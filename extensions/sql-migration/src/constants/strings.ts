/*---------------------------------------------------------------------------------------------
 *  Copyright (c) Microsoft Corporation. All rights reserved.
 *  Licensed under the MIT License. See License.txt in the project root for license information.
 *--------------------------------------------------------------------------------------------*/

import * as nls from 'vscode-nls';
import { EOL } from 'os';
import { MigrationSourceAuthenticationType } from '../models/stateMachine';
import { BackupTypeCodes, formatNumber, InternalManagedDatabaseRestoreDetailsBackupSetStatusCodes, InternalManagedDatabaseRestoreDetailsStatusCodes, ParallelCopyTypeCodes, PipelineStatusCodes } from './helper';
import { ValidationError } from '../api/azure';
import { SourceInfrastructureType } from '../api/utils';
import { AzureManagedDiskType, ErrorModel } from '../service/contracts';
import { IntegrationRuntimeVersionInfo } from '../api/sqlUtils';
const localize = nls.loadMessageBundle();

export const serviceName = 'Sql Migration Service';
export const providerId = 'SqlMigration';
export const extensionConfigSectionName = 'sqlMigration';
export const sqlConfigSectionName = 'sql';
export const configLogDebugInfo = 'logDebugInfo';
export const importAssessmentKey = "ImportAssessment";
export function serviceCrashMessage(error: string): string {
	return localize('serviceCrashMessage', "Migration service component could not start. {0}", error);
}
export const serviceCrashed = localize('serviceCrashed', "Service component crashed.");
export function waitingForService(serviceName: string): string {
	return localize('waitingForService', "Waiting for {0} component to start.", serviceName);
}
export const serviceProviderInitializationError = localize('serviceProviderIntializationError', "Service provider could not be initialized.");

// mirrors MigrationState as defined in RP
export enum MigrationState {
	Canceled = 'Canceled',
	Canceling = 'Canceling',
	Completing = 'Completing',
	Creating = 'Creating',
	Failed = 'Failed',
	InProgress = 'InProgress',
	ReadyForCutover = 'ReadyForCutover',
	Restoring = 'Restoring',
	Retriable = 'Retriable',
	Succeeded = 'Succeeded',
	UploadingFullBackup = 'UploadingFullBackup',
	UploadingLogBackup = 'UploadingLogBackup',
	CollectionCompleted = 'CollectionCompleted',
	GeneratingScript = 'GeneratingScript',
	PrefetchObjects = 'PrefetchObjects',
	GetDependency = 'GetDependency',
	ScriptObjects = 'ScriptObjects',
	ScriptViewIndexes = 'ScriptViewIndexes',
	ScriptOwnership = 'ScriptOwnership',
	GeneratingScriptCompleted = 'GeneratingScriptCompleted',
	DeployingSchema = 'DeployingSchema',
	DeploymentCompleted = 'DeploymentCompleted',
	Completed = 'Completed',
	CompletedWithError = 'CompletedWithError',
}

export enum ProvisioningState {
	Failed = 'Failed',
	Succeeded = 'Succeeded',
	Creating = 'Creating'
}

export enum BackupFileInfoStatus {
	Arrived = 'Arrived',
	Uploading = 'Uploading',
	Uploaded = 'Uploaded',
	Restoring = 'Restoring',
	Restored = 'Restored',
	Cancelled = 'Cancelled',
	Ignored = 'Ignored'
}

// #region wizard
export function WIZARD_TITLE(instanceName: string): string {
	return localize('sql-migration.wizard.title', "Migrate '{0}' to Azure SQL", instanceName);
}
// //#endregion

// Save and close
export const SAVE_AND_CLOSE = localize('sql.migration.save.close', "Save and close");
export const SAVE_AND_CLOSE_POPUP = localize('sql.migration.save.close.popup', "Configuration saved. Performance data collection will remain running in the background. You can stop the collection when you want to.");
export const RESUME_TITLE = localize('sql.migration.resume.title', "Run migration workflow again");
export const START_NEW_SESSION = localize('sql.migration.start.session', "Start a new session");
export const RESUME_SESSION = localize('sql.migration.resume.session', "Resume previously saved session");
export const OPEN_SAVED_INFO_ERROR = localize("sql.migration.invalid.savedInfo", 'Cannot retrieve saved session. Try again by selecting new session.');
export const RUN_VALIDATION = localize('sql.migration.run.validation', "Run validation");

// Databases for assessment
export const DATABASE_FOR_ASSESSMENT_PAGE_TITLE = localize('sql.migration.database.assessment.title', "Databases for assessment");
export const DATABASE_FOR_ASSESSMENT_DESCRIPTION = localize('sql.migration.database.assessment.description', "Select the databases that you want to assess for migration to Azure SQL.");
export const SOURCE_INFRASTRUCTURE_TYPE = localize('sql.migration.source.infrastructure.type', "Source Infrastructure Type");
export const SOURCE_INFRASTRUCTURE_TYPE_INFO = localize('sql.migration.sourceinfrastructuretype.info', "Select Source Infrastructure type from the list of options");
export const IS_SQL_SERVER_ENABLED_BY_AZURE_ARC = localize('sql.migration.is.sql.server.enabled.by.azure.arc', "Is your source SQL Server instance enabled by Azure Arc?");
export const SQL_SERVER_ENABLED_BY_AZURE_ARC_DETAILS = localize('sql.migration.sql.server.enabled.by.azure.arc.details', "SQL Server enabled by Azure Arc details");
export const SQL_SERVER_ENABLED_BY_AZURE_ARC = localize('sql.migration.sql.server.enabled.by.azure.arc', "SQL Server enabled by Azure Arc");
export const SELECT_A_SQL_SERVER_INSTANCE = localize('sql.migration.select.a.sql.server.instance', "Select a SQL Server instance");
export const INVALID_SQL_SERVER_INSTANCE_ERROR = localize('sql.migration.invalid.sql.server.instance.error', "To continue, select a valid SQL Server instance.");
export const SQL_SERVER_INSTANCE_NOT_FOUND = localize('sql.migration.sql.server.instance.not.found', "No SQL Server instance found.");
export const SQL_SERVER_INSTANCE_DETAILS = localize('sql.migration.sql.server.instance.details', "SQL Server instance details");
<<<<<<< HEAD
export const SQL_SERVER_INSTANCE_EXISTS = localize('sql.migration.sql.server.instance.exists', "SQL Server instance already exists with same name. Verify the selected details or check if the SQL Server is enabled by Azure Arc, and make appropriate selection.");
=======
export const SQL_SERVER_INSTANCE_EXISTS = localize('sql.migration.sql.server.instance.exists', "SQL Server instance already exists with same name. Verify the host and instance name or check if the SQL Server is enabled by Azure Arc, and make appropriate selection.");
>>>>>>> a24ab7ed
export const SQL_SERVER_INSTANCE_EXISTS_IN_LOCATION = (location: string): string => {
	return localize('sql.migration.sql.server.instance.exists.in.location', "SQL Server instance already exists in location {0} under selected resource group. Check if the SQL Server is enabled by Azure Arc, and make appropriate selection.", location);
}
export const REGISTER_ARC_RESOURCE_PROVIDER_UNAUTHORIZED_ERROR = localize('sql.migration.register.arc.resource.provider.unauthorized.error', "Failed to create SQL Server instance. Insufficient permissions to register resource provider Microsoft.AzureArcData.");
<<<<<<< HEAD
export const TRACK_MIGRATION_PROCESS_IN_AZURE_PORTAL = localize('sql.migration.track.migration.in.portal', "Do you want to track the migration process in Azure Portal?");
=======
>>>>>>> a24ab7ed

// Arc resource info tooltip
export const ARC_RESOURCE_ACCOUNT_INFO = localize('sql.migration.arc.subscription', "Select the Azure account under which your SQL Server subscription, resource group, location and resource resides.");
export const ARC_RESOURCE_SUBSCRIPTION_INFO = localize('sql.migration.arc.subscription', "Select the Azure subscription under which your SQL Server resource group, location and resource resides.");
<<<<<<< HEAD
export const ARC_RESOURCE_LOCATION_INFO = localize('sql.migration.arc.location', "Select the Azure region under which your resource resides.");
export const ARC_RESOURCE_RESOURCE_GROUP_INFO = localize('sql.migration.arc.resource_group', "Select the Azure rsource group under which your SQL Server resource resides.");
export const ARC_RESOURCE_INFO = localize('sql.migration.arc.resource', "Select the SQL Server enabled by Azure Arc residing in above subscription, location and resource group.");
export const NON_ARC_RESOURCE_SUBSCRIPTION_INFO = localize('sql.migration.non.arc.subscription', "Select the Azure subscription for creating SQL Server that will be used for tracking the migration.");
export const NON_ARC_RESOURCE_LOCATION_INFO = localize('sql.migration.non.arc.location', "Select the Azure region for creating SQL Server that will be used for tracking the migration.");
export const NON_ARC_RESOURCE_RESOURCE_GROUP_INFO = localize('sql.migration.non.arc.resource_group', "Select the resource group for creating SQL Server that will be used for tracking the migration.");
=======
export const ARC_RESOURCE_LOCATION_INFO = localize('sql.migration.arc.location', "Select the Azure region under which your SQL Server resource group and resource resides.");
export const ARC_RESOURCE_RESOURCE_GROUP_INFO = localize('sql.migration.arc.resource_group', "Select the Azure rsource group under which your SQL Server resource resides.");
export const ARC_RESOURCE_INFO = localize('sql.migration.arc.resource', "Select the SQL Server enabled by Azure Arc residing in above subscription, location and resource group.");
export const NON_ARC_RESOURCE_SUBSCRIPTION_INFO = localize('sql.migration.non.arc.subscription', "Select the Azure subscription for creating Arc SQL Server that will be used for tracking the migration.");
export const NON_ARC_RESOURCE_LOCATION_INFO = localize('sql.migration.non.arc.location', "Select the Azure region for creating Arc SQL Server that will be used for tracking the migration.");
export const NON_ARC_RESOURCE_RESOURCE_GROUP_INFO = localize('sql.migration.non.arc.resource_group', "Select the resource group for creating Arc SQL Server that will be used for tracking the migration.");
>>>>>>> a24ab7ed
export const ARC_RESOURCE_CREATION_INFO = localize('sql.migration.arc.resource.creation.info', "To help track the migration process in the Azure portal, a SQL Server instance resource will be created. There is no cost associated with this resource. Please choose a location, subscription and resource group in which to create the resource.");

// XEvents assessment
export const XEVENTS_ASSESSMENT_TITLE = localize('sql.migration.database.assessment.xevents.title', "Assess Ad-hoc or dynamic SQL");
export const XEVENTS_ASSESSMENT_DESCRIPTION = localize('sql.migration.database.assessment.xevents.description', "For the selected databases, optionally provide extended event session files to assess ad-hoc or dynamic SQL queries or any DML statements initiated through the application data layer.");
export const XEVENTS_ASSESSMENT_HELPLINK = localize('sql.migration.database.assessment.xevents.link', "Learn more");
export const XEVENTS_ASSESSMENT_OPEN_FOLDER = localize('sql.migration.database.assessment.xevents.instructions', "Select a folder where extended events session files (.xel and .xem) are stored");
export const QDS_ASSESSMENT_LABEL = localize('sql.migration.database.assessment.qds.label', "Using Query Data Store (this option is available for Microsoft SQL Server 2016 and later)");
export const XEVENTS_LABEL = localize('sql.migration.database.assessment.xevents.label', "Using extended event session");

// Assessment results
export const ASSESSMENT_RESULTS_PAGE_TITLE = localize('sql.migration.assessment.results.title', "Target platform & assessment results");
export const ASSESSMENT_RESULTS_SUMMARY_LABEL_CAPS = localize('sql.migration.assessment.results.summary.label.caps', "ASSESSMENT RESULTS");
export const ASSESSMENT_RESULTS_PAGE_HEADER = localize('sql.migration.assessment.results.header', "Choose target platform, view assessment results and select database(s) for migration.");
export const IMPORT_ASSESSMENT_PAGE_HEADER = localize('sql.migration.import.assessment.header', "Choose target platform and view assessment results.");
export const ASSESSMENT_RESULTS_SUMMARY_LABEL_DESCRIPTION = localize('sql.migration.assessment.results.summary.label.description', "Assessment results shows the migration readiness of the database(s)");
export const DATABASES_ASSESSED_LABEL = localize('sql.migration.database.assessed.label', "Database(s) assessed");
export const MIGRATION_TIME_LABEL = localize('sql.migration.migration.time.label', "Ready for migration");
export const ASSESSMENT_FINDINGS_LABEL = localize('sql.migration.assessment.findings.label', "Assessment findings");
export const MIGRATION_READINESS_LABEL = localize('sql.migration.migration.readiness.label', "Migration readiness");
export const SUMMARY_TITLE = localize('sql.migration.summary.title', "Summary");
export const DETAILS_TITLE = localize('sql.migration.details.title', "Details");
export const ASSESSMENT_SUMMARY_TITLE = localize('sql.migration.assessment.summary.title', "Assessment summary");
export const READINESS_SECTION_TITLE = localize('sql.migration.readiness.section.title', "Migration readiness of assessed databases in the server instance");
export function TOTAL_FINDINGS_LABEL(findingsCount: number) { return localize('sql.migration.total.findings.label', "Total findings: {0}", findingsCount) }
export const ISSUES_LABEL = localize('sql.migration.issues.label', "Blocking issues");
export const INSTANCE_FINDING_SUMMARY = localize('sql.migration.instance.finding.summary', "Server instance assessment findings summary");
export const SEVERITY_FINDINGS_LABEL = localize('sql.migration.severity.findings.label', "Findings by severity");
export function ASSESSED_DBS_LABEL(databasesCount: number) { return localize('sql.migration.assessed.dbs.label', "Assessed databases: {0}", databasesCount) }
export const NOT_READY = localize('sql.migration.not.ready', "Not ready");
export const READY = localize('sql.migration.ready', "Ready");
export const NEEDS_REVIEW = localize('sql.migration.needs.review', "Needs review");
export const READY_WARN = localize('sql.migration.ready.warn', "Ready with warnings");
export const BLOCKERS = localize('sql.migration.ready', "Blockers");
export const DATABASE_ISSUES_SUMMARY = localize('sql.migration.database.issues.summary', "Database assessment issues summary");
export function TOTAL_ISSUES_LABEL(issuesCount: number) { return localize('sql.migration.total.issues.label', "Total issues found: {0}", issuesCount) }
export const SEVERITY_ISSUES_LABEL = localize('sql.migration.severity.issues.label', "Issues by severity");
export function DB_READINESS_SECTION_TITLE(dbName: string) {
	return localize('sql.migration.db.readiness.section.title', "Database {0} migration readiness", dbName);
}
export function NON_READINESS_DESCRIPTION(issueCount: number) {
	return localize('sql.migration.non.readiness.description', "The database is not ready to migrate due to {0} blocking issue(s).", issueCount);
}
export function WARNING_READINESS_DESCRIPTION(warnings: number) {
	return localize('sql.migration.non.readiness.description', "The database is ready to migrate with {0} warnings.", warnings);
}
export const READINESS_DESCRIPTION = localize('sql.migration.readiness.description', "The database is ready to migrate.");
export const SELECT_TARGET_LABEL = localize('sql.migration.no.target.selected.label', 'Select target type');
export const NO_TARGET_SELECTED_LABEL = localize('sql.migration.select.target.label', 'No target selected. Select target to view the assessment summary.');
export const FINDINGS_LABEL = localize('sql.migration.findings.label', "Findings");
export const ENCRYPTION_LABEL = localize('sql.migration.encryption.label', "Encryption");
export const ENCRYPTION_DESCRIPTION = localize('sql.migration.encryption.description', "This database is encrypted using Transparent Data Encryption (TDE). You need to migrate certificates before you can migrate this database.");

// Assessment results and recommendations
export const ASSESSMENT_SUMMARY_AND_RECOMMENDATIONS_PAGE_TITLE = localize('sql.migration.assessment.summary.and.recommendations.title', "Assessment summary and SKU recommendations");
export const ASSESSMENT_BLOCKING_ISSUE_TITLE = localize('sql.migration.assessments.blocking.issue', 'This is a blocking issue that will prevent the database migration from succeeding.');
export const ASSESSMENT_IN_PROGRESS = localize('sql.migration.assessment.in.progress', "Assessment in progress");
export function ASSESSMENT_IN_PROGRESS_CONTENT(dbName: string) {
	return localize('sql.migration.assessment.in.progress.content', "We are assessing the databases in your SQL Server instance {0} to identify the right Azure SQL target.\n\nThis may take some time.", dbName);
}

export const SKU_RECOMMENDATION_ALL_SUCCESSFUL = (databaseCount: number): string => {
	return localize('sql.migration.wizard.sku.all', "Based on the assessment results, all {0} of your databases in an online state can be migrated to Azure SQL.", databaseCount);
};
export const SKU_RECOMMENDATION_ERROR = (serverName: string): string => {
	return localize('sql.migration.wizard.sku.error', "An error occurred while generating SKU recommendations for the server '{0}'.", serverName);
};
export const SKU_RECOMMENDATION_NO_RECOMMENDATION = localize('sql.migration.wizard.sku.error.noRecommendation', 'No recommendation available');
export const SKU_RECOMMENDATION_NO_RECOMMENDATION_REASON = localize('sql.migration.wizard.sku.error.noRecommendation.reason', 'No SKU recommendations were generated, as there were no SKUs which could satisfy the performance characteristics of your source. Try selecting a different target platform, adjusting recommendation parameters, selecting a different set of databases to assess, or changing the recommendation model.');
export const SKU_RECOMMENDATION_ASSESSMENT_ERROR = (serverName: string): string => {
	return localize('sql.migration.wizard.sku.assessment.error', "An error occurred while assessing the server '{0}'.", serverName);
};
export const SKU_RECOMMENDATION_ASSESSMENT_UNEXPECTED_ERROR = (serverName: string, error: Error): string => {
	return localize(
		'sql.migration.wizard.sku.assessment.unexpected.error',
		"An unexpected error occurred while assessing the server '{0}'.{3}Message: {1}{3}stack: {2}",
		serverName,
		error.message,
		error.stack,
		EOL);
};
export const SKU_RECOMMENDATION_ERROR_MESSAGE = (error: Error): string => {
	return localize(
		'sql.migration.wizard.sku.error.message',
		"message: {0}", error.message);
};
export const SKU_RECOMMENDATION_ASSESSMENT_ERROR_WITH_STACK = (error: Error): string => {
	return localize(
		'sql.migration.wizard.sku.assessment.error.with.stack',
		"message: {0}{1}stack: {2}", error.message, EOL, error.stack);
};
export const SKU_RECOMMENDATION_ASSESSMENT_ERROR_WITH_INFO = (error: ErrorModel): string => {
	return localize(
		'sql.migration.wizard.sku.assessment.error.with.info',
		"message: {0}{1}errorSummary: {2}{3}possibleCauses: {4}}{5}guidance: {6}{7}errorId: {8}",
		error.message, EOL, error.errorSummary, EOL, error.possibleCauses, EOL, error.guidance, EOL, error.errorId);
};
export const PERF_DATA_COLLECTION_ERROR = (serverName: string, errors: string[]): string => {
	return localize('sql.migration.wizard.perfCollection.error', "Error(s) occurred while collecting performance data for the server '{0}'. If these issues persist, try restarting the data collection process:\n\n{1}", serverName, errors.join('\n'));
};
export const SKU_RECOMMENDATION_ASSESSMENT_ERROR_BYPASS = localize('sql.migration.wizard.sku.assessment.error.bypass', 'Check this option to skip assessment and continue the migration.');
export const SKU_RECOMMENDATION_ASSESSMENT_ERROR_DETAIL = localize('sql.migration.wizard.sku.assessment.error.detail', '[There are no assessment results to validate readiness of your database migration. By checking this box, you acknowledge you want to proceed migrating your database to the desired Azure SQL target.]',);
export const AZURE_SQL_MI_DB_COUNT_THRESHOLD_EXCEEDS_ERROR = (selectedDbCount: number): string => {
	return localize('sql.migration.select.azure.mi.db.count.threshold.exceeds.error', 'Error: Azure SQL Managed Instance supports maximum {0} user databases per instance. Select {0} or less database(s) to proceed further.', selectedDbCount);
};
export const AZURE_SQL_MI_DB_COUNT_UNDER_THRESHOLD = localize('sql.migration.select.azure.mi.db.count.under.threshold', 'To proceed, press Select button');
export const ASSESSMENT_SUMMARY_AND_SKU_RECOMMENDATION_FOR_TARGETS_LABEL = localize('sql.migration.wizard.assessment.summary.and.sku.for.targets.label', "View assessment summary and SKU recommendations for Azure SQL targets");

export const SKU_RECOMMENDATION_MI_CARD_TEXT = localize('sql.migration.sku.mi.card.title', "Azure SQL Managed Instance (PaaS)");
export const SKU_RECOMMENDATION_SQLDB_CARD_TEXT = localize('sql.migration.sku.sqldb.card.title', "Azure SQL Database (PaaS)");
export const SKU_RECOMMENDATION_VM_CARD_TEXT = localize('sql.migration.sku.vm.card.title', "SQL Server on Azure Virtual Machine (IaaS)");
export const SKU_RECOMMENDATION_MI_TARGET_TEXT = localize('sql.migration.sku.mi.target.title', "Azure SQL Managed Instance");
export const SKU_RECOMMENDATION_SQLDB_TARGET_TEXT = localize('sql.migration.sku.sqldb.target.title', "Azure SQL Database");
export const SKU_RECOMMENDATION_VM_TARGET_TEXT = localize('sql.migration.sku.vm.target.title', "SQL Server on Azure Virtual Machine");
export const SELECT_AZURE_MI = localize('sql.migration.select.azure.mi', "Select your target Azure subscription and your target Azure SQL Managed Instance.");
export const SELECT_AZURE_VM = localize('sql.migration.select.azure.vm', "Select your target Azure Subscription and your target SQL Server on Azure Virtual Machine for your target.");
export const SKU_RECOMMENDATION_VIEW_ASSESSMENT_MI = localize('sql.migration.sku.recommendation.view.assessment.mi', "To migrate to Azure SQL Managed Instance, view assessment results and select one or more databases.");
export const SKU_RECOMMENDATION_VIEW_ASSESSMENT_VM = localize('sql.migration.sku.recommendation.view.assessment.vm', "To migrate to SQL Server on Azure Virtual Machine, view assessment results and select one or more databases.");
export const SKU_RECOMMENDATION_VIEW_ASSESSMENT_SQLDB = localize('sql.migration.sku.recommendation.view.assessment.sqldb', "To migrate to Azure SQL Database, view assessment results and select one or more databases.");
export const VIEW_SELECT_BUTTON_LABEL = localize('sql.migration.view.select.button.label', "View/Select");
export function TOTAL_DATABASES_SELECTED(selectedDbCount: number, totalDbCount: number): string {
	return localize('total.databases.selected', "{0} of {1} databases selected", selectedDbCount, totalDbCount);
}
export const SELECT_SKIP_ASSESSMENT_CHECK_TO_CONTINUE = localize('sql.migration.select.skip.assessment.check.to.continue', "To continue, check skip assessment option.");
export const SELECT_TARGET_TO_CONTINUE = localize('sql.migration.select.target.to.continue', "To continue, select a target.");
export const SELECT_DATABASE_TO_MIGRATE = localize('sql.migration.select.database.to.migrate', "Select the databases to migrate.");
export const ASSESSMENT_COMPLETED = (serverName: string): string => {
	return localize('sql.migration.generic.congratulations', "We have completed the assessment of your SQL Server instance '{0}'.", serverName);
};
export const ASSESSMENT_FAILED = (serverName: string): string => {
	return localize('sql.migration.assessment.failed', "The assessment of your SQL Server instance '{0}' failed.", serverName);
};
export function ASSESSMENT_TITLE(serverName: string): string {
	return localize('sql.migration.assessment', "Assessment results for '{0}'", serverName);
}
export function CAN_BE_MIGRATED(eligibleDbs: number, totalDbs: number): string {
	return localize('sql.migration.can.be.migrated', "{0}/{1} databases can be migrated without issues", eligibleDbs, totalDbs);
}

<<<<<<< HEAD
export const ARC_RESOURCE_CREATED_BEFORE_TEXT = localize('sql.migration.arc.resource.created.before.text', "We have created SQL Server instance ");
export const ARC_RESOURCE_CREATED_AFTER_TEXT = localize('sql.migration.arc.resource.created.after.text', " It will assist with migrations from the same source SQL Server. This resource allows users to select the same source for future migrations and save time.");
=======
export const ARC_RESOURCE_CREATED_BEFORE_TEXT = localize('sql.migration.arc.resource.created.before.text', "To help track the migration process in the Azure portal, a SQL Server instance resource named ");
export const ARC_RESOURCE_CREATED_AFTER_TEXT = localize('sql.migration.arc.resource.created.after.text', " is created.");
>>>>>>> a24ab7ed
export const ARC_RESOURCE_ASSESSMENT_COMPUTED_BEFORE_TEXT = localize('sql.migration.arc.resource.assessment.computed.before.text', "Assessment and SKU recommendation for this SQL Server instance enabled by Azure Arc has been computed. ");
export const ARC_RESOURCE_ASSESSMENT_COMPUTED_HYPERLINK_TEXT = localize('sql.migration.arc.resource.assessment.computed.after.text', "Click here to continue migration process from Azure Portal. ");
export const ARC_RESOURCE_ASSESSMENT_NOT_COMPUTED_TEXT = localize('sql.migration.arc.resource.assessment.not.computed.text', "Assessment and SKU recommendation for this SQL Server instance enabled by Azure Arc has not been computed.");

export const ASSESSMENT_MIGRATION_WARNING = localize('sql.migration.assessment.migration.warning', "Databases that are not ready for migration to Azure SQL Managed Instance or Azure SQL Database can be migrated to SQL Server on Azure Virtual Machines.");
export const ASSESSMENT_MIGRATION_WARNING_SQLDB = localize('sql.migration.assessment.migration.warning.sqldb', "Databases that are not ready for migration to Azure SQL Database can be migrated to SQL Server on Azure Virtual Machines. Alternatively, review assessment results for Azure SQL Managed Instance migration readiness.");
export const ASSESSMENT_MIGRATION_WARNING_SQLMI = localize('sql.migration.assessment.migration.warning.sqlmi', "Databases that are not ready for migration to Azure SQL Managed Instance can be migrated to SQL Server on Azure Virtual Machines. Alternatively, review assessment results for Azure SQL Database migration readiness.");
export const DATABASES_TABLE_TILE = localize('sql.migration.databases.table.title', "Databases");
export const SQL_SERVER_INSTANCE = localize('sql.migration.sql.server.instance', "SQL Server instance");
export const SOURCE_SQL_SERVER_INSTANCE = localize('sql.migration.sql.server.instance', "Source SQL Server instance");
export const LOAD_ASSESSMENT_REPORT = localize('sql.migration.load.assessment.report', "Load assessment report");
export const SAVE_ASSESSMENT_REPORT = localize('sql.migration.save.assessment.report', "Save assessment report");
export const SAVE_RECOMMENDATION_REPORT = localize('sql.migration.save.recommendation.report', "Save recommendation report");
export function SAVE_ASSESSMENT_REPORT_SUCCESS(filePath: string): string {
	return localize('sql.migration.save.assessment.report.success', "Successfully saved assessment report to {0}.", filePath);
}
export function SAVE_RECOMMENDATION_REPORT_SUCCESS(filePath: string): string {
	return localize('sql.migration.save.recommendation.report.success', "Successfully saved recommendation report to {0}.", filePath);
}

// SKU
export const AZURE_RECOMMENDATION = localize('sql.migration.sku.recommendation', "Azure recommendation (PREVIEW)");
export function RECOMMENDATIONS_TITLE(targetType: string): string {
	return localize('sql.migration.sku.recommendations.title', "{0} Recommendations", targetType);
}
export const RECOMMENDED_CONFIGURATION = localize('sql.migration.sku.recommendedConfiguration', "Recommended configuration");
export const RECOMMENDED_CONFIGURATION_SUMMARY_LABEL_CAPS = localize('sql.migration.sku.recommended.configuration.summary.label.caps', "RECOMMENDED CONFIGURATION");
export const RECOMMENDED_CONFIGURATION_SUMMARY_LABEL_DESCRIPTION = localize('sql.migration.recommended.configuration.summary.label.description', "Get the right-sized SKU recommendations for Azure SQL Targets.");
export const GET_AZURE_RECOMMENDATION = localize('sql.migration.sku.get.recommendation', "Get Azure recommendation");
export const REFRESH_ASSESSMENT_LABEL = localize('sql.migration.refresh.assessment.label', "Refresh Assessment");
export const REFRESH_SKU_LABEL = localize('sql.migration.refresh.sku.label', "Refresh SKU");
export const START_PERFORMANCE_COLLECTION = localize('sql.migration.sku.start.performance.collection', "Start data collection");
export const STOP_PERFORMANCE_COLLECTION = localize('sql.migration.sku.stop.performance.collection', "Stop data collection");
export const RESTART_PERFORMANCE_COLLECTION = localize('sql.migration.sku.restart.performance.collection', "Restart data collection");
export const IMPORT_PERFORMANCE_DATA = localize('sql.migration.sku.import.performance.data', "Import performance data");
export const IMPORT_PERFORMANCE_DATA_DIALOG_DESCRIPTION = localize('sql.migration.sku.import.performance.data.dialog.description', "Import this data file from an existing folder, if you have already collected it using Data Migration Assistant.");
export const IMPORT_PERFORMANCE_DATA_DIALOG_HELPER_MESSAGE = localize('sql.migration.sku.import.performance.data.dialog.helper.message', "Select a folder on your local drive");
export const IMPORT_PERFORMANCE_DATA_DIALOG_OPEN_FOLDER = localize('sql.migration.sku.import.performance.data.dialog.open.folder', "Select a folder");
export const UPLOAD_TEMPLATE_TO_AZURE = localize('sql.migration.target.provisioning.upload.to.azure', "Deploy to Azure(Preview)");
export const SAVE_TO_DEVICE = localize('sql.migration.target.provisioning.generate.template', "Save to device");
export const COPY_TO_CLIPBOARD = localize('sql.migration.target.provisioning.copy.to.clipboard', "Copy to clipboard");
export const ARM_TEMPLATE_GENERATE_FAILED = localize('sql.migration.target.provisioning.arm.template.generation.failed', "Failed to generate ARM template");

export const CLOSE_DIALOG = localize('sql.migration.target.provisioning.close', "Close");
export const TARGET_PROVISIONING_DESCRIPTION = localize('sql.migration.target.provisioning.description', "Below is the ARM script for the recommended target SKU. You can use the following two methods to deploy target SKU to Azure.\n 1.Click on the \"Deploy to Azure\" command to deploy the target resource. This option requires an Azure blob container account.\n 2.Click on \"Save to device\" to save the ARM script and then manually deploy the target resource.");
export const DISPLAY_ARM_TEMPLATE_LIMIT = localize('sql.migration.target.provisioning.template.display.limit', "A single ARM template has a deployment limitation of a maximum 50 Azure SQL Databases. The template for the first 50 databases is displayed below. To view all templates, save the template JSON file in a local storage or Azure Blob storage.")

// allow-any-unicode-next-line
export const AZURE_RECOMMENDATION_CARD_NOT_ENABLED = localize('sql.migration.sku.card.azureRecommendation.notEnabled', "Azure recommendation is not available. Click 'Start data collection' button above to get started.");
export const AZURE_RECOMMENDATION_CARD_IN_PROGRESS = localize('sql.migration.sku.card.azureRecommendation.inProgress', "Azure recommendation will be displayed once data collection is complete.");
export const AZURE_RECOMMENDATION_STATUS_NOT_ENABLED = localize('sql.migration.sku.azureRecommendation.status.notEnabled', "Azure recommendation collects and analyzes performance data and then recommends an appropriate sized target in Azure for your workload.");
export const AZURE_RECOMMENDATION_STATUS_IN_PROGRESS = localize('sql.migration.sku.azureRecommendation.status.inProgress', "Data collection is in progress. ");
export const AZURE_RECOMMENDATION_STATUS_REFINING = localize('sql.migration.sku.azureRecommendation.status.refining', "Data collection still in progress. ");
export const AZURE_RECOMMENDATION_STATUS_STOPPED = localize('sql.migration.sku.azureRecommendation.status.stopped', "Data collection for Azure recommendations has been stopped.");
export function AZURE_RECOMMENDATION_STATUS_AUTO_REFRESH_TIMER(mins: number): string {
	return localize('sql.migration.sku.azureRecommendation.status.autoRefreshTimer', "Time before next SKU recommendation update: {0} minute(s).", mins.toFixed(0));
}
export const AZURE_RECOMMENDATION_STATUS_MANUAL_REFRESH_TIMER = localize('sql.migration.sku.azureRecommendation.status.manualRefreshTimer', "Click on 'Refresh SKU' for updated recommendations.");
export const AZURE_RECOMMENDATION_STATUS_DATA_IMPORTED = localize('sql.migration.sku.azureRecommendation.status.imported', "Azure recommendation has been applied using the provided data. Import or collect additional data to refine the recommendation.");
export const AZURE_RECOMMENDATION_TOOLTIP_NOT_STARTED = localize('sql.migration.sku.azureRecommendation.tooltip.notStarted', "Click the button below to import or collect database performance data.");
export const AZURE_RECOMMENDATION_TOOLTIP_IN_PROGRESS = localize('sql.migration.sku.azureRecommendation.tooltip.inProgress', "Running the performance collection for a longer period of time helps ensure a more accurate recommendation.");

export const AZURE_RECOMMENDATION_START = localize('sql.migration.sku.azureRecommendation.start', "Start");
export const AZURE_RECOMMENDATION_START_POPUP = localize('sql.migration.sku.azureRecommendation.start.popup', "Starting performance data collection...");
export const AZURE_RECOMMENDATION_STOP_POPUP = localize('sql.migration.sku.azureRecommendation.stop.popup', "Stopping performance data collection...");
export const AZURE_RECOMMENDATION_DATA_COLLECTION_POPUP_MESSAGE_LABEL = localize('sql.migration.sku.azureRecommendation.data.collection.popup.message.label', "Where do you want to save collected data?");
export const AZURE_RECOMMENDATION_DATA_COLLECTION_DEFAULT_PATH = localize('sql.migration.sku.azureRecommendation.data.collection.default.path', "Default path");
export const AZURE_RECOMMENDATION_DATA_COLLECTION_CHOOSE_PATH = localize('sql.migration.sku.azureRecommendation.data.collection.choose.path', "Choose a path...");

export const AZURE_RECOMMENDATION_DESCRIPTION = localize('sql.migration.sku.azureRecommendation.description', "Azure recommendation requires performance data of SQL server instance to provide target recommendation. Enable performance data collection to receive the target recommendation for the databases you want to migrate. The longer this will be enabled the better the recommendation. You can disable performance data collection at any time.");
export const AZURE_RECOMMENDATION_DESCRIPTION2 = localize('sql.migration.sku.azureRecommendation.description2', "You can also choose to select this data from an existing folder, if you have already collected it previously.");
export const AZURE_RECOMMENDATION_CHOOSE_METHOD = localize('sql.migration.sku.azureRecommendation.chooseMethod.instructions', "Choose how you want to provide performance data");
export const AZURE_RECOMMENDATION_COLLECT_DATA = localize('sql.migration.sku.azureRecommendation.collectData.method', "Collect performance data now");
export const AZURE_RECOMMENDATION_OPEN_EXISTING = localize('sql.migration.sku.azureRecommendation.openExisting.method', "I already have the performance data");
export const AZURE_RECOMMENDATION_COLLECT_DATA_FOLDER = localize('sql.migration.sku.azureRecommendation.collectDataSelectFolder.instructions', "Select a folder on your local drive where performance data will be saved");
export const AZURE_RECOMMENDATION_OPEN_EXISTING_FOLDER = localize('sql.migration.sku.azureRecommendation.openExistingSelectFolder.instructions', "Select a folder on your local drive where previously collected performance data was saved");
export const FOLDER_NAME = localize('sql.migration.azureRecommendation.folder.name', "Folder name");

export const VIEW_DETAILS = localize('sql.migration.sku.viewDetails', "View details");
export function ASSESSED_DBS(totalDbs: number): string {
	return localize('sql.migration.assessed.databases', "(for {0} assessed databases)", totalDbs);
}
export function RECOMMENDATIONS_AVAILABLE(totalDbs: number): string {
	if (totalDbs === 1) {
		return localize('sql.migration.sku.available.recommendations.one', "{0} recommendation available", totalDbs);
	} else {
		return localize('sql.migration.sku.available.recommendations.many', "{0} recommendations available", totalDbs);
	}
}
export const RECOMMENDATIONS = localize('sql.migration.sku.recommendations', "Recommendations");
export const LOADING_RECOMMENDATIONS = localize('sql.migration.sku.recommendations.loading', "Loading...");
export const TARGET_DEPLOYMENT_TYPE = localize('sql.migration.sku.targetDeploymentType', "Target deployment type");
export const AZURE_CONFIGURATION = localize('sql.migration.sku.azureConfiguration', "Azure configuration");
export function VM_CONFIGURATION(vmSize: string, vCPU: number): string {
	return localize('sql.migration.sku.azureConfiguration.vm', "{0} ({1} vCPU)", vmSize, vCPU);
}
export function VM_CONFIGURATION_PREVIEW(dataDisk: string, logDisk: string, temp: string): string {
	return localize('sql.migration.sku.azureConfiguration.vmPreview', "Data: {0}, Log: {1}, tempdb: {2}", dataDisk, logDisk, temp);
}
export function SQLDB_CONFIGURATION(computeTier: string, vCore: number): string {
	return localize('sql.migration.sku.azureConfiguration.sqldb', "{0} - {1} vCore", computeTier, vCore);
}
export function SQLDB_CONFIGURATION_PREVIEW(hardwareType: string, computeTier: string, vCore: number, storage: number): string {
	return localize('sql.migration.sku.azureConfiguration.sqldbPreview', "{0} - {1} - {2} vCore - {3} GB", hardwareType, computeTier, vCore, storage);
}
export function MI_CONFIGURATION(hardwareType: string, computeTier: string, vCore: number): string {
	return localize('sql.migration.sku.azureConfiguration.mi', "{0} - {1} - {2} vCore", hardwareType, computeTier, vCore);
}
export function MI_CONFIGURATION_PREVIEW(hardwareType: string, computeTier: string, vCore: number, storage: number, iops: number): string {
	if (iops > 0) {
		return localize('sql.migration.sku.azureConfiguration.miPreviewIops', "{0} - {1} - {2} vCore - {3} GB - {4} IOPS", hardwareType, computeTier, vCore, storage, iops);
	}
	return localize('sql.migration.sku.azureConfiguration.miPreview', "{0} - {1} - {2} vCore - {3} GB", hardwareType, computeTier, vCore, storage);
}
export const GENERAL_PURPOSE = localize('sql.migration.sku.azureConfiguration.generalPurpose', "General purpose");
export const BUSINESS_CRITICAL = localize('sql.migration.sku.azureConfiguration.businessCritical', "Business critical");
export const NEXTGEN_GENERAL_PURPOSE = localize('sql.migration.sku.azureConfiguration.nextGenGeneralPurpose', "Next-gen General Purpose");
export const HYPERSCALE = localize('sql.migration.sku.azureConfiguration.hyperscale', "Hyperscale");
export const GEN5 = localize('sql.migration.sku.azureConfiguration.gen5', "Gen5");
export const PREMIUM_SERIES = localize('sql.migration.sku.azureConfiguration.premiumSeries', "Premium-series");
export const PREMIUM_SERIES_MEMORY_OPTIMIZED = localize('sql.migration.sku.azureConfiguration.premiumSeriesMemoryOptimized', "Memory optimized premium-series");

export const RECOMMENDATION_REASON = localize('sql.migration.sku.recommendationReason', "Recommendation reason");
export const SOURCE_PROPERTIES = localize('sql.migration.sku.sourceProperties', "Source properties");

export const SQL_TEMPDB = localize('sql.migration.sku.sql.temp', "SQL tempdb");
export const SQL_DATA_FILES = localize('sql.migration.sku.sql.dataDisk', "SQL data files");
export const SQL_LOG_FILES = localize('sql.migration.sku.sql.logDisk', "SQL log files");
export function STORAGE_CONFIGURATION(count: number, diskConfiguration: string): string {
	return localize('sql.migration.sku.azureConfiguration.storage', "{0} x {1} ", count, diskConfiguration);
}
export function DISK_CONFIGURATION(type: string, maxSizeInGib: number, maxIOPS: number, maxThroughputInMbps: number): string {
	return localize('sql.migration.sku.azureConfiguration.disk', "{0} {1}GB ({2} IOPS, {3} MB/s)", type, maxSizeInGib, maxIOPS, maxThroughputInMbps);
}
export const RECOMMENDED_TARGET_STORAGE_CONFIGURATION = localize('sql.migration.sku.targetStorageConfiguration', "Recommendation target storage configuration");
export const RECOMMENDED_TARGET_STORAGE_CONFIGURATION_INFO = localize('sql.migration.sku.targetStorageConfiguration.info', "Below is the target storage configuration required to meet your storage performance needs.");
export const STORAGE_HEADER = localize('sql.migration.sku.targetStorageConfiguration.storage', "Storage");
export function STORAGE_GB(storage: number): string {
	return localize('sql.migration.sku.storageGB', "{0} GB", storage);
}
export const RECOMMENDED_STORAGE_CONFIGURATION = localize('sql.migration.sku.targetStorageConfiguration.recommendedStorageConfiguration', "Recommended storage configuration");
export const EPHEMERAL_TEMPDB = localize('sql.migration.sku.targetStorageConfiguration.ephemeralTempdb', "Place tempdb on the local ephemeral SSD (default D:\\) drive");
export const LOCAL_SSD = localize('sql.migration.sku.targetStorageConfiguration.local.SSD', "Local SSD");
export const UNKNOWN_DISK_TYPE = localize('sql.migration.sku.targetStorageConfiguration.disktype.unknown', 'Unknown disk type');

export const CACHING = localize('sql.migration.sku.targetStorageConfiguration.caching', "Host caching");
export const CACHING_NA = localize('sql.migration.sku.targetStorageConfiguration.caching.na', "Not applicable");
export const CACHING_NONE = localize('sql.migration.sku.targetStorageConfiguration.caching.none', "None");
export const CACHING_READ_ONLY = localize('sql.migration.sku.targetStorageConfiguration.caching.readOnly', "Read-only");
export const CACHING_READ_WRITE = localize('sql.migration.sku.targetStorageConfiguration.caching.readWrite', "Read/write");

export const DIMENSION = localize('sql.migration.sku.storage.dimension', "Dimension");
export const VALUE = localize('sql.migration.sku.recommended.value', "Value");
export const CPU_REQUIREMENT = localize('sql.migration.sku.cpu.requirement', "CPU requirement");
export const MEMORY_REQUIREMENT = localize('sql.migration.sku.memory.requirement', "Memory requirement");
export const DATA_STORAGE_REQUIREMENT = localize('sql.migration.sku.data.storage.requirement', "Data storage requirement");
export const LOG_STORAGE_REQUIREMENT = localize('sql.migration.sku.log.storage.requirement', "Log storage requirement");
export const DATA_IOPS_REQUIREMENT = localize('sql.migration.sku.data.iops.requirement', "Data IOPS requirement");
export const LOGS_IOPS_REQUIREMENT = localize('sql.migration.sku.logs.iops.requirement', "Logs IOPS requirement");
export const IO_LATENCY_REQUIREMENT = localize('sql.migration.sku.io.memory.requirement', "IO latency requirement");
export function CPU_CORES(cpu: number): string {
	return localize('sql.migration.sku.cpu', "{0} cores", cpu.toFixed(2));
}
export function GB(gb: number): string {
	return localize('sql.migration.sku.gb', "{0} GB", gb.toFixed(2));
}
export function IOPS(iops: number): string {
	return localize('sql.migration.sku.iops', "{0} IOPS", iops.toFixed(2));
}
export function MS(ms: number): string {
	return localize('sql.migration.sku.ms', "{0} ms", ms.toFixed(2));
}

export const RECOMMENDATION_PARAMETERS = localize('sql.migration.sku.parameters', "Recommendation parameters");
export const EDIT_PARAMETERS = localize('sql.migration.sku.parameters.edit', "Edit parameters");
export const EDIT_RECOMMENDATION_PARAMETERS = localize('sql.migration.sku.parameters.edit.title', "Edit recommendation parameters");
export const EDIT_PARAMETERS_TEXT = localize('sql.migration.sku.parameters.text', "Enter the information below to edit the recommendation parameters.");
export const UPDATE = localize('sql.migration.sku.parameters.update', "Update");
export const ENABLE_PREVIEW_SKU = localize('sql.migration.sku.parameters.enable.preview', "Enable preview features");
export const ENABLE_PREVIEW_SKU_INFO = localize('sql.migration.sku.parameters.enable.preview.info', "Enabling this option will include the latest hardware generations that have significantly improved performance and scalability. These SKUs are currently in Preview and may not yet be available in all regions.");
export const SCALE_FACTOR = localize('sql.migration.sku.parameters.scale.factor', "Scale factor");
export const SCALE_FACTOR_TOOLTIP = localize('sql.migration.sku.parameters.scale.factor.tooltip', "Change scale factor if you want the Azure recommendation to be a percentage larger or smaller than you current workload.");
export const INVALID_SCALE_FACTOR = localize('sql.migration.sku.parameters.scale.factor.invalid', "Invalid scale factor. Enter a positive integer value.");
export const PERCENTAGE_UTILIZATION = localize('sql.migration.sku.parameters.percentage.utilization', "Percentage utilization");
export const PERCENTAGE_UTILIZATION_TOOLTIP = localize('sql.migration.sku.parameters.percentage.utilization.tooltip', "Percentile of data points to be used during aggregation of the performance data.");
export const ELASTIC_RECOMMENDATION_LABEL = localize('sql.migration.sku.parameters.enable.elastic', "Enable elastic recommendation");
export const ELASTIC_RECOMMENDATION_INFO = localize('sql.migration.sku.parameters.enable.elastic.info', "Elastic recommendation uses an alternate recommendation model which utilizes personalized price-performance profiling against existing on-cloud customers.");
export function PERCENTAGE(val: number): string {
	return localize('sql.migration.sku.percentage', "{0}%", val);
}
export function PERCENTILE(val: string): string {
	return localize('sql.migration.sku.percentile', "{0}th percentile", val);
}
export const EMPTY_TIME = localize('sql.migration.sku.recommendations.empty.time', "-");
export function LAST_REFRESHED_TIME(d: string = EMPTY_TIME): string {
	return localize('sql.migration.sku.recommendations.lastRefreshed', "Last refreshed: {0}", d);
}
export function TIME_IN_MINUTES(val: number): number {
	return val * 60000;
}

// Wizard Page Cancellation Dialog
export const CANCEL_FEEDBACK_DIALOG_TITLE = localize('sql.migration.cancel.feedback.dialog.title', "Cancel migration");
export const CANCEL_FEEDBACK_DIALOG_DESCRIPTION = localize('sql.migration.cancel.feedback.dialog.description', "Do you want to cancel migration? Your unsaved changes will be discarded.");
export const CANCEL_FEEDBACK_REASON_CONTAINER_TITLE = localize('sql.migration.cancel.feedback.reason.container.title', "Reason for canceling migration");
export const CANCEL_FEEDBACK_REASON_CONTAINER_DESCRIPTION = localize('sql.migration.cancel.feedback.reason.container.description', "Please take a moment to tell us the reason for canceling the migration. This will help us improve the experience.");
export const CANCEL_FEEDBACK_NO_REASON_SELECTED = localize('sql.migration.cancel.feedback.no.reason.selected', "No reason selected");
export const WIZARD_CANCEL_REASON_OTHERS_INPUT_BOX_NOTE = localize('sql.migration.wizard.cancel.reason.others.input.box.note', "If you selected others, please write a short note.");
export const WIZARD_CANCEL_REASON_CONTINUE_WITH_MIGRATION_LATER = localize('sql.migration.wizard.cancel.reason.continue.with.migration.later', "Continue with migration later");
export const WIZARD_CANCEL_REASON_CHANGE_SOURCE_SQL_SERVER = localize('sql.migration.wizard.cancel.reason.change.source.sql.server', "Need to change source SQL Server");
export const WIZARD_CANCEL_REASON_MIGRATION_TAKING_LONGER = localize('sql.migration.wizard.cancel.reason.migration.taking.longer', "Migration taking longer or having issues");
export const WIZARD_CANCEL_REASON_AZURE_SQL_TARGET_NOT_READY = localize('sql.migration.wizard.cancel.reason.source.azure.sql.target.not.ready', "Azure SQL target not ready");
export const WIZARD_CANCEL_REASON_NEED_TO_ANALYSE_FINDINGS = localize('sql.migration.wizard.cancel.reason.need.to.analyse.findings', "Need to analyse/fix the findings");
export const WIZARD_CANCEL_REASON_NEED_TO_EVALUATE_RCOMMENDED_SKU = localize('sql.migration.wizard.cancel.reason.need.to.evaluate.recommended.sku', "Need to evaluate the recommended SKU");
export const WIZARD_CANCEL_REASON_DMS_SERVICE_OR_IR_NOT_READY = localize('sql.migration.wizard.cancel.reason.dms.service.or.ir.not.ready', "Data Migration Service / IR node not ready");
export const WIZARD_CANCEL_REASON_BACKUP_LOCATION_NOT_READY = localize('sql.migration.wizard.cancel.reason.backup.location.not.ready', "Backup location not ready");
export const WIZARD_CANCEL_REASON_WAITING_FOR_DOWNTIME_WINDOW = localize('sql.migration.wizard.cancel.reason.waiting.for.downtime.window', "Waiting for downtime window");
export const WIZARD_CANCEL_REASON_NEED_TO_REVIEW_TABLE_SELECTION = localize('sql.migration.wizard.cancel.reason.need.to.review.table.selection', "Need to review table selection");
export const WIZARD_CANCEL_REASON_NEED_TO_REVIEW_LOGIN_SELECTION = localize('sql.migration.wizard.cancel.reason.need.to.review.login.selection', "Need to review login selection");

// Login Migrations
export function LOGIN_WIZARD_TITLE(instanceName: string): string {
	return localize('sql-migration.login.wizard.title', "Migrate login(s) from '{0}' to Azure SQL", instanceName);
}
export const SELECT_REQUIRED_DETAILS_TO_CONTINUE = localize('sql.login.migration.select.details.to.continue', "Please provide all the required below details before you proceed.");
export const LOGIN_MIGRATIONS_TARGET_SELECTION_PAGE_DESCRIPTION = localize('sql.login.migration.wizard.target.description', "Select the target Azure SQL Managed Instance or Azure SQL VM where you want to migrate your login(s).");
export const LOGIN_MIGRATIONS_TARGET_SELECTION_PAGE_PREVIEW_WARNING = localize('sql.login.migration.wizard.target.data.migration.warning', "Please note that login migration feature is in public preview.");
export const LOGIN_MIGRATIONS_TARGET_SELECTION_PAGE_DATA_MIGRATION_WARNING = localize('sql.login.migration.wizard.target.data.migration.warning', "We recommend migrating your databases(s) to the Azure SQL target before starting the login migration to avoid failures in the process. Nevertheless, you can run this migration process whenever want you want if your goal is to update the user mapping for recently migrated databases.\n\n If the source and database names are not the same, then it is possible that some permissions may not be applied properly.");
export function LOGIN_MIGRATIONS_TARGET_SELECTION_PAGE_PERMISSIONS_WARNING(userName: string, instanceName: string): string {
	if (!userName || !userName.length) {
		return localize('sql.login.migration.wizard.target.permission.warning', "Please ensure that the current user has Sysadmin permissions to get all login information for the current instance ({0}).", instanceName);
	}
	return localize('sql.login.migration.wizard.target.permission.warning', "Please ensure that the current user ({0}) has Sysadmin permissions to get all login information for the current instance ({1}).", userName, instanceName);
}
export const LOGIN_MIGRATIONS_PRE_REQ_TITLE = localize('login.migration.pre.req.title', "Login migration pre-requisites:");
export const LOGIN_MIGRATIONS_PRE_REQ_SUBTITLE = localize('login.migration.pre.req.subtitle', "Before you start your login migration to Azure SQL, check the list of pre-requites below:");
export const LOGIN_MIGRATIONS_PRE_REQ_1 = localize('login.migration.pre.req.1', "You must successfully migrate relevant or all databases to the Azure SQL Target before starting the login migration else it may fail.");
export const LOGIN_MIGRATIONS_PRE_REQ_2 = localize('login.migration.pre.req.2', "The source and target databases names must be same otherwise permissions may not be applied properly.");
export const LOGIN_MIGRATIONS_PRE_REQ_3 = localize('login.migration.pre.req.3', "Login migration requires 'Sysadmin' permissions on both source and target.");
export const LOGIN_MIGRATIONS_PRE_REQ_4 = localize('login.migration.pre.req.4', "You must be able to connect to Source and Target from Azure SQL Migration extension.");
export const LOGIN_MIGRATIONS_PRE_REQ_5 = localize('login.migration.pre.req.5', "For Windows account migration, ensure the target has 'Read' permissions on Microsoft Entra and ensure domain federation between local AD and Microsoft Entra ID.");
export const LOGIN_MIGRATIONS_PRE_REQ_INFO = localize('login.migration.pre.req.info', "For more details about login migrations to Azure SQL, {0}.");
export const VIEW_TUTORIAL = localize('login.migration.pre.req.view.tutorial', "see the tutorial");
export const LOGIN_MIGRATIONS_TARGET_TYPE_SELECTION_TITLE = localize('sql.login.migration.wizard.target.type.title', "Azure SQL target type");
export const LOGIN_MIGRATIONS_MI_TEXT = localize('sql.login.migration.mi.title', "Azure SQL Managed Instance");
export const LOGIN_MIGRATIONS_DB_TEXT = localize('sql.login.migration.db.title', "Azure SQL Database");
export const LOGIN_MIGRATIONS_VM_TEXT = localize('sql.login.migration.vm.title', "SQL Server on Azure Virtual Machine");
export const LOGIN_MIGRATIONS_AZURE_SQL_TARGET_PAGE_TITLE = localize('sql.login.migration.target.title', "Azure SQL target");
export const LOGIN_MIGRATIONS_SELECT_LOGINS_PAGE_TITLE = localize('sql.login.migration.select.page.title', "Select login(s) to migrate");
export const LOGIN_MIGRATIONS_SELECT_LOGINS_WINDOWS_AUTH_WARNING = localize('sql.login.migration.select.logins.windows.auth.warning', "Please note that this wizard does not display windows authentication login types because migrating that type is currently not supported. Capability for migrating windows authentication logins is coming soon.");
export const LOGIN_MIGRATIONS_SELECT_LOGINS_TAB_NON_SYSTEM_LOGIN_TITLE = localize('sql.login.migration.select.logins.tab.non.system.title', "Login(s) ready for migration");
export const LOGIN_MIGRATIONS_SELECT_LOGINS_TAB_SYSTEM_LOGIN_TITLE = localize('sql.login.migration.select.logins.tab.system.title', "Excluded login(s)");
export const LOGIN_MIGRATIONS_SELECT_LOGINS_SYSTEM_LOGIN_INFO_BOX = localize('sql.login.migration.select.logins.system.info.box', "Below login(s) is/are excluded from login migration as they are either local service or system accounts at the source.");
export const LOGIN_MIGRATIONS_STATUS_PAGE_TITLE = localize('sql.login.migration.status.page.title', "Migration Status");
export function LOGIN_MIGRATIONS_STATUS_PAGE_DESCRIPTION(numLogins: number, targetType: string, targetName: string): string {
	return localize('sql.login.migration.status.page.description', "Migrating {0} login(s) to target {1} '{2}'", numLogins, targetType, targetName);
}
export function LOGIN_MIGRATIONS_COMPLETED_STATUS_PAGE_DESCRIPTION(numLogins: number, targetType: string, targetName: string): string {
	return localize('sql.login.migration.status.page.description.completed', "Completed migrating {0} login(s) to {1} '{2}'", numLogins, targetType, targetName);
}
export function LOGIN_MIGRATIONS_FAILED_STATUS_PAGE_DESCRIPTION(numLogins: number, targetType: string, targetName: string): string {
	return localize('sql.login.migration.status.page.description.failed', "Failed migrating {0} login(s) to {1} '{2}'", numLogins, targetType, targetName);
}
export const LOGIN_MIGRATIONS_STATUS_PAGE_PREVIOUS_BUTTON_TITLE = localize('sql.login.migration.status.page.previous.button.title', "Previous (Disabled)");
export const LOGIN_MIGRATIONS_STATUS_PAGE_PREVIOUS_BUTTON_ERROR = localize('sql.login.migration.status.page.previous.button.error', "Login migration has already been initiated and going back to prior page is disabled.");
export const LOGIN_MIGRATIONS_GET_LOGINS_QUERY = localize('sql.login.migration.get.logins.query',
	"SELECT sp.name as login, sp.type_desc as login_type, sp.default_database_name, case when sp.is_disabled = 1 then 'Disabled' else 'Enabled' end as status FROM sys.server_principals sp  LEFT JOIN sys.sql_logins sl ON sp.principal_id = sl.principal_id WHERE sp.type NOT IN ('G', 'R') AND sp.type_desc IN ('SQL_LOGIN', 'WINDOWS_LOGIN') ORDER BY sp.name;");
export function LOGIN_MIGRATIONS_GET_LOGINS_ERROR_TITLE(targetType: string): string {
	return localize('sql.migration.wizard.login.error.title', "An error occurred while trying to get {0} login information.", targetType);
}
export function LOGIN_MIGRATIONS_GET_LOGINS_ERROR(message: string): string {
	return localize('sql.migration.wizard.target.login.error', "Error getting login information: {0}", message);
}
export const SELECT_LOGIN_TO_CONTINUE = localize('sql.migration.select.login.to.continue', "Select one or more login(s) to run validation.");
export const SELECT_LOGIN_AND_RUN_VALIDATION_TO_CONTINUE = localize('sql.migration.select.login.run.validation.to.continue', "To perform login migration, please run validation for one or more login(s).");
export const ENTER_ENTRA_ID = localize('sql.login.migration.enter.entra.id.to.continue', "Microsoft Entra Domain is required to migrate Windows login. Please enter Microsoft Entra Domain name or deselect windows login(s)");
export const ENTRA_DOMAIN_NOT_VALIDATED = localize('sql.login.migration.entra.not.validated', "Microsoft Entra Domain is not validated, please run validations to proceed with migration.");
export const VALIDATE_ALL_LOGINS = localize('sql.login.migration.validate.all.logins', "All selected login(s) are not validated, please run validations for all selected login(s) to proceed with migration.");
export const LOGIN_MIGRATE_BUTTON_TEXT = localize('sql.migration.start.login.migration.button', "Migrate");
export function LOGIN_MIGRATIONS_GET_CONNECTION_STRING(dataSource: string, id: string, pass: string): string {
	return localize('sql.login.migration.get.connection.string', "data source={0};initial catalog=master;user id={1};password={2};TrustServerCertificate=True;Integrated Security=false;", dataSource, id, pass);
}
export const LOGIN_MIGRATION_IN_PROGRESS = localize('sql.login.migration.in.progress', "Login migration in progress");
export const LOGIN_MIGRATION_REFRESHING_LOGIN_DATA = localize('sql.login.migration.select.in.progress', "Refreshing login list from source and target");
export function LOGIN_MIGRATION_REFRESH_LOGIN_DATA_SUCCESSFUL(numSourceLogins: number, numTargetLogins: number): string {
	return localize('sql.login.migration.refresh.login.data.successful', "Refreshing login list was successful. Source login(s) found {0}, Target login(s) found {1}", numSourceLogins, numTargetLogins);
}
export const LOGIN_MIGRATION_REFRESH_SOURCE_LOGIN_DATA_FAILED = localize('sql.login.migration.refresh.source.login.data.failed', "Refreshing login list from source failed");
export const LOGIN_MIGRATION_REFRESH_TARGET_LOGIN_DATA_FAILED = localize('sql.login.migration.refresh.target.login.data.failed', "Refreshing login list from target failed");
export const STARTING_LOGIN_MIGRATION = localize('sql.migration.starting.login', "Validating and migrating login(s) are in progress");
export const STARTING_LOGIN_MIGRATION_FAILED = localize('sql.migration.starting.login.failed', "Validating and migrating login(s) failed");
export const ESTABLISHING_USER_MAPPINGS = localize('sql.login.migration.establish.user.mappings', "Validating and migrating login(s) completed.\n\nEstablishing user mappings.");
export const ESTABLISHING_USER_MAPPINGS_FAILED = localize('sql.login.migration.establish.user.mappings.failed', "Establishing user mappings failed");
export const MIGRATING_SERVER_ROLES_AND_SET_PERMISSIONS = localize('sql.login.migration.migrate.server.roles.and.set.permissions', "Establishing user mappings completed.\n\nCurrently, migrating server roles, establishing server mappings and setting permissions. This will take some time.");
export const MIGRATING_SERVER_ROLES_AND_SET_PERMISSIONS_FAILED = localize('sql.login.migration.migrate.server.roles.and.set.permissions.failed', "Migrating server roles, establishing server mappings and setting permissions failed.");
export const LOGIN_MIGRATIONS_COMPLETE = localize('sql.login.migration.complete', "Completed migrating login(s)");
export const LOGIN_MIGRATIONS_FAILED = localize('sql.login.migration.failed', "Migrating login(s) failed");
export function LOGIN_MIGRATIONS_ERROR(message: string): string {
	return localize('sql.login.migration.error', "Login migration error: {0}", message);
}
export const LOGINS_FOUND = localize('sql.login.migration.logins.found', "Login found");
export const LOGINS_NOT_FOUND = localize('sql.login.migration.logins.not.found', "Login not found");
export const LOGIN_MIGRATION_STATUS_SUCCEEDED = localize('sql.login.migration.status.succeeded', "Succeeded");
export const LOGIN_MIGRATION_STATUS_FAILED = localize('sql.login.migration.status.failed', "Failed");
export const LOGIN_MIGRATION_STATUS_IN_PROGRESS = localize('sql.login.migration.status.in.progress', "In progress");
export const LOGIN_MIGRATIONS_ENTRA_ID_INPUT_BOX_LABEL = localize('sql.login.migration.entra.id.input.box.label', "Microsoft Entra Domain Name (only required to migrate Windows Authentication Login(s))");
export const LOGIN_MIGRATIONS_ENTRA_ID_INPUT_BOX_PLACEHOLDER = localize('sql.login.migration.entra.id.input.box.placeholder', "Enter Microsoft Entra Domain name");
export function LOGIN_MIGRATIONS_LOGIN_STATUS_DETAILS_TITLE(loginName: string): string {
	return localize('sql.login.migration.login.status.details.title', "Migration status details for {0}", loginName);
}
export const NOT_STARTED = localize('sql.login.migration.steps.not.started', "Not started");
export const MIGRATE_LOGINS = localize('sql.login.migration.steps.migrate.logins', "Migrate login(s)");
export const ESTABLISH_USER_MAPPINGS = localize('sql.login.migration.steps.migrate.logins', "Establish user mappings");
export const MIGRATE_SERVER_ROLES_AND_SET_PERMISSIONS = localize('sql.login.migration.steps.migrate.logins', "Migrate server roles, set login and server permissions");
export const LOGIN_MIGRATION_COMPLETED = localize('sql.login.migration.steps.migrate.logins', "Login migration completed");
export function COLLECTING_TARGET_LOGINS_FAILED(errorCode: number): string {
	return localize('sql.login.migration.collecting.target.logins.failed', "Collecting target login failed with error code {0}", errorCode);
}
export const VALIDATE_LOGIN_ELIGIBILITY_FAILED = localize('sql.login.migration.validate.login.eligibility.failed', "Login migration source login(s) eligibility validation failed");

// Azure SQL Target
export const AZURE_SQL_TARGET_PAGE_TITLE = localize('sql.migration.wizard.target.title', "Azure SQL target");
export function AZURE_SQL_TARGET_PAGE_DESCRIPTION(targetInstance: string = 'instance'): string {
	return localize('sql.migration.wizard.target.description', "Select an Azure account and your target {0}.", targetInstance);
}

export const AZURE_SQL_TARGET_CONNECTION_ERROR_TITLE = localize('sql.migration.wizard.connection.error.title', "An error occurred while connecting to the target server.");
export function SQL_TARGET_CONNECTION_ERROR(message: string): string {
	return localize('sql.migration.wizard.target.connection.error', "Connection error: {0}", message);
}
export function SQL_TARGET_CONNECTION_SUCCESS(databaseCount: string): string {
	return localize('sql.migration.wizard.target.connection.success', "Connection was successful. Target databases found: {0}", databaseCount);
}

export const SQL_TARGET_MISSING_SOURCE_DATABASES = localize('sql.migration.wizard.source.missing', 'Connection was successful but did not find any target databases.');

export function SQL_TARGET_CONNECTION_SUCCESS_LOGINS(databaseCount: string): string {
	return localize('sql.login.migration.wizard.target.connection.success', "Connection was successful.", databaseCount);
}

export const SQL_TARGET_MAPPING_ERROR_MISSING_TARGET = localize(
	'sql.migration.wizard.target.missing',
	'Database mapping error. Missing target databases to migrate.  Please configure the target server connection and click connect to collect the list of available database migration targets.');

export function SQL_TARGET_CONNECTION_DUPLICATE_TARGET_MAPPING(
	targetDatabaseName: string,
	sourceDatabaseName: string,
	mappedSourceDatabaseName: string,
): string {
	return localize(
		'sql.migration.wizard.target.mapping.error.duplicate',
		"Database mapping error. Target database '{0}' cannot be selected to as a migration target for database '{1}'.  Target database '{2}' is already selected as a migration target for database '{3}'.  Please select a different target database.",
		targetDatabaseName,
		sourceDatabaseName,
		targetDatabaseName,
		mappedSourceDatabaseName);
}

//`Database mapping error.  Source database '${sourceDatabaseName}' is not mapped to a target database.  Please select a target database to migrate to.`
export function SQL_TARGET_CONNECTION_SOURCE_NOT_MAPPED(sourceDatabaseName: string): string {
	return localize(
		'sql.migration.wizard.target.source.mapping.error',
		"Database mapping error. Source database '{0}' is not mapped to a target database.  Please select a target database to migrate to.",
		sourceDatabaseName);
}

//`A mapping error (Error code: {0}) was found between '{1}' and '{2}' databases. The source database collation '{3}' does not match the target database collation '{4}'. Please select or re-create a target database with the same collation as the source database.`
export function SQL_TARGET_SOURCE_COLLATION_NOT_SAME(
	errorCode: string,
	sourceDatabaseName: string,
	targetDatabaseName: string,
	sourceDatabaseCollation: string | undefined,
	targetDatabaseCollation: string | undefined): string {
	return localize(
		'sql.migration.wizard.target.source.collation.error',
		"Database mapping error (Error code: {0}) was found between '{1}' and '{2}' databases. The source database collation '{3}' does not match the target database collation '{4}'. Please select or re-create a target database with the same collation as the source database.",
		errorCode,
		sourceDatabaseName,
		targetDatabaseName,
		sourceDatabaseCollation,
		targetDatabaseCollation);
}

export const SQL_MIGRATION_TROUBLESHOOTING_LINK = localize('sql.migration.wizard.troubleshooting', 'See link for more troubleshooting steps: https://aka.ms/dms-migrations-troubleshooting.');

// Managed Instance
export const AZURE_SQL_DATABASE_MANAGED_INSTANCE = localize('sql.migration.azure.sql.database.managed.instance', "Azure SQL Managed Instance");
export const NO_MANAGED_INSTANCE_FOUND = localize('sql.migration.no.managedInstance.found', "No managed instances found.");
export const INVALID_MANAGED_INSTANCE_ERROR = localize('sql.migration.invalid.managedInstance.error', "To continue, select a valid managed instance.");
export function UNAVAILABLE_TARGET_PREFIX(targetName: string): string {
	return localize('sql.migration.unavailable.target', "(Unavailable) {0}", targetName);
}

// Virtual Machine
export const AZURE_SQL_DATABASE_VIRTUAL_MACHINE = localize('sql.migration.azure.sql.database.virtual.machine', "SQL Server on Azure Virtual Machines");
export const AZURE_SQL_DATABASE_VIRTUAL_MACHINE_SHORT = localize('sql.migration.azure.sql.database.virtual.machine.short', "SQL Server on Azure VM");
export const NO_VIRTUAL_MACHINE_FOUND = localize('sql.migration.no.virtualMachine.found', "No virtual machines found.");
export const INVALID_VIRTUAL_MACHINE_ERROR = localize('sql.migration.invalid.virtualMachine.error', "To continue, select a valid virtual machine.");

// Azure SQL Database
export const AZURE_SQL_DATABASE = localize('sql.migration.azure.sql.database', "Azure SQL Database Server");
export const NO_SQL_DATABASE_SERVER_FOUND = localize('sql.migration.no.sqldatabaseserver.found', "No Azure SQL database servers found.");
export const NO_SQL_DATABASE_FOUND = localize('sql.migration.no.sqldatabase.found', "No Azure SQL databases found.");
export const INVALID_SQL_DATABASE_ERROR = localize('sql.migration.invalid.sqldatabase.error', "To continue, select a valid Azure SQL Database server.");

// Target info tooltip
export const TARGET_SUBSCRIPTION_INFO = localize('sql.migration.sku.subscription', "Subscription name for your Azure SQL target");
export const TARGET_LOCATION_INFO = localize('sql.migration.sku.location', "Azure region for your Azure SQL target. Only regions that contain a target eligible for migration will be shown.");
export const TARGET_RESOURCE_GROUP_INFO = localize('sql.migration.sku.resource_group', "Resource group for your Azure SQL target. Only resource groups that contain a target eligible for migration will be shown.");
export const TARGET_RESOURCE_INFO = localize('sql.migration.sku.resource', "Your Azure SQL target resource name");
export const TARGET_RESOURCE_PORT_INFO = localize('sql.migration.sku.resource.port', "Your Azure SQL target resource port number : 0 - 65535");

// DMS tooltip
export const DMS_SUBSCRIPTION_INFO = localize('sql.migration.dms.subscription', "Subscription name for your Azure Database Migration Service");
export const DMS_LOCATION_INFO = localize('sql.migration.dms.location', "Azure region for your Azure Database Migration Service. Only regions that contain a service will be shown.");
export const DMS_RESOURCE_GROUP_INFO = localize('sql.migration.dms.resource_group', "Resource group for your Azure SQL target. Only resource groups that contain a service will be shown.");
export const DMS_RESOURCE_INFO = localize('sql.migration.dms.resource', "Your Azure Database Migration Service resource name");

// Accounts page
export const ACCOUNTS_SELECTION_PAGE_TITLE = localize('sql.migration.wizard.account.title', "Azure account");
export const ACCOUNTS_SELECTION_PAGE_DESCRIPTION = localize('sql.migration.wizard.account.description', "Select an Azure account linked to Azure Data Studio, or link one now.");
export const ACCOUNT_SELECTION_PAGE_NO_LINKED_ACCOUNTS_ERROR = localize('sql.migration.wizard.account.noAccount.error', "Add a linked account and then try again.");
export const ACCOUNT_LINK_BUTTON_LABEL = localize('sql.migration.wizard.account.add.button.label', "Link account");
export const INVALID_ACCOUNT_ERROR = localize('sql.migration.invalid.account.error', "To continue, select a valid Azure account.");

export function accountLinkedMessage(count: number): string {
	return count === 1 ? localize('sql.migration.wizard.account.count.single.message', '{0} account linked', count) : localize('sql.migration.wizard.account.count.multiple.message', '{0} accounts linked', count);
}
export const AZURE_TENANT = localize('sql.migration.azure.tenant', "Microsoft Entra tenant");
export function MI_NOT_READY_ERROR(miName: string, state: string): string {
	return localize('sql.migration.mi.not.ready', "The managed instance '{0}' is unavailable for migration because it is currently in the '{1}' state. To continue, select an available managed instance.", miName, state);
}
export function VM_NOT_READY_IAAS_EXTENSION_ERROR(vmName: string, extensionState: string): string {
	return localize('sql.migration.vm.not.ready.iaas.extension', "The virtual machine '{0}' is unavailable for migration because the SQL Server IaaS Agent extension is currently in '{1}' mode instead of Full mode. Learn more: https://aka.ms/sql-iaas-extension", vmName, extensionState);
}
export function VM_NOT_READY_POWER_STATE_ERROR(vmName: string): string {
	return localize('sql.migration.vm.not.ready.power.state', "The virtual machine '{0}' is unavailable for migration because the underlying virtual machine is not running. Please make sure it is powered on before retrying.", vmName);
}
export function SQLDB_NOT_READY_ERROR(sqldbName: string, state: string): string {
	return localize('sql.migration.sqldb.not.ready', "The SQL database server '{0}' is unavailable for migration because it is currently in the '{1}' state. To continue, select an available SQL database server.", sqldbName, state);
}

export const SELECT_AN_TARGET_TYPE = localize('sql.migration.select.service.select.target.type.', "Select target Azure SQL Type");
export const SELECT_AN_ACCOUNT = localize('sql.migration.select.service.select.a.', "Sign into Azure and select an account");
export const SELECT_A_TENANT = localize('sql.migration.select.service.select.a.tenant', "Select a tenant");
export const SELECT_A_SUBSCRIPTION = localize('sql.migration.select.service.select.a.subscription', "Select a subscription");
export const SELECT_A_LOCATION = localize('sql.migration.select.service.select.a.location', "Select a location");
export const SELECT_A_RESOURCE_GROUP = localize('sql.migration.select.service.select.a.resource.group', "Select a resource group");
export const SELECT_A_SERVICE = localize('sql.migration.select.service.select.a.service', "Select a Database Migration Service");
export const SELECT_ACCOUNT_ERROR = localize('sql.migration.select.service.select.account.error', "An error occurred while loading available Azure accounts.");
export const SELECT_TENANT_ERROR = localize('sql.migration.select.service.select.tenant.error', "An error occurred while loading available Azure account tenants.");
export const SELECT_SUBSCRIPTION_ERROR = localize('sql.migration.select.service.select.subscription.error', "An error occurred while loading account subscriptions. Please check your Azure connection and try again.");
export const SELECT_LOCATION_ERROR = localize('sql.migration.select.service.select.location.error', "An error occurred while loading locations. Please check your Azure connection and try again.");
export const SELECT_RESOURCE_GROUP_ERROR = localize('sql.migration.select.service.select.resource.group.error', "An error occurred while loading available resource groups. Please check your Azure connection and try again.");
export const SELECT_SERVICE_ERROR = localize('sql.migration.select.service.select.service.error', "An error occurred while loading available database migration services. Please check your Azure connection and try again.");
export function ACCOUNT_CREDENTIALS_REFRESH(accountName: string): string {
	return localize(
		'sql.migration.account.credentials.refresh.required',
		"{0} (requires credentials refresh)",
		accountName);
}
export const SELECT_SERVICE_PLACEHOLDER = localize('sql.migration.select.service.select.migration.target', "Select a target server");

// database backup page
export const DATA_SOURCE_CONFIGURATION_PAGE_TITLE = localize('sql.migration.data.source.configuration.page.title', "Data source configuration");
export const DATABASE_BACKUP_PAGE_DESCRIPTION = localize('sql.migration.database.page.description', "Select the location of the database backups to use during migration.");
export const DATABASE_BACKUP_NC_NETWORK_SHARE_RADIO_LABEL = localize('sql.migration.nc.network.share.radio.label', "My database backups are on a network share");
export const DATABASE_BACKUP_NC_BLOB_STORAGE_RADIO_LABEL = localize('sql.migration.nc.blob.storage.radio.label', "My database backups are in an Azure Storage Blob Container");
export const DATABASE_BACKUP_SQL_VM_PAGE_BLOB_INFO = localize('sql.migration.sql.vm.page.blob.info', "For target servers running SQL Server 2014 or below, you must store your database backups in an Azure Storage Blob Container instead of uploading them using the network share option. Additionally, you must store the backup files as page blobs, as block blobs are supported only for targets running SQL Server 2016 or later. Learn more: {0}");
export const DATABASE_BACKUP_SQL_VM_PAGE_BLOB_URL_LABEL = localize('sql.migration.sql.vm.page.blob.url.label', "Known issues, limitations, and troubleshooting");
export const DATABASE_BACKUP_NETWORK_SHARE_HEADER_TEXT = localize('sql.migration.network.share.header.text', "Network share details");
export const DATABASE_BACKUP_NETWORK_SHARE_LOCATION_INFO = localize('sql.migration.network.share.location.info', "Network share path for your database backups. The migration process will automatically retrieve valid backup files from this network share.");
export const DATABASE_BACKUP_NETWORK_SHARE_WINDOWS_USER_INFO = localize('sql.migration.network.share.windows.user.info', "Windows user account with read access to the network share location.");
export const DATABASE_BACKUP_NC_NETWORK_SHARE_HELP_TEXT = localize('sql.migration.network.share.help.text', "Provide the network share location where the backups are stored, and the user credentials used to access the share.");
export const DATABASE_BACKUP_NETWORK_SHARE_TABLE_HELP_TEXT = localize('sql.migration.network.share.storage.table.help', "Enter target database name and network share path information for the selected source databases.");
export const DATABASE_BACKUP_NETWORK_SHARE_LOCATION_LABEL = localize('sql.migration.network.share.location.label', "Network share location where the backups are stored");
export const DATABASE_SERVICE_ACCOUNT_INFO_TEXT = localize('sql.migration.service.account.info.text', "Ensure that the service account running the source SQL Server instance has read privileges on the network share.");
export const DATABASE_BACKUP_NETWORK_SHARE_WINDOWS_USER_LABEL = localize('sql.migration.network.share.windows.user.label', "Windows user account with read access to the network share location");
export const DATABASE_BACKUP_NETWORK_SHARE_PASSWORD_LABEL = localize('sql.migration.network.share.password.label', "Password");
export const DATABASE_BACKUP_NETWORK_SHARE_PASSWORD_PLACEHOLDER = localize('sql.migration.network.share.password.placeholder', "Enter password.");
export const DATABASE_BACKUP_NETWORK_SHARE_AZURE_ACCOUNT_HEADER = localize('sql.migration.network.share.azure.header', "Storage account details");
export const DATABASE_BACKUP_NETWORK_SHARE_AZURE_ACCOUNT_HELP = localize('sql.migration.network.share.azure.help', "Provide the Azure Storage account where the backups will be uploaded to.");
export const DUPLICATE_NAME_ERROR = localize('sql.migration.unique.name', "Select a unique name for this target database");
export function DATABASE_ALREADY_EXISTS_MI(dbName: string, targetName: string): string {
	return localize('sql.migration.database.already.exists', "Database '{0}' already exists on the target managed instance '{1}'.", dbName, targetName);
}
export const DATABASE_ALREADY_EXISTS_VM_INFO = localize('sql.migration.database.already.exists.vm.info', "Ensure that the provided database name(s) do not already exist on the target SQL Server on Azure Virtual Machine.");
export const DATABASE_BACKUP_BLOB_FOLDER_STRUCTURE_INFO = localize('sql.migration.blob.storage.folder.info', "When uploading database backups to your blob container, ensure that backup files from different databases are stored in separate folders. Only the root of the container and folders at most one level deep are supported.");
export const DATABASE_BACKUP_BLOB_FOLDER_STRUCTURE_WARNING = localize('sql.migration.blob.storage.folder.warning', "There are multiple databases with the same backup location selected. Ensure that backup files from different databases are stored in separate folders.");
export const DATABASE_BACKUP_BLOB_STORAGE_HEADER_TEXT = localize('sql.migration.blob.storage.header.text', "Azure Storage Blob Container details");
export const DATABASE_BACKUP_BLOB_STORAGE_HELP_TEXT = localize('sql.migration.blob.storage.help.text', "Provide the Azure Storage Blob Container that contains the backups.");
export const DATABASE_BACKUP_BLOB_STORAGE_TABLE_HELP_TEXT = localize('sql.migration.blob.storage.table.help', "Enter target database name and select resource group, storage account and container for the selected source databases.");
export const DATABASE_BACKUP_BLOB_STORAGE_SUBSCRIPTION_LABEL = localize('sql.migration.blob.storage.subscription.label', "Subscription");
export const DATABASE_BACKUP_MIGRATION_MODE_LABEL = localize('sql.migration.database.migration.mode.label', "Migration mode");
export const DATABASE_BACKUP_MIGRATION_MODE_DESCRIPTION = localize('sql.migration.database.migration.mode.description', "To migrate to the Azure SQL target, choose a migration mode based on your downtime requirements.");
export const DATABASE_TABLE_SELECTION_LABEL = localize('sql.migration.database.table.selection.label', "Table selection");
export const DATABASE_TABLE_SELECTION_DESCRIPTION = localize('sql.migration.database.table.selection.description', "For each database below, click Edit to select the tables to migrate from source to target. Then, before clicking Next, validate the provided configuration by clicking 'Run validation'.");
export const DATABASE_SCHEMA_MIGRATION_HELP = localize('sql.migration.database.schema.migration.help', "Ensure to migrate the database schema from source to target before starting the migration by using the Database Schema Migration feature ({0}) or {1} or the {2} in Azure Data Studio before selecting the list of tables to migrate.");
export const DATABASE_SCHEMA_MIGRATION_PUBLIC_PREVIEW = localize('sql.migration.database.schema.migration.public.preview', "Public Preview");
export const DATABASE_SCHEMA_MIGRATION_DACPAC_EXTENSION = localize('sql.migration.database.schema.migration.dacpac', "SQL Server dacpac extension");
export const DATABASE_SCHEMA_MIGRATION_PROJECTS_EXTENSION = localize('sql.migration.database.schema.migration.project', "SQL Database Projects extension");

export const DATABASE_TABLE_REFRESH_LABEL = localize('sql.migration.database.table.refresh.label', "Refresh");
export const DATABASE_TABLE_SOURCE_DATABASE_COLUMN_LABEL = localize('sql.migration.database.table.source.column.label', "Source database");
export const DATABASE_TABLE_TARGET_DATABASE_COLUMN_LABEL = localize('sql.migration.database.table.target.column.label', "Target database");
export const DATABASE_TABLE_SELECTED_TABLES_COLUMN_LABEL = localize('sql.migration.database.table.tables.column.label', "Select tables");
export const DATABASE_TABLE_CONNECTION_ERROR = localize('sql.migration.database.connection.error', "An error occurred while connecting to target migration database.");
export function DATABASE_TABLE_CONNECTION_ERROR_MESSAGE(message: string): string {
	return localize('sql.migration.database.connection.error.message', "Connection error:{0} {1}", EOL, message);
}
export const DATABASE_TABLE_DATA_LOADING = localize('sql.migration.database.loading', "Loading database table list..");
export const DATABASE_TABLE_VALIDATE_SELECTION_MESSAGE = localize('sql.migration.database.validate.selection', "Please select target database tables to migrate to.  At least one database with one table is required.");
export const DATABASE_BACKUP_MIGRATION_MODE_ONLINE_LABEL = localize('sql.migration.database.migration.mode.online.label', "Online migration");
export const DATABASE_BACKUP_MIGRATION_MODE_ONLINE_DESCRIPTION = localize('sql.migration.database.migration.mode.online.description', "Application downtime is limited to cutover at the end of migration.");
export const DATABASE_BACKUP_MIGRATION_MODE_OFFLINE_LABEL = localize('sql.migration.database.migration.mode.offline.label', "Offline migration");
export const DATABASE_BACKUP_MIGRATION_MODE_OFFLINE_DESCRIPTION = localize('sql.migration.database.migration.mode.offline.description', "Application downtime will start when the migration starts.");
export const NETWORK_SHARE_PATH_FORMAT = localize('sql.migration.network.share.path.format', "\\\\Servername.domainname.com\\Backupfolder");
export const WINDOWS_USER_ACCOUNT = localize('sql.migration.windows.user.account', "Domain\\username");
export const NO_SUBSCRIPTIONS_FOUND = localize('sql.migration.no.subscription.found', "No subscriptions found.");
export const NO_LOCATION_FOUND = localize('sql.migration.no.location.found', "No locations found.");
export const RESOURCE_GROUP_NOT_FOUND = localize('sql.migration.resource.group.not.found', "No resource groups found.");
export const NO_STORAGE_ACCOUNT_FOUND = localize('sql.migration.no.storageAccount.found', "No storage accounts found.");
export const NO_FILESHARES_FOUND = localize('sql.migration.no.fileShares.found', "No file shares found.");
export const NO_BLOBCONTAINERS_FOUND = localize('sql.migration.no.blobContainers.found', "No blob containers found.");
export const NO_BLOBFILES_FOUND = localize('sql.migration.no.blobFiles.found', "No blob files found.");
export const NO_BLOBFOLDERS_FOUND = localize('sql.migration.no.blobFolders.found', "No blob folders found.");
export const INVALID_SUBSCRIPTION_ERROR = localize('sql.migration.invalid.subscription.error', "To continue, select a valid subscription.");
export const INVALID_LOCATION_ERROR = localize('sql.migration.invalid.location.error', "To continue, select a valid location.");
export const INVALID_RESOURCE_GROUP_ERROR = localize('sql.migration.invalid.resourceGroup.error', "To continue, select a valid resource group.");
export const INVALID_SOURCE_INFRASTRUCTURE_TYPE_ERROR = localize('sql.migration.invalid.resourceGroup.error', "To continue, select a valid source infrastructure type.");
export const INVALID_STORAGE_ACCOUNT_ERROR = localize('sql.migration.invalid.storageAccount.error', "To continue, select a valid storage account.");
export const MISSING_TARGET_USERNAME_ERROR = localize('sql.migration.missing.targetUserName.error', "To continue, enter a valid target user name.");
export const MISSING_TARGET_PASSWORD_ERROR = localize('sql.migration.missing.targetPassword.error', "To continue, enter a valid target password.");
export function STORAGE_ACCOUNT_CONNECTIVITY_WARNING(targetServer: string, databases: string[], isSqlMiTarget: boolean): string {
	return isSqlMiTarget
		? databases.length === 1
			? localize('sql.migration.storageAccount.warning.many', "Target instance '{0}' may not be able to access storage account '{1}'. Ensure that the subnet of the target instance is whitelisted on the storage account, and if applicable, that the private endpoint is in the same virtual network as the target server.", targetServer, databases[0])
			: localize('sql.migration.storageAccount.warning.one', "Target instance '{0}' may not be able to access storage accounts '{1}'. Ensure that the subnet of the target instance is whitelisted on the storage accounts, and if applicable, that the private endpoints are on the same virtual network as the target server.", targetServer, databases.join("', '"))
		: databases.length === 1
			? localize('sql.migration.storageAccount.warning.vm.many', "Target server '{0}' may not be able to access storage account '{1}'. Ensure that the subnet of the target server is whitelisted on the storage account.", targetServer, databases[0])
			: localize('sql.migration.storageAccount.warning.vm.one', "Target server '{0}' may not be able to access storage accounts '{1}'. Ensure that the subnet of the target server is whitelisted on the storage accounts.", targetServer, databases.join("', '"));
}

export const TARGET_TABLE_NOT_EMPTY = localize('sql.migration.target.table.not.empty', "Target table is not empty.");
export const TARGET_TABLE_MISSING = localize('sql.migration.target.table.missing', "Target table does not exist");
export const TARGET_USERNAME_LABEL = localize('sql.migration.username.label', "Target user name");
export const TARGET_USERNAME_PLACEHOLDER = localize('sql.migration.username.placeholder', "Enter the target user name");
export const TARGET_PASSWORD_LABEL = localize('sql.migration.password.label', "Target password");
export const TARGET_PASSWORD_PLACEHOLDER = localize('sql.migration.password.placeholder', "Enter the target password");
export const TARGET_PORT_LABEL = localize('sql.migration.port.label', "Port");
export const TARGET_PORT_PLACEHOLDER = localize('sql.migration.port.placeholder', "Enter the target port");
export const TARGET_CONNECTION_LABEL = localize('sql.migration.connection.label', "Connect");
export const MAP_SOURCE_TARGET_HEADING = localize('sql.migration.map.target.heading', "Map selected source databases to target databases for migration");
export const MAP_SOURCE_TARGET_DESCRIPTION = localize('sql.migration.map.target.description', "Select the target database where you would like to migrate your source database to.  You can choose a target database for only one source database.");
export const MAP_SOURCE_COLUMN = localize('sql.migration.map.source.column', "Source database");
export const MAP_TARGET_COLUMN = localize('sql.migration.map.target.column', "Target database");
export const MAP_TARGET_PLACEHOLDER = localize('sql.migration.map.target.placeholder', "Select a target database");

export function INVALID_BLOB_RESOURCE_GROUP_ERROR(sourceDb: string): string {
	return localize('sql.migration.invalid.blob.resourceGroup.error', "To continue, select a valid resource group for source database '{0}'.", sourceDb);
}
export function INVALID_BLOB_STORAGE_ACCOUNT_ERROR(sourceDb: string): string {
	return localize('sql.migration.invalid.blob.storageAccount.error', "To continue, select a valid storage account for source database '{0}'.", sourceDb);
}
export function INVALID_BLOB_CONTAINER_ERROR(sourceDb: string): string {
	return localize('sql.migration.invalid.blob.container.error', "To continue, select a valid blob container for source database '{0}'.", sourceDb);
}
export function INVALID_BLOB_LAST_BACKUP_FILE_ERROR(sourceDb: string): string {
	return localize('sql.migration.invalid.blob.lastBackupFile.error', "To continue, select a valid last backup file for source database '{0}'.", sourceDb);
}
export function INVALID_BLOB_LAST_BACKUP_FOLDER_ERROR(sourceDb: string): string {
	return localize('sql.migration.invalid.blob.lastBackupFolder.error', "To continue, select a valid backup folder for source database '{0}'.", sourceDb);
}
export function INVALID_NON_PAGE_BLOB_BACKUP_FILE_ERROR(sourceDb: string): string {
	return localize('sql.migration.invalid.non.page.blob.backupFile.error', "To continue, select a blob container where all the backup files are page blobs for source database '{0}', as block blobs are supported only for targets running SQL Server 2016 or later. Learn more: https://aka.ms/dms-migrations-troubleshooting", sourceDb);
}
export const INVALID_NETWORK_SHARE_LOCATION = localize('sql.migration.invalid.network.share.location', "Invalid network share location format. Example: {0}", NETWORK_SHARE_PATH_FORMAT);
export const INVALID_USER_ACCOUNT = localize('sql.migration.invalid.user.account', "Invalid user account format. Example: {0}", WINDOWS_USER_ACCOUNT);
export const INVALID_TARGET_NAME_ERROR = localize('sql.migration.invalid.target.name.error', "Enter a valid name for the target database.");
export const PROVIDE_UNIQUE_CONTAINERS = localize('sql.migration.provide.unique.containers', "Provide a unique container for each target database. Databases affected: ");
export function SQL_SOURCE_DETAILS(authMethod: MigrationSourceAuthenticationType, serverName: string, isSqlDbScenario: boolean = false): string {
	switch (authMethod) {
		case MigrationSourceAuthenticationType.Integrated:
			return isSqlDbScenario
				? localize('sql.migration.source.details.windowAuth.db', "Enter the Windows Authentication credentials used to connect to SQL Server instance {0}. These credentials will be used to connect to the SQL Server instance from the self-hosted integration runtime.", serverName)
				: localize('sql.migration.source.details.windowAuth.nonDb', "Enter the Windows Authentication credentials used to connect to SQL Server instance {0}. These credentials will be used to connect to the SQL Server instance and identify valid backup files.", serverName);
		case MigrationSourceAuthenticationType.Sql:
			return isSqlDbScenario
				? localize('sql.migration.source.details.sqlAuth.db', "Enter the SQL Authentication credentials used to connect to SQL Server instance {0}. These credentials will be used to connect to the SQL Server instance from the self-hosted integration runtime.", serverName)
				: localize('sql.migration.source.details.sqlAuth.nonDb', "Enter the SQL Authentication credentials used to connect to SQL Server instance {0}. These credentials will be used to connect to the SQL Server instance and identify valid backup files.", serverName);
	}
}
export const SELECT_RESOURCE_GROUP_PROMPT = localize('sql.migration.blob.resourceGroup.select.prompt', "Select a resource group value first.");
export const SELECT_STORAGE_ACCOUNT = localize('sql.migration.blob.storageAccount.select', "Select a storage account value first.");
export const SELECT_BLOB_CONTAINER = localize('sql.migration.blob.container.select', "Select a blob container value first.");


export const MISSING_TABLE_NAME_COLUMN = localize('sql.migration.missing.table.name.column', "Table name");
export function SELECT_DATABASE_TABLES_TITLE(targetDatabaseName: string): string {
	return localize('sql.migration.table.select.label', "Select tables for {0}", targetDatabaseName);
}
export const TABLE_SELECTION_EDIT = localize('sql.migration.table.selection.edit', "Edit");

export function TABLE_SELECTION_COUNT(selectedCount: number, rowCount: number): string {
	return localize('sql.migration.table.selection.count', "{0} of {1}", formatNumber(selectedCount), formatNumber(rowCount));
}
export function TABLE_SELECTED_COUNT(selectedCount: number, rowCount: number): string {
	return localize('sql.migration.table.selected.count', "{0} of {1} tables selected", formatNumber(selectedCount), formatNumber(rowCount));
}
export const SELECT_TABLES_FOR_MIGRATION = localize('sql.migration.select.migration.tables', "Select tables for migration");
export const DATABASE_LOADING_TABLES = localize('sql.migration.database.loading.tables', "Loading tables list...");
export const TABLE_SELECTION_FILTER = localize('sql.migration.table.selection.filter', "Filter tables");
export const TABLE_SELECTION_UPDATE_BUTTON = localize('sql.migration.table.selection.update.button', "Update");
export const TABLE_SELECTION_CANCEL_BUTTON = localize('sql.migration.table.selection.update.cancel', "Cancel");

export const TABLE_SELECTION_TABLENAME_COLUMN = localize('sql.migration.table.selection.tablename.column', "Table name");
export const TABLE_SELECTION_HASROWS_COLUMN = localize('sql.migration.table.selection.status.column', "Has rows");

export const VALIDATION_DIALOG_TITLE = localize('sql.migration.validation.dialog.title', "Running validation");
export const VALIDATION_MESSAGE_SUCCESS = localize('sql.migration.validation.success', "Validation completed successfully.  Please click Next to proceed with the migration.");
export const LOGIN_MIGRATION_VALIDATION_MESSAGE_SUCCESS = localize('login.migration.validation.success', "Validation completed successfully.  Please click migrate to proceed with the migration.");
export function VALIDATION_MESSAGE_CANCELED_ERRORS(msg: string): string {
	return localize(
		'sql.migration.validation.canceled.errors',
		"Validation was canceled with the following error(s):{0}{1}", EOL, msg);
}
export const VALIDATION_MESSAGE_CANCELED = localize('sql.migration.validation.canceled', "Validation was canceled. Please run and validate the migration settings to continue.");
export const VALIDATION_MESSAGE_NOT_RUN = localize('sql.migration.validation.not.run', "Validation has not been run for the current configuration. Please run and validate the migration settings to continue.");

// integration runtime page
export const SELECT_RESOURCE_GROUP = localize('sql.migration.blob.resourceGroup.select', "Select a resource group.");
export const IR_PAGE_TITLE = localize('sql.migration.ir.page.title', "Azure Database Migration Service");
export const IR_PAGE_DESCRIPTION = localize('sql.migration.ir.page.description', "Azure Database Migration Service orchestrates database migration activities and tracks their progress. You can select an existing Database Migration Service if you have created one previously, or create a new one below.");
export const SQL_MIGRATION_SERVICE_NOT_FOUND_ERROR = localize('sql.migration.ir.page.sql.migration.service.not.found', "No Database Migration Service found. Create a new one.");
export const CREATE_NEW = localize('sql.migration.create.new', "Create new");
export const CREATE_NEW_MIGRATION_SERVICE = localize('sql.migration.create.new.migration.service', "Create new migration service");
export const CREATE_NEW_RESOURCE_GROUP = localize('sql.migration.create.new.resource.group', "Create new resource group");
export const INVALID_SERVICE_ERROR = localize('sql.migration.invalid.migration.service.error', "Select a valid Database Migration Service.");
export const SERVICE_OFFLINE_ERROR = localize('sql.migration.invalid.migration.service.offline.error', "Select a Database Migration Service that is connected to a node.");
export const AUTHENTICATION_KEYS = localize('sql.migration.authentication.types', "Authentication keys");
export function SQL_MIGRATION_SERVICE_DETAILS_HEADER(sqlMigrationServiceName: string) {
	return localize('sql.migration.service.header', "Azure Database Migration Service \"{0}\" details:`", sqlMigrationServiceName);
}
export const DATABASE_MIGRATION_SERVICE_AUTHENTICATION_KEYS = localize('sql.migration.database.migration.service.authentication.keys', "Database Migration Service authentication keys");

// configure IR dialog
export const POWERSHELL_SCRIPT_DESCRIPTION = localize('sql.ir.powershellscript.definition', "Once executed in powershell, the unique script shown below will download, and install the self-hosted integration runtime and register it with the Azure Database Migration Service. You will need to have PowerShell installed on the target machine.");
export const SETUP_LOCAL_IR_DESCRIPTION = localize('sql.ir.local.ir.definition', "I want to setup self-hosted integration runtime on my local machine (Machine where Azure Data Studio is running)");
export const SETUP_REMOTE_IR_DESCRIPTION = localize('sql.ir.local.ir.definition', "I want to setup self-hosted integration runtime on another Windows machine that is not my local machine.");
export const CONFIGURE_POWERSHELL_SCRIPT = localize('sql.ir.configure.powershellscript', "Configure using PowerShell script ");
export const POWERSHELL_SCRIPT = localize('sql.ir.powershellscript', "PowerShell script ");
export const EXECUTE_SCRIPT = localize('sql.ir.powershellscript', "Execute script ");
export const EXECUTING_POWERSHELLSCRIPT = localize('sql.ir.executing.powershellscript', "Execution started and monitor the PowerShell window opened. ");
export const CONFIGURE_MANUALLY = localize('sql.ir.configure.manually', "Configure manually ");
export const NO_NODE_FOUND = localize('sql.ir.no.node.found', "No node found");
export const NODE_NAME = localize('sql.ir.node.name', "Node name");
export const IP_ADDRESS = localize('sql.ir.ip.address', "IP address");
export const IR_VERSION = localize('sql.ir.ir.version', "IR version");
export const IMPORTANT = localize('sql.ir.important', "Important");
export const SAVE_SCRIPT = localize('sql.ir.save.script', "Save script");
export const POWERSHELL_SCRIPT_SAVED = localize('sql.ir.powershell.script.saved', "PowerShell script saved");
export const LOCAL_IR_SETUP_NOTE = localize('sql.ir.local.ir.setup.note', "When you click 'execute script', the PowerShell script below will automatically download self-hosted integration runtime software, install, and register it with your Azure Database Migration Service. To check the connection status of the IR, go back to the previous screen and refresh. ");
export const VERSION_MISMATCH = localize('sql.ir.version.mismatch', "All nodes should be on the same version to be configured");
export const POWERSHELL_PREREQ = localize('sql.ir.powershell.prereq', "Prerequisite: Need PowerShell with execute as admin privileges. ");
export const RECOMMENDED_LINK = localize('sql.ir.recommended.link', "Note: Refer Self-hosted IR recommendations");
export const IR_CONFIG_TYPE = localize('sql.ir.config.type', "IR configuration type");
export const PS_SCRIPT_EXPANDED = localize('sql.ir.ps.script.expanded', "Powershell script expanded");
export const PS_SCRIPT_COLLAPSED = localize('sql.ir.ps.script.collapsed', "Powershell script collapsed");
export const MANUAL_IR_EXPANDED = localize('sql.ir.manual.ir.expanded', "Manual IR configuration expanded");
export const MANUAL_IR_COLLAPSED = localize('sql.ir.manual.ir.collapsed', "Manual IR configuration collapsed");

// create migration service dialog
export const CREATE_MIGRATION_SERVICE_TITLE = localize('sql.migration.services.dialog.title', "Create Azure Database Migration Service");
export const MIGRATION_SERVICE_SUBSCRIPTION_INFO = localize('sql.migration.services.subscription', "Subscription name for your Azure Database Migration Service.");
export const MIGRATION_SERVICE_LOCATION_INFO = localize('sql.migration.services.location', "Azure region for your Azure Database Migration Service. This should be the same region as your target Azure SQL.");
export const MIGRATION_SERVICE_RESOURCE_GROUP_INFO = localize('sql.migration.services.resource.group', "Resource group for your Azure Database Migration Service.");
export const MIGRATION_SERVICE_NAME_INFO = localize('sql.migration.services.name', "Azure Database Migration Service name.");
export const MIGRATION_SERVICE_TARGET_INFO = localize('sql.migration.services.target', "Azure SQL target selected as default.");
export function MIGRATION_SERVICE_DIALOG_DESCRIPTION(networkShareScenario: boolean) {
	return networkShareScenario
		? localize('sql.migration.services.container.description.network', "Enter the information below to add a new Azure Database Migration Service. To register self-hosted integration runtime, select 'My database backups are on a network share' on the previous page.")
		: localize('sql.migration.services.container.description', "Enter the information below to add a new Azure Database Migration Service.");
}
export const LOADING_MIGRATION_SERVICES = localize('sql.migration.service.container.loading.help', "Loading Migration Services");
export const SERVICE_CONTAINER_HEADING = localize('sql.migration.service.container.heading', "Set up integration runtime");
export const SERVICE_CONTAINER_DESCRIPTION1 = localize('sql.migration.service.container.container.description1', "Azure Database Migration Service leverages Azure Data Factory's self-hosted integration runtime to handle connectivity between source and target and upload backups from an on-premises network file share to Azure (if applicable).");
export const IR_CONTAINER_DESCRIPTION = localize('sql.migration.ir.container.description', "Azure Database Migration Service leverages Azure Data Factory's Self-hosted Integration Runtime to upload backups from on-premise network file share to Azure. Based on the selections on the previous page you will need to setup an Self-hosted Integration Runtime.");
export const SERVICE_CONTAINER_DESCRIPTION2 = localize('sql.migration.service.container.container.description2', "Follow the instructions below to set up self-hosted integration runtime.");
export const SERVICE_STEP1 = localize('sql.migration.ir.setup.step1', "Step 1: {0}");
export const SERVICE_STEP1_LINK = localize('sql.migration.option', "Download and install integration runtime");
export const SERVICE_STEP2 = localize('sql.migration.ir.setup.step2', "Step 2: Use the keys below to register your integration runtime");
export function SERVICE_STEP3(testConnectionButton: boolean) {
	return testConnectionButton
		? localize('sql.migration.ir.setup.step3', "Step 3: Click on the 'Test connection' button to check the connection between Azure Database Migration Service and integration runtime")
		: localize('sql.migration.ir.setup.step3.alternate', "Step 3: Click on the Refresh button above to check the connection between Azure Database Migration Service and integration runtime")
}
export const SERVICE_CONNECTION_STATUS = localize('sql.migration.connection.status', "Connection status");
export const SERVICE_KEY1_LABEL = localize('sql.migration.key1.label', "Key 1");
export const SERVICE_KEY2_LABEL = localize('sql.migration.key2.label', "Key 2");
export const SERVICE_KEY1_COPIED_HELP = localize('sql.migration.key1.copied', "Key 1 copied");
export const SERVICE_KEY2_COPIED_HELP = localize('sql.migration.key2.copied', "Key 2 copied");
export const REFRESH_KEY1 = localize('sql.migration.refresh.key1', "Refresh key 1");
export const REFRESH_KEY2 = localize('sql.migration.refresh.key2', "Refresh key 2");
export const COPY_KEY1 = localize('sql.migration.copy.key1', "Copy key 1");
export const COPY_KEY2 = localize('sql.migration.copy.key2', "Copy key 2");
export const AUTH_KEY_COLUMN_HEADER = localize('sql.migration.authKeys.header', "Authentication key");
export function AUTH_KEY_REFRESHED(keyName: string): string {
	return localize('sql.migration.authKeys.refresh.message', "Authentication key '{0}' has been refreshed.", keyName);
}
export function SERVICE_NOT_READY(serviceName: string, instructionsBelow: boolean): string {
	return instructionsBelow
		? localize('sql.migration.service.not.ready.below', "Azure Database Migration Service is not registered. Azure Database Migration Service '{0}' needs to be registered with self-hosted integration runtime on any node.\n\nSee below for registration instructions.", serviceName)
		: localize('sql.migration.service.not.ready', "Azure Database Migration Service is not registered. Azure Database Migration Service '{0}' needs to be registered with self-hosted integration runtime on any node.", serviceName);
}
export function SERVICE_ERROR_NOT_READY(serviceName: string, error: string): string {
	return localize('sql.migration.service.error.not.ready',
		"The following error occurred while retrieving registration information for Azure Database Migration Service '{0}'. Please click refresh and try again. Error: '{1}'.",
		serviceName,
		error);
}
export function SERVICE_READY(serviceName: string, nodes: string, instructionsBelow: boolean): string {
	return instructionsBelow
		? localize('sql.migration.service.ready.below', "Azure Database Migration Service '{0}' is connected to self-hosted integration runtime running on node(s) - {1}\n\nFor improved performance and high availability, you can register additional nodes. See below for registration instructions.", serviceName, nodes)
		: localize('sql.migration.service.ready', "Azure Database Migration Service '{0}' is connected to self-hosted integration runtime running on node(s) - {1}\n\nFor improved performance and high availability, you can register additional nodes.", serviceName, nodes);

}
export function SERVICE_READY_WITHOUT_NODENAMES(serviceName: string): string {
	return localize('sql.migration.service.ready.without.nodes',
		"Azure Database Migration Service '{0}' is connected to self-hosted integration runtime running on the following node(s)", serviceName);
}
export const INVALID_SERVICE_NAME_ERROR = localize('sql.migration.invalid.service.name.error', "Enter a valid name for the Migration Service.");
export const SERVICE_NOT_FOUND = localize('sql.migration.service.not.found', "No Migration Services found. To continue, create a new one.");
export const SERVICE_STATUS_REFRESH_ERROR = localize('sql.migration.service.status.refresh.error', 'An error occurred while refreshing the migration service creation status.');
export const OK = localize('sql.migration.ok', "OK");
export function NEW_RESOURCE_GROUP(resourceGroupName: string): string {
	return localize('sql.migration.new.resource.group', "(new) {0}", resourceGroupName);
}
export const TEST_CONNECTION = localize('sql.migration.test.connection', "Test connection");
export const DATA_MIGRATION_SERVICE_CREATED_SUCCESSFULLY = localize('sql.migration.database.migration.service.created.successfully', "Successfully created a Database Migration Service.");
export const DMS_PROVISIONING_FAILED = localize('sql.migration.dms.provision.failed', "Failed to provision a Database Migration Service. Wait a few minutes and then try again.");
export const APPLY = localize('sql.migration.apply', "Apply");
export const CREATING_RESOURCE_GROUP = localize('sql.migration.creating.rg.loading', "Creating resource group");
export const RESOURCE_GROUP_CREATED = localize('sql.migration.rg.created', "Resource group created");
export const RESOURCE_GROUP_DESCRIPTION = localize('sql.migration.resource.group.description', "A resource group is a container that holds related resources for an Azure solution.");
export const NAME_OF_NEW_RESOURCE_GROUP = localize('sql.migration.name.of.new.rg', "Name of new resource group");
export const DATA_UPLOADED_INFO = localize('sql.migration.data.uploaded.info', "Comparison of the actual amount of data read from the source and the actual amount of data uploaded to the target.");
export const COPY_THROUGHPUT_INFO = localize('sql.migration.copy.throughput.info', "Data movement throughput achieved during the migration of your database backups to Azure. This is the rate of data transfer, calculated by data read divided by duration of backups migration to Azure.");
export const SERVICE_SELECTION_LOCATION_MESSAGE = localize('sql.migration.service.selection.location.msg', "Please select the location of your database backup files before continuing.");

// Validate IR dialog
export const VALIDATION_STATE_CANCELED = localize('sql.migration.validation.state.canceled', "Canceled");
export const VALIDATION_STATE_PENDING = localize('sql.migration.validation.state.pending', "Pending");
export const VALIDATION_STATE_RUNNING = localize('sql.migration.validation.state.running', "Running");
export const VALIDATION_STATE_SUCCEEDED = localize('sql.migration.validation.state.succeeded', "Succeeded");
export const VALIDATION_STATE_FAILED = localize('sql.migration.validation.state.failed', "Failed");

export const VALIDATE_IR_DONE_BUTTON = localize('sql.migration.validate.ir.done.button', "Done");
export const VALIDATE_IR_HEADING = localize('sql.migration.validate.ir.heading', "We are validating the following:");
export const VALIDATE_IR_START_VALIDATION = localize('sql.migration.validate.ir.start.validation', "Start validation");
export const VALIDATE_IR_UNSUCCESSFUL_REVALIDATION = localize('sql.migration.validate.ir.unsuccessful.revalidation', "Revalidate unsuccessful steps");
export const VALIDATE_IR_STOP_VALIDATION = localize('sql.migration.validate.ir.stop.validation', "Stop validation");
export const VALIDATE_IR_COPY_RESULTS = localize('sql.migration.validate.ir.copy.results', "Copy validation results");
export const VALIDATE_IR_RESULTS_HEADING = localize('sql.migration.validate.ir.results.heading', "Validation step details");
export const VALIDATE_IR_VALIDATION_COMPLETED = localize('sql.migration.validate.ir.validation.completed', "Validation completed successfully.");
export const VALIDATE_IR_VALIDATION_CANCELED = localize('sql.migration.validate.ir.validation.camceled', "Validation check canceled");

export function VALIDATE_IR_VALIDATION_COMPLETED_ERRORS(msg: string): string {
	return localize(
		'sql.migration.validate.ir.completed.errors',
		"Validation completed with the following error(s):{0}{1}", EOL, msg);
}
export function VALIDATE_IR_VALIDATION_STATUS(state: string | undefined, errors?: string[]): string {
	const status = state ?? '';
	if (errors && errors.length > 0) {
		return localize(
			'sql.migration.validate.ir.status.errors',
			"Validation status: {0}{1}{2}", status, EOL, errors.join(EOL));
	} else {
		return localize(
			'sql.migration.validate.ir.status',
			"Validation status: {0}", status);
	}
}

export const VALIDATE_IR_ERROR_GATEWAY_TIMEOUT = localize('sql.migration.validate.error.gatewaytimeout', "A time-out was encountered while validating a resource connection. Learn more: https://aka.ms/dms-migrations-troubleshooting.");

export function VALIDATE_IR_VALIDATION_STATUS_ERROR_COUNT(state: string | undefined, errorCount: number): string {
	const status = state ?? '';
	return errorCount > 1
		? localize(
			'sql.migration.validate.ir.status.error.count.many',
			"{0} - {1} errors",
			status,
			errorCount)
		: localize(
			'sql.migration.validate.ir.status.error.count.one',
			"{0} - 1 error",
			status);
}

export function VALIDATE_IR_VALIDATION_STATUS_ERROR(state: string | undefined, errors: string[]): string {
	const status = state ?? '';
	return localize(
		'sql.migration.validate.ir.status.error',
		"{0}{1}{2}",
		status,
		EOL,
		errors.join(EOL));
}

export const VALIDATE_IR_COLUMN_VALIDATION_STEPS = localize('sql.migration.validate.ir.column.validation.steps', "Validation steps");
export const VALIDATE_IR_COLUMN_STATUS = localize('sql.migration.validate.ir.column.status', "Status");
export const VALIDATE_IR_VALIDATION_RESULT_LABEL_SHIR = localize('sql.migration.validate.ir.validation.result.label.shir', "Integration runtime connectivity");
export const VALIDATE_IR_VALIDATION_RESULT_LABEL_STORAGE = localize('sql.migration.validate.ir.validation.result.label.storage', "Azure storage connectivity");
export const VALIDATE_LOGIN_MIGRATION_VALIDATION_RESULT_LABEL_SYSADMIN = localize('sql.migration.validate.login.migration.validation.result.label.sysadmin',
	"Validating the sysadmin permission on source and target");
export const VALIDATE_LOGIN_MIGRATION_VALIDATION_RESULT_LABEL_ENTRAID = localize('sql.migration.validate.login.migration.validation.result.label.entraid',
	"Validating the microsoft entra id");
export const VALIDATE_LOGIN_MIGRATION_VALIDATION_RESULT_LABEL_USERMAPPING = localize('sql.migration.validate.login.migration.validation.result.label.user.mapping',
	"Validating the user mapping (optional)");

export function VALIDATE_IR_VALIDATION_RESULT_LABEL_SOURCE_DATABASE(databaseName: string): string {
	return localize(
		'sql.migration.validate.ir.validation.result.label.source.database',
		"Source database connectivity: '{0}'", databaseName);
}

export function VALIDATE_IR_VALIDATION_RESULT_LABEL_NETWORK_SHARE(shareName: string): string {
	return localize(
		'sql.migration.validate.ir.validation.result.label.networkshare',
		"Network share connectivity: '{0}' ", shareName);
}

export function VALIDATE_IR_VALIDATION_RESULT_LABEL_TARGET_DATABASE(databaseName: string): string {
	return localize(
		'sql.migration.validate.ir.validation.result.label.target.database',
		"Target database connectivity: '{0}'", databaseName);
}

export function VALIDATE_IR_VALIDATION_RESULT_API_ERROR(databaseName: string, error: Error): string {
	return localize(
		'sql.migration.validate.ir.validation.result.api.error',
		"Validation check error{0}Database:{1}{0}Error: {2} - {3}",
		EOL,
		databaseName,
		error.name,
		error.message);
}

export function VALIDATE_IR_VALIDATION_RESULT_ERROR(sourceDatabaseName: string, networkShareLocation: string, error: ValidationError): string {
	return localize(
		'sql.migration.validate.ir.validation.result.error',
		"Validation check error{0}Source database: {1}{0}File share path: {2}{0}Error: {3} - {4}",
		EOL,
		sourceDatabaseName,
		networkShareLocation,
		error.code,
		error.message);
}

export function VALIDATE_IR_SQLDB_VALIDATION_RESULT_ERROR(sourceDatabaseName: string, targetDatabaseName: string, error: ValidationError,): string {
	return localize(
		'sql.migration.validate.ir.sqldb.validation.result.error',
		"Validation check error{0}Source database: {1}{0}Target database: {2}{0}Error: {3} - {4}",
		EOL,
		sourceDatabaseName,
		targetDatabaseName,
		error.code,
		error.message);
}

export const NETWORK_SHARE_USER_ACCOUNT_LABEL = localize('sql.migration.network.share.user.account.label', "User account");
export const NETWORK_SHARE_PASSWORD_LABEL = localize('sql.migration.network.share.password.label', "Password");
export const STORAGE_ACCOUNT_RESOURCE_GROUP_LABEL = localize('sql.migration.storage.account.resource.group.label', "Resource group");
export const STORAGE_ACCOUNT_DETAILS_LABEL = localize('sql.migration.storage.account.details.label', "Storage account");
export function VALIDATION_IR_BUTTON_MISSING_ERROR_MESSAGE(details: string[]): string {
	const missingDetails = details.join(', ');
	return localize(
		'sql.migration.validate.ir.error.message',
		"Details for {0} are mandatory and missing.",
		missingDetails);
}

// Validate Login migration validation dialog
export const VALIDATE_LOGIN_MIGRATION_DONE_BUTTON = localize('sql.migration.validate.login.migration.done.button', "Done");
export const VALIDATE_LOGIN_MIGRATION_HEADING = localize('sql.migration.validate.login.migration.heading', "We are validating the following:");
export const VALIDATE_LOGIN_MIGRATION_START_VALIDATION = localize('sql.migration.validate.login.migration.start.validation', "Start validation");
export const VALIDATE_LOGIN_MIGRATION_UNSUCCESSFUL_REVALIDATION = localize('sql.migration.validate.login.migration.unsuccessful.revalidation', "Revalidate unsuccessful steps");
export const VALIDATE_LOGIN_MIGRATION_STOP_VALIDATION = localize('sql.migration.validate.login.migration.stop.validation', "Stop validation");
export const VALIDATE_LOGIN_MIGRATION_COPY_RESULTS = localize('sql.migration.validate.login.migration.copy.results', "Copy validation results");
export const VALIDATE_LOGIN_MIGRATION_RESULTS_HEADING = localize('sql.migration.validate.login.migration.results.heading', "Validation step details");
export const VALIDATE_LOGIN_MIGRATION_VALIDATION_COMPLETED = localize('sql.migration.validate.login.migration.validation.completed', "Validation completed successfully.");
export const VALIDATE_LOGIN_MIGRATION_VALIDATION_CANCELED = localize('sql.migration.validate.login.migration.validation.camceled', "Validation check canceled");

export function VALIDATE_LOGIN_MIGRATION_VALIDATION_COMPLETED_ERRORS(msg: string): string {
	return localize(
		'sql.migration.validate.login.migration.completed.errors',
		"Validation completed with the following error(s):{0}{1}", EOL, msg);
}
export function VALIDATE_LOGIN_MIGRATION_VALIDATION_STATUS(state: string | undefined, errors?: string[]): string {
	const status = state ?? '';
	if (errors && errors.length > 0) {
		return localize(
			'sql.migration.validate.login.migration.status.errors',
			"Validation status: {0}{1}{2}", status, EOL, errors.join(EOL + EOL));
	} else {
		return localize(
			'sql.migration.validate.login.migration.status',
			"Validation status: {0}", status);
	}
}

export const VALIDATE_LOGIN_MIGRATION_ERROR_GATEWAY_TIMEOUT = localize('sql.migration.validate.error.gatewaytimeout', "A time-out was encountered while validating a resource connection. Learn more: https://aka.ms/dms-migrations-troubleshooting.");

export function VALIDATE_LOGIN_MIGRATION_VALIDATION_STATUS_ERROR_COUNT(state: string | undefined, errorCount: number): string {
	const status = state ?? '';
	return errorCount > 1
		? localize(
			'sql.migration.validate.login.migration.status.error.count.many',
			"{0} - {1} errors",
			status,
			errorCount)
		: localize(
			'sql.migration.validate.login.migration.status.error.count.one',
			"{0} - 1 error",
			status);
}

export function VALIDATE_LOGIN_MIGRATION_VALIDATION_STATUS_ERROR(state: string | undefined, errors: string[]): string {
	const status = state ?? '';
	return localize(
		'sql.migration.validate.login.migration.status.error',
		"{0}{1}{2}",
		status,
		EOL,
		errors.join(EOL));
}

export function VALIDATE_LOGIN_MIGRATION_SYSADMIN_PERMISSION_VALIDATION_RESULT_ERROR(serverName: string, error: any,): string {
	return localize(
		'sql.migration.validate.ir.sqldb.validation.result.error',
		"Sys Admin Permission Pre Validation check error{0}server: {1}{0}Error: {2} - {3}{0}Follow the steps mentioned here https://aka.ms/loginvalidationerror and re-run the validation before performing login migration.",
		EOL,
		serverName,
		error.ErrorCodeString,
		error.Message);
}

export function VALIDATE_LOGIN_MIGRATION_ENTRA_ID_VALIDATION_RESULT_ERROR(entraID: string, error: any,): string {
	return localize(
		'sql.migration.validate.ir.sqldb.validation.result.error',
		"Entra ID Pre Validation check error{0}Entra ID: {1}{0}Error: {2} - {3}{0}Follow the steps mentioned here https://aka.ms/loginvalidationerror and re-run the validation or uncheck the failed login(s) before performing login migration.",
		EOL,
		entraID,
		error.ErrorCodeString,
		error.Message);
}

export function VALIDATE_LOGIN_MIGRATION_USER_MAPPING_VALIDATION_RESULT_ERROR(name: string, error: any,): string {
	return localize(
		'sql.migration.validate.ir.sqldb.validation.result.error',
		"User Mapping Pre Validation check error{0}Name: {1}{0}Error: {2} - {3}{0}Follow the steps mentioned here https://aka.ms/loginvalidationerror and re-run the validation.",
		EOL,
		name,
		error.ErrorCodeString,
		error.Message);
}

export function GET_LOGIN_MIGRATION_VALIDATION_ERROR(validationFunctionName: any, name: string, error: any): any {
	switch (validationFunctionName) {
		case 'validateUserMapping':
			return VALIDATE_LOGIN_MIGRATION_USER_MAPPING_VALIDATION_RESULT_ERROR(name, error);
		case 'validateAADDomainName':
			return VALIDATE_LOGIN_MIGRATION_ENTRA_ID_VALIDATION_RESULT_ERROR(name, error)
		case 'validateSysAdminPermission':
			return VALIDATE_LOGIN_MIGRATION_SYSADMIN_PERMISSION_VALIDATION_RESULT_ERROR(name, error)
		default:
			return '';
	}
}

export function VALIDATE_LOGIN_MIGRATION_VALIDATION_RESULT_API_ERROR(error: Error): string {
	return localize(
		'sql.migration.validate.login.migration.validation.result.api.error',
		"Validation check error{0}Error: {1} - {2}",
		EOL,
		error.name,
		error.message);
}

// common strings
export const WARNING = localize('sql.migration.warning', "Warning");
export const ERROR = localize('sql.migration.error', "Error");
export const LEARN_MORE = localize('sql.migration.learn.more', "Learn more");
export const LEARN_MORE_ABOUT_PRE_REQS = localize('sql.migration.learn.more.prerequisites', "Learn more about things you need before starting a migration.");
export const SUBSCRIPTION = localize('sql.migration.subscription', "Subscription");
export const STORAGE_ACCOUNT = localize('sql.migration.storage.account', "Storage account");
export const RESOURCE_GROUP = localize('sql.migration.resourceGroups', "Resource group");
export const NAME = localize('sql.migration.name', "Name");
export const LOCATION = localize('sql.migration.location', "Location");
export const REFRESH = localize('sql.migration.refresh', "Refresh");
export const CONFIGURE_INTEGRATION_RUNTIME = localize('sql.migration.configure.ir', "Configure Integration Runtime");
export const CREATE = localize('sql.migration.create', "Create");
export const IMPORT = localize('sql.migration.import', "Import");
export const CANCEL = localize('sql.migration.cancel', "Cancel");
export const TYPE = localize('sql.migration.type', "Type");
export const USER_ACCOUNT = localize('sql.migration.path.user.account', "User account");
export const VIEW_ALL = localize('sql.migration.view.all', "All database migrations");
export const TARGET = localize('sql.migration.target', "Target");
export const AZURE_SQL = localize('sql.migration.azure.sql', "Azure SQL");
export const CLOSE = localize('sql.migration.close', "Close");
export const DATA_UPLOADED = localize('sql.migration.data.uploaded.size', "Data uploaded / size");
export const COPY_THROUGHPUT = localize('sql.migration.copy.throughput', "Copy throughput (MBPS)");
export const NEW_SUPPORT_REQUEST = localize('sql.migration.newSupportRequest', "New support request");
export const IMPACT = localize('sql.migration.impact', "Impact");
export const ALL_FIELDS_REQUIRED = localize('sql.migration.all.fields.required', 'All fields are required.');
export const CLEAR = localize('sql.migration.clear', "Clear");
export const SELECT = localize('sql.migration.select', "Select");
export const BROWSE = localize('sql.migration.browse', "Browse");
export const OPEN = localize('sql.migration.open', "Open");

//Summary Page
export const START_MIGRATION_TEXT = localize('sql.migration.start.migration.button', "Start migration");
export const SUMMARY_PAGE_TITLE = localize('sql.migration.summary.page.title', "Summary");
export const SUMMARY_MI_TYPE = localize('sql.migration.summary.mi.type', "Azure SQL Managed Instance");
export const SUMMARY_VM_TYPE = localize('sql.migration.summary.vm.type', "SQL Server on Azure Virtual Machine");
export const SUMMARY_SQLDB_TYPE = localize('sql.migration.summary.sqldb.type', "Azure SQL Database");
export const SUMMARY_DATABASE_COUNT_LABEL = localize('sql.migration.summary.database.count', "Databases for migration");
export const SUMMARY_AZURE_STORAGE_SUBSCRIPTION = localize('sql.migration.summary.azure.storage.subscription', "Azure storage subscription");
export const SUMMARY_AZURE_STORAGE = localize('sql.migration.summary.azure.storage', "Azure storage");
export const NETWORK_SHARE = localize('sql.migration.network.share', "Network share");
export const NETWORK_SHARE_PATH = localize('sql.migration.network.share.path', "Network share path");
export const BLOB_CONTAINER = localize('sql.migration.blob.container.title', "Blob container");
export const BLOB_CONTAINER_LAST_BACKUP_FILE = localize('sql.migration.blob.container.last.backup.file.label', "Last backup file");
export const BLOB_CONTAINER_FOLDER = localize('sql.migration.blob.container.folder.label', "Folder");
export const BLOB_CONTAINER_RESOURCE_GROUP = localize('sql.migration.blob.container.label', "Blob container resource group");
export const BLOB_CONTAINER_STORAGE_ACCOUNT = localize('sql.migration.blob.container.storage.account.label', "Blob container storage account");
export const SOURCE_DATABASES = localize('sql.migration.source.databases', "Source databases");
export const MODE = localize('sql.migration.mode', "Mode");
export const BACKUP_LOCATION = localize('sql.migration.backup.location', "Backup location");
export const AZURE_STORAGE_ACCOUNT_TO_UPLOAD_BACKUPS = localize('sql.migration.azure.storage.account.to.upload.backups', "Azure Storage account to upload backups");
export const SHIR = localize('sql.migration.shir', "Self-hosted integration runtime node");
export const DATABASE_TO_BE_MIGRATED = localize('sql.migration.database.to.be.migrated', "Database to be migrated");
export function COUNT_DATABASES(count: number): string {
	return (count === 1)
		? localize('sql.migration.count.database.single', "{0} database", count)
		: localize('sql.migration.count.database.multiple', "{0} databases", formatNumber(count));
}
export function TOTAL_TABLES_SELECTED(selected: number, total: number): string {
	return localize('total.tables.selected.of.total', "{0} of {1}", formatNumber(selected), formatNumber(total));
}

// Open notebook quick pick string
export const NOTEBOOK_QUICK_PICK_PLACEHOLDER = localize('sql.migration.quick.pick.placeholder', "Select the operation you'd like to perform.");
export const NOTEBOOK_INLINE_MIGRATION_TITLE = localize('sql.migration.inline.migration.notebook.title', "Inline migration");
export const NOTEBOOK_SQL_MIGRATION_ASSESSMENT_TITLE = localize('sql.migration.sql.assessment.notebook.title', "SQL migration assessment");
export const NOTEBOOK_OPEN_ERROR = localize('sql.migration.notebook.open.error', "Failed to open the migration notebook.");

// Dashboard
export const DASHBOARD_REFRESH_MIGRATIONS_TITLE = localize('sql.migration.refresh.migrations.error.title', 'An error has occured while refreshing the migrations list.');
export const DASHBOARD_REFRESH_MIGRATIONS_LABEL = localize('sql.migration.refresh.migrations.error.label', "An error occurred while refreshing the migrations list.  Please check your linked Azure connection and click refresh to try again.");

export const DASHBOARD_TITLE = localize('sql.migration.dashboard.title', "Azure SQL Migration");
export const DASHBOARD_DESCRIPTION = localize('sql.migration.dashboard.description', "Determine the migration readiness of your SQL Server instances, identify a recommended Azure SQL target, and complete the migration of your SQL Server instance to Azure SQL Managed Instance, SQL Server on Azure Virtual Machines or Azure SQL Database.");
export const DASHBOARD_MIGRATE_TASK_BUTTON_TITLE = localize('sql.migration.dashboard.migrate.task.button', "Migrate to Azure SQL");
export const DASHBOARD_MIGRATE_TASK_BUTTON_DESCRIPTION = localize('sql.migration.dashboard.migrate.task.button.description', "Migrate a SQL Server instance to Azure SQL.");
export const DASHBOARD_LOGIN_MIGRATE_TASK_BUTTON_TITLE = localize('sql.migration.dashboard.login.migrate.task.button', "Migrate login(s) to Azure SQL");
export const DASHBOARD_LOGIN_MIGRATE_TASK_BUTTON_DESCRIPTION = localize('sql.migration.dashboard.login.migrate.task.button.description', "Migrate SQL Server login(s) to Azure SQL.");
export const DATABASE_MIGRATION_STATUS = localize('sql.migration.database.migration.status', "Database migration status");
export const HELP_TITLE = localize('sql.migration.dashboard.help.title', "Help articles and video links");
export const PRE_REQ_TITLE = localize('sql.migration.pre.req.title', "Things you need before starting your Azure SQL migration:");
export const PRE_REQ_1 = localize('sql.migration.pre.req.1', "An Azure account (not required for assessment or SKU recommendation functionality)");
export const PRE_REQ_2 = localize('sql.migration.pre.req.2', "A source SQL Server database(s) running on on-premises, or on SQL Server on Azure Virtual Machine or any virtual machine running in the cloud (private, public).");
export const PRE_REQ_3 = localize('sql.migration.pre.req.3', "An Azure SQL Managed Instance, SQL Server on Azure Virtual Machine, or Azure SQL Database to migrate your database(s) to.");
export const PRE_REQ_4 = localize('sql.migration.pre.req.4', "Your database backup location details, either a network file share or an Azure Blob Storage container (not required for Azure SQL Database targets).");
export const MIGRATION_IN_PROGRESS = localize('sql.migration.migration.in.progress', "Database migrations in progress");
export const MIGRATION_FAILED = localize('sql.migration.failed', "Database migrations failed");
export const MIGRATION_COMPLETED = localize('sql.migration.migration.completed', "Database migrations completed");
export const MIGRATION_CUTOVER_CARD = localize('sql.migration.cutover.card', "Database migrations completing cutover");
export const SHOW_STATUS = localize('sql.migration.show.status', "Show status");
export function MIGRATION_INPROGRESS_WARNING(count: number) {
	switch (count) {
		case 1:
			return localize('sql.migration.inprogress.warning.single', "{0} database has warnings", count);
		default:
			return localize('sql.migration.inprogress.warning.multiple', "{0} databases have warnings", count);
	}
}
export const FEEDBACK_ISSUE_TITLE = localize('sql.migration.feedback.issue.title', "Feedback on the migration experience");

//Migration cutover dialog
export const BREADCRUMB_MIGRATIONS = localize('sql.migration.details.breadcrumb.migrations', 'Migrations');
export const MIGRATION_CUTOVER = localize('sql.migration.cutover', "Migration cutover");
export const COMPLETE_CUTOVER = localize('sql.migration.complete.cutover', "Complete cutover");
export const SOURCE_DATABASE = localize('sql.migration.source.database', "Source database name");
export const SOURCE_SERVER = localize('sql.migration.source.server', "Source server");
export const SOURCE_VERSION = localize('sql.migration.source.version', "Source version");
export const TARGET_DATABASE_NAME = localize('sql.migration.target.database.name', "Target database name");
export const TARGET_TABLE_COUNT_NAME = localize('sql.migration.target.table.count.name', "Tables selected");
export const TARGET_SERVER = localize('sql.migration.target.server', "Target server");
export const TARGET_VERSION = localize('sql.migration.target.version', "Target version");
export const MIGRATION_STATUS = localize('sql.migration.migration.status', "Migration status");
export const MIGRATION_STATUS_FILTER = localize('sql.migration.migration.status.filter', "Migration status filter");
export const FULL_BACKUP_FILES = localize('sql.migration.full.backup.files', "Full backup file(s)");
export const LAST_APPLIED_LSN = localize('sql.migration.last.applied.lsn', "Last applied LSN");
export const LAST_APPLIED_BACKUP_FILES = localize('sql.migration.last.applied.backup.files', "Last applied backup file(s)");
export const LAST_APPLIED_BACKUP_FILES_TAKEN_ON = localize('sql.migration.last.applied.files.taken.on', "Last applied backup taken on");
export const CURRENTLY_RESTORING_FILE = localize('sql.migration.currently.restoring.file', "Currently restoring file");
export const ALL_BACKUPS_RESTORED = localize('sql.migration.all.backups.restored', "All backups restored");
export const ACTIVE_BACKUP_FILES = localize('sql.migration.active.backup.files', "Active backup files");
export const MIGRATION_STATUS_REFRESH_ERROR = localize('sql.migration.cutover.status.refresh.error', 'An error occurred while refreshing the migration status.');
export const MIGRATION_CANCELLATION_ERROR = localize('sql.migration.cancel.error', 'An error occurred while canceling the migration.');
export const MIGRATION_DELETE_ERROR = localize('sql.migration.delete.error', 'An error occurred while deleting the migration.');

export const FIELD_LABEL_LAST_UPLOADED_FILE = localize('sql.migration.field.label.last.uploaded.file', 'Last uploaded file');
export const FIELD_LABEL_LAST_UPLOADED_FILE_TIME = localize('sql.migration.field.label.last.uloaded.file.time', 'Last uploaded file time');
export const FIELD_LABEL_PENDING_DIFF_BACKUPS = localize('sql.migration.field.label.pending.differential.backups', 'Pending differential backups');
export const FIELD_LABEL_DETECTED_FILES = localize('sql.migration.field.label.deteected.files', 'Detected files');
export const FIELD_LABEL_QUEUED_FILES = localize('sql.migration.field.label.queued.files', 'Queued files');
export const FIELD_LABEL_SKIPPED_FILES = localize('sql.migration.field.label.skipped.files', 'Skipped files');
export const FIELD_LABEL_UNRESTORABLE_FILES = localize('sql.migration.field.label.unrestorable.files', 'Unrestorable files');
export const FIELD_LABEL_LAST_RESTORED_FILE_TIME = localize('sql.migration.field.label.last.restored.file.time', 'Last restored file time');
export const FIELD_LABEL_RESTORED_FILES = localize('sql.migration.field.label.restored.files', 'Restored files');
export const FIELD_LABEL_RESTORING_FILES = localize('sql.migration.field.label.restoring.files', 'Restoring files');
export const FIELD_LABEL_RESTORED_SIZE = localize('sql.migration.field.label.restored.size', 'Restored size (MB)');
export const FIELD_LABEL_RESTORE_PLAN_SIZE = localize('sql.migration.field.label.restore.plan.size', 'Restore plan size (MB)');
export const FIELD_LABEL_RESTORE_PERCENT_COMPLETED = localize('sql.migration.field.label.restore.percent.completed', 'Restore percent completed');
export const FIELD_LABEL_MI_RESTORE_STATE = localize('sql.migration.field.label.mi.restore.state', 'Managed instance restore state');

export const BACKUP_FILE_COLUMN_FILE_NAME = localize('sql.migration.backup.file.name', 'File name');
export const BACKUP_FILE_COLUMN_FILE_STATUS = localize('sql.migration.backup.file.status', 'File status');
export const BACKUP_FILE_COLUMN_RESTORE_STATUS = localize('sql.migration.backup.file.restore.status', 'Restore status');
export const BACKUP_FILE_COLUMN_BACKUP_SIZE_MB = localize('sql.migration.backup.file.backup.size', 'Backup size (MB)');
export const BACKUP_FILE_COLUMN_NUMBER_OF_STRIPES = localize('sql.migration.backup.file.number.of.stripes', 'Number of stripes');
export const BACKUP_FILE_COLUMN_RESTORE_START_DATE = localize('sql.migration.backup.file.restore.start.date', 'Restore start date');
export const BACKUP_FILE_COLUMN_RESTORE_FINISH_DATE = localize('sql.migration.backup.file.restore.finish.date', 'Restore finish date');

export const STATUS = localize('sql.migration.status', "Status");
export const BACKUP_START_TIME = localize('sql.migration.backup.start.time', "Backup start time");
export const FIRST_LSN = localize('sql.migration.first.lsn', "First LSN");
export const LAST_LSN = localize('sql.migration.last.LSN', "Last LSN");
export const CANNOT_START_CUTOVER_ERROR = localize('sql.migration.cannot.start.cutover.error', "The cutover process cannot start until all the migrations are done. To return the latest file status, refresh your browser window.");
export const CANCEL_MIGRATION = localize('sql.migration.cancel.migration', "Cancel migration");
export const DELETE_MIGRATION = localize('sql.migration.delete.migration', "Delete migration");
export function ACTIVE_BACKUP_FILES_ITEMS(fileCount: number) {
	if (fileCount === 1) {
		return localize('sql.migration.active.backup.files.items', "Active backup files (1 item)");
	} else {
		return localize('sql.migration.active.backup.files.multiple.items', "Active backup files ({0} items)", fileCount);
	}
}
export const COPY_MIGRATION_DETAILS = localize('sql.migration.copy.migration.details', "Copy migration details");
export const DETAILS_COPIED = localize('sql.migration.details.copied', "Details copied");
export const CANCEL_MIGRATION_CONFIRMATION = localize('sql.cancel.migration.confirmation', "Are you sure you want to cancel this migration?");
export const DELETE_MIGRATION_CONFIRMATION = localize('sql.delete.migration.confirmation', "Are you sure you want to delete this migration?");

export const RETRY_MIGRATION_TITLE = localize('sql.retry.migration.title', "The migration failed with the following errors:");
export const RETRY_MIGRATION_SUMMARY = localize('sql.retry.migration.summary', "Please resolve any errors before retrying the migration.");
export const RETRY_MIGRATION_PROMPT = localize('sql.retry.migration.prompt', "Do you want to retry the failed table migrations?");

export const YES = localize('sql.migration.yes', "Yes");
export const NO = localize('sql.migration.no', "No");
export const NA = localize('sql.migration.na', "N/A");
export const EMPTY_TABLE_TEXT = localize('sql.migration.empty.table.text', "No backup files");
export const EMPTY_TABLE_SUBTEXT = localize('sql.migration.empty.table.subtext', "If results were expected, verify the connection to the SQL Server instance.");
export const MIGRATION_CUTOVER_ERROR = localize('sql.migration.cutover.error', 'An error occurred while initiating cutover.');
export const REFRESH_BUTTON_TEXT = localize('sql.migration.details.refresh', 'Refresh');
export const SERVER_OBJECTS_FIELD_LABEL = localize('sql.migration.details.serverobjects.field.label', 'Server objects');
export const SERVER_OBJECTS_LABEL = localize('sql.migration.details.serverobjects.label', 'Server objects');
export const SERVER_OBJECTS_ALL_TABLES_LABEL = localize('sql.migration.details.serverobjects.all.tables.label', 'Total tables');
export const SERVER_OBJECTS_IN_PROGRESS_TABLES_LABEL = localize('sql.migration.details.serverobjects.inprogress.tables.label', 'In progress');
export const SERVER_OBJECTS_SUCCESSFUL_TABLES_LABEL = localize('sql.migration.details.serverobjects.successful.tables.label', 'Successful');
export const SERVER_OBJECTS_FAILED_TABLES_LABEL = localize('sql.migration.details.serverobjects.failed.tables.label', 'Failed');
export const SERVER_OBJECTS_CANCELLED_TABLES_LABEL = localize('sql.migration.details.serverobjects.cancelled.tables.label', 'Cancelled');
export const FILTER_SERVER_OBJECTS_PLACEHOLDER = localize('sql.migration.details.serverobjects.filter.label', 'Filter table migration results');
export const FILTER_SERVER_OBJECTS_ARIA_LABEL = localize('sql.migration.details.serverobjects.filter.aria.label', 'Filter table migration results using keywords');

//Migration confirm cutover dialog
export const COMPLETING_CUTOVER_WARNING = localize('sql.migration.completing.cutover.warning', "Completing cutover without restoring all the backups may result in a data loss.");
export const BUSINESS_CRITICAL_INFO = localize('sql.migration.bc.info', "A SQL Managed Instance migration cutover to the Business Critical service tier can take significantly longer than General Purpose because three secondary replicas have to be seeded for Always On High Availability group. The duration of the operation depends on the size of the data. Seeding speed in 90% of cases is 220 GB/hour or higher.");
export const CUTOVER_HELP_MAIN = localize('sql.migration.cutover.help.main', "Perform the following steps before you complete cutover.");
export const CUTOVER_HELP_STEP1 = localize('sql.migration.cutover.step.1', "1. Stop all incoming transactions to the source database.");
export const CUTOVER_HELP_STEP2_NETWORK_SHARE = localize('sql.migration.cutover.step.2.network.share', "2. Create a final transaction log backup and store it on the network share.");
export const CUTOVER_HELP_STEP2_BLOB_CONTAINER = localize('sql.migration.cutover.step.2.blob', "2. Create a final transaction log differential or backup and store it in the Azure Storage Blob Container.");
export const CUTOVER_HELP_STEP3_NETWORK_SHARE = localize('sql.migration.cutover.step.3.network.share', "3. Verify that all log backups have been restored on the target database. The \"Log backups pending restore\" value should be zero.");
export const CUTOVER_HELP_STEP3_BLOB_CONTAINER = localize('sql.migration.cutover.step.3.blob', "3. Verify that all backups have been restored on the target database. The \"Log backups pending restore\" value should be zero.");
export function LAST_FILE_RESTORED(fileName: string): string {
	return localize('sql.migration.cutover.last.file.restored', "Last file restored: {0}", fileName);
}
export function LAST_SCAN_COMPLETED(time: string): string {
	return localize('sql.migration.last.scan.completed', "Last scan completed: {0}", time);
}
export function PENDING_BACKUPS(count: number): string {
	return localize('sql.migration.cutover.pending.backup', "Log backups pending restore: {0}", count);
}
export const CONFIRM_CUTOVER_CHECKBOX = localize('sql.migration.confirm.checkbox.message', "I confirm there are no additional log backups to provide and want to complete cutover.");
export function CUTOVER_IN_PROGRESS(dbName: string): string {
	return localize('sql.migration.cutover.in.progress', "Cutover in progress for database '{0}'", dbName);
}
export const MIGRATION_CANNOT_CANCEL = localize('sql.migration.cannot.cancel', 'Migration is not in progress and cannot be canceled.');
export const MIGRATION_CANNOT_DELETE = localize('sql.migration.cannot.delete', 'Migration is currently in progress and cannot be deleted.');
export const MIGRATION_CANNOT_CUTOVER = localize('sql.migration.cannot.cutover', 'Migration is not in progress and cannot be cutover.');
export const FILE_NAME = localize('sql.migration.file.name', "File name");
export const SIZE_COLUMN_HEADER = localize('sql.migration.size.column.header', "Size");
export const NO_PENDING_BACKUPS = localize('sql.migration.no.pending.backups', "No pending backups. Click refresh to check current status.");

//Migration status dialog
export const ADD_ACCOUNT = localize('sql.migration.status.add.account', "Add account");
export const ADD_ACCOUNT_MESSAGE = localize('sql.migration.status.add.account.MESSAGE', "Add your Azure account to view existing migrations and their status.");
export const SELECT_SERVICE_MESSAGE = localize('sql.migration.status.select.service.MESSAGE', "Select a Database Migration Service to monitor migrations.");
export const STATUS_ALL = localize('sql.migration.status.dropdown.all', "Status: All");
export const STATUS_ONGOING = localize('sql.migration.status.dropdown.ongoing', "Status: Ongoing");
export const STATUS_COMPLETING = localize('sql.migration.status.dropdown.completing', "Status: Completing");
export const STATUS_SUCCEEDED = localize('sql.migration.status.dropdown.succeeded', "Status: Succeeded");
export const STATUS_FAILED = localize('sql.migration.status.dropdown.failed', "Status: Failed");
export const SEARCH_FOR_MIGRATIONS = localize('sql.migration.search.for.migration', "Filter migration results");
export const ONLINE = localize('sql.migration.online', "Online");
export const OFFLINE = localize('sql.migration.offline', "Offline");
export const DATABASE = localize('sql.migration.database', "Database");
export const SRC_DATABASE = localize('sql.migration.src.database', "Source database");
export const SRC_SERVER = localize('sql.migration.src.server', "Source name");
export const SOURCE_LOGIN = localize('sql.migration.source.login', "Source login");
export const LOGIN_TYPE = localize('sql.login.migration.type', "Login type");
export const DEFAULT_DATABASE = localize('sql.migration.default.database', "Default database");
export const LOGIN_STATUS_COLUMN = localize('sql.login.migration.status.column', "Status");
export const LOGIN_TARGET_STATUS_COLUMN = localize('sql.login.migration.target.status.column', "Target Status");
export const LOGIN_MIGRATION_STATUS_COLUMN = localize('sql.login.migration.migration.status.column', "Migration Status");

export const STATUS_COLUMN = localize('sql.migration.database.status.column', "Migration status");
export const DATABASE_MIGRATION_SERVICE = localize('sql.migration.database.migration.service', "Database Migration Service");
export const DURATION = localize('sql.migration.duration', "Duration");
export const AZURE_SQL_TARGET = localize('sql.migration.azure.sql.target', "Target type");
export const SQL_MANAGED_INSTANCE = localize('sql.migration.sql.managed.instance', "SQL Managed Instance");
export const SQL_VIRTUAL_MACHINE = localize('sql.migration.sql.virtual.machine', "SQL Virtual Machine");
export const SQL_DATABASE = localize('sql.migration.sql.database', "SQL Database");
export const TARGET_AZURE_SQL_INSTANCE_NAME = localize('sql.migration.target.azure.sql.instance.name', "Target name");
export const TARGET_SERVER_COLUMN = localize('sql.migration.target.azure.sql.instance.server.name', "Target name");
export const TARGET_DATABASE_COLUMN = localize('sql.migration.target.azure.sql.instance.database.name', "Target database");
export const MIGRATION_MODE = localize('sql.migration.cutover.type', "Migration mode");
export const START_TIME = localize('sql.migration.start.time', "Start time");
export const FINISH_TIME = localize('sql.migration.finish.time', "Finish time");

export const SRC_SERVER_TOOL_TIP = localize('sql.migration.src.server.tool.tip', "Name of the source server");
export const SRC_DATABASE_TOOL_TIP = localize('sql.migration.src.database.tool.tip', "Name of the source database");
export const STATUS_TOOL_TIP = localize('sql.migration.database.status.tool.tip', "The current status of the migration");
export const DURATION_TOOL_TIP = localize('sql.migration.database.migration.duration.tool.tip', "The duration of the migration");
export const AZURE_SQL_TARGET_TOOL_TIP = localize('sql.migration.database.migration.target.type.tool.tip', "The azure resource target type [SQL Managed Instance, SQL Virtual Machine, SQL Database]");
export const TARGET_SERVER_TOOL_TIP = localize('sql.migration.database.migration.target.instance.server.name.tool.tip', "The target server name");
export const TARGET_DATABASE_TOOL_TIP = localize('sql.migration.database.migration.target.instance.database.name.tool.tip', "The target database name");
export const MIGRATION_MODE_TOOL_TIP = localize('sql.migration.database.migration.migration.mode.tool.tip', "In Azure Database Migration Service, you can migrate your databases offline or while they are online. In an offline migration, application downtime starts when the migration starts. To limit downtime to the time it takes you to cut over to the new environment after the migration, use an online migration.");
export const START_TIME_TOOL_TIP = localize('sql.migration.database.migration.start.time.tool.tip', "The start time for the migration");
export const FINISH_TIME_TOOL_TIP = localize('sql.migration.database.migration.finish.time.tool.tip', "The fininish time for the migration");
export const CONTEXT_MENU_TOOL_TIP = localize('sql.migration.database.migration.context.menu.tool.tip', "Click this column to activate the context command menu");

export function STATUS_VALUE(status: string): string {
	return localize('sql.migration.status.value', "{0}", StatusLookup[status] ?? status);
}

export const MIGRATION_ERROR_DETAILS_TITLE = localize('sql.migration.error.details.title', "Migration error details");
export const MIGRATION_ERROR_DETAILS_LABEL = localize('sql.migration.error.details.label', "Migration error(s))");
export const OPEN_MIGRATION_DETAILS_ERROR = localize('sql.migration.open.migration.destails.error', "Error opening migration details dialog");
export const OPEN_MIGRATION_TARGET_ERROR = localize('sql.migration.open.migration.target.error', "Error opening migration target");
export const OPEN_MIGRATION_SERVICE_ERROR = localize('sql.migration.open.migration.service.error', "Error opening migration service dialog");
export const LOAD_MIGRATION_LIST_ERROR = localize('sql.migration.load.migration.list.error', "Error loading migrations list");
export const ERROR_DIALOG_ARIA_CLICK_VIEW_ERROR_DETAILS = localize('sql.migration.error.aria.view.details', 'Click to view error details');

export interface LookupTable<T> {
	[key: string]: T;
}

export const SourceInfrastructureTypeLookup: LookupTable<string> = {
	[SourceInfrastructureType.AzureVirtualMachine]: localize('sql.migration.status.azurevmarc', 'Azure Virtual Machine'),
	[SourceInfrastructureType.AzureKubernetesService]: localize('sql.migration.status.azurekubernetesservice', 'Azure Kubernetes Service'),
	[SourceInfrastructureType.AzureVMWareVirtualMachine]: localize('sql.migration.status.azurevmwarevm', 'Azure VMWare Virtual Machine'),
	[SourceInfrastructureType.AWSVirtualMachine]: localize('sql.migration.status.awsvm', 'AWS Virtual Machine'),
	[SourceInfrastructureType.AWSKubernetesService]: localize('sql.migration.status.awskubernetesservice', 'AWS Kubernetes Service'),
	[SourceInfrastructureType.AWSVMWareVirtualMachine]: localize('sql.migration.status.awsvmwarevm', 'AWS VMWare Virtual Machine'),
	[SourceInfrastructureType.GCPVMWareVirtualMachine]: localize('sql.migration.status.gcpvmwarevm', 'GCP VMWare Virtual Machine'),
	[SourceInfrastructureType.GCPKubernetesService]: localize('sql.migration.status.gcpkubernetesservice', 'GCP Kubernetes Service'),
	[SourceInfrastructureType.GCPVirtualMachine]: localize('sql.migration.status.gcpvm', 'GCP Virtual Machine'),
	[SourceInfrastructureType.Container]: localize('sql.migration.status.container', 'Container'),
	[SourceInfrastructureType.VirtualMachine]: localize('sql.migration.status.vm', 'Virtual Machine'),
	[SourceInfrastructureType.PhysicalServer]: localize('sql.migration.status.physicalserver', 'Physical Server'),
	[SourceInfrastructureType.Other]: localize('sql.migration.status.other', 'Other'),
<<<<<<< HEAD
	[SourceInfrastructureType.HyperV]: localize('sql.migration.status.other', 'Hyper V'),
=======
>>>>>>> a24ab7ed
};

export const StatusLookup: LookupTable<string | undefined> = {
	[MigrationState.Canceled]: localize('sql.migration.status.canceled', 'Canceled'),
	[MigrationState.Canceling]: localize('sql.migration.status.canceling', 'Canceling'),
	[MigrationState.Completing]: localize('sql.migration.status.completing', 'Completing'),
	[MigrationState.Creating]: localize('sql.migration.status.creating', 'Creating'),
	[MigrationState.Failed]: localize('sql.migration.status.failed', 'Failed'),
	[MigrationState.InProgress]: localize('sql.migration.status.inprogress', 'In progress'),
	[MigrationState.ReadyForCutover]: localize('sql.migration.status.readyforcutover', 'Ready for cutover'),
	[MigrationState.Restoring]: localize('sql.migration.status.restoring', 'Restoring'),
	[MigrationState.Retriable]: localize('sql.migration.status.retriable', 'Retriable'),
	[MigrationState.Succeeded]: localize('sql.migration.status.succeeded', 'Succeeded'),
	[MigrationState.UploadingFullBackup]: localize('sql.migration.status.uploadingfullbackup', 'Uploading full backup'),
	[MigrationState.UploadingLogBackup]: localize('sql.migration.status.uploadinglogbackup', 'Uploading log backup(s)'),
	default: undefined
};

export const PipelineRunStatus: LookupTable<string | undefined> = {
	// status codes: ['PreparingForCopy' | 'Copying' | 'CopyFinished' | 'RebuildingIndexes' | 'Succeeded' | 'Failed' |	'Canceled']
	[PipelineStatusCodes.PreparingForCopy]: localize('sql.migration.copy.status.preparingforcopy', 'Preparing'),
	[PipelineStatusCodes.Copying]: localize('sql.migration.copy.status.copying', 'Copying'),
	[PipelineStatusCodes.CopyFinished]: localize('sql.migration.copy.status.copyfinished', 'Copy finished'),
	[PipelineStatusCodes.RebuildingIndexes]: localize('sql.migration.copy.status.rebuildingindexes', 'Rebuilding indexes'),
	[PipelineStatusCodes.Succeeded]: localize('sql.migration.copy.status.succeeded', 'Succeeded'),
	[PipelineStatusCodes.Failed]: localize('sql.migration.copy.status.failed', 'Failed'),
	[PipelineStatusCodes.Canceled]: localize('sql.migration.copy.status.canceled', 'Canceled'),

	// legacy status codes ['Queued', 'InProgress', 'Cancelled']
	[PipelineStatusCodes.Queued]: localize('sql.migration.copy.status.queued', 'Queued'),
	[PipelineStatusCodes.InProgress]: localize('sql.migration.copy.status.inprogress', 'In progress'),
	[PipelineStatusCodes.Cancelled]: localize('sql.migration.copy.status.cancelled', 'Cancelled'),
};

export const ParallelCopyType: LookupTable<string | undefined> = {
	[ParallelCopyTypeCodes.None]: localize('sql.migration.parallel.copy.type.none', 'None'),
	[ParallelCopyTypeCodes.PhysicalPartitionsOfTable]: localize('sql.migration.parallel.copy.type.physical', 'Physical partitions'),
	[ParallelCopyTypeCodes.DynamicRange]: localize('sql.migration.parallel.copy.type.dynamic', 'Dynamic range'),
};

export const DiskTypeLookup: LookupTable<string | undefined> = {
	[AzureManagedDiskType.StandardHDD]: localize('sql.migration.sku.targetStorageConfiguration.disktype.standardHdd', 'Standard HDD'),
	[AzureManagedDiskType.StandardSSD]: localize('sql.migration.sku.targetStorageConfiguration.disktype.StandardSsd', 'Standard SSD'),
	[AzureManagedDiskType.PremiumSSD]: localize('sql.migration.sku.targetStorageConfiguration.disktype.PremiumSsd', 'Premium SSD'),
	[AzureManagedDiskType.UltraSSD]: localize('sql.migration.sku.targetStorageConfiguration.disktype.UltraSsd', 'Ultra SSD'),
	[AzureManagedDiskType.PremiumSSDV2]: localize('sql.migration.sku.targetStorageConfiguration.disktype.PremiumSsdV2', 'Premium SSD v2'),
};

export const BackupTypeLookup: LookupTable<string | undefined> = {
	[BackupTypeCodes.Unknown]: localize('sql.migration.restore.backuptype.unknown', 'Unknown'),
	[BackupTypeCodes.Database]: localize('sql.migration.restore.backuptype.database', 'Database'),
	[BackupTypeCodes.TransactionLog]: localize('sql.migration.restore.backuptype.transactionlog', 'Transaction log'),
	[BackupTypeCodes.File]: localize('sql.migration.restore.backuptype.file', 'File'),
	[BackupTypeCodes.DifferentialDatabase]: localize('sql.migration.restore.backuptype.differentialdatabase', 'Differential database'),
	[BackupTypeCodes.DifferentialFile]: localize('sql.migration.restore.backuptype.differentialfile', 'Differential file'),
	[BackupTypeCodes.Partial]: localize('sql.migration.restore.backuptype.partial', 'Partial'),
	[BackupTypeCodes.DifferentialPartial]: localize('sql.migration.restore.backuptype.differentialpartial', 'Differential partial'),
};

export const BackupSetRestoreStatusLookup: LookupTable<string | undefined> = {
	[InternalManagedDatabaseRestoreDetailsBackupSetStatusCodes.None]: localize('sql.migration.restore.backupset.status.none', 'None'),
	[InternalManagedDatabaseRestoreDetailsBackupSetStatusCodes.Queued]: localize('sql.migration.restore.backupset.status.queued', 'Queued'),
	[InternalManagedDatabaseRestoreDetailsBackupSetStatusCodes.Restored]: localize('sql.migration.restore.backupset.status.restored', 'Restored'),
	[InternalManagedDatabaseRestoreDetailsBackupSetStatusCodes.Restoring]: localize('sql.migration.restore.backupset.status.restoring', 'Restoring'),
	[InternalManagedDatabaseRestoreDetailsBackupSetStatusCodes.Skipped]: localize('sql.migration.restore.backupset.status.skipped', 'Skipped'),
};

export const InternalManagedDatabaseRestoreDetailsStatusLookup: LookupTable<string | undefined> = {
	[InternalManagedDatabaseRestoreDetailsStatusCodes.None]: localize('sql.migration.restore.status.none', 'None'),
	[InternalManagedDatabaseRestoreDetailsStatusCodes.Initializing]: localize('sql.migration.restore.status.initializing', 'Initializing'),
	[InternalManagedDatabaseRestoreDetailsStatusCodes.NotStarted]: localize('sql.migration.restore.status.not.started', 'Not started'),
	[InternalManagedDatabaseRestoreDetailsStatusCodes.SearchingBackups]: localize('sql.migration.restore.status.searching.backups', 'Searching backups'),
	[InternalManagedDatabaseRestoreDetailsStatusCodes.Restoring]: localize('sql.migration.restore.status.Restoring', 'Restoring'),
	[InternalManagedDatabaseRestoreDetailsStatusCodes.RestorePaused]: localize('sql.migration.restore.status.restore.paused', 'Restore paused'),
	[InternalManagedDatabaseRestoreDetailsStatusCodes.RestoreCompleted]: localize('sql.migration.restore.status.restore.completed', 'Restore completed'),
	[InternalManagedDatabaseRestoreDetailsStatusCodes.Waiting]: localize('sql.migration.restore.status.waiting', 'Waiting'),
	[InternalManagedDatabaseRestoreDetailsStatusCodes.CompletingMigration]: localize('sql.migration.restore.status.completing.migration', 'Completing migration'),
	[InternalManagedDatabaseRestoreDetailsStatusCodes.Cancelled]: localize('sql.migration.restore.status.cancelled', 'Cancelled'),
	[InternalManagedDatabaseRestoreDetailsStatusCodes.Failed]: localize('sql.migration.restore.status.failed', 'Failed'),
	[InternalManagedDatabaseRestoreDetailsStatusCodes.Completed]: localize('sql.migration.restore.status.completed', 'Completed'),
	[InternalManagedDatabaseRestoreDetailsStatusCodes.Blocked]: localize('sql.migration.restore.status.blocked', 'Blocked'),
};

export function STATUS_WARNING_COUNT(status: string, count: number): string | undefined {
	if (status === MigrationState.InProgress ||
		status === MigrationState.ReadyForCutover ||
		status === MigrationState.UploadingFullBackup ||
		status === MigrationState.UploadingLogBackup ||
		status === MigrationState.Restoring ||
		status === MigrationState.Creating ||
		status === MigrationState.Completing) {
		switch (count) {
			case 0:
				return undefined;
			case 1:
				return localize('sql.migration.status.warning.count.single', " ({0} warning)", count);
			default:
				return localize('sql.migration.status.warning.count.multiple', " ({0} warnings)", count);
		}
	} else {
		switch (count) {
			case 0:
				return undefined;
			case 1:
				return localize('sql.migration.status.error.count.single', " ({0} error)", count);
			default:
				return localize('sql.migration.status.error.count.multiple', " ({0} errors)", count);
		}
	}
}

export function HRS(hrs: number): string {
	return hrs > 1 ? localize('sql.migration.hrs', "{0} hrs", hrs) : localize('sql.migration.hr', "{0} hr", hrs);
}
export function DAYS(days: number): string {
	return days > 1 ? localize('sql.migration.days', "{0} days", days) : localize('sql.migration.day', "{0} day", days);
}
export function MINUTE(mins: number): string {
	return mins > 1 ? localize('sql.migration.mins', "{0} mins", mins) : localize('sql.migration.min', "{0} min", mins);
}
export function SEC(sec: number): string {
	return localize('sql.migration.sec', "{0} sec", sec);
}

export const sizeFormatter = new Intl.NumberFormat(
	undefined, {
	style: 'decimal',
	useGrouping: true,
	minimumIntegerDigits: 1,
	minimumFractionDigits: 2,
	maximumFractionDigits: 2,
});

export function formatSizeMb(sizeMb: number | undefined): string {
	if (sizeMb === undefined || isNaN(sizeMb) || sizeMb < 0) {
		return '';
	} else if (sizeMb < 1024) {
		return localize('sql.migration.size.mb', "{0} MB", sizeFormatter.format(sizeMb));
	} else if (sizeMb < 1024 * 1024) {
		return localize('sql.migration.size.gb', "{0} GB", sizeFormatter.format(sizeMb / 1024));
	} else {
		return localize('sql.migration.size.tb', "{0} TB", sizeFormatter.format(sizeMb / 1024 / 1024));
	}
}

// SQL Migration Service Details page.
export const SQL_MIGRATION_SERVICE_DETAILS_SUB_TITLE = localize('sql.migration.service.details.dialog.title', "Azure Database Migration Service");
export const SQL_MIGRATION_SERVICE_DETAILS_BUTTON_LABEL = localize('sql.migration.service.details.button.label', "Close");
export const SQL_MIGRATION_SERVICE_DETAILS_IR_LABEL = localize('sql.migration.service.details.ir.label', "Self-hosted integration runtime node");
export const SQL_MIGRATION_SERVICE_DETAILS_AUTH_KEYS_LABEL = localize('sql.migration.service.details.authKeys.label', "Authentication keys");
export const SQL_MIGRATION_SERVICE_DETAILS_AUTH_KEYS_TITLE = localize('sql.migration.service.details.authKeys.title', "Authentication keys used to connect to the self-hosted integration runtime node");
export const SQL_MIGRATION_SERVICE_DETAILS_STATUS_UNAVAILABLE = localize('sql.migration.service.details.status.unavailable', "-- unavailable --");

//Source Credentials page.
export const SOURCE_CONFIGURATION = localize('sql.migration.source.configuration', "Source configuration");
export const SOURCE_CREDENTIALS = localize('sql.migration.source.credentials', "Source credentials");
export const ENTER_YOUR_SQL_CREDS = localize('sql.migration.enter.your.sql.cred', "Enter the credentials for the source SQL Server instance. These credentials will be used while migrating databases to Azure SQL.");
export const SERVER = localize('sql.migration.server', "Server");
export const USERNAME = localize('sql.migration.username', "User name");
export const SIZE = localize('sql.migration.size', "Size (MB)");
export const DATABASE_MIGRATE_TEXT = localize('sql.migrate.text', "Select the databases that you want to migrate to Azure SQL.");
export const OFFLINE_CAPS = localize('sql.migration.offline.caps', "OFFLINE");
export const SELECT_DATABASE_TO_CONTINUE = localize('sql.migration.select.database.to.continue', "Please select 1 or more databases to assess for migration");

//Assessment Dialog
export const ISSUES = localize('sql.migration.issues', "Issues");
export const SEARCH = localize('sql.migration.search', "Search");
export const INSTANCE = localize('sql.migration.instance', "Instance");
export const WARNINGS = localize('sql.migration.warnings', "Warnings");
export const IMPACTED_OBJECTS = localize('sql.migration.impacted.objects', "Impacted objects");
export const OBJECT_DETAILS = localize('sql.migration.object.details', "Object details");
export const ASSESSMENT_RESULTS = localize('sql.migration.assessment.results', "Assessment results");
export const TYPES_LABEL = localize('sql.migration.type.label', "Type:");
export const NAMES_LABEL = localize('sql.migration.name.label', "Names:");
export const DESCRIPTION = localize('sql.migration.description', "Description");
export const RECOMMENDATION = localize('sql.migration.recommendation', "Recommendation");
export const MORE_INFO = localize('sql.migration.more.info', "More info");
export const TARGET_PLATFORM = localize('sql.migration.target.platform', "Target platform");
export const WARNINGS_DETAILS = localize('sql.migration.warnings.details', "Warnings details");
export const ISSUES_DETAILS = localize('sql.migration.issues.details', "Issue details");
export const SELECT_DB_PROMPT = localize('sql.migration.select.prompt', "Click on SQL Server instance or any of the databases on the left to view its details.");
export const NO_ISSUES_FOUND_VM = localize('sql.migration.no.issues.vm', "No issues found for migrating to SQL Server on Azure Virtual Machine.");
export const NO_ISSUES_FOUND_MI = localize('sql.migration.no.issues.mi', "No issues found for migrating to Azure SQL Managed Instance.");
export const NO_ISSUES_FOUND_SQLDB = localize('sql.migration.no.issues.sqldb', "No issues found for migrating to Azure SQL Database.");
export const NO_RESULTS_AVAILABLE = localize('sql.migration.no.results', 'Assessment results are unavailable.');

export function BLOCKING_ISSUE_ARIA_LABEL(issue: string): string {
	return localize('sql.migration.issue.aria.label', "Blocking Issue: {0}", issue);
}
export function IMPACT_OBJECT_TYPE(objectType?: string): string {
	return objectType ? localize('sql.migration.impact.object.type', "Type: {0}", objectType) : '';
}
export function IMPACT_OBJECT_NAME(objectName?: string): string {
	return objectName ? localize('sql.migration.impact.object.name', "Name: {0}", objectName) : '';
}
export function DATABASES(selectedCount: number, totalCount: number): string {
	return localize('sql.migration.databases', "Databases ({0}/{1})", selectedCount, totalCount);
}
export function DATABASES_SELECTED(selectedCount: number, totalCount: number): string {
	return localize('sql.migration.databases.selected', "{0}/{1} databases selected", selectedCount, totalCount);
}
export function LOGINS_SELECTED(selectedCount: number, totalCount: number): string {
	return localize('sql.login.migrations.selected', "{0}/{1} login(s) selected", selectedCount, totalCount);
}
export function NUMBER_LOGINS_MIGRATING(displayedMigratingCount: number, totalMigratingCount: number): string {
	return localize('sql.migration.number.logins.migrating', "{0}/{1} migrating login(s) displayed", displayedMigratingCount, totalMigratingCount);
}
export function ISSUES_COUNT(totalCount: number): string {
	return localize('sql.migration.issues.count', "Issues ({0})", totalCount);
}
export function WARNINGS_COUNT(totalCount: number): string {
	return localize('sql.migration.warnings.count', "Warnings ({0})", totalCount);
}
export const AUTHENTICATION_TYPE = localize('sql.migration.authentication.type', "Authentication type");

export const REFRESH_BUTTON_LABEL = localize('sql.migration.status.refresh.label', 'Refresh');
export const STATUS_LABEL = localize('sql.migration.status.status.label', 'Status');
export const SORT_LABEL = localize('sql.migration.migration.list.sort.label', 'Sort');
export const ASCENDING_LABEL = localize('sql.migration.migration.list.ascending.label', 'Ascending');

// Saved Assessment Dialog
export const NEXT_LABEL = localize('sql.migration.saved.assessment.next', "Next");
export const CANCEL_LABEL = localize('sql.migration.saved.assessment.cancel', "Cancel");
export const SAVED_ASSESSMENT_RESULT = localize('sql.migration.saved.assessment.result', "Saved session");

// Retry Migration
export const MIGRATION_CANNOT_RETRY = localize('sql.migration.cannot.retry', 'Migration cannot be retried.');
export const RETRY_MIGRATION = localize('sql.migration.retry.migration', "Retry migration");
export const MIGRATION_RETRY_ERROR = localize('sql.migration.retry.migration.error', 'An error occurred while retrying the migration.');

// Restart Migration
export const MIGRATION_CANNOT_RESTART = localize('sql.migration.cannot.retry', 'Migration cannot be restarted.');
export const RESTART_MIGRATION_WIZARD = localize('sql.migration.restart.migration.wizard', "Restart migration wizard");
export const MIGRATION_RESTART_ERROR = localize('sql.migration.retry.migration.error', 'An error occurred while restarting the migration.');

export const INVALID_OWNER_URI = localize('sql.migration.invalid.owner.uri.error', 'Cannot connect to the database due to invalid OwnerUri (Parameter \'OwnerUri\')');
export const DATABASE_BACKUP_PAGE_LOAD_ERROR = localize('sql.migration.database.backup.load.error', 'An error occurred while accessing database details.');

// Migration Service Section Dialog
export const MIGRATION_SERVICE_SELECT_TITLE = localize('sql.migration.select.service.title', 'Select Database Migration Service');
export const MIGRATION_SERVICE_SELECT_APPLY_LABEL = localize('sql.migration.select.service.apply.label', 'Apply');
export const MIGRATION_SERVICE_CLEAR = localize('sql.migration.select.service.delete.label', 'Clear');
export const MIGRATION_SERVICE_SELECT_HEADING = localize('sql.migration.select.service.heading', 'Filter the migration list by Database Migration Service');
export const MIGRATION_SERVICE_SELECT_SERVICE_LABEL = localize('sql.migration.select.service.service.label', 'Azure Database Migration Service');
export const MIGRATION_SERVICE_SELECT_SERVICE_PROMPT = localize('sql.migration.select.service.prompt', 'Select a Database Migration Service');

// Upload Arm Template Dialog
export const STORAGE_ACCOUNT_SELECT_HEADING = localize('sql.migration.select.storage.account.heading', "You need to provide an Azure blob container account to deploy the target SKU. Select the account details below:");
export const STORAGE_ACCOUNT_SELECT_LABEL = localize('sql.migration.select.storage.account.label', "Storage Account");
export const SAVE_LABEL = localize('sql.migration.target.provisioning.save', "Save");
export const DEPLOY_LABEL = localize('sql.migration.target.provisioning.save', "Deploy");

export const TARGET_STORAGE_ACCOUNT_INFO = localize('sql.migration.storage.account', "Your Storage Account name");
export const TARGET_BLOB_CONTAINER_INFO = localize('sql.migration.storage.account.blob.container', "Your Blob Container name");
export const STORAGE_ACCOUNT_LOCATION = localize('sql.migration.storage.account.location', "Your Storage Account location");
export const STORAGE_ACCOUNT_RESOURCE_GROUP_INFO = localize('sql.migration.storage.account.location', "Azure region for your Storage Account. Only regions that contain a storage account will be shown.");
export const SELECT_A_STORAGE_ACCOUNT = localize('sql.migration.select.storage.select.a.storage.account', "Select a Storage Account");
export const STORAGE_ACCOUNT_SUBSCRIPTION_INFO = localize('sql.migration.storage.account.subscription', "Subscription name for your Storage Account");
export const SAVE_TEMPLATE_SUCCESS = localize('sql.migration.target.provisioning.save.template.success', "Template saved successfully");
export const COPY_TEMPLATE_SUCCESS = localize('sql.migration.target.provisioning.copy.template.success', "Template copied successfully");
export const SAVE_TEMPLATE_FAIL = localize('sql.migration.target.provisioning.save.template.fail', "Failed to save ARM Template");
export const UPLOAD_TEMPLATE_SUCCESS = localize('sql.migration.target.provisioning.upload.template.success', "Azure Portal Custom Deployment page with parameters pre-filled with the default values from the template has been opened in browser. \n \"Note:There can be multiple windows if you are provisioning more than 50 Azure SQL DBs.\"");
export const UPLOAD_TEMPLATE_FAIL = localize('sql.migration.target.provisioning.upload.template.fail', "Failed to upload ARM Template");


export function MIGRATION_SERVICE_SERVICE_PROMPT(serviceName: string): string {
	return localize('sql.migration.service.prompt', '{0} (change)', serviceName);
}
export const MIGRATION_SERVICE_DESCRIPTION = localize('sql.migration.select.service.description', 'Azure Database Migration Service');

// Desktop tabs
export const DESKTOP_MIGRATION_BUTTON_LABEL = localize('sql.migration.tab.button.migration.label', 'New migration');
export const DESKTOP_IMPORT_MIGRATION_BUTTON_LABEL = localize('sql.migration.tab.import.migration.label', 'Import assessment');
export const DESKTOP_IMPORT_MIGRATION_BUTTON_DESCRIPTION = localize('sql.migration.tab.import.migration.description', 'Import assessment to Azure SQL');
export const DESKTOP_MIGRATION_BUTTON_DESCRIPTION = localize('sql.migration.tab.button.migration.description', 'Migrate to Azure SQL');
export const DESKTOP_LOGIN_MIGRATION_BUTTON_LABEL = localize('sql.migration.tab.button.login.migration.label', 'New login migration (PREVIEW)');
export const DESKTOP_LOGIN_MIGRATION_BUTTON_DESCRIPTION = localize('sql.migration.tab.button.login.migration.description', 'Migrate login(s) to Azure SQL');
export const DESKTOP_HELP_SUPPORT_BUTTON_LABEL = localize('sql.migration.tab.button.help.support.label', 'Help + Support');
export const DESKTOP_HELP_SUPPORT_BUTTON_DESCRIPTION = localize('sql.migration.tab.button.help.support.description', 'Help + Support');
export const DESKTOP_FEEDBACK_BUTTON_LABEL = localize('sql.migration.tab.button.feedback.label', 'Feedback');
export const DESKTOP_FEEDBACK_BUTTON_DESCRIPTION = localize('sql.migration.tab.button.feedback.description', 'Feedback');
export const DESKTOP_DASHBOARD_TAB_TITLE = localize('sql.migration.tab.dashboard.title', 'Dashboard');
export const DESKTOP_MIGRATIONS_TAB_TITLE = localize('sql.migration.tab.migrations.title', 'Migrations');
export const HELP_SUPPORT_TITLE = localize('sql.migration.help.support.title', 'Help + Support');
export const SUPPORT_RESOURCES_TITLE = localize('sql.migration.support.resources.title', 'Support resources');
export const SUPPORT_RESOURCES_DESCRIPTION = localize('sql.migration.support.resources.description', 'Explore documentation');
export const SUPPORT_REQUEST_TITLE = localize('sql.migration.support.request.title', 'Support request');
export const SUPPORT_REQUEST_DESCRIPTION = localize('sql.migration.support.request.descrption', 'Create a support request');
export const SUPPORT_REQUEST_NOTE = localize('sql.migration.support.request.note', 'To receive assistance from Microsoft customer support, please submit a support request.');
export const COMMUNITY_SUPPORT_TITLE = localize('sql.migration.community.support.title', 'Community support')
export const COMMUNITY_SUPPORT_DESCRIPTION = localize('sql.migration.community.support.description', 'Connect with Microsoft Community');
export const COMMUNITY_SUPPORT_NOTE = localize('sql.migration.community.support.note', 'You can post your question with the Microsoft community support through the Q&A channel.');

// dashboard tab
export const DASHBOARD_HELP_LINK_MIGRATE_USING_ADS = localize('sql.migration.dashboard.help.link.migrateUsingADS', 'Migrate databases using Azure Data Studio');
export const DASHBOARD_HELP_DESCRIPTION_MIGRATE_USING_ADS = localize('sql.migration.dashboard.help.description.migrateUsingADS', 'The Azure SQL Migration extension for Azure Data Studio provides capabilities to assess, get right-sized Azure recommendations and migrate SQL Server databases to Azure.');
export const DASHBOARD_HELP_LINK_MI_TUTORIAL = localize('sql.migration.dashboard.help.link.mi', 'Tutorial:  Migrate to Azure SQL Managed Instance (online)');
export const DASHBOARD_HELP_DESCRIPTION_MI_TUTORIAL = localize('sql.migration.dashboard.help.description.mi', 'A step-by-step tutorial to migrate databases from a SQL Server instance (on-premises or Azure Virtual Machines) to Azure SQL Managed Instance with minimal downtime.');
export const DASHBOARD_HELP_LINK_VM_TUTORIAL = localize('sql.migration.dashboard.help.link.vm', 'Tutorial:  Migrate to SQL Server on Azure Virtual Machines (online)');
export const DASHBOARD_HELP_DESCRIPTION_VMTUTORIAL = localize('sql.migration.dashboard.help.description.vm', 'A step-by-step tutorial to migrate databases from a SQL Server instance (on-premises) to SQL Server on Azure Virtual Machines with minimal downtime.');
export const DASHBOARD_HELP_LINK_SQLDB_TUTORIAL = localize('sql.migration.dashboard.help.link.sqldb', 'Tutorial:  Migrate to SQL Server on Azure SQL Database (offline)');
export const DASHBOARD_HELP_DESCRIPTION_SQLDBTUTORIAL = localize('sql.migration.dashboard.help.description.sqldb', 'A step-by-step tutorial to migrate databases from a SQL Server instance (on-premises or Azure Virtual Machines) to Azure SQL Database.');
export const DASHBOARD_HELP_LINK_DMS_GUIDE = localize('sql.migration.dashboard.help.link.dmsGuide', 'Azure Database Migration Guides');
export const DASHBOARD_HELP_DESCRIPTION_DMS_GUIDE = localize('sql.migration.dashboard.help.description.dmsGuide', 'A hub of migration articles that provides step-by-step guidance for migrating and modernizing your data assets in Azure.');

// Error info
export const DATABASE_MIGRATION_STATUS_TITLE = localize('sql.migration.error.title', 'Migration status details');
export const TABLE_MIGRATION_STATUS_TITLE = localize('sql.migration.table.error.title', 'Table migration status details');

export function DATABASE_MIGRATION_STATUS_LABEL(status?: string): string {
	return localize('sql.migration.database.migration.status.label', 'Database migration status: {0}', status ?? '');
}

export function LOGIN_MIGRATION_STATUS_LABEL(status?: string): string {
	return localize('sql.migration.database.migration.status.label', 'Login migration status: {0}', status ?? '');
}

export function TABLE_MIGRATION_STATUS_LABEL(status?: string): string {
	return localize('sql.migration.table.migration.status.label', 'Table migration status: {0}', status ?? '');
}

export const SQLDB_COL_TABLE_NAME = localize('sql.migration.sqldb.column.tablename', 'Table name');
export const SQLDB_COL_DATA_READ = localize('sql.migration.sqldb.column.dataread', 'Data read');
export const SQLDB_COL_DATA_WRITTEN = localize('sql.migration.sqldb.column.datawritten', 'Data written');
export const SQLDB_COL_ROWS_READ = localize('sql.migration.sqldb.column.rowsread', 'Rows read');
export const SQLDB_COL_ROWS_COPIED = localize('sql.migration.sqldb.column.rowscopied', 'Rows copied');
export const SQLDB_COL_COPY_THROUGHPUT = localize('sql.migration.sqldb.column.copythroughput', 'Copy throughput');
export const SQLDB_COL_COPY_DURATION = localize('sql.migration.sqldb.column.copyduration', 'Copy duration');
export const SQLDB_COL_PARRALEL_COPY_TYPE = localize('sql.migration.sqldb.column.parallelcopytype', 'Parallel copy type');
export const SQLDB_COL_USED_PARALLEL_COPIES = localize('sql.migration.sqldb.column.usedparallelcopies', 'Used parallel copies');
export const SQLDB_COL_COPY_START = localize('sql.migration.sqldb.column.copystart', 'Copy start');

// Multi Step Status Dialog
export const COPY_RESULTS = localize('sql.migration.multi.step.status.dialog.copy.results', "Copy results");
export const MULTI_STEP_RESULTS_HEADING = localize('sql.migration.multi.step.status.dialog.heading', "Step details");
export const STEPS_TITLE = localize('sql.migration.multi.step.status.steps.title', "Steps");
export const RUNNING_MULTI_STEPS_HEADING = localize('sql.migration.running.multi.steps.heading', "We are running the following steps:");
export const COMPLETED_MULTI_STEPS_HEADING = localize('sql.migration.completed.multi.steps.heading', "We ran the following steps:");
export const SOME_STEPS_ARE_STILL_RUNNING = localize('sql.migration.multi.step.some.steps.are.still.running', "Some steps are still running.");
export const ALL_STEPS_SUCCEEDED = localize('sql.migration.multi.step.all.steps.succeeded', "All steps succeeded.");
export function ALL_STEPS_COMPLETED_ERRORS(msg: string): string {
	return localize(
		'sql.migration.multi.step.all.steps.completed.errors',
		"All steps completed with the following error(s):{0}{1}", EOL, msg);
}
export function RESULTS_INFO_BOX_STATUS(state: string | undefined, errors?: string[]): string {
	const status = state ?? '';
	if (errors && errors.length > 0) {
		return localize(
			'sql.migration.multi.step.status.errors',
			"Step status: {0}{1}{2}", status, EOL, errors.join(EOL));
	} else {
		return localize(
			'sql.migration.multi.step.status',
			"Step status: {0}", status);
	}
}


//TDE Configuration Dialog
export const TDE_WIZARD_TITLE = localize('sql.migration.tde.wizard.title', "Encrypted database selected.");
export const TDE_WIZARD_DESCRIPTION = localize('sql.migration.tde.wizard.description', "To migrate an encrypted database successfully you need to provide access to the encryption certificates or migrate certificates manually before proceeding with the migration. {0}.");
export const TDE_WIZARD_MIGRATION_CAPTION = localize('sql.migration.tde.wizard.optionscaption', "Certificate migration");
export const TDE_WIZARD_MIGRATION_OPTION_ADS = localize('sql.migration.tde.wizard.optionads', "Export my certificates and private keys to the target.");
export const TDE_WIZARD_MIGRATION_OPTION_ADS_CONFIRM = localize('sql.migration.tde.wizard.optionadsconfirm', "I give consent to use my credentials for accessing the certificates.");
export const TDE_WIZARD_MIGRATION_OPTION_MANUAL = localize('sql.migration.tde.wizard.optionmanual', "I have already migrated my certificates and private keys to the target.");
export const TDE_BUTTON_CAPTION = localize('sql.migration.tde.button.caption', "Edit");
export const TDE_WIZARD_MSG_MANUAL = localize('sql.migration.tde.msg.manual', "You have not given Azure Data Studio access to migrate the encryption certificates.");
export const TDE_WIZARD_MSG_TDE = localize('sql.migration.tde.msg.tde', "You have given Azure Data Studio access to migrate the encryption certificates and database.");
export const TDE_WIZARD_MSG_EMPTY = localize('sql.migration.tde.msg.empty', "No encrypted database selected.");

export const TDE_VALIDATION_GROUP_TITLE = localize('sql.migration.tde.validation.group.title', "Certificate validations");
export const TDE_VALIDATION_TITLE = localize('sql.migration.tde.validation.title', "Validation");
export const TDE_VALIDATION_REQUIREMENTS_MESSAGE = localize('sql.migration.tde.validation.requirements.message', "In order for certificate migration to succeed, you must meet all of the requirements listed below.\n\nClick \"Run validation\" to check that requirements are met.");
export const TDE_VALIDATION_STATUS_PENDING = localize('sql.migration.tde.validation.status.pending', "Pending");
export const TDE_VALIDATION_STATUS_RUNNING = localize('sql.migration.tde.validation.running', "Running");
export const TDE_VALIDATION_STATUS_SUCCEEDED = localize('sql.migration.tde.validation.status.succeeded', "Succeeded");
export const TDE_VALIDATION_STATUS_RUN_VALIDATION = localize('sql.migration.tde.validation.run.validation', "Run validation");
export const TDE_VALIDATION_DESCRIPTION = localize('sql.migration.tde.validation.description', "Description");
export const TDE_VALIDATION_ERROR = localize('sql.migration.tde.validation.error', "Error");
export const TDE_VALIDATION_TROUBLESHOOTING_TIPS = localize('sql.migration.tde.validation.troubleshooting.tips', "Troubleshooting tips");

export function TDE_MIGRATION_ERROR(message: string): string {
	return localize('sql.migration.starting.migration.error', "The following error has occurred while starting the certificate migration: '{0}'", message);
}

export function TDE_MIGRATION_ERROR_DB(name: string, message: string): string {
	return localize('sql.migration.starting.migration.dberror', "Error migrating certificate for database {0}. {1}", name, message);
}

export function TDE_MSG_DATABASES_SELECTED(selected: number, message: string): string {
	return localize('sql.migration.tde.msg.databases.selected', "{0} Transparent Data Encryption enabled databases selected for migration. {1}", selected, message);
}

export function TDE_WIZARD_DATABASES_SELECTED(encryptedCount: number, totalCount: number): string {
	return localize('sql.migration.tde.wizard.databases.selected', "{0} out of {1} selected database(s) is using transparent data encryption.", encryptedCount, totalCount);
}


export const TDE_WIZARD_MIGRATION_OPTION_MANUAL_WARNING = localize('sql.migration.tde.wizard.optionmanual.warning', "Certificates must be migrated before proceeding with the database migration otherwise a failure will occur. {0} about manually migrating TDE certificates.");

export const TDE_WIZARD_ADS_CERTS_INFO = localize('sql.migration.tde.cert.network.info', "Please enter a network path where SQL Server will export the certificates. Also verify that SQL Server service has write access to this path and the current user should have administrator privileges on the computer where this network path is.");

export const TDE_WIZARD_CERTS_NETWORK_SHARE_LABEL = localize('sql.migration.tde.wizard.network.share.label', "Network path for certificate");
export const TDE_WIZARD_CERTS_NETWORK_SHARE_PLACEHOLDER = localize('sql.migration.tde.wizard.network.share.placeholder', "Enter network path");
export const TDE_WIZARD_CERTS_NETWORK_SHARE_INFO = localize('sql.migration.tde.wizard.network.share.info', "Network path where certificate will be placed.");

export const TDE_MIGRATE_BUTTON = localize('sql.migration.tde.button.migrate', "Migrate certificates");
export const TDE_WIZARD_CERT_MIGRATION_BUTTON_MUST_BE_CLICKED = localize('sql.migration.tde.cert.migration.info', "You must click the '{0}' button before proceeding to the next page of the wizard.", TDE_MIGRATE_BUTTON);


export const STATE_CANCELED = localize('sql.migration.state.canceled', "Canceled");
export const STATE_PENDING = localize('sql.migration.state.pending', "Pending");
export const STATE_RUNNING = localize('sql.migration.state.running', "Running");
export const STATE_SUCCEEDED = localize('sql.migration.state.succeeded', "Succeeded");
export const STATE_FAILED = localize('sql.migration.state.failed', "Failed");

export const TDE_MIGRATEDIALOG_TITLE = localize('sql.migration.validation.dialog.title', "Certificates Migration");
export const TDE_MIGRATE_DONE_BUTTON = localize('sql.migration.tde.migrate.done.button', "Done");
export const TDE_MIGRATE_HEADING = localize('sql.migration.tde.migrate.heading', "Migrating the certificates from the following databases:");

export const TDE_MIGRATE_REQUIRED = localize('sql.migration.tde.migrate.required', "TDE certificate migration must be successful before continuing.");
export const TDE_MIGRATE_COLUMN_DATABASES = localize('sql.migration.tde.migrate.column.databases', "Databases");
export const TDE_MIGRATE_COLUMN_STATUS = localize('sql.migration.tde.migrate.column.status', "Status");
export const TDE_MIGRATE_RETRY_VALIDATION = localize('sql.migration.tde.migrate.start.validation', "Retry migration");
export const TDE_MIGRATE_COPY_RESULTS = localize('sql.migration.tde.migrate.copy.results', "Copy migration results");
export const TDE_MIGRATE_RESULTS_HEADING = localize('sql.migration.tde.migrate.results.heading', "Certificates migration progress details:");
export const TDE_MIGRATE_RESULTS_HEADING_PREVIOUS = localize('sql.migration.tde.migrate.results.heading.previous', "Previous certificates migration results:");
export const TDE_MIGRATE_RESULTS_HEADING_COMPLETED = localize('sql.migration.tde.migrate.results.heading.completed', "Certificates migration results:");
export const TDE_MIGRATE_VALIDATION_COMPLETED = localize('sql.migration.tde.migrate.validation.completed', "Migration completed successfully.");
export const TDE_MIGRATE_VALIDATION_CANCELED = localize('sql.migration.tde.migrate.validation.camceled', "Migration canceled");

export function TDE_MIGRATE_VALIDATION_COMPLETED_ERRORS(msg: string): string {
	return localize(
		'sql.migration.tde.migrate.completed.errors',
		"Migration completed with the following error(s):{0}{1}", EOL, msg);
}
export function TDE_MIGRATE_VALIDATION_STATUS(state: string | undefined, errors: string): string {
	const status = state ?? '';
	return localize(
		'sql.migration.tde.migrate.status.details',
		"Migration status: {0}{1}{2}", status, EOL, errors);
}

export const TDE_MIGRATE_MESSAGE_SUCCESS = localize('sql.migration.tde.migrate.success', "Certificates migration completed successfully.  Please click Next to proceed with the migration.");
export function TDE_MIGRATE_MESSAGE_CANCELED_ERRORS(msg: string): string {
	return localize(
		'sql.migration.tde.migrate.canceled.errors',
		"Validation was canceled with the following error(s):{0}{1}", EOL, msg);
}
export const TDE_MIGRATE_MESSAGE_CANCELED = localize('sql.migration.tde.migrate.canceled', "Certificates migration was canceled. Please run and complete the certificates migration to continue.");
export const TDE_MIGRATE_MESSAGE_NOT_RUN = localize('sql.migration.tde.migrate.not.run', "Certificates migration has not been run for the current configuration. Please run and complete the certificates migration to continue.");

export function TDE_MIGRATE_STATUS_ERROR(state: string, error: string): string {
	const status = state ?? '';
	return localize(
		'sql.migration.tde.migrate.status.error',
		"{0}{1}{2}",
		status,
		EOL,
		error);
}

export function TDE_COMPLETED_STATUS(completed: number, total: number): string {
	return localize('sql.migration.tde.progress.update', "{0} of {1} completed", completed, total);
}

// Schema migration
export const FULL_SCHEMA_MISSING_ON_TARGET = localize('sql.migration.schema.full.missing', "No schema was found on target. This option must be selected to migrate this database. No tables selected will migrate missing schema only.");
export const PARTIAL_SCHEMA_ON_TARGET = localize('sql.migration.schema.partial.missing', "Missing schemas on the target. Some tables are disabled and cannot be migrated unless this option is selected. No tables selected will migrate missing schema only.");
export const FULL_SCHEMA_ON_TARGET = localize('sql.migration.schema.no.missing', "Schema was found on target. Schema migration is not required.");
export const ALL_SOURCE_TABLES_EMPTY = localize('sql.migration.all.source.tables.empty', "All of source tables are empty. No table is available to select for data migration. But they are available for schema migration if they do not exist on target.");
export const SCHEMA_MIGRATION_INFO = localize('sql.migration.schema.migration.info', "Select this option to migrate missing tables on your Azure SQL target");
export const DATA_MIGRATION_INFO = localize('sql.migration.data.migration.info', "Select tables to migrate data to your Azure SQL target");
export const SCHEMA_MIGRATION_HEADER = localize('sql.migration.schema.migration.header', "Schema migration");
export const DATA_MIGRATION_HEADER = localize('sql.migration.data.migration.header', "Data migration");
export const SCHEMA_MIGRATION_CHECKBOX_INFO = localize('sql.migration.schema.migration.checkbox.info', "Migrate schema to target");
export const SCHEMA_ONLY = localize('sql.migration.schema.only', "Schema only");
export const DATA_ONLY = localize('sql.migration.data.only', "Data only");
export const SCHEMA_AND_DATA = localize('sql.migration.schema.data', "Schema and data");
export const BACKUP_AND_RESTORE = localize('sql.migration.backup.restore', "Backup and restore");
export const SCHEMA_MIGRATION_STATUS = localize('sql.migration.schema.status', "Schema migration status");
export const OBJECTS_COLLECTED = localize('sql.migration.schema.objects.collection', "Objects collected");
export const COLLECTION_STARTED = localize('sql.migration.schema.collection.started', "Collection started");
export const COLLECTION_ENDED = localize('sql.migration.schema.collection.ended', "Collection ended");
export const SCRIPT_GENERATION = localize('sql.migration.schema.script.generation', "Script generation");
export const SCRIPTING_STARTED = localize('sql.migration.schema.script.started', "Scripting started");
export const SCRIPTING_ENDED = localize('sql.migration.schema.script.ended', "Scripting ended");
export const SCRIPTED_OBJECTS_COUNT = localize('sql.migration.schema.script.count', "Scripted objects count");
export const SCRIPTING_ERROR_COUNT = localize('sql.migration.schema.script.fail.count', "Scripting error count");
export const MIGRATION_TYPE = localize('sql.migration.schema.type', "Migration type");
export const SCRIPT_DEPLOYMENT = localize('sql.migration.schema.script.deployment', "Script deployment");
export const DEPLOYMENT_STARTED = localize('sql.migration.schema.script.deployment.started', "Deployment started");
export const DEPLOYMENT_ENDED = localize('sql.migration.schema.script.deployment.ended', "Deployment ended");
export const DEPLOYMENT_COUNT = localize('sql.migration.schema.script.deployment.count', "Deployment count");
export const DEPLOYMENT_ERROR_COUNT = localize('sql.migration.schema.script.deployment.error.count', "Deployment error count");
export const SCHEMA_MIGRATION_ASSESSMENT_WARNING_MESSAGE = localize('sql.migration.schema.assessment.warning.message', "The detected issues shown below might fail the schema migration. Some of them might be entirely unsupported and the others might be partially supported in Azure SQL Database. \nTherefore, please review the assessment results and make sure all of the issues will not fail the schema migration.\nHowever, it is allowed to proceed the schema migration and Azure Database Migration Service will migrate the objects as possible as it can.");
export const SchemaMigrationFailedRulesLookup: LookupTable<string | undefined> = {
	["ComputeClause"]: localize('sql.migration.schema.rule.compute', 'COMPUTE'),
	["CrossDatabaseReferences"]: localize('sql.migration.schema.rule.crossdatabasereferences', 'CROSS DATABASE REFERENCE'),
	["FileStream"]: localize('sql.migration.schema.filestream', 'FILESTREAM'),
	["OpenRowsetWithNonBlobDataSourceBulk"]: localize('sql.migration.schema.openrowset.nonazureblob', 'OPENROWSET WITH NON-AZURE BLOB'),
	["OpenRowsetWithSQLAndNonSQLProvider"]: localize('sql.migration.schema.openrowset.provider', 'OPENROWSET WITH PROVIDER'),
	["BulkInsert"]: localize('sql.migration.schema.bulkinsert', 'BULK INSERT'),
	["CryptographicProvider"]: localize('sql.migration.schema.cryptographicprovider', 'CRYPTOGRAPHIC PROVIDER'),
	["MSDTCTransactSQL"]: localize('sql.migration.schema.msdtctransactsql', 'BEGIN DISTRIBUTED TRANSACTION'),
	["DisableDefCNSTCHK"]: localize('sql.migration.schema.disabledefcnstchk', 'DISABLE_DEF_CNST_CHK'),
	["FastFirstRowHint"]: localize('sql.migration.schema.fastfirstrow', 'FASTFIRSTROW'),
	["RAISERROR"]: localize('sql.migration.schema.raiserror', 'RAISERROR'),
	default: undefined
};
export const SCHEMA_MIGRATION_COLUMN_LABLE = localize('sql.migration.schema.migration.column.label', "Schema migration");
export const UNAVAILABLE_TABLE_NAME_COLUMN = localize('sql.migration.unavailable.table.name.column', "Table name");
export const NOT_EXIST_IN_TARGET_TABLE_NAME_COLUMN = localize('sql.migration.not.exist.in.target.table.name.column', "Not exist on target");
export function TABLE_SELECTION_COUNT_TO_TARGET(selectedCount: number, rowCount: number): string {
	return localize('sql.migration.table.selection.count.to.target', "{0} of {1} tables selected for migration", formatNumber(selectedCount), formatNumber(rowCount));
}
export function AVAILABLE_TABLE_COUNT_ON_TARGET(rowCount: number): string {
	return localize('sql.migration.available.table.count.on.target', "Available on target ({0})", formatNumber(rowCount));
}
export function MISSING_TARGET_TABLES_COUNT(missingCount: number): string {
	return localize('sql.migration.table.missing.count', "Missing on target ({0})", formatNumber(missingCount));
}
export function UNAVAILABLE_SOURCE_TABLES_COUNT(unavailableCount: number): string {
	return localize('sql.migration.table.unavailable.count', "Unavailable for data migration ({0})", formatNumber(unavailableCount));
}
export const MISSING_TABLES_HEADING = localize('sql.migration.missing.tables.heading', 'All of tables below are missing on target. To migrate the data in these tables, select the migrate schema option above.');
export const UNAVAILABLE_SOURCE_TABLES_HEADING = localize('sql.migration.unavailable.source.tables.heading', 'All of tables below are empty. No table is available to select for data migration. But if they do not exist on target, schema migration is available.');
export const DATABASE_MISSING_TABLES = localize('sql.migration.database.missing.tables', "0 tables on source database found on target database. To migrate the data in the tables select the migrate schema option above.");
export const MIGRATION_TYPE_TOOL_TIP = localize('sql.migration.database.migration.migration.type.tool.tip', "Migration type includes: Schema only migration, Data only migration, Schema and data migration.");
export const SchemaMigrationStatusLookup: LookupTable<string | undefined> = {
	[MigrationState.CollectionCompleted]: localize('sql.migration.status.collectioncompleted', 'Collection completed'),
	[MigrationState.PrefetchObjects]: localize('sql.migration.status.prefetchobjects', 'Prefetch objects'),
	[MigrationState.GetDependency]: localize('sql.migration.status.getdependency', 'Get dependency'),
	[MigrationState.ScriptObjects]: localize('sql.migration.status.scriptobjects', 'Scripting objects'),
	[MigrationState.ScriptViewIndexes]: localize('sql.migration.status.scriptindexes', 'Scripting indexes'),
	[MigrationState.ScriptOwnership]: localize('sql.migration.status.scriptownership', 'Scripting ownerships'),
	[MigrationState.GeneratingScript]: localize('sql.migration.status.generatingscript', 'Generating script'),
	[MigrationState.GeneratingScriptCompleted]: localize('sql.migration.status.generatingcompleted', 'Generating script completed'),
	[MigrationState.DeployingSchema]: localize('sql.migration.status.deploying.schema', 'Deploying schema'),
	[MigrationState.DeploymentCompleted]: localize('sql.migration.status.deployment.completed', 'Deployment completed'),
	[MigrationState.Completed]: localize('sql.migration.status.completed', 'Completed'),
	[MigrationState.CompletedWithError]: localize('sql.migration.status.completedwitherrors', 'Completed with errors'),
	default: undefined
};
export function SCHEMA_MIGRATION_UPDATE_IR_VERSION_ERROR_MESSAGE(minIrVersion: IntegrationRuntimeVersionInfo, irVersions: IntegrationRuntimeVersionInfo[]): string {
	const irVersionStrings: string[] = irVersions.map(v => `${v.major}.${v.minor}.${v.build}.${v.revision}`);
	return localize(
		'sql.schema.migration.update.ir.version.error',
		"Schema migration requires an Integration Runtime version of [{0}] or higher. The current node version(s) are: [{1}]. Please install a newer version of the Integration Runtime to enable schema migration support.",
		minIrVersion.major + "." + minIrVersion.minor,
		irVersionStrings.join(", ")
	);
}
export function SQLDB_MIGRATION_DIFFERENT_IR_VERSION_ERROR_MESSAGE(irVersions: IntegrationRuntimeVersionInfo[]): string {
	const irVersionStrings: string[] = irVersions.map(v => `${v.major}.${v.minor}.${v.build}.${v.revision}`);
	return localize(
		'sql.migration.different.ir.version.error',
		"Integration Runtime versions [{0}] are not the same. Please have the same version of Integration Runtime across all nodes for consistency and optimal performance.",
		irVersionStrings.join(", ")
	);
}
export const SCHEMA_MIGRATION_WINDOWS_AUTH_ERROR_MESSAGE = localize('sql.schema.migration.windows.auth.error', "Schema migration is not currently supported for connectivity to source instance using Windows Authentication. Please use SQL Authentication to enable schema migration support.");
export const SCHEMA_MIGRATION_INFORMATION_MESSAGE = localize(
	'sql.schema.migration.information',
	"Schema migration is in {0} in Step 6. It requires an Integration Runtime version of [{1}] or higher. Schema deployment will make a best effort to deploy database objects. Schema deployment errors will not prevent data migration.",
);
export const MIN_IR_VERSION_SUPPORT_SCHEMA_MIGRATION = localize('sql.schema.migration.min.version', "5.37.8767.4");<|MERGE_RESOLUTION|>--- conflicted
+++ resolved
@@ -99,38 +99,22 @@
 export const INVALID_SQL_SERVER_INSTANCE_ERROR = localize('sql.migration.invalid.sql.server.instance.error', "To continue, select a valid SQL Server instance.");
 export const SQL_SERVER_INSTANCE_NOT_FOUND = localize('sql.migration.sql.server.instance.not.found', "No SQL Server instance found.");
 export const SQL_SERVER_INSTANCE_DETAILS = localize('sql.migration.sql.server.instance.details', "SQL Server instance details");
-<<<<<<< HEAD
 export const SQL_SERVER_INSTANCE_EXISTS = localize('sql.migration.sql.server.instance.exists', "SQL Server instance already exists with same name. Verify the selected details or check if the SQL Server is enabled by Azure Arc, and make appropriate selection.");
-=======
-export const SQL_SERVER_INSTANCE_EXISTS = localize('sql.migration.sql.server.instance.exists', "SQL Server instance already exists with same name. Verify the host and instance name or check if the SQL Server is enabled by Azure Arc, and make appropriate selection.");
->>>>>>> a24ab7ed
 export const SQL_SERVER_INSTANCE_EXISTS_IN_LOCATION = (location: string): string => {
 	return localize('sql.migration.sql.server.instance.exists.in.location', "SQL Server instance already exists in location {0} under selected resource group. Check if the SQL Server is enabled by Azure Arc, and make appropriate selection.", location);
 }
 export const REGISTER_ARC_RESOURCE_PROVIDER_UNAUTHORIZED_ERROR = localize('sql.migration.register.arc.resource.provider.unauthorized.error', "Failed to create SQL Server instance. Insufficient permissions to register resource provider Microsoft.AzureArcData.");
-<<<<<<< HEAD
 export const TRACK_MIGRATION_PROCESS_IN_AZURE_PORTAL = localize('sql.migration.track.migration.in.portal', "Do you want to track the migration process in Azure Portal?");
-=======
->>>>>>> a24ab7ed
 
 // Arc resource info tooltip
 export const ARC_RESOURCE_ACCOUNT_INFO = localize('sql.migration.arc.subscription', "Select the Azure account under which your SQL Server subscription, resource group, location and resource resides.");
 export const ARC_RESOURCE_SUBSCRIPTION_INFO = localize('sql.migration.arc.subscription', "Select the Azure subscription under which your SQL Server resource group, location and resource resides.");
-<<<<<<< HEAD
 export const ARC_RESOURCE_LOCATION_INFO = localize('sql.migration.arc.location', "Select the Azure region under which your resource resides.");
 export const ARC_RESOURCE_RESOURCE_GROUP_INFO = localize('sql.migration.arc.resource_group', "Select the Azure rsource group under which your SQL Server resource resides.");
 export const ARC_RESOURCE_INFO = localize('sql.migration.arc.resource', "Select the SQL Server enabled by Azure Arc residing in above subscription, location and resource group.");
 export const NON_ARC_RESOURCE_SUBSCRIPTION_INFO = localize('sql.migration.non.arc.subscription', "Select the Azure subscription for creating SQL Server that will be used for tracking the migration.");
 export const NON_ARC_RESOURCE_LOCATION_INFO = localize('sql.migration.non.arc.location', "Select the Azure region for creating SQL Server that will be used for tracking the migration.");
 export const NON_ARC_RESOURCE_RESOURCE_GROUP_INFO = localize('sql.migration.non.arc.resource_group', "Select the resource group for creating SQL Server that will be used for tracking the migration.");
-=======
-export const ARC_RESOURCE_LOCATION_INFO = localize('sql.migration.arc.location', "Select the Azure region under which your SQL Server resource group and resource resides.");
-export const ARC_RESOURCE_RESOURCE_GROUP_INFO = localize('sql.migration.arc.resource_group', "Select the Azure rsource group under which your SQL Server resource resides.");
-export const ARC_RESOURCE_INFO = localize('sql.migration.arc.resource', "Select the SQL Server enabled by Azure Arc residing in above subscription, location and resource group.");
-export const NON_ARC_RESOURCE_SUBSCRIPTION_INFO = localize('sql.migration.non.arc.subscription', "Select the Azure subscription for creating Arc SQL Server that will be used for tracking the migration.");
-export const NON_ARC_RESOURCE_LOCATION_INFO = localize('sql.migration.non.arc.location', "Select the Azure region for creating Arc SQL Server that will be used for tracking the migration.");
-export const NON_ARC_RESOURCE_RESOURCE_GROUP_INFO = localize('sql.migration.non.arc.resource_group', "Select the resource group for creating Arc SQL Server that will be used for tracking the migration.");
->>>>>>> a24ab7ed
 export const ARC_RESOURCE_CREATION_INFO = localize('sql.migration.arc.resource.creation.info', "To help track the migration process in the Azure portal, a SQL Server instance resource will be created. There is no cost associated with this resource. Please choose a location, subscription and resource group in which to create the resource.");
 
 // XEvents assessment
@@ -270,13 +254,8 @@
 	return localize('sql.migration.can.be.migrated', "{0}/{1} databases can be migrated without issues", eligibleDbs, totalDbs);
 }
 
-<<<<<<< HEAD
 export const ARC_RESOURCE_CREATED_BEFORE_TEXT = localize('sql.migration.arc.resource.created.before.text', "We have created SQL Server instance ");
 export const ARC_RESOURCE_CREATED_AFTER_TEXT = localize('sql.migration.arc.resource.created.after.text', " It will assist with migrations from the same source SQL Server. This resource allows users to select the same source for future migrations and save time.");
-=======
-export const ARC_RESOURCE_CREATED_BEFORE_TEXT = localize('sql.migration.arc.resource.created.before.text', "To help track the migration process in the Azure portal, a SQL Server instance resource named ");
-export const ARC_RESOURCE_CREATED_AFTER_TEXT = localize('sql.migration.arc.resource.created.after.text', " is created.");
->>>>>>> a24ab7ed
 export const ARC_RESOURCE_ASSESSMENT_COMPUTED_BEFORE_TEXT = localize('sql.migration.arc.resource.assessment.computed.before.text', "Assessment and SKU recommendation for this SQL Server instance enabled by Azure Arc has been computed. ");
 export const ARC_RESOURCE_ASSESSMENT_COMPUTED_HYPERLINK_TEXT = localize('sql.migration.arc.resource.assessment.computed.after.text', "Click here to continue migration process from Azure Portal. ");
 export const ARC_RESOURCE_ASSESSMENT_NOT_COMPUTED_TEXT = localize('sql.migration.arc.resource.assessment.not.computed.text', "Assessment and SKU recommendation for this SQL Server instance enabled by Azure Arc has not been computed.");
@@ -1561,10 +1540,7 @@
 	[SourceInfrastructureType.VirtualMachine]: localize('sql.migration.status.vm', 'Virtual Machine'),
 	[SourceInfrastructureType.PhysicalServer]: localize('sql.migration.status.physicalserver', 'Physical Server'),
 	[SourceInfrastructureType.Other]: localize('sql.migration.status.other', 'Other'),
-<<<<<<< HEAD
 	[SourceInfrastructureType.HyperV]: localize('sql.migration.status.other', 'Hyper V'),
-=======
->>>>>>> a24ab7ed
 };
 
 export const StatusLookup: LookupTable<string | undefined> = {
