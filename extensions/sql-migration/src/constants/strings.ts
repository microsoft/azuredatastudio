/*---------------------------------------------------------------------------------------------
 *  Copyright (c) Microsoft Corporation. All rights reserved.
 *  Licensed under the MIT License. See License.txt in the project root for license information.
 *--------------------------------------------------------------------------------------------*/

import * as nls from 'vscode-nls';
import { EOL } from 'os';
import { MigrationSourceAuthenticationType } from '../models/stateMachine';
import { BackupTypeCodes, formatNumber, InternalManagedDatabaseRestoreDetailsBackupSetStatusCodes, InternalManagedDatabaseRestoreDetailsStatusCodes, ParallelCopyTypeCodes, PipelineStatusCodes } from './helper';
import { ValidationError } from '../api/azure';
import { AzureManagedDiskType, ErrorModel } from '../service/contracts';
import { IntegrationRuntimeVersionInfo } from '../api/sqlUtils';
const localize = nls.loadMessageBundle();

export const serviceName = 'Sql Migration Service';
export const providerId = 'SqlMigration';
export const extensionConfigSectionName = 'sqlMigration';
export const sqlConfigSectionName = 'sql';
export const configLogDebugInfo = 'logDebugInfo';
export const importAssessmentKey = "ImportAssessment";
export function serviceCrashMessage(error: string): string {
	return localize('serviceCrashMessage', "Migration service component could not start. {0}", error);
}
export const serviceCrashed = localize('serviceCrashed', "Service component crashed.");
export function waitingForService(serviceName: string): string {
	return localize('waitingForService', "Waiting for {0} component to start.", serviceName);
}
export const serviceProviderInitializationError = localize('serviceProviderIntializationError', "Service provider could not be initialized.");

// mirrors MigrationState as defined in RP
export enum MigrationState {
	Canceled = 'Canceled',
	Canceling = 'Canceling',
	Completing = 'Completing',
	Creating = 'Creating',
	Failed = 'Failed',
	InProgress = 'InProgress',
	ReadyForCutover = 'ReadyForCutover',
	Restoring = 'Restoring',
	Retriable = 'Retriable',
	Succeeded = 'Succeeded',
	UploadingFullBackup = 'UploadingFullBackup',
	UploadingLogBackup = 'UploadingLogBackup',
	CollectionCompleted = 'CollectionCompleted',
	GeneratingScript = 'GeneratingScript',
	PrefetchObjects = 'PrefetchObjects',
	GetDependency = 'GetDependency',
	ScriptObjects = 'ScriptObjects',
	ScriptViewIndexes = 'ScriptViewIndexes',
	ScriptOwnership = 'ScriptOwnership',
	GeneratingScriptCompleted = 'GeneratingScriptCompleted',
	DeployingSchema = 'DeployingSchema',
	DeploymentCompleted = 'DeploymentCompleted',
	Completed = 'Completed',
	CompletedWithError = 'CompletedWithError',
}

export enum ProvisioningState {
	Failed = 'Failed',
	Succeeded = 'Succeeded',
	Creating = 'Creating'
}

export enum BackupFileInfoStatus {
	Arrived = 'Arrived',
	Uploading = 'Uploading',
	Uploaded = 'Uploaded',
	Restoring = 'Restoring',
	Restored = 'Restored',
	Cancelled = 'Cancelled',
	Ignored = 'Ignored'
}

// #region wizard
export function WIZARD_TITLE(instanceName: string): string {
	return localize('sql-migration.wizard.title', "Migrate '{0}' to Azure SQL", instanceName);
}
// //#endregion

// Save and close
export const SAVE_AND_CLOSE = localize('sql.migration.save.close', "Save and close");
export const SAVE_AND_CLOSE_POPUP = localize('sql.migration.save.close.popup', "Configuration saved. Performance data collection will remain running in the background. You can stop the collection when you want to.");
export const RESUME_TITLE = localize('sql.migration.resume.title', "Run migration workflow again");
export const START_NEW_SESSION = localize('sql.migration.start.session', "Start a new session");
export const RESUME_SESSION = localize('sql.migration.resume.session', "Resume previously saved session");
export const OPEN_SAVED_INFO_ERROR = localize("sql.migration.invalid.savedInfo", 'Cannot retrieve saved session. Try again by selecting new session.');
export const RUN_VALIDATION = localize('sql.migration.run.validation', "Run validation");

// Databases for assessment
export const DATABASE_FOR_ASSESSMENT_PAGE_TITLE = localize('sql.migration.database.assessment.title', "Databases for assessment");
export const DATABASE_FOR_ASSESSMENT_DESCRIPTION = localize('sql.migration.database.assessment.description', "Select the databases that you want to assess for migration to Azure SQL.");

// XEvents assessment
export const XEVENTS_ASSESSMENT_TITLE = localize('sql.migration.database.assessment.xevents.title', "Assess Ad-hoc or dynamic SQL");
export const XEVENTS_ASSESSMENT_DESCRIPTION = localize('sql.migration.database.assessment.xevents.description', "For the selected databases, optionally provide extended event session files to assess ad-hoc or dynamic SQL queries or any DML statements initiated through the application data layer.");
export const XEVENTS_ASSESSMENT_HELPLINK = localize('sql.migration.database.assessment.xevents.link', "Learn more");
export const XEVENTS_ASSESSMENT_OPEN_FOLDER = localize('sql.migration.database.assessment.xevents.instructions', "Select a folder where extended events session files (.xel and .xem) are stored");
export const QDS_ASSESSMENT_LABEL = localize('sql.migration.database.assessment.qds.label', "Using Query Data Store (this option is available for Microsoft SQL Server 2016 and later)");
export const XEVENTS_LABEL = localize('sql.migration.database.assessment.xevents.label', "Using extended event session");

// Assessment results
export const ASSESSMENT_RESULTS_PAGE_TITLE = localize('sql.migration.assessment.results.title', "Target platform & assessment results");
export const ASSESSMENT_RESULTS_SUMMARY_LABEL_CAPS = localize('sql.migration.assessment.results.summary.label.caps', "ASSESSMENT RESULTS");
export const ASSESSMENT_RESULTS_PAGE_HEADER = localize('sql.migration.assessment.results.header', "Choose target platform, view assessment results and select database(s) for migration.");
export const IMPORT_ASSESSMENT_PAGE_HEADER = localize('sql.migration.import.assessment.header', "Choose target platform and view assessment results.");
export const ASSESSMENT_RESULTS_SUMMARY_LABEL_DESCRIPTION = localize('sql.migration.assessment.results.summary.label.description', "Assessment results shows the migration readiness of the database(s)");
export const DATABASES_ASSESSED_LABEL = localize('sql.migration.database.assessed.label', "Database(s) assessed");
export const MIGRATION_TIME_LABEL = localize('sql.migration.migration.time.label', "Ready for migration");
export const ASSESSMENT_FINDINGS_LABEL = localize('sql.migration.assessment.findings.label', "Assessment findings");
export const MIGRATION_READINESS_LABEL = localize('sql.migration.migration.readiness.label', "Migration readiness");
export const SUMMARY_TITLE = localize('sql.migration.summary.title', "Summary");
export const DETAILS_TITLE = localize('sql.migration.details.title', "Details");
export const ASSESSMENT_SUMMARY_TITLE = localize('sql.migration.assessment.summary.title', "Assessment summary");
export const READINESS_SECTION_TITLE = localize('sql.migration.readiness.section.title', "Migration readiness of assessed databases in the server instance");
export function TOTAL_FINDINGS_LABEL(findingsCount: number) { return localize('sql.migration.total.findings.label', "Total findings: {0}", findingsCount) }
export const ISSUES_LABEL = localize('sql.migration.issues.label', "Blocking issues");
export const INSTANCE_FINDING_SUMMARY = localize('sql.migration.instance.finding.summary', "Server instance assessment findings summary");
export const SEVERITY_FINDINGS_LABEL = localize('sql.migration.severity.findings.label', "Findings by severity");
export function ASSESSED_DBS_LABEL(databasesCount: number) { return localize('sql.migration.assessed.dbs.label', "Assessed databases: {0}", databasesCount) }
export const NOT_READY = localize('sql.migration.not.ready', "Not ready");
export const READY = localize('sql.migration.ready', "Ready");
export const NEEDS_REVIEW = localize('sql.migration.needs.review', "Needs review");
export const READY_WARN = localize('sql.migration.ready.warn', "Ready with warnings");
export const BLOCKERS = localize('sql.migration.ready', "Blockers");
export const DATABASE_ISSUES_SUMMARY = localize('sql.migration.database.issues.summary', "Database assessment issues summary");
export function TOTAL_ISSUES_LABEL(issuesCount: number) { return localize('sql.migration.total.issues.label', "Total issues found: {0}", issuesCount) }
export const SEVERITY_ISSUES_LABEL = localize('sql.migration.severity.issues.label', "Issues by severity");
export function DB_READINESS_SECTION_TITLE(dbName: string) {
	return localize('sql.migration.db.readiness.section.title', "Database {0} migration readiness", dbName);
}
export function NON_READINESS_DESCRIPTION(issueCount: number) {
	return localize('sql.migration.non.readiness.description', "The database is not ready to migrate due to {0} blocking issue(s).", issueCount);
}
export function WARNING_READINESS_DESCRIPTION(warnings: number) {
	return localize('sql.migration.non.readiness.description', "The database is ready to migrate with {0} warnings.", warnings);
}
export const READINESS_DESCRIPTION = localize('sql.migration.readiness.description', "The database is ready to migrate.");
export const SELECT_TARGET_LABEL = localize('sql.migration.no.target.selected.label', 'Select target type');
export const NO_TARGET_SELECTED_LABEL = localize('sql.migration.select.target.label', 'No target selected. Select target to view the assessment summary.');
export const FINDINGS_LABEL = localize('sql.migration.findings.label', "Findings");
export const ENCRYPTION_LABEL = localize('sql.migration.encryption.label', "Encryption");
export const ENCRYPTION_DESCRIPTION = localize('sql.migration.encryption.description', "This database is encrypted using Transparent Data Encryption (TDE). You need to migrate certificates before you can migrate this database.");

// Assessment results and recommendations
export const ASSESSMENT_SUMMARY_AND_RECOMMENDATIONS_PAGE_TITLE = localize('sql.migration.assessment.summary.and.recommendations.title', "Assessment summary and SKU recommendations");
export const ASSESSMENT_BLOCKING_ISSUE_TITLE = localize('sql.migration.assessments.blocking.issue', 'This is a blocking issue that will prevent the database migration from succeeding.');
export const ASSESSMENT_IN_PROGRESS = localize('sql.migration.assessment.in.progress', "Assessment in progress");
export function ASSESSMENT_IN_PROGRESS_CONTENT(dbName: string) {
	return localize('sql.migration.assessment.in.progress.content', "We are assessing the databases in your SQL Server instance {0} to identify the right Azure SQL target.\n\nThis may take some time.", dbName);
}

export const SKU_RECOMMENDATION_ALL_SUCCESSFUL = (databaseCount: number): string => {
	return localize('sql.migration.wizard.sku.all', "Based on the assessment results, all {0} of your databases in an online state can be migrated to Azure SQL.", databaseCount);
};
export const SKU_RECOMMENDATION_ERROR = (serverName: string): string => {
	return localize('sql.migration.wizard.sku.error', "An error occurred while generating SKU recommendations for the server '{0}'.", serverName);
};
export const SKU_RECOMMENDATION_NO_RECOMMENDATION = localize('sql.migration.wizard.sku.error.noRecommendation', 'No recommendation available');
export const SKU_RECOMMENDATION_NO_RECOMMENDATION_REASON = localize('sql.migration.wizard.sku.error.noRecommendation.reason', 'No SKU recommendations were generated, as there were no SKUs which could satisfy the performance characteristics of your source. Try selecting a different target platform, adjusting recommendation parameters, selecting a different set of databases to assess, or changing the recommendation model.');
export const SKU_RECOMMENDATION_ASSESSMENT_ERROR = (serverName: string): string => {
	return localize('sql.migration.wizard.sku.assessment.error', "An error occurred while assessing the server '{0}'.", serverName);
};
export const SKU_RECOMMENDATION_ASSESSMENT_UNEXPECTED_ERROR = (serverName: string, error: Error): string => {
	return localize(
		'sql.migration.wizard.sku.assessment.unexpected.error',
		"An unexpected error occurred while assessing the server '{0}'.{3}Message: {1}{3}stack: {2}",
		serverName,
		error.message,
		error.stack,
		EOL);
};
export const SKU_RECOMMENDATION_ERROR_MESSAGE = (error: Error): string => {
	return localize(
		'sql.migration.wizard.sku.error.message',
		"message: {0}", error.message);
};
export const SKU_RECOMMENDATION_ASSESSMENT_ERROR_WITH_STACK = (error: Error): string => {
	return localize(
		'sql.migration.wizard.sku.assessment.error.with.stack',
		"message: {0}{1}stack: {2}", error.message, EOL, error.stack);
};
export const SKU_RECOMMENDATION_ASSESSMENT_ERROR_WITH_INFO = (error: ErrorModel): string => {
	return localize(
		'sql.migration.wizard.sku.assessment.error.with.info',
		"message: {0}{1}errorSummary: {2}{3}possibleCauses: {4}}{5}guidance: {6}{7}errorId: {8}",
		error.message, EOL, error.errorSummary, EOL, error.possibleCauses, EOL, error.guidance, EOL, error.errorId);
};
export const PERF_DATA_COLLECTION_ERROR = (serverName: string, errors: string[]): string => {
	return localize('sql.migration.wizard.perfCollection.error', "Error(s) occurred while collecting performance data for the server '{0}'. If these issues persist, try restarting the data collection process:\n\n{1}", serverName, errors.join('\n'));
};
export const SKU_RECOMMENDATION_ASSESSMENT_ERROR_BYPASS = localize('sql.migration.wizard.sku.assessment.error.bypass', 'Check this option to skip assessment and continue the migration.');
export const SKU_RECOMMENDATION_ASSESSMENT_ERROR_DETAIL = localize('sql.migration.wizard.sku.assessment.error.detail', '[There are no assessment results to validate readiness of your database migration. By checking this box, you acknowledge you want to proceed migrating your database to the desired Azure SQL target.]',);
export const AZURE_SQL_MI_DB_COUNT_THRESHOLD_EXCEEDS_ERROR = (selectedDbCount: number): string => {
	return localize('sql.migration.select.azure.mi.db.count.threshold.exceeds.error', 'Error: Azure SQL Managed Instance supports maximum {0} user databases per instance. Select {0} or less database(s) to proceed further.', selectedDbCount);
};
export const AZURE_SQL_MI_DB_COUNT_UNDER_THRESHOLD = localize('sql.migration.select.azure.mi.db.count.under.threshold', 'To proceed, press Select button');
export const ASSESSMENT_SUMMARY_AND_SKU_RECOMMENDATION_FOR_TARGETS_LABEL = localize('sql.migration.wizard.assessment.summary.and.sku.for.targets.label', "View assessment summary and SKU recommendations for Azure SQL targets");

export const SKU_RECOMMENDATION_MI_CARD_TEXT = localize('sql.migration.sku.mi.card.title', "Azure SQL Managed Instance (PaaS)");
export const SKU_RECOMMENDATION_SQLDB_CARD_TEXT = localize('sql.migration.sku.sqldb.card.title', "Azure SQL Database (PaaS)");
export const SKU_RECOMMENDATION_VM_CARD_TEXT = localize('sql.migration.sku.vm.card.title', "SQL Server on Azure Virtual Machine (IaaS)");
export const SKU_RECOMMENDATION_MI_TARGET_TEXT = localize('sql.migration.sku.mi.target.title', "Azure SQL Managed Instance");
export const SKU_RECOMMENDATION_SQLDB_TARGET_TEXT = localize('sql.migration.sku.sqldb.target.title', "Azure SQL Database");
export const SKU_RECOMMENDATION_VM_TARGET_TEXT = localize('sql.migration.sku.vm.target.title', "SQL Server on Azure Virtual Machine");
export const SELECT_AZURE_MI = localize('sql.migration.select.azure.mi', "Select your target Azure subscription and your target Azure SQL Managed Instance.");
export const SELECT_AZURE_VM = localize('sql.migration.select.azure.vm', "Select your target Azure Subscription and your target SQL Server on Azure Virtual Machine for your target.");
export const SKU_RECOMMENDATION_VIEW_ASSESSMENT_MI = localize('sql.migration.sku.recommendation.view.assessment.mi', "To migrate to Azure SQL Managed Instance, view assessment results and select one or more databases.");
export const SKU_RECOMMENDATION_VIEW_ASSESSMENT_VM = localize('sql.migration.sku.recommendation.view.assessment.vm', "To migrate to SQL Server on Azure Virtual Machine, view assessment results and select one or more databases.");
export const SKU_RECOMMENDATION_VIEW_ASSESSMENT_SQLDB = localize('sql.migration.sku.recommendation.view.assessment.sqldb', "To migrate to Azure SQL Database, view assessment results and select one or more databases.");
export const VIEW_SELECT_BUTTON_LABEL = localize('sql.migration.view.select.button.label', "View/Select");
export function TOTAL_DATABASES_SELECTED(selectedDbCount: number, totalDbCount: number): string {
	return localize('total.databases.selected', "{0} of {1} databases selected", selectedDbCount, totalDbCount);
}
export const SELECT_SKIP_ASSESSMENT_CHECK_TO_CONTINUE = localize('sql.migration.select.skip.assessment.check.to.continue', "To continue, check skip assessment option.");
export const SELECT_TARGET_TO_CONTINUE = localize('sql.migration.select.target.to.continue', "To continue, select a target.");
export const SELECT_DATABASE_TO_MIGRATE = localize('sql.migration.select.database.to.migrate', "Select the databases to migrate.");
export const ASSESSMENT_COMPLETED = (serverName: string): string => {
	return localize('sql.migration.generic.congratulations', "We have completed the assessment of your SQL Server instance '{0}'.", serverName);
};
export const ASSESSMENT_FAILED = (serverName: string): string => {
	return localize('sql.migration.assessment.failed', "The assessment of your SQL Server instance '{0}' failed.", serverName);
};
export function ASSESSMENT_TITLE(serverName: string): string {
	return localize('sql.migration.assessment', "Assessment results for '{0}'", serverName);
}
export function CAN_BE_MIGRATED(eligibleDbs: number, totalDbs: number): string {
	return localize('sql.migration.can.be.migrated', "{0}/{1} databases can be migrated without issues", eligibleDbs, totalDbs);
}

export const ASSESSMENT_MIGRATION_WARNING = localize('sql.migration.assessment.migration.warning', "Databases that are not ready for migration to Azure SQL Managed Instance or Azure SQL Database can be migrated to SQL Server on Azure Virtual Machines.");
export const ASSESSMENT_MIGRATION_WARNING_SQLDB = localize('sql.migration.assessment.migration.warning.sqldb', "Databases that are not ready for migration to Azure SQL Database can be migrated to SQL Server on Azure Virtual Machines. Alternatively, review assessment results for Azure SQL Managed Instance migration readiness.");
export const ASSESSMENT_MIGRATION_WARNING_SQLMI = localize('sql.migration.assessment.migration.warning.sqlmi', "Databases that are not ready for migration to Azure SQL Managed Instance can be migrated to SQL Server on Azure Virtual Machines. Alternatively, review assessment results for Azure SQL Database migration readiness.");
export const DATABASES_TABLE_TILE = localize('sql.migration.databases.table.title', "Databases");
export const SQL_SERVER_INSTANCE = localize('sql.migration.sql.server.instance', "SQL Server instance");
export const LOAD_ASSESSMENT_REPORT = localize('sql.migration.load.assessment.report', "Load assessment report");
export const SAVE_ASSESSMENT_REPORT = localize('sql.migration.save.assessment.report', "Save assessment report");
export const SAVE_RECOMMENDATION_REPORT = localize('sql.migration.save.recommendation.report', "Save recommendation report");
export function SAVE_ASSESSMENT_REPORT_SUCCESS(filePath: string): string {
	return localize('sql.migration.save.assessment.report.success', "Successfully saved assessment report to {0}.", filePath);
}
export function SAVE_RECOMMENDATION_REPORT_SUCCESS(filePath: string): string {
	return localize('sql.migration.save.recommendation.report.success', "Successfully saved recommendation report to {0}.", filePath);
}

// SKU
export const AZURE_RECOMMENDATION = localize('sql.migration.sku.recommendation', "Azure recommendation (PREVIEW)");
export function RECOMMENDATIONS_TITLE(targetType: string): string {
	return localize('sql.migration.sku.recommendations.title', "{0} Recommendations", targetType);
}
export const RECOMMENDED_CONFIGURATION = localize('sql.migration.sku.recommendedConfiguration', "Recommended configuration");
export const RECOMMENDED_CONFIGURATION_SUMMARY_LABEL_CAPS = localize('sql.migration.sku.recommended.configuration.summary.label.caps', "RECOMMENDED CONFIGURATION");
export const RECOMMENDED_CONFIGURATION_SUMMARY_LABEL_DESCRIPTION = localize('sql.migration.recommended.configuration.summary.label.description', "Get the right-sized SKU recommendations for Azure SQL Targets.");
export const GET_AZURE_RECOMMENDATION = localize('sql.migration.sku.get.recommendation', "Get Azure recommendation");
export const REFRESH_ASSESSMENT_LABEL = localize('sql.migration.refresh.assessment.label', "Refresh Assessment");
export const REFRESH_SKU_LABEL = localize('sql.migration.refresh.sku.label', "Refresh SKU");
export const START_PERFORMANCE_COLLECTION = localize('sql.migration.sku.start.performance.collection', "Start data collection");
export const STOP_PERFORMANCE_COLLECTION = localize('sql.migration.sku.stop.performance.collection', "Stop data collection");
export const RESTART_PERFORMANCE_COLLECTION = localize('sql.migration.sku.restart.performance.collection', "Restart data collection");
export const IMPORT_PERFORMANCE_DATA = localize('sql.migration.sku.import.performance.data', "Import performance data");
export const IMPORT_PERFORMANCE_DATA_DIALOG_DESCRIPTION = localize('sql.migration.sku.import.performance.data.dialog.description', "Import this data file from an existing folder, if you have already collected it using Data Migration Assistant.");
export const IMPORT_PERFORMANCE_DATA_DIALOG_HELPER_MESSAGE = localize('sql.migration.sku.import.performance.data.dialog.helper.message', "Select a folder on your local drive");
export const IMPORT_PERFORMANCE_DATA_DIALOG_OPEN_FOLDER = localize('sql.migration.sku.import.performance.data.dialog.open.folder', "Select a folder");
export const UPLOAD_TEMPLATE_TO_AZURE = localize('sql.migration.target.provisioning.upload.to.azure', "Deploy to Azure");
export const SAVE_TO_DEVICE = localize('sql.migration.target.provisioning.generate.template', "Save to device");
export const COPY_TO_CLIPBOARD = localize('sql.migration.target.provisioning.copy.to.clipboard', "Copy to clipboard");
<<<<<<< HEAD
export const ARM_TEMPLATE_GENERATE_FAILED = localize('sql.migration.target.provisioning.copy.to.clipboard', "Failed to generate ARM template");
=======
>>>>>>> 35f0a41c

export const CLOSE_DIALOG = localize('sql.migration.target.provisioning.close', "Close");
export const TARGET_PROVISIONING_DESCRIPTION = localize('sql.migration.target.provisioning.description', "Below is the ARM script for the recommended target SKU. You can use the following two methods to deploy target SKU to Azure.\n 1.Click on the \"Deploy to Azure\" command to deploy the target resource. This option requires an Azure blob container account.\n 2.Click on \"Save to device\" to save the ARM script and then manually deploy the target resource.");
export const DISPLAY_ARM_TEMPLATE_LIMIT = localize('sql.migration.target.provisioning.template.display.limit', "A single ARM template has a deployment limitation of a maximum 50 Azure SQL Databases. The template for the first 50 databases is displayed below. To view all templates, save the template JSON file in a local storage or Azure Blob storage.")

// allow-any-unicode-next-line
export const AZURE_RECOMMENDATION_CARD_NOT_ENABLED = localize('sql.migration.sku.card.azureRecommendation.notEnabled', "Azure recommendation is not available. Click 'Start data collection' button above to get started.");
export const AZURE_RECOMMENDATION_CARD_IN_PROGRESS = localize('sql.migration.sku.card.azureRecommendation.inProgress', "Azure recommendation will be displayed once data collection is complete.");
export const AZURE_RECOMMENDATION_STATUS_NOT_ENABLED = localize('sql.migration.sku.azureRecommendation.status.notEnabled', "Azure recommendation collects and analyzes performance data and then recommends an appropriate sized target in Azure for your workload.");
export const AZURE_RECOMMENDATION_STATUS_IN_PROGRESS = localize('sql.migration.sku.azureRecommendation.status.inProgress', "Data collection is in progress. ");
export const AZURE_RECOMMENDATION_STATUS_REFINING = localize('sql.migration.sku.azureRecommendation.status.refining', "Data collection still in progress. ");
export const AZURE_RECOMMENDATION_STATUS_STOPPED = localize('sql.migration.sku.azureRecommendation.status.stopped', "Data collection for Azure recommendations has been stopped.");
export function AZURE_RECOMMENDATION_STATUS_AUTO_REFRESH_TIMER(mins: number): string {
	return localize('sql.migration.sku.azureRecommendation.status.autoRefreshTimer', "Time before next SKU recommendation update: {0} minute(s).", mins.toFixed(0));
}
export const AZURE_RECOMMENDATION_STATUS_MANUAL_REFRESH_TIMER = localize('sql.migration.sku.azureRecommendation.status.manualRefreshTimer', "Click on 'Refresh SKU' for updated recommendations.");
export const AZURE_RECOMMENDATION_STATUS_DATA_IMPORTED = localize('sql.migration.sku.azureRecommendation.status.imported', "Azure recommendation has been applied using the provided data. Import or collect additional data to refine the recommendation.");
export const AZURE_RECOMMENDATION_TOOLTIP_NOT_STARTED = localize('sql.migration.sku.azureRecommendation.tooltip.notStarted', "Click the button below to import or collect database performance data.");
export const AZURE_RECOMMENDATION_TOOLTIP_IN_PROGRESS = localize('sql.migration.sku.azureRecommendation.tooltip.inProgress', "Running the performance collection for a longer period of time helps ensure a more accurate recommendation.");

export const AZURE_RECOMMENDATION_START = localize('sql.migration.sku.azureRecommendation.start', "Start");
export const AZURE_RECOMMENDATION_START_POPUP = localize('sql.migration.sku.azureRecommendation.start.popup', "Starting performance data collection...");
export const AZURE_RECOMMENDATION_STOP_POPUP = localize('sql.migration.sku.azureRecommendation.stop.popup', "Stopping performance data collection...");
export const AZURE_RECOMMENDATION_DATA_COLLECTION_POPUP_MESSAGE_LABEL = localize('sql.migration.sku.azureRecommendation.data.collection.popup.message.label', "Where do you want to save collected data?");
export const AZURE_RECOMMENDATION_DATA_COLLECTION_DEFAULT_PATH = localize('sql.migration.sku.azureRecommendation.data.collection.default.path', "Default path");
export const AZURE_RECOMMENDATION_DATA_COLLECTION_CHOOSE_PATH = localize('sql.migration.sku.azureRecommendation.data.collection.choose.path', "Choose a path...");

export const AZURE_RECOMMENDATION_DESCRIPTION = localize('sql.migration.sku.azureRecommendation.description', "Azure recommendation requires performance data of SQL server instance to provide target recommendation. Enable performance data collection to receive the target recommendation for the databases you want to migrate. The longer this will be enabled the better the recommendation. You can disable performance data collection at any time.");
export const AZURE_RECOMMENDATION_DESCRIPTION2 = localize('sql.migration.sku.azureRecommendation.description2', "You can also choose to select this data from an existing folder, if you have already collected it previously.");
export const AZURE_RECOMMENDATION_CHOOSE_METHOD = localize('sql.migration.sku.azureRecommendation.chooseMethod.instructions', "Choose how you want to provide performance data");
export const AZURE_RECOMMENDATION_COLLECT_DATA = localize('sql.migration.sku.azureRecommendation.collectData.method', "Collect performance data now");
export const AZURE_RECOMMENDATION_OPEN_EXISTING = localize('sql.migration.sku.azureRecommendation.openExisting.method', "I already have the performance data");
export const AZURE_RECOMMENDATION_COLLECT_DATA_FOLDER = localize('sql.migration.sku.azureRecommendation.collectDataSelectFolder.instructions', "Select a folder on your local drive where performance data will be saved");
export const AZURE_RECOMMENDATION_OPEN_EXISTING_FOLDER = localize('sql.migration.sku.azureRecommendation.openExistingSelectFolder.instructions', "Select a folder on your local drive where previously collected performance data was saved");
export const FOLDER_NAME = localize('sql.migration.azureRecommendation.folder.name', "Folder name");

export const VIEW_DETAILS = localize('sql.migration.sku.viewDetails', "View details");
export function ASSESSED_DBS(totalDbs: number): string {
	return localize('sql.migration.assessed.databases', "(for {0} assessed databases)", totalDbs);
}
export function RECOMMENDATIONS_AVAILABLE(totalDbs: number): string {
	if (totalDbs === 1) {
		return localize('sql.migration.sku.available.recommendations.one', "{0} recommendation available", totalDbs);
	} else {
		return localize('sql.migration.sku.available.recommendations.many', "{0} recommendations available", totalDbs);
	}
}
export const RECOMMENDATIONS = localize('sql.migration.sku.recommendations', "Recommendations");
export const LOADING_RECOMMENDATIONS = localize('sql.migration.sku.recommendations.loading', "Loading...");
export const TARGET_DEPLOYMENT_TYPE = localize('sql.migration.sku.targetDeploymentType', "Target deployment type");
export const AZURE_CONFIGURATION = localize('sql.migration.sku.azureConfiguration', "Azure configuration");
export function VM_CONFIGURATION(vmSize: string, vCPU: number): string {
	return localize('sql.migration.sku.azureConfiguration.vm', "{0} ({1} vCPU)", vmSize, vCPU);
}
export function VM_CONFIGURATION_PREVIEW(dataDisk: string, logDisk: string, temp: string): string {
	return localize('sql.migration.sku.azureConfiguration.vmPreview', "Data: {0}, Log: {1}, tempdb: {2}", dataDisk, logDisk, temp);
}
export function SQLDB_CONFIGURATION(computeTier: string, vCore: number): string {
	return localize('sql.migration.sku.azureConfiguration.sqldb', "{0} - {1} vCore", computeTier, vCore);
}
export function SQLDB_CONFIGURATION_PREVIEW(hardwareType: string, computeTier: string, vCore: number, storage: number): string {
	return localize('sql.migration.sku.azureConfiguration.sqldbPreview', "{0} - {1} - {2} vCore - {3} GB", hardwareType, computeTier, vCore, storage);
}
export function MI_CONFIGURATION(hardwareType: string, computeTier: string, vCore: number): string {
	return localize('sql.migration.sku.azureConfiguration.mi', "{0} - {1} - {2} vCore", hardwareType, computeTier, vCore);
}
export function MI_CONFIGURATION_PREVIEW(hardwareType: string, computeTier: string, vCore: number, storage: number, iops: number): string {
	if (iops > 0) {
		return localize('sql.migration.sku.azureConfiguration.miPreviewIops', "{0} - {1} - {2} vCore - {3} GB - {4} IOPS", hardwareType, computeTier, vCore, storage, iops);
	}
	return localize('sql.migration.sku.azureConfiguration.miPreview', "{0} - {1} - {2} vCore - {3} GB", hardwareType, computeTier, vCore, storage);
}
export const GENERAL_PURPOSE = localize('sql.migration.sku.azureConfiguration.generalPurpose', "General purpose");
export const BUSINESS_CRITICAL = localize('sql.migration.sku.azureConfiguration.businessCritical', "Business critical");
export const NEXTGEN_GENERAL_PURPOSE = localize('sql.migration.sku.azureConfiguration.nextGenGeneralPurpose', "Next-gen General Purpose");
export const HYPERSCALE = localize('sql.migration.sku.azureConfiguration.hyperscale', "Hyperscale");
export const GEN5 = localize('sql.migration.sku.azureConfiguration.gen5', "Gen5");
export const PREMIUM_SERIES = localize('sql.migration.sku.azureConfiguration.premiumSeries', "Premium-series");
export const PREMIUM_SERIES_MEMORY_OPTIMIZED = localize('sql.migration.sku.azureConfiguration.premiumSeriesMemoryOptimized', "Memory optimized premium-series");

export const RECOMMENDATION_REASON = localize('sql.migration.sku.recommendationReason', "Recommendation reason");
export const SOURCE_PROPERTIES = localize('sql.migration.sku.sourceProperties', "Source properties");

export const SQL_TEMPDB = localize('sql.migration.sku.sql.temp', "SQL tempdb");
export const SQL_DATA_FILES = localize('sql.migration.sku.sql.dataDisk', "SQL data files");
export const SQL_LOG_FILES = localize('sql.migration.sku.sql.logDisk', "SQL log files");
export function STORAGE_CONFIGURATION(count: number, diskConfiguration: string): string {
	return localize('sql.migration.sku.azureConfiguration.storage', "{0} x {1} ", count, diskConfiguration);
}
export function DISK_CONFIGURATION(type: string, maxSizeInGib: number, maxIOPS: number, maxThroughputInMbps: number): string {
	return localize('sql.migration.sku.azureConfiguration.disk', "{0} {1}GB ({2} IOPS, {3} MB/s)", type, maxSizeInGib, maxIOPS, maxThroughputInMbps);
}
export const RECOMMENDED_TARGET_STORAGE_CONFIGURATION = localize('sql.migration.sku.targetStorageConfiguration', "Recommendation target storage configuration");
export const RECOMMENDED_TARGET_STORAGE_CONFIGURATION_INFO = localize('sql.migration.sku.targetStorageConfiguration.info', "Below is the target storage configuration required to meet your storage performance needs.");
export const STORAGE_HEADER = localize('sql.migration.sku.targetStorageConfiguration.storage', "Storage");
export function STORAGE_GB(storage: number): string {
	return localize('sql.migration.sku.storageGB', "{0} GB", storage);
}
export const RECOMMENDED_STORAGE_CONFIGURATION = localize('sql.migration.sku.targetStorageConfiguration.recommendedStorageConfiguration', "Recommended storage configuration");
export const EPHEMERAL_TEMPDB = localize('sql.migration.sku.targetStorageConfiguration.ephemeralTempdb', "Place tempdb on the local ephemeral SSD (default D:\\) drive");
export const LOCAL_SSD = localize('sql.migration.sku.targetStorageConfiguration.local.SSD', "Local SSD");
export const UNKNOWN_DISK_TYPE = localize('sql.migration.sku.targetStorageConfiguration.disktype.unknown', 'Unknown disk type');

export const CACHING = localize('sql.migration.sku.targetStorageConfiguration.caching', "Host caching");
export const CACHING_NA = localize('sql.migration.sku.targetStorageConfiguration.caching.na', "Not applicable");
export const CACHING_NONE = localize('sql.migration.sku.targetStorageConfiguration.caching.none', "None");
export const CACHING_READ_ONLY = localize('sql.migration.sku.targetStorageConfiguration.caching.readOnly', "Read-only");
export const CACHING_READ_WRITE = localize('sql.migration.sku.targetStorageConfiguration.caching.readWrite', "Read/write");

export const DIMENSION = localize('sql.migration.sku.storage.dimension', "Dimension");
export const VALUE = localize('sql.migration.sku.recommended.value', "Value");
export const CPU_REQUIREMENT = localize('sql.migration.sku.cpu.requirement', "CPU requirement");
export const MEMORY_REQUIREMENT = localize('sql.migration.sku.memory.requirement', "Memory requirement");
export const DATA_STORAGE_REQUIREMENT = localize('sql.migration.sku.data.storage.requirement', "Data storage requirement");
export const LOG_STORAGE_REQUIREMENT = localize('sql.migration.sku.log.storage.requirement', "Log storage requirement");
export const DATA_IOPS_REQUIREMENT = localize('sql.migration.sku.data.iops.requirement', "Data IOPS requirement");
export const LOGS_IOPS_REQUIREMENT = localize('sql.migration.sku.logs.iops.requirement', "Logs IOPS requirement");
export const IO_LATENCY_REQUIREMENT = localize('sql.migration.sku.io.memory.requirement', "IO latency requirement");
export function CPU_CORES(cpu: number): string {
	return localize('sql.migration.sku.cpu', "{0} cores", cpu.toFixed(2));
}
export function GB(gb: number): string {
	return localize('sql.migration.sku.gb', "{0} GB", gb.toFixed(2));
}
export function IOPS(iops: number): string {
	return localize('sql.migration.sku.iops', "{0} IOPS", iops.toFixed(2));
}
export function MS(ms: number): string {
	return localize('sql.migration.sku.ms', "{0} ms", ms.toFixed(2));
}

export const RECOMMENDATION_PARAMETERS = localize('sql.migration.sku.parameters', "Recommendation parameters");
export const EDIT_PARAMETERS = localize('sql.migration.sku.parameters.edit', "Edit parameters");
export const EDIT_RECOMMENDATION_PARAMETERS = localize('sql.migration.sku.parameters.edit.title', "Edit recommendation parameters");
export const EDIT_PARAMETERS_TEXT = localize('sql.migration.sku.parameters.text', "Enter the information below to edit the recommendation parameters.");
export const UPDATE = localize('sql.migration.sku.parameters.update', "Update");
export const ENABLE_PREVIEW_SKU = localize('sql.migration.sku.parameters.enable.preview', "Enable preview features");
export const ENABLE_PREVIEW_SKU_INFO = localize('sql.migration.sku.parameters.enable.preview.info', "Enabling this option will include the latest hardware generations that have significantly improved performance and scalability. These SKUs are currently in Preview and may not yet be available in all regions.");
export const SCALE_FACTOR = localize('sql.migration.sku.parameters.scale.factor', "Scale factor");
export const SCALE_FACTOR_TOOLTIP = localize('sql.migration.sku.parameters.scale.factor.tooltip', "Change scale factor if you want the Azure recommendation to be a percentage larger or smaller than you current workload.");
export const INVALID_SCALE_FACTOR = localize('sql.migration.sku.parameters.scale.factor.invalid', "Invalid scale factor. Enter a positive integer value.");
export const PERCENTAGE_UTILIZATION = localize('sql.migration.sku.parameters.percentage.utilization', "Percentage utilization");
export const PERCENTAGE_UTILIZATION_TOOLTIP = localize('sql.migration.sku.parameters.percentage.utilization.tooltip', "Percentile of data points to be used during aggregation of the performance data.");
export const ELASTIC_RECOMMENDATION_LABEL = localize('sql.migration.sku.parameters.enable.elastic', "Enable elastic recommendation");
export const ELASTIC_RECOMMENDATION_INFO = localize('sql.migration.sku.parameters.enable.elastic.info', "Elastic recommendation uses an alternate recommendation model which utilizes personalized price-performance profiling against existing on-cloud customers.");
export function PERCENTAGE(val: number): string {
	return localize('sql.migration.sku.percentage', "{0}%", val);
}
export function PERCENTILE(val: string): string {
	return localize('sql.migration.sku.percentile', "{0}th percentile", val);
}
export const EMPTY_TIME = localize('sql.migration.sku.recommendations.empty.time', "-");
export function LAST_REFRESHED_TIME(d: string = EMPTY_TIME): string {
	return localize('sql.migration.sku.recommendations.lastRefreshed', "Last refreshed: {0}", d);
}
export function TIME_IN_MINUTES(val: number): number {
	return val * 60000;
}

// Wizard Page Cancellation Dialog
export const CANCEL_FEEDBACK_DIALOG_TITLE = localize('sql.migration.cancel.feedback.dialog.title', "Cancel migration");
export const CANCEL_FEEDBACK_DIALOG_DESCRIPTION = localize('sql.migration.cancel.feedback.dialog.description', "Do you want to cancel migration? Your unsaved changes will be discarded.");
export const CANCEL_FEEDBACK_REASON_CONTAINER_TITLE = localize('sql.migration.cancel.feedback.reason.container.title', "Reason for canceling migration");
export const CANCEL_FEEDBACK_REASON_CONTAINER_DESCRIPTION = localize('sql.migration.cancel.feedback.reason.container.description', "Please take a moment to tell us the reason for canceling the migration. This will help us improve the experience.");
export const CANCEL_FEEDBACK_NO_REASON_SELECTED = localize('sql.migration.cancel.feedback.no.reason.selected', "No reason selected");
export const WIZARD_CANCEL_REASON_OTHERS_INPUT_BOX_NOTE = localize('sql.migration.wizard.cancel.reason.others.input.box.note', "If you selected others, please write a short note.");
export const WIZARD_CANCEL_REASON_CONTINUE_WITH_MIGRATION_LATER = localize('sql.migration.wizard.cancel.reason.continue.with.migration.later', "Continue with migration later");
export const WIZARD_CANCEL_REASON_CHANGE_SOURCE_SQL_SERVER = localize('sql.migration.wizard.cancel.reason.change.source.sql.server', "Need to change source SQL Server");
export const WIZARD_CANCEL_REASON_MIGRATION_TAKING_LONGER = localize('sql.migration.wizard.cancel.reason.migration.taking.longer', "Migration taking longer or having issues");
export const WIZARD_CANCEL_REASON_AZURE_SQL_TARGET_NOT_READY = localize('sql.migration.wizard.cancel.reason.source.azure.sql.target.not.ready', "Azure SQL target not ready");
export const WIZARD_CANCEL_REASON_NEED_TO_ANALYSE_FINDINGS = localize('sql.migration.wizard.cancel.reason.need.to.analyse.findings', "Need to analyse/fix the findings");
export const WIZARD_CANCEL_REASON_NEED_TO_EVALUATE_RCOMMENDED_SKU = localize('sql.migration.wizard.cancel.reason.need.to.evaluate.recommended.sku', "Need to evaluate the recommended SKU");
export const WIZARD_CANCEL_REASON_DMS_SERVICE_OR_IR_NOT_READY = localize('sql.migration.wizard.cancel.reason.dms.service.or.ir.not.ready', "Data Migration Service / IR node not ready");
export const WIZARD_CANCEL_REASON_BACKUP_LOCATION_NOT_READY = localize('sql.migration.wizard.cancel.reason.backup.location.not.ready', "Backup location not ready");
export const WIZARD_CANCEL_REASON_WAITING_FOR_DOWNTIME_WINDOW = localize('sql.migration.wizard.cancel.reason.waiting.for.downtime.window', "Waiting for downtime window");
export const WIZARD_CANCEL_REASON_NEED_TO_REVIEW_TABLE_SELECTION = localize('sql.migration.wizard.cancel.reason.need.to.review.table.selection', "Need to review table selection");
export const WIZARD_CANCEL_REASON_NEED_TO_REVIEW_LOGIN_SELECTION = localize('sql.migration.wizard.cancel.reason.need.to.review.login.selection', "Need to review login selection");

// Login Migrations
export function LOGIN_WIZARD_TITLE(instanceName: string): string {
	return localize('sql-migration.login.wizard.title', "Migrate login(s) from '{0}' to Azure SQL", instanceName);
}
export const SELECT_REQUIRED_DETAILS_TO_CONTINUE = localize('sql.login.migration.select.details.to.continue', "Please provide all the required below details before you proceed.");
export const LOGIN_MIGRATIONS_TARGET_SELECTION_PAGE_DESCRIPTION = localize('sql.login.migration.wizard.target.description', "Select the target Azure SQL Managed Instance or Azure SQL VM where you want to migrate your login(s).");
export const LOGIN_MIGRATIONS_TARGET_SELECTION_PAGE_PREVIEW_WARNING = localize('sql.login.migration.wizard.target.data.migration.warning', "Please note that login migration feature is in public preview.");
export const LOGIN_MIGRATIONS_TARGET_SELECTION_PAGE_DATA_MIGRATION_WARNING = localize('sql.login.migration.wizard.target.data.migration.warning', "We recommend migrating your databases(s) to the Azure SQL target before starting the login migration to avoid failures in the process. Nevertheless, you can run this migration process whenever want you want if your goal is to update the user mapping for recently migrated databases.\n\n If the source and database names are not the same, then it is possible that some permissions may not be applied properly.");
export function LOGIN_MIGRATIONS_TARGET_SELECTION_PAGE_PERMISSIONS_WARNING(userName: string, instanceName: string): string {
	if (!userName || !userName.length) {
		return localize('sql.login.migration.wizard.target.permission.warning', "Please ensure that the current user has Sysadmin permissions to get all login information for the current instance ({0}).", instanceName);
	}
	return localize('sql.login.migration.wizard.target.permission.warning', "Please ensure that the current user ({0}) has Sysadmin permissions to get all login information for the current instance ({1}).", userName, instanceName);
}
export const LOGIN_MIGRATIONS_PRE_REQ_TITLE = localize('login.migration.pre.req.title', "Login migration pre-requisites:");
export const LOGIN_MIGRATIONS_PRE_REQ_SUBTITLE = localize('login.migration.pre.req.subtitle', "Before you start your login migration to Azure SQL, check the list of pre-requites below:");
export const LOGIN_MIGRATIONS_PRE_REQ_1 = localize('login.migration.pre.req.1', "You must successfully migrate relevant or all databases to the Azure SQL Target before starting the login migration else it may fail.");
export const LOGIN_MIGRATIONS_PRE_REQ_2 = localize('login.migration.pre.req.2', "The source and target databases names must be same otherwise permissions may not be applied properly.");
export const LOGIN_MIGRATIONS_PRE_REQ_3 = localize('login.migration.pre.req.3', "Login migration requires 'Sysadmin' permissions on both source and target.");
export const LOGIN_MIGRATIONS_PRE_REQ_4 = localize('login.migration.pre.req.4', "You must be able to connect to Source and Target from Azure SQL Migration extension.");
export const LOGIN_MIGRATIONS_PRE_REQ_5 = localize('login.migration.pre.req.5', "For Windows account migration, ensure the target has 'Read' permissions on Microsoft Entra and ensure domain federation between local AD and Microsoft Entra ID.");
export const LOGIN_MIGRATIONS_PRE_REQ_INFO = localize('login.migration.pre.req.info', "For more details about login migrations to Azure SQL, {0}.");
export const VIEW_TUTORIAL = localize('login.migration.pre.req.view.tutorial', "see the tutorial");
export const LOGIN_MIGRATIONS_TARGET_TYPE_SELECTION_TITLE = localize('sql.login.migration.wizard.target.type.title', "Azure SQL target type");
export const LOGIN_MIGRATIONS_MI_TEXT = localize('sql.login.migration.mi.title', "Azure SQL Managed Instance");
export const LOGIN_MIGRATIONS_DB_TEXT = localize('sql.login.migration.db.title', "Azure SQL Database");
export const LOGIN_MIGRATIONS_VM_TEXT = localize('sql.login.migration.vm.title', "SQL Server on Azure Virtual Machine");
export const LOGIN_MIGRATIONS_AZURE_SQL_TARGET_PAGE_TITLE = localize('sql.login.migration.target.title', "Azure SQL target");
export const LOGIN_MIGRATIONS_SELECT_LOGINS_PAGE_TITLE = localize('sql.login.migration.select.page.title', "Select login(s) to migrate");
export const LOGIN_MIGRATIONS_SELECT_LOGINS_WINDOWS_AUTH_WARNING = localize('sql.login.migration.select.logins.windows.auth.warning', "Please note that this wizard does not display windows authentication login types because migrating that type is currently not supported. Capability for migrating windows authentication logins is coming soon.");
export const LOGIN_MIGRATIONS_SELECT_LOGINS_TAB_NON_SYSTEM_LOGIN_TITLE = localize('sql.login.migration.select.logins.tab.non.system.title', "Login(s) ready for migration");
export const LOGIN_MIGRATIONS_SELECT_LOGINS_TAB_SYSTEM_LOGIN_TITLE = localize('sql.login.migration.select.logins.tab.system.title', "Excluded login(s)");
export const LOGIN_MIGRATIONS_SELECT_LOGINS_SYSTEM_LOGIN_INFO_BOX = localize('sql.login.migration.select.logins.system.info.box', "Below login(s) is/are excluded from login migration as they are either local service or system accounts at the source.");
export const LOGIN_MIGRATIONS_STATUS_PAGE_TITLE = localize('sql.login.migration.status.page.title', "Migration Status");
export function LOGIN_MIGRATIONS_STATUS_PAGE_DESCRIPTION(numLogins: number, targetType: string, targetName: string): string {
	return localize('sql.login.migration.status.page.description', "Migrating {0} login(s) to target {1} '{2}'", numLogins, targetType, targetName);
}
export function LOGIN_MIGRATIONS_COMPLETED_STATUS_PAGE_DESCRIPTION(numLogins: number, targetType: string, targetName: string): string {
	return localize('sql.login.migration.status.page.description.completed', "Completed migrating {0} login(s) to {1} '{2}'", numLogins, targetType, targetName);
}
export function LOGIN_MIGRATIONS_FAILED_STATUS_PAGE_DESCRIPTION(numLogins: number, targetType: string, targetName: string): string {
	return localize('sql.login.migration.status.page.description.failed', "Failed migrating {0} login(s) to {1} '{2}'", numLogins, targetType, targetName);
}
export const LOGIN_MIGRATIONS_STATUS_PAGE_PREVIOUS_BUTTON_TITLE = localize('sql.login.migration.status.page.previous.button.title', "Previous (Disabled)");
export const LOGIN_MIGRATIONS_STATUS_PAGE_PREVIOUS_BUTTON_ERROR = localize('sql.login.migration.status.page.previous.button.error', "Login migration has already been initiated and going back to prior page is disabled.");
export const LOGIN_MIGRATIONS_GET_LOGINS_QUERY = localize('sql.login.migration.get.logins.query',
	"SELECT sp.name as login, sp.type_desc as login_type, sp.default_database_name, case when sp.is_disabled = 1 then 'Disabled' else 'Enabled' end as status FROM sys.server_principals sp  LEFT JOIN sys.sql_logins sl ON sp.principal_id = sl.principal_id WHERE sp.type NOT IN ('G', 'R') AND sp.type_desc IN ('SQL_LOGIN', 'WINDOWS_LOGIN') ORDER BY sp.name;");
export function LOGIN_MIGRATIONS_GET_LOGINS_ERROR_TITLE(targetType: string): string {
	return localize('sql.migration.wizard.login.error.title', "An error occurred while trying to get {0} login information.", targetType);
}
export function LOGIN_MIGRATIONS_GET_LOGINS_ERROR(message: string): string {
	return localize('sql.migration.wizard.target.login.error', "Error getting login information: {0}", message);
}
export const SELECT_LOGIN_TO_CONTINUE = localize('sql.migration.select.login.to.continue', "Select one or more login(s) to run validation.");
export const SELECT_LOGIN_AND_RUN_VALIDATION_TO_CONTINUE = localize('sql.migration.select.login.run.validation.to.continue', "To perform login migration, please run validation for one or more login(s).");
export const ENTER_ENTRA_ID = localize('sql.login.migration.enter.entra.id.to.continue', "Microsoft Entra Domain is required to migrate Windows login. Please enter Microsoft Entra Domain name or deselect windows login(s)");
export const ENTRA_DOMAIN_NOT_VALIDATED = localize('sql.login.migration.entra.not.validated', "Microsoft Entra Domain is not validated, please run validations to proceed with migration.");
export const VALIDATE_ALL_LOGINS = localize('sql.login.migration.validate.all.logins', "All selected login(s) are not validated, please run validations for all selected login(s) to proceed with migration.");
export const LOGIN_MIGRATE_BUTTON_TEXT = localize('sql.migration.start.login.migration.button', "Migrate");
export function LOGIN_MIGRATIONS_GET_CONNECTION_STRING(dataSource: string, id: string, pass: string): string {
	return localize('sql.login.migration.get.connection.string', "data source={0};initial catalog=master;user id={1};password={2};TrustServerCertificate=True;Integrated Security=false;", dataSource, id, pass);
}
export const LOGIN_MIGRATION_IN_PROGRESS = localize('sql.login.migration.in.progress', "Login migration in progress");
export const LOGIN_MIGRATION_REFRESHING_LOGIN_DATA = localize('sql.login.migration.select.in.progress', "Refreshing login list from source and target");
export function LOGIN_MIGRATION_REFRESH_LOGIN_DATA_SUCCESSFUL(numSourceLogins: number, numTargetLogins: number): string {
	return localize('sql.login.migration.refresh.login.data.successful', "Refreshing login list was successful. Source login(s) found {0}, Target login(s) found {1}", numSourceLogins, numTargetLogins);
}
export const LOGIN_MIGRATION_REFRESH_SOURCE_LOGIN_DATA_FAILED = localize('sql.login.migration.refresh.source.login.data.failed', "Refreshing login list from source failed");
export const LOGIN_MIGRATION_REFRESH_TARGET_LOGIN_DATA_FAILED = localize('sql.login.migration.refresh.target.login.data.failed', "Refreshing login list from target failed");
export const STARTING_LOGIN_MIGRATION = localize('sql.migration.starting.login', "Validating and migrating login(s) are in progress");
export const STARTING_LOGIN_MIGRATION_FAILED = localize('sql.migration.starting.login.failed', "Validating and migrating login(s) failed");
export const ESTABLISHING_USER_MAPPINGS = localize('sql.login.migration.establish.user.mappings', "Validating and migrating login(s) completed.\n\nEstablishing user mappings.");
export const ESTABLISHING_USER_MAPPINGS_FAILED = localize('sql.login.migration.establish.user.mappings.failed', "Establishing user mappings failed");
export const MIGRATING_SERVER_ROLES_AND_SET_PERMISSIONS = localize('sql.login.migration.migrate.server.roles.and.set.permissions', "Establishing user mappings completed.\n\nCurrently, migrating server roles, establishing server mappings and setting permissions. This will take some time.");
export const MIGRATING_SERVER_ROLES_AND_SET_PERMISSIONS_FAILED = localize('sql.login.migration.migrate.server.roles.and.set.permissions.failed', "Migrating server roles, establishing server mappings and setting permissions failed.");
export const LOGIN_MIGRATIONS_COMPLETE = localize('sql.login.migration.complete', "Completed migrating login(s)");
export const LOGIN_MIGRATIONS_FAILED = localize('sql.login.migration.failed', "Migrating login(s) failed");
export function LOGIN_MIGRATIONS_ERROR(message: string): string {
	return localize('sql.login.migration.error', "Login migration error: {0}", message);
}
export const LOGINS_FOUND = localize('sql.login.migration.logins.found', "Login found");
export const LOGINS_NOT_FOUND = localize('sql.login.migration.logins.not.found', "Login not found");
export const LOGIN_MIGRATION_STATUS_SUCCEEDED = localize('sql.login.migration.status.succeeded', "Succeeded");
export const LOGIN_MIGRATION_STATUS_FAILED = localize('sql.login.migration.status.failed', "Failed");
export const LOGIN_MIGRATION_STATUS_IN_PROGRESS = localize('sql.login.migration.status.in.progress', "In progress");
export const LOGIN_MIGRATIONS_ENTRA_ID_INPUT_BOX_LABEL = localize('sql.login.migration.entra.id.input.box.label', "Microsoft Entra Domain Name (only required to migrate Windows Authentication Login(s))");
export const LOGIN_MIGRATIONS_ENTRA_ID_INPUT_BOX_PLACEHOLDER = localize('sql.login.migration.entra.id.input.box.placeholder', "Enter Microsoft Entra Domain name");
export function LOGIN_MIGRATIONS_LOGIN_STATUS_DETAILS_TITLE(loginName: string): string {
	return localize('sql.login.migration.login.status.details.title', "Migration status details for {0}", loginName);
}
export const NOT_STARTED = localize('sql.login.migration.steps.not.started', "Not started");
export const MIGRATE_LOGINS = localize('sql.login.migration.steps.migrate.logins', "Migrate login(s)");
export const ESTABLISH_USER_MAPPINGS = localize('sql.login.migration.steps.migrate.logins', "Establish user mappings");
export const MIGRATE_SERVER_ROLES_AND_SET_PERMISSIONS = localize('sql.login.migration.steps.migrate.logins', "Migrate server roles, set login and server permissions");
export const LOGIN_MIGRATION_COMPLETED = localize('sql.login.migration.steps.migrate.logins', "Login migration completed");
export function COLLECTING_TARGET_LOGINS_FAILED(errorCode: number): string {
	return localize('sql.login.migration.collecting.target.logins.failed', "Collecting target login failed with error code {0}", errorCode);
}
export const VALIDATE_LOGIN_ELIGIBILITY_FAILED = localize('sql.login.migration.validate.login.eligibility.failed', "Login migration source login(s) eligibility validation failed");

// Azure SQL Target
export const AZURE_SQL_TARGET_PAGE_TITLE = localize('sql.migration.wizard.target.title', "Azure SQL target");
export function AZURE_SQL_TARGET_PAGE_DESCRIPTION(targetInstance: string = 'instance'): string {
	return localize('sql.migration.wizard.target.description', "Select an Azure account and your target {0}.", targetInstance);
}

export const AZURE_SQL_TARGET_CONNECTION_ERROR_TITLE = localize('sql.migration.wizard.connection.error.title', "An error occurred while connecting to the target server.");
export function SQL_TARGET_CONNECTION_ERROR(message: string): string {
	return localize('sql.migration.wizard.target.connection.error', "Connection error: {0}", message);
}
export function SQL_TARGET_CONNECTION_SUCCESS(databaseCount: string): string {
	return localize('sql.migration.wizard.target.connection.success', "Connection was successful. Target databases found: {0}", databaseCount);
}

export const SQL_TARGET_MISSING_SOURCE_DATABASES = localize('sql.migration.wizard.source.missing', 'Connection was successful but did not find any target databases.');

export function SQL_TARGET_CONNECTION_SUCCESS_LOGINS(databaseCount: string): string {
	return localize('sql.login.migration.wizard.target.connection.success', "Connection was successful.", databaseCount);
}

export const SQL_TARGET_MAPPING_ERROR_MISSING_TARGET = localize(
	'sql.migration.wizard.target.missing',
	'Database mapping error. Missing target databases to migrate.  Please configure the target server connection and click connect to collect the list of available database migration targets.');

export function SQL_TARGET_CONNECTION_DUPLICATE_TARGET_MAPPING(
	targetDatabaseName: string,
	sourceDatabaseName: string,
	mappedSourceDatabaseName: string,
): string {
	return localize(
		'sql.migration.wizard.target.mapping.error.duplicate',
		"Database mapping error. Target database '{0}' cannot be selected to as a migration target for database '{1}'.  Target database '{2}' is already selected as a migration target for database '{3}'.  Please select a different target database.",
		targetDatabaseName,
		sourceDatabaseName,
		targetDatabaseName,
		mappedSourceDatabaseName);
}

//`Database mapping error.  Source database '${sourceDatabaseName}' is not mapped to a target database.  Please select a target database to migrate to.`
export function SQL_TARGET_CONNECTION_SOURCE_NOT_MAPPED(sourceDatabaseName: string): string {
	return localize(
		'sql.migration.wizard.target.source.mapping.error',
		"Database mapping error. Source database '{0}' is not mapped to a target database.  Please select a target database to migrate to.",
		sourceDatabaseName);
}

//`A mapping error (Error code: {0}) was found between '{1}' and '{2}' databases. The source database collation '{3}' does not match the target database collation '{4}'. Please select or re-create a target database with the same collation as the source database.`
export function SQL_TARGET_SOURCE_COLLATION_NOT_SAME(
	errorCode: string,
	sourceDatabaseName: string,
	targetDatabaseName: string,
	sourceDatabaseCollation: string | undefined,
	targetDatabaseCollation: string | undefined): string {
	return localize(
		'sql.migration.wizard.target.source.collation.error',
		"Database mapping error (Error code: {0}) was found between '{1}' and '{2}' databases. The source database collation '{3}' does not match the target database collation '{4}'. Please select or re-create a target database with the same collation as the source database.",
		errorCode,
		sourceDatabaseName,
		targetDatabaseName,
		sourceDatabaseCollation,
		targetDatabaseCollation);
}

export const SQL_MIGRATION_TROUBLESHOOTING_LINK = localize('sql.migration.wizard.troubleshooting', 'See link for more troubleshooting steps: https://aka.ms/dms-migrations-troubleshooting.');

// Managed Instance
export const AZURE_SQL_DATABASE_MANAGED_INSTANCE = localize('sql.migration.azure.sql.database.managed.instance', "Azure SQL Managed Instance");
export const NO_MANAGED_INSTANCE_FOUND = localize('sql.migration.no.managedInstance.found', "No managed instances found.");
export const INVALID_MANAGED_INSTANCE_ERROR = localize('sql.migration.invalid.managedInstance.error', "To continue, select a valid managed instance.");
export function UNAVAILABLE_TARGET_PREFIX(targetName: string): string {
	return localize('sql.migration.unavailable.target', "(Unavailable) {0}", targetName);
}

// Virtual Machine
export const AZURE_SQL_DATABASE_VIRTUAL_MACHINE = localize('sql.migration.azure.sql.database.virtual.machine', "SQL Server on Azure Virtual Machines");
export const AZURE_SQL_DATABASE_VIRTUAL_MACHINE_SHORT = localize('sql.migration.azure.sql.database.virtual.machine.short', "SQL Server on Azure VM");
export const NO_VIRTUAL_MACHINE_FOUND = localize('sql.migration.no.virtualMachine.found', "No virtual machines found.");
export const INVALID_VIRTUAL_MACHINE_ERROR = localize('sql.migration.invalid.virtualMachine.error', "To continue, select a valid virtual machine.");

// Azure SQL Database
export const AZURE_SQL_DATABASE = localize('sql.migration.azure.sql.database', "Azure SQL Database Server");
export const NO_SQL_DATABASE_SERVER_FOUND = localize('sql.migration.no.sqldatabaseserver.found', "No Azure SQL database servers found.");
export const NO_SQL_DATABASE_FOUND = localize('sql.migration.no.sqldatabase.found', "No Azure SQL databases found.");
export const INVALID_SQL_DATABASE_ERROR = localize('sql.migration.invalid.sqldatabase.error', "To continue, select a valid Azure SQL Database server.");

// Target info tooltip
export const TARGET_SUBSCRIPTION_INFO = localize('sql.migration.sku.subscription', "Subscription name for your Azure SQL target");
export const TARGET_LOCATION_INFO = localize('sql.migration.sku.location', "Azure region for your Azure SQL target. Only regions that contain a target eligible for migration will be shown.");
export const TARGET_RESOURCE_GROUP_INFO = localize('sql.migration.sku.resource_group', "Resource group for your Azure SQL target. Only resource groups that contain a target eligible for migration will be shown.");
export const TARGET_RESOURCE_INFO = localize('sql.migration.sku.resource', "Your Azure SQL target resource name");
export const TARGET_RESOURCE_PORT_INFO = localize('sql.migration.sku.resource.port', "Your Azure SQL target resource port number : 0 - 65535");

// DMS tooltip
export const DMS_SUBSCRIPTION_INFO = localize('sql.migration.dms.subscription', "Subscription name for your Azure Database Migration Service");
export const DMS_LOCATION_INFO = localize('sql.migration.dms.location', "Azure region for your Azure Database Migration Service. Only regions that contain a service will be shown.");
export const DMS_RESOURCE_GROUP_INFO = localize('sql.migration.dms.resource_group', "Resource group for your Azure SQL target. Only resource groups that contain a service will be shown.");
export const DMS_RESOURCE_INFO = localize('sql.migration.dms.resource', "Your Azure Database Migration Service resource name");

// Accounts page
export const ACCOUNTS_SELECTION_PAGE_TITLE = localize('sql.migration.wizard.account.title', "Azure account");
export const ACCOUNTS_SELECTION_PAGE_DESCRIPTION = localize('sql.migration.wizard.account.description', "Select an Azure account linked to Azure Data Studio, or link one now.");
export const ACCOUNT_SELECTION_PAGE_NO_LINKED_ACCOUNTS_ERROR = localize('sql.migration.wizard.account.noAccount.error', "Add a linked account and then try again.");
export const ACCOUNT_LINK_BUTTON_LABEL = localize('sql.migration.wizard.account.add.button.label', "Link account");
export const INVALID_ACCOUNT_ERROR = localize('sql.migration.invalid.account.error', "To continue, select a valid Azure account.");

export function accountLinkedMessage(count: number): string {
	return count === 1 ? localize('sql.migration.wizard.account.count.single.message', '{0} account linked', count) : localize('sql.migration.wizard.account.count.multiple.message', '{0} accounts linked', count);
}
export const AZURE_TENANT = localize('sql.migration.azure.tenant', "Microsoft Entra tenant");
export function MI_NOT_READY_ERROR(miName: string, state: string): string {
	return localize('sql.migration.mi.not.ready', "The managed instance '{0}' is unavailable for migration because it is currently in the '{1}' state. To continue, select an available managed instance.", miName, state);
}
export function VM_NOT_READY_IAAS_EXTENSION_ERROR(vmName: string, extensionState: string): string {
	return localize('sql.migration.vm.not.ready.iaas.extension', "The virtual machine '{0}' is unavailable for migration because the SQL Server IaaS Agent extension is currently in '{1}' mode instead of Full mode. Learn more: https://aka.ms/sql-iaas-extension", vmName, extensionState);
}
export function VM_NOT_READY_POWER_STATE_ERROR(vmName: string): string {
	return localize('sql.migration.vm.not.ready.power.state', "The virtual machine '{0}' is unavailable for migration because the underlying virtual machine is not running. Please make sure it is powered on before retrying.", vmName);
}
export function SQLDB_NOT_READY_ERROR(sqldbName: string, state: string): string {
	return localize('sql.migration.sqldb.not.ready', "The SQL database server '{0}' is unavailable for migration because it is currently in the '{1}' state. To continue, select an available SQL database server.", sqldbName, state);
}

export const SELECT_AN_TARGET_TYPE = localize('sql.migration.select.service.select.target.type.', "Select target Azure SQL Type");
export const SELECT_AN_ACCOUNT = localize('sql.migration.select.service.select.a.', "Sign into Azure and select an account");
export const SELECT_A_TENANT = localize('sql.migration.select.service.select.a.tenant', "Select a tenant");
export const SELECT_A_SUBSCRIPTION = localize('sql.migration.select.service.select.a.subscription', "Select a subscription");
export const SELECT_A_LOCATION = localize('sql.migration.select.service.select.a.location', "Select a location");
export const SELECT_A_RESOURCE_GROUP = localize('sql.migration.select.service.select.a.resource.group', "Select a resource group");
export const SELECT_A_SERVICE = localize('sql.migration.select.service.select.a.service', "Select a Database Migration Service");
export const SELECT_ACCOUNT_ERROR = localize('sql.migration.select.service.select.account.error', "An error occurred while loading available Azure accounts.");
export const SELECT_TENANT_ERROR = localize('sql.migration.select.service.select.tenant.error', "An error occurred while loading available Azure account tenants.");
export const SELECT_SUBSCRIPTION_ERROR = localize('sql.migration.select.service.select.subscription.error', "An error occurred while loading account subscriptions. Please check your Azure connection and try again.");
export const SELECT_LOCATION_ERROR = localize('sql.migration.select.service.select.location.error', "An error occurred while loading locations. Please check your Azure connection and try again.");
export const SELECT_RESOURCE_GROUP_ERROR = localize('sql.migration.select.service.select.resource.group.error', "An error occurred while loading available resource groups. Please check your Azure connection and try again.");
export const SELECT_SERVICE_ERROR = localize('sql.migration.select.service.select.service.error', "An error occurred while loading available database migration services. Please check your Azure connection and try again.");
export function ACCOUNT_CREDENTIALS_REFRESH(accountName: string): string {
	return localize(
		'sql.migration.account.credentials.refresh.required',
		"{0} (requires credentials refresh)",
		accountName);
}
export const SELECT_SERVICE_PLACEHOLDER = localize('sql.migration.select.service.select.migration.target', "Select a target server");

// database backup page
export const DATA_SOURCE_CONFIGURATION_PAGE_TITLE = localize('sql.migration.data.source.configuration.page.title', "Data source configuration");
export const DATABASE_BACKUP_PAGE_DESCRIPTION = localize('sql.migration.database.page.description', "Select the location of the database backups to use during migration.");
export const DATABASE_BACKUP_NC_NETWORK_SHARE_RADIO_LABEL = localize('sql.migration.nc.network.share.radio.label', "My database backups are on a network share");
export const DATABASE_BACKUP_NC_BLOB_STORAGE_RADIO_LABEL = localize('sql.migration.nc.blob.storage.radio.label', "My database backups are in an Azure Storage Blob Container");
export const DATABASE_BACKUP_SQL_VM_PAGE_BLOB_INFO = localize('sql.migration.sql.vm.page.blob.info', "For target servers running SQL Server 2014 or below, you must store your database backups in an Azure Storage Blob Container instead of uploading them using the network share option. Additionally, you must store the backup files as page blobs, as block blobs are supported only for targets running SQL Server 2016 or later. Learn more: {0}");
export const DATABASE_BACKUP_SQL_VM_PAGE_BLOB_URL_LABEL = localize('sql.migration.sql.vm.page.blob.url.label', "Known issues, limitations, and troubleshooting");
export const DATABASE_BACKUP_NETWORK_SHARE_HEADER_TEXT = localize('sql.migration.network.share.header.text', "Network share details");
export const DATABASE_BACKUP_NETWORK_SHARE_LOCATION_INFO = localize('sql.migration.network.share.location.info', "Network share path for your database backups. The migration process will automatically retrieve valid backup files from this network share.");
export const DATABASE_BACKUP_NETWORK_SHARE_WINDOWS_USER_INFO = localize('sql.migration.network.share.windows.user.info', "Windows user account with read access to the network share location.");
export const DATABASE_BACKUP_NC_NETWORK_SHARE_HELP_TEXT = localize('sql.migration.network.share.help.text', "Provide the network share location where the backups are stored, and the user credentials used to access the share.");
export const DATABASE_BACKUP_NETWORK_SHARE_TABLE_HELP_TEXT = localize('sql.migration.network.share.storage.table.help', "Enter target database name and network share path information for the selected source databases.");
export const DATABASE_BACKUP_NETWORK_SHARE_LOCATION_LABEL = localize('sql.migration.network.share.location.label', "Network share location where the backups are stored");
export const DATABASE_SERVICE_ACCOUNT_INFO_TEXT = localize('sql.migration.service.account.info.text', "Ensure that the service account running the source SQL Server instance has read privileges on the network share.");
export const DATABASE_BACKUP_NETWORK_SHARE_WINDOWS_USER_LABEL = localize('sql.migration.network.share.windows.user.label', "Windows user account with read access to the network share location");
export const DATABASE_BACKUP_NETWORK_SHARE_PASSWORD_LABEL = localize('sql.migration.network.share.password.label', "Password");
export const DATABASE_BACKUP_NETWORK_SHARE_PASSWORD_PLACEHOLDER = localize('sql.migration.network.share.password.placeholder', "Enter password.");
export const DATABASE_BACKUP_NETWORK_SHARE_AZURE_ACCOUNT_HEADER = localize('sql.migration.network.share.azure.header', "Storage account details");
export const DATABASE_BACKUP_NETWORK_SHARE_AZURE_ACCOUNT_HELP = localize('sql.migration.network.share.azure.help', "Provide the Azure Storage account where the backups will be uploaded to.");
export const DUPLICATE_NAME_ERROR = localize('sql.migration.unique.name', "Select a unique name for this target database");
export function DATABASE_ALREADY_EXISTS_MI(dbName: string, targetName: string): string {
	return localize('sql.migration.database.already.exists', "Database '{0}' already exists on the target managed instance '{1}'.", dbName, targetName);
}
export const DATABASE_ALREADY_EXISTS_VM_INFO = localize('sql.migration.database.already.exists.vm.info', "Ensure that the provided database name(s) do not already exist on the target SQL Server on Azure Virtual Machine.");
export const DATABASE_BACKUP_BLOB_FOLDER_STRUCTURE_INFO = localize('sql.migration.blob.storage.folder.info', "When uploading database backups to your blob container, ensure that backup files from different databases are stored in separate folders. Only the root of the container and folders at most one level deep are supported.");
export const DATABASE_BACKUP_BLOB_FOLDER_STRUCTURE_WARNING = localize('sql.migration.blob.storage.folder.warning', "There are multiple databases with the same backup location selected. Ensure that backup files from different databases are stored in separate folders.");
export const DATABASE_BACKUP_BLOB_STORAGE_HEADER_TEXT = localize('sql.migration.blob.storage.header.text', "Azure Storage Blob Container details");
export const DATABASE_BACKUP_BLOB_STORAGE_HELP_TEXT = localize('sql.migration.blob.storage.help.text', "Provide the Azure Storage Blob Container that contains the backups.");
export const DATABASE_BACKUP_BLOB_STORAGE_TABLE_HELP_TEXT = localize('sql.migration.blob.storage.table.help', "Enter target database name and select resource group, storage account and container for the selected source databases.");
export const DATABASE_BACKUP_BLOB_STORAGE_SUBSCRIPTION_LABEL = localize('sql.migration.blob.storage.subscription.label', "Subscription");
export const DATABASE_BACKUP_MIGRATION_MODE_LABEL = localize('sql.migration.database.migration.mode.label', "Migration mode");
export const DATABASE_BACKUP_MIGRATION_MODE_DESCRIPTION = localize('sql.migration.database.migration.mode.description', "To migrate to the Azure SQL target, choose a migration mode based on your downtime requirements.");
export const DATABASE_TABLE_SELECTION_LABEL = localize('sql.migration.database.table.selection.label', "Table selection");
export const DATABASE_TABLE_SELECTION_DESCRIPTION = localize('sql.migration.database.table.selection.description', "For each database below, click Edit to select the tables to migrate from source to target. Then, before clicking Next, validate the provided configuration by clicking 'Run validation'.");
export const DATABASE_SCHEMA_MIGRATION_HELP = localize('sql.migration.database.schema.migration.help', "Ensure to migrate the database schema from source to target before starting the migration by using the Database Schema Migration feature ({0}) or {1} or the {2} in Azure Data Studio before selecting the list of tables to migrate.");
export const DATABASE_SCHEMA_MIGRATION_PUBLIC_PREVIEW = localize('sql.migration.database.schema.migration.public.preview', "Public Preview");
export const DATABASE_SCHEMA_MIGRATION_DACPAC_EXTENSION = localize('sql.migration.database.schema.migration.dacpac', "SQL Server dacpac extension");
export const DATABASE_SCHEMA_MIGRATION_PROJECTS_EXTENSION = localize('sql.migration.database.schema.migration.project', "SQL Database Projects extension");

export const DATABASE_TABLE_REFRESH_LABEL = localize('sql.migration.database.table.refresh.label', "Refresh");
export const DATABASE_TABLE_SOURCE_DATABASE_COLUMN_LABEL = localize('sql.migration.database.table.source.column.label', "Source database");
export const DATABASE_TABLE_TARGET_DATABASE_COLUMN_LABEL = localize('sql.migration.database.table.target.column.label', "Target database");
export const DATABASE_TABLE_SELECTED_TABLES_COLUMN_LABEL = localize('sql.migration.database.table.tables.column.label', "Select tables");
export const DATABASE_TABLE_CONNECTION_ERROR = localize('sql.migration.database.connection.error', "An error occurred while connecting to target migration database.");
export function DATABASE_TABLE_CONNECTION_ERROR_MESSAGE(message: string): string {
	return localize('sql.migration.database.connection.error.message', "Connection error:{0} {1}", EOL, message);
}
export const DATABASE_TABLE_DATA_LOADING = localize('sql.migration.database.loading', "Loading database table list..");
export const DATABASE_TABLE_VALIDATE_SELECTION_MESSAGE = localize('sql.migration.database.validate.selection', "Please select target database tables to migrate to.  At least one database with one table is required.");
export const DATABASE_BACKUP_MIGRATION_MODE_ONLINE_LABEL = localize('sql.migration.database.migration.mode.online.label', "Online migration");
export const DATABASE_BACKUP_MIGRATION_MODE_ONLINE_DESCRIPTION = localize('sql.migration.database.migration.mode.online.description', "Application downtime is limited to cutover at the end of migration.");
export const DATABASE_BACKUP_MIGRATION_MODE_OFFLINE_LABEL = localize('sql.migration.database.migration.mode.offline.label', "Offline migration");
export const DATABASE_BACKUP_MIGRATION_MODE_OFFLINE_DESCRIPTION = localize('sql.migration.database.migration.mode.offline.description', "Application downtime will start when the migration starts.");
export const NETWORK_SHARE_PATH_FORMAT = localize('sql.migration.network.share.path.format', "\\\\Servername.domainname.com\\Backupfolder");
export const WINDOWS_USER_ACCOUNT = localize('sql.migration.windows.user.account', "Domain\\username");
export const NO_SUBSCRIPTIONS_FOUND = localize('sql.migration.no.subscription.found', "No subscriptions found.");
export const NO_LOCATION_FOUND = localize('sql.migration.no.location.found', "No locations found.");
export const RESOURCE_GROUP_NOT_FOUND = localize('sql.migration.resource.group.not.found', "No resource groups found.");
export const NO_STORAGE_ACCOUNT_FOUND = localize('sql.migration.no.storageAccount.found', "No storage accounts found.");
export const NO_FILESHARES_FOUND = localize('sql.migration.no.fileShares.found', "No file shares found.");
export const NO_BLOBCONTAINERS_FOUND = localize('sql.migration.no.blobContainers.found', "No blob containers found.");
export const NO_BLOBFILES_FOUND = localize('sql.migration.no.blobFiles.found', "No blob files found.");
export const NO_BLOBFOLDERS_FOUND = localize('sql.migration.no.blobFolders.found', "No blob folders found.");
export const INVALID_SUBSCRIPTION_ERROR = localize('sql.migration.invalid.subscription.error', "To continue, select a valid subscription.");
export const INVALID_LOCATION_ERROR = localize('sql.migration.invalid.location.error', "To continue, select a valid location.");
export const INVALID_RESOURCE_GROUP_ERROR = localize('sql.migration.invalid.resourceGroup.error', "To continue, select a valid resource group.");
export const INVALID_STORAGE_ACCOUNT_ERROR = localize('sql.migration.invalid.storageAccount.error', "To continue, select a valid storage account.");
export const MISSING_TARGET_USERNAME_ERROR = localize('sql.migration.missing.targetUserName.error', "To continue, enter a valid target user name.");
export const MISSING_TARGET_PASSWORD_ERROR = localize('sql.migration.missing.targetPassword.error', "To continue, enter a valid target password.");
export function STORAGE_ACCOUNT_CONNECTIVITY_WARNING(targetServer: string, databases: string[], isSqlMiTarget: boolean): string {
	return isSqlMiTarget
		? databases.length === 1
			? localize('sql.migration.storageAccount.warning.many', "Target instance '{0}' may not be able to access storage account '{1}'. Ensure that the subnet of the target instance is whitelisted on the storage account, and if applicable, that the private endpoint is in the same virtual network as the target server.", targetServer, databases[0])
			: localize('sql.migration.storageAccount.warning.one', "Target instance '{0}' may not be able to access storage accounts '{1}'. Ensure that the subnet of the target instance is whitelisted on the storage accounts, and if applicable, that the private endpoints are on the same virtual network as the target server.", targetServer, databases.join("', '"))
		: databases.length === 1
			? localize('sql.migration.storageAccount.warning.vm.many', "Target server '{0}' may not be able to access storage account '{1}'. Ensure that the subnet of the target server is whitelisted on the storage account.", targetServer, databases[0])
			: localize('sql.migration.storageAccount.warning.vm.one', "Target server '{0}' may not be able to access storage accounts '{1}'. Ensure that the subnet of the target server is whitelisted on the storage accounts.", targetServer, databases.join("', '"));
}

export const TARGET_TABLE_NOT_EMPTY = localize('sql.migration.target.table.not.empty', "Target table is not empty.");
export const TARGET_TABLE_MISSING = localize('sql.migration.target.table.missing', "Target table does not exist");
export const TARGET_USERNAME_LABEL = localize('sql.migration.username.label', "Target user name");
export const TARGET_USERNAME_PLACEHOLDER = localize('sql.migration.username.placeholder', "Enter the target user name");
export const TARGET_PASSWORD_LABEL = localize('sql.migration.password.label', "Target password");
export const TARGET_PASSWORD_PLACEHOLDER = localize('sql.migration.password.placeholder', "Enter the target password");
export const TARGET_PORT_LABEL = localize('sql.migration.port.label', "Port");
export const TARGET_PORT_PLACEHOLDER = localize('sql.migration.port.placeholder', "Enter the target port");
export const TARGET_CONNECTION_LABEL = localize('sql.migration.connection.label', "Connect");
export const MAP_SOURCE_TARGET_HEADING = localize('sql.migration.map.target.heading', "Map selected source databases to target databases for migration");
export const MAP_SOURCE_TARGET_DESCRIPTION = localize('sql.migration.map.target.description', "Select the target database where you would like to migrate your source database to.  You can choose a target database for only one source database.");
export const MAP_SOURCE_COLUMN = localize('sql.migration.map.source.column', "Source database");
export const MAP_TARGET_COLUMN = localize('sql.migration.map.target.column', "Target database");
export const MAP_TARGET_PLACEHOLDER = localize('sql.migration.map.target.placeholder', "Select a target database");

export function INVALID_BLOB_RESOURCE_GROUP_ERROR(sourceDb: string): string {
	return localize('sql.migration.invalid.blob.resourceGroup.error', "To continue, select a valid resource group for source database '{0}'.", sourceDb);
}
export function INVALID_BLOB_STORAGE_ACCOUNT_ERROR(sourceDb: string): string {
	return localize('sql.migration.invalid.blob.storageAccount.error', "To continue, select a valid storage account for source database '{0}'.", sourceDb);
}
export function INVALID_BLOB_CONTAINER_ERROR(sourceDb: string): string {
	return localize('sql.migration.invalid.blob.container.error', "To continue, select a valid blob container for source database '{0}'.", sourceDb);
}
export function INVALID_BLOB_LAST_BACKUP_FILE_ERROR(sourceDb: string): string {
	return localize('sql.migration.invalid.blob.lastBackupFile.error', "To continue, select a valid last backup file for source database '{0}'.", sourceDb);
}
export function INVALID_BLOB_LAST_BACKUP_FOLDER_ERROR(sourceDb: string): string {
	return localize('sql.migration.invalid.blob.lastBackupFolder.error', "To continue, select a valid backup folder for source database '{0}'.", sourceDb);
}
export function INVALID_NON_PAGE_BLOB_BACKUP_FILE_ERROR(sourceDb: string): string {
	return localize('sql.migration.invalid.non.page.blob.backupFile.error', "To continue, select a blob container where all the backup files are page blobs for source database '{0}', as block blobs are supported only for targets running SQL Server 2016 or later. Learn more: https://aka.ms/dms-migrations-troubleshooting", sourceDb);
}
export const INVALID_NETWORK_SHARE_LOCATION = localize('sql.migration.invalid.network.share.location', "Invalid network share location format. Example: {0}", NETWORK_SHARE_PATH_FORMAT);
export const INVALID_USER_ACCOUNT = localize('sql.migration.invalid.user.account', "Invalid user account format. Example: {0}", WINDOWS_USER_ACCOUNT);
export const INVALID_TARGET_NAME_ERROR = localize('sql.migration.invalid.target.name.error', "Enter a valid name for the target database.");
export const PROVIDE_UNIQUE_CONTAINERS = localize('sql.migration.provide.unique.containers', "Provide a unique container for each target database. Databases affected: ");
export function SQL_SOURCE_DETAILS(authMethod: MigrationSourceAuthenticationType, serverName: string, isSqlDbScenario: boolean = false): string {
	switch (authMethod) {
		case MigrationSourceAuthenticationType.Integrated:
			return isSqlDbScenario
				? localize('sql.migration.source.details.windowAuth.db', "Enter the Windows Authentication credentials used to connect to SQL Server instance {0}. These credentials will be used to connect to the SQL Server instance from the self-hosted integration runtime.", serverName)
				: localize('sql.migration.source.details.windowAuth.nonDb', "Enter the Windows Authentication credentials used to connect to SQL Server instance {0}. These credentials will be used to connect to the SQL Server instance and identify valid backup files.", serverName);
		case MigrationSourceAuthenticationType.Sql:
			return isSqlDbScenario
				? localize('sql.migration.source.details.sqlAuth.db', "Enter the SQL Authentication credentials used to connect to SQL Server instance {0}. These credentials will be used to connect to the SQL Server instance from the self-hosted integration runtime.", serverName)
				: localize('sql.migration.source.details.sqlAuth.nonDb', "Enter the SQL Authentication credentials used to connect to SQL Server instance {0}. These credentials will be used to connect to the SQL Server instance and identify valid backup files.", serverName);
	}
}
export const SELECT_RESOURCE_GROUP_PROMPT = localize('sql.migration.blob.resourceGroup.select.prompt', "Select a resource group value first.");
export const SELECT_STORAGE_ACCOUNT = localize('sql.migration.blob.storageAccount.select', "Select a storage account value first.");
export const SELECT_BLOB_CONTAINER = localize('sql.migration.blob.container.select', "Select a blob container value first.");


export const MISSING_TABLE_NAME_COLUMN = localize('sql.migration.missing.table.name.column', "Table name");
export function SELECT_DATABASE_TABLES_TITLE(targetDatabaseName: string): string {
	return localize('sql.migration.table.select.label', "Select tables for {0}", targetDatabaseName);
}
export const TABLE_SELECTION_EDIT = localize('sql.migration.table.selection.edit', "Edit");

export function TABLE_SELECTION_COUNT(selectedCount: number, rowCount: number): string {
	return localize('sql.migration.table.selection.count', "{0} of {1}", formatNumber(selectedCount), formatNumber(rowCount));
}
export function TABLE_SELECTED_COUNT(selectedCount: number, rowCount: number): string {
	return localize('sql.migration.table.selected.count', "{0} of {1} tables selected", formatNumber(selectedCount), formatNumber(rowCount));
}
export const SELECT_TABLES_FOR_MIGRATION = localize('sql.migration.select.migration.tables', "Select tables for migration");
export const DATABASE_LOADING_TABLES = localize('sql.migration.database.loading.tables', "Loading tables list...");
export const TABLE_SELECTION_FILTER = localize('sql.migration.table.selection.filter', "Filter tables");
export const TABLE_SELECTION_UPDATE_BUTTON = localize('sql.migration.table.selection.update.button', "Update");
export const TABLE_SELECTION_CANCEL_BUTTON = localize('sql.migration.table.selection.update.cancel', "Cancel");

export const TABLE_SELECTION_TABLENAME_COLUMN = localize('sql.migration.table.selection.tablename.column', "Table name");
export const TABLE_SELECTION_HASROWS_COLUMN = localize('sql.migration.table.selection.status.column', "Has rows");

export const VALIDATION_DIALOG_TITLE = localize('sql.migration.validation.dialog.title', "Running validation");
export const VALIDATION_MESSAGE_SUCCESS = localize('sql.migration.validation.success', "Validation completed successfully.  Please click Next to proceed with the migration.");
export const LOGIN_MIGRATION_VALIDATION_MESSAGE_SUCCESS = localize('login.migration.validation.success', "Validation completed successfully.  Please click migrate to proceed with the migration.");
export function VALIDATION_MESSAGE_CANCELED_ERRORS(msg: string): string {
	return localize(
		'sql.migration.validation.canceled.errors',
		"Validation was canceled with the following error(s):{0}{1}", EOL, msg);
}
export const VALIDATION_MESSAGE_CANCELED = localize('sql.migration.validation.canceled', "Validation was canceled. Please run and validate the migration settings to continue.");
export const VALIDATION_MESSAGE_NOT_RUN = localize('sql.migration.validation.not.run', "Validation has not been run for the current configuration. Please run and validate the migration settings to continue.");

// integration runtime page
export const SELECT_RESOURCE_GROUP = localize('sql.migration.blob.resourceGroup.select', "Select a resource group.");
export const IR_PAGE_TITLE = localize('sql.migration.ir.page.title', "Azure Database Migration Service");
export const IR_PAGE_DESCRIPTION = localize('sql.migration.ir.page.description', "Azure Database Migration Service orchestrates database migration activities and tracks their progress. You can select an existing Database Migration Service if you have created one previously, or create a new one below.");
export const SQL_MIGRATION_SERVICE_NOT_FOUND_ERROR = localize('sql.migration.ir.page.sql.migration.service.not.found', "No Database Migration Service found. Create a new one.");
export const CREATE_NEW = localize('sql.migration.create.new', "Create new");
export const CREATE_NEW_MIGRATION_SERVICE = localize('sql.migration.create.new.migration.service', "Create new migration service");
export const CREATE_NEW_RESOURCE_GROUP = localize('sql.migration.create.new.resource.group', "Create new resource group");
export const INVALID_SERVICE_ERROR = localize('sql.migration.invalid.migration.service.error', "Select a valid Database Migration Service.");
export const SERVICE_OFFLINE_ERROR = localize('sql.migration.invalid.migration.service.offline.error', "Select a Database Migration Service that is connected to a node.");
export const AUTHENTICATION_KEYS = localize('sql.migration.authentication.types', "Authentication keys");
export function SQL_MIGRATION_SERVICE_DETAILS_HEADER(sqlMigrationServiceName: string) {
	return localize('sql.migration.service.header', "Azure Database Migration Service \"{0}\" details:`", sqlMigrationServiceName);
}
export const DATABASE_MIGRATION_SERVICE_AUTHENTICATION_KEYS = localize('sql.migration.database.migration.service.authentication.keys', "Database Migration Service authentication keys");

// configure IR dialog
export const POWERSHELL_SCRIPT_DESCRIPTION = localize('sql.ir.powershellscript.definition', "Once executed in powershell, the unique script shown below will download, and install the self-hosted integration runtime and register it with the Azure Database Migration Service. You will need to have PowerShell installed on the target machine.");
export const SETUP_LOCAL_IR_DESCRIPTION = localize('sql.ir.local.ir.definition', "I want to setup self-hosted integration runtime on my local machine (Machine where Azure Data Studio is running)");
export const SETUP_REMOTE_IR_DESCRIPTION = localize('sql.ir.local.ir.definition', "I want to setup self-hosted integration runtime on another Windows machine that is not my local machine.");
export const CONFIGURE_POWERSHELL_SCRIPT = localize('sql.ir.configure.powershellscript', "Configure using PowerShell script ");
export const POWERSHELL_SCRIPT = localize('sql.ir.powershellscript', "PowerShell script ");
export const EXECUTE_SCRIPT = localize('sql.ir.powershellscript', "Execute script ");
export const EXECUTING_POWERSHELLSCRIPT = localize('sql.ir.executing.powershellscript', "Execution started and monitor the PowerShell window opened. ");
export const CONFIGURE_MANUALLY = localize('sql.ir.configure.manually', "Configure manually ");
export const NO_NODE_FOUND = localize('sql.ir.no.node.found', "No node found");
export const NODE_NAME = localize('sql.ir.node.name', "Node name");
export const IP_ADDRESS = localize('sql.ir.ip.address', "IP address");
export const IR_VERSION = localize('sql.ir.ir.version', "IR version");
export const IMPORTANT = localize('sql.ir.important', "Important");
export const SAVE_SCRIPT = localize('sql.ir.save.script', "Save script");
export const POWERSHELL_SCRIPT_SAVED = localize('sql.ir.powershell.script.saved', "PowerShell script saved");
export const LOCAL_IR_SETUP_NOTE = localize('sql.ir.local.ir.setup.note', "When you click 'execute script', the PowerShell script below will automatically download self-hosted integration runtime software, install, and register it with your Azure Database Migration Service. To check the connection status of the IR, go back to the previous screen and refresh. ");
export const VERSION_MISMATCH = localize('sql.ir.version.mismatch', "All nodes should be on the same version to be configured");
export const POWERSHELL_PREREQ = localize('sql.ir.powershell.prereq', "Prerequisite: Need PowerShell with execute as admin privileges. ");
export const RECOMMENDED_LINK = localize('sql.ir.recommended.link', "Note: Refer Self-hosted IR recommendations");
export const IR_CONFIG_TYPE = localize('sql.ir.config.type', "IR configuration type");
export const PS_SCRIPT_EXPANDED = localize('sql.ir.ps.script.expanded', "Powershell script expanded");
export const PS_SCRIPT_COLLAPSED = localize('sql.ir.ps.script.collapsed', "Powershell script collapsed");
export const MANUAL_IR_EXPANDED = localize('sql.ir.manual.ir.expanded', "Manual IR configuration expanded");
export const MANUAL_IR_COLLAPSED = localize('sql.ir.manual.ir.collapsed', "Manual IR configuration collapsed");

// create migration service dialog
export const CREATE_MIGRATION_SERVICE_TITLE = localize('sql.migration.services.dialog.title', "Create Azure Database Migration Service");
export const MIGRATION_SERVICE_SUBSCRIPTION_INFO = localize('sql.migration.services.subscription', "Subscription name for your Azure Database Migration Service.");
export const MIGRATION_SERVICE_LOCATION_INFO = localize('sql.migration.services.location', "Azure region for your Azure Database Migration Service. This should be the same region as your target Azure SQL.");
export const MIGRATION_SERVICE_RESOURCE_GROUP_INFO = localize('sql.migration.services.resource.group', "Resource group for your Azure Database Migration Service.");
export const MIGRATION_SERVICE_NAME_INFO = localize('sql.migration.services.name', "Azure Database Migration Service name.");
export const MIGRATION_SERVICE_TARGET_INFO = localize('sql.migration.services.target', "Azure SQL target selected as default.");
export function MIGRATION_SERVICE_DIALOG_DESCRIPTION(networkShareScenario: boolean) {
	return networkShareScenario
		? localize('sql.migration.services.container.description.network', "Enter the information below to add a new Azure Database Migration Service. To register self-hosted integration runtime, select 'My database backups are on a network share' on the previous page.")
		: localize('sql.migration.services.container.description', "Enter the information below to add a new Azure Database Migration Service.");
}
export const LOADING_MIGRATION_SERVICES = localize('sql.migration.service.container.loading.help', "Loading Migration Services");
export const SERVICE_CONTAINER_HEADING = localize('sql.migration.service.container.heading', "Set up integration runtime");
export const SERVICE_CONTAINER_DESCRIPTION1 = localize('sql.migration.service.container.container.description1', "Azure Database Migration Service leverages Azure Data Factory's self-hosted integration runtime to handle connectivity between source and target and upload backups from an on-premises network file share to Azure (if applicable).");
export const IR_CONTAINER_DESCRIPTION = localize('sql.migration.ir.container.description', "Azure Database Migration Service leverages Azure Data Factory's Self-hosted Integration Runtime to upload backups from on-premise network file share to Azure. Based on the selections on the previous page you will need to setup an Self-hosted Integration Runtime.");
export const SERVICE_CONTAINER_DESCRIPTION2 = localize('sql.migration.service.container.container.description2', "Follow the instructions below to set up self-hosted integration runtime.");
export const SERVICE_STEP1 = localize('sql.migration.ir.setup.step1', "Step 1: {0}");
export const SERVICE_STEP1_LINK = localize('sql.migration.option', "Download and install integration runtime");
export const SERVICE_STEP2 = localize('sql.migration.ir.setup.step2', "Step 2: Use the keys below to register your integration runtime");
export function SERVICE_STEP3(testConnectionButton: boolean) {
	return testConnectionButton
		? localize('sql.migration.ir.setup.step3', "Step 3: Click on the 'Test connection' button to check the connection between Azure Database Migration Service and integration runtime")
		: localize('sql.migration.ir.setup.step3.alternate', "Step 3: Click on the Refresh button above to check the connection between Azure Database Migration Service and integration runtime")
}
export const SERVICE_CONNECTION_STATUS = localize('sql.migration.connection.status', "Connection status");
export const SERVICE_KEY1_LABEL = localize('sql.migration.key1.label', "Key 1");
export const SERVICE_KEY2_LABEL = localize('sql.migration.key2.label', "Key 2");
export const SERVICE_KEY1_COPIED_HELP = localize('sql.migration.key1.copied', "Key 1 copied");
export const SERVICE_KEY2_COPIED_HELP = localize('sql.migration.key2.copied', "Key 2 copied");
export const REFRESH_KEY1 = localize('sql.migration.refresh.key1', "Refresh key 1");
export const REFRESH_KEY2 = localize('sql.migration.refresh.key2', "Refresh key 2");
export const COPY_KEY1 = localize('sql.migration.copy.key1', "Copy key 1");
export const COPY_KEY2 = localize('sql.migration.copy.key2', "Copy key 2");
export const AUTH_KEY_COLUMN_HEADER = localize('sql.migration.authKeys.header', "Authentication key");
export function AUTH_KEY_REFRESHED(keyName: string): string {
	return localize('sql.migration.authKeys.refresh.message', "Authentication key '{0}' has been refreshed.", keyName);
}
export function SERVICE_NOT_READY(serviceName: string, instructionsBelow: boolean): string {
	return instructionsBelow
		? localize('sql.migration.service.not.ready.below', "Azure Database Migration Service is not registered. Azure Database Migration Service '{0}' needs to be registered with self-hosted integration runtime on any node.\n\nSee below for registration instructions.", serviceName)
		: localize('sql.migration.service.not.ready', "Azure Database Migration Service is not registered. Azure Database Migration Service '{0}' needs to be registered with self-hosted integration runtime on any node.", serviceName);
}
export function SERVICE_ERROR_NOT_READY(serviceName: string, error: string): string {
	return localize('sql.migration.service.error.not.ready',
		"The following error occurred while retrieving registration information for Azure Database Migration Service '{0}'. Please click refresh and try again. Error: '{1}'.",
		serviceName,
		error);
}
export function SERVICE_READY(serviceName: string, nodes: string, instructionsBelow: boolean): string {
	return instructionsBelow
		? localize('sql.migration.service.ready.below', "Azure Database Migration Service '{0}' is connected to self-hosted integration runtime running on node(s) - {1}\n\nFor improved performance and high availability, you can register additional nodes. See below for registration instructions.", serviceName, nodes)
		: localize('sql.migration.service.ready', "Azure Database Migration Service '{0}' is connected to self-hosted integration runtime running on node(s) - {1}\n\nFor improved performance and high availability, you can register additional nodes.", serviceName, nodes);

}
export function SERVICE_READY_WITHOUT_NODENAMES(serviceName: string): string {
	return localize('sql.migration.service.ready.without.nodes',
		"Azure Database Migration Service '{0}' is connected to self-hosted integration runtime running on the following node(s)", serviceName);
}
export const INVALID_SERVICE_NAME_ERROR = localize('sql.migration.invalid.service.name.error', "Enter a valid name for the Migration Service.");
export const SERVICE_NOT_FOUND = localize('sql.migration.service.not.found', "No Migration Services found. To continue, create a new one.");
export const SERVICE_STATUS_REFRESH_ERROR = localize('sql.migration.service.status.refresh.error', 'An error occurred while refreshing the migration service creation status.');
export const OK = localize('sql.migration.ok', "OK");
export function NEW_RESOURCE_GROUP(resourceGroupName: string): string {
	return localize('sql.migration.new.resource.group', "(new) {0}", resourceGroupName);
}
export const TEST_CONNECTION = localize('sql.migration.test.connection', "Test connection");
export const DATA_MIGRATION_SERVICE_CREATED_SUCCESSFULLY = localize('sql.migration.database.migration.service.created.successfully', "Successfully created a Database Migration Service.");
export const DMS_PROVISIONING_FAILED = localize('sql.migration.dms.provision.failed', "Failed to provision a Database Migration Service. Wait a few minutes and then try again.");
export const APPLY = localize('sql.migration.apply', "Apply");
export const CREATING_RESOURCE_GROUP = localize('sql.migration.creating.rg.loading', "Creating resource group");
export const RESOURCE_GROUP_CREATED = localize('sql.migration.rg.created', "Resource group created");
export const RESOURCE_GROUP_DESCRIPTION = localize('sql.migration.resource.group.description', "A resource group is a container that holds related resources for an Azure solution.");
export const NAME_OF_NEW_RESOURCE_GROUP = localize('sql.migration.name.of.new.rg', "Name of new resource group");
export const DATA_UPLOADED_INFO = localize('sql.migration.data.uploaded.info', "Comparison of the actual amount of data read from the source and the actual amount of data uploaded to the target.");
export const COPY_THROUGHPUT_INFO = localize('sql.migration.copy.throughput.info', "Data movement throughput achieved during the migration of your database backups to Azure. This is the rate of data transfer, calculated by data read divided by duration of backups migration to Azure.");
export const SERVICE_SELECTION_LOCATION_MESSAGE = localize('sql.migration.service.selection.location.msg', "Please select the location of your database backup files before continuing.");

// Validate IR dialog
export const VALIDATION_STATE_CANCELED = localize('sql.migration.validation.state.canceled', "Canceled");
export const VALIDATION_STATE_PENDING = localize('sql.migration.validation.state.pending', "Pending");
export const VALIDATION_STATE_RUNNING = localize('sql.migration.validation.state.running', "Running");
export const VALIDATION_STATE_SUCCEEDED = localize('sql.migration.validation.state.succeeded', "Succeeded");
export const VALIDATION_STATE_FAILED = localize('sql.migration.validation.state.failed', "Failed");

export const VALIDATE_IR_DONE_BUTTON = localize('sql.migration.validate.ir.done.button', "Done");
export const VALIDATE_IR_HEADING = localize('sql.migration.validate.ir.heading', "We are validating the following:");
export const VALIDATE_IR_START_VALIDATION = localize('sql.migration.validate.ir.start.validation', "Start validation");
export const VALIDATE_IR_UNSUCCESSFUL_REVALIDATION = localize('sql.migration.validate.ir.unsuccessful.revalidation', "Revalidate unsuccessful steps");
export const VALIDATE_IR_STOP_VALIDATION = localize('sql.migration.validate.ir.stop.validation', "Stop validation");
export const VALIDATE_IR_COPY_RESULTS = localize('sql.migration.validate.ir.copy.results', "Copy validation results");
export const VALIDATE_IR_RESULTS_HEADING = localize('sql.migration.validate.ir.results.heading', "Validation step details");
export const VALIDATE_IR_VALIDATION_COMPLETED = localize('sql.migration.validate.ir.validation.completed', "Validation completed successfully.");
export const VALIDATE_IR_VALIDATION_CANCELED = localize('sql.migration.validate.ir.validation.camceled', "Validation check canceled");

export function VALIDATE_IR_VALIDATION_COMPLETED_ERRORS(msg: string): string {
	return localize(
		'sql.migration.validate.ir.completed.errors',
		"Validation completed with the following error(s):{0}{1}", EOL, msg);
}
export function VALIDATE_IR_VALIDATION_STATUS(state: string | undefined, errors?: string[]): string {
	const status = state ?? '';
	if (errors && errors.length > 0) {
		return localize(
			'sql.migration.validate.ir.status.errors',
			"Validation status: {0}{1}{2}", status, EOL, errors.join(EOL));
	} else {
		return localize(
			'sql.migration.validate.ir.status',
			"Validation status: {0}", status);
	}
}

export const VALIDATE_IR_ERROR_GATEWAY_TIMEOUT = localize('sql.migration.validate.error.gatewaytimeout', "A time-out was encountered while validating a resource connection. Learn more: https://aka.ms/dms-migrations-troubleshooting.");

export function VALIDATE_IR_VALIDATION_STATUS_ERROR_COUNT(state: string | undefined, errorCount: number): string {
	const status = state ?? '';
	return errorCount > 1
		? localize(
			'sql.migration.validate.ir.status.error.count.many',
			"{0} - {1} errors",
			status,
			errorCount)
		: localize(
			'sql.migration.validate.ir.status.error.count.one',
			"{0} - 1 error",
			status);
}

export function VALIDATE_IR_VALIDATION_STATUS_ERROR(state: string | undefined, errors: string[]): string {
	const status = state ?? '';
	return localize(
		'sql.migration.validate.ir.status.error',
		"{0}{1}{2}",
		status,
		EOL,
		errors.join(EOL));
}

export const VALIDATE_IR_COLUMN_VALIDATION_STEPS = localize('sql.migration.validate.ir.column.validation.steps', "Validation steps");
export const VALIDATE_IR_COLUMN_STATUS = localize('sql.migration.validate.ir.column.status', "Status");
export const VALIDATE_IR_VALIDATION_RESULT_LABEL_SHIR = localize('sql.migration.validate.ir.validation.result.label.shir', "Integration runtime connectivity");
export const VALIDATE_IR_VALIDATION_RESULT_LABEL_STORAGE = localize('sql.migration.validate.ir.validation.result.label.storage', "Azure storage connectivity");
export const VALIDATE_LOGIN_MIGRATION_VALIDATION_RESULT_LABEL_SYSADMIN = localize('sql.migration.validate.login.migration.validation.result.label.sysadmin',
	"Validating the sysadmin permission on source and target");
export const VALIDATE_LOGIN_MIGRATION_VALIDATION_RESULT_LABEL_ENTRAID = localize('sql.migration.validate.login.migration.validation.result.label.entraid',
	"Validating the microsoft entra id");
export const VALIDATE_LOGIN_MIGRATION_VALIDATION_RESULT_LABEL_USERMAPPING = localize('sql.migration.validate.login.migration.validation.result.label.user.mapping',
	"Validating the user mapping (optional)");

export function VALIDATE_IR_VALIDATION_RESULT_LABEL_SOURCE_DATABASE(databaseName: string): string {
	return localize(
		'sql.migration.validate.ir.validation.result.label.source.database',
		"Source database connectivity: '{0}'", databaseName);
}

export function VALIDATE_IR_VALIDATION_RESULT_LABEL_NETWORK_SHARE(shareName: string): string {
	return localize(
		'sql.migration.validate.ir.validation.result.label.networkshare',
		"Network share connectivity: '{0}' ", shareName);
}

export function VALIDATE_IR_VALIDATION_RESULT_LABEL_TARGET_DATABASE(databaseName: string): string {
	return localize(
		'sql.migration.validate.ir.validation.result.label.target.database',
		"Target database connectivity: '{0}'", databaseName);
}

export function VALIDATE_IR_VALIDATION_RESULT_API_ERROR(databaseName: string, error: Error): string {
	return localize(
		'sql.migration.validate.ir.validation.result.api.error',
		"Validation check error{0}Database:{1}{0}Error: {2} - {3}",
		EOL,
		databaseName,
		error.name,
		error.message);
}

export function VALIDATE_IR_VALIDATION_RESULT_ERROR(sourceDatabaseName: string, networkShareLocation: string, error: ValidationError): string {
	return localize(
		'sql.migration.validate.ir.validation.result.error',
		"Validation check error{0}Source database: {1}{0}File share path: {2}{0}Error: {3} - {4}",
		EOL,
		sourceDatabaseName,
		networkShareLocation,
		error.code,
		error.message);
}

export function VALIDATE_IR_SQLDB_VALIDATION_RESULT_ERROR(sourceDatabaseName: string, targetDatabaseName: string, error: ValidationError,): string {
	return localize(
		'sql.migration.validate.ir.sqldb.validation.result.error',
		"Validation check error{0}Source database: {1}{0}Target database: {2}{0}Error: {3} - {4}",
		EOL,
		sourceDatabaseName,
		targetDatabaseName,
		error.code,
		error.message);
}

export const NETWORK_SHARE_USER_ACCOUNT_LABEL = localize('sql.migration.network.share.user.account.label', "User account");
export const NETWORK_SHARE_PASSWORD_LABEL = localize('sql.migration.network.share.password.label', "Password");
export const STORAGE_ACCOUNT_RESOURCE_GROUP_LABEL = localize('sql.migration.storage.account.resource.group.label', "Resource group");
export const STORAGE_ACCOUNT_DETAILS_LABEL = localize('sql.migration.storage.account.details.label', "Storage account");
export function VALIDATION_IR_BUTTON_MISSING_ERROR_MESSAGE(details: string[]): string {
	const missingDetails = details.join(', ');
	return localize(
		'sql.migration.validate.ir.error.message',
		"Details for {0} are mandatory and missing.",
		missingDetails);
}

// Validate Login migration validation dialog
export const VALIDATE_LOGIN_MIGRATION_DONE_BUTTON = localize('sql.migration.validate.login.migration.done.button', "Done");
export const VALIDATE_LOGIN_MIGRATION_HEADING = localize('sql.migration.validate.login.migration.heading', "We are validating the following:");
export const VALIDATE_LOGIN_MIGRATION_START_VALIDATION = localize('sql.migration.validate.login.migration.start.validation', "Start validation");
export const VALIDATE_LOGIN_MIGRATION_UNSUCCESSFUL_REVALIDATION = localize('sql.migration.validate.login.migration.unsuccessful.revalidation', "Revalidate unsuccessful steps");
export const VALIDATE_LOGIN_MIGRATION_STOP_VALIDATION = localize('sql.migration.validate.login.migration.stop.validation', "Stop validation");
export const VALIDATE_LOGIN_MIGRATION_COPY_RESULTS = localize('sql.migration.validate.login.migration.copy.results', "Copy validation results");
export const VALIDATE_LOGIN_MIGRATION_RESULTS_HEADING = localize('sql.migration.validate.login.migration.results.heading', "Validation step details");
export const VALIDATE_LOGIN_MIGRATION_VALIDATION_COMPLETED = localize('sql.migration.validate.login.migration.validation.completed', "Validation completed successfully.");
export const VALIDATE_LOGIN_MIGRATION_VALIDATION_CANCELED = localize('sql.migration.validate.login.migration.validation.camceled', "Validation check canceled");

export function VALIDATE_LOGIN_MIGRATION_VALIDATION_COMPLETED_ERRORS(msg: string): string {
	return localize(
		'sql.migration.validate.login.migration.completed.errors',
		"Validation completed with the following error(s):{0}{1}", EOL, msg);
}
export function VALIDATE_LOGIN_MIGRATION_VALIDATION_STATUS(state: string | undefined, errors?: string[]): string {
	const status = state ?? '';
	if (errors && errors.length > 0) {
		return localize(
			'sql.migration.validate.login.migration.status.errors',
			"Validation status: {0}{1}{2}", status, EOL, errors.join(EOL + EOL));
	} else {
		return localize(
			'sql.migration.validate.login.migration.status',
			"Validation status: {0}", status);
	}
}

export const VALIDATE_LOGIN_MIGRATION_ERROR_GATEWAY_TIMEOUT = localize('sql.migration.validate.error.gatewaytimeout', "A time-out was encountered while validating a resource connection. Learn more: https://aka.ms/dms-migrations-troubleshooting.");

export function VALIDATE_LOGIN_MIGRATION_VALIDATION_STATUS_ERROR_COUNT(state: string | undefined, errorCount: number): string {
	const status = state ?? '';
	return errorCount > 1
		? localize(
			'sql.migration.validate.login.migration.status.error.count.many',
			"{0} - {1} errors",
			status,
			errorCount)
		: localize(
			'sql.migration.validate.login.migration.status.error.count.one',
			"{0} - 1 error",
			status);
}

export function VALIDATE_LOGIN_MIGRATION_VALIDATION_STATUS_ERROR(state: string | undefined, errors: string[]): string {
	const status = state ?? '';
	return localize(
		'sql.migration.validate.login.migration.status.error',
		"{0}{1}{2}",
		status,
		EOL,
		errors.join(EOL));
}

export function VALIDATE_LOGIN_MIGRATION_SYSADMIN_PERMISSION_VALIDATION_RESULT_ERROR(serverName: string, error: any,): string {
	return localize(
		'sql.migration.validate.ir.sqldb.validation.result.error',
		"Sys Admin Permission Pre Validation check error{0}server: {1}{0}Error: {2} - {3}{0}Follow the steps mentioned here https://aka.ms/loginvalidationerror and re-run the validation before performing login migration.",
		EOL,
		serverName,
		error.ErrorCodeString,
		error.Message);
}

export function VALIDATE_LOGIN_MIGRATION_ENTRA_ID_VALIDATION_RESULT_ERROR(entraID: string, error: any,): string {
	return localize(
		'sql.migration.validate.ir.sqldb.validation.result.error',
		"Entra ID Pre Validation check error{0}Entra ID: {1}{0}Error: {2} - {3}{0}Follow the steps mentioned here https://aka.ms/loginvalidationerror and re-run the validation or uncheck the failed login(s) before performing login migration.",
		EOL,
		entraID,
		error.ErrorCodeString,
		error.Message);
}

export function VALIDATE_LOGIN_MIGRATION_USER_MAPPING_VALIDATION_RESULT_ERROR(name: string, error: any,): string {
	return localize(
		'sql.migration.validate.ir.sqldb.validation.result.error',
		"User Mapping Pre Validation check error{0}Name: {1}{0}Error: {2} - {3}{0}Follow the steps mentioned here https://aka.ms/loginvalidationerror and re-run the validation.",
		EOL,
		name,
		error.ErrorCodeString,
		error.Message);
}

export function GET_LOGIN_MIGRATION_VALIDATION_ERROR(validationFunctionName: any, name: string, error: any): any {
	switch (validationFunctionName) {
		case 'validateUserMapping':
			return VALIDATE_LOGIN_MIGRATION_USER_MAPPING_VALIDATION_RESULT_ERROR(name, error);
		case 'validateAADDomainName':
			return VALIDATE_LOGIN_MIGRATION_ENTRA_ID_VALIDATION_RESULT_ERROR(name, error)
		case 'validateSysAdminPermission':
			return VALIDATE_LOGIN_MIGRATION_SYSADMIN_PERMISSION_VALIDATION_RESULT_ERROR(name, error)
		default:
			return '';
	}
}

export function VALIDATE_LOGIN_MIGRATION_VALIDATION_RESULT_API_ERROR(error: Error): string {
	return localize(
		'sql.migration.validate.login.migration.validation.result.api.error',
		"Validation check error{0}Error: {1} - {2}",
		EOL,
		error.name,
		error.message);
}

// common strings
export const WARNING = localize('sql.migration.warning', "Warning");
export const ERROR = localize('sql.migration.error', "Error");
export const LEARN_MORE = localize('sql.migration.learn.more', "Learn more");
export const LEARN_MORE_ABOUT_PRE_REQS = localize('sql.migration.learn.more.prerequisites', "Learn more about things you need before starting a migration.");
export const SUBSCRIPTION = localize('sql.migration.subscription', "Subscription");
export const STORAGE_ACCOUNT = localize('sql.migration.storage.account', "Storage account");
export const RESOURCE_GROUP = localize('sql.migration.resourceGroups', "Resource group");
export const NAME = localize('sql.migration.name', "Name");
export const LOCATION = localize('sql.migration.location', "Location");
export const REFRESH = localize('sql.migration.refresh', "Refresh");
export const CONFIGURE_INTEGRATION_RUNTIME = localize('sql.migration.configure.ir', "Configure Integration Runtime");
export const CREATE = localize('sql.migration.create', "Create");
export const IMPORT = localize('sql.migration.import', "Import");
export const CANCEL = localize('sql.migration.cancel', "Cancel");
export const TYPE = localize('sql.migration.type', "Type");
export const USER_ACCOUNT = localize('sql.migration.path.user.account', "User account");
export const VIEW_ALL = localize('sql.migration.view.all', "All database migrations");
export const TARGET = localize('sql.migration.target', "Target");
export const AZURE_SQL = localize('sql.migration.azure.sql', "Azure SQL");
export const CLOSE = localize('sql.migration.close', "Close");
export const DATA_UPLOADED = localize('sql.migration.data.uploaded.size', "Data uploaded / size");
export const COPY_THROUGHPUT = localize('sql.migration.copy.throughput', "Copy throughput (MBPS)");
export const NEW_SUPPORT_REQUEST = localize('sql.migration.newSupportRequest', "New support request");
export const IMPACT = localize('sql.migration.impact', "Impact");
export const ALL_FIELDS_REQUIRED = localize('sql.migration.all.fields.required', 'All fields are required.');
export const CLEAR = localize('sql.migration.clear', "Clear");
export const SELECT = localize('sql.migration.select', "Select");
export const BROWSE = localize('sql.migration.browse', "Browse");
export const OPEN = localize('sql.migration.open', "Open");

//Summary Page
export const START_MIGRATION_TEXT = localize('sql.migration.start.migration.button', "Start migration");
export const SUMMARY_PAGE_TITLE = localize('sql.migration.summary.page.title', "Summary");
export const SUMMARY_MI_TYPE = localize('sql.migration.summary.mi.type', "Azure SQL Managed Instance");
export const SUMMARY_VM_TYPE = localize('sql.migration.summary.vm.type', "SQL Server on Azure Virtual Machine");
export const SUMMARY_SQLDB_TYPE = localize('sql.migration.summary.sqldb.type', "Azure SQL Database");
export const SUMMARY_DATABASE_COUNT_LABEL = localize('sql.migration.summary.database.count', "Databases for migration");
export const SUMMARY_AZURE_STORAGE_SUBSCRIPTION = localize('sql.migration.summary.azure.storage.subscription', "Azure storage subscription");
export const SUMMARY_AZURE_STORAGE = localize('sql.migration.summary.azure.storage', "Azure storage");
export const NETWORK_SHARE = localize('sql.migration.network.share', "Network share");
export const NETWORK_SHARE_PATH = localize('sql.migration.network.share.path', "Network share path");
export const BLOB_CONTAINER = localize('sql.migration.blob.container.title', "Blob container");
export const BLOB_CONTAINER_LAST_BACKUP_FILE = localize('sql.migration.blob.container.last.backup.file.label', "Last backup file");
export const BLOB_CONTAINER_FOLDER = localize('sql.migration.blob.container.folder.label', "Folder");
export const BLOB_CONTAINER_RESOURCE_GROUP = localize('sql.migration.blob.container.label', "Blob container resource group");
export const BLOB_CONTAINER_STORAGE_ACCOUNT = localize('sql.migration.blob.container.storage.account.label', "Blob container storage account");
export const SOURCE_DATABASES = localize('sql.migration.source.databases', "Source databases");
export const MODE = localize('sql.migration.mode', "Mode");
export const BACKUP_LOCATION = localize('sql.migration.backup.location', "Backup location");
export const AZURE_STORAGE_ACCOUNT_TO_UPLOAD_BACKUPS = localize('sql.migration.azure.storage.account.to.upload.backups', "Azure Storage account to upload backups");
export const SHIR = localize('sql.migration.shir', "Self-hosted integration runtime node");
export const DATABASE_TO_BE_MIGRATED = localize('sql.migration.database.to.be.migrated', "Database to be migrated");
export function COUNT_DATABASES(count: number): string {
	return (count === 1)
		? localize('sql.migration.count.database.single', "{0} database", count)
		: localize('sql.migration.count.database.multiple', "{0} databases", formatNumber(count));
}
export function TOTAL_TABLES_SELECTED(selected: number, total: number): string {
	return localize('total.tables.selected.of.total', "{0} of {1}", formatNumber(selected), formatNumber(total));
}

// Open notebook quick pick string
export const NOTEBOOK_QUICK_PICK_PLACEHOLDER = localize('sql.migration.quick.pick.placeholder', "Select the operation you'd like to perform.");
export const NOTEBOOK_INLINE_MIGRATION_TITLE = localize('sql.migration.inline.migration.notebook.title', "Inline migration");
export const NOTEBOOK_SQL_MIGRATION_ASSESSMENT_TITLE = localize('sql.migration.sql.assessment.notebook.title', "SQL migration assessment");
export const NOTEBOOK_OPEN_ERROR = localize('sql.migration.notebook.open.error', "Failed to open the migration notebook.");

// Dashboard
export const DASHBOARD_REFRESH_MIGRATIONS_TITLE = localize('sql.migration.refresh.migrations.error.title', 'An error has occured while refreshing the migrations list.');
export const DASHBOARD_REFRESH_MIGRATIONS_LABEL = localize('sql.migration.refresh.migrations.error.label', "An error occurred while refreshing the migrations list.  Please check your linked Azure connection and click refresh to try again.");

export const DASHBOARD_TITLE = localize('sql.migration.dashboard.title', "Azure SQL Migration");
export const DASHBOARD_DESCRIPTION = localize('sql.migration.dashboard.description', "Determine the migration readiness of your SQL Server instances, identify a recommended Azure SQL target, and complete the migration of your SQL Server instance to Azure SQL Managed Instance, SQL Server on Azure Virtual Machines or Azure SQL Database.");
export const DASHBOARD_MIGRATE_TASK_BUTTON_TITLE = localize('sql.migration.dashboard.migrate.task.button', "Migrate to Azure SQL");
export const DASHBOARD_MIGRATE_TASK_BUTTON_DESCRIPTION = localize('sql.migration.dashboard.migrate.task.button.description', "Migrate a SQL Server instance to Azure SQL.");
export const DASHBOARD_LOGIN_MIGRATE_TASK_BUTTON_TITLE = localize('sql.migration.dashboard.login.migrate.task.button', "Migrate login(s) to Azure SQL");
export const DASHBOARD_LOGIN_MIGRATE_TASK_BUTTON_DESCRIPTION = localize('sql.migration.dashboard.login.migrate.task.button.description', "Migrate SQL Server login(s) to Azure SQL.");
export const DATABASE_MIGRATION_STATUS = localize('sql.migration.database.migration.status', "Database migration status");
export const HELP_TITLE = localize('sql.migration.dashboard.help.title', "Help articles and video links");
export const PRE_REQ_TITLE = localize('sql.migration.pre.req.title', "Things you need before starting your Azure SQL migration:");
export const PRE_REQ_1 = localize('sql.migration.pre.req.1', "An Azure account (not required for assessment or SKU recommendation functionality)");
export const PRE_REQ_2 = localize('sql.migration.pre.req.2', "A source SQL Server database(s) running on on-premises, or on SQL Server on Azure Virtual Machine or any virtual machine running in the cloud (private, public).");
export const PRE_REQ_3 = localize('sql.migration.pre.req.3', "An Azure SQL Managed Instance, SQL Server on Azure Virtual Machine, or Azure SQL Database to migrate your database(s) to.");
export const PRE_REQ_4 = localize('sql.migration.pre.req.4', "Your database backup location details, either a network file share or an Azure Blob Storage container (not required for Azure SQL Database targets).");
export const MIGRATION_IN_PROGRESS = localize('sql.migration.migration.in.progress', "Database migrations in progress");
export const MIGRATION_FAILED = localize('sql.migration.failed', "Database migrations failed");
export const MIGRATION_COMPLETED = localize('sql.migration.migration.completed', "Database migrations completed");
export const MIGRATION_CUTOVER_CARD = localize('sql.migration.cutover.card', "Database migrations completing cutover");
export const SHOW_STATUS = localize('sql.migration.show.status', "Show status");
export function MIGRATION_INPROGRESS_WARNING(count: number) {
	switch (count) {
		case 1:
			return localize('sql.migration.inprogress.warning.single', "{0} database has warnings", count);
		default:
			return localize('sql.migration.inprogress.warning.multiple', "{0} databases have warnings", count);
	}
}
export const FEEDBACK_ISSUE_TITLE = localize('sql.migration.feedback.issue.title', "Feedback on the migration experience");

//Migration cutover dialog
export const BREADCRUMB_MIGRATIONS = localize('sql.migration.details.breadcrumb.migrations', 'Migrations');
export const MIGRATION_CUTOVER = localize('sql.migration.cutover', "Migration cutover");
export const COMPLETE_CUTOVER = localize('sql.migration.complete.cutover', "Complete cutover");
export const SOURCE_DATABASE = localize('sql.migration.source.database', "Source database name");
export const SOURCE_SERVER = localize('sql.migration.source.server', "Source server");
export const SOURCE_VERSION = localize('sql.migration.source.version', "Source version");
export const TARGET_DATABASE_NAME = localize('sql.migration.target.database.name', "Target database name");
export const TARGET_TABLE_COUNT_NAME = localize('sql.migration.target.table.count.name', "Tables selected");
export const TARGET_SERVER = localize('sql.migration.target.server', "Target server");
export const TARGET_VERSION = localize('sql.migration.target.version', "Target version");
export const MIGRATION_STATUS = localize('sql.migration.migration.status', "Migration status");
export const MIGRATION_STATUS_FILTER = localize('sql.migration.migration.status.filter', "Migration status filter");
export const FULL_BACKUP_FILES = localize('sql.migration.full.backup.files', "Full backup file(s)");
export const LAST_APPLIED_LSN = localize('sql.migration.last.applied.lsn', "Last applied LSN");
export const LAST_APPLIED_BACKUP_FILES = localize('sql.migration.last.applied.backup.files', "Last applied backup file(s)");
export const LAST_APPLIED_BACKUP_FILES_TAKEN_ON = localize('sql.migration.last.applied.files.taken.on', "Last applied backup taken on");
export const CURRENTLY_RESTORING_FILE = localize('sql.migration.currently.restoring.file', "Currently restoring file");
export const ALL_BACKUPS_RESTORED = localize('sql.migration.all.backups.restored', "All backups restored");
export const ACTIVE_BACKUP_FILES = localize('sql.migration.active.backup.files', "Active backup files");
export const MIGRATION_STATUS_REFRESH_ERROR = localize('sql.migration.cutover.status.refresh.error', 'An error occurred while refreshing the migration status.');
export const MIGRATION_CANCELLATION_ERROR = localize('sql.migration.cancel.error', 'An error occurred while canceling the migration.');
export const MIGRATION_DELETE_ERROR = localize('sql.migration.delete.error', 'An error occurred while deleting the migration.');

export const FIELD_LABEL_LAST_UPLOADED_FILE = localize('sql.migration.field.label.last.uploaded.file', 'Last uploaded file');
export const FIELD_LABEL_LAST_UPLOADED_FILE_TIME = localize('sql.migration.field.label.last.uloaded.file.time', 'Last uploaded file time');
export const FIELD_LABEL_PENDING_DIFF_BACKUPS = localize('sql.migration.field.label.pending.differential.backups', 'Pending differential backups');
export const FIELD_LABEL_DETECTED_FILES = localize('sql.migration.field.label.deteected.files', 'Detected files');
export const FIELD_LABEL_QUEUED_FILES = localize('sql.migration.field.label.queued.files', 'Queued files');
export const FIELD_LABEL_SKIPPED_FILES = localize('sql.migration.field.label.skipped.files', 'Skipped files');
export const FIELD_LABEL_UNRESTORABLE_FILES = localize('sql.migration.field.label.unrestorable.files', 'Unrestorable files');
export const FIELD_LABEL_LAST_RESTORED_FILE_TIME = localize('sql.migration.field.label.last.restored.file.time', 'Last restored file time');
export const FIELD_LABEL_RESTORED_FILES = localize('sql.migration.field.label.restored.files', 'Restored files');
export const FIELD_LABEL_RESTORING_FILES = localize('sql.migration.field.label.restoring.files', 'Restoring files');
export const FIELD_LABEL_RESTORED_SIZE = localize('sql.migration.field.label.restored.size', 'Restored size (MB)');
export const FIELD_LABEL_RESTORE_PLAN_SIZE = localize('sql.migration.field.label.restore.plan.size', 'Restore plan size (MB)');
export const FIELD_LABEL_RESTORE_PERCENT_COMPLETED = localize('sql.migration.field.label.restore.percent.completed', 'Restore percent completed');
export const FIELD_LABEL_MI_RESTORE_STATE = localize('sql.migration.field.label.mi.restore.state', 'Managed instance restore state');

export const BACKUP_FILE_COLUMN_FILE_NAME = localize('sql.migration.backup.file.name', 'File name');
export const BACKUP_FILE_COLUMN_FILE_STATUS = localize('sql.migration.backup.file.status', 'File status');
export const BACKUP_FILE_COLUMN_RESTORE_STATUS = localize('sql.migration.backup.file.restore.status', 'Restore status');
export const BACKUP_FILE_COLUMN_BACKUP_SIZE_MB = localize('sql.migration.backup.file.backup.size', 'Backup size (MB)');
export const BACKUP_FILE_COLUMN_NUMBER_OF_STRIPES = localize('sql.migration.backup.file.number.of.stripes', 'Number of stripes');
export const BACKUP_FILE_COLUMN_RESTORE_START_DATE = localize('sql.migration.backup.file.restore.start.date', 'Restore start date');
export const BACKUP_FILE_COLUMN_RESTORE_FINISH_DATE = localize('sql.migration.backup.file.restore.finish.date', 'Restore finish date');

export const STATUS = localize('sql.migration.status', "Status");
export const BACKUP_START_TIME = localize('sql.migration.backup.start.time', "Backup start time");
export const FIRST_LSN = localize('sql.migration.first.lsn', "First LSN");
export const LAST_LSN = localize('sql.migration.last.LSN', "Last LSN");
export const CANNOT_START_CUTOVER_ERROR = localize('sql.migration.cannot.start.cutover.error', "The cutover process cannot start until all the migrations are done. To return the latest file status, refresh your browser window.");
export const CANCEL_MIGRATION = localize('sql.migration.cancel.migration', "Cancel migration");
export const DELETE_MIGRATION = localize('sql.migration.delete.migration', "Delete migration");
export function ACTIVE_BACKUP_FILES_ITEMS(fileCount: number) {
	if (fileCount === 1) {
		return localize('sql.migration.active.backup.files.items', "Active backup files (1 item)");
	} else {
		return localize('sql.migration.active.backup.files.multiple.items', "Active backup files ({0} items)", fileCount);
	}
}
export const COPY_MIGRATION_DETAILS = localize('sql.migration.copy.migration.details', "Copy migration details");
export const DETAILS_COPIED = localize('sql.migration.details.copied', "Details copied");
export const CANCEL_MIGRATION_CONFIRMATION = localize('sql.cancel.migration.confirmation', "Are you sure you want to cancel this migration?");
export const DELETE_MIGRATION_CONFIRMATION = localize('sql.delete.migration.confirmation', "Are you sure you want to delete this migration?");

export const RETRY_MIGRATION_TITLE = localize('sql.retry.migration.title', "The migration failed with the following errors:");
export const RETRY_MIGRATION_SUMMARY = localize('sql.retry.migration.summary', "Please resolve any errors before retrying the migration.");
export const RETRY_MIGRATION_PROMPT = localize('sql.retry.migration.prompt', "Do you want to retry the failed table migrations?");

export const YES = localize('sql.migration.yes', "Yes");
export const NO = localize('sql.migration.no', "No");
export const NA = localize('sql.migration.na', "N/A");
export const EMPTY_TABLE_TEXT = localize('sql.migration.empty.table.text', "No backup files");
export const EMPTY_TABLE_SUBTEXT = localize('sql.migration.empty.table.subtext', "If results were expected, verify the connection to the SQL Server instance.");
export const MIGRATION_CUTOVER_ERROR = localize('sql.migration.cutover.error', 'An error occurred while initiating cutover.');
export const REFRESH_BUTTON_TEXT = localize('sql.migration.details.refresh', 'Refresh');
export const SERVER_OBJECTS_FIELD_LABEL = localize('sql.migration.details.serverobjects.field.label', 'Server objects');
export const SERVER_OBJECTS_LABEL = localize('sql.migration.details.serverobjects.label', 'Server objects');
export const SERVER_OBJECTS_ALL_TABLES_LABEL = localize('sql.migration.details.serverobjects.all.tables.label', 'Total tables');
export const SERVER_OBJECTS_IN_PROGRESS_TABLES_LABEL = localize('sql.migration.details.serverobjects.inprogress.tables.label', 'In progress');
export const SERVER_OBJECTS_SUCCESSFUL_TABLES_LABEL = localize('sql.migration.details.serverobjects.successful.tables.label', 'Successful');
export const SERVER_OBJECTS_FAILED_TABLES_LABEL = localize('sql.migration.details.serverobjects.failed.tables.label', 'Failed');
export const SERVER_OBJECTS_CANCELLED_TABLES_LABEL = localize('sql.migration.details.serverobjects.cancelled.tables.label', 'Cancelled');
export const FILTER_SERVER_OBJECTS_PLACEHOLDER = localize('sql.migration.details.serverobjects.filter.label', 'Filter table migration results');
export const FILTER_SERVER_OBJECTS_ARIA_LABEL = localize('sql.migration.details.serverobjects.filter.aria.label', 'Filter table migration results using keywords');

//Migration confirm cutover dialog
export const COMPLETING_CUTOVER_WARNING = localize('sql.migration.completing.cutover.warning', "Completing cutover without restoring all the backups may result in a data loss.");
export const BUSINESS_CRITICAL_INFO = localize('sql.migration.bc.info', "A SQL Managed Instance migration cutover to the Business Critical service tier can take significantly longer than General Purpose because three secondary replicas have to be seeded for Always On High Availability group. The duration of the operation depends on the size of the data. Seeding speed in 90% of cases is 220 GB/hour or higher.");
export const CUTOVER_HELP_MAIN = localize('sql.migration.cutover.help.main', "Perform the following steps before you complete cutover.");
export const CUTOVER_HELP_STEP1 = localize('sql.migration.cutover.step.1', "1. Stop all incoming transactions to the source database.");
export const CUTOVER_HELP_STEP2_NETWORK_SHARE = localize('sql.migration.cutover.step.2.network.share', "2. Create a final transaction log backup and store it on the network share.");
export const CUTOVER_HELP_STEP2_BLOB_CONTAINER = localize('sql.migration.cutover.step.2.blob', "2. Create a final transaction log differential or backup and store it in the Azure Storage Blob Container.");
export const CUTOVER_HELP_STEP3_NETWORK_SHARE = localize('sql.migration.cutover.step.3.network.share', "3. Verify that all log backups have been restored on the target database. The \"Log backups pending restore\" value should be zero.");
export const CUTOVER_HELP_STEP3_BLOB_CONTAINER = localize('sql.migration.cutover.step.3.blob', "3. Verify that all backups have been restored on the target database. The \"Log backups pending restore\" value should be zero.");
export function LAST_FILE_RESTORED(fileName: string): string {
	return localize('sql.migration.cutover.last.file.restored', "Last file restored: {0}", fileName);
}
export function LAST_SCAN_COMPLETED(time: string): string {
	return localize('sql.migration.last.scan.completed', "Last scan completed: {0}", time);
}
export function PENDING_BACKUPS(count: number): string {
	return localize('sql.migration.cutover.pending.backup', "Log backups pending restore: {0}", count);
}
export const CONFIRM_CUTOVER_CHECKBOX = localize('sql.migration.confirm.checkbox.message', "I confirm there are no additional log backups to provide and want to complete cutover.");
export function CUTOVER_IN_PROGRESS(dbName: string): string {
	return localize('sql.migration.cutover.in.progress', "Cutover in progress for database '{0}'", dbName);
}
export const MIGRATION_CANNOT_CANCEL = localize('sql.migration.cannot.cancel', 'Migration is not in progress and cannot be canceled.');
export const MIGRATION_CANNOT_DELETE = localize('sql.migration.cannot.delete', 'Migration is currently in progress and cannot be deleted.');
export const MIGRATION_CANNOT_CUTOVER = localize('sql.migration.cannot.cutover', 'Migration is not in progress and cannot be cutover.');
export const FILE_NAME = localize('sql.migration.file.name', "File name");
export const SIZE_COLUMN_HEADER = localize('sql.migration.size.column.header', "Size");
export const NO_PENDING_BACKUPS = localize('sql.migration.no.pending.backups', "No pending backups. Click refresh to check current status.");

//Migration status dialog
export const ADD_ACCOUNT = localize('sql.migration.status.add.account', "Add account");
export const ADD_ACCOUNT_MESSAGE = localize('sql.migration.status.add.account.MESSAGE', "Add your Azure account to view existing migrations and their status.");
export const SELECT_SERVICE_MESSAGE = localize('sql.migration.status.select.service.MESSAGE', "Select a Database Migration Service to monitor migrations.");
export const STATUS_ALL = localize('sql.migration.status.dropdown.all', "Status: All");
export const STATUS_ONGOING = localize('sql.migration.status.dropdown.ongoing', "Status: Ongoing");
export const STATUS_COMPLETING = localize('sql.migration.status.dropdown.completing', "Status: Completing");
export const STATUS_SUCCEEDED = localize('sql.migration.status.dropdown.succeeded', "Status: Succeeded");
export const STATUS_FAILED = localize('sql.migration.status.dropdown.failed', "Status: Failed");
export const SEARCH_FOR_MIGRATIONS = localize('sql.migration.search.for.migration', "Filter migration results");
export const ONLINE = localize('sql.migration.online', "Online");
export const OFFLINE = localize('sql.migration.offline', "Offline");
export const DATABASE = localize('sql.migration.database', "Database");
export const SRC_DATABASE = localize('sql.migration.src.database', "Source database");
export const SRC_SERVER = localize('sql.migration.src.server', "Source name");
export const SOURCE_LOGIN = localize('sql.migration.source.login', "Source login");
export const LOGIN_TYPE = localize('sql.login.migration.type', "Login type");
export const DEFAULT_DATABASE = localize('sql.migration.default.database', "Default database");
export const LOGIN_STATUS_COLUMN = localize('sql.login.migration.status.column', "Status");
export const LOGIN_TARGET_STATUS_COLUMN = localize('sql.login.migration.target.status.column', "Target Status");
export const LOGIN_MIGRATION_STATUS_COLUMN = localize('sql.login.migration.migration.status.column', "Migration Status");

export const STATUS_COLUMN = localize('sql.migration.database.status.column', "Migration status");
export const DATABASE_MIGRATION_SERVICE = localize('sql.migration.database.migration.service', "Database Migration Service");
export const DURATION = localize('sql.migration.duration', "Duration");
export const AZURE_SQL_TARGET = localize('sql.migration.azure.sql.target', "Target type");
export const SQL_MANAGED_INSTANCE = localize('sql.migration.sql.managed.instance', "SQL Managed Instance");
export const SQL_VIRTUAL_MACHINE = localize('sql.migration.sql.virtual.machine', "SQL Virtual Machine");
export const SQL_DATABASE = localize('sql.migration.sql.database', "SQL Database");
export const TARGET_AZURE_SQL_INSTANCE_NAME = localize('sql.migration.target.azure.sql.instance.name', "Target name");
export const TARGET_SERVER_COLUMN = localize('sql.migration.target.azure.sql.instance.server.name', "Target name");
export const TARGET_DATABASE_COLUMN = localize('sql.migration.target.azure.sql.instance.database.name', "Target database");
export const MIGRATION_MODE = localize('sql.migration.cutover.type', "Migration mode");
export const START_TIME = localize('sql.migration.start.time', "Start time");
export const FINISH_TIME = localize('sql.migration.finish.time', "Finish time");

export const SRC_SERVER_TOOL_TIP = localize('sql.migration.src.server.tool.tip', "Name of the source server");
export const SRC_DATABASE_TOOL_TIP = localize('sql.migration.src.database.tool.tip', "Name of the source database");
export const STATUS_TOOL_TIP = localize('sql.migration.database.status.tool.tip', "The current status of the migration");
export const DURATION_TOOL_TIP = localize('sql.migration.database.migration.duration.tool.tip', "The duration of the migration");
export const AZURE_SQL_TARGET_TOOL_TIP = localize('sql.migration.database.migration.target.type.tool.tip', "The azure resource target type [SQL Managed Instance, SQL Virtual Machine, SQL Database]");
export const TARGET_SERVER_TOOL_TIP = localize('sql.migration.database.migration.target.instance.server.name.tool.tip', "The target server name");
export const TARGET_DATABASE_TOOL_TIP = localize('sql.migration.database.migration.target.instance.database.name.tool.tip', "The target database name");
export const MIGRATION_MODE_TOOL_TIP = localize('sql.migration.database.migration.migration.mode.tool.tip', "In Azure Database Migration Service, you can migrate your databases offline or while they are online. In an offline migration, application downtime starts when the migration starts. To limit downtime to the time it takes you to cut over to the new environment after the migration, use an online migration.");
export const START_TIME_TOOL_TIP = localize('sql.migration.database.migration.start.time.tool.tip', "The start time for the migration");
export const FINISH_TIME_TOOL_TIP = localize('sql.migration.database.migration.finish.time.tool.tip', "The fininish time for the migration");
export const CONTEXT_MENU_TOOL_TIP = localize('sql.migration.database.migration.context.menu.tool.tip', "Click this column to activate the context command menu");

export function STATUS_VALUE(status: string): string {
	return localize('sql.migration.status.value', "{0}", StatusLookup[status] ?? status);
}

export const MIGRATION_ERROR_DETAILS_TITLE = localize('sql.migration.error.details.title', "Migration error details");
export const MIGRATION_ERROR_DETAILS_LABEL = localize('sql.migration.error.details.label', "Migration error(s))");
export const OPEN_MIGRATION_DETAILS_ERROR = localize('sql.migration.open.migration.destails.error', "Error opening migration details dialog");
export const OPEN_MIGRATION_TARGET_ERROR = localize('sql.migration.open.migration.target.error', "Error opening migration target");
export const OPEN_MIGRATION_SERVICE_ERROR = localize('sql.migration.open.migration.service.error', "Error opening migration service dialog");
export const LOAD_MIGRATION_LIST_ERROR = localize('sql.migration.load.migration.list.error', "Error loading migrations list");
export const ERROR_DIALOG_ARIA_CLICK_VIEW_ERROR_DETAILS = localize('sql.migration.error.aria.view.details', 'Click to view error details');

export interface LookupTable<T> {
	[key: string]: T;
}

export const StatusLookup: LookupTable<string | undefined> = {
	[MigrationState.Canceled]: localize('sql.migration.status.canceled', 'Canceled'),
	[MigrationState.Canceling]: localize('sql.migration.status.canceling', 'Canceling'),
	[MigrationState.Completing]: localize('sql.migration.status.completing', 'Completing'),
	[MigrationState.Creating]: localize('sql.migration.status.creating', 'Creating'),
	[MigrationState.Failed]: localize('sql.migration.status.failed', 'Failed'),
	[MigrationState.InProgress]: localize('sql.migration.status.inprogress', 'In progress'),
	[MigrationState.ReadyForCutover]: localize('sql.migration.status.readyforcutover', 'Ready for cutover'),
	[MigrationState.Restoring]: localize('sql.migration.status.restoring', 'Restoring'),
	[MigrationState.Retriable]: localize('sql.migration.status.retriable', 'Retriable'),
	[MigrationState.Succeeded]: localize('sql.migration.status.succeeded', 'Succeeded'),
	[MigrationState.UploadingFullBackup]: localize('sql.migration.status.uploadingfullbackup', 'Uploading full backup'),
	[MigrationState.UploadingLogBackup]: localize('sql.migration.status.uploadinglogbackup', 'Uploading log backup(s)'),
	default: undefined
};

export const PipelineRunStatus: LookupTable<string | undefined> = {
	// status codes: ['PreparingForCopy' | 'Copying' | 'CopyFinished' | 'RebuildingIndexes' | 'Succeeded' | 'Failed' |	'Canceled']
	[PipelineStatusCodes.PreparingForCopy]: localize('sql.migration.copy.status.preparingforcopy', 'Preparing'),
	[PipelineStatusCodes.Copying]: localize('sql.migration.copy.status.copying', 'Copying'),
	[PipelineStatusCodes.CopyFinished]: localize('sql.migration.copy.status.copyfinished', 'Copy finished'),
	[PipelineStatusCodes.RebuildingIndexes]: localize('sql.migration.copy.status.rebuildingindexes', 'Rebuilding indexes'),
	[PipelineStatusCodes.Succeeded]: localize('sql.migration.copy.status.succeeded', 'Succeeded'),
	[PipelineStatusCodes.Failed]: localize('sql.migration.copy.status.failed', 'Failed'),
	[PipelineStatusCodes.Canceled]: localize('sql.migration.copy.status.canceled', 'Canceled'),

	// legacy status codes ['Queued', 'InProgress', 'Cancelled']
	[PipelineStatusCodes.Queued]: localize('sql.migration.copy.status.queued', 'Queued'),
	[PipelineStatusCodes.InProgress]: localize('sql.migration.copy.status.inprogress', 'In progress'),
	[PipelineStatusCodes.Cancelled]: localize('sql.migration.copy.status.cancelled', 'Cancelled'),
};

export const ParallelCopyType: LookupTable<string | undefined> = {
	[ParallelCopyTypeCodes.None]: localize('sql.migration.parallel.copy.type.none', 'None'),
	[ParallelCopyTypeCodes.PhysicalPartitionsOfTable]: localize('sql.migration.parallel.copy.type.physical', 'Physical partitions'),
	[ParallelCopyTypeCodes.DynamicRange]: localize('sql.migration.parallel.copy.type.dynamic', 'Dynamic range'),
};

export const DiskTypeLookup: LookupTable<string | undefined> = {
	[AzureManagedDiskType.StandardHDD]: localize('sql.migration.sku.targetStorageConfiguration.disktype.standardHdd', 'Standard HDD'),
	[AzureManagedDiskType.StandardSSD]: localize('sql.migration.sku.targetStorageConfiguration.disktype.StandardSsd', 'Standard SSD'),
	[AzureManagedDiskType.PremiumSSD]: localize('sql.migration.sku.targetStorageConfiguration.disktype.PremiumSsd', 'Premium SSD'),
	[AzureManagedDiskType.UltraSSD]: localize('sql.migration.sku.targetStorageConfiguration.disktype.UltraSsd', 'Ultra SSD'),
	[AzureManagedDiskType.PremiumSSDV2]: localize('sql.migration.sku.targetStorageConfiguration.disktype.PremiumSsdV2', 'Premium SSD v2'),
};

export const BackupTypeLookup: LookupTable<string | undefined> = {
	[BackupTypeCodes.Unknown]: localize('sql.migration.restore.backuptype.unknown', 'Unknown'),
	[BackupTypeCodes.Database]: localize('sql.migration.restore.backuptype.database', 'Database'),
	[BackupTypeCodes.TransactionLog]: localize('sql.migration.restore.backuptype.transactionlog', 'Transaction log'),
	[BackupTypeCodes.File]: localize('sql.migration.restore.backuptype.file', 'File'),
	[BackupTypeCodes.DifferentialDatabase]: localize('sql.migration.restore.backuptype.differentialdatabase', 'Differential database'),
	[BackupTypeCodes.DifferentialFile]: localize('sql.migration.restore.backuptype.differentialfile', 'Differential file'),
	[BackupTypeCodes.Partial]: localize('sql.migration.restore.backuptype.partial', 'Partial'),
	[BackupTypeCodes.DifferentialPartial]: localize('sql.migration.restore.backuptype.differentialpartial', 'Differential partial'),
};

export const BackupSetRestoreStatusLookup: LookupTable<string | undefined> = {
	[InternalManagedDatabaseRestoreDetailsBackupSetStatusCodes.None]: localize('sql.migration.restore.backupset.status.none', 'None'),
	[InternalManagedDatabaseRestoreDetailsBackupSetStatusCodes.Queued]: localize('sql.migration.restore.backupset.status.queued', 'Queued'),
	[InternalManagedDatabaseRestoreDetailsBackupSetStatusCodes.Restored]: localize('sql.migration.restore.backupset.status.restored', 'Restored'),
	[InternalManagedDatabaseRestoreDetailsBackupSetStatusCodes.Restoring]: localize('sql.migration.restore.backupset.status.restoring', 'Restoring'),
	[InternalManagedDatabaseRestoreDetailsBackupSetStatusCodes.Skipped]: localize('sql.migration.restore.backupset.status.skipped', 'Skipped'),
};

export const InternalManagedDatabaseRestoreDetailsStatusLookup: LookupTable<string | undefined> = {
	[InternalManagedDatabaseRestoreDetailsStatusCodes.None]: localize('sql.migration.restore.status.none', 'None'),
	[InternalManagedDatabaseRestoreDetailsStatusCodes.Initializing]: localize('sql.migration.restore.status.initializing', 'Initializing'),
	[InternalManagedDatabaseRestoreDetailsStatusCodes.NotStarted]: localize('sql.migration.restore.status.not.started', 'Not started'),
	[InternalManagedDatabaseRestoreDetailsStatusCodes.SearchingBackups]: localize('sql.migration.restore.status.searching.backups', 'Searching backups'),
	[InternalManagedDatabaseRestoreDetailsStatusCodes.Restoring]: localize('sql.migration.restore.status.Restoring', 'Restoring'),
	[InternalManagedDatabaseRestoreDetailsStatusCodes.RestorePaused]: localize('sql.migration.restore.status.restore.paused', 'Restore paused'),
	[InternalManagedDatabaseRestoreDetailsStatusCodes.RestoreCompleted]: localize('sql.migration.restore.status.restore.completed', 'Restore completed'),
	[InternalManagedDatabaseRestoreDetailsStatusCodes.Waiting]: localize('sql.migration.restore.status.waiting', 'Waiting'),
	[InternalManagedDatabaseRestoreDetailsStatusCodes.CompletingMigration]: localize('sql.migration.restore.status.completing.migration', 'Completing migration'),
	[InternalManagedDatabaseRestoreDetailsStatusCodes.Cancelled]: localize('sql.migration.restore.status.cancelled', 'Cancelled'),
	[InternalManagedDatabaseRestoreDetailsStatusCodes.Failed]: localize('sql.migration.restore.status.failed', 'Failed'),
	[InternalManagedDatabaseRestoreDetailsStatusCodes.Completed]: localize('sql.migration.restore.status.completed', 'Completed'),
	[InternalManagedDatabaseRestoreDetailsStatusCodes.Blocked]: localize('sql.migration.restore.status.blocked', 'Blocked'),
};

export function STATUS_WARNING_COUNT(status: string, count: number): string | undefined {
	if (status === MigrationState.InProgress ||
		status === MigrationState.ReadyForCutover ||
		status === MigrationState.UploadingFullBackup ||
		status === MigrationState.UploadingLogBackup ||
		status === MigrationState.Restoring ||
		status === MigrationState.Creating ||
		status === MigrationState.Completing) {
		switch (count) {
			case 0:
				return undefined;
			case 1:
				return localize('sql.migration.status.warning.count.single', " ({0} warning)", count);
			default:
				return localize('sql.migration.status.warning.count.multiple', " ({0} warnings)", count);
		}
	} else {
		switch (count) {
			case 0:
				return undefined;
			case 1:
				return localize('sql.migration.status.error.count.single', " ({0} error)", count);
			default:
				return localize('sql.migration.status.error.count.multiple', " ({0} errors)", count);
		}
	}
}

export function HRS(hrs: number): string {
	return hrs > 1 ? localize('sql.migration.hrs', "{0} hrs", hrs) : localize('sql.migration.hr', "{0} hr", hrs);
}
export function DAYS(days: number): string {
	return days > 1 ? localize('sql.migration.days', "{0} days", days) : localize('sql.migration.day', "{0} day", days);
}
export function MINUTE(mins: number): string {
	return mins > 1 ? localize('sql.migration.mins', "{0} mins", mins) : localize('sql.migration.min', "{0} min", mins);
}
export function SEC(sec: number): string {
	return localize('sql.migration.sec', "{0} sec", sec);
}

export const sizeFormatter = new Intl.NumberFormat(
	undefined, {
	style: 'decimal',
	useGrouping: true,
	minimumIntegerDigits: 1,
	minimumFractionDigits: 2,
	maximumFractionDigits: 2,
});

export function formatSizeMb(sizeMb: number | undefined): string {
	if (sizeMb === undefined || isNaN(sizeMb) || sizeMb < 0) {
		return '';
	} else if (sizeMb < 1024) {
		return localize('sql.migration.size.mb', "{0} MB", sizeFormatter.format(sizeMb));
	} else if (sizeMb < 1024 * 1024) {
		return localize('sql.migration.size.gb', "{0} GB", sizeFormatter.format(sizeMb / 1024));
	} else {
		return localize('sql.migration.size.tb', "{0} TB", sizeFormatter.format(sizeMb / 1024 / 1024));
	}
}

// SQL Migration Service Details page.
export const SQL_MIGRATION_SERVICE_DETAILS_SUB_TITLE = localize('sql.migration.service.details.dialog.title', "Azure Database Migration Service");
export const SQL_MIGRATION_SERVICE_DETAILS_BUTTON_LABEL = localize('sql.migration.service.details.button.label', "Close");
export const SQL_MIGRATION_SERVICE_DETAILS_IR_LABEL = localize('sql.migration.service.details.ir.label', "Self-hosted integration runtime node");
export const SQL_MIGRATION_SERVICE_DETAILS_AUTH_KEYS_LABEL = localize('sql.migration.service.details.authKeys.label', "Authentication keys");
export const SQL_MIGRATION_SERVICE_DETAILS_AUTH_KEYS_TITLE = localize('sql.migration.service.details.authKeys.title', "Authentication keys used to connect to the self-hosted integration runtime node");
export const SQL_MIGRATION_SERVICE_DETAILS_STATUS_UNAVAILABLE = localize('sql.migration.service.details.status.unavailable', "-- unavailable --");

//Source Credentials page.
export const SOURCE_CONFIGURATION = localize('sql.migration.source.configuration', "Source configuration");
export const SOURCE_CREDENTIALS = localize('sql.migration.source.credentials', "Source credentials");
export const ENTER_YOUR_SQL_CREDS = localize('sql.migration.enter.your.sql.cred', "Enter the credentials for the source SQL Server instance. These credentials will be used while migrating databases to Azure SQL.");
export const SERVER = localize('sql.migration.server', "Server");
export const USERNAME = localize('sql.migration.username', "User name");
export const SIZE = localize('sql.migration.size', "Size (MB)");
export const DATABASE_MIGRATE_TEXT = localize('sql.migrate.text', "Select the databases that you want to migrate to Azure SQL.");
export const OFFLINE_CAPS = localize('sql.migration.offline.caps', "OFFLINE");
export const SELECT_DATABASE_TO_CONTINUE = localize('sql.migration.select.database.to.continue', "Please select 1 or more databases to assess for migration");

//Assessment Dialog
export const ISSUES = localize('sql.migration.issues', "Issues");
export const SEARCH = localize('sql.migration.search', "Search");
export const INSTANCE = localize('sql.migration.instance', "Instance");
export const WARNINGS = localize('sql.migration.warnings', "Warnings");
export const IMPACTED_OBJECTS = localize('sql.migration.impacted.objects', "Impacted objects");
export const OBJECT_DETAILS = localize('sql.migration.object.details', "Object details");
export const ASSESSMENT_RESULTS = localize('sql.migration.assessment.results', "Assessment results");
export const TYPES_LABEL = localize('sql.migration.type.label', "Type:");
export const NAMES_LABEL = localize('sql.migration.name.label', "Names:");
export const DESCRIPTION = localize('sql.migration.description', "Description");
export const RECOMMENDATION = localize('sql.migration.recommendation', "Recommendation");
export const MORE_INFO = localize('sql.migration.more.info', "More info");
export const TARGET_PLATFORM = localize('sql.migration.target.platform', "Target platform");
export const WARNINGS_DETAILS = localize('sql.migration.warnings.details', "Warnings details");
export const ISSUES_DETAILS = localize('sql.migration.issues.details', "Issue details");
export const SELECT_DB_PROMPT = localize('sql.migration.select.prompt', "Click on SQL Server instance or any of the databases on the left to view its details.");
export const NO_ISSUES_FOUND_VM = localize('sql.migration.no.issues.vm', "No issues found for migrating to SQL Server on Azure Virtual Machine.");
export const NO_ISSUES_FOUND_MI = localize('sql.migration.no.issues.mi', "No issues found for migrating to Azure SQL Managed Instance.");
export const NO_ISSUES_FOUND_SQLDB = localize('sql.migration.no.issues.sqldb', "No issues found for migrating to Azure SQL Database.");
export const NO_RESULTS_AVAILABLE = localize('sql.migration.no.results', 'Assessment results are unavailable.');

export function BLOCKING_ISSUE_ARIA_LABEL(issue: string): string {
	return localize('sql.migration.issue.aria.label', "Blocking Issue: {0}", issue);
}
export function IMPACT_OBJECT_TYPE(objectType?: string): string {
	return objectType ? localize('sql.migration.impact.object.type', "Type: {0}", objectType) : '';
}
export function IMPACT_OBJECT_NAME(objectName?: string): string {
	return objectName ? localize('sql.migration.impact.object.name', "Name: {0}", objectName) : '';
}
export function DATABASES(selectedCount: number, totalCount: number): string {
	return localize('sql.migration.databases', "Databases ({0}/{1})", selectedCount, totalCount);
}
export function DATABASES_SELECTED(selectedCount: number, totalCount: number): string {
	return localize('sql.migration.databases.selected', "{0}/{1} databases selected", selectedCount, totalCount);
}
export function LOGINS_SELECTED(selectedCount: number, totalCount: number): string {
	return localize('sql.login.migrations.selected', "{0}/{1} login(s) selected", selectedCount, totalCount);
}
export function NUMBER_LOGINS_MIGRATING(displayedMigratingCount: number, totalMigratingCount: number): string {
	return localize('sql.migration.number.logins.migrating', "{0}/{1} migrating login(s) displayed", displayedMigratingCount, totalMigratingCount);
}
export function ISSUES_COUNT(totalCount: number): string {
	return localize('sql.migration.issues.count', "Issues ({0})", totalCount);
}
export function WARNINGS_COUNT(totalCount: number): string {
	return localize('sql.migration.warnings.count', "Warnings ({0})", totalCount);
}
export const AUTHENTICATION_TYPE = localize('sql.migration.authentication.type', "Authentication type");

export const REFRESH_BUTTON_LABEL = localize('sql.migration.status.refresh.label', 'Refresh');
export const STATUS_LABEL = localize('sql.migration.status.status.label', 'Status');
export const SORT_LABEL = localize('sql.migration.migration.list.sort.label', 'Sort');
export const ASCENDING_LABEL = localize('sql.migration.migration.list.ascending.label', 'Ascending');

// Saved Assessment Dialog
export const NEXT_LABEL = localize('sql.migration.saved.assessment.next', "Next");
export const CANCEL_LABEL = localize('sql.migration.saved.assessment.cancel', "Cancel");
export const SAVED_ASSESSMENT_RESULT = localize('sql.migration.saved.assessment.result', "Saved session");

// Retry Migration
export const MIGRATION_CANNOT_RETRY = localize('sql.migration.cannot.retry', 'Migration cannot be retried.');
export const RETRY_MIGRATION = localize('sql.migration.retry.migration', "Retry migration");
export const MIGRATION_RETRY_ERROR = localize('sql.migration.retry.migration.error', 'An error occurred while retrying the migration.');

// Restart Migration
export const MIGRATION_CANNOT_RESTART = localize('sql.migration.cannot.retry', 'Migration cannot be restarted.');
export const RESTART_MIGRATION_WIZARD = localize('sql.migration.restart.migration.wizard', "Restart migration wizard");
export const MIGRATION_RESTART_ERROR = localize('sql.migration.retry.migration.error', 'An error occurred while restarting the migration.');

export const INVALID_OWNER_URI = localize('sql.migration.invalid.owner.uri.error', 'Cannot connect to the database due to invalid OwnerUri (Parameter \'OwnerUri\')');
export const DATABASE_BACKUP_PAGE_LOAD_ERROR = localize('sql.migration.database.backup.load.error', 'An error occurred while accessing database details.');

// Migration Service Section Dialog
export const MIGRATION_SERVICE_SELECT_TITLE = localize('sql.migration.select.service.title', 'Select Database Migration Service');
export const MIGRATION_SERVICE_SELECT_APPLY_LABEL = localize('sql.migration.select.service.apply.label', 'Apply');
export const MIGRATION_SERVICE_CLEAR = localize('sql.migration.select.service.delete.label', 'Clear');
export const MIGRATION_SERVICE_SELECT_HEADING = localize('sql.migration.select.service.heading', 'Filter the migration list by Database Migration Service');
export const MIGRATION_SERVICE_SELECT_SERVICE_LABEL = localize('sql.migration.select.service.service.label', 'Azure Database Migration Service');
export const MIGRATION_SERVICE_SELECT_SERVICE_PROMPT = localize('sql.migration.select.service.prompt', 'Select a Database Migration Service');

// Upload Arm Template Dialog
export const STORAGE_ACCOUNT_SELECT_HEADING = localize('sql.migration.select.storage.account.heading', "You need to provide an Azure blob container account to deploy the target SKU. Select the account details below:");
export const STORAGE_ACCOUNT_SELECT_LABEL = localize('sql.migration.select.storage.account.label', "Storage Account");
export const SAVE_LABEL = localize('sql.migration.target.provisioning.save', "Save");
export const DEPLOY_LABEL = localize('sql.migration.target.provisioning.save', "Deploy");

export const TARGET_STORAGE_ACCOUNT_INFO = localize('sql.migration.storage.account', "Your Storage Account name");
export const TARGET_BLOB_CONTAINER_INFO = localize('sql.migration.storage.account.blob.container', "Your Blob Container name");
export const STORAGE_ACCOUNT_LOCATION = localize('sql.migration.storage.account.location', "Your Storage Account location");
export const STORAGE_ACCOUNT_RESOURCE_GROUP_INFO = localize('sql.migration.storage.account.location', "Azure region for your Storage Account. Only regions that contain a storage account will be shown.");
export const SELECT_A_STORAGE_ACCOUNT = localize('sql.migration.select.storage.select.a.storage.account', "Select a Storage Account");
export const STORAGE_ACCOUNT_SUBSCRIPTION_INFO = localize('sql.migration.storage.account.subscription', "Subscription name for your Storage Account");
export const SAVE_TEMPLATE_SUCCESS = localize('sql.migration.target.provisioning.save.template.success', "Template saved successfully");
export const COPY_TEMPLATE_SUCCESS = localize('sql.migration.target.provisioning.copy.template.success', "Template copied successfully");
export const SAVE_TEMPLATE_FAIL = localize('sql.migration.target.provisioning.save.template.fail', "Failed to save ARM Template");
export const UPLOAD_TEMPLATE_SUCCESS = localize('sql.migration.target.provisioning.upload.template.success', "Azure Portal Custom Deployment page with parameters pre-filled with the default values from the template has been opened in browser. \n \"Note:There can be multiple windows if you are provisioning more than 50 Azure SQL DBs.\"");
export const UPLOAD_TEMPLATE_FAIL = localize('sql.migration.target.provisioning.upload.template.fail', "Failed to upload ARM Template");


export function MIGRATION_SERVICE_SERVICE_PROMPT(serviceName: string): string {
	return localize('sql.migration.service.prompt', '{0} (change)', serviceName);
}
export const MIGRATION_SERVICE_DESCRIPTION = localize('sql.migration.select.service.description', 'Azure Database Migration Service');

// Desktop tabs
export const DESKTOP_MIGRATION_BUTTON_LABEL = localize('sql.migration.tab.button.migration.label', 'New migration');
export const DESKTOP_IMPORT_MIGRATION_BUTTON_LABEL = localize('sql.migration.tab.import.migration.label', 'Import assessment');
export const DESKTOP_IMPORT_MIGRATION_BUTTON_DESCRIPTION = localize('sql.migration.tab.import.migration.description', 'Import assessment to Azure SQL');
export const DESKTOP_MIGRATION_BUTTON_DESCRIPTION = localize('sql.migration.tab.button.migration.description', 'Migrate to Azure SQL');
export const DESKTOP_LOGIN_MIGRATION_BUTTON_LABEL = localize('sql.migration.tab.button.login.migration.label', 'New login migration (PREVIEW)');
export const DESKTOP_LOGIN_MIGRATION_BUTTON_DESCRIPTION = localize('sql.migration.tab.button.login.migration.description', 'Migrate login(s) to Azure SQL');
export const DESKTOP_HELP_SUPPORT_BUTTON_LABEL = localize('sql.migration.tab.button.help.support.label', 'Help + Support');
export const DESKTOP_HELP_SUPPORT_BUTTON_DESCRIPTION = localize('sql.migration.tab.button.help.support.description', 'Help + Support');
export const DESKTOP_FEEDBACK_BUTTON_LABEL = localize('sql.migration.tab.button.feedback.label', 'Feedback');
export const DESKTOP_FEEDBACK_BUTTON_DESCRIPTION = localize('sql.migration.tab.button.feedback.description', 'Feedback');
export const DESKTOP_DASHBOARD_TAB_TITLE = localize('sql.migration.tab.dashboard.title', 'Dashboard');
export const DESKTOP_MIGRATIONS_TAB_TITLE = localize('sql.migration.tab.migrations.title', 'Migrations');
export const HELP_SUPPORT_TITLE = localize('sql.migration.help.support.title', 'Help + Support');
export const SUPPORT_RESOURCES_TITLE = localize('sql.migration.support.resources.title', 'Support resources');
export const SUPPORT_RESOURCES_DESCRIPTION = localize('sql.migration.support.resources.description', 'Explore documentation');
export const SUPPORT_REQUEST_TITLE = localize('sql.migration.support.request.title', 'Support request');
export const SUPPORT_REQUEST_DESCRIPTION = localize('sql.migration.support.request.descrption', 'Create a support request');
export const SUPPORT_REQUEST_NOTE = localize('sql.migration.support.request.note', 'To receive assistance from Microsoft customer support, please submit a support request.');
export const COMMUNITY_SUPPORT_TITLE = localize('sql.migration.community.support.title', 'Community support')
export const COMMUNITY_SUPPORT_DESCRIPTION = localize('sql.migration.community.support.description', 'Connect with Microsoft Community');
export const COMMUNITY_SUPPORT_NOTE = localize('sql.migration.community.support.note', 'You can post your question with the Microsoft community support through the Q&A channel.');

// dashboard tab
export const DASHBOARD_HELP_LINK_MIGRATE_USING_ADS = localize('sql.migration.dashboard.help.link.migrateUsingADS', 'Migrate databases using Azure Data Studio');
export const DASHBOARD_HELP_DESCRIPTION_MIGRATE_USING_ADS = localize('sql.migration.dashboard.help.description.migrateUsingADS', 'The Azure SQL Migration extension for Azure Data Studio provides capabilities to assess, get right-sized Azure recommendations and migrate SQL Server databases to Azure.');
export const DASHBOARD_HELP_LINK_MI_TUTORIAL = localize('sql.migration.dashboard.help.link.mi', 'Tutorial:  Migrate to Azure SQL Managed Instance (online)');
export const DASHBOARD_HELP_DESCRIPTION_MI_TUTORIAL = localize('sql.migration.dashboard.help.description.mi', 'A step-by-step tutorial to migrate databases from a SQL Server instance (on-premises or Azure Virtual Machines) to Azure SQL Managed Instance with minimal downtime.');
export const DASHBOARD_HELP_LINK_VM_TUTORIAL = localize('sql.migration.dashboard.help.link.vm', 'Tutorial:  Migrate to SQL Server on Azure Virtual Machines (online)');
export const DASHBOARD_HELP_DESCRIPTION_VMTUTORIAL = localize('sql.migration.dashboard.help.description.vm', 'A step-by-step tutorial to migrate databases from a SQL Server instance (on-premises) to SQL Server on Azure Virtual Machines with minimal downtime.');
export const DASHBOARD_HELP_LINK_SQLDB_TUTORIAL = localize('sql.migration.dashboard.help.link.sqldb', 'Tutorial:  Migrate to SQL Server on Azure SQL Database (offline)');
export const DASHBOARD_HELP_DESCRIPTION_SQLDBTUTORIAL = localize('sql.migration.dashboard.help.description.sqldb', 'A step-by-step tutorial to migrate databases from a SQL Server instance (on-premises or Azure Virtual Machines) to Azure SQL Database.');
export const DASHBOARD_HELP_LINK_DMS_GUIDE = localize('sql.migration.dashboard.help.link.dmsGuide', 'Azure Database Migration Guides');
export const DASHBOARD_HELP_DESCRIPTION_DMS_GUIDE = localize('sql.migration.dashboard.help.description.dmsGuide', 'A hub of migration articles that provides step-by-step guidance for migrating and modernizing your data assets in Azure.');

// Error info
export const DATABASE_MIGRATION_STATUS_TITLE = localize('sql.migration.error.title', 'Migration status details');
export const TABLE_MIGRATION_STATUS_TITLE = localize('sql.migration.table.error.title', 'Table migration status details');

export function DATABASE_MIGRATION_STATUS_LABEL(status?: string): string {
	return localize('sql.migration.database.migration.status.label', 'Database migration status: {0}', status ?? '');
}

export function LOGIN_MIGRATION_STATUS_LABEL(status?: string): string {
	return localize('sql.migration.database.migration.status.label', 'Login migration status: {0}', status ?? '');
}

export function TABLE_MIGRATION_STATUS_LABEL(status?: string): string {
	return localize('sql.migration.table.migration.status.label', 'Table migration status: {0}', status ?? '');
}

export const SQLDB_COL_TABLE_NAME = localize('sql.migration.sqldb.column.tablename', 'Table name');
export const SQLDB_COL_DATA_READ = localize('sql.migration.sqldb.column.dataread', 'Data read');
export const SQLDB_COL_DATA_WRITTEN = localize('sql.migration.sqldb.column.datawritten', 'Data written');
export const SQLDB_COL_ROWS_READ = localize('sql.migration.sqldb.column.rowsread', 'Rows read');
export const SQLDB_COL_ROWS_COPIED = localize('sql.migration.sqldb.column.rowscopied', 'Rows copied');
export const SQLDB_COL_COPY_THROUGHPUT = localize('sql.migration.sqldb.column.copythroughput', 'Copy throughput');
export const SQLDB_COL_COPY_DURATION = localize('sql.migration.sqldb.column.copyduration', 'Copy duration');
export const SQLDB_COL_PARRALEL_COPY_TYPE = localize('sql.migration.sqldb.column.parallelcopytype', 'Parallel copy type');
export const SQLDB_COL_USED_PARALLEL_COPIES = localize('sql.migration.sqldb.column.usedparallelcopies', 'Used parallel copies');
export const SQLDB_COL_COPY_START = localize('sql.migration.sqldb.column.copystart', 'Copy start');

// Multi Step Status Dialog
export const COPY_RESULTS = localize('sql.migration.multi.step.status.dialog.copy.results', "Copy results");
export const MULTI_STEP_RESULTS_HEADING = localize('sql.migration.multi.step.status.dialog.heading', "Step details");
export const STEPS_TITLE = localize('sql.migration.multi.step.status.steps.title', "Steps");
export const RUNNING_MULTI_STEPS_HEADING = localize('sql.migration.running.multi.steps.heading', "We are running the following steps:");
export const COMPLETED_MULTI_STEPS_HEADING = localize('sql.migration.completed.multi.steps.heading', "We ran the following steps:");
export const SOME_STEPS_ARE_STILL_RUNNING = localize('sql.migration.multi.step.some.steps.are.still.running', "Some steps are still running.");
export const ALL_STEPS_SUCCEEDED = localize('sql.migration.multi.step.all.steps.succeeded', "All steps succeeded.");
export function ALL_STEPS_COMPLETED_ERRORS(msg: string): string {
	return localize(
		'sql.migration.multi.step.all.steps.completed.errors',
		"All steps completed with the following error(s):{0}{1}", EOL, msg);
}
export function RESULTS_INFO_BOX_STATUS(state: string | undefined, errors?: string[]): string {
	const status = state ?? '';
	if (errors && errors.length > 0) {
		return localize(
			'sql.migration.multi.step.status.errors',
			"Step status: {0}{1}{2}", status, EOL, errors.join(EOL));
	} else {
		return localize(
			'sql.migration.multi.step.status',
			"Step status: {0}", status);
	}
}


//TDE Configuration Dialog
export const TDE_WIZARD_TITLE = localize('sql.migration.tde.wizard.title', "Encrypted database selected.");
export const TDE_WIZARD_DESCRIPTION = localize('sql.migration.tde.wizard.description', "To migrate an encrypted database successfully you need to provide access to the encryption certificates or migrate certificates manually before proceeding with the migration. {0}.");
export const TDE_WIZARD_MIGRATION_CAPTION = localize('sql.migration.tde.wizard.optionscaption', "Certificate migration");
export const TDE_WIZARD_MIGRATION_OPTION_ADS = localize('sql.migration.tde.wizard.optionads', "Export my certificates and private keys to the target.");
export const TDE_WIZARD_MIGRATION_OPTION_ADS_CONFIRM = localize('sql.migration.tde.wizard.optionadsconfirm', "I give consent to use my credentials for accessing the certificates.");
export const TDE_WIZARD_MIGRATION_OPTION_MANUAL = localize('sql.migration.tde.wizard.optionmanual', "I have already migrated my certificates and private keys to the target.");
export const TDE_BUTTON_CAPTION = localize('sql.migration.tde.button.caption', "Edit");
export const TDE_WIZARD_MSG_MANUAL = localize('sql.migration.tde.msg.manual', "You have not given Azure Data Studio access to migrate the encryption certificates.");
export const TDE_WIZARD_MSG_TDE = localize('sql.migration.tde.msg.tde', "You have given Azure Data Studio access to migrate the encryption certificates and database.");
export const TDE_WIZARD_MSG_EMPTY = localize('sql.migration.tde.msg.empty', "No encrypted database selected.");

export const TDE_VALIDATION_GROUP_TITLE = localize('sql.migration.tde.validation.group.title', "Certificate validations");
export const TDE_VALIDATION_TITLE = localize('sql.migration.tde.validation.title', "Validation");
export const TDE_VALIDATION_REQUIREMENTS_MESSAGE = localize('sql.migration.tde.validation.requirements.message', "In order for certificate migration to succeed, you must meet all of the requirements listed below.\n\nClick \"Run validation\" to check that requirements are met.");
export const TDE_VALIDATION_STATUS_PENDING = localize('sql.migration.tde.validation.status.pending', "Pending");
export const TDE_VALIDATION_STATUS_RUNNING = localize('sql.migration.tde.validation.running', "Running");
export const TDE_VALIDATION_STATUS_SUCCEEDED = localize('sql.migration.tde.validation.status.succeeded', "Succeeded");
export const TDE_VALIDATION_STATUS_RUN_VALIDATION = localize('sql.migration.tde.validation.run.validation', "Run validation");
export const TDE_VALIDATION_DESCRIPTION = localize('sql.migration.tde.validation.description', "Description");
export const TDE_VALIDATION_ERROR = localize('sql.migration.tde.validation.error', "Error");
export const TDE_VALIDATION_TROUBLESHOOTING_TIPS = localize('sql.migration.tde.validation.troubleshooting.tips', "Troubleshooting tips");

export function TDE_MIGRATION_ERROR(message: string): string {
	return localize('sql.migration.starting.migration.error', "The following error has occurred while starting the certificate migration: '{0}'", message);
}

export function TDE_MIGRATION_ERROR_DB(name: string, message: string): string {
	return localize('sql.migration.starting.migration.dberror', "Error migrating certificate for database {0}. {1}", name, message);
}

export function TDE_MSG_DATABASES_SELECTED(selected: number, message: string): string {
	return localize('sql.migration.tde.msg.databases.selected', "{0} Transparent Data Encryption enabled databases selected for migration. {1}", selected, message);
}

export function TDE_WIZARD_DATABASES_SELECTED(encryptedCount: number, totalCount: number): string {
	return localize('sql.migration.tde.wizard.databases.selected', "{0} out of {1} selected database(s) is using transparent data encryption.", encryptedCount, totalCount);
}


export const TDE_WIZARD_MIGRATION_OPTION_MANUAL_WARNING = localize('sql.migration.tde.wizard.optionmanual.warning', "Certificates must be migrated before proceeding with the database migration otherwise a failure will occur. {0} about manually migrating TDE certificates.");

export const TDE_WIZARD_ADS_CERTS_INFO = localize('sql.migration.tde.cert.network.info', "Please enter a network path where SQL Server will export the certificates. Also verify that SQL Server service has write access to this path and the current user should have administrator privileges on the computer where this network path is.");

export const TDE_WIZARD_CERTS_NETWORK_SHARE_LABEL = localize('sql.migration.tde.wizard.network.share.label', "Network path for certificate");
export const TDE_WIZARD_CERTS_NETWORK_SHARE_PLACEHOLDER = localize('sql.migration.tde.wizard.network.share.placeholder', "Enter network path");
export const TDE_WIZARD_CERTS_NETWORK_SHARE_INFO = localize('sql.migration.tde.wizard.network.share.info', "Network path where certificate will be placed.");

export const TDE_MIGRATE_BUTTON = localize('sql.migration.tde.button.migrate', "Migrate certificates");
export const TDE_WIZARD_CERT_MIGRATION_BUTTON_MUST_BE_CLICKED = localize('sql.migration.tde.cert.migration.info', "You must click the '{0}' button before proceeding to the next page of the wizard.", TDE_MIGRATE_BUTTON);


export const STATE_CANCELED = localize('sql.migration.state.canceled', "Canceled");
export const STATE_PENDING = localize('sql.migration.state.pending', "Pending");
export const STATE_RUNNING = localize('sql.migration.state.running', "Running");
export const STATE_SUCCEEDED = localize('sql.migration.state.succeeded', "Succeeded");
export const STATE_FAILED = localize('sql.migration.state.failed', "Failed");

export const TDE_MIGRATEDIALOG_TITLE = localize('sql.migration.validation.dialog.title', "Certificates Migration");
export const TDE_MIGRATE_DONE_BUTTON = localize('sql.migration.tde.migrate.done.button', "Done");
export const TDE_MIGRATE_HEADING = localize('sql.migration.tde.migrate.heading', "Migrating the certificates from the following databases:");

export const TDE_MIGRATE_REQUIRED = localize('sql.migration.tde.migrate.required', "TDE certificate migration must be successful before continuing.");
export const TDE_MIGRATE_COLUMN_DATABASES = localize('sql.migration.tde.migrate.column.databases', "Databases");
export const TDE_MIGRATE_COLUMN_STATUS = localize('sql.migration.tde.migrate.column.status', "Status");
export const TDE_MIGRATE_RETRY_VALIDATION = localize('sql.migration.tde.migrate.start.validation', "Retry migration");
export const TDE_MIGRATE_COPY_RESULTS = localize('sql.migration.tde.migrate.copy.results', "Copy migration results");
export const TDE_MIGRATE_RESULTS_HEADING = localize('sql.migration.tde.migrate.results.heading', "Certificates migration progress details:");
export const TDE_MIGRATE_RESULTS_HEADING_PREVIOUS = localize('sql.migration.tde.migrate.results.heading.previous', "Previous certificates migration results:");
export const TDE_MIGRATE_RESULTS_HEADING_COMPLETED = localize('sql.migration.tde.migrate.results.heading.completed', "Certificates migration results:");
export const TDE_MIGRATE_VALIDATION_COMPLETED = localize('sql.migration.tde.migrate.validation.completed', "Migration completed successfully.");
export const TDE_MIGRATE_VALIDATION_CANCELED = localize('sql.migration.tde.migrate.validation.camceled', "Migration canceled");

export function TDE_MIGRATE_VALIDATION_COMPLETED_ERRORS(msg: string): string {
	return localize(
		'sql.migration.tde.migrate.completed.errors',
		"Migration completed with the following error(s):{0}{1}", EOL, msg);
}
export function TDE_MIGRATE_VALIDATION_STATUS(state: string | undefined, errors: string): string {
	const status = state ?? '';
	return localize(
		'sql.migration.tde.migrate.status.details',
		"Migration status: {0}{1}{2}", status, EOL, errors);
}

export const TDE_MIGRATE_MESSAGE_SUCCESS = localize('sql.migration.tde.migrate.success', "Certificates migration completed successfully.  Please click Next to proceed with the migration.");
export function TDE_MIGRATE_MESSAGE_CANCELED_ERRORS(msg: string): string {
	return localize(
		'sql.migration.tde.migrate.canceled.errors',
		"Validation was canceled with the following error(s):{0}{1}", EOL, msg);
}
export const TDE_MIGRATE_MESSAGE_CANCELED = localize('sql.migration.tde.migrate.canceled', "Certificates migration was canceled. Please run and complete the certificates migration to continue.");
export const TDE_MIGRATE_MESSAGE_NOT_RUN = localize('sql.migration.tde.migrate.not.run', "Certificates migration has not been run for the current configuration. Please run and complete the certificates migration to continue.");

export function TDE_MIGRATE_STATUS_ERROR(state: string, error: string): string {
	const status = state ?? '';
	return localize(
		'sql.migration.tde.migrate.status.error',
		"{0}{1}{2}",
		status,
		EOL,
		error);
}

export function TDE_COMPLETED_STATUS(completed: number, total: number): string {
	return localize('sql.migration.tde.progress.update', "{0} of {1} completed", completed, total);
}

// Schema migration
export const FULL_SCHEMA_MISSING_ON_TARGET = localize('sql.migration.schema.full.missing', "No schema was found on target. This option must be selected to migrate this database. No tables selected will migrate missing schema only.");
export const PARTIAL_SCHEMA_ON_TARGET = localize('sql.migration.schema.partial.missing', "Missing schemas on the target. Some tables are disabled and cannot be migrated unless this option is selected. No tables selected will migrate missing schema only.");
export const FULL_SCHEMA_ON_TARGET = localize('sql.migration.schema.no.missing', "Schema was found on target. Schema migration is not required.");
export const ALL_SOURCE_TABLES_EMPTY = localize('sql.migration.all.source.tables.empty', "All of source tables are empty. No table is available to select for data migration. But they are available for schema migration if they do not exist on target.");
export const SCHEMA_MIGRATION_INFO = localize('sql.migration.schema.migration.info', "Select this option to migrate missing tables on your Azure SQL target");
export const DATA_MIGRATION_INFO = localize('sql.migration.data.migration.info', "Select tables to migrate data to your Azure SQL target");
export const SCHEMA_MIGRATION_HEADER = localize('sql.migration.schema.migration.header', "Schema migration");
export const DATA_MIGRATION_HEADER = localize('sql.migration.data.migration.header', "Data migration");
export const SCHEMA_MIGRATION_CHECKBOX_INFO = localize('sql.migration.schema.migration.checkbox.info', "Migrate schema to target");
export const SCHEMA_ONLY = localize('sql.migration.schema.only', "Schema only");
export const DATA_ONLY = localize('sql.migration.data.only', "Data only");
export const SCHEMA_AND_DATA = localize('sql.migration.schema.data', "Schema and data");
export const BACKUP_AND_RESTORE = localize('sql.migration.backup.restore', "Backup and restore");
export const SCHEMA_MIGRATION_STATUS = localize('sql.migration.schema.status', "Schema migration status");
export const OBJECTS_COLLECTED = localize('sql.migration.schema.objects.collection', "Objects collected");
export const COLLECTION_STARTED = localize('sql.migration.schema.collection.started', "Collection started");
export const COLLECTION_ENDED = localize('sql.migration.schema.collection.ended', "Collection ended");
export const SCRIPT_GENERATION = localize('sql.migration.schema.script.generation', "Script generation");
export const SCRIPTING_STARTED = localize('sql.migration.schema.script.started', "Scripting started");
export const SCRIPTING_ENDED = localize('sql.migration.schema.script.ended', "Scripting ended");
export const SCRIPTED_OBJECTS_COUNT = localize('sql.migration.schema.script.count', "Scripted objects count");
export const SCRIPTING_ERROR_COUNT = localize('sql.migration.schema.script.fail.count', "Scripting error count");
export const MIGRATION_TYPE = localize('sql.migration.schema.type', "Migration type");
export const SCRIPT_DEPLOYMENT = localize('sql.migration.schema.script.deployment', "Script deployment");
export const DEPLOYMENT_STARTED = localize('sql.migration.schema.script.deployment.started', "Deployment started");
export const DEPLOYMENT_ENDED = localize('sql.migration.schema.script.deployment.ended', "Deployment ended");
export const DEPLOYMENT_COUNT = localize('sql.migration.schema.script.deployment.count', "Deployment count");
export const DEPLOYMENT_ERROR_COUNT = localize('sql.migration.schema.script.deployment.error.count', "Deployment error count");
export const SCHEMA_MIGRATION_ASSESSMENT_WARNING_MESSAGE = localize('sql.migration.schema.assessment.warning.message', "The detected issues shown below might fail the schema migration. Some of them might be entirely unsupported and the others might be partially supported in Azure SQL Database. \nTherefore, please review the assessment results and make sure all of the issues will not fail the schema migration.\nHowever, it is allowed to proceed the schema migration and Azure Database Migration Service will migrate the objects as possible as it can.");
export const SchemaMigrationFailedRulesLookup: LookupTable<string | undefined> = {
	["ComputeClause"]: localize('sql.migration.schema.rule.compute', 'COMPUTE'),
	["CrossDatabaseReferences"]: localize('sql.migration.schema.rule.crossdatabasereferences', 'CROSS DATABASE REFERENCE'),
	["FileStream"]: localize('sql.migration.schema.filestream', 'FILESTREAM'),
	["OpenRowsetWithNonBlobDataSourceBulk"]: localize('sql.migration.schema.openrowset.nonazureblob', 'OPENROWSET WITH NON-AZURE BLOB'),
	["OpenRowsetWithSQLAndNonSQLProvider"]: localize('sql.migration.schema.openrowset.provider', 'OPENROWSET WITH PROVIDER'),
	["BulkInsert"]: localize('sql.migration.schema.bulkinsert', 'BULK INSERT'),
	["CryptographicProvider"]: localize('sql.migration.schema.cryptographicprovider', 'CRYPTOGRAPHIC PROVIDER'),
	["MSDTCTransactSQL"]: localize('sql.migration.schema.msdtctransactsql', 'BEGIN DISTRIBUTED TRANSACTION'),
	["DisableDefCNSTCHK"]: localize('sql.migration.schema.disabledefcnstchk', 'DISABLE_DEF_CNST_CHK'),
	["FastFirstRowHint"]: localize('sql.migration.schema.fastfirstrow', 'FASTFIRSTROW'),
	["RAISERROR"]: localize('sql.migration.schema.raiserror', 'RAISERROR'),
	default: undefined
};
export const SCHEMA_MIGRATION_COLUMN_LABLE = localize('sql.migration.schema.migration.column.label', "Schema migration");
export const UNAVAILABLE_TABLE_NAME_COLUMN = localize('sql.migration.unavailable.table.name.column', "Table name");
export const NOT_EXIST_IN_TARGET_TABLE_NAME_COLUMN = localize('sql.migration.not.exist.in.target.table.name.column', "Not exist on target");
export function TABLE_SELECTION_COUNT_TO_TARGET(selectedCount: number, rowCount: number): string {
	return localize('sql.migration.table.selection.count.to.target', "{0} of {1} tables selected for migration", formatNumber(selectedCount), formatNumber(rowCount));
}
export function AVAILABLE_TABLE_COUNT_ON_TARGET(rowCount: number): string {
	return localize('sql.migration.available.table.count.on.target', "Available on target ({0})", formatNumber(rowCount));
}
export function MISSING_TARGET_TABLES_COUNT(missingCount: number): string {
	return localize('sql.migration.table.missing.count', "Missing on target ({0})", formatNumber(missingCount));
}
export function UNAVAILABLE_SOURCE_TABLES_COUNT(unavailableCount: number): string {
	return localize('sql.migration.table.unavailable.count', "Unavailable for data migration ({0})", formatNumber(unavailableCount));
}
export const MISSING_TABLES_HEADING = localize('sql.migration.missing.tables.heading', 'All of tables below are missing on target. To migrate the data in these tables, select the migrate schema option above.');
export const UNAVAILABLE_SOURCE_TABLES_HEADING = localize('sql.migration.unavailable.source.tables.heading', 'All of tables below are empty. No table is available to select for data migration. But if they do not exist on target, schema migration is available.');
export const DATABASE_MISSING_TABLES = localize('sql.migration.database.missing.tables', "0 tables on source database found on target database. To migrate the data in the tables select the migrate schema option above.");
export const MIGRATION_TYPE_TOOL_TIP = localize('sql.migration.database.migration.migration.type.tool.tip', "Migration type includes: Schema only migration, Data only migration, Schema and data migration.");
export const SchemaMigrationStatusLookup: LookupTable<string | undefined> = {
	[MigrationState.CollectionCompleted]: localize('sql.migration.status.collectioncompleted', 'Collection completed'),
	[MigrationState.PrefetchObjects]: localize('sql.migration.status.prefetchobjects', 'Prefetch objects'),
	[MigrationState.GetDependency]: localize('sql.migration.status.getdependency', 'Get dependency'),
	[MigrationState.ScriptObjects]: localize('sql.migration.status.scriptobjects', 'Scripting objects'),
	[MigrationState.ScriptViewIndexes]: localize('sql.migration.status.scriptindexes', 'Scripting indexes'),
	[MigrationState.ScriptOwnership]: localize('sql.migration.status.scriptownership', 'Scripting ownerships'),
	[MigrationState.GeneratingScript]: localize('sql.migration.status.generatingscript', 'Generating script'),
	[MigrationState.GeneratingScriptCompleted]: localize('sql.migration.status.generatingcompleted', 'Generating script completed'),
	[MigrationState.DeployingSchema]: localize('sql.migration.status.deploying.schema', 'Deploying schema'),
	[MigrationState.DeploymentCompleted]: localize('sql.migration.status.deployment.completed', 'Deployment completed'),
	[MigrationState.Completed]: localize('sql.migration.status.completed', 'Completed'),
	[MigrationState.CompletedWithError]: localize('sql.migration.status.completedwitherrors', 'Completed with errors'),
	default: undefined
};
export function SCHEMA_MIGRATION_UPDATE_IR_VERSION_ERROR_MESSAGE(minIrVersion: IntegrationRuntimeVersionInfo, irVersions: IntegrationRuntimeVersionInfo[]): string {
	const irVersionStrings: string[] = irVersions.map(v => `${v.major}.${v.minor}.${v.build}.${v.revision}`);
	return localize(
		'sql.schema.migration.update.ir.version.error',
		"Schema migration requires an Integration Runtime version of [{0}] or higher. The current node version(s) are: [{1}]. Please install a newer version of the Integration Runtime to enable schema migration support.",
		minIrVersion.major + "." + minIrVersion.minor,
		irVersionStrings.join(", ")
	);
}
export function SQLDB_MIGRATION_DIFFERENT_IR_VERSION_ERROR_MESSAGE(irVersions: IntegrationRuntimeVersionInfo[]): string {
	const irVersionStrings: string[] = irVersions.map(v => `${v.major}.${v.minor}.${v.build}.${v.revision}`);
	return localize(
		'sql.migration.different.ir.version.error',
		"Integration Runtime versions [{0}] are not the same. Please have the same version of Integration Runtime across all nodes for consistency and optimal performance.",
		irVersionStrings.join(", ")
	);
}
export const SCHEMA_MIGRATION_WINDOWS_AUTH_ERROR_MESSAGE = localize('sql.schema.migration.windows.auth.error', "Schema migration is not currently supported for connectivity to source instance using Windows Authentication. Please use SQL Authentication to enable schema migration support.");
export const SCHEMA_MIGRATION_INFORMATION_MESSAGE = localize(
	'sql.schema.migration.information',
	"Schema migration is in {0} in Step 6. It requires an Integration Runtime version of [{1}] or higher. Schema deployment will make a best effort to deploy database objects. Schema deployment errors will not prevent data migration.",
);
export const MIN_IR_VERSION_SUPPORT_SCHEMA_MIGRATION = localize('sql.schema.migration.min.version', "5.37.8767.4");<|MERGE_RESOLUTION|>--- conflicted
+++ resolved
@@ -263,10 +263,7 @@
 export const UPLOAD_TEMPLATE_TO_AZURE = localize('sql.migration.target.provisioning.upload.to.azure', "Deploy to Azure");
 export const SAVE_TO_DEVICE = localize('sql.migration.target.provisioning.generate.template', "Save to device");
 export const COPY_TO_CLIPBOARD = localize('sql.migration.target.provisioning.copy.to.clipboard', "Copy to clipboard");
-<<<<<<< HEAD
 export const ARM_TEMPLATE_GENERATE_FAILED = localize('sql.migration.target.provisioning.copy.to.clipboard', "Failed to generate ARM template");
-=======
->>>>>>> 35f0a41c
 
 export const CLOSE_DIALOG = localize('sql.migration.target.provisioning.close', "Close");
 export const TARGET_PROVISIONING_DESCRIPTION = localize('sql.migration.target.provisioning.description', "Below is the ARM script for the recommended target SKU. You can use the following two methods to deploy target SKU to Azure.\n 1.Click on the \"Deploy to Azure\" command to deploy the target resource. This option requires an Azure blob container account.\n 2.Click on \"Save to device\" to save the ARM script and then manually deploy the target resource.");
