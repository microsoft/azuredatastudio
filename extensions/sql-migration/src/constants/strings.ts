/*---------------------------------------------------------------------------------------------
 *  Copyright (c) Microsoft Corporation. All rights reserved.
 *  Licensed under the Source EULA. See License.txt in the project root for license information.
 *--------------------------------------------------------------------------------------------*/

import { AzureAccount } from 'azurecore';
import * as nls from 'vscode-nls';
import { EOL } from 'os';
import { MigrationStatus } from '../models/migrationLocalStorage';
import { MigrationSourceAuthenticationType } from '../models/stateMachine';
const localize = nls.loadMessageBundle();


// #region wizard
export function WIZARD_TITLE(instanceName: string): string {
	return localize('sql-migration.wizard.title', "Migrate '{0}' to Azure SQL", instanceName);
}
// //#endregion

// Resume Migration Dialog
export const RESUME_TITLE = localize('sql.migration.resume.title', "Run migration workflow again");
export const START_MIGRATION = localize('sql.migration.resume.start', "Start with migration assessment again (recommended)");
export const CONTINUE_MIGRATION = localize('sql.migration.resume.continue', "Continue last migration attempt...");

// Databases for assessment
export const DATABASE_FOR_ASSESSMENT_PAGE_TITLE = localize('sql.migration.database.assessment.title', "Databases for assessment");
export const DATABASE_FOR_ASSESSMENT_DESCRIPTION = localize('sql.migration.database.assessment.description', "Select the databases that you want to assess for migration to Azure SQL.");

// Assessment results and recommendations
export const ASSESSMENT_RESULTS_AND_RECOMMENDATIONS_PAGE_TITLE = localize('sql.migration.assessment.results.and.recommendations.title', "Assessment results and recommendations");
export const ASSESSMENT_BLOCKING_ISSUE_TITLE = localize('sql.migration.assessments.blocking.issue', 'This is a blocking issue that will prevent the database migration from succeeding.');
export const ASSESSMENT_IN_PROGRESS = localize('sql.migration.assessment.in.progress', "Assessment in progress");
export function ASSESSMENT_IN_PROGRESS_CONTENT(dbName: string) {
	return localize('sql.migration.assessment.in.progress.content', "We are assessing the databases in your SQL Server instance {0} to identify the right Azure SQL target.\n\nThis may take some time.", dbName);
}

export const SKU_RECOMMENDATION_ALL_SUCCESSFUL = (databaseCount: number): string => {
	return localize('sql.migration.wizard.sku.all', "Based on the assessment results, all {0} of your databases in an online state can be migrated to Azure SQL.", databaseCount);
};
export const SKU_RECOMMENDATION_ERROR = (serverName: string): string => {
	return localize('sql.migration.wizard.sku.error', "An error occurred while generating SKU recommendations for the server '{0}'.", serverName);
};
export const SKU_RECOMMENDATION_NO_RECOMMENDATION = localize('sql.migration.wizard.sku.error.noRecommendation', 'No recommendation available');
export const SKU_RECOMMENDATION_ASSESSMENT_ERROR = (serverName: string): string => {
	return localize('sql.migration.wizard.sku.assessment.error', "An error occurred while assessing the server '{0}'.", serverName);
};
export const SKU_RECOMMENDATION_ASSESSMENT_UNEXPECTED_ERROR = (serverName: string, error: Error): string => {
	return localize(
		'sql.migration.wizard.sku.assessment.unexpected.error',
		"An unexpected error occurred while assessing the server '{0}'.{3}Message: {1}{3}stack: {2}",
		serverName,
		error.message,
		error.stack,
		EOL);
};
export const PERF_DATA_COLLECTION_ERROR = (serverName: string, errors: string[]): string => {
	return localize('sql.migration.wizard.perfCollection.error', "Error(s) occurred while collecting performance data for the server '{0}': {1}\n\nIf these issues persist, try restarting the data collection process.", serverName, errors.join('\n'));
};
export const SKU_RECOMMENDATION_ASSESSMENT_ERROR_BYPASS = localize('sql.migration.wizard.sku.assessment.error.bypass', 'Check this option to skip assessment and continue the migration.');
export const SKU_RECOMMENDATION_ASSESSMENT_ERROR_DETAIL = localize('sql.migration.wizard.sku.assessment.error.detail', '[There are no assessment results to validate readiness of your database migration. By checking this box, you acknowledge you want to proceed migrating your database to the desired Azure SQL target.]',);
export const REFRESH_ASSESSMENT_BUTTON_LABEL = localize('sql.migration.refresh.assessment.button.label', "Refresh assessment");
export const SKU_RECOMMENDATION_CHOOSE_A_TARGET = localize('sql.migration.wizard.sku.choose_a_target', "Choose your Azure SQL target");


export const SKU_RECOMMENDATION_MI_CARD_TEXT = localize('sql.migration.sku.mi.card.title', "Azure SQL Managed Instance (PaaS)");
export const SKU_RECOMMENDATION_DB_CARD_TEXT = localize('sql.migration.sku.db.card.title', "Azure SQL Database (PaaS)");
export const SKU_RECOMMENDATION_VM_CARD_TEXT = localize('sql.migration.sku.vm.card.title', "SQL Server on Azure Virtual Machine (IaaS)");
export const SELECT_AZURE_MI = localize('sql.migration.select.azure.mi', "Select your target Azure subscription and your target Azure SQL Managed Instance.");
export const SELECT_AZURE_VM = localize('sql.migration.select.azure.vm', "Select your target Azure Subscription and your target SQL Server on Azure Virtual Machine for your target.");
export const SKU_RECOMMENDATION_VIEW_ASSESSMENT_MI = localize('sql.migration.sku.recommendation.view.assessment.mi', "To migrate to Azure SQL Managed Instance (PaaS), view assessment results and select one or more databases.");
export const SKU_RECOMMENDATION_VIEW_ASSESSMENT_VM = localize('sql.migration.sku.recommendation.view.assessment.vm', "To migrate to SQL Server on Azure Virtual Machine (IaaS), view assessment results and select one or more databases.");
export const VIEW_SELECT_BUTTON_LABEL = localize('sql.migration.view.select.button.label', "View/Select");
export function TOTAL_DATABASES_SELECTED(selectedDbCount: number, totalDbCount: number): string {
	return localize('total.databases.selected', "{0} of {1} databases selected.", selectedDbCount, totalDbCount);
}
export const SELECT_TARGET_TO_CONTINUE = localize('sql.migration.select.target.to.continue', "To continue, select a target database.");
export const SELECT_DATABASE_TO_MIGRATE = localize('sql.migration.select.database.to.migrate', "Select the databases to migrate.");
export const ASSESSMENT_COMPLETED = (serverName: string): string => {
	return localize('sql.migration.generic.congratulations', "We have completed the assessment of your SQL Server instance '{0}'.", serverName);
};
export const ASSESSMENT_FAILED = (serverName: string): string => {
	return localize('sql.migration.assessment.failed', "The assessment of your SQL Server instance '{0}' failed.", serverName);
};
export function ASSESSMENT_TILE(serverName: string): string {
	return localize('sql.migration.assessment', "Assessment results for '{0}'", serverName);
}
export function CAN_BE_MIGRATED(eligibleDbs: number, totalDbs: number): string {
	return localize('sql.migration.can.be.migrated', "{0}/{1} databases can be migrated", eligibleDbs, totalDbs);
}
export const ASSESSMENT_MIGRATION_WARNING = localize('sql.migration.assessment.migration.warning', "Databases that are not ready for migration to Azure SQL Managed Instance can be migrated to SQL Server on Azure Virtual Machines.");
export const DATABASES_TABLE_TILE = localize('sql.migration.databases.table.title', "Databases");
export const SQL_SERVER_INSTANCE = localize('sql.migration.sql.server.instance', "SQL Server instance");

// SKU
export const AZURE_RECOMMENDATION = localize('sql.migration.sku.recommendation', "Azure recommendation");
export function RECOMMENDATIONS_TITLE(targetType: string): string {
	return localize('sql.migration.sku.recommendations.title', "{0} Recommendations", targetType);
}
export const RECOMMENDED_CONFIGURATION = localize('sql.migration.sku.recommendedConfiguration', "Recommended configuration");
export const GET_AZURE_RECOMMENDATION = localize('sql.migration.sku.get.recommendation', "Get Azure recommendation");
export const REFINE_AZURE_RECOMMENDATION = localize('sql.migration.sku.refine.recommendation', "Refine Azure recommendation");
export const REFRESH_AZURE_RECOMMENDATION = localize('sql.migration.sku.refresh.recommendation', "Refresh recommendation");
export const STOP_PERFORMANCE_COLLECTION = localize('sql.migration.sku.stop.performance.collection', "Stop data collection");
export const RESTART_PERFORMANCE_COLLECTION = localize('sql.migration.sku.restart.performance.collection', "Restart data collection");
export const AZURE_RECOMMENDATION_CARD_NOT_ENABLED = localize('sql.migration.sku.card.azureRecommendation.notEnabled', "Azure recommendation is not available. Click “Get Azure recommendation” button below");
export const AZURE_RECOMMENDATION_CARD_IN_PROGRESS = localize('sql.migration.sku.card.azureRecommendation.inProgress', "Azure recommendation will be displayed once data collection is complete.");
export const AZURE_RECOMMENDATION_STATUS_NOT_ENABLED = localize('sql.migration.sku.azureRecommendation.status.notEnabled', "Azure recommendation collects and analyzes performance data and then recommends an appropriate sized database in Azure for your workload.");
export const AZURE_RECOMMENDATION_STATUS_IN_PROGRESS = localize('sql.migration.sku.azureRecommendation.status.inProgress', "Data collection in progress. Generating initial recommendations...");
export const AZURE_RECOMMENDATION_STATUS_REFINING = localize('sql.migration.sku.azureRecommendation.status.refining', "Data collection still in progress. Refining existing recommendations...");
export const AZURE_RECOMMENDATION_STATUS_STOPPED = localize('sql.migration.sku.azureRecommendation.status.stopped', "Data collection for Azure recommendations has been stopped.");
export function AZURE_RECOMMENDATION_STATUS_AUTO_REFRESH_TIMER(mins: number): string {
	return localize('sql.migration.sku.azureRecommendation.status.autoRefreshTimer', "Initial recommendations will automatically refresh in approximately {0} minute(s).", mins.toFixed(0));
}
export const AZURE_RECOMMENDATION_STATUS_MANUAL_REFRESH_TIMER = localize('sql.migration.sku.azureRecommendation.status.manualRefreshTimer', "Check back periodically for updated recommendations by pressing the 'Refresh recommendation' button.");
export const AZURE_RECOMMENDATION_STATUS_DATA_IMPORTED = localize('sql.migration.sku.azureRecommendation.status.imported', "Azure recommendation has been applied using the provided data. Import or collect additional data to refine the recommendation.");
export const AZURE_RECOMMENDATION_TOOLTIP_NOT_STARTED = localize('sql.migration.sku.azureRecommendation.tooltip.notStarted', "Click the button below to import or collect database performance data.");
export const AZURE_RECOMMENDATION_TOOLTIP_IN_PROGRESS = localize('sql.migration.sku.azureRecommendation.tooltip.inProgress', "Running the performance collection for a longer period of time helps ensure a more accurate recommendation.");

export const AZURE_RECOMMENDATION_START = localize('sql.migration.sku.azureRecommendation.start', "Start");
export const AZURE_RECOMMENDATION_START_POPUP = localize('sql.migration.sku.azureRecommendation.start.popup', "Starting performance data collection...");
export const AZURE_RECOMMENDATION_STOP_POPUP = localize('sql.migration.sku.azureRecommendation.stop.popup', "Stopping performance data collection...");
export const AZURE_RECOMMENDATION_DESCRIPTION = localize('sql.migration.sku.azureRecommendation.description', "Azure recommendation requires performance data of SQL server instance to provide target recommendation. Enable performance data collection to receive the target recommendation for the databases you want to migrate. The longer this will be enabled the better the recommendation. You can disable performance data collection at any time.");
export const AZURE_RECOMMENDATION_DESCRIPTION2 = localize('sql.migration.sku.azureRecommendation.description2', "You can also choose to select this data from an existing folder, if you have already collected it using Data Migration Assistant.");
export const AZURE_RECOMMENDATION_CHOOSE_METHOD = localize('sql.migration.sku.azureRecommendation.chooseMethod.instructions', "Choose how you want to provide performance data");
export const AZURE_RECOMMENDATION_COLLECT_DATA = localize('sql.migration.sku.azureRecommendation.collectData.method', "Collect performance data now");
export const AZURE_RECOMMENDATION_OPEN_EXISTING = localize('sql.migration.sku.azureRecommendation.openExisting.method', "I already have the performance data");
export const AZURE_RECOMMENDATION_COLLECT_DATA_FOLDER = localize('sql.migration.sku.azureRecommendation.collectDataSelectFolder.instructions', "Select a folder on your local drive where performance data will be saved");
export const AZURE_RECOMMENDATION_OPEN_EXISTING_FOLDER = localize('sql.migration.sku.azureRecommendation.openExistingSelectFolder.instructions', "Select a folder on your local drive where previously collected performance data was saved");
export const FOLDER_NAME = localize('sql.migration.azureRecommendation.folder.name', "Folder name");
export const BROWSE = localize('sql.migration.azureRecommendation.browse', "Browse");
export const OPEN = localize('sql.migration.azureRecommendation.open', "Open");

export const VIEW_DETAILS = localize('sql.migration.sku.viewDetails', "View details");
export function ASSESSED_DBS(totalDbs: number): string {
	return localize('sql.migration.assessed.databases', "(for {0} assessed databases)", totalDbs);
}
export function RECOMMENDATIONS_AVAILABLE(totalDbs: number): string {
	return localize('sql.migration.sku.available.recommendations', "{0} recommendations available", totalDbs);
}
export const RECOMMENDATIONS = localize('sql.migration.sku.recommendations', "Recommendations");
export const TARGET_DEPLOYMENT_TYPE = localize('sql.migration.sku.targetDeploymentType', "Target deployment type");
export const AZURE_CONFIGURATION = localize('sql.migration.sku.azureConfiguration', "Azure configuration");
export function VM_CONFIGURATION(vmSize: string, vCPU: number): string {
	return localize('sql.migration.sku.azureConfiguration.vm', "{0} ({1} vCPU)", vmSize, vCPU);
}
<<<<<<< HEAD
export function VM_CONFIGURATION_PREVIEW(dataDisk: string, logDisk: string, temp: string): string {
	return localize('sql.migration.sku.azureConfiguration.vmPreview', "Data: {0} - Log: {1} - tempdb: {2}", dataDisk, logDisk, temp);
=======
export function VM_CONFIGURATION_PREVIEW(vmSize: string, vCPU: number, diskCount: number, diskName: string): string {
	return localize('sql.migration.sku.azureConfiguration.vmPreview', "{0} ({1} vCPU) - {2}x {3}", vmSize, vCPU, diskCount, diskName);
>>>>>>> 417d7ca2
}
// export function VM_CONFIGURATION_PREVIEW(dataDisk: string, logDisk: string, temp: string): string {												// to-do: this is the new one, wasn't sure how to use it
// 	return localize('sql.migration.sku.azureConfiguration.vmPreview', "Data disk - {0}, Log disk - {1}, Temp - {2}", dataDisk, logDisk, temp);
// }
export function DB_CONFIGURATION(computeTier: string, vCore: number): string {
	return localize('sql.migration.sku.azureConfiguration.db', "{0} - {1} vCore", computeTier, vCore);
}
export function MI_CONFIGURATION(hardwareType: string, computeTier: string, vCore: number): string {
	return localize('sql.migration.sku.azureConfiguration.mi', "{0} - {1} - {2} vCore", hardwareType, computeTier, vCore);
}
export function MI_CONFIGURATION_PREVIEW(hardwareType: string, computeTier: string, vCore: number, storage: number): string {
	return localize('sql.migration.sku.azureConfiguration.miPreview', "{0} - {1} - {2} vCore - {3} GB", hardwareType, computeTier, vCore, storage);
}
export const GENERAL_PURPOSE = localize('sql.migration.sku.azureConfiguration.generalPurpose', "General purpose");
export const BUSINESS_CRITICAL = localize('sql.migration.sku.azureConfiguration.businessCritical', "Business critical");
export const GEN5 = localize('sql.migration.sku.azureConfiguration.gen5', "Gen5");
export const PREMIUM_SERIES = localize('sql.migration.sku.azureConfiguration.premiumSeries', "Premium-series");
export const PREMIUM_SERIES_MEMORY_OPTIMIZED = localize('sql.migration.sku.azureConfiguration.premiumSeriesMemoryOptimized', "Memory optimized premium-series");

export const RECOMMENDATION_REASON = localize('sql.migration.sku.recommendationReason', "Recommendation reason");
export const SOURCE_PROPERTIES = localize('sql.migration.sku.sourceProperties', "Source properties");

export const SQL_TEMPDB = localize('sql.migration.sku.sql.temp', "SQL tempdb");
export const SQL_DATA_FILES = localize('sql.migration.sku.sql.dataDisk', "SQL data files");
export const SQL_LOG_FILES = localize('sql.migration.sku.sql.logDisk', "SQL log files");
export function STORAGE_CONFIGURATION(size: string, count: number): string {
	return localize('sql.migration.sku.azureConfiguration.storage', "{0} x {1}", size, count);
}
export const RECOMMENDED_TARGET_STORAGE_CONFIGURATION = localize('sql.migration.sku.targetStorageConfiguration', "Recommendation target storage configuration");
export const RECOMMENDED_TARGET_STORAGE_CONFIGURATION_INFO = localize('sql.migration.sku.targetStorageConfiguration.info', "Below is the target storage configuration required to meet your storage performance needs.");
export const STORAGE_HEADER = localize('sql.migration.sku.targetStorageConfiguration.storage', "Storage");
export function STORAGE_GB(storage: number): string {
	return localize('sql.migration.sku.storageGB', "{0} GB", storage);
}
export const RECOMMENDED_STORAGE_CONFIGURATION = localize('sql.migration.sku.targetStorageConfiguration.recommendedStorageConfiguration', "Recommended storage configuration");
export const EPHEMERAL_TEMPDB = localize('sql.migration.sku.targetStorageConfiguration.ephemeralTempdb', "Place tempdb on the local ephemeral SSD (default D:\\) drive");
export const LOCAL_SSD = localize('sql.migration.sku.targetStorageConfiguration.local.SSD', "Local SSD");
export const CACHING = localize('sql.migration.sku.targetStorageConfiguration.caching', "Host caching");
export const CACHING_NA = localize('sql.migration.sku.targetStorageConfiguration.caching.na', "Not applicable");
export const CACHING_NONE = localize('sql.migration.sku.targetStorageConfiguration.caching.none', "None");
export const CACHING_READ_ONLY = localize('sql.migration.sku.targetStorageConfiguration.caching.readOnly', "Read-only");
export const CACHING_READ_WRITE = localize('sql.migration.sku.targetStorageConfiguration.caching.readWrite', "Read/write");

export const DIMENSION = localize('sql.migration.sku.storage.dimension', "Dimension");
export const VALUE = localize('sql.migration.sku.recommended.value', "Value");
export const CPU_REQUIREMENT = localize('sql.migration.sku.cpu.requirement', "CPU requirement");
export const MEMORY_REQUIREMENT = localize('sql.migration.sku.memory.requirement', "Memory requirement");
export const DATA_STORAGE_REQUIREMENT = localize('sql.migration.sku.data.storage.requirement', "Data storage requirement");
export const LOG_STORAGE_REQUIREMENT = localize('sql.migration.sku.log.storage.requirement', "Log storage requirement");
export const DATA_IOPS_REQUIREMENT = localize('sql.migration.sku.data.iops.requirement', "Data IOPS requirement");
export const LOGS_IOPS_REQUIREMENT = localize('sql.migration.sku.logs.iops.requirement', "Logs IOPS requirement");
export const IO_LATENCY_REQUIREMENT = localize('sql.migration.sku.io.memory.requirement', "IO latency requirement");
export function CPU_CORES(cpu: number): string {
	return localize('sql.migration.sku.cpu', "{0} cores", cpu.toFixed(2));
}
export function GB(gb: number): string {
	return localize('sql.migration.sku.gb', "{0} GB", gb.toFixed(2));
}
export function IOPS(iops: number): string {
	return localize('sql.migration.sku.iops', "{0} IOPS", iops.toFixed(2));
}
export function MS(ms: number): string {
	return localize('sql.migration.sku.ms', "{0} ms", ms.toFixed(2));
}

export const RECOMMENDATION_PARAMETERS = localize('sql.migration.sku.parameters', "Recommendation parameters");
export const EDIT_PARAMETERS = localize('sql.migration.sku.parameters.edit', "Edit parameters");
export const EDIT_RECOMMENDATION_PARAMETERS = localize('sql.migration.sku.parameters.edit.title', "Edit recommendation parameters");
export const EDIT_PARAMETERS_TEXT = localize('sql.migration.sku.parameters.text', "Enter the information below to edit the recommendation parameters.");
export const UPDATE = localize('sql.migration.sku.parameters.update', "Update");
export const ENABLE_PREVIEW_SKU = localize('sql.migration.sku.parameters.enable.preview', "Enable preview features");
export const ENABLE_PREVIEW_SKU_INFO = localize('sql.migration.sku.parameters.enable.preview.info', "This option wil include the latest hardware generations that have significantly improved performance and scalability. These SKU's are currently in Preview and not yet available in all regions.");
export const SCALE_FACTOR = localize('sql.migration.sku.parameters.scale.factor', "Scale factor");
export const SCALE_FACTOR_TOOLTIP = localize('sql.migration.sku.parameters.scale.factor.tooltip', "Change scale factor if you want the Azure recommendation to be a percentage larger or smaller than you current workload.");
export const INVALID_SCALE_FACTOR = localize('sql.migration.sku.parameters.scale.factor.invalid', "Invalid scale factor. Enter a positive integer value.");
export const PERCENTAGE_UTILIZATION = localize('sql.migration.sku.parameters.percentage.utilization', "Percentage utilization");
export const PERCENTAGE_UTILIZATION_TOOLTIP = localize('sql.migration.sku.parameters.percentage.utilization.tooltip', "Percentile of data points to be used during aggregation of the performance data.");
export function PERCENTAGE(val: number): string {
	return localize('sql.migration.sku.percentage', "{0}%", val);
}
export function PERCENTILE(val: string): string {
	return localize('sql.migration.sku.percentile', "{0}th percentile", val);
}
// Azure SQL Target
export const AZURE_SQL_TARGET_PAGE_TITLE = localize('sql.migration.wizard.target.title', "Azure SQL target");
export function AZURE_SQL_TARGET_PAGE_DESCRIPTION(targetInstance: string = 'instance'): string {
	return localize('sql.migration.wizard.target.description', "Select an Azure account and your target {0}.", targetInstance);
}

// Managed Instance
export const AZURE_SQL_DATABASE_MANAGED_INSTANCE = localize('sql.migration.azure.sql.database.managed.instance', "Azure SQL Managed Instance");
export const NO_MANAGED_INSTANCE_FOUND = localize('sql.migration.no.managedInstance.found', "No managed instance found.");
export const INVALID_MANAGED_INSTANCE_ERROR = localize('sql.migration.invalid.managedInstance.error', "To continue, select a valid managed instance.");

// Virtual Machine
export const AZURE_SQL_DATABASE_VIRTUAL_MACHINE = localize('sql.migration.azure.sql.database.virtual.machine', "SQL Server on Azure Virtual Machines");
export const AZURE_SQL_DATABASE_VIRTUAL_MACHINE_SHORT = localize('sql.migration.azure.sql.database.virtual.machine.short', "SQL Server on Azure VM");
export const NO_VIRTUAL_MACHINE_FOUND = localize('sql.migration.no.virtualMachine.found', "No virtual machine found.");
export const INVALID_VIRTUAL_MACHINE_ERROR = localize('sql.migration.invalid.virtualMachine.error', "To continue, select a valid virtual machine.");

// Azure SQL Database
export const AZURE_SQL_DATABASE = localize('sql.migration.azure.sql.database', "Azure SQL Database");

// Target info tooltip
export const TARGET_SUBSCRIPTION_INFO = localize('sql.migration.sku.subscription', "Subscription name for your Azure SQL target");
export const TARGET_LOCATION_INFO = localize('sql.migration.sku.location', "Azure region for your Azure SQL target");
export const TARGET_RESOURCE_GROUP_INFO = localize('sql.migration.sku.resource_group', "Resource group for your Azure SQL target");
export const TARGET_RESOURCE_INFO = localize('sql.migration.sku.resource', "Your Azure SQL target resource name");

// Accounts page
export const ACCOUNTS_SELECTION_PAGE_TITLE = localize('sql.migration.wizard.account.title', "Azure account");
export const ACCOUNTS_SELECTION_PAGE_DESCRIPTION = localize('sql.migration.wizard.account.description', "Select an Azure account linked to Azure Data Studio, or link one now.");
export const ACCOUNT_SELECTION_PAGE_NO_LINKED_ACCOUNTS_ERROR = localize('sql.migration.wizard.account.noAccount.error', "Add a linked account and then try again.");
export const ACCOUNT_LINK_BUTTON_LABEL = localize('sql.migration.wizard.account.add.button.label', "Link account");
export function accountLinkedMessage(count: number): string {
	return count === 1 ? localize('sql.migration.wizard.account.count.single.message', '{0} account linked', count) : localize('sql.migration.wizard.account.count.multiple.message', '{0} accounts linked', count);
}
export const AZURE_TENANT = localize('sql.migration.azure.tenant', "Azure AD tenant");
export function ACCOUNT_STALE_ERROR(account: AzureAccount) {
	return localize(
		'azure.accounts.accountStaleError',
		"The access token for selected account '{0}' and tenant '{1}' is no longer valid. Select 'Link account' and refresh the account, or select a different account.",
		`${account?.displayInfo?.displayName} (${account?.displayInfo?.userId})`,
		`${account?.properties?.tenants[0]?.displayName} (${account?.properties?.tenants[0]?.userId})`);
}
export function ACCOUNT_ACCESS_ERROR(account: AzureAccount, error: Error) {
	return localize(
		'azure.accounts.accountAccessError',
		"An error occurred while accessing the selected account '{0}' and tenant '{1}'. Select 'Link account' and refresh the account, or select a different account. Error '{2}'",
		`${account?.displayInfo?.displayName} (${account?.displayInfo?.userId})`,
		`${account?.properties?.tenants[0]?.displayName} (${account?.properties?.tenants[0]?.userId})`,
		error.message);
}

// database backup page
export const DATABASE_BACKUP_PAGE_TITLE = localize('sql.migration.database.page.title', "Database backup");
export const DATABASE_BACKUP_PAGE_DESCRIPTION = localize('sql.migration.database.page.description', "Select the location of the database backups to use during migration.");
export const DATABASE_BACKUP_NC_NETWORK_SHARE_RADIO_LABEL = localize('sql.migration.nc.network.share.radio.label', "My database backups are on a network share");
export const DATABASE_BACKUP_NC_BLOB_STORAGE_RADIO_LABEL = localize('sql.migration.nc.blob.storage.radio.label', "My database backups are in an Azure Storage Blob Container");
export const DATABASE_BACKUP_NETWORK_SHARE_HEADER_TEXT = localize('sql.migration.network.share.header.text', "Network share details");
export const DATABASE_BACKUP_NETWORK_SHARE_LOCATION_INFO = localize('sql.migration.network.share.location.info', "Network share path for your database backups. The migration process will automatically retrieve valid backup files from this network share.");
export const DATABASE_BACKUP_NETWORK_SHARE_WINDOWS_USER_INFO = localize('sql.migration.network.share.windows.user.info', "Windows user account with read access to the network share location.");
export const DATABASE_BACKUP_NC_NETWORK_SHARE_HELP_TEXT = localize('sql.migration.network.share.help.text', "Provide the network share location where the backups are stored, and the user credentials used to access the share.");
export const DATABASE_BACKUP_NETWORK_SHARE_TABLE_HELP_TEXT = localize('sql.migration.network.share.storage.table.help', "Enter target database name and network share path information for the selected source databases.");
export const DATABASE_BACKUP_NETWORK_SHARE_LOCATION_LABEL = localize('sql.migration.network.share.location.label', "Network share location where the backups are stored");
export const DATABASE_SERVICE_ACCOUNT_INFO_TEXT = localize('sql.migration.service.account.info.text', "Ensure that the service account running the source SQL Server instance has read privileges on the network share.");
export const DATABASE_BACKUP_NETWORK_SHARE_WINDOWS_USER_LABEL = localize('sql.migration.network.share.windows.user.label', "Windows user account with read access to the network share location");
export const DATABASE_BACKUP_NETWORK_SHARE_PASSWORD_LABEL = localize('sql.migration.network.share.password.label', "Password");
export const DATABASE_BACKUP_NETWORK_SHARE_PASSWORD_PLACEHOLDER = localize('sql.migration.network.share.password.placeholder', "Enter password.");
export const DATABASE_BACKUP_NETWORK_SHARE_AZURE_ACCOUNT_HEADER = localize('sql.migration.network.share.azure.header', "Storage account details");
export const DATABASE_BACKUP_NETWORK_SHARE_AZURE_ACCOUNT_HELP = localize('sql.migration.network.share.azure.help', "Provide the Azure Storage account where the backups will be uploaded to.");
export const DUPLICATE_NAME_ERROR = localize('sql.migration.unique.name', "Select a unique name for this target database");
export function DATABASE_ALREADY_EXISTS_MI(dbName: string, targetName: string): string {
	return localize('sql.migration.database.already.exists', "Database '{0}' already exists on the target managed instance '{1}'.", dbName, targetName);
}
export const DATABASE_BACKUP_BLOB_STORAGE_HEADER_TEXT = localize('sql.migration.blob.storage.header.text', "Azure Storage Blob Container details");
export const DATABASE_BACKUP_BLOB_STORAGE_HELP_TEXT = localize('sql.migration.blob.storage.help.text', "Provide the Azure Storage Blob Container that contains the backups.");
export const DATABASE_BACKUP_BLOB_STORAGE_TABLE_HELP_TEXT = localize('sql.migration.blob.storage.table.help', "Enter target database name and select resource group, storage account and container for the selected source databases.");
export const DATABASE_BACKUP_BLOB_STORAGE_SUBSCRIPTION_LABEL = localize('sql.migration.blob.storage.subscription.label', "Subscription");
export const DATABASE_BACKUP_MIGRATION_MODE_LABEL = localize('sql.migration.database.migration.mode.label', "Migration mode");
export const DATABASE_BACKUP_MIGRATION_MODE_DESCRIPTION = localize('sql.migration.database.migration.mode.description', "To migrate to the Azure SQL target, choose a migration mode based on your downtime requirements.");
export const DATABASE_BACKUP_MIGRATION_MODE_ONLINE_LABEL = localize('sql.migration.database.migration.mode.online.label', "Online migration");
export const DATABASE_BACKUP_MIGRATION_MODE_ONLINE_DESCRIPTION = localize('sql.migration.database.migration.mode.online.description', "Application downtime is limited to cutover at the end of migration.");
export const DATABASE_BACKUP_MIGRATION_MODE_OFFLINE_LABEL = localize('sql.migration.database.migration.mode.offline.label', "Offline migration");
export const DATABASE_BACKUP_MIGRATION_MODE_OFFLINE_DESCRIPTION = localize('sql.migration.database.migration.mode.offline.description', "Application downtime will start when the migration starts.");
export const NETWORK_SHARE_PATH_FORMAT = localize('sql.migration.network.share.path.format', "\\\\Servername.domainname.com\\Backupfolder");
export const WINDOWS_USER_ACCOUNT = localize('sql.migration.windows.user.account', "Domain\\username");
export const NO_SUBSCRIPTIONS_FOUND = localize('sql.migration.no.subscription.found', "No subscription found.");
export const NO_LOCATION_FOUND = localize('sql.migration.no.location.found', "No location found.");
export const RESOURCE_GROUP_NOT_FOUND = localize('sql.migration.resource.group.not.found', "No resource groups found.");
export const NO_STORAGE_ACCOUNT_FOUND = localize('sql.migration.no.storageAccount.found', "No storage account found.");
export const NO_FILESHARES_FOUND = localize('sql.migration.no.fileShares.found', "No file shares found.");
export const NO_BLOBCONTAINERS_FOUND = localize('sql.migration.no.blobContainers.found', "No blob containers found.");
export const NO_BLOBFILES_FOUND = localize('sql.migration.no.blobFiles.found', "No blob files found.");
export const INVALID_SUBSCRIPTION_ERROR = localize('sql.migration.invalid.subscription.error', "To continue, select a valid subscription.");
export const INVALID_LOCATION_ERROR = localize('sql.migration.invalid.location.error', "To continue, select a valid location.");
export const INVALID_RESOURCE_GROUP_ERROR = localize('sql.migration.invalid.resourceGroup.error', "To continue, select a valid resource group.");
export const INVALID_STORAGE_ACCOUNT_ERROR = localize('sql.migration.invalid.storageAccount.error', "To continue, select a valid storage account.");
export function INVALID_BLOB_RESOURCE_GROUP_ERROR(sourceDb: string): string {
	return localize('sql.migration.invalid.blob.resourceGroup.error', "To continue, select a valid resource group for source database '{0}'.", sourceDb);
}
export function INVALID_BLOB_STORAGE_ACCOUNT_ERROR(sourceDb: string): string {
	return localize('sql.migration.invalid.blob.storageAccount.error', "To continue, select a valid storage account for source database '{0}'.", sourceDb);
}
export function INVALID_BLOB_CONTAINER_ERROR(sourceDb: string): string {
	return localize('sql.migration.invalid.blob.container.error', "To continue, select a valid blob container for source database '{0}'.", sourceDb);
}
export function INVALID_BLOB_LAST_BACKUP_FILE_ERROR(sourceDb: string): string {
	return localize('sql.migration.invalid.blob.lastBackupFile.error', "To continue, select a valid last backup file for source database '{0}'.", sourceDb);
}
export const INVALID_NETWORK_SHARE_LOCATION = localize('sql.migration.invalid.network.share.location', "Invalid network share location format. Example: {0}", NETWORK_SHARE_PATH_FORMAT);
export const INVALID_USER_ACCOUNT = localize('sql.migration.invalid.user.account', "Invalid user account format. Example: {0}", WINDOWS_USER_ACCOUNT);
export const INVALID_TARGET_NAME_ERROR = localize('sql.migration.invalid.target.name.error', "Enter a valid name for the target database.");
export const PROVIDE_UNIQUE_CONTAINERS = localize('sql.migration.provide.unique.containers', "Provide a unique container for each target database. Databases affected: ");
export function SQL_SOURCE_DETAILS(authMethod: MigrationSourceAuthenticationType, serverName: string): string {
	switch (authMethod) {
		case MigrationSourceAuthenticationType.Integrated:
			return localize('sql.migration.source.details.windowAuth', "Enter the Windows Authentication credentials used to connect to SQL Server instance {0}. These credentials will be used to connect to the SQL Server instance and identify valid backup files.", serverName);
		case MigrationSourceAuthenticationType.Sql:
			return localize('sql.migration.source.details.sqlAuth', "Enter the SQL Authentication credentials used to connect to SQL Server instance {0}. These credentials will be used to connect to the SQL Server instance and identify valid backup files.", serverName);
	}
}
export const SELECT_RESOURCE_GROUP_PROMPT = localize('sql.migration.blob.resourceGroup.select.prompt', "Select a resource group value first.");
export const SELECT_STORAGE_ACCOUNT = localize('sql.migration.blob.storageAccount.select', "Select a storage account value first.");
export const SELECT_BLOB_CONTAINER = localize('sql.migration.blob.container.select', "Select a blob container value first.");

// integration runtime page
export const SELECT_RESOURCE_GROUP = localize('sql.migration.blob.resourceGroup.select', "Select a resource group.");
export const IR_PAGE_TITLE = localize('sql.migration.ir.page.title', "Azure Database Migration Service");
export const IR_PAGE_DESCRIPTION = localize('sql.migration.ir.page.description', "Azure Database Migration Service orchestrates database migration activities and tracks their progress. You can select an existing Database Migration Service as an Azure SQL target if you have created one previously, or create a new one below.");
export const SQL_MIGRATION_SERVICE_NOT_FOUND_ERROR = localize('sql.migration.ir.page.sql.migration.service.not.found', "No Database Migration Service found. Create a new one.");
export const CREATE_NEW = localize('sql.migration.create.new', "Create new");
export const INVALID_SERVICE_ERROR = localize('sql.migration.invalid.migration.service.error', "Select a valid Database Migration Service.");
export const SERVICE_OFFLINE_ERROR = localize('sql.migration.invalid.migration.service.offline.error', "Select a Database Migration Service that is connected to a node.");
export const AUTHENTICATION_KEYS = localize('sql.migration.authentication.types', "Authentication keys");
export function SQL_MIGRATION_SERVICE_DETAILS_HEADER(sqlMigrationServiceName: string) {
	return localize('sql.migration.service.header', "Azure Database Migration Service \"{0}\" details:`", sqlMigrationServiceName);
}
export const DMS_PORTAL_INFO = localize('sql.migration.dms.portal.info', "Any existing Azure Database Migration Service in the Azure portal do not appear in Azure Data Studio. Any Database Migration Service created in Azure Data Studio will not be visible in the Azure portal yet.");
export const DATABASE_MIGRATION_SERVICE_AUTHENTICATION_KEYS = localize('sql.migration.database.migration.service.authentication.keys', "Database Migration Service authentication keys");
// create migration service dialog
export const CREATE_MIGRATION_SERVICE_TITLE = localize('sql.migration.services.dialog.title', "Create Azure Database Migration Service");
export const MIGRATION_SERVICE_SUBSCRIPTION_INFO = localize('sql.migration.services.subscription', "Subscription name for your Azure Database Migration Service.");
export const MIGRATION_SERVICE_LOCATION_INFO = localize('sql.migration.services.location', "Azure region for your Azure Database Migration Service. This should be the same region as your target Azure SQL.");
export const MIGRATION_SERVICE_RESOURCE_GROUP_INFO = localize('sql.migration.services.resource.group', "Resource group for your Azure Database Migration Service.");
export const MIGRATION_SERVICE_NAME_INFO = localize('sql.migration.services.name', "Azure Database Migration Service name.");
export const MIGRATION_SERVICE_TARGET_INFO = localize('sql.migration.services.target', "Azure SQL target selected as default.");
export const MIGRATION_SERVICE_DIALOG_DESCRIPTION = localize('sql.migration.services.container.description', "Enter the information below to add a new Azure Database Migration Service.");
export const LOADING_MIGRATION_SERVICES = localize('sql.migration.service.container.loading.help', "Loading Migration Services");
export const SERVICE_CONTAINER_HEADING = localize('sql.migration.service.container.heading', "Setup integration runtime");
export const SERVICE_CONTAINER_DESCRIPTION1 = localize('sql.migration.service.container.container.description1', "Azure Database Migration Service leverages Azure Data Factory's self-hosted integration runtime to upload backups from on-premises network file share to Azure.");
export const SERVICE_CONTAINER_DESCRIPTION2 = localize('sql.migration.service.container.container.description2', "Follow the instructions below to setup self-hosted integration runtime.");
export const SERVICE_STEP1 = localize('sql.migration.ir.setup.step1', "Step 1: {0}");
export const SERVICE_STEP1_LINK = localize('sql.migration.option', "Download and install integration runtime");
export const SERVICE_STEP2 = localize('sql.migration.ir.setup.step2', "Step 2: Use this key to register your integration runtime");
export const SERVICE_STEP3 = localize('sql.migration.ir.setup.step3', "Step 3: Click on 'Test connection' button to check the connection between Azure Database Migration Service and integration runtime");
export const SERVICE_CONNECTION_STATUS = localize('sql.migration.connection.status', "Connection status");
export const SERVICE_KEY1_LABEL = localize('sql.migration.key1.label', "Key 1");
export const SERVICE_KEY2_LABEL = localize('sql.migration.key2.label', "Key 2");
export const SERVICE_KEY1_COPIED_HELP = localize('sql.migration.key1.copied', "Key 1 copied");
export const SERVICE_KEY2_COPIED_HELP = localize('sql.migration.key2.copied', "Key 2 copied");
export const REFRESH_KEY1 = localize('sql.migration.refresh.key1', "Refresh key 1");
export const REFRESH_KEY2 = localize('sql.migration.refresh.key2', "Refresh key 2");
export const COPY_KEY1 = localize('sql.migration.copy.key1', "Copy key 1");
export const COPY_KEY2 = localize('sql.migration.copy.key2', "Copy key 2");
export const AUTH_KEY_COLUMN_HEADER = localize('sql.migration.authKeys.header', "Authentication key");
export function AUTH_KEY_REFRESHED(keyName: string): string {
	return localize('sql.migration.authKeys.refresh.message', "Authentication key '{0}' has been refreshed.", keyName);
}
export function SERVICE_NOT_READY(serviceName: string): string {
	return localize('sql.migration.service.not.ready', "Azure Database Migration Service is not registered. Azure Database Migration Service '{0}' needs to be registered with self-hosted integration runtime on any node.", serviceName);
}
export function SERVICE_READY(serviceName: string, host: string): string {
	return localize('sql.migration.service.ready', "Azure Database Migration Service '{0}' is connected to self-hosted integration runtime running on the node - {1}", serviceName, host);
}
export const INVALID_SERVICE_NAME_ERROR = localize('sql.migration.invalid.service.name.error', "Enter a valid name for the Migration Service.");
export const SERVICE_NOT_FOUND = localize('sql.migration.service.not.found', "No Migration Services found. To continue, create a new one.");
export const SERVICE_STATUS_REFRESH_ERROR = localize('sql.migration.service.status.refresh.error', 'An error occurred while refreshing the migration service creation status.');
export const OK = localize('sql.migration.ok', "OK");
export function NEW_RESOURCE_GROUP(resourceGroupName: string): string {
	return localize('sql.migration.new.resource.group', "(new) {0}", resourceGroupName);
}
export const TEST_CONNECTION = localize('sql.migration.test.connection', "Test connection");
export const DATA_MIGRATION_SERVICE_CREATED_SUCCESSFULLY = localize('sql.migration.database.migration.service.created.successfully', "Successfully created a Database Migration Service.");
export const DMS_PROVISIONING_FAILED = localize('sql.migration.dms.provision.failed', "Failed to provision a Database Migration Service. Wait a few minutes and then try again.");
export const APPLY = localize('sql.migration.apply', "Apply");
export const CREATING_RESOURCE_GROUP = localize('sql.migration.creating.rg.loading', "Creating resource group");
export const RESOURCE_GROUP_CREATED = localize('sql.migration.rg.created', "Resource group created");
export const RESOURCE_GROUP_DESCRIPTION = localize('sql.migration.resource.group.description', "A resource group is a container that holds related resources for an Azure solution.");
export const NAME_OF_NEW_RESOURCE_GROUP = localize('sql.migration.name.of.new.rg', "Name of new resource group");
export const DATA_UPLOADED_INFO = localize('sql.migration.data.uploaded.info', "Comparison of the actual amount of data read from the source and the actual amount of data uploaded to the target.");
export const COPY_THROUGHPUT_INFO = localize('sql.migration.copy.throughput.info', "Data movement throughput achieved during the migration of your database backups to Azure. This is the rate of data transfer, calculated by data read divided by duration of backups migration to Azure.");
// common strings
export const WARNING = localize('sql.migration.warning', "Warning");
export const ERROR = localize('sql.migration.error', "Error");
export const LEARN_MORE = localize('sql.migration.learn.more', "Learn more");
export const LEARN_MORE_ABOUT_PRE_REQS = localize('sql.migration.learn.more.prerequisites', "Learn more about things you need before starting a migration.");
export const SUBSCRIPTION = localize('sql.migration.subscription', "Subscription");
export const STORAGE_ACCOUNT = localize('sql.migration.storage.account', "Storage account");
export const RESOURCE_GROUP = localize('sql.migration.resourceGroups', "Resource group");
export const NAME = localize('sql.migration.name', "Name");
export const LOCATION = localize('sql.migration.location', "Location");
export const REFRESH = localize('sql.migration.refresh', "Refresh");
export const CREATE = localize('sql.migration.create', "Create");
export const CANCEL = localize('sql.migration.cancel', "Cancel");
export const TYPE = localize('sql.migration.type', "Type");
export const USER_ACCOUNT = localize('sql.migration.path.user.account', "User account");
export const VIEW_ALL = localize('sql.migration.view.all', "View all");
export const TARGET = localize('sql.migration.target', "Target");
export const AZURE_SQL = localize('sql.migration.azure.sql', "Azure SQL");
export const CLOSE = localize('sql.migration.close', "Close");
export const DATA_UPLOADED = localize('sql.migration.data.uploaded.size', "Data uploaded / size");
export const COPY_THROUGHPUT = localize('sql.migration.copy.throughput', "Copy throughput (MBPS)");
export const NEW_SUPPORT_REQUEST = localize('sql.migration.newSupportRequest', "New support request");
export const IMPACT = localize('sql.migration.impact', "Impact");
export const ALL_FIELDS_REQUIRED = localize('sql.migration.all.fields.required', 'All fields are required.');

//Summary Page
export const START_MIGRATION_TEXT = localize('sql.migration.start.migration.button', "Start migration");
export const SUMMARY_PAGE_TITLE = localize('sql.migration.summary.page.title', "Summary");
export const SUMMARY_MI_TYPE = localize('sql.migration.summary.mi.type', "Azure SQL Managed Instance");
export const SUMMARY_VM_TYPE = localize('sql.migration.summary.vm.type', "SQL Server on Azure Virtual Machine");
export const SUMMARY_DATABASE_COUNT_LABEL = localize('sql.migration.summary.database.count', "Databases for migration");
export const SUMMARY_AZURE_STORAGE_SUBSCRIPTION = localize('sql.migration.summary.azure.storage.subscription', "Azure storage subscription");
export const SUMMARY_AZURE_STORAGE = localize('sql.migration.summary.azure.storage', "Azure storage");
export const NETWORK_SHARE = localize('sql.migration.network.share', "Network share");
export const NETWORK_SHARE_PATH = localize('sql.migration.network.share.path', "Network share path");
export const BLOB_CONTAINER = localize('sql.migration.blob.container.title', "Blob container");
export const BLOB_CONTAINER_LAST_BACKUP_FILE = localize('sql.migration.blob.container.last.backup.file.label', "Last backup file");
export const BLOB_CONTAINER_RESOURCE_GROUP = localize('sql.migration.blob.container.label', "Blob container resource group");
export const BLOB_CONTAINER_STORAGE_ACCOUNT = localize('sql.migration.blob.container.storage.account.label', "Blob container storage account");
export const SOURCE_DATABASES = localize('sql.migration.source.databases', "Source databases");
export const MODE = localize('sql.migration.mode', "Mode");
export const BACKUP_LOCATION = localize('sql.migration.backup.location', "Backup location");
export const AZURE_STORAGE_ACCOUNT_TO_UPLOAD_BACKUPS = localize('sql.migration.azure.storage.account.to.upload.backups', "Azure Storage account to upload backups");
export const SHIR = localize('sql.migration.shir', "Self-hosted integration runtime node");
export const DATABASE_TO_BE_MIGRATED = localize('sql.migration.database.to.be.migrated', "Database to be migrated");
export function COUNT_DATABASES(count: number): string {
	return (count === 1) ? localize('sql.migration.count.database.single', "{0} database", count) : localize('sql.migration.count.database.multiple', "{0} databases", count);
}

// Open notebook quick pick string
export const NOTEBOOK_QUICK_PICK_PLACEHOLDER = localize('sql.migration.quick.pick.placeholder', "Select the operation you'd like to perform.");
export const NOTEBOOK_INLINE_MIGRATION_TITLE = localize('sql.migration.inline.migration.notebook.title', "Inline migration");
export const NOTEBOOK_SQL_MIGRATION_ASSESSMENT_TITLE = localize('sql.migration.sql.assessment.notebook.title', "SQL migration assessment");
export const NOTEBOOK_OPEN_ERROR = localize('sql.migration.notebook.open.error', "Failed to open the migration notebook.");

// Dashboard
export const DASHBOARD_TITLE = localize('sql.migration.dashboard.title', "Azure SQL Migration");
export const DASHBOARD_DESCRIPTION = localize('sql.migration.dashboard.description', "Determine the migration readiness of your SQL Server instances, identify a recommended Azure SQL target, and complete the migration of your SQL Server instance to Azure SQL Managed Instance or SQL Server on Azure Virtual Machines.");
export const DASHBOARD_MIGRATE_TASK_BUTTON_TITLE = localize('sql.migration.dashboard.migrate.task.button', "Migrate to Azure SQL");
export const DASHBOARD_MIGRATE_TASK_BUTTON_DESCRIPTION = localize('sql.migration.dashboard.migrate.task.button.description', "Migrate a SQL Server instance to Azure SQL.");
export const DATABASE_MIGRATION_STATUS = localize('sql.migration.database.migration.status', "Database migration status");
export const HELP_LINK1_TITLE = localize('sql.migration.dashboard.link1.title', "Assessment rules for Azure SQL Managed Instance");
export const HELP_LINK1_DESCRIPTION = localize('sql.migration.dashboard.link1.description', "Assessment rules used to determine the feasibility of migrating your SQL Server instance to Azure SQL Managed Instance.");
export const HELP_TITLE = localize('sql.migration.dashboard.help.title', "Help articles and video links");
export const PRE_REQ_TITLE = localize('sql.migration.pre.req.title', "Things you need before starting a migration:");
export const PRE_REQ_1 = localize('sql.migration.pre.req.1', "Azure account details");
export const PRE_REQ_2 = localize('sql.migration.pre.req.2', "Azure SQL Managed Instance or SQL Server on Azure Virtual Machine");
export const PRE_REQ_3 = localize('sql.migration.pre.req.3', "Backup location details");
export const MIGRATION_IN_PROGRESS = localize('sql.migration.migration.in.progress', "Database migrations in progress");
export const MIGRATION_FAILED = localize('sql.migration.failed', "Migrations failed");
export const MIGRATION_COMPLETED = localize('sql.migration.migration.completed', "Migrations completed");
export const MIGRATION_CUTOVER_CARD = localize('sql.migration.cutover.card', "Completing cutover");
export const MIGRATION_NOT_STARTED = localize('sql.migration.migration.not.started', "Migrations not started");
export const SHOW_STATUS = localize('sql.migration.show.status', "Show status");
export function MIGRATION_INPROGRESS_WARNING(count: number) {
	switch (count) {
		case 1:
			return localize('sql.migration.inprogress.warning.single', "{0} database has warnings", count);
		default:
			return localize('sql.migration.inprogress.warning.multiple', "{0} databases have warnings", count);
	}
}
export const FEEDBACK_ISSUE_TITLE = localize('sql.migration.feedback.issue.title', "Feedback on the migration experience");

//Migration cutover dialog
export const MIGRATION_CUTOVER = localize('sql.migration.cutover', "Migration cutover");
export const COMPLETE_CUTOVER = localize('sql.migration.complete.cutover', "Complete cutover");
export const SOURCE_DATABASE = localize('sql.migration.source.database', "Source database name");
export const SOURCE_SERVER = localize('sql.migration.source.server', "Source server");
export const SOURCE_VERSION = localize('sql.migration.source.version', "Source version");
export const TARGET_DATABASE_NAME = localize('sql.migration.target.database.name', "Target database name");
export const TARGET_SERVER = localize('sql.migration.target.server', "Target server");
export const TARGET_VERSION = localize('sql.migration.target.version', "Target version");
export const MIGRATION_STATUS = localize('sql.migration.migration.status', "Migration status");
export const MIGRATION_STATUS_FILTER = localize('sql.migration.migration.status.filter', "Migration status filter");
export const FULL_BACKUP_FILES = localize('sql.migration.full.backup.files', "Full backup files");
export const LAST_APPLIED_LSN = localize('sql.migration.last.applied.lsn', "Last applied LSN");
export const LAST_APPLIED_BACKUP_FILES = localize('sql.migration.last.applied.backup.files', "Last applied backup files");
export const LAST_APPLIED_BACKUP_FILES_TAKEN_ON = localize('sql.migration.last.applied.files.taken.on', "Last applied backup files taken on");
export const CURRENTLY_RESTORING_FILE = localize('sql.migration.currently.restoring.file', "Currently restoring file");
export const ALL_BACKUPS_RESTORED = localize('sql.migration.all.backups.restored', "All backups restored");
export const ACTIVE_BACKUP_FILES = localize('sql.migration.active.backup.files', "Active backup files");
export const MIGRATION_STATUS_REFRESH_ERROR = localize('sql.migration.cutover.status.refresh.error', 'An error occurred while refreshing the migration status.');
export const MIGRATION_CANCELLATION_ERROR = localize('sql.migration.cancel.error', 'An error occurred while canceling the migration.');
export const STATUS = localize('sql.migration.status', "Status");
export const BACKUP_START_TIME = localize('sql.migration.backup.start.time', "Backup start time");
export const FIRST_LSN = localize('sql.migration.first.lsn', "First LSN");
export const LAST_LSN = localize('sql.migration.last.LSN', "Last LSN");
export const CANNOT_START_CUTOVER_ERROR = localize('sql.migration.cannot.start.cutover.error', "The cutover process cannot start until all the migrations are done. To return the latest file status, refresh your browser window.");
export const CANCEL_MIGRATION = localize('sql.migration.cancel.migration', "Cancel migration");
export function ACTIVE_BACKUP_FILES_ITEMS(fileCount: number) {
	if (fileCount === 1) {
		return localize('sql.migration.active.backup.files.items', "Active backup files (1 item)");
	} else {
		return localize('sql.migration.active.backup.files.multiple.items', "Active backup files ({0} items)", fileCount);
	}
}
export const COPY_MIGRATION_DETAILS = localize('sql.migration.copy.migration.details', "Copy migration details");
export const DETAILS_COPIED = localize('sql.migration.details.copied', "Details copied");
export const CANCEL_MIGRATION_CONFIRMATION = localize('sql.cancel.migration.confirmation', "Are you sure you want to cancel this migration?");
export const YES = localize('sql.migration.yes', "Yes");
export const NO = localize('sql.migration.no', "No");
export const NA = localize('sql.migration.na', "N/A");
export const EMPTY_TABLE_TEXT = localize('sql.migration.empty.table.text', "No backup files");
export const EMPTY_TABLE_SUBTEXT = localize('sql.migration.empty.table.subtext', "If results were expected, verify the connection to the SQL Server instance.");
export const MIGRATION_CUTOVER_ERROR = localize('sql.migration.cutover.error', 'An error occurred while initiating cutover.');

//Migration confirm cutover dialog
export const COMPLETING_CUTOVER_WARNING = localize('sql.migration.completing.cutover.warning', "Completing cutover without restoring all the backups may result in a data loss.");
export const BUSINESS_CRITICAL_INFO = localize('sql.migration.bc.info', "A SQL Managed Instance migration cutover to the Business Critical service tier can take significantly longer than General Purpose because three secondary replicas have to be seeded for Always On High Availability group. The duration of the operation depends on the size of the data. Seeding speed in 90% of cases is 220 GB/hour or higher.");
export const CUTOVER_HELP_MAIN = localize('sql.migration.cutover.help.main', "Perform the following steps before you complete cutover.");
export const CUTOVER_HELP_STEP1 = localize('sql.migration.cutover.step.1', "1. Stop all incoming transactions to the source database.");
export const CUTOVER_HELP_STEP2_NETWORK_SHARE = localize('sql.migration.cutover.step.2.network.share', "2. Create a final transaction log backup and store it on the network share.");
export const CUTOVER_HELP_STEP2_BLOB_CONTAINER = localize('sql.migration.cutover.step.2.blob', "2. Create a final transaction log differential or backup and store it in the Azure Storage Blob Container.");
export const CUTOVER_HELP_STEP3_NETWORK_SHARE = localize('sql.migration.cutover.step.3.network.share', "3. Verify that all log backups have been restored on the target database. The \"Log backups pending restore\" value should be zero.");
export const CUTOVER_HELP_STEP3_BLOB_CONTAINER = localize('sql.migration.cutover.step.3.blob', "3. Verify that all backups have been restored on the target database. The \"Log backups pending restore\" value should be zero.");
export function LAST_FILE_RESTORED(fileName: string): string {
	return localize('sql.migration.cutover.last.file.restored', "Last file restored: {0}", fileName);
}
export function LAST_SCAN_COMPLETED(time: string): string {
	return localize('sql.migration.last.scan.completed', "Last scan completed: {0}", time);
}
export function PENDING_BACKUPS(count: number): string {
	return localize('sql.migration.cutover.pending.backup', "Log backups pending restore: {0}", count);
}
export const CONFIRM_CUTOVER_CHECKBOX = localize('sql.migration.confirm.checkbox.message', "I confirm there are no additional log backups to provide and want to complete cutover.");
export function CUTOVER_IN_PROGRESS(dbName: string): string {
	return localize('sql.migration.cutover.in.progress', "Cutover in progress for database '{0}'", dbName);
}
export const MIGRATION_CANNOT_CANCEL = localize('sql.migration.cannot.cancel', 'Migration is not in progress and cannot be canceled.');
export const MIGRATION_CANNOT_CUTOVER = localize('sql.migration.cannot.cutover', 'Migration is not in progress and cannot be cutover.');
export const FILE_NAME = localize('sql.migration.file.name', "File name");
export const SIZE_COLUMN_HEADER = localize('sql.migration.size.column.header', "Size");
export const NO_PENDING_BACKUPS = localize('sql.migration.no.pending.backups', "No pending backups. Click refresh to check current status.");
//Migration status dialog
export const ADD_ACCOUNT = localize('sql.migration.status.add.account', "Add account");
export const ADD_ACCOUNT_MESSAGE = localize('sql.migration.status.add.account.MESSAGE', "Add your Azure account to view existing migrations and their status.");
export const STATUS_ALL = localize('sql.migration.status.dropdown.all', "Status: All");
export const STATUS_ONGOING = localize('sql.migration.status.dropdown.ongoing', "Status: Ongoing");
export const STATUS_COMPLETING = localize('sql.migration.status.dropdown.completing', "Status: Completing");
export const STATUS_SUCCEEDED = localize('sql.migration.status.dropdown.succeeded', "Status: Succeeded");
export const STATUS_FAILED = localize('sql.migration.status.dropdown.failed', "Status: Failed");
export const SEARCH_FOR_MIGRATIONS = localize('sql.migration.search.for.migration', "Search for migrations");
export const ONLINE = localize('sql.migration.online', "Online");
export const OFFLINE = localize('sql.migration.offline', "Offline");
export const DATABASE = localize('sql.migration.database', "Database");
export const DATABASE_MIGRATION_SERVICE = localize('sql.migration.database.migration.service', "Database Migration Service");
export const DURATION = localize('sql.migration.duration', "Duration");
export const AZURE_SQL_TARGET = localize('sql.migration.azure.sql.target', "Target type");
export const SQL_MANAGED_INSTANCE = localize('sql.migration.sql.managed.instance', "SQL Managed Instance");
export const SQL_VIRTUAL_MACHINE = localize('sql.migration.sql.virtual.machine', "SQL Virtual Machine");
export const TARGET_AZURE_SQL_INSTANCE_NAME = localize('sql.migration.target.azure.sql.instance.name', "Target name");
export const MIGRATION_MODE = localize('sql.migration.cutover.type', "Migration mode");
export const START_TIME = localize('sql.migration.start.time', "Start time");
export const FINISH_TIME = localize('sql.migration.finish.time', "Finish time");

export function STATUS_VALUE(status: string, count: number): string {
	if (count > 0) {
		return localize('sql.migration.status.error.count.some', "{0} (", StatusLookup[status] ?? status);
	}
	return localize('sql.migration.status.error.count.none', "{0}", StatusLookup[status] ?? status);
}

export interface LookupTable<T> {
	[key: string]: T;
}

export const StatusLookup: LookupTable<string | undefined> = {
	['InProgress']: localize('sql.migration.status.inprogress', 'In progress'),
	['Succeeded']: localize('sql.migration.status.succeeded', 'Succeeded'),
	['Creating']: localize('sql.migration.status.creating', 'Creating'),
	['Completing']: localize('sql.migration.status.completing', 'Completing'),
	['Canceling']: localize('sql.migration.status.canceling', 'Canceling'),
	['Failed']: localize('sql.migration.status.failed', 'Failed'),
	default: undefined
};

export function STATUS_WARNING_COUNT(status: string, count: number): string | undefined {
	if (status === MigrationStatus.InProgress ||
		status === MigrationStatus.Creating ||
		status === MigrationStatus.Completing) {
		switch (count) {
			case 0:
				return undefined;
			case 1:
				return localize('sql.migration.status.warning.count.single', "{0} Warning)", count);
			default:
				return localize('sql.migration.status.warning.count.multiple', "{0} Warnings)", count);
		}
	} else {
		switch (count) {
			case 0:
				return undefined;
			case 1:
				return localize('sql.migration.status.error.count.single', "{0} Error)", count);
			default:
				return localize('sql.migration.status.error.count.multiple', "{0} Errors)", count);
		}
	}
}

export function HRS(hrs: number): string {
	return hrs > 1 ? localize('sql.migration.hrs', "{0} hrs", hrs) : localize('sql.migration.hr', "{0} hr", hrs);
}
export function DAYS(days: number): string {
	return days > 1 ? localize('sql.migration.days', "{0} days", days) : localize('sql.migration.day', "{0} day", days);
}
export function MINUTE(mins: number): string {
	return mins > 1 ? localize('sql.migration.mins', "{0} mins", mins) : localize('sql.migration.min', "{0} min", mins);
}
export function SEC(sec: number): string {
	return localize('sql.migration.sec', "{0} sec", sec);
}

// SQL Migration Service Details page.
export const SQL_MIGRATION_SERVICE_DETAILS_SUB_TITLE = localize('sql.migration.service.details.dialog.title', "Azure Database Migration Service");
export const SQL_MIGRATION_SERVICE_DETAILS_BUTTON_LABEL = localize('sql.migration.service.details.button.label', "Close");
export const SQL_MIGRATION_SERVICE_DETAILS_IR_LABEL = localize('sql.migration.service.details.ir.label', "Self-hosted integration runtime node");
export const SQL_MIGRATION_SERVICE_DETAILS_AUTH_KEYS_LABEL = localize('sql.migration.service.details.authKeys.label', "Authentication keys");
export const SQL_MIGRATION_SERVICE_DETAILS_AUTH_KEYS_TITLE = localize('sql.migration.service.details.authKeys.title', "Authentication keys used to connect to the self-hosted integration runtime node");
export const SQL_MIGRATION_SERVICE_DETAILS_STATUS_UNAVAILABLE = localize('sql.migration.service.details.status.unavailable', "-- unavailable --");

//Source Credentials page.
export const SAVE_AND_CLOSE = localize('sql.migration.save.close', "Save and close");
export const SAVE_AND_CLOSE_POPUP = localize('sql.migration.save.close.popup', "Configuration saved. Performance data collection will remain running in the background. You can stop the collection when you want to.");
export const SOURCE_CONFIGURATION = localize('sql.migration.source.configuration', "Source configuration");
export const SOURCE_CREDENTIALS = localize('sql.migration.source.credentials', "Source credentials");
export const ENTER_YOUR_SQL_CREDS = localize('sql.migration.enter.your.sql.cred', "Enter the credentials for the source SQL Server instance. These credentials will be used while migrating databases to Azure SQL.");
export const SERVER = localize('sql.migration.server', "Server");
export const USERNAME = localize('sql.migration.username', "Username");
export const SIZE = localize('sql.migration.size', "Size (MB)");
export const LAST_BACKUP = localize('sql.migration.last.backup', "Last backup");
export const DATABASE_MIGRATE_TEXT = localize('sql.migrate.text', "Select the databases that you want to migrate to Azure SQL.");
export const OFFLINE_CAPS = localize('sql.migration.offline.caps', "OFFLINE");
export const SELECT_DATABASE_TO_CONTINUE = localize('sql.migration.select.database.to.continue', "Please select 1 or more databases to assess for migration");

//Assessment Dialog
export const ISSUES = localize('sql.migration.issues', "Issues");
export const SEARCH = localize('sql.migration.search', "Search");
export const INSTANCE = localize('sql.migration.instance', "Instance");
export const WARNINGS = localize('sql.migration.warnings', "Warnings");
export const IMPACTED_OBJECTS = localize('sql.migration.impacted.objects', "Impacted objects");
export const OBJECT_DETAILS = localize('sql.migration.object.details', "Object details");
export const ASSESSMENT_RESULTS = localize('sql.migration.assessment.results', "Assessment results");
export const TYPES_LABEL = localize('sql.migration.type.label', "Type:");
export const NAMES_LABEL = localize('sql.migration.name.label', "Names:");
export const DESCRIPTION = localize('sql.migration.description', "Description");
export const RECOMMENDATION = localize('sql.migration.recommendation', "Recommendation");
export const MORE_INFO = localize('sql.migration.more.info', "More info");
export const TARGET_PLATFORM = localize('sql.migration.target.platform', "Target platform");
export const WARNINGS_DETAILS = localize('sql.migration.warnings.details', "Warnings details");
export const ISSUES_DETAILS = localize('sql.migration.issues.details', "Issue details");
export const SELECT_DB_PROMPT = localize('sql.migration.select.prompt', "Click on SQL Server instance or any of the databases on the left to view its details.");
export const NO_ISSUES_FOUND_VM = localize('sql.migration.no.issues.vm', "No issues found for migrating to SQL Server on Azure Virtual Machine.");
export const NO_ISSUES_FOUND_MI = localize('sql.migration.no.issues.mi', "No issues found for migrating to SQL Server on Azure SQL Managed Instance.");
export const NO_RESULTS_AVAILABLE = localize('sql.migration.no.results', 'Assessment results are unavailable.');

export function IMPACT_OBJECT_TYPE(objectType?: string): string {
	return objectType ? localize('sql.migration.impact.object.type', "Type: {0}", objectType) : '';
}
export function IMPACT_OBJECT_NAME(objectName?: string): string {
	return objectName ? localize('sql.migration.impact.object.name', "Name: {0}", objectName) : '';
}
export function DATABASES(selectedCount: number, totalCount: number): string {
	return localize('sql.migration.databases', "Databases ({0}/{1})", selectedCount, totalCount);
}
export function DATABASES_SELECTED(selectedCount: number, totalCount: number): string {
	return localize('sql.migration.databases.selected', "{0}/{1} databases selected", selectedCount, totalCount);
}
export function ISSUES_COUNT(totalCount: number): string {
	return localize('sql.migration.issues.count', "Issues ({0})", totalCount);
}
export function WARNINGS_COUNT(totalCount: number): string {
	return localize('sql.migration.warnings.count', "Warnings ({0})", totalCount);
}
export const AUTHENTICATION_TYPE = localize('sql.migration.authentication.type', "Authentication type");

export const REFRESH_BUTTON_LABEL = localize('sql.migration.status.refresh.label', 'Refresh');

// Saved Assessment Dialog
export const NEXT_LABEL = localize('sql.migration.saved.assessment.next', "Next");
export const CANCEL_LABEL = localize('sql.migration.saved.assessment.cancel', "Cancel");
export const SAVED_ASSESSMENT_RESULT = localize('sql.migration.saved.assessment.result', "Saved assessment result");

// Retry Migration
export const MIGRATION_CANNOT_RETRY = localize('sql.migration.cannot.retry', 'Migration cannot be retried.');
export const RETRY_MIGRATION = localize('sql.migration.retry.migration', "Retry migration");
export const MIGRATION_RETRY_ERROR = localize('sql.migration.retry.migration.error', 'An error occurred while retrying the migration.');

export const INVALID_OWNER_URI = localize('sql.migration.invalid.owner.uri.error', 'Cannot connect to the database due to invalid OwnerUri (Parameter \'OwnerUri\')');
export const DATABASE_BACKUP_PAGE_LOAD_ERROR = localize('sql.migration.database.backup.load.error', 'An error occurred while accessing database details.');<|MERGE_RESOLUTION|>--- conflicted
+++ resolved
@@ -143,13 +143,8 @@
 export function VM_CONFIGURATION(vmSize: string, vCPU: number): string {
 	return localize('sql.migration.sku.azureConfiguration.vm', "{0} ({1} vCPU)", vmSize, vCPU);
 }
-<<<<<<< HEAD
 export function VM_CONFIGURATION_PREVIEW(dataDisk: string, logDisk: string, temp: string): string {
 	return localize('sql.migration.sku.azureConfiguration.vmPreview', "Data: {0} - Log: {1} - tempdb: {2}", dataDisk, logDisk, temp);
-=======
-export function VM_CONFIGURATION_PREVIEW(vmSize: string, vCPU: number, diskCount: number, diskName: string): string {
-	return localize('sql.migration.sku.azureConfiguration.vmPreview', "{0} ({1} vCPU) - {2}x {3}", vmSize, vCPU, diskCount, diskName);
->>>>>>> 417d7ca2
 }
 // export function VM_CONFIGURATION_PREVIEW(dataDisk: string, logDisk: string, temp: string): string {												// to-do: this is the new one, wasn't sure how to use it
 // 	return localize('sql.migration.sku.azureConfiguration.vmPreview', "Data disk - {0}, Log disk - {1}, Temp - {2}", dataDisk, logDisk, temp);
