/*---------------------------------------------------------------------------------------------
 *  Copyright (c) Microsoft Corporation. All rights reserved.
 *  Licensed under the Source EULA. See License.txt in the project root for license information.
 *--------------------------------------------------------------------------------------------*/

export const DASHBOARD_TITLE_CSS = {
	'font-size': '36px',
	'line-height': '48px',
	'margin': '16px 0 8px 0',
};

export const PAGE_TITLE_CSS = {
	'font-size': '18px',
	'line-height': '24px',
	'font-weight': '600',
	'margin': '0 0 4px 0',
};

export const PAGE_SUBTITLE_CSS = {
	'font-size': '15px',
	'line-height': '19px',
	'margin': '0 0 12px 0',
};

export const SECTION_HEADER_CSS = {
	'font-size': '14px',
	'line-height': '20px',
	'font-weight': '600',
	'margin': '4px 0',
};

export const BODY_CSS = {
	'font-size': '13px',
	'line-height': '18px',
	'margin': '4px 0',
};

export const LABEL_CSS = {
	...BODY_CSS,
	'margin': '0 0 4px 0',
	'font-weight': '600',
};

export const LIGHT_LABEL_CSS = {
	...BODY_CSS,
	'font-weight': '350',
};

export const NOTE_CSS = {
	'font-size': '12px',
	'line-height': '16px',
	'margin': '0',
	'font-weight': '350',
};

export const BOLD_NOTE_CSS = {
	...NOTE_CSS,
	'font-weight': '600',
};

export const SMALL_NOTE_CSS = {
	'font-size': '10px',
	'line-height': '14px',
	'margin': '0',
};

export const BIG_NUMBER_CSS = {
	'font-size': '28px',
	'line-height': '36px',
	'margin': '0',
};

<<<<<<< HEAD
export const TOOLBAR_CSS = {
	'font-size': '12px',
	'line-height': '16px',
	'font-weight': '400',
	'margin': '0',
};
=======
export const CARD_CSS = {
	'width': '190px',
	'box-shadow': '0px 1px 4px rgba(0, 0, 0, 0.13)',
	'padding': '8px 0px 8px 12px',
	'border-radius': '4px',
	'margin': '8px 0px 0px 15px'
}
>>>>>>> 7546dca3
<|MERGE_RESOLUTION|>--- conflicted
+++ resolved
@@ -70,19 +70,17 @@
 	'margin': '0',
 };
 
-<<<<<<< HEAD
-export const TOOLBAR_CSS = {
-	'font-size': '12px',
-	'line-height': '16px',
-	'font-weight': '400',
-	'margin': '0',
-};
-=======
 export const CARD_CSS = {
 	'width': '190px',
 	'box-shadow': '0px 1px 4px rgba(0, 0, 0, 0.13)',
 	'padding': '8px 0px 8px 12px',
 	'border-radius': '4px',
 	'margin': '8px 0px 0px 15px'
-}
->>>>>>> 7546dca3
+};
+
+export const TOOLBAR_CSS = {
+	'font-size': '12px',
+	'line-height': '16px',
+	'font-weight': '400',
+	'margin': '0',
+};