/*---------------------------------------------------------------------------------------------
 *  Copyright (c) Microsoft Corporation. All rights reserved.
 *  Licensed under the Source EULA. See License.txt in the project root for license information.
 *--------------------------------------------------------------------------------------------*/

export const DASHBOARD_TITLE_CSS = {
	'font-size': '36px',
	'line-height': '48px',
	'margin': '16px 0 8px 0',
};

export const PAGE_TITLE_CSS = {
	'font-size': '18px',
	'line-height': '24px',
	'font-weight': '600',
	'margin': '0 0 4px 0',
};

export const PAGE_SUBTITLE_CSS = {
	'font-size': '15px',
	'line-height': '19px',
	'margin': '0 0 12px 0',
};

export const SECTION_HEADER_CSS = {
	'font-size': '14px',
	'line-height': '20px',
	'font-weight': '600',
	'margin': '4px 0',
};

export const BODY_CSS = {
	'font-size': '13px',
	'line-height': '18px',
	'margin': '4px 0',
};

export const LABEL_CSS = {
	...BODY_CSS,
	'margin': '0 0 4px 0',
	'font-weight': '600',
};

export const LIGHT_LABEL_CSS = {
	...BODY_CSS,
	'font-weight': '350',
};

export const NOTE_CSS = {
	'font-size': '12px',
	'line-height': '16px',
	'margin': '0',
	'font-weight': '350',
};

export const BOLD_NOTE_CSS = {
	...NOTE_CSS,
	'font-weight': '600',
};

export const SMALL_NOTE_CSS = {
	'font-size': '10px',
	'line-height': '14px',
	'margin': '0',
};

export const BIG_NUMBER_CSS = {
	'font-size': '28px',
	'line-height': '36px',
	'margin': '0',
};

export const SUBTITLE_LABEL_CSS = {
	...BODY_CSS,
	'font-weight': '400',
};

export const CARD_CSS = {
	'width': '190px',
	'box-shadow': '0px 1px 4px rgba(0, 0, 0, 0.13)',
	'padding': '8px 0px 8px 12px',
	'border-radius': '4px',
	'margin': '8px 0px 0px 15px'
<<<<<<< HEAD
}

export const CARD_AXES_LABEL = {
	'font-size': '12px',
	'height': '14px',
	'line-height': '14px',
	'margin': '0px',
	'text-align': 'right',
	'font-weight': '600',
}
=======
};

export const TOOLBAR_CSS = {
	'font-size': '12px',
	'line-height': '16px',
	'font-weight': '400',
	'margin': '0',
};
>>>>>>> 904bf9a5
<|MERGE_RESOLUTION|>--- conflicted
+++ resolved
@@ -81,8 +81,15 @@
 	'padding': '8px 0px 8px 12px',
 	'border-radius': '4px',
 	'margin': '8px 0px 0px 15px'
-<<<<<<< HEAD
-}
+};
+
+export const TOOLBAR_CSS = {
+	'font-size': '12px',
+	'line-height': '16px',
+	'font-weight': '400',
+	'margin': '0',
+};
+
 
 export const CARD_AXES_LABEL = {
 	'font-size': '12px',
@@ -91,14 +98,4 @@
 	'margin': '0px',
 	'text-align': 'right',
 	'font-weight': '600',
-}
-=======
-};
-
-export const TOOLBAR_CSS = {
-	'font-size': '12px',
-	'line-height': '16px',
-	'font-weight': '400',
-	'margin': '0',
-};
->>>>>>> 904bf9a5
+};