--- conflicted
+++ resolved
@@ -111,15 +111,8 @@
 					if (!targetMi || resourceDropdownValue === constants.NO_MANAGED_INSTANCE_FOUND) {
 						errors.push(constants.INVALID_MANAGED_INSTANCE_ERROR);
 					}
-<<<<<<< HEAD
-
-					// validate MI state
-					if (targetMi?.properties?.state !== 'Ready') {
-						errors.push(constants.MI_NOT_READY_ERROR(targetMi.name, targetMi.properties.state));
-=======
 					if (targetMi && targetMi.properties?.state !== 'Ready') {
 						errors.push(constants.MI_NOT_READY_ERROR(targetMi.name, targetMi.properties?.state));
->>>>>>> dbd936d0
 					}
 					break;
 				case MigrationTargetType.SQLVM:
@@ -660,14 +653,9 @@
 
 					switch (this.migrationStateModel._targetType) {
 						case MigrationTargetType.SQLVM:
-<<<<<<< HEAD
-							const selectedVm = this.migrationStateModel._targetSqlVirtualMachines
-								.find(vm => vm.name === value
-									|| constants.UNAVAILABLE_TARGET_PREFIX(vm.name) === value);
-
-=======
-							const selectedVm = this.migrationStateModel._targetSqlVirtualMachines?.find(vm => vm.name === value);
->>>>>>> dbd936d0
+							const selectedVm = this.migrationStateModel._targetSqlVirtualMachines?.find(vm => vm.name === value
+								|| constants.UNAVAILABLE_TARGET_PREFIX(vm.name) === value);
+
 							if (selectedVm) {
 								this.migrationStateModel._targetServerInstance = utils.deepClone(selectedVm)! as SqlVMServer;
 
