--- conflicted
+++ resolved
@@ -6,10 +6,7 @@
 import * as vscode from 'vscode';
 import * as mssql from '../../../mssql';
 import { MigrationStateModel } from '../models/stateMachine';
-<<<<<<< HEAD
-=======
 // import { SourceConfigurationPage } from './sourceConfigurationPage';
->>>>>>> 9148aa1e
 import { WIZARD_TITLE } from '../models/strings';
 import { MigrationWizardPage } from '../models/migrationWizardPage';
 import { SKURecommendationPage } from './skuRecommendationPage';
@@ -38,10 +35,7 @@
 		const wizard = azdata.window.createWizard(WIZARD_TITLE, 'wide');
 		wizard.generateScriptButton.enabled = false;
 		wizard.generateScriptButton.hidden = true;
-<<<<<<< HEAD
-=======
 		// const sourceConfigurationPage = new SourceConfigurationPage(wizard, stateModel);
->>>>>>> 9148aa1e
 		const skuRecommendationPage = new SKURecommendationPage(wizard, stateModel);
 		// const subscriptionSelectionPage = new SubscriptionSelectionPage(wizard, stateModel);
 		const azureAccountsPage = new AccountsSelectionPage(wizard, stateModel);
@@ -52,11 +46,8 @@
 		const pages: MigrationWizardPage[] = [
 			// subscriptionSelectionPage,
 			azureAccountsPage,
-<<<<<<< HEAD
-=======
 			tempTargetSelectionPage,
 			// sourceConfigurationPage,
->>>>>>> 9148aa1e
 			skuRecommendationPage,
 			databaseBackupPage,
 			integrationRuntimePage,
