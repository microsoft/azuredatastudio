--- conflicted
+++ resolved
@@ -15,12 +15,8 @@
 import { SummaryPage } from './summaryPage';
 import { MigrationModePage } from './migrationModePage';
 import { DatabaseSelectorPage } from './databaseSelectorPage';
-<<<<<<< HEAD
 import { sendSqlMigrationActionEvent, TelemetryAction, TelemetryViews, logError } from '../telemtery';
-=======
-import { sendSqlMigrationActionEvent, TelemetryAction, TelemetryViews } from '../telemtery';
 import * as styles from '../constants/styles';
->>>>>>> 1006652a
 
 export const WIZARD_INPUT_COMPONENT_WIDTH = '600px';
 export class WizardController {
