--- conflicted
+++ resolved
@@ -8,7 +8,7 @@
 import * as loc from '../constants/strings';
 import { MigrationWizardPage } from '../models/migrationWizardPage';
 import { SKURecommendationPage } from './skuRecommendationPage';
-import { DatabaseBackupPage } from './databaseBackupPage';
+import { DatabaseBackupPage } from './databaseBackupPage'mssql;
 import { TargetSelectionPage } from './targetSelectionPage';
 import { LoginMigrationTargetSelectionPage } from './loginMigrationTargetSelectionPage';
 import { IntergrationRuntimePage } from './integrationRuntimePage';
@@ -21,7 +21,6 @@
 import { MigrationLocalStorage, MigrationServiceContext } from '../models/migrationLocalStorage';
 import { azureResource } from 'azurecore';
 import { ServiceContextChangeEvent } from '../dashboard/tabBase';
-import { getSourceConnectionProfile } from '../api/sqlUtils';
 
 export const WIZARD_INPUT_COMPONENT_WIDTH = '600px';
 export class WizardController {
@@ -33,7 +32,6 @@
 		private readonly _serviceContextChangedEvent: vscode.EventEmitter<ServiceContextChangeEvent>) {
 	}
 
-<<<<<<< HEAD
 	public async openWizard(connectionId: string): Promise<void> {
 		this.extensionContext.subscriptions.push(this._model);
 		await this.createWizard(this._model);
@@ -42,26 +40,10 @@
 	public async openLoginWizard(connectionId: string): Promise<void> {
 		this.extensionContext.subscriptions.push(this._model);
 		await this.createLoginWizard(this._model);
-=======
-	public async openWizard(): Promise<void> {
-		const api = (await vscode.extensions.getExtension(mssql.extension.name)?.activate()) as mssql.IExtension;
-		if (api) {
-			this.extensionContext.subscriptions.push(this._model);
-			await this.createWizard(this._model);
-		}
-	}
-
-	public async openLoginWizard(): Promise<void> {
-		const api = (await vscode.extensions.getExtension(mssql.extension.name)?.activate()) as mssql.IExtension;
-		if (api) {
-			this.extensionContext.subscriptions.push(this._model);
-			await this.createLoginWizard(this._model);
-		}
->>>>>>> 711bffb1
 	}
 
 	private async createWizard(stateModel: MigrationStateModel): Promise<void> {
-		const serverName = (await getSourceConnectionProfile()).serverName;
+		const serverName = (await stateModel.getSourceConnectionProfile()).serverName;
 		this._wizardObject = azdata.window.createWizard(
 			loc.WIZARD_TITLE(serverName),
 			'MigrationWizard',
@@ -209,7 +191,7 @@
 	}
 
 	private async createLoginWizard(stateModel: MigrationStateModel): Promise<void> {
-		const serverName = (await getSourceConnectionProfile()).serverName;
+		const serverName = (await stateModel.getSourceConnectionProfile()).serverName;
 		this._wizardObject = azdata.window.createWizard(
 			loc.LOGIN_WIZARD_TITLE(serverName),
 			'LoginMigrationWizard',
