--- conflicted
+++ resolved
@@ -6,10 +6,6 @@
 import * as vscode from 'vscode';
 import * as mssql from '../../../mssql';
 import { MigrationStateModel } from '../models/stateMachine';
-<<<<<<< HEAD
-=======
-// import { SourceConfigurationPage } from './sourceConfigurationPage';
->>>>>>> 94f7b329
 import { WIZARD_TITLE } from '../models/strings';
 import { MigrationWizardPage } from '../models/migrationWizardPage';
 import { SKURecommendationPage } from './skuRecommendationPage';
@@ -38,10 +34,6 @@
 		const wizard = azdata.window.createWizard(WIZARD_TITLE, 'wide');
 		wizard.generateScriptButton.enabled = false;
 		wizard.generateScriptButton.hidden = true;
-<<<<<<< HEAD
-=======
-		// const sourceConfigurationPage = new SourceConfigurationPage(wizard, stateModel);
->>>>>>> 94f7b329
 		const skuRecommendationPage = new SKURecommendationPage(wizard, stateModel);
 		// const subscriptionSelectionPage = new SubscriptionSelectionPage(wizard, stateModel);
 		const azureAccountsPage = new AccountsSelectionPage(wizard, stateModel);
@@ -52,11 +44,6 @@
 		const pages: MigrationWizardPage[] = [
 			// subscriptionSelectionPage,
 			azureAccountsPage,
-<<<<<<< HEAD
-=======
-			tempTargetSelectionPage,
-			// sourceConfigurationPage,
->>>>>>> 94f7b329
 			skuRecommendationPage,
 			databaseBackupPage,
 			integrationRuntimePage,
