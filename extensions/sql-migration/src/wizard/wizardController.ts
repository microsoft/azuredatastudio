--- conflicted
+++ resolved
@@ -14,22 +14,16 @@
 
 export class WizardController {
 	constructor(private readonly extensionContext: vscode.ExtensionContext) {
+
 	}
 
 	public async openWizard(profile: azdata.connection.Connection): Promise<void> {
-<<<<<<< HEAD
 		const api = (await vscode.extensions.getExtension(mssql.extension.name)?.activate()) as mssql.IExtension;
 		if (api) {
 			const stateModel = new MigrationStateModel(this.extensionContext, profile, api.sqlMigration);
 			this.extensionContext.subscriptions.push(stateModel);
 			this.createWizard(stateModel);
 		}
-=======
-		const stateModel = new MigrationStateModel(this.extensionContext, profile);
-		this.extensionContext.subscriptions.push(stateModel);
-
-		this.createWizard(stateModel);
->>>>>>> 65e253ae
 	}
 
 	private async createWizard(stateModel: MigrationStateModel): Promise<void> {
