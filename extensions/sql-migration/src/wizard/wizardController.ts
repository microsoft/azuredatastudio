--- conflicted
+++ resolved
@@ -14,11 +14,7 @@
 import { LoginMigrationTargetSelectionPage } from './loginMigrationTargetSelectionPage';
 import { IntergrationRuntimePage } from './integrationRuntimePage';
 import { SummaryPage } from './summaryPage';
-<<<<<<< HEAD
 import { LoginMigrationStatusPage } from './loginMigrationStatusPage';
-import { MigrationModePage } from './migrationModePage';
-=======
->>>>>>> 2e240729
 import { DatabaseSelectorPage } from './databaseSelectorPage';
 import { LoginSelectorPage } from './loginSelectorPage';
 import { sendSqlMigrationActionEvent, TelemetryAction, TelemetryViews, logError } from '../telemtery';
@@ -139,13 +135,7 @@
 					await pages[newPage]?.onPageEnter(pageChangeInfo);
 				}));
 
-<<<<<<< HEAD
-		this._wizardObject.registerNavigationValidator(async validator => {
-			return true;
-		});
-=======
 		this._wizardObject.registerNavigationValidator(async validator => true);
->>>>>>> 2e240729
 
 		await Promise.all(wizardSetupPromises);
 		this._model.extensionContext.subscriptions.push(
