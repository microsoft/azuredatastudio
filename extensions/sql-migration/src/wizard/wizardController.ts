--- conflicted
+++ resolved
@@ -171,19 +171,11 @@
 			]).component();
 }
 
-<<<<<<< HEAD
-export function createHeadingTextComponent(view: azdata.ModelView, value: string, firstElement: boolean = false): azdata.TextComponent {
+export async function createHeadingTextComponent(view: azdata.ModelView, value: string, firstElement: boolean = false): Promise<azdata.TextComponent> {
 	const component = createTextComponent(view, value);
-	component.updateCssStyles({
+	await component.updateCssStyles({
 		...styles.LABEL_CSS,
 		'margin-top': firstElement ? '0' : '20px'
-=======
-export async function createHeadingTextComponent(view: azdata.ModelView, value: string): Promise<azdata.TextComponent> {
-	const component = createTextCompononent(view, value);
-	await component.updateCssStyles({
-		'font-size': '13px',
-		'font-weight': 'bold',
->>>>>>> 6b2e950f
 	});
 	return component;
 }
