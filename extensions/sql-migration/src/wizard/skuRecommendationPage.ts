--- conflicted
+++ resolved
@@ -721,16 +721,10 @@
 							constants.CAN_BE_MIGRATED(dbWithoutIssuesCount, dbCount);
 
 						if (this.hasRecommendations()) {
-<<<<<<< HEAD
-							const successfulRecommendationsCount =
-								this.migrationStateModel._skuRecommendationResults.recommendations!.sqlDbRecommendationResults
-									.filter(r => r.targetSku !== null).length;
-=======
 							const recommendations = this.migrationStateModel._skuEnableElastic
 								? this.migrationStateModel._skuRecommendationResults.recommendations!.elasticSqlDbRecommendationResults
 								: this.migrationStateModel._skuRecommendationResults.recommendations!.sqlDbRecommendationResults;
 							const successfulRecommendationsCount = recommendations.filter(r => r.targetSku !== null).length;
->>>>>>> 79b0b3c6
 							this._rbg.cards[index].descriptions[CardDescriptionIndex.SKU_RECOMMENDATION].textValue =
 								constants.RECOMMENDATIONS_AVAILABLE(successfulRecommendationsCount);
 						}
