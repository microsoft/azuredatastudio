--- conflicted
+++ resolved
@@ -309,21 +309,14 @@
 				]
 			});
 
-<<<<<<< HEAD
-			let skuRecommendationResultsDialog = new SkuRecommendationResultsDialog(this.migrationStateModel, product.type, recommendationsJSON);
+			let skuRecommendationResultsDialog = new SkuRecommendationResultsDialog(this.migrationStateModel, product.type);
 			this._disposables.push(this._rbg.onLinkClick(async (e: azdata.RadioCardLinkClickEvent) => {
 				if (this.hasRecommendations()) {
 					if (e.cardId === skuRecommendationResultsDialog._targetType) {
-						await skuRecommendationResultsDialog.openDialog(e.cardId);
+						await skuRecommendationResultsDialog.openDialog(e.cardId, this.migrationStateModel._skuRecommendationResults.recommendations);
 					}
 				} else {
 					await getAzureRecommendationDialog.openDialog();
-=======
-			let dialog = new SkuRecommendationResultsDialog(this.migrationStateModel, product.type);
-			this._disposables.push(this._rbg.onLinkClick(async (e: azdata.RadioCardLinkClickEvent) => {
-				if (e.cardId === dialog._targetType) {
-					await dialog.openDialog(e.cardId, this.migrationStateModel._skuRecommendationResults.recommendations);
->>>>>>> 9874d959
 				}
 			}));
 		});
@@ -621,34 +614,24 @@
 				switch (product.type) {
 					case MigrationTargetType.SQLMI:
 						this._rbg.cards[index].descriptions[2].textValue = constants.CAN_BE_MIGRATED(dbWithoutIssuesCount, dbCount);
-<<<<<<< HEAD
 
 						if (!this.hasRecommendations()) {
 							console.log('0-- no recommendations');
 							this._rbg.cards[index].descriptions[7 - 1].linkDisplayValue = constants.GET_AZURE_RECOMMENDATION;
 						} else {
-							recommendation = recommendationsJSON.sqlMiRecommendationResults[0];
-							const computeTier = recommendation.targetSku.category?.computeTier === 0
+							recommendation = this.migrationStateModel._skuRecommendationResults.recommendations.sqlMiRecommendationResults[0];
+							const serviceTier = recommendation.targetSku.category?.sqlServiceTier === mssql.AzureSqlPaaSServiceTier.GeneralPurpose
 								? constants.GENERAL_PURPOSE
 								: constants.BUSINESS_CRITICAL;
-							this._rbg.cards[index].descriptions[6 - 1].textValue = constants.PAAS_CONFIGURATION(computeTier, recommendation.targetSku.computeSize!);
-
+							const hardwareType = recommendation.targetSku.category?.hardwareType === mssql.AzureSqlPaaSHardwareType.Gen5
+								? constants.GEN5
+								: recommendation.targetSku.category?.hardwareType === mssql.AzureSqlPaaSHardwareType.PremiumSeries
+									? constants.PREMIUM_SERIES
+									: constants.PREMIUM_SERIES_MEMORY_OPTIMIZED;
+							this._rbg.cards[index].descriptions[6 - 1].textValue = constants.MI_CONFIGURATION(hardwareType, serviceTier, recommendation.targetSku.computeSize!);
+							// TO-DO: add storage configuration here
 							this._rbg.cards[index].descriptions[7 - 1].linkDisplayValue = constants.VIEW_DETAILS;
-							break;
 						}
-=======
-						recommendation = this.migrationStateModel._skuRecommendationResults.recommendations.sqlMiRecommendationResults[0];
-						const serviceTier = recommendation.targetSku.category?.sqlServiceTier === mssql.AzureSqlPaaSServiceTier.GeneralPurpose
-							? constants.GENERAL_PURPOSE
-							: constants.BUSINESS_CRITICAL;
-						const hardwareType = recommendation.targetSku.category?.hardwareType === mssql.AzureSqlPaaSHardwareType.Gen5
-							? constants.GEN5
-							: recommendation.targetSku.category?.hardwareType === mssql.AzureSqlPaaSHardwareType.PremiumSeries
-								? constants.PREMIUM_SERIES
-								: constants.PREMIUM_SERIES_MEMORY_OPTIMIZED;
-						this._rbg.cards[index].descriptions[6 - 1].textValue = constants.MI_CONFIGURATION(hardwareType, serviceTier, recommendation.targetSku.computeSize!);
-						// TO-DO: add storage configuration here
->>>>>>> 9874d959
 						break;
 
 					case MigrationTargetType.SQLVM:
@@ -718,57 +701,8 @@
 	private hasSavedInfo(): boolean {
 		return this.migrationStateModel.retryMigration || (this.migrationStateModel.resumeAssessment && this.migrationStateModel.savedInfo.closedPage >= Page.SKURecommendation);
 	}
-<<<<<<< HEAD
 
 	private hasRecommendations(): boolean {
 		return this.migrationStateModel._skuRecommendationResults?.recommendations ? true : false;
 	}
-
-	/*
-	// TO-DO: this is a helper function to display SKU recommendation results in a card until we have a real UI
-	private getSkuRecommendationText(recommendations: mssql.SkuRecommendationResult, platform: string): string {
-		let text = '';
-
-		if (platform === 'PaaS') {
-			if (recommendations.sqlDbRecommendationResults.length > 0) {
-				text += 'Recommended SQL DB SKUs: ';
-				recommendations.sqlDbRecommendationResults.forEach(rec => {
-					text += rec.databaseName + ': ';
-					text += rec.targetSku.computeSize + ' vCore ';
-					text += rec.targetSku.category!.computeTier === 0 ? 'General Purpose ' : 'Business Critical ';
-					text += rec.targetSku.storageMaxSizeInMb + ' GB';
-					text += ' / ';
-				});
-			}
-
-			if (recommendations.sqlMiRecommendationResults.length > 0) {
-				text += 'Recommended SQL MI SKU: ';
-				let rec = recommendations.sqlMiRecommendationResults[0];
-				text += rec.targetSku.computeSize + ' vCore ';
-				text += rec.targetSku.category!.computeTier === 0 ? 'General Purpose ' : 'Business Critical ';
-				text += rec.targetSku.storageMaxSizeInMb + ' GB';
-			}
-		}
-		else if (platform === 'IaaS') {
-			if (recommendations.sqlVmRecommendationResults.length > 0) {
-				text += 'Recommended SQL VM SKU: ';
-				let rec = recommendations.sqlVmRecommendationResults[0];
-				text += rec.targetSku.virtualMachineSize!.vCPUsAvailable + ' vCore ';
-				text += rec.targetSku.virtualMachineSize!.sizeName;
-				text += ' / Data: ';
-				text += rec.targetSku.dataDiskSizes!.length + 'x ' + rec.targetSku.dataDiskSizes![0].size;
-				text += ' / Log: ';
-				text += rec.targetSku.logDiskSizes!.length + 'x ' + rec.targetSku.logDiskSizes![0].size;
-				text += ' / TempDB: ';
-				text += rec.targetSku.tempDbDiskSizes!.length > 0 ? rec.targetSku.logDiskSizes!.length + 'x ' + rec.targetSku.logDiskSizes![0].size : 'dedicated disk';
-			}
-		}
-
-		return text;
-	}
-	*/
-}
-=======
-}
-
->>>>>>> 9874d959
+}