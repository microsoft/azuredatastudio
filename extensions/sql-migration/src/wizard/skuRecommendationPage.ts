--- conflicted
+++ resolved
@@ -1025,7 +1025,6 @@
 	}
 
 	public async refreshSkuRecommendationComponents(): Promise<void> {
-		// TO-DO: call function based on timer
 		switch (this.migrationStateModel._skuRecommendationPerformanceDataSource) {
 			case PerformanceDataSourceOptions.CollectData: {
 				this._azureRecommendationSectionText.description = constants.AZURE_RECOMMENDATION_TOOLTIP_IN_PROGRESS;
@@ -1035,24 +1034,14 @@
 						? constants.AZURE_RECOMMENDATION_STATUS_IN_PROGRESS
 						: constants.AZURE_RECOMMENDATION_STATUS_REFINING;
 
-					if (this.hasRecommendations()) {
-						this._skuDataCollectionStatusText.value = constants.AZURE_RECOMMENDATION_STATUS_REFINING;
-					}
-
-					// TO-DO: update timer text here
-<<<<<<< HEAD
 					if (await this.migrationStateModel.isWaitingForFirstTimeRefresh()) {
-						const elapsedTimeInMins = Math.abs(new Date().getTime() - new Date(this.migrationStateModel._perfDataCollectionStartDate).getTime()) / 60000;
+						const elapsedTimeInMins = Math.abs(new Date().getTime() - new Date(this.migrationStateModel._perfDataCollectionStartDate!).getTime()) / 60000;
 						const skuRecAutoRefreshTimeInMins = this.migrationStateModel.refreshGetSkuRecommendationFrequency / 60000;
 
-						this._skuDataCollectionTimerText.value = constants.AZURE_RECOMMENDATION_STATUS_AUTO_REFRESH_TIMER(skuRecAutoRefreshTimeInMins - elapsedTimeInMins);
+						this._skuDataCollectionTimerText.value = constants.AZURE_RECOMMENDATION_STATUS_AUTO_REFRESH_TIMER(Math.ceil(skuRecAutoRefreshTimeInMins - elapsedTimeInMins));
 					} else {
 						this._skuDataCollectionTimerText.value = constants.AZURE_RECOMMENDATION_STATUS_MANUAL_REFRESH_TIMER;
 					}
-=======
-					const durationMins = Math.abs(new Date().getTime() - new Date(this.migrationStateModel._perfDataCollectionStartDate!).getTime()) / 60000;
-					this._skuDataCollectionTimerText.value = 'Data collected for ' + durationMins + ' minutes';
->>>>>>> 854e90b7
 
 					await this._skuGetRecommendationContainer.updateCssStyles({ 'display': 'none' });
 					await this._skuDataCollectionStatusContainer.updateCssStyles({ 'display': 'block' });
@@ -1063,6 +1052,7 @@
 
 				else if (this.migrationStateModel.performanceCollectionStopped()) {
 					this._skuDataCollectionStatusText.value = constants.AZURE_RECOMMENDATION_STATUS_STOPPED;
+					this._skuDataCollectionTimerText.value = constants.EMPTY;
 
 					await this._skuGetRecommendationContainer.updateCssStyles({ 'display': 'none' });
 					await this._skuDataCollectionStatusContainer.updateCssStyles({ 'display': 'block' });
@@ -1070,10 +1060,6 @@
 					await this._skuRestartDataCollectionButton.updateCssStyles({ 'display': 'block' });
 					await this._skuEditParametersContainer.updateCssStyles({ 'display': 'block' });
 				}
-<<<<<<< HEAD
-
-=======
->>>>>>> 854e90b7
 				break;
 			}
 
