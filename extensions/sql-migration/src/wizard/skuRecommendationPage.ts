--- conflicted
+++ resolved
@@ -960,7 +960,6 @@
 		this._skuEnablePreviewSkuText.value = this.migrationStateModel._skuEnablePreview.toString();
 
 		await this.getSkuRecommendations();
-<<<<<<< HEAD
 		await this.refreshSkuRecommendationComponents();
 	}
 
@@ -980,13 +979,6 @@
 					await this._skuDataCollectionStatusContainer.updateCssStyles({ 'display': 'block' });
 					await this._skuEditParametersContainer.updateCssStyles({ 'display': 'block' });
 				}
-=======
-		await this.refreshCardText();
-	}
-
-	public async refreshDataCollectionTimerStatus(): Promise<void> {
-		console.log('refreshDataCollectionTimerStatus');
->>>>>>> 3f20d67d
 
 				else if (this.performanceCollectionStopped()) {
 					this._stopDataCollectionButton.enabled = false;
@@ -1016,7 +1008,6 @@
 				break;
 			}
 
-<<<<<<< HEAD
 			// initial state before "Get Azure recommendation" dialog
 			default: {
 				if (this.performanceCollectionNotStarted()) {
@@ -1025,12 +1016,6 @@
 					await this._skuEditParametersContainer.updateCssStyles({ 'display': 'none' });
 				}
 				break;
-=======
-				await this._skuDataCollectionTimerText.updateCssStyles({ 'display': 'block' });
-				// TO-DO: update timer text here
-				const durationMins = Math.abs(new Date().getTime() - new Date(this.migrationStateModel._perfDataCollectionStartDate).getTime()) / 60000;
-				this._skuDataCollectionTimerText.value = 'Data collected for ' + durationMins.toFixed(2) + ' minutes';
->>>>>>> 3f20d67d
 			}
 		}
 
