/*---------------------------------------------------------------------------------------------
 *  Copyright (c) Microsoft Corporation. All rights reserved.
 *  Licensed under the Source EULA. See License.txt in the project root for license information.
 *--------------------------------------------------------------------------------------------*/

import * as azdata from 'azdata';
import * as path from 'path';
import { MigrationWizardPage } from '../models/migrationWizardPage';
import { MigrationStateModel, StateChangeEvent } from '../models/stateMachine';
import { Product, ProductLookupTable } from '../models/product';
import { AssessmentResultsDialog } from '../dialog/assessmentResults/assessmentResultsDialog';
import * as constants from '../constants/strings';
import * as vscode from 'vscode';
import { EOL } from 'os';

// import { SqlMigrationService } from '../../../../extensions/mssql/src/sqlMigration/sqlMigrationService';

export class SKURecommendationPage extends MigrationWizardPage {
	// For future reference: DO NOT EXPOSE WIZARD DIRECTLY THROUGH HERE.
	constructor(wizard: azdata.window.Wizard, migrationStateModel: MigrationStateModel) {
		super(wizard, azdata.window.createWizardPage(constants.SKU_RECOMMENDATION_PAGE_TITLE), migrationStateModel);
	}

	protected async registerContent(view: azdata.ModelView) {
		await this.initialState(view);
	}

	private _igComponent: azdata.FormComponent<azdata.TextComponent> | undefined;
	private _detailsComponent: azdata.FormComponent<azdata.TextComponent> | undefined;
	private _chooseTargetComponent: azdata.FormComponent<azdata.DivContainer> | undefined;
	private _azureSubscriptionText: azdata.FormComponent<azdata.TextComponent> | undefined;
	private _managedInstanceSubscriptionDropdown!: azdata.DropDownComponent;
	private _resourceDropdownLabel!: azdata.TextComponent;
	private _resourceDropdown!: azdata.DropDownComponent;
	private _view: azdata.ModelView | undefined;
	private _rbg!: azdata.RadioCardGroupComponent;
	private _dbCount!: number;
	private _serverName!: string;

	private async initialState(view: azdata.ModelView) {
		this._view = view;
		this._igComponent = this.createStatusComponent(view); // The first component giving basic information
		this._detailsComponent = this.createDetailsComponent(view); // The details of what can be moved
		this._chooseTargetComponent = this.createChooseTargetComponent(view);
		this._azureSubscriptionText = this.createAzureSubscriptionText(view);


		const managedInstanceSubscriptionDropdownLabel = view.modelBuilder.text().withProps({
			value: constants.SUBSCRIPTION
		}).component();
		this._managedInstanceSubscriptionDropdown = view.modelBuilder.dropDown().component();
		this._managedInstanceSubscriptionDropdown.onValueChanged((e) => {
			if (e.selected) {
				this.migrationStateModel._targetSubscription = this.migrationStateModel.getSubscription(e.index);
				this.migrationStateModel._targetServerInstance = undefined!;
				this.migrationStateModel._migrationController = undefined!;
				this.populateResourceInstanceDropdown();
			}
		});
		this._resourceDropdownLabel = view.modelBuilder.text().withProps({
			value: constants.MANAGED_INSTANCE
		}).component();

		this._resourceDropdown = view.modelBuilder.dropDown().component();
		this._resourceDropdown.onValueChanged((e) => {
			if (e.selected &&
				e.selected !== constants.NO_MANAGED_INSTANCE_FOUND &&
				e.selected !== constants.NO_VIRTUAL_MACHINE_FOUND) {
				this.migrationStateModel._migrationControllers = undefined!;
				if (this._rbg.selectedCardId === 'AzureSQLVM') {
					this.migrationStateModel._targetServerInstance = this.migrationStateModel.getVirtualMachine(e.index);
				} else {
					this.migrationStateModel._targetServerInstance = this.migrationStateModel.getManagedInstance(e.index);
				}

			}
		});

		const targetContainer = view.modelBuilder.flexContainer().withItems(
			[
				managedInstanceSubscriptionDropdownLabel,
				this._managedInstanceSubscriptionDropdown,
				this._resourceDropdownLabel,
				this._resourceDropdown
			]
		).withLayout({
			flexFlow: 'column'
		}).component();

		let connectionUri: string = await azdata.connection.getUriForConnection(this.migrationStateModel.sourceConnectionId);
		this.migrationStateModel.migrationService.getAssessments(connectionUri).then(results => {
			if (results) {
				this.migrationStateModel.assessmentResults = results.items;
			}
		});

		this._view = view;
		const formContainer = view.modelBuilder.formContainer().withFormItems(
			[
				this._igComponent,
				this._detailsComponent,
				this._chooseTargetComponent,
				this._azureSubscriptionText,
				{
					component: targetContainer
				},
			]
		);

		let data = connectionUri.split('|');
		data.forEach(element => {
			if (element.startsWith('server:')) {
				let serverArray = element.split(':');
				this._serverName = serverArray[1];
			}
		});
		this._dbCount = (await azdata.connection.listDatabases(this.migrationStateModel.sourceConnectionId)).length;

		await view.initializeModel(formContainer.component());
	}

	private createStatusComponent(view: azdata.ModelView): azdata.FormComponent<azdata.TextComponent> {
		const component = view.modelBuilder.text().withProperties<azdata.TextComponentProperties>({
			value: '',
			CSSStyles: {
				'font-size': '14px'
			}
		});

		return {
			title: '',
			component: component.component(),
		};
	}

	private createDetailsComponent(view: azdata.ModelView): azdata.FormComponent<azdata.TextComponent> {
		const component = view.modelBuilder.text().withProperties<azdata.TextComponentProperties>({
			value: '',
		});

		return {
			title: '',
			component: component.component(),
		};
	}

	private createChooseTargetComponent(view: azdata.ModelView) {
		const component = view.modelBuilder.divContainer();

		return {
			title: constants.SKU_RECOMMENDATION_CHOOSE_A_TARGET,
			component: component.component()
		};
	}

	private constructDetails(): void {
		this._chooseTargetComponent?.component.clearItems();
		this._igComponent!.component.value = constants.ASSESSMENT_COMPLETED(this._serverName);
		if (this.migrationStateModel.assessmentResults) {
			// need to parse assessment results before this, multiple assessment results present for same DB
			let dbIssueCount = 0;
			let last = '';
			this.migrationStateModel.assessmentResults.forEach(element => {
				if (element.targetName !== this._serverName && element.targetName !== last) {
					dbIssueCount += 1;
					last = element.targetName;
				}
			});
			if (dbIssueCount === this._dbCount) {
				this._detailsComponent!.component.value = constants.SKU_RECOMMENDATION_NONE_SUCCESSFUL;
			} else if (dbIssueCount > 0) {

				this._detailsComponent!.component.value = constants.SKU_RECOMMENDATION_SOME_SUCCESSFUL(this._dbCount - dbIssueCount, this._dbCount);
			} else {
				this._detailsComponent!.component.value = constants.SKU_RECOMMENDATION_ALL_SUCCESSFUL(this._dbCount);
			}
		}
		this.constructTargets();
	}

	private constructTargets(): void {
		const products: Product[] = Object.values(ProductLookupTable);

		this._rbg = this._view!.modelBuilder.radioCardGroup().withProperties<azdata.RadioCardGroupComponentProperties>({
			cards: [],
			cardWidth: '600px',
			cardHeight: '40px',
			orientation: azdata.Orientation.Vertical,
			iconHeight: '30px',
			iconWidth: '30px'
		}).component();

		products.forEach((product) => {
<<<<<<< HEAD
			const imagePath = path.resolve(this.migrationStateModel.getExtensionPath(), 'media', product.icon ?? 'ads.svg');
			let dbCount = 0;
			if (product.type === 'AzureSQLVM') {
				dbCount = this._dbCount;
			} else {
				dbCount = this.migrationStateModel._migrationDbs.length;
			}
=======
			const imagePath = path.resolve(this.migrationStateModel.getExtensionPath(), 'images', product.icon ?? 'ads.svg');
			const dbCount = this.migrationStateModel._migrationDbs.length;
>>>>>>> 63c59ed9
			const descriptions: azdata.RadioCardDescription[] = [
				{
					textValue: product.name,
					textStyles: {
						'font-size': '14px',
						'font-weight': 'bold',
						'line-height': '20px'
					},
					linkDisplayValue: 'Learn more',
					linkStyles: {
						'font-size': '14px',
						'line-height': '20px'
					},
					displayLinkCodicon: true,
					linkCodiconStyles: {
<<<<<<< HEAD
						'font-size': '1em'
					}
=======
						'font-size': '14px',
						'line-height': '20px'
					},
>>>>>>> 63c59ed9
				},
				{
					textValue: `${dbCount} databases will be migrated`,
					textStyles: {
						'font-size': '13px',
						'line-height': '18px'
					},
					linkStyles: {
						'font-size': '14px',
						'line-height': '20px'
					},
					linkDisplayValue: 'View/Change',
					displayLinkCodicon: true,
					linkCodiconStyles: {
<<<<<<< HEAD
						'font-size': '1em'
=======
						'font-size': '13px',
						'line-height': '18px'
>>>>>>> 63c59ed9
					}
				}
			];

			this._rbg.cards.push({
				id: product.type,
				icon: imagePath,
				descriptions
			});
		});
		let dialog = new AssessmentResultsDialog('ownerUri', this.migrationStateModel, 'Assessment Dialog', this);

		this._rbg.onLinkClick(async (value) => {

			//check which card is being selected, and open correct dialog based on link
			console.log(value);
			if (value.description.linkDisplayValue === 'View/Change') {
				if (value.cardId === 'AzureSQLVM') {
					// open dialog for AzureSQLVM
				} else if (value.cardId === 'AzureSQLMI') {
					await dialog.openDialog();
				}
			} else if (value.description.linkDisplayValue === 'Learn more') {
				if (value.cardId === 'AzureSQLVM') {
					vscode.env.openExternal(vscode.Uri.parse('https://docs.microsoft.com/en-us/azure/azure-sql/virtual-machines/windows/sql-server-on-azure-vm-iaas-what-is-overview'));
				} else if (value.cardId === 'AzureSQLMI') {
					vscode.env.openExternal(vscode.Uri.parse('https://docs.microsoft.com/en-us/azure/azure-sql/managed-instance/sql-managed-instance-paas-overview '));
				}
			}
		});

		this._rbg.onSelectionChanged((value) => {
			this.populateResourceInstanceDropdown();
		});

		this._rbg.selectedCardId = 'AzureSQLMI';

		this._chooseTargetComponent?.component.addItem(this._rbg);
	}

	private createAzureSubscriptionText(view: azdata.ModelView): azdata.FormComponent<azdata.TextComponent> {
		const component = view.modelBuilder.text().withProperties<azdata.TextComponentProperties>({
			value: 'Select an Azure subscription and an Azure SQL Managed Instance for your target.', //TODO: Localize
			CSSStyles: {
				'font-size': '13px',
				'line-height': '18px'
			}
		});

		return {
			title: '',
			component: component.component(),
		};
	}

	private async populateSubscriptionDropdown(): Promise<void> {
		if (!this.migrationStateModel._targetSubscription) {
			this._managedInstanceSubscriptionDropdown.loading = true;
			this._resourceDropdown.loading = true;
			try {
				this._managedInstanceSubscriptionDropdown.values = await this.migrationStateModel.getSubscriptionsDropdownValues();
			} catch (e) {
				console.log(e);
			} finally {
				this._managedInstanceSubscriptionDropdown.loading = false;
			}
		}
	}

	private async populateResourceInstanceDropdown(): Promise<void> {
		this._resourceDropdown.loading = true;
		try {
			if (this._rbg.selectedCardId === 'AzureSQLVM') {
				this._resourceDropdownLabel.value = constants.AZURE_SQL_DATABASE_VIRTUAL_MACHINE;
				this._resourceDropdown.values = await this.migrationStateModel.getSqlVirtualMachineValues(this.migrationStateModel._targetSubscription);

			} else {
				this._resourceDropdownLabel.value = constants.AZURE_SQL_DATABASE_MANAGED_INSTANCE;
				this._resourceDropdown.values = await this.migrationStateModel.getManagedInstanceValues(this.migrationStateModel._targetSubscription);
			}
		} catch (e) {
			console.log(e);
		} finally {
			this._resourceDropdown.loading = false;
		}
	}

	private eventListener: vscode.Disposable | undefined;
	public async onPageEnter(): Promise<void> {
		this.eventListener = this.migrationStateModel.stateChangeEvent(async (e) => this.onStateChangeEvent(e));
		this.populateSubscriptionDropdown();
		this.constructDetails();

		this.wizard.registerNavigationValidator((pageChangeInfo) => {
			const errors: string[] = [];
			this.wizard.message = {
				text: '',
				level: azdata.window.MessageLevel.Error
			};
			if (pageChangeInfo.newPage < pageChangeInfo.lastPage) {
				return true;
			}
			if (this.migrationStateModel._migrationDbs.length === 0) {
				errors.push('Please select databases to migrate');

			}
			if ((<azdata.CategoryValue>this._managedInstanceSubscriptionDropdown.value).displayName === constants.NO_SUBSCRIPTIONS_FOUND) {
				errors.push(constants.INVALID_SUBSCRIPTION_ERROR);
			}
			const resourceDropdownValue = (<azdata.CategoryValue>this._resourceDropdown.value).displayName;
			if (resourceDropdownValue === constants.NO_MANAGED_INSTANCE_FOUND || resourceDropdownValue === constants.NO_VIRTUAL_MACHINE_FOUND) {
				errors.push(constants.INVALID_STORAGE_ACCOUNT_ERROR);
			}

			if (errors.length > 0) {
				this.wizard.message = {
					text: errors.join(EOL),
					level: azdata.window.MessageLevel.Error
				};
				return false;
			}
			return true;
		});
	}

	public async onPageLeave(): Promise<void> {
		this.eventListener?.dispose();
		this.wizard.message = {
			text: '',
			level: azdata.window.MessageLevel.Error
		};
		this.wizard.registerNavigationValidator((pageChangeInfo) => {
			return true;
		});
	}

	protected async handleStateChange(e: StateChangeEvent): Promise<void> {
		switch (e.newState) {

		}
	}

	public refreshDatabaseCount(count: number): void {
		this.wizard.message = {
			text: '',
			level: azdata.window.MessageLevel.Error
		};
		const textValue: string = `${count} databases will be migrated`;
		this._rbg.cards[0].descriptions[1].textValue = textValue;
		this._rbg.cards[1].descriptions[1].textValue = textValue;

		this._rbg.updateProperties({
			cards: this._rbg.cards
		});
	}

}<|MERGE_RESOLUTION|>--- conflicted
+++ resolved
@@ -191,7 +191,6 @@
 		}).component();
 
 		products.forEach((product) => {
-<<<<<<< HEAD
 			const imagePath = path.resolve(this.migrationStateModel.getExtensionPath(), 'media', product.icon ?? 'ads.svg');
 			let dbCount = 0;
 			if (product.type === 'AzureSQLVM') {
@@ -199,10 +198,6 @@
 			} else {
 				dbCount = this.migrationStateModel._migrationDbs.length;
 			}
-=======
-			const imagePath = path.resolve(this.migrationStateModel.getExtensionPath(), 'images', product.icon ?? 'ads.svg');
-			const dbCount = this.migrationStateModel._migrationDbs.length;
->>>>>>> 63c59ed9
 			const descriptions: azdata.RadioCardDescription[] = [
 				{
 					textValue: product.name,
@@ -218,14 +213,9 @@
 					},
 					displayLinkCodicon: true,
 					linkCodiconStyles: {
-<<<<<<< HEAD
-						'font-size': '1em'
-					}
-=======
 						'font-size': '14px',
 						'line-height': '20px'
 					},
->>>>>>> 63c59ed9
 				},
 				{
 					textValue: `${dbCount} databases will be migrated`,
@@ -240,12 +230,8 @@
 					linkDisplayValue: 'View/Change',
 					displayLinkCodicon: true,
 					linkCodiconStyles: {
-<<<<<<< HEAD
-						'font-size': '1em'
-=======
 						'font-size': '13px',
 						'line-height': '18px'
->>>>>>> 63c59ed9
 					}
 				}
 			];
