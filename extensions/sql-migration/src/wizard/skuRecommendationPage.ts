--- conflicted
+++ resolved
@@ -359,16 +359,9 @@
 			CSSStyles: { 'margin': '12px 0' }
 		}).component();
 
-<<<<<<< HEAD
-		let miDialog = new AssessmentResultsDialog('ownerUri', this.migrationStateModel, constants.ASSESSMENT_TILE(this._serverName), this, MigrationTargetType.SQLMI);
-		let vmDialog = new AssessmentResultsDialog('ownerUri', this.migrationStateModel, constants.ASSESSMENT_TILE(this._serverName), this, MigrationTargetType.SQLVM);
-=======
-		const serverName = this.migrationStateModel.serverName || (await this.migrationStateModel.getSourceConnectionProfile()).serverName;
-
-		const miDialog = new AssessmentResultsDialog('ownerUri', this.migrationStateModel, constants.ASSESSMENT_TILE(serverName), this, MigrationTargetType.SQLMI);
-		const vmDialog = new AssessmentResultsDialog('ownerUri', this.migrationStateModel, constants.ASSESSMENT_TILE(serverName), this, MigrationTargetType.SQLVM);
-		const dbDialog = new AssessmentResultsDialog('ownerUri', this.migrationStateModel, constants.ASSESSMENT_TILE(serverName), this, MigrationTargetType.SQLDB);
->>>>>>> 26f7aa5f
+		const miDialog = new AssessmentResultsDialog('ownerUri', this.migrationStateModel, constants.ASSESSMENT_TILE(this._serverName), this, MigrationTargetType.SQLMI);
+		const vmDialog = new AssessmentResultsDialog('ownerUri', this.migrationStateModel, constants.ASSESSMENT_TILE(this._serverName), this, MigrationTargetType.SQLVM);
+		const dbDialog = new AssessmentResultsDialog('ownerUri', this.migrationStateModel, constants.ASSESSMENT_TILE(this._serverName), this, MigrationTargetType.SQLDB);
 
 		this._disposables.push(button.onDidClick(async (e) => {
 			switch (this._rbg.selectedCardId) {
@@ -476,27 +469,17 @@
 					this._detailsComponent.value = constants.SKU_RECOMMENDATION_ASSESSMENT_ERROR(this._serverName);
 				} else {
 					this._assessmentStatusIcon.iconPath = IconPathHelper.completedMigration;
-<<<<<<< HEAD
 					this._igComponent.value = constants.ASSESSMENT_COMPLETED(this._serverName);
-					this._detailsComponent.value = constants.SKU_RECOMMENDATION_ALL_SUCCESSFUL(this.migrationStateModel._assessmentResults?.databaseAssessments?.length);
-=======
-					this._igComponent.value = constants.ASSESSMENT_COMPLETED(serverName);
 					this._detailsComponent.value = constants.SKU_RECOMMENDATION_ALL_SUCCESSFUL(
 						this.migrationStateModel._assessmentResults?.databaseAssessments?.length);
->>>>>>> 26f7aa5f
 				}
 			}
 		} else {
 			// use prior assessment results
 			this._assessmentStatusIcon.iconPath = IconPathHelper.completedMigration;
-<<<<<<< HEAD
 			this._igComponent.value = constants.ASSESSMENT_COMPLETED(this._serverName);
-			this._detailsComponent.value = constants.SKU_RECOMMENDATION_ALL_SUCCESSFUL(this.migrationStateModel._assessmentResults?.databaseAssessments?.length);
-=======
-			this._igComponent.value = constants.ASSESSMENT_COMPLETED(serverName);
 			this._detailsComponent.value = constants.SKU_RECOMMENDATION_ALL_SUCCESSFUL(
 				this.migrationStateModel._assessmentResults?.databaseAssessments?.length);
->>>>>>> 26f7aa5f
 		}
 
 		if (this.migrationStateModel.savedInfo?.migrationTargetType) {
@@ -667,12 +650,8 @@
 
 							// result returned but no SKU recommended
 							if (!recommendation?.targetSku) {
-<<<<<<< HEAD
-								this._rbg.cards[index].descriptions[CardDescriptionIndex.SKU_RECOMMENDATION].textValue = constants.SKU_RECOMMENDATION_NO_RECOMMENDATION;
-=======
 								this._rbg.cards[index].descriptions[CardDescriptionIndex.SKU_RECOMMENDATION].textValue =
 									constants.SKU_RECOMMENDATION_NO_RECOMMENDATION;
->>>>>>> 26f7aa5f
 							}
 							else {
 								const serviceTier = recommendation.targetSku.category?.sqlServiceTier === mssql.AzureSqlPaaSServiceTier.GeneralPurpose
@@ -703,12 +682,8 @@
 
 							// result returned but no SKU recommended
 							if (!recommendation?.targetSku) {
-<<<<<<< HEAD
-								this._rbg.cards[index].descriptions[CardDescriptionIndex.SKU_RECOMMENDATION].textValue = constants.SKU_RECOMMENDATION_NO_RECOMMENDATION;
-=======
 								this._rbg.cards[index].descriptions[CardDescriptionIndex.SKU_RECOMMENDATION].textValue =
 									constants.SKU_RECOMMENDATION_NO_RECOMMENDATION;
->>>>>>> 26f7aa5f
 								this._rbg.cards[index].descriptions[CardDescriptionIndex.VM_CONFIGURATIONS].textValue = '';
 							}
 							else {
@@ -739,16 +714,11 @@
 							constants.CAN_BE_MIGRATED(dbWithoutIssuesCount, dbCount);
 
 						if (this.hasRecommendations()) {
-<<<<<<< HEAD
-							const successfulRecommendationsCount = this.migrationStateModel._skuRecommendationResults.recommendations?.sqlDbRecommendationResults.filter(r => r.targetSku !== null).length;
-							this._rbg.cards[index].descriptions[CardDescriptionIndex.SKU_RECOMMENDATION].textValue = constants.RECOMMENDATIONS_AVAILABLE(successfulRecommendationsCount!);
-=======
 							const successfulRecommendationsCount =
-								this.migrationStateModel._skuRecommendationResults.recommendations.sqlDbRecommendationResults
+								this.migrationStateModel._skuRecommendationResults.recommendations!.sqlDbRecommendationResults
 									.filter(r => r.targetSku !== null).length;
 							this._rbg.cards[index].descriptions[CardDescriptionIndex.SKU_RECOMMENDATION].textValue =
 								constants.RECOMMENDATIONS_AVAILABLE(successfulRecommendationsCount);
->>>>>>> 26f7aa5f
 						}
 						break;
 				}
@@ -802,24 +772,14 @@
 	}
 
 	private async createAssessmentInfo(): Promise<azdata.TextComponent> {
-<<<<<<< HEAD
-		this._assessmentInfo = this._view.modelBuilder.text().withProps({
-			value: constants.ASSESSMENT_IN_PROGRESS_CONTENT(this._serverName),
-			CSSStyles: {
-				...styles.BODY_CSS,
-				'width': '660px'
-			}
-		}).component();
-=======
 		this._assessmentInfo = this._view.modelBuilder.text()
 			.withProps({
-				value: constants.ASSESSMENT_IN_PROGRESS_CONTENT((await this.migrationStateModel.getSourceConnectionProfile()).serverName),
+				value: constants.ASSESSMENT_IN_PROGRESS_CONTENT(this._serverName),
 				CSSStyles: {
 					...styles.BODY_CSS,
 					'width': '660px'
 				}
 			}).component();
->>>>>>> 26f7aa5f
 		return this._assessmentInfo;
 	}
 
@@ -1116,18 +1076,9 @@
 			this.migrationStateModel._skuEnablePreview ? constants.YES : constants.NO);
 		this._skuEnablePreviewSkuText = skuEnablePreviewParameterGroup.text;
 
-<<<<<<< HEAD
 		const skuEnableElasticRecommendationsParameterGroup = createParameterGroup(constants.ELASTIC_RECOMMENDATION_LABEL, this.migrationStateModel._skuEnableElastic ? constants.YES : constants.NO);
 		this._skuEnableElasticRecommendationsText = skuEnableElasticRecommendationsParameterGroup.text;
 
-		const parametersContainer = _view.modelBuilder.flexContainer().withProps({
-			CSSStyles: {
-				'margin': '8px 0',
-				'flex-direction': 'row',
-				'width': 'fit-content',
-			}
-		}).component();
-=======
 		const parametersContainer = _view.modelBuilder.flexContainer()
 			.withProps({
 				CSSStyles: {
@@ -1136,7 +1087,6 @@
 					'width': 'fit-content',
 				}
 			}).component();
->>>>>>> 26f7aa5f
 		parametersContainer.addItems([
 			scaleFactorParameterGroup.flexContainer,
 			skuTargetPercentileParameterGroup.flexContainer,
