--- conflicted
+++ resolved
@@ -270,10 +270,6 @@
 			}
 		}).component();
 
-<<<<<<< HEAD
-		const getAzureRecommendationDialog = new GetAzureRecommendationDialog(this, this.wizard, this.migrationStateModel);
-=======
->>>>>>> fd2cd4cc
 		this._supportedProducts.forEach((product) => {
 			this._rbg.cards.push({
 				id: product.type,
@@ -675,10 +671,9 @@
 
 						if (this.hasRecommendations()) {
 							recommendation = this.migrationStateModel._skuRecommendationResults.recommendations.sqlMiRecommendationResults[0];
-<<<<<<< HEAD
 
 							if (!recommendation.targetSku) {	// result returned but no SKU recommended
-								this._rbg.cards[index].descriptions[6 - 1].textValue = 'No recommendation';
+								this._rbg.cards[index].descriptions[CardDescriptionIndex.SKU_RECOMMENDATION].textValue = 'No recommendation';
 							}
 							else {
 								const serviceTier = recommendation.targetSku.category?.sqlServiceTier === mssql.AzureSqlPaaSServiceTier.GeneralPurpose
@@ -689,23 +684,9 @@
 									: recommendation.targetSku.category?.hardwareType === mssql.AzureSqlPaaSHardwareType.PremiumSeries
 										? constants.PREMIUM_SERIES
 										: constants.PREMIUM_SERIES_MEMORY_OPTIMIZED;
-								this._rbg.cards[index].descriptions[6 - 1].textValue = constants.MI_CONFIGURATION_PREVIEW(hardwareType, serviceTier, recommendation.targetSku.computeSize!, recommendation.targetSku.storageMaxSizeInMb! / 1024);
+								this._rbg.cards[index].descriptions[CardDescriptionIndex.SKU_RECOMMENDATION].textValue = constants.MI_CONFIGURATION_PREVIEW(hardwareType, serviceTier, recommendation.targetSku.computeSize!, recommendation.targetSku.storageMaxSizeInMb! / 1024);
 							}
 
-						} else if (this.migrationStateModel._perfDataCollectionStartDate) {
-							// TO-DO: close on what to do here
-							this._rbg.cards[index].descriptions[6 - 1].textValue = 'Data collection in progress, started at ' + new Date(this.migrationStateModel._perfDataCollectionStartDate).toLocaleString();
-=======
-							const serviceTier = recommendation.targetSku.category?.sqlServiceTier === mssql.AzureSqlPaaSServiceTier.GeneralPurpose
-								? constants.GENERAL_PURPOSE
-								: constants.BUSINESS_CRITICAL;
-							const hardwareType = recommendation.targetSku.category?.hardwareType === mssql.AzureSqlPaaSHardwareType.Gen5
-								? constants.GEN5
-								: recommendation.targetSku.category?.hardwareType === mssql.AzureSqlPaaSHardwareType.PremiumSeries
-									? constants.PREMIUM_SERIES
-									: constants.PREMIUM_SERIES_MEMORY_OPTIMIZED;
-							this._rbg.cards[index].descriptions[CardDescriptionIndex.SKU_RECOMMENDATION].textValue = constants.MI_CONFIGURATION_PREVIEW(hardwareType, serviceTier, recommendation.targetSku.computeSize!, recommendation.targetSku.storageMaxSizeInMb! / 1024);
->>>>>>> fd2cd4cc
 						}
 						break;
 
@@ -714,20 +695,12 @@
 
 						if (this.hasRecommendations()) {
 							recommendation = this.migrationStateModel._skuRecommendationResults.recommendations.sqlVmRecommendationResults[0];
-<<<<<<< HEAD
-
 							if (!recommendation.targetSku) {	// result returned but no SKU recommended
-								this._rbg.cards[index].descriptions[6 - 1].textValue = 'No recommendation';
+								this._rbg.cards[index].descriptions[CardDescriptionIndex.SKU_RECOMMENDATION].textValue = 'No recommendation';
 							}
 							else {
-								this._rbg.cards[index].descriptions[6 - 1].textValue = constants.VM_CONFIGURATION_PREVIEW(recommendation.targetSku.virtualMachineSize!.sizeName, recommendation.targetSku.virtualMachineSize!.vCPUsAvailable, recommendation.targetSku.dataDiskSizes!.length, recommendation.targetSku.dataDiskSizes![0].size);
+								this._rbg.cards[index].descriptions[CardDescriptionIndex.SKU_RECOMMENDATION].textValue = constants.VM_CONFIGURATION_PREVIEW(recommendation.targetSku.virtualMachineSize!.sizeName, recommendation.targetSku.virtualMachineSize!.vCPUsAvailable, recommendation.targetSku.dataDiskSizes!.length, recommendation.targetSku.dataDiskSizes![0].size);
 							}
-						} else if (this.migrationStateModel._perfDataCollectionStartDate) {
-							// TO-DO: close on what to do here
-							this._rbg.cards[index].descriptions[6 - 1].textValue = 'Data collection in progress, started at ' + new Date(this.migrationStateModel._perfDataCollectionStartDate).toLocaleString();
-=======
-							this._rbg.cards[index].descriptions[CardDescriptionIndex.SKU_RECOMMENDATION].textValue = constants.VM_CONFIGURATION_PREVIEW(recommendation.targetSku.virtualMachineSize!.sizeName, recommendation.targetSku.virtualMachineSize!.vCPUsAvailable, recommendation.targetSku.dataDiskSizes!.length, recommendation.targetSku.dataDiskSizes![0].size);
->>>>>>> fd2cd4cc
 						}
 						break;
 
@@ -735,16 +708,8 @@
 						this._rbg.cards[index].descriptions[CardDescriptionIndex.ASSESSMENT_STATUS].textValue = constants.CAN_BE_MIGRATED(dbWithoutIssuesCount, dbCount);
 
 						if (this.hasRecommendations()) {
-<<<<<<< HEAD
 							const successfulRecommendationsCount = this.migrationStateModel._skuRecommendationResults.recommendations.sqlDbRecommendationResults.filter(r => r.targetSku !== null).length;
-
-							this._rbg.cards[index].descriptions[6 - 1].textValue = constants.RECOMMENDATIONS_AVAILABLE(successfulRecommendationsCount);
-						} else if (this.migrationStateModel._perfDataCollectionStartDate) {
-							// TO-DO: close on what to do here
-							this._rbg.cards[index].descriptions[6 - 1].textValue = 'Data collection in progress, started at ' + new Date(this.migrationStateModel._perfDataCollectionStartDate).toLocaleString();
-=======
-							this._rbg.cards[index].descriptions[CardDescriptionIndex.SKU_RECOMMENDATION].textValue = constants.RECOMMENDATIONS_AVAILABLE(dbCount);
->>>>>>> fd2cd4cc
+							this._rbg.cards[index].descriptions[CardDescriptionIndex.SKU_RECOMMENDATION].textValue = constants.RECOMMENDATIONS_AVAILABLE(successfulRecommendationsCount);
 						}
 						break;
 				}
@@ -833,7 +798,7 @@
 				'margin': '0',
 			}
 		}).component();
-		const getAzureRecommendationDialog = new GetAzureRecommendationDialog(this, this.migrationStateModel);
+		const getAzureRecommendationDialog = new GetAzureRecommendationDialog(this, this.wizard, this.migrationStateModel);
 		this._disposables.push(this._getAzureRecommendationButton.onDidClick(async (e) => {
 			await getAzureRecommendationDialog.openDialog();
 		}));
