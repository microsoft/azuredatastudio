/*---------------------------------------------------------------------------------------------
 *  Copyright (c) Microsoft Corporation. All rights reserved.
 *  Licensed under the Source EULA. See License.txt in the project root for license information.
 *--------------------------------------------------------------------------------------------*/

import * as azdata from 'azdata';
import * as vscode from 'vscode';
import * as mssql from '../../../mssql';
import { MigrationWizardPage } from '../models/migrationWizardPage';
import { MigrationStateModel, MigrationTargetType, Page, ServerAssessment, StateChangeEvent } from '../models/stateMachine';
import { AssessmentResultsDialog } from '../dialog/assessmentResults/assessmentResultsDialog';
import { SkuRecommendationResultsDialog } from '../dialog/skuRecommendationResults/skuRecommendationResultsDialog';
import { GetAzureRecommendationDialog } from '../dialog/skuRecommendationResults/getAzureRecommendationDialog';
import * as constants from '../constants/strings';
import { EOL } from 'os';
import { IconPath, IconPathHelper } from '../constants/iconPathHelper';
import { WIZARD_INPUT_COMPONENT_WIDTH } from './wizardController';
import * as styles from '../constants/styles';
<<<<<<< HEAD
import { SupportedAutoRefreshIntervals } from '../api/utils';
=======
import { SkuEditParametersDialog } from '../dialog/skuRecommendationResults/skuEditParametersDialog';
>>>>>>> bd7b4dce

export interface Product {
	type: MigrationTargetType;
	name: string,
	icon: IconPath;
}

export class SKURecommendationPage extends MigrationWizardPage {
	private _view!: azdata.ModelView;
	private _igComponent!: azdata.TextComponent;
	private _assessmentStatusIcon!: azdata.ImageComponent;
	private _detailsComponent!: azdata.TextComponent;
	private _skipAssessmentCheckbox!: azdata.CheckBoxComponent;
	private _skipAssessmentSubText!: azdata.TextComponent;
	private _chooseTargetComponent!: azdata.DivContainer;
	private _rbg!: azdata.RadioCardGroupComponent;
	private eventListener!: vscode.Disposable;
	private _rbgLoader!: azdata.LoadingComponent;
	private _progressContainer!: azdata.FlexContainer;
	private _assessmentComponent!: azdata.FlexContainer;
	private _assessmentProgress!: azdata.TextComponent;
	private _assessmentInfo!: azdata.TextComponent;
	private _formContainer!: azdata.ComponentBuilder<azdata.FormContainer, azdata.ComponentProperties>;
	private _assessmentLoader!: azdata.LoadingComponent;
	private _rootContainer!: azdata.FlexContainer;
	private _viewAssessmentsHelperText!: azdata.TextComponent;
	private _databaseSelectedHelperText!: azdata.TextComponent;

	private _skuEditParametersContainer!: azdata.FlexContainer;
	private _skuScaleFactorText!: azdata.TextComponent;
	private _skuTargetPercentileText!: azdata.TextComponent;
	private _skuEnablePreviewSkuText!: azdata.TextComponent;

	private assessmentGroupContainer!: azdata.FlexContainer;
	private _disposables: vscode.Disposable[] = [];

	private refreshPerfDataCollectionFrequency: SupportedAutoRefreshIntervals = 30000;
	private _autoRefreshPerfDataCollectionHandle!: NodeJS.Timeout;
	private refreshGetSkuRecommendationFrequency: SupportedAutoRefreshIntervals = 300000;
	private _autoRefreshGetSkuRecommendationHandle!: NodeJS.Timeout;

	private _supportedProducts: Product[] = [
		{
			type: MigrationTargetType.SQLMI,
			name: constants.SKU_RECOMMENDATION_MI_CARD_TEXT,
			icon: IconPathHelper.sqlMiLogo,

		},
		{
			type: MigrationTargetType.SQLVM,
			name: constants.SKU_RECOMMENDATION_VM_CARD_TEXT,
			icon: IconPathHelper.sqlVmLogo
		},
		// TO-DO: remove SQL DB
		{
			type: MigrationTargetType.SQLDB,
			name: constants.SKU_RECOMMENDATION_DB_CARD_TEXT,
			icon: IconPathHelper.sqlDatabaseLogo
		}
	];

	constructor(wizard: azdata.window.Wizard, migrationStateModel: MigrationStateModel) {
		super(wizard, azdata.window.createWizardPage(constants.ASSESSMENT_RESULTS_AND_RECOMMENDATIONS_PAGE_TITLE), migrationStateModel);
	}

	protected async registerContent(view: azdata.ModelView) {
		this._view = view;
		this._igComponent = this.createStatusComponent(view); // The first component giving basic information
		this._assessmentStatusIcon = this._view.modelBuilder.image().withProps({
			iconPath: IconPathHelper.completedMigration,
			iconHeight: 17,
			iconWidth: 17,
			width: 20,
			height: 20
		}).component();
		const igContainer = this._view.modelBuilder.flexContainer().withProps({
			CSSStyles: {
				'align-items': 'center'
			}
		}).component();
		igContainer.addItem(this._assessmentStatusIcon, {
			flex: '0 0 auto'
		});
		igContainer.addItem(this._igComponent, {
			flex: '0 0 auto'
		});

		this._detailsComponent = this.createDetailsComponent(view); // The details of what can be moved
		this._skipAssessmentCheckbox = view.modelBuilder.checkBox().withProps({
			label: constants.SKU_RECOMMENDATION_ASSESSMENT_ERROR_BYPASS,
			checked: false,
			CSSStyles: {
				...styles.SECTION_HEADER_CSS,
				'margin': '10px 0 0 0',
				'display': 'none'
			},
		}).component();
		this._skipAssessmentSubText = view.modelBuilder.text().withProps({
			value: constants.SKU_RECOMMENDATION_ASSESSMENT_ERROR_DETAIL,
			CSSStyles: {
				'margin': '0 0 0 15px',
				'font-size': '13px',
				'color': 'red',
				'width': '590px',
				'display': 'none'
			},
		}).component();

		this._disposables.push(this._skipAssessmentCheckbox.onChanged(async (value) => {
			await this._setAssessmentState(false, true);
		}));

		const refreshAssessmentButton = this._view.modelBuilder.button().withProps({
			iconPath: IconPathHelper.refresh,
			label: constants.REFRESH_ASSESSMENT_BUTTON_LABEL,
			width: 160,
			height: 24,
			CSSStyles: {
				...styles.BODY_CSS,
				'margin': '12px 0 4px 0'
			}
		}).component();

		this._disposables.push(refreshAssessmentButton.onDidClick(async () => {
			// placeholder stop perf data collection entry point
<<<<<<< HEAD
			// TO-DO: remove
			if (this.migrationStateModel._perfDataCollectionStartDate) {
				await this.migrationStateModel.stopPerfDataCollection();
				const durationMins = Math.abs(new Date(this.migrationStateModel._perfDataCollectionStopDate).getTime() - new Date(this.migrationStateModel._perfDataCollectionStartDate).getTime()) / 60000;
				console.log('data collected for ' + durationMins + ' minutes');

				const perfQueryIntervalInSec = 30;
				const targetPlatforms = [MigrationTargetType.SQLDB, MigrationTargetType.SQLMI, MigrationTargetType.SQLVM];
				const targetPercentile = 95;
				const scalingFactor = 100;
				const startTime = '1900-01-01 00:00:00';
				const endTime = '2200-01-01 00:00:00';
				const includePreviewSkus = false;

				await this.migrationStateModel.getSkuRecommendations(
					this.migrationStateModel._skuRecommendationPerformanceLocation,
					perfQueryIntervalInSec,
					targetPlatforms,
					targetPercentile,
					scalingFactor,
					startTime,
					endTime,
					includePreviewSkus,
					this.migrationStateModel._databaseAssessment);

				console.log('results - this.migrationStateModel._skuRecommendationResults:');
				console.log(this.migrationStateModel._skuRecommendationResults);
				// await this.migrationStateModel.refreshPerfDataCollection();

			}

=======
			await this.getSkuRecommendations();
>>>>>>> bd7b4dce
			await this.constructDetails();
		}));

		const statusContainer = this._view.modelBuilder.flexContainer().withLayout({
			flexFlow: 'column',
		}).withItems(
			[
				igContainer,
				this._detailsComponent,
				refreshAssessmentButton,
				this._skipAssessmentCheckbox,
				this._skipAssessmentSubText,
			]
		).withProps({
			CSSStyles: {
				'margin': '0'
			}
		}).component();
		this._chooseTargetComponent = await this.createChooseTargetComponent(view);
		this._skuEditParametersContainer = await this.createSkuEditParameters(view);
		this.assessmentGroupContainer = await this.createViewAssessmentsContainer();
		this._formContainer = view.modelBuilder.formContainer().withFormItems(
			[
				{
					title: '',
					component: statusContainer
				},
				{
					component: this._chooseTargetComponent
				},
				{
					component: this._skuEditParametersContainer
				},
				{
					component: this.assessmentGroupContainer
				},
			]
		).withProps({
			CSSStyles: {
				'display': 'none',
				'padding-top': '0',
			}
		});

		this._assessmentComponent = this._view.modelBuilder.flexContainer().withLayout({
			height: '100%',
			flexFlow: 'column'
		}).withProps({
			CSSStyles: {
				'margin-left': '30px'
			}
		}).component();

		this._assessmentComponent.addItem(this.createAssessmentProgress(), { flex: '0 0 auto' });
		this._assessmentComponent.addItem(await this.createAssessmentInfo(), { flex: '0 0 auto' });

		this._rootContainer = this._view.modelBuilder.flexContainer().withLayout({
			height: '100%',
			flexFlow: 'column'
		}).component();
		this._rootContainer.addItem(this._assessmentComponent, { flex: '0 0 auto' });
		this._rootContainer.addItem(this._formContainer.component(), { flex: '0 0 auto' });

		this._disposables.push(this._view.onClosed(e => {
			this._disposables.forEach(
				d => { try { d.dispose(); } catch { } });
		}));

		await this._view.initializeModel(this._rootContainer);

		if (this.hasSavedInfo()) {
			if (this.migrationStateModel.savedInfo.migrationTargetType === MigrationTargetType.SQLMI) {
				this.migrationStateModel._miDbs = this.migrationStateModel.savedInfo.databaseList;
			} else {
				this.migrationStateModel._vmDbs = this.migrationStateModel.savedInfo.databaseList;
			}
		}
	}

	private createStatusComponent(view: azdata.ModelView): azdata.TextComponent {
		const component = view.modelBuilder.text().withProps({
			CSSStyles: {
				...styles.SECTION_HEADER_CSS,
				'margin-left': '8px'
			}
		}).component();
		return component;
	}

	private createDetailsComponent(view: azdata.ModelView): azdata.TextComponent {
		const component = view.modelBuilder.text().withProps({
			CSSStyles: {
				...styles.BODY_CSS
			}
		}).component();
		return component;
	}

	private async createChooseTargetComponent(view: azdata.ModelView): Promise<azdata.DivContainer> {

		const chooseYourTargetText = this._view.modelBuilder.text().withProps({
			value: constants.SKU_RECOMMENDATION_CHOOSE_A_TARGET,
			CSSStyles: {
				...styles.SECTION_HEADER_CSS,
				'margin': '0'
			}
		}).component();

		this._rbg = this._view!.modelBuilder.radioCardGroup().withProps({
			cards: [],
			iconHeight: '35px',
			iconWidth: '35px',
			cardWidth: '250px',
			cardHeight: '300px',
			iconPosition: 'left',
			CSSStyles: {
				'margin-top': '0px',
				'margin-left': '-15px',
			}
		}).component();

		const getAzureRecommendationDialog = new GetAzureRecommendationDialog(this, this.wizard, this.migrationStateModel);
		this._supportedProducts.forEach((product) => {
			this._rbg.cards.push({
				id: product.type,
				icon: product.icon,
				descriptions: [
					{
						textValue: product.name,
						textStyles: {
							...styles.SECTION_HEADER_CSS
						}
					},
					{
						textValue: constants.ASSESSMENT_RESULTS.toLocaleUpperCase(),
						textStyles: {
							...styles.LIGHT_LABEL_CSS,
						}
					},
					{
						textValue: '',
						textStyles: {
							...styles.BODY_CSS
						}
					},
					{
						textValue: '',
						textStyles: {
							...styles.BODY_CSS,
						}
					},
					{
						textValue: constants.RECOMMENDED_CONFIGURATION.toLocaleUpperCase(),
						textStyles: {
							...styles.LIGHT_LABEL_CSS,
							marginBottom: '0',
						}
					},
					// {
					// 	textValue: '',
					// 	textStyles: {
					// 		...styles.NOTE_CSS,
					// 		// textAlign: 'center',
					// 		// marginLeft: '-35px',
					// 	}
					// },
					{
						// textValue: 'Collecting data...',
						textValue: constants.AZURE_RECOMMENDATION_NOT_ENABLED,
						textStyles: {
							...styles.BODY_CSS,
							'font-weight': '600px'
						}
					},
					{
						textValue: '',
						linkDisplayValue: constants.GET_AZURE_RECOMMENDATION,
						linkStyles: {
							...styles.BODY_CSS,
							'text-decoration': 'none',
						}
					},
				]
			});

			let skuRecommendationResultsDialog = new SkuRecommendationResultsDialog(this.migrationStateModel, product.type);
			this._disposables.push(this._rbg.onLinkClick(async (e: azdata.RadioCardLinkClickEvent) => {
				if (this.hasRecommendations()) {
					if (e.cardId === skuRecommendationResultsDialog._targetType) {
						await skuRecommendationResultsDialog.openDialog(e.cardId, this.migrationStateModel._skuRecommendationResults.recommendations);
					}
				} else {
					await getAzureRecommendationDialog.openDialog();
				}
			}));
		});

		this._disposables.push(this._rbg.onSelectionChanged(async (value) => {
			if (value) {
				this.assessmentGroupContainer.display = 'inline';
				await this.changeTargetType(value.cardId);
			}
		}));

		this._rbgLoader = this._view.modelBuilder.loadingComponent().withItem(
			this._rbg
		).component();

		const component = this._view.modelBuilder.divContainer().withItems(
			[
				chooseYourTargetText,
				this._rbgLoader
			]
		).component();
		return component;
	}

	private async createViewAssessmentsContainer(): Promise<azdata.FlexContainer> {
		this._viewAssessmentsHelperText = this._view.modelBuilder.text().withProps({
			value: constants.SKU_RECOMMENDATION_VIEW_ASSESSMENT_MI,
			CSSStyles: {
				...styles.SECTION_HEADER_CSS
			},
			width: WIZARD_INPUT_COMPONENT_WIDTH
		}).component();

		const button = this._view.modelBuilder.button().withProps({
			label: constants.VIEW_SELECT_BUTTON_LABEL,
			width: 100,
			CSSStyles: {
				'margin': '12px 0'
			}
		}).component();

		let serverName = '';
		if (this.migrationStateModel.retryMigration || (this.migrationStateModel.resumeAssessment && this.migrationStateModel.serverName)) {
			serverName = this.migrationStateModel.serverName;
		} else {
			serverName = (await this.migrationStateModel.getSourceConnectionProfile()).serverName;
		}

		let miDialog = new AssessmentResultsDialog('ownerUri', this.migrationStateModel, constants.ASSESSMENT_TILE(serverName), this, MigrationTargetType.SQLMI);
		let vmDialog = new AssessmentResultsDialog('ownerUri', this.migrationStateModel, constants.ASSESSMENT_TILE(serverName), this, MigrationTargetType.SQLVM);

		this._disposables.push(button.onDidClick(async (e) => {
			if (this._rbg.selectedCardId === MigrationTargetType.SQLVM) {
				this._rbg.selectedCardId = MigrationTargetType.SQLVM;
				await vmDialog.openDialog();
			} else if (this._rbg.selectedCardId === MigrationTargetType.SQLMI) {
				this._rbg.selectedCardId = MigrationTargetType.SQLMI;
				await miDialog.openDialog();
			}
		}));

		this._databaseSelectedHelperText = this._view.modelBuilder.text().withProps({
			CSSStyles: {
				...styles.BODY_CSS,
			}
		}).component();

		const container = this._view.modelBuilder.flexContainer().withItems([
			this._viewAssessmentsHelperText,
			button,
			this._databaseSelectedHelperText
		]).withProps({
			'display': 'none'
		}).component();
		return container;
	}

	private async changeTargetType(newTargetType: string) {
		if (this.migrationStateModel.resumeAssessment && this.migrationStateModel.savedInfo.closedPage >= Page.SKURecommendation) {
			this.migrationStateModel._databaseAssessment = <string[]>this.migrationStateModel.savedInfo.databaseAssessment;
		}
		// remove assessed databases that have been removed from the source selection list
		const miDbs = this.migrationStateModel._miDbs.filter(
			db => this.migrationStateModel._databaseAssessment.findIndex(
				dba => dba === db) >= 0);

		const vmDbs = this.migrationStateModel._vmDbs.filter(
			db => this.migrationStateModel._databaseAssessment.findIndex(
				dba => dba === db) >= 0);

		if (newTargetType === MigrationTargetType.SQLMI) {
			this._viewAssessmentsHelperText.value = constants.SKU_RECOMMENDATION_VIEW_ASSESSMENT_MI;
			if (this.migrationStateModel.resumeAssessment && this.migrationStateModel.savedInfo.closedPage >= Page.SKURecommendation) {
				this._databaseSelectedHelperText.value = constants.TOTAL_DATABASES_SELECTED(this.migrationStateModel.savedInfo.databaseList.length, this.migrationStateModel._databaseAssessment.length);
			} else {
				this._databaseSelectedHelperText.value = constants.TOTAL_DATABASES_SELECTED(miDbs.length, this.migrationStateModel._databaseAssessment.length);
			}
			this.migrationStateModel._targetType = MigrationTargetType.SQLMI;
			this.migrationStateModel._migrationDbs = miDbs;
		} else {
			this._viewAssessmentsHelperText.value = constants.SKU_RECOMMENDATION_VIEW_ASSESSMENT_VM;
			if ((this.migrationStateModel.resumeAssessment && this.migrationStateModel.savedInfo.closedPage >= Page.SKURecommendation)) {
				this._databaseSelectedHelperText.value = constants.TOTAL_DATABASES_SELECTED(this.migrationStateModel.savedInfo.databaseList.length, this.migrationStateModel._databaseAssessment.length);
			} else {
				this._databaseSelectedHelperText.value = constants.TOTAL_DATABASES_SELECTED(vmDbs.length, this.migrationStateModel._databaseAssessment.length);
			}
			this.migrationStateModel._targetType = MigrationTargetType.SQLVM;
			this.migrationStateModel._migrationDbs = vmDbs;
		}
		this.migrationStateModel.refreshDatabaseBackupPage = true;
	}

	private async constructDetails(): Promise<void> {
		this.wizard.message = {
			text: '',
			level: azdata.window.MessageLevel.Error
		};

		await this._setAssessmentState(true, false);

		const serverName = (await this.migrationStateModel.getSourceConnectionProfile()).serverName;
		const errors: string[] = [];
		try {
			if (this.migrationStateModel.resumeAssessment && this.migrationStateModel.savedInfo.closedPage) {
				this.migrationStateModel._assessmentResults = <ServerAssessment>this.migrationStateModel.savedInfo.serverAssessment;
			} else {
				await this.migrationStateModel.getDatabaseAssessments(MigrationTargetType.SQLMI);
			}

			const assessmentError = this.migrationStateModel._assessmentResults?.assessmentError;
			if (assessmentError) {
				errors.push(`message: ${assessmentError.message}${EOL}stack: ${assessmentError.stack}`);
			}
			if (this.migrationStateModel?._assessmentResults?.errors?.length! > 0) {
				errors.push(...this.migrationStateModel._assessmentResults?.errors?.map(
					e => `message: ${e.message}${EOL}errorSummary: ${e.errorSummary}${EOL}possibleCauses: ${e.possibleCauses}${EOL}guidance: ${e.guidance}${EOL}errorId: ${e.errorId}`)!);
			}
		} catch (e) {
			console.log(e);
			errors.push(constants.SKU_RECOMMENDATION_ASSESSMENT_UNEXPECTED_ERROR(serverName, e));
		} finally {
			this.migrationStateModel._runAssessments = errors.length > 0;
			if (errors.length > 0) {
				this.wizard.message = {
					text: constants.SKU_RECOMMENDATION_ASSESSMENT_ERROR(serverName),
					description: errors.join(EOL),
					level: azdata.window.MessageLevel.Error
				};
				this._assessmentStatusIcon.iconPath = IconPathHelper.error;
				this._igComponent.value = constants.ASSESSMENT_FAILED(serverName);
				this._detailsComponent.value = constants.SKU_RECOMMENDATION_ASSESSMENT_ERROR(serverName);
			} else {
				this._assessmentStatusIcon.iconPath = IconPathHelper.completedMigration;
				this._igComponent.value = constants.ASSESSMENT_COMPLETED(serverName);
				this._detailsComponent.value = constants.SKU_RECOMMENDATION_ALL_SUCCESSFUL(this.migrationStateModel._assessmentResults?.databaseAssessments?.length);
			}
		}

		if (this.hasSavedInfo()) {
			if (this.migrationStateModel.savedInfo.migrationTargetType) {
				this._rbg.selectedCardId = this.migrationStateModel.savedInfo.migrationTargetType;
				await this.refreshCardText();
			}
		}

		await this.refreshCardText();
		await this._setAssessmentState(false, this.migrationStateModel._runAssessments);
	}

	private async _setAssessmentState(assessing: boolean, failedAssessment: boolean): Promise<void> {
		let display: azdata.DisplayType = assessing ? 'block' : 'none';
		await this._assessmentComponent.updateCssStyles({ 'display': display });
		this._assessmentComponent.display = display;

		display = !assessing && failedAssessment ? 'block' : 'none';
		await this._skipAssessmentCheckbox.updateCssStyles({ 'display': display });
		this._skipAssessmentCheckbox.display = display;
		await this._skipAssessmentSubText.updateCssStyles({ 'display': display });
		this._skipAssessmentSubText.display = display;

		await this._formContainer.component().updateCssStyles({ 'display': !assessing ? 'block' : 'none' });

		display = failedAssessment && !this._skipAssessmentCheckbox.checked ? 'none' : 'block';
		await this._chooseTargetComponent.updateCssStyles({ 'display': display });
		this._chooseTargetComponent.display = display;

		display = !this._rbg.selectedCardId || failedAssessment && !this._skipAssessmentCheckbox.checked ? 'none' : 'inline';
		await this.assessmentGroupContainer.updateCssStyles({ 'display': display });
		this.assessmentGroupContainer.display = display;

		display = (this._rbg.selectedCardId
			&& (!failedAssessment || this._skipAssessmentCheckbox.checked)
			&& this.migrationStateModel._migrationDbs.length > 0)
			? 'inline'
			: 'none';

		this._assessmentLoader.loading = assessing;
	}

	public async onPageEnter(pageChangeInfo: azdata.window.WizardPageChangeInfo): Promise<void> {
		this.wizard.registerNavigationValidator((pageChangeInfo) => {
			const errors: string[] = [];
			this.wizard.message = {
				text: '',
				level: azdata.window.MessageLevel.Error
			};
			if (pageChangeInfo.newPage < pageChangeInfo.lastPage) {
				return true;
			}

			if (this._rbg.selectedCardId === undefined || this._rbg.selectedCardId === '') {
				errors.push(constants.SELECT_TARGET_TO_CONTINUE);
			}
			if (this.migrationStateModel._migrationDbs.length === 0) {
				errors.push(constants.SELECT_DATABASE_TO_MIGRATE);
			}

			if (errors.length > 0) {
				this.wizard.message = {
					text: errors.join(EOL),
					level: azdata.window.MessageLevel.Error
				};
				return false;
			}
			return true;
		});
		this.wizard.nextButton.enabled = false;
		await this.constructDetails();
		this.wizard.nextButton.enabled = this.migrationStateModel._assessmentResults !== undefined;
	}

	public async onPageLeave(pageChangeInfo: azdata.window.WizardPageChangeInfo): Promise<void> {
		this.eventListener?.dispose();
		this.wizard.message = {
			text: '',
			level: azdata.window.MessageLevel.Error
		};
		this.wizard.registerNavigationValidator((pageChangeInfo) => {
			return true;
		});
	}

	protected async handleStateChange(e: StateChangeEvent): Promise<void> {
	}

	public setAutoRefreshPerfDataCollection(): void {
		console.log('starting auto refresh for perf collection status update with interval ' + this.refreshPerfDataCollectionFrequency);
		const classVariable = this;
		clearInterval(this._autoRefreshPerfDataCollectionHandle);
		if (this.refreshPerfDataCollectionFrequency !== -1) {
			this._autoRefreshPerfDataCollectionHandle = setInterval(async function () {
				await classVariable.migrationStateModel.refreshPerfDataCollection();

				// TO-DO: state machine will create an ADS notification (bottom right corner)
				// here we do a banner too - is that necessary?
				// if (classVariable.migrationStateModel._perfDataCollectionErrors?.length > 0) {
				// 	classVariable.wizard.message = {
				// 		text: constants.PERF_DATA_COLLECTION_ERROR(classVariable.migrationStateModel.serverName),
				// 		description: classVariable.migrationStateModel._perfDataCollectionErrors.join(EOL),
				// 		level: azdata.window.MessageLevel.Error
				// 	};
				// }
			}, this.refreshPerfDataCollectionFrequency);
		}
	}

	public setAutoRefreshGetSkuRecommendation(): void {
		console.log('starting auto refresh for get SKU recommendation with interval ' + this.refreshGetSkuRecommendationFrequency);
		const classVariable = this;
		clearInterval(this._autoRefreshGetSkuRecommendationHandle);
		if (this.refreshGetSkuRecommendationFrequency !== -1) {
			this._autoRefreshGetSkuRecommendationHandle = setInterval(async function () {

				const perfQueryIntervalInSec = 30;
				const targetPlatforms = [MigrationTargetType.SQLDB, MigrationTargetType.SQLMI, MigrationTargetType.SQLVM];
				const targetPercentile = 95;
				const scalingFactor = 100;
				const startTime = '1900-01-01 00:00:00';
				const endTime = '2200-01-01 00:00:00';
				const includePreviewSkus = false;

				await classVariable.migrationStateModel.getSkuRecommendations(
					classVariable.migrationStateModel._skuRecommendationPerformanceLocation,
					perfQueryIntervalInSec,
					targetPlatforms,
					targetPercentile,
					scalingFactor,
					startTime,
					endTime,
					includePreviewSkus,
					classVariable.migrationStateModel._databaseAssessment);

				// TO-DO: state machine will create an ADS notification (bottom right corner)
				// here we do a banner too - is that necessary?
			}, this.refreshGetSkuRecommendationFrequency);
		}
	}

	public async refreshCardText(): Promise<void> {
		this._rbgLoader.loading = true;
		if (this._rbg.selectedCardId === MigrationTargetType.SQLMI) {
			this.migrationStateModel._migrationDbs = this.migrationStateModel._miDbs;
		} else {
			this.migrationStateModel._migrationDbs = this.migrationStateModel._vmDbs;
		}

		if (this.migrationStateModel._assessmentResults) {
			const dbCount = this.migrationStateModel._assessmentResults?.databaseAssessments?.length;
			const dbWithoutIssuesCount = this.migrationStateModel._assessmentResults?.databaseAssessments?.filter(db => db.issues?.length === 0).length;

			this._supportedProducts.forEach((product, index) => {
				// this._rbg.cards[index].descriptions[5].textValue = constants.ASSESSED_DBS(dbCount);

				if (this.hasRecommendations()) {
					this._rbg.cards[index].descriptions[7 - 1].linkDisplayValue = constants.VIEW_DETAILS;
				} else if (this.migrationStateModel._perfDataCollectionStartDate) {
					// TO-DO: close on what to do here
					this._rbg.cards[index].descriptions[7 - 1].linkDisplayValue = 'Refresh assessment to see results';
				} else {
					this._rbg.cards[index].descriptions[7 - 1].linkDisplayValue = constants.GET_AZURE_RECOMMENDATION;
				}

				let recommendation;
				switch (product.type) {
					case MigrationTargetType.SQLMI:
						this._rbg.cards[index].descriptions[2].textValue = constants.CAN_BE_MIGRATED(dbWithoutIssuesCount, dbCount);

						if (this.hasRecommendations()) {
							recommendation = this.migrationStateModel._skuRecommendationResults.recommendations.sqlMiRecommendationResults[0];

							if (!recommendation.targetSku) {	// result returned but no SKU recommended
								this._rbg.cards[index].descriptions[6 - 1].textValue = 'No recommendation';
							}
							else {
								const serviceTier = recommendation.targetSku.category?.sqlServiceTier === mssql.AzureSqlPaaSServiceTier.GeneralPurpose
									? constants.GENERAL_PURPOSE
									: constants.BUSINESS_CRITICAL;
								const hardwareType = recommendation.targetSku.category?.hardwareType === mssql.AzureSqlPaaSHardwareType.Gen5
									? constants.GEN5
									: recommendation.targetSku.category?.hardwareType === mssql.AzureSqlPaaSHardwareType.PremiumSeries
										? constants.PREMIUM_SERIES
										: constants.PREMIUM_SERIES_MEMORY_OPTIMIZED;
								this._rbg.cards[index].descriptions[6 - 1].textValue = constants.MI_CONFIGURATION_PREVIEW(hardwareType, serviceTier, recommendation.targetSku.computeSize!, recommendation.targetSku.storageMaxSizeInMb! / 1024);
							}

						} else if (this.migrationStateModel._perfDataCollectionStartDate) {
							// TO-DO: close on what to do here
							this._rbg.cards[index].descriptions[6 - 1].textValue = 'Data collection in progress, started at ' + new Date(this.migrationStateModel._perfDataCollectionStartDate).toLocaleString();
						}
						break;

					case MigrationTargetType.SQLVM:
						this._rbg.cards[index].descriptions[2].textValue = constants.CAN_BE_MIGRATED(dbCount, dbCount);

						if (this.hasRecommendations()) {
							recommendation = this.migrationStateModel._skuRecommendationResults.recommendations.sqlVmRecommendationResults[0];

							if (!recommendation.targetSku) {	// result returned but no SKU recommended
								this._rbg.cards[index].descriptions[6 - 1].textValue = 'No recommendation';
							}
							else {
								this._rbg.cards[index].descriptions[6 - 1].textValue = constants.VM_CONFIGURATION_PREVIEW(recommendation.targetSku.virtualMachineSize!.sizeName, recommendation.targetSku.virtualMachineSize!.vCPUsAvailable, recommendation.targetSku.dataDiskSizes!.length, recommendation.targetSku.dataDiskSizes![0].size);
							}
						} else if (this.migrationStateModel._perfDataCollectionStartDate) {
							// TO-DO: close on what to do here
							this._rbg.cards[index].descriptions[6 - 1].textValue = 'Data collection in progress, started at ' + new Date(this.migrationStateModel._perfDataCollectionStartDate).toLocaleString();
						}
						break;

					case MigrationTargetType.SQLDB:
						this._rbg.cards[index].descriptions[2].textValue = constants.CAN_BE_MIGRATED(dbWithoutIssuesCount, dbCount);

						if (this.hasRecommendations()) {
							const successfulRecommendationsCount = this.migrationStateModel._skuRecommendationResults.recommendations.sqlDbRecommendationResults.filter(r => r.targetSku !== null).length;

							this._rbg.cards[index].descriptions[6 - 1].textValue = constants.RECOMMENDATIONS_AVAILABLE(successfulRecommendationsCount);
						} else if (this.migrationStateModel._perfDataCollectionStartDate) {
							// TO-DO: close on what to do here
							this._rbg.cards[index].descriptions[6 - 1].textValue = 'Data collection in progress, started at ' + new Date(this.migrationStateModel._perfDataCollectionStartDate).toLocaleString();
						}
						break;
				}
				// }
			});

			await this._rbg.updateProperties({ cards: this._rbg.cards });
		} else {
			this._rbg.cards[0].descriptions[1].textValue = '';
			this._rbg.cards[1].descriptions[1].textValue = '';
			await this._rbg.updateProperties({ cards: this._rbg.cards });
		}

		if (this._rbg.selectedCardId) {
			await this.changeTargetType(this._rbg.selectedCardId);
		}

		this._rbgLoader.loading = false;
	}

	private createAssessmentProgress(): azdata.FlexContainer {

		this._assessmentLoader = this._view.modelBuilder.loadingComponent().component();

		this._assessmentProgress = this._view.modelBuilder.text().withProps({
			value: constants.ASSESSMENT_IN_PROGRESS,
			CSSStyles: {
				...styles.PAGE_TITLE_CSS,
				'margin-right': '20px'
			}
		}).component();

		this._progressContainer = this._view.modelBuilder.flexContainer().withLayout({
			height: '100%',
			flexFlow: 'row',
			alignItems: 'center'
		}).component();

		this._progressContainer.addItem(this._assessmentProgress, { flex: '0 0 auto' });
		this._progressContainer.addItem(this._assessmentLoader, { flex: '0 0 auto' });
		return this._progressContainer;
	}

	private async createAssessmentInfo(): Promise<azdata.TextComponent> {
		this._assessmentInfo = this._view.modelBuilder.text().withProps({
			value: constants.ASSESSMENT_IN_PROGRESS_CONTENT((await this.migrationStateModel.getSourceConnectionProfile()).serverName),
			CSSStyles: {
				...styles.BODY_CSS,
				'width': '660px'
			}
		}).component();
		return this._assessmentInfo;
	}

	private createSkuEditParameters(_view: azdata.ModelView): azdata.FlexContainer {
		const container = _view.modelBuilder.flexContainer().withProps({
			CSSStyles: {
				'flex-direction': 'column',
			}
		}).component();
		const recommendationParametersSection = _view.modelBuilder.text().withProps({
			value: constants.RECOMMENDATION_PARAMETERS,
			CSSStyles: {
				...styles.SECTION_HEADER_CSS,
				'margin': '12px 0 8px'
			}
		}).component();

		const editParametersButton = this._view.modelBuilder.button().withProps({
			iconPath: IconPathHelper.edit,
			label: constants.EDIT_PARAMETERS,
			width: 130,
			height: 24,
			CSSStyles: {
				...styles.BODY_CSS,
			}
		}).component();
		let skuEditParametersDialog = new SkuEditParametersDialog(this, this.migrationStateModel);
		this._disposables.push(editParametersButton.onDidClick(async () => {
			await skuEditParametersDialog.openDialog();
		}));

		const createParameterGroup = (label: string, value: string): {
			flexContainer: azdata.FlexContainer,
			text: azdata.TextComponent,
		} => {
			const parameterGroup = this._view.modelBuilder.flexContainer().withProps({
				CSSStyles: {
					'flex-direction': 'row',
					'align-content': 'left',
					'width': 'fit-content',
					'margin-right': '24px',
				}
			}).component();
			const labelText = this._view.modelBuilder.text().withProps({
				value: label + ':',
				CSSStyles: {
					...styles.LIGHT_LABEL_CSS,
					'width': 'fit-content',
					'margin-right': '4px',
				}
			}).component();
			const valueText = this._view.modelBuilder.text().withProps({
				value: value,
				CSSStyles: {
					...styles.BODY_CSS,
					'width': 'fit-content,',
				}
			}).component();
			parameterGroup.addItems([
				labelText,
				valueText,
			]);
			return {
				flexContainer: parameterGroup,
				text: valueText,
			};
		};

		const scaleFactorParameterGroup = createParameterGroup(constants.SCALE_FACTOR, this.migrationStateModel._skuScalingFactor.toString());
		this._skuScaleFactorText = scaleFactorParameterGroup.text;

		const skuTargetPercentileParameterGroup = createParameterGroup(constants.PERCENTAGE_UTILIZATION, constants.PERCENTAGE(this.migrationStateModel._skuTargetPercentile));
		this._skuTargetPercentileText = skuTargetPercentileParameterGroup.text;

		const skuEnablePreviewParameterGroup = createParameterGroup(constants.ENABLE_PREVIEW_SKU, this.migrationStateModel._skuEnablePreview.toString());
		this._skuEnablePreviewSkuText = skuEnablePreviewParameterGroup.text;

		const parametersContainer = _view.modelBuilder.flexContainer().withProps({
			CSSStyles: {
				'margin': '8px 0',
				'flex-direction': 'row',
				'width': 'fit-content',
			}
		}).component();
		parametersContainer.addItems([
			scaleFactorParameterGroup.flexContainer,
			skuTargetPercentileParameterGroup.flexContainer,
			skuEnablePreviewParameterGroup.flexContainer,
		]);

		container.addItems([
			recommendationParametersSection,
			editParametersButton,
			parametersContainer,
		]);
		return container;
	}

	private async getSkuRecommendations() {
		if (this.migrationStateModel._perfDataCollectionStartDate) {
			await this.migrationStateModel.stopPerfDataCollection();
			const durationMins = Math.abs(new Date(this.migrationStateModel._perfDataCollectionStopDate).getTime() - new Date(this.migrationStateModel._perfDataCollectionStartDate).getTime()) / 60000;
			console.log('data collected for ' + durationMins + ' minutes');
			const perfQueryIntervalInSec = 30;
			const targetPlatforms = [MigrationTargetType.SQLDB, MigrationTargetType.SQLMI, MigrationTargetType.SQLVM];
			const targetPercentile = this.migrationStateModel._skuTargetPercentile;
			const scalingFactor = this.migrationStateModel._skuTargetPercentile;
			const startTime = '1900-01-01 00:00:00';
			const endTime = '2200-01-01 00:00:00';

			await this.migrationStateModel.getSkuRecommendations(
				this.migrationStateModel._skuRecommendationPerformanceLocation,
				perfQueryIntervalInSec,
				targetPlatforms,
				targetPercentile,
				scalingFactor,
				startTime,
				endTime,
				this.migrationStateModel._databaseAssessment);
		}
	}

	public async refreshSkuParameters(): Promise<void> {
		this._skuScaleFactorText.value = this.migrationStateModel._skuScalingFactor.toString();
		this._skuTargetPercentileText.value = constants.PERCENTAGE(this.migrationStateModel._skuTargetPercentile);
		this._skuEnablePreviewSkuText.value = this.migrationStateModel._skuEnablePreview.toString();
		await this.getSkuRecommendations();
	}

	private hasSavedInfo(): boolean {
		return this.migrationStateModel.retryMigration || (this.migrationStateModel.resumeAssessment && this.migrationStateModel.savedInfo.closedPage >= Page.SKURecommendation);
	}

	private hasRecommendations(): boolean {
		return this.migrationStateModel._skuRecommendationResults?.recommendations && !this.migrationStateModel._skuRecommendationResults?.recommendationError ? true : false;
	}
}<|MERGE_RESOLUTION|>--- conflicted
+++ resolved
@@ -16,11 +16,8 @@
 import { IconPath, IconPathHelper } from '../constants/iconPathHelper';
 import { WIZARD_INPUT_COMPONENT_WIDTH } from './wizardController';
 import * as styles from '../constants/styles';
-<<<<<<< HEAD
 import { SupportedAutoRefreshIntervals } from '../api/utils';
-=======
 import { SkuEditParametersDialog } from '../dialog/skuRecommendationResults/skuEditParametersDialog';
->>>>>>> bd7b4dce
 
 export interface Product {
 	type: MigrationTargetType;
@@ -146,41 +143,7 @@
 
 		this._disposables.push(refreshAssessmentButton.onDidClick(async () => {
 			// placeholder stop perf data collection entry point
-<<<<<<< HEAD
-			// TO-DO: remove
-			if (this.migrationStateModel._perfDataCollectionStartDate) {
-				await this.migrationStateModel.stopPerfDataCollection();
-				const durationMins = Math.abs(new Date(this.migrationStateModel._perfDataCollectionStopDate).getTime() - new Date(this.migrationStateModel._perfDataCollectionStartDate).getTime()) / 60000;
-				console.log('data collected for ' + durationMins + ' minutes');
-
-				const perfQueryIntervalInSec = 30;
-				const targetPlatforms = [MigrationTargetType.SQLDB, MigrationTargetType.SQLMI, MigrationTargetType.SQLVM];
-				const targetPercentile = 95;
-				const scalingFactor = 100;
-				const startTime = '1900-01-01 00:00:00';
-				const endTime = '2200-01-01 00:00:00';
-				const includePreviewSkus = false;
-
-				await this.migrationStateModel.getSkuRecommendations(
-					this.migrationStateModel._skuRecommendationPerformanceLocation,
-					perfQueryIntervalInSec,
-					targetPlatforms,
-					targetPercentile,
-					scalingFactor,
-					startTime,
-					endTime,
-					includePreviewSkus,
-					this.migrationStateModel._databaseAssessment);
-
-				console.log('results - this.migrationStateModel._skuRecommendationResults:');
-				console.log(this.migrationStateModel._skuRecommendationResults);
-				// await this.migrationStateModel.refreshPerfDataCollection();
-
-			}
-
-=======
 			await this.getSkuRecommendations();
->>>>>>> bd7b4dce
 			await this.constructDetails();
 		}));
 
@@ -903,34 +866,40 @@
 	}
 
 	private async getSkuRecommendations() {
-		if (this.migrationStateModel._perfDataCollectionStartDate) {
-			await this.migrationStateModel.stopPerfDataCollection();
-			const durationMins = Math.abs(new Date(this.migrationStateModel._perfDataCollectionStopDate).getTime() - new Date(this.migrationStateModel._perfDataCollectionStartDate).getTime()) / 60000;
-			console.log('data collected for ' + durationMins + ' minutes');
-			const perfQueryIntervalInSec = 30;
-			const targetPlatforms = [MigrationTargetType.SQLDB, MigrationTargetType.SQLMI, MigrationTargetType.SQLVM];
-			const targetPercentile = this.migrationStateModel._skuTargetPercentile;
-			const scalingFactor = this.migrationStateModel._skuTargetPercentile;
-			const startTime = '1900-01-01 00:00:00';
-			const endTime = '2200-01-01 00:00:00';
-
-			await this.migrationStateModel.getSkuRecommendations(
-				this.migrationStateModel._skuRecommendationPerformanceLocation,
-				perfQueryIntervalInSec,
-				targetPlatforms,
-				targetPercentile,
-				scalingFactor,
-				startTime,
-				endTime,
-				this.migrationStateModel._databaseAssessment);
-		}
+		// if (this.migrationStateModel._perfDataCollectionStartDate) {
+		// 	await this.migrationStateModel.stopPerfDataCollection();
+		// 	const durationMins = Math.abs(new Date(this.migrationStateModel._perfDataCollectionStopDate).getTime() - new Date(this.migrationStateModel._perfDataCollectionStartDate).getTime()) / 60000;
+		// 	console.log('data collected for ' + durationMins + ' minutes');
+		// }
+
+		const perfQueryIntervalInSec = 30;
+		const targetPlatforms = [MigrationTargetType.SQLDB, MigrationTargetType.SQLMI, MigrationTargetType.SQLVM];
+		const targetPercentile = this.migrationStateModel._skuTargetPercentile;
+		const scalingFactor = this.migrationStateModel._skuTargetPercentile;
+		const startTime = '1900-01-01 00:00:00';
+		const endTime = '2200-01-01 00:00:00';
+
+		await this.migrationStateModel.getSkuRecommendations(
+			this.migrationStateModel._skuRecommendationPerformanceLocation,
+			perfQueryIntervalInSec,
+			targetPlatforms,
+			targetPercentile,
+			scalingFactor,
+			startTime,
+			endTime,
+			true,
+			this.migrationStateModel._databaseAssessment);
 	}
 
 	public async refreshSkuParameters(): Promise<void> {
 		this._skuScaleFactorText.value = this.migrationStateModel._skuScalingFactor.toString();
 		this._skuTargetPercentileText.value = constants.PERCENTAGE(this.migrationStateModel._skuTargetPercentile);
 		this._skuEnablePreviewSkuText.value = this.migrationStateModel._skuEnablePreview.toString();
-		await this.getSkuRecommendations();
+
+		if (!this.migrationStateModel._perfDataCollectionStartDate) {
+			await this.getSkuRecommendations();
+			await this.refreshCardText();
+		}
 	}
 
 	private hasSavedInfo(): boolean {
