/*---------------------------------------------------------------------------------------------
 *  Copyright (c) Microsoft Corporation. All rights reserved.
 *  Licensed under the MIT License. See License.txt in the project root for license information.
 *--------------------------------------------------------------------------------------------*/

import * as azdata from 'azdata';
import * as vscode from 'vscode';
import { EOL } from 'os';
import { MigrationWizardPage } from '../models/migrationWizardPage';
import { MigrationStateModel, StateChangeEvent } from '../models/stateMachine';
import * as constants from '../constants/strings';
import { debounce, promptUserForFolder } from '../api/utils';
import * as styles from '../constants/styles';
import { IconPathHelper } from '../constants/iconPathHelper';
import { getDatabasesList, excludeDatabases, SourceDatabaseInfo, getSourceConnectionProfile } from '../api/sqlUtils';
import { WizardController } from './wizardController';
import { SourceSelectionSection } from './sourceSelectionSection';


export class DatabaseSelectorPage extends MigrationWizardPage {
	private _view!: azdata.ModelView;
	private _sourceSelectionSection!: azdata.Component;
	private _databaseSelectorTable!: azdata.TableComponent;
	private _xEventsGroup!: azdata.GroupContainer;
	private _xEventsFolderPickerInput!: azdata.InputBoxComponent;
	private _xEventsFilesFolderPath: string = '';
	private _dbNames!: string[];
	private _dbCount!: azdata.TextComponent;
	private _databaseTableValues!: any[];
	private _disposables: vscode.Disposable[] = [];
	private _enableNavigationValidation: boolean = true;
	private _adhocQueryCollectionCheckbox!: azdata.CheckBoxComponent;
	private _sourceSelection;

	private readonly TABLE_WIDTH = 650;

	constructor(wizard: azdata.window.Wizard, migrationStateModel: MigrationStateModel, private wizardController: WizardController) {
		super(wizard, azdata.window.createWizardPage(constants.DATABASE_FOR_ASSESSMENT_PAGE_TITLE), migrationStateModel);
		this._sourceSelection = new SourceSelectionSection(wizard, migrationStateModel);
	}

	protected async registerContent(view: azdata.ModelView): Promise<void> {
		this._view = view;

		const flex = view.modelBuilder.flexContainer().withLayout({
			flexFlow: 'row',
			height: '100%',
			width: '100%'
		}).component();
		flex.addItem(await this.createRootContainer(view), { flex: '1 1 auto' });

		this._disposables.push(this._view.onClosed(e => {
			this._disposables.forEach(
				d => { try { d.dispose(); } catch { } });
		}));

		await view.initializeModel(flex);
		await this._sourceSelection.populateAzureAccountsDropdown();
		await this._sourceSelection.populateSubscriptionDropdown();
		await this._sourceSelection.populateLocationDropdown();
		await this._sourceSelection.populateResourceGroupDropdown();
	}

	public async onPageEnter(): Promise<void> {
		this.wizardController.cancelReasonsList([
			constants.WIZARD_CANCEL_REASON_CONTINUE_WITH_MIGRATION_LATER,
			constants.WIZARD_CANCEL_REASON_CHANGE_SOURCE_SQL_SERVER
		]);

		this._sourceSelection._updateNextButton();
		this.wizard.registerNavigationValidator(async (pageChangeInfo) => {
			this.wizard.message = {
				text: '',
				level: azdata.window.MessageLevel.Error
			};
			if (pageChangeInfo.newPage < pageChangeInfo.lastPage) {
				return true;
			}

			if (!this._enableNavigationValidation) {
				this._enableNavigationValidation = true;
				return true;
			}

			const errors: string[] = [];
			if (this.selectedDbs().length === 0) {
				errors.push(constants.SELECT_DATABASE_TO_CONTINUE);
			}

			if (!this.migrationStateModel._azureAccount) {
				errors.push(constants.INVALID_ACCOUNT_ERROR);
			}

			if (!this.migrationStateModel._arcResourceSubscription ||
				(<azdata.CategoryValue>this._sourceSelection._azureSubscriptionDropdown.value)?.displayName === constants.NO_SUBSCRIPTIONS_FOUND) {
				errors.push(constants.INVALID_SUBSCRIPTION_ERROR);
			}
			if (!this.migrationStateModel._arcResourceLocation ||
				(<azdata.CategoryValue>this._sourceSelection._azureLocationDropdown.value)?.displayName === constants.NO_LOCATION_FOUND) {
				errors.push(constants.INVALID_LOCATION_ERROR);
			}
			if (!this.migrationStateModel._arcResourceResourceGroup ||
				(<azdata.CategoryValue>this._sourceSelection._azureResourceGroupDropdown.value)?.displayName === constants.RESOURCE_GROUP_NOT_FOUND) {
				errors.push(constants.INVALID_RESOURCE_GROUP_ERROR);
			}

			if (this.migrationStateModel._isSqlServerEnabledByArc && (!this.migrationStateModel._arcSqlServer ||
				(<azdata.CategoryValue>this._sourceSelection._azureArcSqlServerDropdown.value)?.displayName === constants.SQL_SERVER_INSTANCE_NOT_FOUND)) {
				errors.push(constants.INVALID_SQL_SERVER_INSTANCE_ERROR);
			}

			if (errors.length > 0) {
				this.wizard.message = {
					text: errors.join(EOL),
					level: azdata.window.MessageLevel.Error
				};
				return false;
			}

			if (!this.migrationStateModel._isSqlServerEnabledByArc) {
<<<<<<< HEAD
				await this.migrationStateModel.registerArcResourceProvider();
				if (this.migrationStateModel._arcRpRegistrationStatus === 200) {
					const fullInstanceName = await this.migrationStateModel.getFullInstanceName();
					const getArcSqlServerResponse = await this.migrationStateModel.getArcSqlServerInstance(fullInstanceName);
					if (getArcSqlServerResponse?.status === 200) {
						if (getArcSqlServerResponse.arcSqlServer.location !== this.migrationStateModel._arcResourceLocation.name) {
							this.wizard.message = {
								text: constants.SQL_SERVER_INSTANCE_EXISTS_IN_LOCATION(getArcSqlServerResponse.arcSqlServer.location),
								level: azdata.window.MessageLevel.Error
							};
						} else {
							this.wizard.message = {
								text: constants.SQL_SERVER_INSTANCE_EXISTS,
								level: azdata.window.MessageLevel.Error
							};
						}
						return false;
					} else {
						await this.migrationStateModel.createArcSqlServerInstance(fullInstanceName);
					}
=======
				const fullInstanceName = await this.migrationStateModel.getFullArcInstanceName();
				const getArcSqlServerResponse = await this.migrationStateModel.getArcSqlServerInstance(fullInstanceName);
				if (this.migrationStateModel._arcSqlServer) {
					if (getArcSqlServerResponse?.arcSqlServer.properties?.hostType !== this.migrationStateModel._sourceInfrastructureType) {
						await this.migrationStateModel.createOrUpdateArcSqlServerInstance(fullInstanceName);
					}
				} else {
					if (getArcSqlServerResponse?.status === 200) {
						if (getArcSqlServerResponse?.arcSqlServer.location !== this.migrationStateModel._arcResourceLocation.name) {
							this.wizard.message = {
								text: constants.SQL_SERVER_INSTANCE_EXISTS_IN_LOCATION(getArcSqlServerResponse.arcSqlServer.location),
								level: azdata.window.MessageLevel.Error
							};
						} else {
							this.wizard.message = {
								text: constants.SQL_SERVER_INSTANCE_EXISTS,
								level: azdata.window.MessageLevel.Error
							};
						}
						return false;
					} else {
						const registerArcProviderResponse = await this.migrationStateModel.registerArcResourceProvider();
						if (registerArcProviderResponse?.status === 401) {
							this.wizard.message = {
								text: constants.REGISTER_ARC_RESOURCE_PROVIDER_UNAUTHORIZED_ERROR,
								level: azdata.window.MessageLevel.Warning
							}
							return true;
						}
						await this.migrationStateModel.createOrUpdateArcSqlServerInstance(fullInstanceName);
					}
>>>>>>> 35c88b66
				}
			}

			return true;
		});

		if (this.migrationStateModel.resumeAssessment || this.migrationStateModel.restartMigration) {
			// if start a new session, it won't trigger navigation validator until clicking 'Next'.
			// It works as expected if no target or databases are selected, it should show errors and block to next page.
			// However, if resume the previously saved session or restart migration, wizard.setCurrentPage will trigger wizard navigation validator without clicking 'Next'.
			// At this moment, all components are not initialized yet. Therefore, _databaseSelectorTable is undefined, so selectedDbs().length is always 0.
			this._enableNavigationValidation = false;
		}

		this._xEventsFilesFolderPath = this.migrationStateModel._xEventsFilesFolderPath;
		this._adhocQueryCollectionCheckbox.checked = this.migrationStateModel._collectAdhocQueries;
	}

	public async onPageLeave(): Promise<void> {
		this.wizard.registerNavigationValidator(pageChangeInfo => true);
		this.wizard.message = { text: '' };

		const assessedDatabases = this.migrationStateModel._assessedDatabaseList ?? [];
		const selectedDatabases = this.migrationStateModel._databasesForAssessment;
		// run assessment if
		// * no prior assessment
		// * the prior assessment had an error or
		// * the assessed databases list is different from the selected databases list
		// * the XEvents path has changed
		this.migrationStateModel._runAssessments = !this.migrationStateModel._assessmentResults
			|| !!this.migrationStateModel._assessmentResults?.assessmentError
			|| assessedDatabases.length === 0
			|| assessedDatabases.length !== selectedDatabases.length
			|| assessedDatabases.some(db => selectedDatabases.indexOf(db) < 0)
			|| this.migrationStateModel._xEventsFilesFolderPath.toLowerCase() !== this._xEventsFilesFolderPath.toLowerCase();

		this.migrationStateModel._xEventsFilesFolderPath = this._xEventsFilesFolderPath;
		this.migrationStateModel._collectAdhocQueries = this._adhocQueryCollectionCheckbox.checked ?? false;
	}

	protected async handleStateChange(e: StateChangeEvent): Promise<void> {
	}

	private createSearchComponent(): azdata.DivContainer {
		let resourceSearchBox = this._view.modelBuilder.inputBox().withProps({
			stopEnterPropagation: true,
			placeHolder: constants.SEARCH,
			width: 200
		}).component();

		this._disposables.push(
			resourceSearchBox.onTextChanged(value => this._filterTableList(value)));

		const searchContainer = this._view.modelBuilder.divContainer().withItems([resourceSearchBox]).withProps({
			CSSStyles: {
				'width': '200px',
				'margin-top': '8px'
			}
		}).component();

		return searchContainer;
	}

	@debounce(500)
	private async _filterTableList(value: string, selectedList?: string[]): Promise<void> {
		const selectedRows: number[] = [];
		const selectedDatabases = selectedList || this.selectedDbs();
		let tableRows = this._databaseTableValues;
		if (this._databaseTableValues && value?.length > 0) {
			tableRows = this._databaseTableValues
				.filter(row => {
					const searchText = value?.toLowerCase();
					return row[2]?.toLowerCase()?.indexOf(searchText) > -1	// database name
						|| row[3]?.toLowerCase()?.indexOf(searchText) > -1	// state
						|| row[4]?.toLowerCase()?.indexOf(searchText) > -1; // size
				});
		}

		for (let row = 0; row < tableRows.length; row++) {
			const database: string = tableRows[row][2];
			if (selectedDatabases.includes(database)) {
				selectedRows.push(row);
			}
		}

		await this._databaseSelectorTable.updateProperty('data', tableRows);
		this._databaseSelectorTable.selectedRows = selectedRows;
		await this.updateValuesOnSelection();
	}


	public async createRootContainer(view: azdata.ModelView): Promise<azdata.FlexContainer> {
		this._sourceSelectionSection = await this._sourceSelection.createSourceSelectionContainer(this._view);

		await this._loadDatabaseList(this.migrationStateModel, this.migrationStateModel._assessedDatabaseList);

		const text = this._view.modelBuilder.text().withProps({
			value: constants.DATABASE_FOR_ASSESSMENT_DESCRIPTION,
			CSSStyles: {
				...styles.BODY_CSS
			}
		}).component();

		this._dbCount = this._view.modelBuilder.text().withProps({
			value: constants.DATABASES_SELECTED(
				this.selectedDbs().length,
				this._databaseTableValues.length),
			CSSStyles: {
				...styles.BODY_CSS,
				'margin-top': '8px'
			},
			ariaLive: 'polite'
		}).component();

		const cssClass = 'no-borders';
		this._databaseSelectorTable = this._view.modelBuilder.table()
			.withProps({
				data: [],
				width: this.TABLE_WIDTH,
				height: '100%',
				CSSStyles: { 'margin-bottom': '12px' },
				forceFitColumns: azdata.ColumnSizingMode.ForceFit,
				columns: [
					<azdata.CheckboxColumn>{
						value: '',
						width: 10,
						type: azdata.ColumnType.checkBox,
						action: azdata.ActionOnCellCheckboxCheck.selectRow,
						resizable: false,
						cssClass: cssClass,
						headerCssClass: cssClass,
					},
					{
						value: 'databaseicon',
						name: '',
						width: 10,
						type: azdata.ColumnType.icon,
						headerCssClass: cssClass,
						cssClass: cssClass,
						resizable: false,
					},
					{
						name: constants.DATABASE,
						value: 'database',
						type: azdata.ColumnType.text,
						width: 360,
						cssClass: cssClass,
						headerCssClass: cssClass,
					},
					{
						name: constants.STATUS,
						value: 'status',
						type: azdata.ColumnType.text,
						width: 80,
						cssClass: cssClass,
						headerCssClass: cssClass,
					},
					{
						name: constants.SIZE,
						value: 'size',
						type: azdata.ColumnType.text,
						width: 80,
						cssClass: cssClass,
						headerCssClass: cssClass,
					},
				]
			}).component();

		this._disposables.push(
			this._databaseSelectorTable.onRowSelected(
				async (e) => await this.updateValuesOnSelection()));

		// load unfiltered table list and pre-select list of databases saved in state
		await this._filterTableList('', this.migrationStateModel._databasesForAssessment);

		const xEventsDescription = this._view.modelBuilder.text()
			.withProps({
				value: constants.XEVENTS_ASSESSMENT_DESCRIPTION,
				width: this.TABLE_WIDTH,
				CSSStyles: { ...styles.BODY_CSS },
				links: [{ text: constants.XEVENTS_ASSESSMENT_HELPLINK, url: 'https://aka.ms/sql-migration-xe-assess' }]
			}).component();

		const xEventsInstructions = this._view.modelBuilder.text()
			.withProps({
				value: constants.XEVENTS_ASSESSMENT_OPEN_FOLDER,
				width: this.TABLE_WIDTH,
				CSSStyles: { ...styles.LABEL_CSS },
			}).component();

		this._xEventsFolderPickerInput = this._view.modelBuilder.inputBox()
			.withProps({
				placeHolder: constants.FOLDER_NAME,
				readOnly: true,
				width: 460,
				ariaLabel: constants.XEVENTS_ASSESSMENT_OPEN_FOLDER
			}).component();
		this._disposables.push(
			this._xEventsFolderPickerInput.onTextChanged(async (value) => {
				if (value) {
					this._xEventsFilesFolderPath = value.trim();
				}
			}));

		const xEventsFolderPickerButton = this._view.modelBuilder.button()
			.withProps({
				label: constants.OPEN,
				width: 80,
			}).component();
		this._disposables.push(
			xEventsFolderPickerButton.onDidClick(
				async () => this._xEventsFolderPickerInput.value = await promptUserForFolder()));

		const xEventsFolderPickerClearButton = this._view.modelBuilder.button()
			.withProps({
				label: constants.CLEAR,
				width: 80,
			}).component();
		this._disposables.push(
			xEventsFolderPickerClearButton.onDidClick(
				async () => {
					this._xEventsFolderPickerInput.value = '';
					this._xEventsFilesFolderPath = '';
				}));

		const xEventsFolderPickerContainer = this._view.modelBuilder.flexContainer()
			.withProps({
				CSSStyles: { 'flex-direction': 'row', 'align-items': 'left' }
			}).withItems([
				this._xEventsFolderPickerInput,
				xEventsFolderPickerButton,
				xEventsFolderPickerClearButton
			]).component();

		this._adhocQueryCollectionCheckbox = this._view.modelBuilder.checkBox().withProps({
			label: constants.QDS_ASSESSMENT_LABEL,
			checked: false,
			CSSStyles: { ...styles.BODY_CSS, 'margin-bottom': '8px' }
		}).component();


		this._xEventsGroup = this._view.modelBuilder.groupContainer()
			.withLayout({
				header: constants.XEVENTS_ASSESSMENT_TITLE,
				collapsible: true,
				collapsed: true
			}).withItems([
				xEventsDescription,
				// TODO: enable when qds is supported
				//this._adhocQueryCollectionCheckbox,
				//xEventCheckBox,
				xEventsInstructions,
				xEventsFolderPickerContainer
			]).component();

		const flex = view.modelBuilder.flexContainer().withLayout({
			flexFlow: 'column',
			height: '65%',
		}).withProps({
			CSSStyles: {
				'margin': '0px 28px 0px 28px'
			}
		}).component();

		flex.addItem(this._sourceSelectionSection, { flex: '0 0 auto' });
		flex.addItem(text, { flex: '0 0 auto' });
		flex.addItem(this.createSearchComponent(), { flex: '0 0 auto' });
		flex.addItem(this._dbCount, { flex: '0 0 auto' });
		flex.addItem(this._databaseSelectorTable);
		flex.addItem(this._xEventsGroup, { flex: '0 0 auto' });

		return flex;
	}

	private async _loadDatabaseList(stateMachine: MigrationStateModel, selectedDatabases: string[]): Promise<void> {
		const allDatabases = (<azdata.DatabaseInfo[]>await getDatabasesList(await getSourceConnectionProfile()));

		const databaseList = allDatabases
			.filter(database => !excludeDatabases.includes(database.options.name))
			|| [];

		databaseList.sort((a, b) => a.options.name.localeCompare(b.options.name));
		this._dbNames = [];
		stateMachine._databaseInfosForMigration = [];

		this._databaseTableValues = databaseList.map(database => {
			const databaseName = database.options.name;
			this._dbNames.push(databaseName);
			const sourceDatabaseInfo = this.getSourceDatabaseInfo(database);
			stateMachine._databaseInfosForMigration.push(sourceDatabaseInfo);
			stateMachine._databaseInfosForMigrationMap.set(databaseName, sourceDatabaseInfo);
			return [
				selectedDatabases?.indexOf(databaseName) > -1,
				<azdata.IconColumnCellValue>{
					icon: IconPathHelper.sqlDatabaseLogo,
					title: databaseName,
				},
				databaseName,
				database.options.state,
				database.options.sizeInMB,
			];
		}) || [];
	}

	public selectedDbs(): string[] {
		const rows = this._databaseSelectorTable?.data || [];
		const databases = this._databaseSelectorTable?.selectedRows || [];
		return databases
			.filter(row => row < rows.length)
			.map(row => rows[row][2])
			|| [];
	}

	private async updateValuesOnSelection() {
		const selectedDatabases = this.selectedDbs() || [];
		await this._dbCount.updateProperties({
			'value': constants.DATABASES_SELECTED(
				selectedDatabases.length,
				this._databaseSelectorTable.data?.length || 0)
		});
		this.migrationStateModel._databasesForAssessment = selectedDatabases;
	}

	private getSourceDatabaseInfo(database: azdata.DatabaseInfo): SourceDatabaseInfo {
		return {
			databaseName: database.options.name,
			databaseCollation: database.options.collation,
			databaseSizeInMB: database.options.sizeInMB,
			databaseState: database.options.state
		};
	}
}<|MERGE_RESOLUTION|>--- conflicted
+++ resolved
@@ -118,28 +118,6 @@
 			}
 
 			if (!this.migrationStateModel._isSqlServerEnabledByArc) {
-<<<<<<< HEAD
-				await this.migrationStateModel.registerArcResourceProvider();
-				if (this.migrationStateModel._arcRpRegistrationStatus === 200) {
-					const fullInstanceName = await this.migrationStateModel.getFullInstanceName();
-					const getArcSqlServerResponse = await this.migrationStateModel.getArcSqlServerInstance(fullInstanceName);
-					if (getArcSqlServerResponse?.status === 200) {
-						if (getArcSqlServerResponse.arcSqlServer.location !== this.migrationStateModel._arcResourceLocation.name) {
-							this.wizard.message = {
-								text: constants.SQL_SERVER_INSTANCE_EXISTS_IN_LOCATION(getArcSqlServerResponse.arcSqlServer.location),
-								level: azdata.window.MessageLevel.Error
-							};
-						} else {
-							this.wizard.message = {
-								text: constants.SQL_SERVER_INSTANCE_EXISTS,
-								level: azdata.window.MessageLevel.Error
-							};
-						}
-						return false;
-					} else {
-						await this.migrationStateModel.createArcSqlServerInstance(fullInstanceName);
-					}
-=======
 				const fullInstanceName = await this.migrationStateModel.getFullArcInstanceName();
 				const getArcSqlServerResponse = await this.migrationStateModel.getArcSqlServerInstance(fullInstanceName);
 				if (this.migrationStateModel._arcSqlServer) {
@@ -171,7 +149,6 @@
 						}
 						await this.migrationStateModel.createOrUpdateArcSqlServerInstance(fullInstanceName);
 					}
->>>>>>> 35c88b66
 				}
 			}
 
