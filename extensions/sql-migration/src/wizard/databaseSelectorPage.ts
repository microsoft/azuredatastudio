--- conflicted
+++ resolved
@@ -95,13 +95,6 @@
 		});
 	}
 	public async onPageLeave(): Promise<void> {
-<<<<<<< HEAD
-		this.migrationStateModel._databaseAssessment = this.selectedDbs();
-		this.wizard.message = {
-			text: '',
-			level: azdata.window.MessageLevel.Error
-		};
-=======
 		const assessedDatabases = this.migrationStateModel._databaseAssessment ?? [];
 		const selectedDatabases = this.selectedDbs();
 		// run assessment if
@@ -113,8 +106,11 @@
 			|| assessedDatabases.some(db => selectedDatabases.indexOf(db) < 0);
 
 		this.migrationStateModel._databaseAssessment = selectedDatabases;
-
->>>>>>> a4bccb6e
+		this.wizard.message = {
+			text: '',
+			level: azdata.window.MessageLevel.Error
+		};
+
 		this.wizard.registerNavigationValidator((pageChangeInfo) => {
 			return true;
 		});
