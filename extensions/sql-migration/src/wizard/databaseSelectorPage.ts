/*---------------------------------------------------------------------------------------------
 *  Copyright (c) Microsoft Corporation. All rights reserved.
 *  Licensed under the MIT License. See License.txt in the project root for license information.
 *--------------------------------------------------------------------------------------------*/

import * as azdata from 'azdata';
import * as vscode from 'vscode';
import { EOL } from 'os';
import { MigrationWizardPage } from '../models/migrationWizardPage';
import { MigrationStateModel, StateChangeEvent } from '../models/stateMachine';
import * as constants from '../constants/strings';
import { debounce, promptUserForFolder } from '../api/utils';
import * as styles from '../constants/styles';
import { IconPathHelper } from '../constants/iconPathHelper';
import { getDatabasesList, excludeDatabases, SourceDatabaseInfo, getSourceConnectionProfile } from '../api/sqlUtils';
import { WizardController } from './wizardController';
import { SourceSelectionSection } from './sourceSelectionSection';


export class DatabaseSelectorPage extends MigrationWizardPage {
	private _view!: azdata.ModelView;
	private _sourceSelectionSection!: azdata.Component;
	private _databaseSelectorTable!: azdata.TableComponent;
	private _xEventsGroup!: azdata.GroupContainer;
	private _xEventsFolderPickerInput!: azdata.InputBoxComponent;
	private _xEventsFilesFolderPath: string = '';
	private _dbNames!: string[];
	private _dbCount!: azdata.TextComponent;
	private _databaseTableValues!: any[];
	private _disposables: vscode.Disposable[] = [];
	private _enableNavigationValidation: boolean = true;
	private _adhocQueryCollectionCheckbox!: azdata.CheckBoxComponent;
	private _sourceSelection;

	private readonly TABLE_WIDTH = 650;

	constructor(wizard: azdata.window.Wizard, migrationStateModel: MigrationStateModel, private wizardController: WizardController) {
		super(wizard, azdata.window.createWizardPage(constants.DATABASE_FOR_ASSESSMENT_PAGE_TITLE), migrationStateModel);
		this._sourceSelection = new SourceSelectionSection(wizard, migrationStateModel);
	}

	protected async registerContent(view: azdata.ModelView): Promise<void> {
		this._view = view;

		const flex = view.modelBuilder.flexContainer().withLayout({
			flexFlow: 'row',
			height: '100%',
			width: '100%'
		}).component();
		flex.addItem(await this.createRootContainer(view), { flex: '1 1 auto' });

		this._disposables.push(this._view.onClosed(e => {
			this._disposables.forEach(
				d => { try { d.dispose(); } catch { } });
		}));

		await view.initializeModel(flex);
		await this._sourceSelection.populateAzureAccountsDropdown();
		await this._sourceSelection.populateSubscriptionDropdown();
		await this._sourceSelection.populateLocationDropdown();
		await this._sourceSelection.populateResourceGroupDropdown();
	}

	public async onPageEnter(): Promise<void> {
		this.wizardController.cancelReasonsList([
			constants.WIZARD_CANCEL_REASON_CONTINUE_WITH_MIGRATION_LATER,
			constants.WIZARD_CANCEL_REASON_CHANGE_SOURCE_SQL_SERVER
		]);

		this.wizard.registerNavigationValidator(async (pageChangeInfo) => {
			this.wizard.message = {
				text: '',
				level: azdata.window.MessageLevel.Error
			};
			if (pageChangeInfo.newPage < pageChangeInfo.lastPage) {
				return true;
			}

			if (!this._enableNavigationValidation) {
				this._enableNavigationValidation = true;
				return true;
			}

			const errors: string[] = [];
			if (this.selectedDbs().length === 0) {
				errors.push(constants.SELECT_DATABASE_TO_CONTINUE);
			}

			if (this.migrationStateModel._isSqlServerEnabledByArc || this.migrationStateModel._trackMigration) {
				if (!this.migrationStateModel._azureAccount) {
					errors.push(constants.INVALID_ACCOUNT_ERROR);
				}

				if (!this.migrationStateModel._arcResourceSubscription ||
					(<azdata.CategoryValue>this._sourceSelection._azureSubscriptionDropdown.value)?.displayName === constants.NO_SUBSCRIPTIONS_FOUND) {
					errors.push(constants.INVALID_SUBSCRIPTION_ERROR);
				}
				if (!this.migrationStateModel._arcResourceLocation ||
					(<azdata.CategoryValue>this._sourceSelection._azureLocationDropdown.value)?.displayName === constants.NO_LOCATION_FOUND) {
					errors.push(constants.INVALID_LOCATION_ERROR);
				}
				if (!this.migrationStateModel._arcResourceResourceGroup ||
					(<azdata.CategoryValue>this._sourceSelection._azureResourceGroupDropdown.value)?.displayName === constants.RESOURCE_GROUP_NOT_FOUND) {
					errors.push(constants.INVALID_RESOURCE_GROUP_ERROR);
				}

				if (!this.migrationStateModel._isSqlServerEnabledByArc && !this.migrationStateModel._sourceInfrastructureType) {
					errors.push(constants.INVALID_SOURCE_INFRASTRUCTURE_TYPE_ERROR);
				}

				if (this.migrationStateModel._isSqlServerEnabledByArc && (!this.migrationStateModel._arcSqlServer ||
					(<azdata.CategoryValue>this._sourceSelection._azureArcSqlServerDropdown.value)?.displayName === constants.SQL_SERVER_INSTANCE_NOT_FOUND)) {
					errors.push(constants.INVALID_SQL_SERVER_INSTANCE_ERROR);
				}
			}

			if (errors.length > 0) {
				this.wizard.message = {
					text: errors.join(EOL),
					level: azdata.window.MessageLevel.Error
				};
				return false;
			}

<<<<<<< HEAD
			if (!this.migrationStateModel._isSqlServerEnabledByArc && !this.migrationStateModel._arcSqlServer && this.migrationStateModel._trackMigration) {
				await this.migrationStateModel.registerArcResourceProvider();
				if (this.migrationStateModel._arcRpRegistrationStatus === 200) {
					const fullInstanceName = await this.migrationStateModel.getFullInstanceName();
					const getArcSqlServerResponse = await this.migrationStateModel.getArcSqlServerInstance(fullInstanceName);
=======
			if (!this.migrationStateModel._isSqlServerEnabledByArc) {
				const fullInstanceName = await this.migrationStateModel.getFullArcInstanceName();
				const getArcSqlServerResponse = await this.migrationStateModel.getArcSqlServerInstance(fullInstanceName);
				if (this.migrationStateModel._arcSqlServer) {
					if (getArcSqlServerResponse?.arcSqlServer.properties?.hostType !== this.migrationStateModel._sourceInfrastructureType) {
						await this.migrationStateModel.createOrUpdateArcSqlServerInstance(fullInstanceName);
					}
				} else {
>>>>>>> 95e6fc81
					if (getArcSqlServerResponse?.status === 200) {
						if (getArcSqlServerResponse?.arcSqlServer.location !== this.migrationStateModel._arcResourceLocation.name) {
							this.wizard.message = {
								text: constants.SQL_SERVER_INSTANCE_EXISTS_IN_LOCATION(getArcSqlServerResponse.arcSqlServer.location),
								level: azdata.window.MessageLevel.Error
							};
						} else {
							this.wizard.message = {
								text: constants.SQL_SERVER_INSTANCE_EXISTS,
								level: azdata.window.MessageLevel.Error
							};
						}
						return false;
					} else {
						const registerArcProviderResponse = await this.migrationStateModel.registerArcResourceProvider();
						if (registerArcProviderResponse?.status === 401) {
							this.wizard.message = {
								text: constants.REGISTER_ARC_RESOURCE_PROVIDER_UNAUTHORIZED_ERROR,
								level: azdata.window.MessageLevel.Warning
							}
							return true;
						}
						await this.migrationStateModel.createOrUpdateArcSqlServerInstance(fullInstanceName);
					}
				}
			}

			return true;
		});

		if (this.migrationStateModel.resumeAssessment || this.migrationStateModel.restartMigration) {
			// if start a new session, it won't trigger navigation validator until clicking 'Next'.
			// It works as expected if no target or databases are selected, it should show errors and block to next page.
			// However, if resume the previously saved session or restart migration, wizard.setCurrentPage will trigger wizard navigation validator without clicking 'Next'.
			// At this moment, all components are not initialized yet. Therefore, _databaseSelectorTable is undefined, so selectedDbs().length is always 0.
			this._enableNavigationValidation = false;
		}

		this._xEventsFilesFolderPath = this.migrationStateModel._xEventsFilesFolderPath;
		this._adhocQueryCollectionCheckbox.checked = this.migrationStateModel._collectAdhocQueries;
	}

	public async onPageLeave(): Promise<void> {
		this.wizard.registerNavigationValidator(pageChangeInfo => true);
		this.wizard.message = { text: '' };

		const assessedDatabases = this.migrationStateModel._assessedDatabaseList ?? [];
		const selectedDatabases = this.migrationStateModel._databasesForAssessment;
		// run assessment if
		// * no prior assessment
		// * the prior assessment had an error or
		// * the assessed databases list is different from the selected databases list
		// * the XEvents path has changed
		this.migrationStateModel._runAssessments = !this.migrationStateModel._assessmentResults
			|| !!this.migrationStateModel._assessmentResults?.assessmentError
			|| assessedDatabases.length === 0
			|| assessedDatabases.length !== selectedDatabases.length
			|| assessedDatabases.some(db => selectedDatabases.indexOf(db) < 0)
			|| this.migrationStateModel._xEventsFilesFolderPath.toLowerCase() !== this._xEventsFilesFolderPath.toLowerCase();

		this.migrationStateModel._xEventsFilesFolderPath = this._xEventsFilesFolderPath;
		this.migrationStateModel._collectAdhocQueries = this._adhocQueryCollectionCheckbox.checked ?? false;
	}

	protected async handleStateChange(e: StateChangeEvent): Promise<void> {
	}

	private createSearchComponent(): azdata.DivContainer {
		let resourceSearchBox = this._view.modelBuilder.inputBox().withProps({
			stopEnterPropagation: true,
			placeHolder: constants.SEARCH,
			width: 200
		}).component();

		this._disposables.push(
			resourceSearchBox.onTextChanged(value => this._filterTableList(value)));

		const searchContainer = this._view.modelBuilder.divContainer().withItems([resourceSearchBox]).withProps({
			CSSStyles: {
				'width': '200px',
				'margin-top': '8px'
			}
		}).component();

		return searchContainer;
	}

	@debounce(500)
	private async _filterTableList(value: string, selectedList?: string[]): Promise<void> {
		const selectedRows: number[] = [];
		const selectedDatabases = selectedList || this.selectedDbs();
		let tableRows = this._databaseTableValues;
		if (this._databaseTableValues && value?.length > 0) {
			tableRows = this._databaseTableValues
				.filter(row => {
					const searchText = value?.toLowerCase();
					return row[2]?.toLowerCase()?.indexOf(searchText) > -1	// database name
						|| row[3]?.toLowerCase()?.indexOf(searchText) > -1	// state
						|| row[4]?.toLowerCase()?.indexOf(searchText) > -1; // size
				});
		}

		for (let row = 0; row < tableRows.length; row++) {
			const database: string = tableRows[row][2];
			if (selectedDatabases.includes(database)) {
				selectedRows.push(row);
			}
		}

		await this._databaseSelectorTable.updateProperty('data', tableRows);
		this._databaseSelectorTable.selectedRows = selectedRows;
		await this.updateValuesOnSelection();
	}


	public async createRootContainer(view: azdata.ModelView): Promise<azdata.FlexContainer> {
		this._sourceSelectionSection = await this._sourceSelection.createSourceSelectionContainer(this._view);

		await this._loadDatabaseList(this.migrationStateModel, this.migrationStateModel._assessedDatabaseList);

		const text = this._view.modelBuilder.text().withProps({
			value: constants.DATABASE_FOR_ASSESSMENT_DESCRIPTION,
			CSSStyles: {
				...styles.BODY_CSS
			}
		}).component();

		this._dbCount = this._view.modelBuilder.text().withProps({
			value: constants.DATABASES_SELECTED(
				this.selectedDbs().length,
				this._databaseTableValues.length),
			CSSStyles: {
				...styles.BODY_CSS,
				'margin-top': '8px'
			},
			ariaLive: 'polite'
		}).component();

		const cssClass = 'no-borders';
		this._databaseSelectorTable = this._view.modelBuilder.table()
			.withProps({
				data: [],
				width: this.TABLE_WIDTH,
				height: '100%',
				CSSStyles: { 'margin-bottom': '12px' },
				forceFitColumns: azdata.ColumnSizingMode.ForceFit,
				columns: [
					<azdata.CheckboxColumn>{
						value: '',
						width: 10,
						type: azdata.ColumnType.checkBox,
						action: azdata.ActionOnCellCheckboxCheck.selectRow,
						resizable: false,
						cssClass: cssClass,
						headerCssClass: cssClass,
					},
					{
						value: 'databaseicon',
						name: '',
						width: 10,
						type: azdata.ColumnType.icon,
						headerCssClass: cssClass,
						cssClass: cssClass,
						resizable: false,
					},
					{
						name: constants.DATABASE,
						value: 'database',
						type: azdata.ColumnType.text,
						width: 360,
						cssClass: cssClass,
						headerCssClass: cssClass,
					},
					{
						name: constants.STATUS,
						value: 'status',
						type: azdata.ColumnType.text,
						width: 80,
						cssClass: cssClass,
						headerCssClass: cssClass,
					},
					{
						name: constants.SIZE,
						value: 'size',
						type: azdata.ColumnType.text,
						width: 80,
						cssClass: cssClass,
						headerCssClass: cssClass,
					},
				]
			}).component();

		this._disposables.push(
			this._databaseSelectorTable.onRowSelected(
				async (e) => await this.updateValuesOnSelection()));

		// load unfiltered table list and pre-select list of databases saved in state
		await this._filterTableList('', this.migrationStateModel._databasesForAssessment);

		const xEventsDescription = this._view.modelBuilder.text()
			.withProps({
				value: constants.XEVENTS_ASSESSMENT_DESCRIPTION,
				width: this.TABLE_WIDTH,
				CSSStyles: { ...styles.BODY_CSS },
				links: [{ text: constants.XEVENTS_ASSESSMENT_HELPLINK, url: 'https://aka.ms/sql-migration-xe-assess' }]
			}).component();

		const xEventsInstructions = this._view.modelBuilder.text()
			.withProps({
				value: constants.XEVENTS_ASSESSMENT_OPEN_FOLDER,
				width: this.TABLE_WIDTH,
				CSSStyles: { ...styles.LABEL_CSS },
			}).component();

		this._xEventsFolderPickerInput = this._view.modelBuilder.inputBox()
			.withProps({
				placeHolder: constants.FOLDER_NAME,
				readOnly: true,
				width: 460,
				ariaLabel: constants.XEVENTS_ASSESSMENT_OPEN_FOLDER
			}).component();
		this._disposables.push(
			this._xEventsFolderPickerInput.onTextChanged(async (value) => {
				if (value) {
					this._xEventsFilesFolderPath = value.trim();
				}
			}));

		const xEventsFolderPickerButton = this._view.modelBuilder.button()
			.withProps({
				label: constants.OPEN,
				width: 80,
			}).component();
		this._disposables.push(
			xEventsFolderPickerButton.onDidClick(
				async () => this._xEventsFolderPickerInput.value = await promptUserForFolder()));

		const xEventsFolderPickerClearButton = this._view.modelBuilder.button()
			.withProps({
				label: constants.CLEAR,
				width: 80,
			}).component();
		this._disposables.push(
			xEventsFolderPickerClearButton.onDidClick(
				async () => {
					this._xEventsFolderPickerInput.value = '';
					this._xEventsFilesFolderPath = '';
				}));

		const xEventsFolderPickerContainer = this._view.modelBuilder.flexContainer()
			.withProps({
				CSSStyles: { 'flex-direction': 'row', 'align-items': 'left' }
			}).withItems([
				this._xEventsFolderPickerInput,
				xEventsFolderPickerButton,
				xEventsFolderPickerClearButton
			]).component();

		this._adhocQueryCollectionCheckbox = this._view.modelBuilder.checkBox().withProps({
			label: constants.QDS_ASSESSMENT_LABEL,
			checked: false,
			CSSStyles: { ...styles.BODY_CSS, 'margin-bottom': '8px' }
		}).component();


		this._xEventsGroup = this._view.modelBuilder.groupContainer()
			.withLayout({
				header: constants.XEVENTS_ASSESSMENT_TITLE,
				collapsible: true,
				collapsed: true
			}).withItems([
				xEventsDescription,
				// TODO: enable when qds is supported
				//this._adhocQueryCollectionCheckbox,
				//xEventCheckBox,
				xEventsInstructions,
				xEventsFolderPickerContainer
			]).component();

		const flex = view.modelBuilder.flexContainer().withLayout({
			flexFlow: 'column',
			height: '65%',
		}).withProps({
			CSSStyles: {
				'margin': '0px 28px 0px 28px'
			}
		}).component();

		flex.addItem(this._sourceSelectionSection, { flex: '0 0 auto' });
		flex.addItem(text, { flex: '0 0 auto' });
		flex.addItem(this.createSearchComponent(), { flex: '0 0 auto' });
		flex.addItem(this._dbCount, { flex: '0 0 auto' });
		flex.addItem(this._databaseSelectorTable);
		flex.addItem(this._xEventsGroup, { flex: '0 0 auto' });

		return flex;
	}

	private async _loadDatabaseList(stateMachine: MigrationStateModel, selectedDatabases: string[]): Promise<void> {
		const allDatabases = (<azdata.DatabaseInfo[]>await getDatabasesList(await getSourceConnectionProfile()));

		const databaseList = allDatabases
			.filter(database => !excludeDatabases.includes(database.options.name))
			|| [];

		databaseList.sort((a, b) => a.options.name.localeCompare(b.options.name));
		this._dbNames = [];
		stateMachine._databaseInfosForMigration = [];

		this._databaseTableValues = databaseList.map(database => {
			const databaseName = database.options.name;
			this._dbNames.push(databaseName);
			const sourceDatabaseInfo = this.getSourceDatabaseInfo(database);
			stateMachine._databaseInfosForMigration.push(sourceDatabaseInfo);
			stateMachine._databaseInfosForMigrationMap.set(databaseName, sourceDatabaseInfo);
			return [
				selectedDatabases?.indexOf(databaseName) > -1,
				<azdata.IconColumnCellValue>{
					icon: IconPathHelper.sqlDatabaseLogo,
					title: databaseName,
				},
				databaseName,
				database.options.state,
				database.options.sizeInMB,
			];
		}) || [];
	}

	public selectedDbs(): string[] {
		const rows = this._databaseSelectorTable?.data || [];
		const databases = this._databaseSelectorTable?.selectedRows || [];
		return databases
			.filter(row => row < rows.length)
			.map(row => rows[row][2])
			|| [];
	}

	private async updateValuesOnSelection() {
		const selectedDatabases = this.selectedDbs() || [];
		await this._dbCount.updateProperties({
			'value': constants.DATABASES_SELECTED(
				selectedDatabases.length,
				this._databaseSelectorTable.data?.length || 0)
		});
		this.migrationStateModel._databasesForAssessment = selectedDatabases;
	}

	private getSourceDatabaseInfo(database: azdata.DatabaseInfo): SourceDatabaseInfo {
		return {
			databaseName: database.options.name,
			databaseCollation: database.options.collation,
			databaseSizeInMB: database.options.sizeInMB,
			databaseState: database.options.state
		};
	}
}<|MERGE_RESOLUTION|>--- conflicted
+++ resolved
@@ -122,13 +122,6 @@
 				return false;
 			}
 
-<<<<<<< HEAD
-			if (!this.migrationStateModel._isSqlServerEnabledByArc && !this.migrationStateModel._arcSqlServer && this.migrationStateModel._trackMigration) {
-				await this.migrationStateModel.registerArcResourceProvider();
-				if (this.migrationStateModel._arcRpRegistrationStatus === 200) {
-					const fullInstanceName = await this.migrationStateModel.getFullInstanceName();
-					const getArcSqlServerResponse = await this.migrationStateModel.getArcSqlServerInstance(fullInstanceName);
-=======
 			if (!this.migrationStateModel._isSqlServerEnabledByArc) {
 				const fullInstanceName = await this.migrationStateModel.getFullArcInstanceName();
 				const getArcSqlServerResponse = await this.migrationStateModel.getArcSqlServerInstance(fullInstanceName);
@@ -137,7 +130,6 @@
 						await this.migrationStateModel.createOrUpdateArcSqlServerInstance(fullInstanceName);
 					}
 				} else {
->>>>>>> 95e6fc81
 					if (getArcSqlServerResponse?.status === 200) {
 						if (getArcSqlServerResponse?.arcSqlServer.location !== this.migrationStateModel._arcResourceLocation.name) {
 							this.wizard.message = {
