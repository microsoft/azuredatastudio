/*---------------------------------------------------------------------------------------------
 *  Copyright (c) Microsoft Corporation. All rights reserved.
 *  Licensed under the Source EULA. See License.txt in the project root for license information.
 *--------------------------------------------------------------------------------------------*/

import * as azdata from 'azdata';
import * as vscode from 'vscode';
import { EOL } from 'os';
import { getStorageAccountAccessKeys } from '../api/azure';
import { MigrationWizardPage } from '../models/migrationWizardPage';
import { Blob, MigrationMode, MigrationSourceAuthenticationType, MigrationStateModel, MigrationTargetType, NetworkContainerType, NetworkShare, StateChangeEvent, ValidateIrState, ValidationResult } from '../models/stateMachine';
import * as constants from '../constants/strings';
import { IconPathHelper } from '../constants/iconPathHelper';
import { WIZARD_INPUT_COMPONENT_WIDTH } from './wizardController';
import * as utils from '../api/utils';
import { logError, TelemetryViews } from '../telemtery';
import * as styles from '../constants/styles';
import { TableMigrationSelectionDialog } from '../dialog/tableMigrationSelection/tableMigrationSelectionDialog';
import { ValidateIrDialog } from '../dialog/validationResults/validateIrDialog';

const WIZARD_TABLE_COLUMN_WIDTH = '200px';
const WIZARD_TABLE_COLUMN_WIDTH_SMALL = '170px';
const VALIDATE_IR_CUSTOM_BUTTON_INDEX = 0;

const blobResourceGroupErrorStrings = [constants.RESOURCE_GROUP_NOT_FOUND];
const blobStorageAccountErrorStrings = [constants.NO_STORAGE_ACCOUNT_FOUND, constants.SELECT_RESOURCE_GROUP_PROMPT];
const blobContainerErrorStrings = [constants.NO_BLOBCONTAINERS_FOUND, constants.SELECT_STORAGE_ACCOUNT];
const blobFileErrorStrings = [constants.NO_BLOBFILES_FOUND, constants.SELECT_BLOB_CONTAINER];

export class DatabaseBackupPage extends MigrationWizardPage {
	private _view!: azdata.ModelView;

<<<<<<< HEAD
	private _networkShareButton!: azdata.RadioButtonComponent;
	private _blobContainerButton!: azdata.RadioButtonComponent;
	private _sqlVmPageBlobInfoBox!: azdata.TextComponent;

=======
>>>>>>> dbd936d0
	private _sourceConnectionContainer!: azdata.FlexContainer;
	private _networkShareContainer!: azdata.FlexContainer;
	private _windowsUserAccountText!: azdata.InputBoxComponent;
	private _passwordText!: azdata.InputBoxComponent;
	private _sourceHelpText!: azdata.TextComponent;
	private _sqlSourceUsernameInput!: azdata.InputBoxComponent;
	private _sqlSourcePassword!: azdata.InputBoxComponent;

	private _blobContainer!: azdata.FlexContainer;
	private _blobContainerSubscription!: azdata.TextComponent;
	private _blobContainerLocation!: azdata.TextComponent;
	private _blobContainerResourceGroupDropdowns!: azdata.DropDownComponent[];
	private _blobContainerStorageAccountDropdowns!: azdata.DropDownComponent[];
	private _blobContainerDropdowns!: azdata.DropDownComponent[];
	private _blobContainerLastBackupFileDropdowns!: azdata.DropDownComponent[];

	private _networkShareStorageAccountDetails!: azdata.FlexContainer;
	private _networkShareContainerSubscription!: azdata.TextComponent;
	private _networkShareContainerLocation!: azdata.TextComponent;
	private _networkShareStorageAccountResourceGroupDropdown!: azdata.DropDownComponent;
	private _networkShareContainerStorageAccountDropdown!: azdata.DropDownComponent;
	private _networkShareContainerStorageAccountRefreshButton!: azdata.ButtonComponent;

	private _targetDatabaseContainer!: azdata.FlexContainer;
	private _networkShareTargetDatabaseNamesTable!: azdata.DeclarativeTableComponent;
	private _blobContainerTargetDatabaseNamesTable!: azdata.DeclarativeTableComponent;
	private _networkTableContainer!: azdata.FlexContainer;
	private _blobTableContainer!: azdata.FlexContainer;
	private _networkShareTargetDatabaseNames: azdata.InputBoxComponent[] = [];
	private _blobContainerTargetDatabaseNames: azdata.InputBoxComponent[] = [];
	private _networkShareLocations: azdata.InputBoxComponent[] = [];
	private _networkDetailsContainer!: azdata.FlexContainer;

	private _existingDatabases: string[] = [];
	private _disposables: vscode.Disposable[] = [];

	// SQL DB table  selection
	private _refreshLoading!: azdata.LoadingComponent;
	private _refreshButton!: azdata.ButtonComponent;
	private _databaseTable!: azdata.TableComponent;
	private _migrationTableSection!: azdata.FlexContainer;

	constructor(wizard: azdata.window.Wizard, migrationStateModel: MigrationStateModel) {
		super(wizard, azdata.window.createWizardPage(constants.DATA_SOURCE_CONFIGURATION_PAGE_TITLE), migrationStateModel);
	}

	protected async registerContent(view: azdata.ModelView): Promise<void> {
		this._view = view;

		this._sourceConnectionContainer = this.createSourceCredentialsContainer();
		this._networkDetailsContainer = this.createNetworkDetailsContainer();
		this._targetDatabaseContainer = this.createTargetDatabaseContainer();
		this._networkShareStorageAccountDetails = this.createNetworkShareStorageAccountDetailsContainer();
		this._migrationTableSection = this._migrationTableSelectionContainer();

		this._disposables.push(
			this.wizard.customButtons[VALIDATE_IR_CUSTOM_BUTTON_INDEX].onClick(
				async e => await this._validateIr()));

		const form = this._view.modelBuilder.formContainer()
			.withFormItems([
				{ title: '', component: this._sourceConnectionContainer },
				{ title: '', component: this._networkDetailsContainer },
				{ title: '', component: this._networkShareStorageAccountDetails },
				{ title: '', component: this._targetDatabaseContainer },
				{ title: '', component: this._migrationTableSection },
			])
			.withProps({ CSSStyles: { 'padding-top': '0' } })
			.component();

		this._disposables.push(
			this._view.onClosed(e => {
				this._disposables.forEach(
					d => { try { d.dispose(); } catch { } });
			}));

		await view.initializeModel(form);
	}

<<<<<<< HEAD
	private createBackupLocationComponent(): azdata.FlexContainer {
		const buttonGroup = 'networkContainer';

		const selectLocationText = this._view.modelBuilder.text()
			.withProps({
				value: constants.DATABASE_BACKUP_PAGE_DESCRIPTION,
				CSSStyles: { ...styles.BODY_CSS }
			}).component();

		this._networkShareButton = this._view.modelBuilder.radioButton()
			.withProps({
				name: buttonGroup,
				label: constants.DATABASE_BACKUP_NC_NETWORK_SHARE_RADIO_LABEL,
				checked: this.migrationStateModel._databaseBackup.networkContainerType === NetworkContainerType.NETWORK_SHARE,
				CSSStyles: { ...styles.BODY_CSS, 'margin': '0' }
			}).component();

		this._disposables.push(
			this._networkShareButton.onDidChangeCheckedState(async checked => {
				if (checked) {
					await this.switchNetworkContainerFields(NetworkContainerType.NETWORK_SHARE);
				}
			}));

		this._blobContainerButton = this._view.modelBuilder.radioButton()
			.withProps({
				name: buttonGroup,
				label: constants.DATABASE_BACKUP_NC_BLOB_STORAGE_RADIO_LABEL,
				checked: this.migrationStateModel._databaseBackup.networkContainerType === NetworkContainerType.BLOB_CONTAINER,
				CSSStyles: { ...styles.BODY_CSS, 'margin': '0' }
			}).component();

		this._disposables.push(
			this._blobContainerButton.onDidChangeCheckedState(async checked => {
				if (checked) {
					await this.switchNetworkContainerFields(NetworkContainerType.BLOB_CONTAINER);
				}
			}));

		this._sqlVmPageBlobInfoBox = this._view.modelBuilder.infoBox()
			.withProps({
				text: constants.DATABASE_BACKUP_SQL_VM_PAGE_BLOB_INFO,
				style: 'information',
				width: WIZARD_INPUT_COMPONENT_WIDTH,
				CSSStyles: { ...styles.BODY_CSS, 'display': 'none' },
				links: [
					{
						text: constants.DATABASE_BACKUP_SQL_VM_PAGE_BLOB_URL_LABEL,
						url: 'https://learn.microsoft.com/azure/dms/known-issues-azure-sql-migration-azure-data-studio#azure-sql-managed-instance-and-sql-server-on-azure-virtual-machine-known-issues-and-limitations'
					}
				]
			}).component();

		const flexContainer = this._view.modelBuilder.flexContainer()
			.withItems([
				selectLocationText,
				this._networkShareButton,
				this._blobContainerButton,
				this._sqlVmPageBlobInfoBox])
			.withLayout({ flexFlow: 'column' })
			.component();

		return flexContainer;
	}

=======
>>>>>>> dbd936d0
	private createNetworkDetailsContainer(): azdata.FlexContainer {
		this._networkShareContainer = this.createNetworkShareContainer();
		this._blobContainer = this.createBlobContainer();

		return this._view.modelBuilder.flexContainer()
			.withLayout({ flexFlow: 'column' })
			.withItems([
				this._networkShareContainer,
				this._blobContainer])
			.component();
	}

	private createSourceCredentialsContainer(): azdata.FlexContainer {
		const sqlSourceHeader = this._view.modelBuilder.text()
			.withProps({
				value: constants.SOURCE_CREDENTIALS,
				width: WIZARD_INPUT_COMPONENT_WIDTH,
				CSSStyles: { ...styles.SECTION_HEADER_CSS, 'margin-top': '4px' }
			}).component();

		this._sourceHelpText = this._view.modelBuilder.text()
			.withProps({
				width: WIZARD_INPUT_COMPONENT_WIDTH,
				CSSStyles: { ...styles.BODY_CSS }
			}).component();

		const usernameLabel = this._view.modelBuilder.text()
			.withProps({
				value: constants.USERNAME,
				width: WIZARD_INPUT_COMPONENT_WIDTH,
				requiredIndicator: true,
				CSSStyles: { ...styles.LABEL_CSS }
			}).component();
		this._sqlSourceUsernameInput = this._view.modelBuilder.inputBox()
			.withProps({
				required: true,
				enabled: false,
				width: WIZARD_INPUT_COMPONENT_WIDTH,
				CSSStyles: { 'margin-top': '-1em' },
			}).component();
		this._disposables.push(
			this._sqlSourceUsernameInput.onTextChanged(
				value => {
					this.migrationStateModel._sqlServerUsername = value;
					this._resetValidationUI();
				}));

		const sqlPasswordLabel = this._view.modelBuilder.text()
			.withProps({
				value: constants.DATABASE_BACKUP_NETWORK_SHARE_PASSWORD_LABEL,
				width: WIZARD_INPUT_COMPONENT_WIDTH,
				requiredIndicator: true,
				CSSStyles: { ...styles.LABEL_CSS }
			}).component();
		this._sqlSourcePassword = this._view.modelBuilder.inputBox()
			.withProps({
				required: true,
				inputType: 'password',
				width: WIZARD_INPUT_COMPONENT_WIDTH,
				CSSStyles: { 'margin-top': '-1em' },
			}).component();
		this._disposables.push(
			this._sqlSourcePassword.onTextChanged(
				value => {
					this.migrationStateModel._sqlServerPassword = value;
					this._resetValidationUI();
				}));

		return this._view.modelBuilder.flexContainer()
			.withItems([
				sqlSourceHeader,
				this._sourceHelpText,
				usernameLabel,
				this._sqlSourceUsernameInput,
				sqlPasswordLabel,
				this._sqlSourcePassword])
			.withLayout({ flexFlow: 'column' })
			.withProps({ display: 'none' })
			.component();
	}

	private createNetworkShareContainer(): azdata.FlexContainer {
		const networkShareHeading = this._view.modelBuilder.text()
			.withProps({
				value: constants.DATABASE_BACKUP_NETWORK_SHARE_HEADER_TEXT,
				width: WIZARD_INPUT_COMPONENT_WIDTH,
				CSSStyles: { ...styles.SECTION_HEADER_CSS, 'margin-top': '24px' }
			}).component();

		const networkShareHelpText = this._view.modelBuilder.text()
			.withProps({
				value: constants.DATABASE_BACKUP_NC_NETWORK_SHARE_HELP_TEXT,
				width: WIZARD_INPUT_COMPONENT_WIDTH,
				CSSStyles: { ...styles.BODY_CSS }
			}).component();

		const networkShareInfoBox = this._view.modelBuilder.infoBox()
			.withProps({
				text: constants.DATABASE_SERVICE_ACCOUNT_INFO_TEXT,
				style: 'information',
				width: WIZARD_INPUT_COMPONENT_WIDTH,
				CSSStyles: { ...styles.BODY_CSS }
			}).component();

		const windowsUserAccountLabel = this._view.modelBuilder.text()
			.withProps({
				value: constants.DATABASE_BACKUP_NETWORK_SHARE_WINDOWS_USER_LABEL,
				description: constants.DATABASE_BACKUP_NETWORK_SHARE_WINDOWS_USER_INFO,
				width: WIZARD_INPUT_COMPONENT_WIDTH,
				requiredIndicator: true,
				CSSStyles: { ...styles.LABEL_CSS }
			}).component();
		this._windowsUserAccountText = this._view.modelBuilder.inputBox()
			.withProps({
				placeHolder: constants.WINDOWS_USER_ACCOUNT,
				required: true,
				validationErrorMessage: constants.INVALID_USER_ACCOUNT,
				width: WIZARD_INPUT_COMPONENT_WIDTH,
				CSSStyles: { ...styles.BODY_CSS, 'margin-top': '-1em' }
			})
			.withValidation((component) => {
				if (this.migrationStateModel.isBackupContainerNetworkShare) {
					if (component.value) {
						if (!/^[A-Za-z0-9\\\._-]{7,}$/.test(component.value)) {
							return false;
						}
					}
				}
				return true;
			}).component();
		this._disposables.push(
			this._windowsUserAccountText.onTextChanged((value) => {
				for (let i = 0; i < this.migrationStateModel._databaseBackup.networkShares.length; i++) {
					this.migrationStateModel._databaseBackup.networkShares[i].windowsUser = value;
				}
				this._resetValidationUI();
			}));

		const passwordLabel = this._view.modelBuilder.text()
			.withProps({
				value: constants.DATABASE_BACKUP_NETWORK_SHARE_PASSWORD_LABEL,
				width: WIZARD_INPUT_COMPONENT_WIDTH,
				requiredIndicator: true,
				CSSStyles: { ...styles.LABEL_CSS, }
			}).component();
		this._passwordText = this._view.modelBuilder.inputBox()
			.withProps({
				placeHolder: constants.DATABASE_BACKUP_NETWORK_SHARE_PASSWORD_PLACEHOLDER,
				inputType: 'password',
				required: true,
				width: WIZARD_INPUT_COMPONENT_WIDTH,
				CSSStyles: { ...styles.BODY_CSS, 'margin-top': '-1em' }
			}).component();
		this._disposables.push(
			this._passwordText.onTextChanged((value) => {
				for (let i = 0; i < this.migrationStateModel._databaseBackup.networkShares.length; i++) {
					this.migrationStateModel._databaseBackup.networkShares[i].password = value;
				}
				this._resetValidationUI();
			}));

		return this._view.modelBuilder.flexContainer()
			.withItems([
				networkShareHeading,
				networkShareHelpText,
				networkShareInfoBox,
				windowsUserAccountLabel,
				this._windowsUserAccountText,
				passwordLabel,
				this._passwordText])
			.withLayout({ flexFlow: 'column' })
			.withProps({ display: 'none' })
			.component();
	}

	private _resetValidationUI(): void {
		if (this.wizard.message.level === azdata.window.MessageLevel.Information) {
			this.wizard.message = { text: '' };
		}
		this.migrationStateModel.resetIrValidationResults();
	}

	private createBlobContainer(): azdata.FlexContainer {
		const blobHeading = this._view.modelBuilder.text()
			.withProps({
				value: constants.DATABASE_BACKUP_BLOB_STORAGE_HEADER_TEXT,
				width: WIZARD_INPUT_COMPONENT_WIDTH,
				CSSStyles: { ...styles.SECTION_HEADER_CSS }
			}).component();

		const blobHelpText = this._view.modelBuilder.text()
			.withProps({
				value: constants.DATABASE_BACKUP_BLOB_STORAGE_HELP_TEXT,
				width: WIZARD_INPUT_COMPONENT_WIDTH,
				CSSStyles: { ...styles.BODY_CSS, 'margin-bottom': '12px' }
			}).component();

		const subscriptionLabel = this._view.modelBuilder.text()
			.withProps({
				value: constants.DATABASE_BACKUP_BLOB_STORAGE_SUBSCRIPTION_LABEL,
				CSSStyles: { ...styles.LABEL_CSS }
			}).component();
		this._blobContainerSubscription = this._view.modelBuilder.text()
			.withProps({
				enabled: false,
				CSSStyles: { ...styles.BODY_CSS, 'margin': '0 0 12px 0' }
			}).component();

		const locationLabel = this._view.modelBuilder.text()
			.withProps({
				value: constants.LOCATION,
				CSSStyles: { ...styles.LABEL_CSS }
			}).component();
		this._blobContainerLocation = this._view.modelBuilder.text()
			.withProps({
				enabled: false,
				CSSStyles: { ...styles.BODY_CSS, 'margin': '0px' }
			}).component();

		const flexContainer = this._view.modelBuilder.flexContainer()
			.withItems([
				blobHeading,
				blobHelpText,
				subscriptionLabel,
				this._blobContainerSubscription,
				locationLabel,
				this._blobContainerLocation])
			.withLayout({ flexFlow: 'column' })
			.withProps({ display: 'none' })
			.component();

		return flexContainer;
	}

	private createTargetDatabaseContainer(): azdata.FlexContainer {
		const headerCssStyles: azdata.CssStyles = {
			...styles.LABEL_CSS,
			'border': 'none',
			'text-align': 'left',
			'box-shadow': 'inset 0px -1px 0px #F3F2F1',
		};
		const rowCssStyle: azdata.CssStyles = {
			...styles.BODY_CSS,
			'border': 'none',
			'font-size': '13px',
			'box-shadow': 'inset 0px -1px 0px #F3F2F1',
		};

		const networkShareTableText = this._view.modelBuilder.text()
			.withProps({
				value: constants.DATABASE_BACKUP_NETWORK_SHARE_TABLE_HELP_TEXT,
				CSSStyles: { ...styles.SECTION_HEADER_CSS, 'margin-top': '8px' }
			}).component();

		const blobTableText = this._view.modelBuilder.text()
			.withProps({
				value: constants.DATABASE_BACKUP_BLOB_STORAGE_TABLE_HELP_TEXT,
				CSSStyles: { ...styles.SECTION_HEADER_CSS }
			}).component();

		this._networkShareTargetDatabaseNamesTable = this._view.modelBuilder.declarativeTable()
			.withProps({
				columns: [
					{
						displayName: constants.SOURCE_DATABASE,
						valueType: azdata.DeclarativeDataType.string,
						rowCssStyles: rowCssStyle,
						headerCssStyles: headerCssStyles,
						isReadOnly: true,
						width: '250px'
					},
					{
						displayName: constants.TARGET_DATABASE_NAME,
						valueType: azdata.DeclarativeDataType.component,
						rowCssStyles: rowCssStyle,
						headerCssStyles: headerCssStyles,
						isReadOnly: true,
						width: WIZARD_TABLE_COLUMN_WIDTH
					},
					{
						displayName: constants.NETWORK_SHARE_PATH,
						valueType: azdata.DeclarativeDataType.component,
						rowCssStyles: rowCssStyle,
						headerCssStyles: headerCssStyles,
						isReadOnly: true,
						width: '300px'
					}
				]
			}).component();

		this._blobContainerTargetDatabaseNamesTable = this._view.modelBuilder.declarativeTable()
			.withProps({
				columns: [
					{
						displayName: constants.SOURCE_DATABASE,
						valueType: azdata.DeclarativeDataType.string,
						rowCssStyles: rowCssStyle,
						headerCssStyles: headerCssStyles,
						isReadOnly: true,
						width: WIZARD_TABLE_COLUMN_WIDTH,
					},
					{
						displayName: constants.TARGET_DATABASE_NAME,
						valueType: azdata.DeclarativeDataType.component,
						rowCssStyles: rowCssStyle,
						headerCssStyles: headerCssStyles,
						isReadOnly: true,
						width: WIZARD_TABLE_COLUMN_WIDTH
					},
					{
						displayName: constants.RESOURCE_GROUP,
						valueType: azdata.DeclarativeDataType.component,
						rowCssStyles: rowCssStyle,
						headerCssStyles: headerCssStyles,
						isReadOnly: true,
						width: WIZARD_TABLE_COLUMN_WIDTH
					},
					{
						displayName: constants.STORAGE_ACCOUNT,
						valueType: azdata.DeclarativeDataType.component,
						rowCssStyles: rowCssStyle,
						headerCssStyles: headerCssStyles,
						isReadOnly: true,
						width: WIZARD_TABLE_COLUMN_WIDTH
					},
					{
						displayName: constants.BLOB_CONTAINER,
						valueType: azdata.DeclarativeDataType.component,
						rowCssStyles: rowCssStyle,
						headerCssStyles: headerCssStyles,
						isReadOnly: true,
						width: WIZARD_TABLE_COLUMN_WIDTH
					},
					{
						displayName: constants.BLOB_CONTAINER_LAST_BACKUP_FILE,
						valueType: azdata.DeclarativeDataType.component,
						rowCssStyles: rowCssStyle,
						headerCssStyles: headerCssStyles,
						isReadOnly: true,
						width: WIZARD_TABLE_COLUMN_WIDTH,
						hidden: true
					}
				]
			}).component();

		this._networkTableContainer = this._view.modelBuilder.flexContainer()
			.withItems([
				networkShareTableText,
				this._networkShareTargetDatabaseNamesTable])
			.withProps({ CSSStyles: { 'display': 'none', } })
			.component();

		const allFieldsRequiredLabel = this._view.modelBuilder.text()
			.withProps({
				value: constants.ALL_FIELDS_REQUIRED,
				CSSStyles: { ...styles.BODY_CSS }
			}).component();

		this._blobTableContainer = this._view.modelBuilder.flexContainer()
			.withItems([
				blobTableText,
				allFieldsRequiredLabel,
				this._blobContainerTargetDatabaseNamesTable])
			.withProps({ CSSStyles: { 'display': 'none', } })
			.component();

		const container = this._view.modelBuilder.flexContainer()
			.withLayout({ flexFlow: 'column' })
			.withItems([
				this._networkTableContainer,
				this._blobTableContainer])
			.withProps({ CSSStyles: { 'display': 'none' } })
			.component();
		return container;
	}

	private createNetworkShareStorageAccountDetailsContainer(): azdata.FlexContainer {
		const azureAccountHeader = this._view.modelBuilder.text()
			.withProps({
				value: constants.DATABASE_BACKUP_NETWORK_SHARE_AZURE_ACCOUNT_HEADER,
				width: WIZARD_INPUT_COMPONENT_WIDTH,
				CSSStyles: { ...styles.SECTION_HEADER_CSS, 'margin-top': '12px' }
			}).component();

		const azureAccountHelpText = this._view.modelBuilder.text()
			.withProps({
				value: constants.DATABASE_BACKUP_NETWORK_SHARE_AZURE_ACCOUNT_HELP,
				width: WIZARD_INPUT_COMPONENT_WIDTH,
				CSSStyles: { ...styles.BODY_CSS, 'margin-bottom': '12px' }
			}).component();

		const subscriptionLabel = this._view.modelBuilder.text()
			.withProps({
				value: constants.SUBSCRIPTION,
				width: WIZARD_INPUT_COMPONENT_WIDTH,
				CSSStyles: { ...styles.LABEL_CSS, 'margin': '0' }
			}).component();
		this._networkShareContainerSubscription = this._view.modelBuilder.text()
			.withProps({
				enabled: false,
				width: WIZARD_INPUT_COMPONENT_WIDTH,
				CSSStyles: { 'margin': '0' }
			}).component();

		const locationLabel = this._view.modelBuilder.text()
			.withProps({
				value: constants.LOCATION,
				width: WIZARD_INPUT_COMPONENT_WIDTH,
				CSSStyles: { ...styles.LABEL_CSS, 'margin': '12px 0 0' }
			}).component();
		this._networkShareContainerLocation = this._view.modelBuilder.text()
			.withProps({
				enabled: false,
				width: WIZARD_INPUT_COMPONENT_WIDTH,
				CSSStyles: { 'margin': '0' }
			}).component();

		const resourceGroupLabel = this._view.modelBuilder.text()
			.withProps({
				value: constants.RESOURCE_GROUP,
				width: WIZARD_INPUT_COMPONENT_WIDTH,
				requiredIndicator: true,
				CSSStyles: { ...styles.LABEL_CSS }
			}).component();
		this._networkShareStorageAccountResourceGroupDropdown = this._view.modelBuilder.dropDown()
			.withProps({
				required: true,
				ariaLabel: constants.RESOURCE_GROUP,
				width: WIZARD_INPUT_COMPONENT_WIDTH,
				editable: true,
				fireOnTextChange: true,
				CSSStyles: { 'margin-top': '-1em' },
			}).component();
		this._disposables.push(
			this._networkShareStorageAccountResourceGroupDropdown.onValueChanged(async (value) => {
				if (value && value !== 'undefined') {
					const selectedResourceGroup = this.migrationStateModel._resourceGroups.find(rg => rg.name === value);
					if (selectedResourceGroup) {
						for (let i = 0; i < this.migrationStateModel._databaseBackup.networkShares.length; i++) {
							this.migrationStateModel._databaseBackup.networkShares[i].resourceGroup = selectedResourceGroup;
						}
						this.loadNetworkShareStorageDropdown();
					}
				}
			}));

		const storageAccountLabel = this._view.modelBuilder.text()
			.withProps({
				value: constants.STORAGE_ACCOUNT,
				width: WIZARD_INPUT_COMPONENT_WIDTH,
				requiredIndicator: true,
				CSSStyles: { ...styles.LABEL_CSS }
			}).component();
		this._networkShareContainerStorageAccountDropdown = this._view.modelBuilder.dropDown()
			.withProps({
				ariaLabel: constants.STORAGE_ACCOUNT,
				required: true,
				width: WIZARD_INPUT_COMPONENT_WIDTH,
				editable: true,
				fireOnTextChange: true,
			}).component();
		this._disposables.push(
			this._networkShareContainerStorageAccountDropdown.onValueChanged((value) => {
				if (value && value !== 'undefined') {
					const selectedStorageAccount = this.migrationStateModel._storageAccounts.find(sa => sa.name === value);
					if (selectedStorageAccount) {
						for (let i = 0; i < this.migrationStateModel._databaseBackup.networkShares.length; i++) {
							this.migrationStateModel._databaseBackup.networkShares[i].storageAccount = selectedStorageAccount;
						}
						this.migrationStateModel.resetIrValidationResults();
					}
				}
			}));

		this._networkShareContainerStorageAccountRefreshButton = this._view.modelBuilder.button()
			.withProps({
				iconPath: IconPathHelper.refresh,
				iconHeight: 18,
				iconWidth: 18,
				height: 25,
				ariaLabel: constants.REFRESH,
			}).component();

		this._disposables.push(
			this._networkShareContainerStorageAccountRefreshButton.onDidClick(
				value => this.loadNetworkShareStorageDropdown()));

		const storageAccountContainer = this._view.modelBuilder.flexContainer()
			.withProps({ CSSStyles: { 'margin-top': '-1em' } })
			.component();

		storageAccountContainer.addItem(
			this._networkShareContainerStorageAccountDropdown,
			{ flex: '0 0 auto' });

		storageAccountContainer.addItem(
			this._networkShareContainerStorageAccountRefreshButton,
			{ flex: '0 0 auto', CSSStyles: { 'margin-left': '5px' } });

		return this._view.modelBuilder.flexContainer()
			.withLayout({ flexFlow: 'column' })
			.withItems([
				azureAccountHeader,
				azureAccountHelpText,
				subscriptionLabel,
				this._networkShareContainerSubscription,
				locationLabel,
				this._networkShareContainerLocation,
				resourceGroupLabel,
				this._networkShareStorageAccountResourceGroupDropdown,
				storageAccountLabel,
				storageAccountContainer])
			.withProps({ display: 'none' })
			.component();
	}

	private async _updatePageControlsVisibility(): Promise<void> {
		const isSqlDbTarget = this.migrationStateModel.isSqlDbTarget;
		const isNetworkShare = this.migrationStateModel.isBackupContainerNetworkShare;
		const isBlobContainer = this.migrationStateModel.isBackupContainerBlobContainer;

		await utils.updateControlDisplay(this._sourceConnectionContainer, isSqlDbTarget || isNetworkShare);
		await utils.updateControlDisplay(this._migrationTableSection, isSqlDbTarget);
		await utils.updateControlDisplay(this._networkDetailsContainer, !isSqlDbTarget);
		await utils.updateControlDisplay(this._targetDatabaseContainer, !isSqlDbTarget);
		await utils.updateControlDisplay(this._networkShareStorageAccountDetails, !isSqlDbTarget);

		await utils.updateControlDisplay(this._networkShareContainer, isNetworkShare && !isSqlDbTarget);
		await utils.updateControlDisplay(this._networkShareStorageAccountDetails, isNetworkShare && !isSqlDbTarget);
		await utils.updateControlDisplay(this._networkTableContainer, isNetworkShare && !isSqlDbTarget);
		await utils.updateControlDisplay(this._blobContainer, isBlobContainer && !isSqlDbTarget);
		await utils.updateControlDisplay(this._blobTableContainer, isBlobContainer && !isSqlDbTarget);

		await this._windowsUserAccountText.updateProperties({ required: isNetworkShare && !isSqlDbTarget });
		await this._passwordText.updateProperties({ required: isNetworkShare && !isSqlDbTarget });
		await this._sqlSourceUsernameInput.updateProperties({ required: isNetworkShare || isSqlDbTarget });
		await this._sqlSourcePassword.updateProperties({ required: isNetworkShare || isSqlDbTarget });
	}

	public async onPageEnter(pageChangeInfo: azdata.window.WizardPageChangeInfo): Promise<void> {
		this.wizard.registerNavigationValidator((pageChangeInfo) => {
			if (pageChangeInfo.newPage < pageChangeInfo.lastPage) {
				return true;
			}

			this.wizard.message = { text: '' };
			const errors: string[] = [];

			const isSqlDbTarget = this.migrationStateModel.isSqlDbTarget;
			if (isSqlDbTarget) {
				if (!this._validateTableSelection()) {
					errors.push(constants.DATABASE_TABLE_VALIDATE_SELECTION_MESSAGE);
				}
			} else {
				switch (this.migrationStateModel._databaseBackup.networkContainerType) {
					case NetworkContainerType.NETWORK_SHARE:
						if ((<azdata.CategoryValue>this._networkShareStorageAccountResourceGroupDropdown.value)?.displayName === constants.RESOURCE_GROUP_NOT_FOUND) {
							errors.push(constants.INVALID_RESOURCE_GROUP_ERROR);
						}
						if ((<azdata.CategoryValue>this._networkShareContainerStorageAccountDropdown.value)?.displayName === constants.NO_STORAGE_ACCOUNT_FOUND) {
							errors.push(constants.INVALID_STORAGE_ACCOUNT_ERROR);
						}
						break;
					case NetworkContainerType.BLOB_CONTAINER:
						this._blobContainerResourceGroupDropdowns.forEach((v, index) => {
							if (this.shouldDisplayBlobDropdownError(v, [constants.RESOURCE_GROUP_NOT_FOUND])) {
								errors.push(constants.INVALID_BLOB_RESOURCE_GROUP_ERROR(this.migrationStateModel._databasesForMigration[index]));
							}
						});
						this._blobContainerStorageAccountDropdowns.forEach((v, index) => {
							if (this.shouldDisplayBlobDropdownError(v, [constants.NO_STORAGE_ACCOUNT_FOUND, constants.SELECT_RESOURCE_GROUP_PROMPT])) {
								errors.push(constants.INVALID_BLOB_STORAGE_ACCOUNT_ERROR(this.migrationStateModel._databasesForMigration[index]));
							}
						});
						this._blobContainerDropdowns.forEach((v, index) => {
							if (this.shouldDisplayBlobDropdownError(v, [constants.NO_BLOBCONTAINERS_FOUND, constants.SELECT_STORAGE_ACCOUNT])) {
								errors.push(constants.INVALID_BLOB_CONTAINER_ERROR(this.migrationStateModel._databasesForMigration[index]));
							}
						});

						if (this.migrationStateModel._databaseBackup.migrationMode === MigrationMode.OFFLINE) {
							this._blobContainerLastBackupFileDropdowns.forEach((v, index) => {
								if (this.shouldDisplayBlobDropdownError(v, [constants.NO_BLOBFILES_FOUND, constants.SELECT_BLOB_CONTAINER])) {
									errors.push(constants.INVALID_BLOB_LAST_BACKUP_FILE_ERROR(this.migrationStateModel._databasesForMigration[index]));
								}
							});
						}

						if (errors.length > 0) {
							const duplicates: Map<string, number[]> = new Map();
							for (let i = 0; i < this.migrationStateModel._targetDatabaseNames.length; i++) {
								const blobContainerId = this.migrationStateModel._databaseBackup.blobs[i].blobContainer?.id;
								if (duplicates.has(blobContainerId)) {
									duplicates.get(blobContainerId)?.push(i);
								} else {
									duplicates.set(blobContainerId, [i]);
								}
							}
							duplicates.forEach((d) => {
								if (d.length > 1) {
									const dupString = `${d.map(index => this.migrationStateModel._databasesForMigration[index]).join(', ')}`;
									errors.push(constants.PROVIDE_UNIQUE_CONTAINERS + dupString);
								}
							});
						}
						break;
				}
			}

			if (this.migrationStateModel.isSqlMiTarget) {
				this.migrationStateModel._targetDatabaseNames.forEach(t => {
					// Making sure if database with same name is not present on the target Azure SQL
					if (this._existingDatabases.includes(t)) {
						errors.push(constants.DATABASE_ALREADY_EXISTS_MI(t, this.migrationStateModel._targetServerInstance.name));
					}
				});
			}

			this.wizard.message = {
				text: errors.join(EOL),
				level: azdata.window.MessageLevel.Error
			};
			if (errors.length > 0) {
				return false;
			}

			if (this.migrationStateModel.isIrMigration) {
				this.wizard.nextButton.enabled = this.migrationStateModel.isIrTargetValidated;
				this.updateValidationResultUI();
				return this.migrationStateModel.isIrTargetValidated;
			} else {
				return true;
			}
		});

		this.wizard.customButtons[VALIDATE_IR_CUSTOM_BUTTON_INDEX].hidden = !this.migrationStateModel.isIrMigration;
		await this._updatePageControlsVisibility();

		if (this.migrationStateModel.refreshDatabaseBackupPage) {
			const isSqlDbTarget = this.migrationStateModel.isSqlDbTarget;
			if (isSqlDbTarget) {
				this.wizardPage.title = constants.DATABASE_TABLE_SELECTION_LABEL;
				this.wizardPage.description = constants.DATABASE_TABLE_SELECTION_LABEL;
				await this._loadTableData();
			}
			try {
				// block SQL VM file share scenario for SQL Server <= 2014
				const sqlServerInfo = await azdata.connection.getServerInfo((await azdata.connection.getCurrentConnection()).connectionId);
				if (this.migrationStateModel._targetType === MigrationTargetType.SQLVM && utils.isSqlServerVersion2014OrBelow(sqlServerInfo)) {
					this._networkShareButton.enabled = false;
					this.migrationStateModel._databaseBackup.networkContainerType = NetworkContainerType.BLOB_CONTAINER
					this._blobContainerButton.checked = true;
					await this._sqlVmPageBlobInfoBox.updateCssStyles({ 'display': 'block' });
					await this._blobContainerButton.focus();
				} else {
					this._networkShareButton.enabled = true;
					this._blobContainerButton.checked = false;
					await this._sqlVmPageBlobInfoBox.updateCssStyles({ 'display': 'none' });
				}

				const isOfflineMigration = this.migrationStateModel._databaseBackup?.migrationMode === MigrationMode.OFFLINE;
				const lastBackupFileColumnIndex = this._blobContainerTargetDatabaseNamesTable.columns.length - 1;
				const oldHidden = this._blobContainerTargetDatabaseNamesTable.columns[lastBackupFileColumnIndex].hidden;
				const newHidden = !isOfflineMigration;
				if (oldHidden !== newHidden) {
					// clear values prior to hiding columns if changing column visibility
					//  to prevent null DeclarativeTableComponent - exception / _view null
					await this._blobContainerTargetDatabaseNamesTable.setDataValues([]);
				}

				this._blobContainerTargetDatabaseNamesTable.columns[lastBackupFileColumnIndex].hidden = newHidden;
				this._blobContainerTargetDatabaseNamesTable.columns.forEach(column => {
					column.width = isOfflineMigration
						? WIZARD_TABLE_COLUMN_WIDTH_SMALL
						: WIZARD_TABLE_COLUMN_WIDTH;
				});

				const connectionProfile = await this.migrationStateModel.getSourceConnectionProfile();
				const queryProvider = azdata.dataprotocol.getProvider<azdata.QueryProvider>(
					(await this.migrationStateModel.getSourceConnectionProfile()).providerId,
					azdata.DataProviderType.QueryProvider);

				let username = '';
				try {
					const query = 'select SUSER_NAME()';
					const ownerUri = await azdata.connection.getUriForConnection(this.migrationStateModel.sourceConnectionId);
					const results = await queryProvider.runQueryAndReturn(ownerUri, query);
					username = results.rows[0][0]?.displayValue;
				} catch (e) {
					username = connectionProfile.userName;
				}

				this.migrationStateModel._authenticationType =
					connectionProfile.authenticationType === azdata.connection.AuthenticationType.SqlLogin
						? MigrationSourceAuthenticationType.Sql
						: connectionProfile.authenticationType === azdata.connection.AuthenticationType.Integrated
							? MigrationSourceAuthenticationType.Integrated
							: undefined!;
				this._sourceHelpText.value = constants.SQL_SOURCE_DETAILS(
					this.migrationStateModel._authenticationType,
					connectionProfile.serverName);

				this._sqlSourceUsernameInput.value = username;
				this._sqlSourcePassword.value = (await azdata.connection.getCredentials(this.migrationStateModel.sourceConnectionId)).password;

				this._windowsUserAccountText.value =
					this.migrationStateModel._databaseBackup.networkShares[0]?.windowsUser
					?? this.migrationStateModel.savedInfo?.networkShares[0]?.windowsUser
					?? '';
				this._passwordText.value =
					this.migrationStateModel._databaseBackup.networkShares[0]?.password
					?? this.migrationStateModel.savedInfo?.networkShares[0]?.password
					?? '';

				this._networkShareTargetDatabaseNames = [];
				this._networkShareLocations = [];
				this._blobContainerTargetDatabaseNames = [];
				this._blobContainerResourceGroupDropdowns = [];
				this._blobContainerStorageAccountDropdowns = [];
				this._blobContainerDropdowns = [];
				this._blobContainerLastBackupFileDropdowns = [];

				if (this.migrationStateModel.isSqlMiTarget) {
					this._existingDatabases = await this.migrationStateModel.getManagedDatabases();
				}

				const originalTargetDatabaseNames = this.migrationStateModel._targetDatabaseNames;
				const originalNetworkShares = this.migrationStateModel._databaseBackup.networkShares || [];
				const originalBlobs = this.migrationStateModel._databaseBackup.blobs;
				if (this.migrationStateModel._didUpdateDatabasesForMigration ||
					this.migrationStateModel._didDatabaseMappingChange) {

					this.migrationStateModel._targetDatabaseNames = [];
					this.migrationStateModel._databaseBackup.networkShares = [];
					this.migrationStateModel._databaseBackup.blobs = [];
				}

				this.migrationStateModel._databasesForMigration.forEach((sourceDatabaseName, index) => {
					let targetDatabaseName = isSqlDbTarget
						? this.migrationStateModel._sourceTargetMapping.get(sourceDatabaseName)?.databaseName ?? sourceDatabaseName
						: sourceDatabaseName;
					let networkShare = <NetworkShare>{};
					let blob = <Blob>{};

					if (this.migrationStateModel._didUpdateDatabasesForMigration ||
						this.migrationStateModel._didDatabaseMappingChange) {

						const dbIndex = this.migrationStateModel._sourceDatabaseNames?.indexOf(sourceDatabaseName);
						if (dbIndex > -1) {
							targetDatabaseName = isSqlDbTarget
								? targetDatabaseName
								: originalTargetDatabaseNames[dbIndex] ?? targetDatabaseName;
							networkShare = originalNetworkShares[dbIndex] ?? networkShare;
							blob = originalBlobs[dbIndex] ?? blob;
						} else {
							// network share values are uniform for all dbs in the same migration, except for networkShareLocation
							const previouslySelectedNetworkShare = originalNetworkShares.length > 0
								? originalNetworkShares[0]
								: '';

							if (previouslySelectedNetworkShare) {
								networkShare = {
									...previouslySelectedNetworkShare,
									networkShareLocation: '',
								};
							}
						}
					}
					this.migrationStateModel._targetDatabaseNames[index] = targetDatabaseName;
					this.migrationStateModel._databaseBackup.networkShares[index] = networkShare;
					this.migrationStateModel._databaseBackup.blobs[index] = blob;

					const targetDatabaseInput = this._view.modelBuilder.inputBox()
						.withProps({
							required: true,
							value: targetDatabaseName,
							width: WIZARD_TABLE_COLUMN_WIDTH
						}).withValidation(c => {
							//Making sure no databases have duplicate values.
							if (this._networkShareTargetDatabaseNames.filter(t => t.value === c.value).length > 1) {
								c.validationErrorMessage = constants.DUPLICATE_NAME_ERROR;
								return false;
							}
							// Making sure if database with same name is not present on the target Azure SQL
							if (this.migrationStateModel.isSqlMiTarget && this._existingDatabases.includes(c.value!)) {
								c.validationErrorMessage = constants.DATABASE_ALREADY_EXISTS_MI(c.value!, this.migrationStateModel._targetServerInstance.name);
								return false;
							}
							if (c.value!.length < 1 || c.value!.length > 128 || !/[^<>*%&:\\\/?]/.test(c.value!)) {
								c.validationErrorMessage = constants.INVALID_TARGET_NAME_ERROR;
								return false;
							}
							return true;
						}).component();
					this._disposables.push(
						targetDatabaseInput.onTextChanged(async (value) => {
							this.migrationStateModel._targetDatabaseNames[index] = value.trim();
							this._resetValidationUI();
							await this.validateFields(targetDatabaseInput);
						}));
					targetDatabaseInput.value = this.migrationStateModel._targetDatabaseNames[index];
					this._networkShareTargetDatabaseNames.push(targetDatabaseInput);

					const networkShareLocationInput = this._view.modelBuilder.inputBox()
						.withProps({
							required: true,
							placeHolder: constants.NETWORK_SHARE_PATH_FORMAT,
							validationErrorMessage: constants.INVALID_NETWORK_SHARE_LOCATION,
							width: '300px'
						}).withValidation(c => {
							if (this.migrationStateModel.isBackupContainerNetworkShare) {
								if (c.value) {
									if (!/^[\\\/]{2,}[^\\\/]+[\\\/]+[^\\\/]+/.test(c.value)) {
										return false;
									}
								}
							}
							return true;
						}).component();
					this._disposables.push(
						networkShareLocationInput.onTextChanged(async (value) => {
							this.migrationStateModel._databaseBackup.networkShares[index].networkShareLocation = value.trim();
							this._resetValidationUI();
							await this.validateFields(networkShareLocationInput);
						}));
					networkShareLocationInput.value = this.migrationStateModel._databaseBackup.networkShares[index]?.networkShareLocation;
					this._networkShareLocations.push(networkShareLocationInput);

					const blobTargetDatabaseInput = this._view.modelBuilder.inputBox()
						.withProps({
							required: true,
							value: targetDatabaseName,
						}).withValidation(c => {
							//Making sure no databases have duplicate values.
							if (this._blobContainerTargetDatabaseNames.filter(t => t.value === c.value).length > 1) {
								c.validationErrorMessage = constants.DUPLICATE_NAME_ERROR;
								return false;
							}
							// Making sure if database with same name is not present on the target Azure SQL
							if (this.migrationStateModel.isSqlMiTarget && this._existingDatabases.includes(c.value!)) {
								c.validationErrorMessage = constants.DATABASE_ALREADY_EXISTS_MI(c.value!, this.migrationStateModel._targetServerInstance.name);
								return false;
							}
							if (c.value!.length < 1 || c.value!.length > 128 || !/[^<>*%&:\\\/?]/.test(c.value!)) {
								c.validationErrorMessage = constants.INVALID_TARGET_NAME_ERROR;
								return false;
							}
							return true;
						}).component();
					this._disposables.push(
						blobTargetDatabaseInput.onTextChanged(
							(value) => {
								this.migrationStateModel._targetDatabaseNames[index] = value.trim();
								this._resetValidationUI();
							}));

					targetDatabaseInput.value = this.migrationStateModel._targetDatabaseNames[index];
					this._blobContainerTargetDatabaseNames.push(blobTargetDatabaseInput);

					const blobContainerResourceDropdown = this._view.modelBuilder.dropDown()
						.withProps({
							ariaLabel: constants.BLOB_CONTAINER_RESOURCE_GROUP,
							editable: true,
							fireOnTextChange: true,
							required: true,
						}).component();

					const blobContainerStorageAccountDropdown = this._view.modelBuilder.dropDown()
						.withProps({
							ariaLabel: constants.BLOB_CONTAINER_STORAGE_ACCOUNT,
							editable: true,
							fireOnTextChange: true,
							required: true,
							enabled: false,
						}).component();

					const blobContainerDropdown = this._view.modelBuilder.dropDown()
						.withProps({
							ariaLabel: constants.BLOB_CONTAINER,
							editable: true,
							fireOnTextChange: true,
							required: true,
							enabled: false,
						}).component();

					const blobContainerLastBackupFileDropdown = this._view.modelBuilder.dropDown()
						.withProps({
							ariaLabel: constants.BLOB_CONTAINER_LAST_BACKUP_FILE,
							editable: true,
							fireOnTextChange: true,
							required: true,
							enabled: false,
						}).component();

					this._disposables.push(
						blobContainerResourceDropdown.onValueChanged(async (value) => {
							if (value && value !== 'undefined' && this.migrationStateModel._resourceGroups) {
								const selectedResourceGroup = this.migrationStateModel._resourceGroups.find(rg => rg.name === value);
								if (selectedResourceGroup && !blobResourceGroupErrorStrings.includes(value)) {
									this.migrationStateModel._databaseBackup.blobs[index].resourceGroup = selectedResourceGroup;
									this.loadBlobStorageDropdown(index);
									await blobContainerStorageAccountDropdown.updateProperties({ enabled: true });
								} else {
									await this.disableBlobTableDropdowns(index, constants.RESOURCE_GROUP);
								}
							}
						}));
					this._blobContainerResourceGroupDropdowns.push(blobContainerResourceDropdown);

					this._disposables.push(
						blobContainerStorageAccountDropdown.onValueChanged(async (value) => {
							if (value && value !== 'undefined') {
								const selectedStorageAccount = this.migrationStateModel._storageAccounts.find(sa => sa.name === value);
								if (selectedStorageAccount && !blobStorageAccountErrorStrings.includes(value)) {
									this.migrationStateModel._databaseBackup.blobs[index].storageAccount = selectedStorageAccount;
									await this.loadBlobContainerDropdown(index);
									await blobContainerDropdown.updateProperties({ enabled: true });
								} else {
									await this.disableBlobTableDropdowns(index, constants.STORAGE_ACCOUNT);
								}
							}
						}));
					this._blobContainerStorageAccountDropdowns.push(blobContainerStorageAccountDropdown);

					this._disposables.push(
						blobContainerDropdown.onValueChanged(async (value) => {
							if (value && value !== 'undefined' && this.migrationStateModel._blobContainers) {
								const selectedBlobContainer = this.migrationStateModel._blobContainers.find(blob => blob.name === value);
								if (selectedBlobContainer && !blobContainerErrorStrings.includes(value)) {
									this.migrationStateModel._databaseBackup.blobs[index].blobContainer = selectedBlobContainer;
									if (this.migrationStateModel._databaseBackup.migrationMode === MigrationMode.OFFLINE) {
										await this.loadBlobLastBackupFileDropdown(index);
										await blobContainerLastBackupFileDropdown.updateProperties({ enabled: true });
									}
								} else {
									await this.disableBlobTableDropdowns(index, constants.BLOB_CONTAINER);
								}
							}
						}));
					this._blobContainerDropdowns.push(blobContainerDropdown);

					if (this.migrationStateModel._databaseBackup.migrationMode === MigrationMode.OFFLINE) {
						this._disposables.push(
							blobContainerLastBackupFileDropdown.onValueChanged(value => {
								if (value && value !== 'undefined') {
									if (this.migrationStateModel._lastFileNames) {
										const selectedLastBackupFile = this.migrationStateModel._lastFileNames.find(fileName => fileName.name === value);
										if (selectedLastBackupFile && !blobFileErrorStrings.includes(value)) {
											this.migrationStateModel._databaseBackup.blobs[index].lastBackupFile = selectedLastBackupFile.name;
										}
									}
								}
							}));
						this._blobContainerLastBackupFileDropdowns.push(blobContainerLastBackupFileDropdown);
					}
				});
				this.migrationStateModel._sourceDatabaseNames = this.migrationStateModel._databasesForMigration;

				const networkShareTargetData = this.migrationStateModel._databasesForMigration
					.map((db, index) => [
						{ value: db },
						{ value: this._networkShareTargetDatabaseNames[index] },
						{ value: this._networkShareLocations[index] }]);
				await this._networkShareTargetDatabaseNamesTable.setDataValues(networkShareTargetData);

				const blobContainerTargetData = this.migrationStateModel._databasesForMigration
					.map((db, index) => [
						{ value: db },
						{ value: this._blobContainerTargetDatabaseNames[index] },
						{ value: this._blobContainerResourceGroupDropdowns[index] },
						{ value: this._blobContainerStorageAccountDropdowns[index] },
						{ value: this._blobContainerDropdowns[index] },
						{ value: this._blobContainerLastBackupFileDropdowns[index] }]);
				await this._blobContainerTargetDatabaseNamesTable.setDataValues([]);
				await this._blobContainerTargetDatabaseNamesTable.setDataValues(blobContainerTargetData);
				await this.getSubscriptionValues();
				// clear change tracking flags
				this.migrationStateModel.refreshDatabaseBackupPage = false;
				this.migrationStateModel._didUpdateDatabasesForMigration = false;
				this.migrationStateModel._didDatabaseMappingChange = false;

				this.migrationStateModel._validateIrSqlDb = [];
				this.migrationStateModel._validateIrSqlMi = [];
				this.migrationStateModel._validateIrSqlVm = [];
			} catch (error) {
				console.log(error);
				let errorText = error?.message;
				if (errorText === constants.INVALID_OWNER_URI) {
					errorText = constants.DATABASE_BACKUP_PAGE_LOAD_ERROR;
				}
				this.wizard.message = {
					text: errorText,
					description: error?.stack,
					level: azdata.window.MessageLevel.Error
				};
			}

			await this.validateFields();
			this.updateValidationResultUI(true);
		}
	}

	private async _validateIr(): Promise<void> {
		this.wizard.message = { text: '' };
		const dialog = new ValidateIrDialog(
			this.migrationStateModel,
			() => this.updateValidationResultUI());

		let results: ValidationResult[] = [];
		switch (this.migrationStateModel._targetType) {
			case MigrationTargetType.SQLDB:
				results = this.migrationStateModel._validateIrSqlDb;
				break;
			case MigrationTargetType.SQLMI:
				results = this.migrationStateModel._validateIrSqlMi;
				break;
			case MigrationTargetType.SQLVM:
				results = this.migrationStateModel._validateIrSqlVm;
				break;
		}

		await dialog.openDialog(constants.VALIDATION_DIALOG_TITLE, results);
	}

	public updateValidationResultUI(initializing?: boolean): void {
		if (this.migrationStateModel.isIrMigration) {
			const succeeded = this.migrationStateModel.isIrTargetValidated;
			if (succeeded) {
				this.wizard.message = {
					level: azdata.window.MessageLevel.Information,
					text: constants.VALIDATION_MESSAGE_SUCCESS,
				};
			} else {
				const results = this.migrationStateModel.validationTargetResults;
				const hasResults = results.length > 0;
				if (initializing && !hasResults) {
					return;
				}

				const canceled = results.some(result => result.state === ValidateIrState.Canceled);
				const errors: string[] = results.flatMap(result => result.errors) ?? [];
				const errorsMessage: string = errors.join(EOL);
				const hasErrors = errors.length > 0;
				const msg = hasResults
					? hasErrors
						? canceled
							? constants.VALIDATION_MESSAGE_CANCELED_ERRORS(errorsMessage)
							: constants.VALIDATE_IR_VALIDATION_COMPLETED_ERRORS(errorsMessage)
						: constants.VALIDATION_MESSAGE_CANCELED
					: constants.VALIDATION_MESSAGE_NOT_RUN;

				this.wizard.message = {
					level: azdata.window.MessageLevel.Error,
					text: msg,
				};
			}
		}
	}

	public async onPageLeave(pageChangeInfo: azdata.window.WizardPageChangeInfo): Promise<void> {
		this.wizard.registerNavigationValidator(pageChangeInfo => true);
		this.wizard.message = { text: '' };
		this.wizard.customButtons[VALIDATE_IR_CUSTOM_BUTTON_INDEX].hidden = true;

		if (pageChangeInfo.newPage > pageChangeInfo.lastPage) {
			if (!this.migrationStateModel.isSqlDbTarget) {
				switch (this.migrationStateModel._databaseBackup.networkContainerType) {
					case NetworkContainerType.BLOB_CONTAINER:
						for (let i = 0; i < this.migrationStateModel._databaseBackup.blobs.length; i++) {
							const storageAccount = this.migrationStateModel._databaseBackup.blobs[i].storageAccount;
							this.migrationStateModel._databaseBackup.blobs[i].storageKey = (await getStorageAccountAccessKeys(
								this.migrationStateModel._azureAccount,
								this.migrationStateModel._databaseBackup.subscription,
								storageAccount)).keyName1;
						}
						break;
					case NetworkContainerType.NETWORK_SHARE:
						// All network share migrations use the same storage account
						const storageAccount = this.migrationStateModel._databaseBackup.networkShares[0]?.storageAccount;
						const storageKey = (await getStorageAccountAccessKeys(
							this.migrationStateModel._azureAccount,
							this.migrationStateModel._databaseBackup.subscription,
							storageAccount)).keyName1;
						for (let i = 0; i < this.migrationStateModel._databaseBackup.networkShares.length; i++) {
							this.migrationStateModel._databaseBackup.networkShares[i].storageKey = storageKey;
						}
						break;
				}
			}
		}
	}

	protected async handleStateChange(e: StateChangeEvent): Promise<void> {
	}

	private _validateTableSelection(): boolean {
		for (const targetDatabaseInfo of this.migrationStateModel._sourceTargetMapping) {
			const databaseInfo = targetDatabaseInfo[1];
			if (databaseInfo) {
				for (const sourceTable of databaseInfo.sourceTables) {
					const tableInfo = sourceTable[1];
					if (tableInfo.selectedForMigration === true) {
						return true;
					}
				}
			}
		}
		return false;
	}

	private async validateFields(component?: azdata.Component): Promise<void> {
		await this._sqlSourceUsernameInput?.validate();
		await this._sqlSourcePassword?.validate();
		await this._windowsUserAccountText?.validate();
		await this._passwordText?.validate();
		await this._networkShareContainerSubscription?.validate();
		await this._networkShareStorageAccountResourceGroupDropdown?.validate();
		await this._networkShareContainerStorageAccountDropdown?.validate();
		await this._blobContainerSubscription?.validate();
		for (let i = 0; i < this._networkShareTargetDatabaseNames.length; i++) {
			await this._networkShareTargetDatabaseNames[i]?.validate();
			await this._networkShareLocations[i]?.validate();
			await this._blobContainerTargetDatabaseNames[i]?.validate();
			await this._blobContainerResourceGroupDropdowns[i]?.validate();
			await this._blobContainerStorageAccountDropdowns[i]?.validate();
			await this._blobContainerDropdowns[i]?.validate();

			if (this.migrationStateModel._databaseBackup.migrationMode === MigrationMode.OFFLINE) {
				await this._blobContainerLastBackupFileDropdowns[i]?.validate();
			}
		}
		if (this.migrationStateModel.isIrMigration) {
			if (this.migrationStateModel.isSqlDbTarget) {
				await this._databaseTable?.validate();
			}
		}
		if (this.migrationStateModel.isBackupContainerNetworkShare) {
			await this._networkShareTargetDatabaseNamesTable.validate();
		}
		await component?.validate();
	}

	private async getSubscriptionValues(): Promise<void> {
		this._networkShareContainerSubscription.value = this.migrationStateModel._targetSubscription.name;
		this._networkShareContainerLocation.value = await this.migrationStateModel.getLocationDisplayName(this.migrationStateModel._targetServerInstance.location);

		this._blobContainerSubscription.value = this.migrationStateModel._targetSubscription.name;
		this._blobContainerLocation.value = await this.migrationStateModel.getLocationDisplayName(this.migrationStateModel._targetServerInstance.location);

		this.migrationStateModel._databaseBackup.subscription = this.migrationStateModel._targetSubscription;

		await this.loadNetworkStorageResourceGroup();
		await this.loadBlobResourceGroup();
	}

	private async loadNetworkStorageResourceGroup(): Promise<void> {
		try {
			this._networkShareStorageAccountResourceGroupDropdown.loading = true;
			this.migrationStateModel._storageAccounts = await utils.getStorageAccounts(
				this.migrationStateModel._azureAccount,
				this.migrationStateModel._databaseBackup.subscription);
			this.migrationStateModel._resourceGroups = utils.getServiceResourceGroupsByLocation(
				this.migrationStateModel._storageAccounts,
				this.migrationStateModel._location);
			this._networkShareStorageAccountResourceGroupDropdown.values = utils.getResourceDropdownValues(
				this.migrationStateModel._resourceGroups,
				constants.RESOURCE_GROUP_NOT_FOUND);

			utils.selectDefaultDropdownValue(
				this._networkShareStorageAccountResourceGroupDropdown,
				this.migrationStateModel._databaseBackup?.networkShares[0]?.resourceGroup?.id,
				false);
		} catch (error) {
			logError(TelemetryViews.DatabaseBackupPage, 'ErrorLoadingNetworkStorageResourceGroup', error);
		} finally {
			this._networkShareStorageAccountResourceGroupDropdown.loading = false;
			this.loadNetworkShareStorageDropdown();
		}
	}

	private loadNetworkShareStorageDropdown(): void {
		try {
			this._networkShareContainerStorageAccountDropdown.loading = true;
			this._networkShareStorageAccountResourceGroupDropdown.loading = true;

			this._networkShareContainerStorageAccountDropdown.values = utils.getAzureResourceDropdownValues(
				this.migrationStateModel._storageAccounts,
				this.migrationStateModel._location,
				this.migrationStateModel._databaseBackup?.networkShares[0]?.resourceGroup?.name,
				constants.NO_STORAGE_ACCOUNT_FOUND);

			utils.selectDefaultDropdownValue(this._networkShareContainerStorageAccountDropdown, this.migrationStateModel?._databaseBackup?.networkShares[0]?.storageAccount?.id, false);
		} catch (error) {
			logError(TelemetryViews.DatabaseBackupPage, 'ErrorLoadingNetworkShareStorageDropdown', error);
		} finally {
			this._networkShareContainerStorageAccountDropdown.loading = false;
			this._networkShareStorageAccountResourceGroupDropdown.loading = false;
		}
	}

	private async loadBlobResourceGroup(): Promise<void> {
		try {
			this._blobContainerResourceGroupDropdowns.forEach(v => v.loading = true);
			this.migrationStateModel._storageAccounts = await utils.getStorageAccounts(
				this.migrationStateModel._azureAccount,
				this.migrationStateModel._databaseBackup.subscription);
			this.migrationStateModel._resourceGroups = utils.getServiceResourceGroupsByLocation(
				this.migrationStateModel._storageAccounts,
				this.migrationStateModel._location);
			const resourceGroupValues = utils.getResourceDropdownValues(
				this.migrationStateModel._resourceGroups,
				constants.RESOURCE_GROUP_NOT_FOUND);

			this._blobContainerResourceGroupDropdowns.forEach((dropDown, index) => {
				dropDown.values = resourceGroupValues;
				utils.selectDefaultDropdownValue(dropDown, this.migrationStateModel._databaseBackup?.blobs[index]?.resourceGroup?.id, false);
			});
		} catch (error) {
			logError(TelemetryViews.DatabaseBackupPage, 'ErrorLoadingBlobResourceGroup', error);
		} finally {
			this._blobContainerResourceGroupDropdowns.forEach(v => v.loading = false);
		}
	}

	private loadBlobStorageDropdown(index: number): void {
		const dropDown = this._blobContainerStorageAccountDropdowns[index];
		if (dropDown) {
			try {
				dropDown.loading = true;
				dropDown.values = utils.getAzureResourceDropdownValues(
					this.migrationStateModel._storageAccounts,
					this.migrationStateModel._location,
					this.migrationStateModel._databaseBackup.blobs[index]?.resourceGroup?.name,
					constants.NO_STORAGE_ACCOUNT_FOUND);

				utils.selectDefaultDropdownValue(
					dropDown,
					this.migrationStateModel._databaseBackup?.blobs[index]?.storageAccount?.id,
					false);
			} catch (error) {
				logError(TelemetryViews.DatabaseBackupPage, 'ErrorLoadingBlobStorageDropdown', error);
			} finally {
				dropDown.loading = false;
			}
		}
	}

	private async loadBlobContainerDropdown(index: number): Promise<void> {
		const dropDown = this._blobContainerDropdowns[index];
		if (dropDown) {
			try {
				dropDown.loading = true;
				this.migrationStateModel._blobContainers = await utils.getBlobContainer(
					this.migrationStateModel._azureAccount,
					this.migrationStateModel._databaseBackup.subscription,
					this.migrationStateModel._databaseBackup.blobs[index]?.storageAccount);

				dropDown.values = utils.getResourceDropdownValues(
					this.migrationStateModel._blobContainers,
					constants.NO_BLOBCONTAINERS_FOUND);

				utils.selectDefaultDropdownValue(
					dropDown,
					this.migrationStateModel._databaseBackup?.blobs[index]?.blobContainer?.id,
					false);
			} catch (error) {
				logError(TelemetryViews.DatabaseBackupPage, 'ErrorLoadingBlobContainers', error);
			} finally {
				dropDown.loading = false;
			}
		}
	}

	private async loadBlobLastBackupFileDropdown(index: number): Promise<void> {
		const dropDown = this._blobContainerLastBackupFileDropdowns[index];
		if (dropDown) {
			try {
				dropDown.loading = true;
				this.migrationStateModel._lastFileNames = await utils.getBlobLastBackupFileNames(
					this.migrationStateModel._azureAccount,
					this.migrationStateModel._databaseBackup.subscription,
					this.migrationStateModel._databaseBackup.blobs[index]?.storageAccount,
					this.migrationStateModel._databaseBackup.blobs[index]?.blobContainer);
				dropDown.values = await utils.getBlobLastBackupFileNamesValues(
					this.migrationStateModel._lastFileNames);
				utils.selectDefaultDropdownValue(
					dropDown,
					this.migrationStateModel._databaseBackup?.blobs[index]?.lastBackupFile,
					false);
			} catch (error) {
				logError(TelemetryViews.DatabaseBackupPage, 'ErrorLoadingBlobLastBackupFiles', error);
			} finally {
				dropDown.loading = false;
			}
		}
	}

	private shouldDisplayBlobDropdownError(v: azdata.DropDownComponent, errorStrings: string[]) {
		return v.value === undefined || errorStrings.includes((<azdata.CategoryValue>v.value)?.displayName);
	}

	private async disableBlobTableDropdowns(rowIndex: number, columnName: string): Promise<void> {
		const dropdownProps = { enabled: false, loading: false };
		const createDropdownValuesWithPrereq = (displayName: string, name: string = '') => [{ displayName, name }];

		if (this.migrationStateModel._databaseBackup?.migrationMode === MigrationMode.OFFLINE) {
			this._blobContainerLastBackupFileDropdowns[rowIndex].values = createDropdownValuesWithPrereq(constants.SELECT_BLOB_CONTAINER);
			utils.selectDropDownIndex(this._blobContainerLastBackupFileDropdowns[rowIndex], 0);
			await this._blobContainerLastBackupFileDropdowns[rowIndex]?.updateProperties(dropdownProps);
		}
		if (columnName === constants.BLOB_CONTAINER) { return; }

		this._blobContainerDropdowns[rowIndex].values = createDropdownValuesWithPrereq(constants.SELECT_STORAGE_ACCOUNT);
		utils.selectDropDownIndex(this._blobContainerDropdowns[rowIndex], 0);
		await this._blobContainerDropdowns[rowIndex].updateProperties(dropdownProps);
		if (columnName === constants.STORAGE_ACCOUNT) { return; }

		this._blobContainerStorageAccountDropdowns[rowIndex].values = createDropdownValuesWithPrereq(constants.SELECT_RESOURCE_GROUP_PROMPT);
		utils.selectDropDownIndex(this._blobContainerStorageAccountDropdowns[rowIndex], 0);
		await this._blobContainerStorageAccountDropdowns[rowIndex].updateProperties(dropdownProps);
	}

	private _migrationTableSelectionContainer(): azdata.FlexContainer {
		this._refreshButton = this._view.modelBuilder.button()
			.withProps({
				buttonType: azdata.ButtonType.Normal,
				iconHeight: 16,
				iconWidth: 16,
				iconPath: IconPathHelper.refresh,
				label: constants.DATABASE_TABLE_REFRESH_LABEL,
				width: 70,
				CSSStyles: { 'margin': '15px 0 0 0' },
			})
			.component();
		this._disposables.push(
			this._refreshButton.onDidClick(
				async e => await this._loadTableData()));

		this._refreshLoading = this._view.modelBuilder.loadingComponent()
			.withItem(this._refreshButton)
			.withProps({ loading: false })
			.component();

		const cssClass = undefined;
		this._databaseTable = this._view.modelBuilder.table()
			.withProps({
				forceFitColumns: azdata.ColumnSizingMode.AutoFit,
				height: '600px',
				CSSStyles: { 'margin': '15px 0 0 0' },
				data: [],
				columns: [
					{
						name: constants.DATABASE_TABLE_SOURCE_DATABASE_COLUMN_LABEL,
						value: 'sourceDatabase',
						width: 200,
						type: azdata.ColumnType.text,
						cssClass: cssClass,
						headerCssClass: cssClass,
					},
					{
						name: constants.DATABASE_TABLE_TARGET_DATABASE_COLUMN_LABEL,
						value: 'targetDataase',
						width: 200,
						type: azdata.ColumnType.text,
						cssClass: cssClass,
						headerCssClass: cssClass,
					},
					<azdata.HyperlinkColumn>{
						name: constants.DATABASE_TABLE_SELECTED_TABLES_COLUMN_LABEL,
						value: 'selectedTables',
						width: 160,
						type: azdata.ColumnType.hyperlink,
						cssClass: cssClass,
						headerCssClass: cssClass,
						icon: IconPathHelper.edit,
					},
				],
			})
			.withValidation(table => {
				if (this.migrationStateModel.isSqlDbTarget) {
					return this._validateTableSelection();
				}
				return true;
			})
			.component();

		this._disposables.push(
			this._databaseTable.onCellAction!(
				async (rowState: azdata.ICellActionEventArgs) => {
					const buttonState = <azdata.ICellActionEventArgs>rowState;
					if (buttonState?.column === 2) {
						// open table selection dialog
						const sourceDatabaseName = this._databaseTable.data[rowState.row][0];
						const targetDatabaseInfo = this.migrationStateModel._sourceTargetMapping.get(sourceDatabaseName);
						const targetDatabaseName = targetDatabaseInfo?.databaseName;
						if (sourceDatabaseName && targetDatabaseName) {
							await this._openTableSelectionDialog(
								sourceDatabaseName,
								targetDatabaseName,
								() => this._loadTableData());
						}
					}
				}));

		return this._view.modelBuilder.flexContainer()
			.withItems([
				this._refreshLoading,
				this._databaseTable])
			.withLayout({ flexFlow: 'column' })
			.component();
	}

	private async _openTableSelectionDialog(
		sourceDatabaseName: string,
		targetDatabaseName: string,
		onSaveCallback: () => Promise<void>): Promise<void> {
		const dialog = new TableMigrationSelectionDialog(
			this.migrationStateModel,
			sourceDatabaseName,
			onSaveCallback);
		await dialog.openDialog(
			constants.SELECT_DATABASE_TABLES_TITLE(targetDatabaseName));
	}

	private async _loadTableData(): Promise<void> {
		this._refreshLoading.loading = true;
		this.wizard.message = { text: '' };
		const data: any[][] = [];

		this.migrationStateModel._sourceTargetMapping.forEach((targetDatabaseInfo, sourceDatabaseName) => {
			if (sourceDatabaseName) {
				const tableCount = targetDatabaseInfo?.sourceTables.size ?? 0;
				const hasTables = tableCount > 0;

				let selectedCount = 0;
				targetDatabaseInfo?.sourceTables.forEach(
					tableInfo => selectedCount += tableInfo.selectedForMigration ? 1 : 0);

				const hasSelectedTables = hasTables && selectedCount > 0;
				data.push([
					sourceDatabaseName,
					targetDatabaseInfo?.databaseName,
					<azdata.HyperlinkColumnCellValue>{				// table selection
						icon: hasSelectedTables
							? IconPathHelper.completedMigration
							: IconPathHelper.edit,
						title: hasTables
							? constants.TABLE_SELECTION_COUNT(selectedCount, tableCount)
							: constants.TABLE_SELECTION_EDIT,
					}]);
			}
		});

		await this._databaseTable.updateProperty('data', data);
		this._refreshLoading.loading = false;
	}
}<|MERGE_RESOLUTION|>--- conflicted
+++ resolved
@@ -30,13 +30,6 @@
 export class DatabaseBackupPage extends MigrationWizardPage {
 	private _view!: azdata.ModelView;
 
-<<<<<<< HEAD
-	private _networkShareButton!: azdata.RadioButtonComponent;
-	private _blobContainerButton!: azdata.RadioButtonComponent;
-	private _sqlVmPageBlobInfoBox!: azdata.TextComponent;
-
-=======
->>>>>>> dbd936d0
 	private _sourceConnectionContainer!: azdata.FlexContainer;
 	private _networkShareContainer!: azdata.FlexContainer;
 	private _windowsUserAccountText!: azdata.InputBoxComponent;
@@ -116,74 +109,6 @@
 		await view.initializeModel(form);
 	}
 
-<<<<<<< HEAD
-	private createBackupLocationComponent(): azdata.FlexContainer {
-		const buttonGroup = 'networkContainer';
-
-		const selectLocationText = this._view.modelBuilder.text()
-			.withProps({
-				value: constants.DATABASE_BACKUP_PAGE_DESCRIPTION,
-				CSSStyles: { ...styles.BODY_CSS }
-			}).component();
-
-		this._networkShareButton = this._view.modelBuilder.radioButton()
-			.withProps({
-				name: buttonGroup,
-				label: constants.DATABASE_BACKUP_NC_NETWORK_SHARE_RADIO_LABEL,
-				checked: this.migrationStateModel._databaseBackup.networkContainerType === NetworkContainerType.NETWORK_SHARE,
-				CSSStyles: { ...styles.BODY_CSS, 'margin': '0' }
-			}).component();
-
-		this._disposables.push(
-			this._networkShareButton.onDidChangeCheckedState(async checked => {
-				if (checked) {
-					await this.switchNetworkContainerFields(NetworkContainerType.NETWORK_SHARE);
-				}
-			}));
-
-		this._blobContainerButton = this._view.modelBuilder.radioButton()
-			.withProps({
-				name: buttonGroup,
-				label: constants.DATABASE_BACKUP_NC_BLOB_STORAGE_RADIO_LABEL,
-				checked: this.migrationStateModel._databaseBackup.networkContainerType === NetworkContainerType.BLOB_CONTAINER,
-				CSSStyles: { ...styles.BODY_CSS, 'margin': '0' }
-			}).component();
-
-		this._disposables.push(
-			this._blobContainerButton.onDidChangeCheckedState(async checked => {
-				if (checked) {
-					await this.switchNetworkContainerFields(NetworkContainerType.BLOB_CONTAINER);
-				}
-			}));
-
-		this._sqlVmPageBlobInfoBox = this._view.modelBuilder.infoBox()
-			.withProps({
-				text: constants.DATABASE_BACKUP_SQL_VM_PAGE_BLOB_INFO,
-				style: 'information',
-				width: WIZARD_INPUT_COMPONENT_WIDTH,
-				CSSStyles: { ...styles.BODY_CSS, 'display': 'none' },
-				links: [
-					{
-						text: constants.DATABASE_BACKUP_SQL_VM_PAGE_BLOB_URL_LABEL,
-						url: 'https://learn.microsoft.com/azure/dms/known-issues-azure-sql-migration-azure-data-studio#azure-sql-managed-instance-and-sql-server-on-azure-virtual-machine-known-issues-and-limitations'
-					}
-				]
-			}).component();
-
-		const flexContainer = this._view.modelBuilder.flexContainer()
-			.withItems([
-				selectLocationText,
-				this._networkShareButton,
-				this._blobContainerButton,
-				this._sqlVmPageBlobInfoBox])
-			.withLayout({ flexFlow: 'column' })
-			.component();
-
-		return flexContainer;
-	}
-
-=======
->>>>>>> dbd936d0
 	private createNetworkDetailsContainer(): azdata.FlexContainer {
 		this._networkShareContainer = this.createNetworkShareContainer();
 		this._blobContainer = this.createBlobContainer();
@@ -830,20 +755,6 @@
 				await this._loadTableData();
 			}
 			try {
-				// block SQL VM file share scenario for SQL Server <= 2014
-				const sqlServerInfo = await azdata.connection.getServerInfo((await azdata.connection.getCurrentConnection()).connectionId);
-				if (this.migrationStateModel._targetType === MigrationTargetType.SQLVM && utils.isSqlServerVersion2014OrBelow(sqlServerInfo)) {
-					this._networkShareButton.enabled = false;
-					this.migrationStateModel._databaseBackup.networkContainerType = NetworkContainerType.BLOB_CONTAINER
-					this._blobContainerButton.checked = true;
-					await this._sqlVmPageBlobInfoBox.updateCssStyles({ 'display': 'block' });
-					await this._blobContainerButton.focus();
-				} else {
-					this._networkShareButton.enabled = true;
-					this._blobContainerButton.checked = false;
-					await this._sqlVmPageBlobInfoBox.updateCssStyles({ 'display': 'none' });
-				}
-
 				const isOfflineMigration = this.migrationStateModel._databaseBackup?.migrationMode === MigrationMode.OFFLINE;
 				const lastBackupFileColumnIndex = this._blobContainerTargetDatabaseNamesTable.columns.length - 1;
 				const oldHidden = this._blobContainerTargetDatabaseNamesTable.columns[lastBackupFileColumnIndex].hidden;
