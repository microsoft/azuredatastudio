--- conflicted
+++ resolved
@@ -551,11 +551,8 @@
 			}).component();
 
 		this._blobTableContainer = this._view.modelBuilder.flexContainer().withItems([
-<<<<<<< HEAD
 			blobTableText,
-=======
 			allFieldsRequiredLabel,
->>>>>>> 8bd71253
 			this._blobContainerTargetDatabaseNamesTable
 		]).component();
 
