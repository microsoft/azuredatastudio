--- conflicted
+++ resolved
@@ -283,11 +283,7 @@
 			}
 			return true;
 		}).component();
-<<<<<<< HEAD
-		if (this.migrationStateModel.resumeAssessment && this.migrationStateModel.savedInfo.closedPage >= Page.DatabaseBackup) {
-=======
-		if (this.migrationStateModel.retryMigration || (this.migrationStateModel.resumeAssessment && this.migrationStateModel.savedInfo.closedPage >= Page.MigrationMode)) {
->>>>>>> 914ac2b0
+		if (this.migrationStateModel.retryMigration || (this.migrationStateModel.resumeAssessment && this.migrationStateModel.savedInfo.closedPage >= Page.DatabaseBackup)) {
 			this._networkSharePath.value = this.migrationStateModel.savedInfo.networkShare?.networkShareLocation;
 		}
 		this._disposables.push(this._networkSharePath.onTextChanged(async (value) => {
@@ -778,12 +774,6 @@
 					column.width = isOfflineMigration ? WIZARD_TABLE_COLUMN_WIDTH_SMALL : WIZARD_TABLE_COLUMN_WIDTH;
 				});
 
-<<<<<<< HEAD
-			if (this.migrationStateModel.resumeAssessment && this.migrationStateModel.savedInfo.closedPage >= Page.DatabaseBackup) {
-				if (this.migrationStateModel.savedInfo.networkContainerType === NetworkContainerType.NETWORK_SHARE) {
-					this._networkShareButton.checked = true;
-					this.wizard.nextButton.enabled = true;
-=======
 				if (this.migrationStateModel.retryMigration || (this.migrationStateModel.resumeAssessment && this.migrationStateModel.savedInfo.closedPage >= Page.MigrationMode)) {
 					if (this.migrationStateModel.savedInfo.networkContainerType === NetworkContainerType.NETWORK_SHARE) {
 						this._networkShareButton.checked = true;
@@ -792,19 +782,8 @@
 						this._networkTableContainer.display = 'none';
 						await this._networkShareContainer.updateCssStyles({ 'display': 'none' });
 					}
->>>>>>> 914ac2b0
-				} else {
-					this._networkShareButton.checked = false;
-					this._networkTableContainer.display = 'none';
-					await this._networkShareContainer.updateCssStyles({ 'display': 'none' });
-				}
-
-<<<<<<< HEAD
-			if (this.migrationStateModel.resumeAssessment && this.migrationStateModel.savedInfo.closedPage >= Page.DatabaseBackup) {
-				if (this.migrationStateModel.savedInfo.networkContainerType === NetworkContainerType.BLOB_CONTAINER) {
-					this._blobContainerButton.checked = true;
-					this.wizard.nextButton.enabled = true;
-=======
+				}
+
 				if (this.migrationStateModel.retryMigration || (this.migrationStateModel.resumeAssessment && this.migrationStateModel.savedInfo.closedPage >= Page.MigrationMode)) {
 					if (this.migrationStateModel.savedInfo.networkContainerType === NetworkContainerType.BLOB_CONTAINER) {
 						this._blobContainerButton.checked = true;
@@ -813,104 +792,14 @@
 						this._blobTableContainer.display = 'none';
 						await this._blobContainer.updateCssStyles({ 'display': 'none' });
 					}
->>>>>>> 914ac2b0
+				}
+
+				if (this.migrationStateModel.resumeAssessment && this.migrationStateModel.savedInfo.closedPage >= Page.DatabaseBackup) {
+
 				} else {
-					this._blobContainerButton.checked = false;
-					this._blobTableContainer.display = 'none';
-					await this._blobContainer.updateCssStyles({ 'display': 'none' });
-				}
-<<<<<<< HEAD
-			} else {
-				this._blobContainerButton.checked = false;
-				this._blobTableContainer.display = 'none';
-				await this._blobContainer.updateCssStyles({ 'display': 'none' });
-			}
-			if (this.migrationStateModel.resumeAssessment && this.migrationStateModel.savedInfo.closedPage >= Page.DatabaseBackup) {
-
-			} else {
-				await this._targetDatabaseContainer.updateCssStyles({ 'display': 'none' });
-				await this._networkShareStorageAccountDetails.updateCssStyles({ 'display': 'none' });
-			}
-			const connectionProfile = await this.migrationStateModel.getSourceConnectionProfile();
-			const queryProvider = azdata.dataprotocol.getProvider<azdata.QueryProvider>((await this.migrationStateModel.getSourceConnectionProfile()).providerId, azdata.DataProviderType.QueryProvider);
-			const query = 'select SUSER_NAME()';
-			const results = await queryProvider.runQueryAndReturn(await (azdata.connection.getUriForConnection(this.migrationStateModel.sourceConnectionId)), query);
-			const username = results.rows[0][0].displayValue;
-			this.migrationStateModel._authenticationType = connectionProfile.authenticationType === 'SqlLogin' ? MigrationSourceAuthenticationType.Sql : connectionProfile.authenticationType === 'Integrated' ? MigrationSourceAuthenticationType.Integrated : undefined!;
-			this._sourceHelpText.value = constants.SQL_SOURCE_DETAILS(this.migrationStateModel._authenticationType, connectionProfile.serverName);
-			this._sqlSourceUsernameInput.value = username;
-			this._sqlSourcePassword.value = (await azdata.connection.getCredentials(this.migrationStateModel.sourceConnectionId)).password;
-
-			this._networkShareTargetDatabaseNames = [];
-			this._blobContainerTargetDatabaseNames = [];
-			this._blobContainerResourceGroupDropdowns = [];
-			this._blobContainerStorageAccountDropdowns = [];
-			this._blobContainerDropdowns = [];
-			this._blobContainerLastBackupFileDropdowns = [];
-
-			if (this.migrationStateModel._targetType === MigrationTargetType.SQLMI) {
-				this._existingDatabases = await this.migrationStateModel.getManagedDatabases();
-			}
-			this.migrationStateModel._targetDatabaseNames = [];
-			this.migrationStateModel._databaseBackup.blobs = [];
-			this.migrationStateModel._migrationDbs.forEach((db, index) => {
-				this.migrationStateModel._targetDatabaseNames.push('');
-				this.migrationStateModel._databaseBackup.blobs.push(<Blob>{});
-				const targetDatabaseInput = this._view.modelBuilder.inputBox().withProps({
-					required: true,
-					value: db,
-					width: WIZARD_TABLE_COLUMN_WIDTH
-				}).withValidation(c => {
-					if (this._networkShareTargetDatabaseNames.filter(t => t.value === c.value).length > 1) { //Making sure no databases have duplicate values.
-						c.validationErrorMessage = constants.DUPLICATE_NAME_ERROR;
-						return false;
-					}
-					if (this.migrationStateModel._targetType === MigrationTargetType.SQLMI && this._existingDatabases.includes(c.value!)) { // Making sure if database with same name is not present on the target Azure SQL
-						c.validationErrorMessage = constants.DATABASE_ALREADY_EXISTS_MI(c.value!, this.migrationStateModel._targetServerInstance.name);
-						return false;
-					}
-					if (c.value!.length < 1 || c.value!.length > 128 || !/[^<>*%&:\\\/?]/.test(c.value!)) {
-						c.validationErrorMessage = constants.INVALID_TARGET_NAME_ERROR;
-						return false;
-					}
-					return true;
-				}).component();
-				this._disposables.push(targetDatabaseInput.onTextChanged(async (value) => {
-					this.migrationStateModel._targetDatabaseNames[index] = value.trim();
-					await this.validateFields();
-				}));
-				if (this.migrationStateModel.resumeAssessment && this.migrationStateModel.savedInfo.closedPage >= Page.DatabaseBackup) {
-					targetDatabaseInput.value = this.migrationStateModel.savedInfo.targetDatabaseNames[index];
-				}
-				this._networkShareTargetDatabaseNames.push(targetDatabaseInput);
-
-				const blobTargetDatabaseInput = this._view.modelBuilder.inputBox().withProps({
-					required: true,
-					value: db,
-				}).withValidation(c => {
-					if (this._blobContainerTargetDatabaseNames.filter(t => t.value === c.value).length > 1) { //Making sure no databases have duplicate values.
-						c.validationErrorMessage = constants.DUPLICATE_NAME_ERROR;
-						return false;
-					}
-					if (this.migrationStateModel._targetType === MigrationTargetType.SQLMI && this._existingDatabases.includes(c.value!)) { // Making sure if database with same name is not present on the target Azure SQL
-						c.validationErrorMessage = constants.DATABASE_ALREADY_EXISTS_MI(c.value!, this.migrationStateModel._targetServerInstance.name);
-						return false;
-					}
-					if (c.value!.length < 1 || c.value!.length > 128 || !/[^<>*%&:\\\/?]/.test(c.value!)) {
-						c.validationErrorMessage = constants.INVALID_TARGET_NAME_ERROR;
-						return false;
-					}
-					return true;
-				}).component();
-				this._disposables.push(blobTargetDatabaseInput.onTextChanged((value) => {
-					this.migrationStateModel._targetDatabaseNames[index] = value.trim();
-				}));
-				if (this.migrationStateModel.resumeAssessment && this.migrationStateModel.savedInfo.closedPage >= Page.DatabaseBackup) {
-					blobTargetDatabaseInput.value = this.migrationStateModel.savedInfo.targetDatabaseNames[index];
-=======
-
-				await this._targetDatabaseContainer.updateCssStyles({ 'display': 'none' });
-				await this._networkShareStorageAccountDetails.updateCssStyles({ 'display': 'none' });
+					await this._targetDatabaseContainer.updateCssStyles({ 'display': 'none' });
+					await this._networkShareStorageAccountDetails.updateCssStyles({ 'display': 'none' });
+				}
 				const connectionProfile = await this.migrationStateModel.getSourceConnectionProfile();
 				const queryProvider = azdata.dataprotocol.getProvider<azdata.QueryProvider>((await this.migrationStateModel.getSourceConnectionProfile()).providerId, azdata.DataProviderType.QueryProvider);
 				const query = 'select SUSER_NAME()';
@@ -930,7 +819,6 @@
 
 				if (this.migrationStateModel._targetType === MigrationTargetType.SQLMI) {
 					this._existingDatabases = await this.migrationStateModel.getManagedDatabases();
->>>>>>> 914ac2b0
 				}
 				this.migrationStateModel._targetDatabaseNames = [];
 				this.migrationStateModel._databaseBackup.blobs = [];
