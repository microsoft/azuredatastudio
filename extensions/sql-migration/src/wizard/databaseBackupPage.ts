/*---------------------------------------------------------------------------------------------
 *  Copyright (c) Microsoft Corporation. All rights reserved.
 *  Licensed under the Source EULA. See License.txt in the project root for license information.
 *--------------------------------------------------------------------------------------------*/

import * as azdata from 'azdata';
import { azureResource } from 'azureResource';
import { EOL } from 'os';
import { getAvailableStorageAccounts, getBlobContainers, getFileShares, getSubscriptions, StorageAccount, Subscription } from '../api/azure';
import { MigrationWizardPage } from '../models/migrationWizardPage';
import { BlobContainer, FileShare, MigrationCutover, MigrationStateModel, NetworkContainerType, NetworkShare, StateChangeEvent } from '../models/stateMachine';
import * as constants from '../models/strings';

export class DatabaseBackupPage extends MigrationWizardPage {

	private _networkShareContainer!: azdata.FlexContainer;
	private _networkShareContainerSubscriptionDropdown!: azdata.DropDownComponent;
	private _networkShareContainerStorageAccountDropdown!: azdata.DropDownComponent;
	private _networkShareLocationText!: azdata.InputBoxComponent;
	private _windowsUserAccountText!: azdata.InputBoxComponent;
	private _passwordText!: azdata.InputBoxComponent;

	private _blobContainer!: azdata.FlexContainer;
	private _blobContainerSubscriptionDropdown!: azdata.DropDownComponent;
	private _blobContainerStorageAccountDropdown!: azdata.DropDownComponent;
	private _blobContainerBlobDropdown!: azdata.DropDownComponent;

	private _fileShareContainer!: azdata.FlexContainer;
	private _fileShareSubscriptionDropdown!: azdata.DropDownComponent;
	private _fileShareStorageAccountDropdown!: azdata.DropDownComponent;
	private _fileShareFileShareDropdown!: azdata.DropDownComponent;

	private _networkShare = {} as NetworkShare;
	private _fileShare = {} as FileShare;
	private _blob = {} as BlobContainer;

	private _subscriptionDropdownValues: azdata.CategoryValue[] = [];
	private _subscriptionMap: Map<string, Subscription> = new Map();
	private _storageAccountMap: Map<string, StorageAccount> = new Map();

	private _errors: string[] = [];

	constructor(wizard: azdata.window.Wizard, migrationStateModel: MigrationStateModel) {
		super(wizard, azdata.window.createWizardPage(constants.DATABASE_BACKUP_PAGE_TITLE), migrationStateModel);
		this.wizardPage.description = constants.DATABASE_BACKUP_PAGE_DESCRIPTION;
	}

	protected async registerContent(view: azdata.ModelView): Promise<void> {

		this._networkShareContainer = this.createNetworkShareContainer(view);
		this._blobContainer = this.createBlobContainer(view);
		this._fileShareContainer = this.createFileShareContainer(view);

		const networkContainer = view.modelBuilder.flexContainer().withLayout({
			flexFlow: 'column'
		}).withItems([
			this._networkShareContainer,
			this._blobContainer,
			this._fileShareContainer
		]).component();

		const form = view.modelBuilder.formContainer()
			.withFormItems(
				[
					this.createBackupLocationComponent(view),
					{
						title: '',
						component: networkContainer
					},
					this.migrationCutoverContainer(view),
					this.emailNotificationContainer(view),
				]
			);
		await view.initializeModel(form.component());
		this.toggleNetworkContainerFields(NetworkContainerType.NETWORK_SHARE, this._networkShare);
	}

	private createBackupLocationComponent(view: azdata.ModelView): azdata.FormComponent {
		const buttonGroup = 'networkContainer';

		const networkShareButton = view.modelBuilder.radioButton()
			.withProps({
				name: buttonGroup,
				label: constants.DATABASE_BACKUP_NC_NETWORK_SHARE_RADIO_LABEL,
				checked: true
			}).component();

		networkShareButton.onDidChangeCheckedState((e) => {
			if (e) {
				this.toggleNetworkContainerFields(NetworkContainerType.NETWORK_SHARE, this._networkShare);
			}
		});

		const blobContainerButton = view.modelBuilder.radioButton()
			.withProps({
				name: buttonGroup,
				label: constants.DATABASE_BACKUP_NC_BLOB_STORAGE_RADIO_LABEL,
			}).component();

		blobContainerButton.onDidChangeCheckedState((e) => {
			if (e) {
				this.toggleNetworkContainerFields(NetworkContainerType.BLOB_CONTAINER, this._blob);
			}
		});

		const fileShareButton = view.modelBuilder.radioButton()
			.withProps({
				name: buttonGroup,
				label: constants.DATABASE_BACKUP_NC_FILE_SHARE_RADIO_LABEL,
			}).component();

		fileShareButton.onDidChangeCheckedState((e) => {
			if (e) {
				this.toggleNetworkContainerFields(NetworkContainerType.FILE_SHARE, this._fileShare);
			}
		});

		const flexContainer = view.modelBuilder.flexContainer().withItems(
			[
				networkShareButton,
				blobContainerButton,
				fileShareButton
			]
		).withLayout({
			flexFlow: 'column'
		}).component();

		return {
			title: '',
			component: flexContainer
		};
	}

	private createFileShareContainer(view: azdata.ModelView): azdata.FlexContainer {

		const subscriptionLabel = view.modelBuilder.text().withProps({
			value: constants.DATABASE_BACKUP_FILE_SHARE_SUBSCRIPTION_LABEL,
			requiredIndicator: true,
		}).component();
		this._fileShareSubscriptionDropdown = view.modelBuilder.dropDown().withProps({
			required: true,
		}).withValidation((c) => {
			if (this.migrationStateModel.databaseBackup.networkContainerType === NetworkContainerType.FILE_SHARE) {
				if ((<azdata.CategoryValue>c.value).displayName === constants.NO_SUBSCRIPTIONS_FOUND) {
					this.addErrorMessage(constants.INVALID_SUBSCRIPTION_ERROR);
					return false;
				} else {
					this.removeErrorMessage(constants.INVALID_SUBSCRIPTION_ERROR);
				}
			}
			return true;
		}).component();
		this._fileShareSubscriptionDropdown.onValueChanged(async (value) => {
			if (this._fileShareSubscriptionDropdown.value) {
				this._fileShare.subscriptionId = (this._fileShareSubscriptionDropdown.value as azdata.CategoryValue).name;
				await this.loadFileShareStorageDropdown();
			}
		});

		const storageAccountLabel = view.modelBuilder.text()
			.withProps({
				value: constants.DATABASE_BACKUP_FILE_SHARE_STORAGE_ACCOUNT_LABEL,
				requiredIndicator: true,
			}).component();
		this._fileShareStorageAccountDropdown = view.modelBuilder.dropDown()
			.withProps({
				required: true
			}).withValidation((c) => {
				if (this.migrationStateModel.databaseBackup.networkContainerType === NetworkContainerType.FILE_SHARE) {
					if ((<azdata.CategoryValue>c.value).displayName === constants.NO_STORAGE_ACCOUNT_FOUND) {
						this.addErrorMessage(constants.INVALID_STORAGE_ACCOUNT_ERROR);
						return false;
					} else {
						this.removeErrorMessage(constants.INVALID_STORAGE_ACCOUNT_ERROR);
					}
				}
				return true;
			}).component();
		this._fileShareStorageAccountDropdown.onValueChanged(async (value) => {
			if (this._fileShareStorageAccountDropdown.value) {
				this._fileShare.storageAccountId = (this._fileShareStorageAccountDropdown.value as azdata.CategoryValue).name;
				await this.loadFileShareDropdown();
			}
		});

		const fileShareLabel = view.modelBuilder.text()
			.withProps({
				value: constants.DATABASE_BACKUP_FILE_SHARE_LABEL,
				requiredIndicator: true,
			}).component();
		this._fileShareFileShareDropdown = view.modelBuilder.dropDown()
			.withProps({
				required: true
			}).withValidation((c) => {
				if (this.migrationStateModel.databaseBackup.networkContainerType === NetworkContainerType.FILE_SHARE) {
					if ((<azdata.CategoryValue>c.value).displayName === constants.NO_FILESHARES_FOUND) {
						this.addErrorMessage(constants.INVALID_FILESHARE_ERROR);
						return false;
					} else {
						this.removeErrorMessage(constants.INVALID_FILESHARE_ERROR);
					}
				}
				return true;
			}).component();
		this._fileShareFileShareDropdown.onValueChanged((value) => {
			if (this._fileShareFileShareDropdown.value) {
				this._fileShare.fileShareId = (this._fileShareFileShareDropdown.value as azdata.CategoryValue).name;
			}
		});


		const flexContainer = view.modelBuilder.flexContainer()
			.withItems(
				[
					subscriptionLabel,
					this._fileShareSubscriptionDropdown,
					storageAccountLabel,
					this._fileShareStorageAccountDropdown,
					fileShareLabel,
					this._fileShareFileShareDropdown
				]
			).withLayout({
				flexFlow: 'column'
			}).component();

		return flexContainer;
	}

	private createBlobContainer(view: azdata.ModelView): azdata.FlexContainer {
		const subscriptionLabel = view.modelBuilder.text()
			.withProps({
				value: constants.DATABASE_BACKUP_BLOB_STORAGE_SUBSCRIPTION_LABEL,
				requiredIndicator: true,
			}).component();
		this._blobContainerSubscriptionDropdown = view.modelBuilder.dropDown()
			.withProps({
				required: true
			}).withValidation((c) => {
				if (this.migrationStateModel.databaseBackup.networkContainerType === NetworkContainerType.BLOB_CONTAINER) {
					if (
						(<azdata.CategoryValue>c.value).displayName === constants.NO_SUBSCRIPTIONS_FOUND) {
						this.addErrorMessage(constants.INVALID_SUBSCRIPTION_ERROR);
						return false;
					} else {
						this.removeErrorMessage(constants.INVALID_SUBSCRIPTION_ERROR);
					}
				}
				return true;
			}).component();
		this._blobContainerSubscriptionDropdown.onValueChanged(async (value) => {
			if (this._blobContainerSubscriptionDropdown.value) {
				this._blob.subscriptionId = (this._blobContainerSubscriptionDropdown.value as azdata.CategoryValue).name;
				await this.loadblobStorageDropdown();
			}
		});

		const storageAccountLabel = view.modelBuilder.text()
			.withProps({
				value: constants.DATABASE_BACKUP_BLOB_STORAGE_ACCOUNT_LABEL,
				requiredIndicator: true,
			}).component();
		this._blobContainerStorageAccountDropdown = view.modelBuilder.dropDown()
			.withProps({
				required: true
			}).withValidation((c) => {
				if (this.migrationStateModel.databaseBackup.networkContainerType === NetworkContainerType.BLOB_CONTAINER) {
					if ((<azdata.CategoryValue>c.value).displayName === constants.NO_STORAGE_ACCOUNT_FOUND) {
						this.addErrorMessage(constants.INVALID_STORAGE_ACCOUNT_ERROR);
						return false;
					} else {
						this.removeErrorMessage(constants.INVALID_STORAGE_ACCOUNT_ERROR);
					}
				}
				return true;
			}).component();
		this._blobContainerStorageAccountDropdown.onValueChanged(async (value) => {
			if (this._blobContainerStorageAccountDropdown.value) {
				this._blob.storageAccountId = (this._blobContainerStorageAccountDropdown.value as azdata.CategoryValue).name;
				await this.loadBlobContainerDropdown();
			}
		});

		const containerLabel = view.modelBuilder.text().withProps({
			value: constants.DATABASE_BACKUP_BLOB_STORAGE_ACCOUNT_CONTAINER_LABEL,
			requiredIndicator: true,
		}).component();
		this._blobContainerBlobDropdown = view.modelBuilder.dropDown()
			.withProps({
				required: true
			}).withValidation((c) => {
				if (this.migrationStateModel.databaseBackup.networkContainerType === NetworkContainerType.BLOB_CONTAINER) {
					if ((<azdata.CategoryValue>c.value).displayName === constants.NO_BLOBCONTAINERS_FOUND) {
						this.addErrorMessage(constants.INVALID_BLOBCONTAINER_ERROR);
						return false;
					} else {
						this.removeErrorMessage(constants.INVALID_BLOBCONTAINER_ERROR);
					}
				}
				return true;
			}).component();
		this._blobContainerBlobDropdown.onValueChanged((value) => {
			if (this._blobContainerBlobDropdown.value) {
				this._blob.containerId = (this._blobContainerBlobDropdown.value as azdata.CategoryValue).name;
			}
		});

		const flexContainer = view.modelBuilder.flexContainer()
			.withItems(
				[
					subscriptionLabel,
					this._blobContainerSubscriptionDropdown,
					storageAccountLabel,
					this._blobContainerStorageAccountDropdown,
					containerLabel,
					this._blobContainerBlobDropdown
				]
			).withLayout({
				flexFlow: 'column'
			}).component();

		return flexContainer;
	}

	private createNetworkShareContainer(view: azdata.ModelView): azdata.FlexContainer {
		const networkShareHelpText = view.modelBuilder.text()
			.withProps({
				value: constants.DATABASE_BACKUP_NC_NETWORK_SHARE_HELP_TEXT,
			}).component();

		const networkShareLocationLabel = view.modelBuilder.text()
			.withProps({
				value: constants.DATABASE_BACKUP_NETWORK_SHARE_LOCATION_LABEL,
				requiredIndicator: true,
			}).component();
		this._networkShareLocationText = view.modelBuilder.inputBox()
			.withProps({
				placeHolder: '\\\\Servername.domainname.com\\Backupfolder',
				required: true,
				validationErrorMessage: constants.INVALID_NETWORK_SHARE_LOCATION
			})
			.withValidation((component) => {
				if (component.value) {
					if (!/^(\\)(\\[\w\.-_]+){2,}(\\?)$/.test(component.value)) {
						return false;
					}
				}
				return true;
			}).component();
		this._networkShareLocationText.onTextChanged((value) => {
			this._networkShare.networkShareLocation = value;
		});

		const windowsUserAccountLabel = view.modelBuilder.text()
			.withProps({
				value: constants.DATABASE_BACKUP_NETWORK_SHARE_WINDOWS_USER_LABEL,
				requiredIndicator: true,
			}).component();
		this._windowsUserAccountText = view.modelBuilder.inputBox()
			.withProps({
				placeHolder: 'Domain\\username',
				required: true,
				validationErrorMessage: constants.INVALID_USER_ACCOUNT
			})
			.withValidation((component) => {
				if (component.value) {
					if (!/^[a-zA-Z][a-zA-Z0-9\-\.]{0,61}[a-zA-Z]\\\w[\w\.\- ]*$/.test(component.value)) {
						return false;
					}
				}
				return true;
			}).component();
		this._windowsUserAccountText.onTextChanged((value) => {
			this._networkShare.windowsUser = value;
		});

		const passwordLabel = view.modelBuilder.text()
			.withProps({
				value: constants.DATABASE_BACKUP_NETWORK_SHARE_PASSWORD_LABEL,
				requiredIndicator: true,
			}).component();
		this._passwordText = view.modelBuilder.inputBox()
			.withProps({
				placeHolder: constants.DATABASE_BACKUP_NETWORK_SHARE_PASSWORD_PLACEHOLDER,
				inputType: 'password',
				required: true
			}).component();
		this._passwordText.onTextChanged((value) => {
			this._networkShare.password = value;
		});

		const azureAccountHelpText = view.modelBuilder.text()
			.withProps({
				value: constants.DATABASE_BACKUP_NETWORK_SHARE_AZURE_ACCOUNT_HELP,
			}).component();

		const subscriptionLabel = view.modelBuilder.text()
			.withProps({
				value: constants.DATABASE_BACKUP_NETWORK_SHARE_SUBSCRIPTION_LABEL,
				requiredIndicator: true,
			}).component();
		this._networkShareContainerSubscriptionDropdown = view.modelBuilder.dropDown()
			.withProps({
				required: true
			}).withValidation((c) => {
				if (this.migrationStateModel.databaseBackup.networkContainerType === NetworkContainerType.NETWORK_SHARE) {
					if ((<azdata.CategoryValue>c.value).displayName === constants.NO_SUBSCRIPTIONS_FOUND) {
						this.addErrorMessage(constants.INVALID_SUBSCRIPTION_ERROR);
						return false;
					} else {
						this.removeErrorMessage(constants.INVALID_SUBSCRIPTION_ERROR);
					}
				}
				return true;
			}).component();
		this._networkShareContainerSubscriptionDropdown.onValueChanged(async (value) => {
			if (this._networkShareContainerSubscriptionDropdown.value) {
				this._networkShare.storageSubscriptionId = (this._networkShareContainerSubscriptionDropdown.value as azdata.CategoryValue).name;
				await this.loadNetworkShareStorageDropdown();
			}
		});

		const storageAccountLabel = view.modelBuilder.text()
			.withProps({
				value: constants.DATABASE_BACKUP_NETWORK_SHARE_NETWORK_STORAGE_ACCOUNT_LABEL,
				requiredIndicator: true,
			}).component();
		this._networkShareContainerStorageAccountDropdown = view.modelBuilder.dropDown()
			.withProps({
				required: true
			}).withValidation((c) => {
				if (this.migrationStateModel.databaseBackup.networkContainerType === NetworkContainerType.NETWORK_SHARE) {
					if ((<azdata.CategoryValue>c.value).displayName === constants.NO_STORAGE_ACCOUNT_FOUND) {
						this.addErrorMessage(constants.INVALID_STORAGE_ACCOUNT_ERROR);
						return false;
					} else {
						this.removeErrorMessage(constants.INVALID_STORAGE_ACCOUNT_ERROR);
					}
				}
				return true;
			}).component();
		this._networkShareContainerStorageAccountDropdown.onValueChanged((value) => {
			if (this._networkShareContainerStorageAccountDropdown.value) {
				this._networkShare.storageAccountId = (this._networkShareContainerStorageAccountDropdown.value as azdata.CategoryValue).name;
			}
		});

		const flexContainer = view.modelBuilder.flexContainer().withItems(
			[
				networkShareHelpText,
				networkShareLocationLabel,
				this._networkShareLocationText,
				windowsUserAccountLabel,
				this._windowsUserAccountText,
				passwordLabel,
				this._passwordText,
				azureAccountHelpText,
				subscriptionLabel,
				this._networkShareContainerSubscriptionDropdown,
				storageAccountLabel,
				this._networkShareContainerStorageAccountDropdown
			]
		).withLayout({
			flexFlow: 'column'
		}).component();

		return flexContainer;
	}

	private emailNotificationContainer(view: azdata.ModelView): azdata.FormComponent {
		const emailCheckbox = view.modelBuilder.checkBox().withProps({
			label: constants.DATABASE_BACKUP_EMAIL_NOTIFICATION_CHECKBOX_LABEL
		}).component();

		emailCheckbox.onChanged((value) => {
<<<<<<< HEAD
			if (value) {
=======
			if (value !== undefined) {
>>>>>>> 94b69734
				this.migrationStateModel.databaseBackup.emailNotification = value;
			}
		});

		return {
			title: constants.DATABASE_BACKUP_EMAIL_NOTIFICATION_LABEL,
			component: emailCheckbox
		};
	}

	private migrationCutoverContainer(view: azdata.ModelView): azdata.FormComponent {
		const description = view.modelBuilder.text().withProps({
			value: constants.DATABASE_BACKUP_MIGRATION_CUTOVER_DESCRIPTION
		}).component();

		const buttonGroup = 'cutoverContainer';

		const automaticButton = view.modelBuilder.radioButton().withProps({
			label: constants.DATABASE_BACKUP_MIGRATION_CUTOVER_AUTOMATIC_LABEL,
			name: buttonGroup,
			checked: true
		}).component();

		this.migrationStateModel.databaseBackup.migrationCutover = MigrationCutover.AUTOMATIC;

		automaticButton.onDidChangeCheckedState((e) => {
			if (e) {
				this.migrationStateModel.databaseBackup.migrationCutover = MigrationCutover.AUTOMATIC;
			}
		});

		const manualButton = view.modelBuilder.radioButton().withProps({
			label: constants.DATABASE_BACKUP_MIGRATION_CUTOVER_MANUAL_LABEL,
			name: buttonGroup
		}).component();

		manualButton.onDidChangeCheckedState((e) => {
			if (e) {
				this.migrationStateModel.databaseBackup.migrationCutover = MigrationCutover.MANUAL;
			}
		});

		const flexContainer = view.modelBuilder.flexContainer().withItems(
			[
				description,
				automaticButton,
				manualButton
			]
		).withLayout({
			flexFlow: 'column'
		}).component();

		return {
			title: constants.DATABASE_BACKUP_MIGRATION_CUTOVER_LABEL,
			component: flexContainer
		};
	}

	public async onPageEnter(): Promise<void> {
		await this.getSubscriptionValues();
	}

	public async onPageLeave(): Promise<void> {
	}

	protected async handleStateChange(e: StateChangeEvent): Promise<void> {
	}

	private toggleNetworkContainerFields(containerType: NetworkContainerType, networkContainer: NetworkShare | BlobContainer | FileShare): void {
		this.migrationStateModel.databaseBackup.networkContainer = networkContainer;
		this.migrationStateModel.databaseBackup.networkContainerType = containerType;
		this._fileShareContainer.updateCssStyles({ 'display': (containerType === NetworkContainerType.FILE_SHARE) ? 'inline' : 'none' });
		this._blobContainer.updateCssStyles({ 'display': (containerType === NetworkContainerType.BLOB_CONTAINER) ? 'inline' : 'none' });
		this._networkShareContainer.updateCssStyles({ 'display': (containerType === NetworkContainerType.NETWORK_SHARE) ? 'inline' : 'none' });
		this._networkShareLocationText.updateProperties({
			required: containerType === NetworkContainerType.NETWORK_SHARE
		});
		this._windowsUserAccountText.updateProperties({
			required: containerType === NetworkContainerType.NETWORK_SHARE
		});
		this._passwordText.updateProperties({
			required: containerType === NetworkContainerType.NETWORK_SHARE
		});
	}

	private async getSubscriptionValues(): Promise<void> {
		this._networkShareContainerSubscriptionDropdown.loading = true;
		this._fileShareSubscriptionDropdown.loading = true;
		this._blobContainerSubscriptionDropdown.loading = true;

		let subscriptions: azureResource.AzureResourceSubscription[] = [];

		try {
			subscriptions = await getSubscriptions(this.migrationStateModel.azureAccount);
			subscriptions.forEach((subscription) => {
				this._subscriptionMap.set(subscription.id, subscription);
				this._subscriptionDropdownValues.push({
					name: subscription.id,
					displayName: subscription.name + ' - ' + subscription.id,
				});
			});

			if (!this._subscriptionDropdownValues) {
				this._subscriptionDropdownValues = [
					{
						displayName: constants.NO_SUBSCRIPTIONS_FOUND,
						name: ''
					}
				];
			}

			this._fileShareSubscriptionDropdown.values = this._subscriptionDropdownValues;
			this._networkShareContainerSubscriptionDropdown.values = this._subscriptionDropdownValues;
			this._blobContainerSubscriptionDropdown.values = this._subscriptionDropdownValues;

			this._networkShare.storageSubscriptionId = this._subscriptionDropdownValues[0].name;
			this._fileShare.subscriptionId = this._subscriptionDropdownValues[0].name;
			this._blob.subscriptionId = this._subscriptionDropdownValues[0].name;

		} catch (error) {

			console.log(error);
			this.setEmptyDropdownPlaceHolder(this._fileShareSubscriptionDropdown, constants.NO_SUBSCRIPTIONS_FOUND);
			this.setEmptyDropdownPlaceHolder(this._networkShareContainerSubscriptionDropdown, constants.NO_SUBSCRIPTIONS_FOUND);
			this.setEmptyDropdownPlaceHolder(this._blobContainerSubscriptionDropdown, constants.NO_SUBSCRIPTIONS_FOUND);
		}

		this._networkShareContainerSubscriptionDropdown.loading = false;
		this._fileShareSubscriptionDropdown.loading = false;
		this._blobContainerSubscriptionDropdown.loading = false;

		await this.loadNetworkShareStorageDropdown();
		await this.loadFileShareStorageDropdown();
		await this.loadblobStorageDropdown();
		this._networkShareContainerSubscriptionDropdown.validate();
		this._networkShareContainerStorageAccountDropdown.validate();
	}

	private async loadNetworkShareStorageDropdown(): Promise<void> {
		this._networkShareContainerStorageAccountDropdown.loading = true;

		const subscriptionId = (<azdata.CategoryValue>this._networkShareContainerSubscriptionDropdown.value).name;
		if (!subscriptionId.length) {
			this.setEmptyDropdownPlaceHolder(this._networkShareContainerStorageAccountDropdown, constants.NO_STORAGE_ACCOUNT_FOUND);
		} else {
			const storageAccounts = await this.loadStorageAccounts(this._networkShare.storageSubscriptionId);

			if (storageAccounts && storageAccounts.length) {
				this._networkShareContainerStorageAccountDropdown.values = storageAccounts.map(s => <azdata.CategoryValue>{ name: s.id, displayName: s.name });
				this._networkShare.storageAccountId = storageAccounts[0].id;
			}
			else {
				this.setEmptyDropdownPlaceHolder(this._networkShareContainerStorageAccountDropdown, constants.NO_STORAGE_ACCOUNT_FOUND);
			}
		}
		this._networkShareContainerStorageAccountDropdown.loading = false;
	}

	private async loadFileShareStorageDropdown(): Promise<void> {
		this._fileShareStorageAccountDropdown.loading = true;
		this._fileShareFileShareDropdown.loading = true;

		const subscriptionId = (<azdata.CategoryValue>this._fileShareSubscriptionDropdown.value).name;
		if (!subscriptionId.length) {
			this.setEmptyDropdownPlaceHolder(this._fileShareStorageAccountDropdown, constants.NO_STORAGE_ACCOUNT_FOUND);
		} else {
			const storageAccounts = await this.loadStorageAccounts(this._fileShare.subscriptionId);
			if (storageAccounts && storageAccounts.length) {
				this._fileShareStorageAccountDropdown.values = storageAccounts.map(s => <azdata.CategoryValue>{ name: s.id, displayName: s.name });
				this._fileShare.storageAccountId = storageAccounts[0].id;
			}
			else {
				this.setEmptyDropdownPlaceHolder(this._fileShareStorageAccountDropdown, constants.NO_STORAGE_ACCOUNT_FOUND);
				this._fileShareStorageAccountDropdown.loading = false;
			}
		}
		this._fileShareStorageAccountDropdown.loading = false;
		await this.loadFileShareDropdown();
	}

	private async loadblobStorageDropdown(): Promise<void> {
		this._blobContainerStorageAccountDropdown.loading = true;
		this._blobContainerBlobDropdown.loading = true;

		const subscriptionId = (<azdata.CategoryValue>this._blobContainerSubscriptionDropdown.value).name;
		if (!subscriptionId.length) {
			this.setEmptyDropdownPlaceHolder(this._blobContainerStorageAccountDropdown, constants.NO_STORAGE_ACCOUNT_FOUND);
		} else {
			const storageAccounts = await this.loadStorageAccounts(this._blob.subscriptionId);
			if (storageAccounts.length) {
				this._blobContainerStorageAccountDropdown.values = storageAccounts.map(s => <azdata.CategoryValue>{ name: s.id, displayName: s.name });
				this._blob.storageAccountId = storageAccounts[0].id;
			} else {
				this.setEmptyDropdownPlaceHolder(this._blobContainerStorageAccountDropdown, constants.NO_STORAGE_ACCOUNT_FOUND);
			}
		}
		this._blobContainerStorageAccountDropdown.loading = false;
		await this.loadBlobContainerDropdown();
	}

	private async loadStorageAccounts(subscriptionId: string): Promise<StorageAccount[]> {
		const storageAccounts = await getAvailableStorageAccounts(this.migrationStateModel.azureAccount, this._subscriptionMap.get(subscriptionId)!);
		storageAccounts.forEach(s => {
			this._storageAccountMap.set(s.id, s);
		});
		return storageAccounts;
	}

	private async loadFileShareDropdown(): Promise<void> {
		this._fileShareFileShareDropdown.loading = true;
		const storageAccountId = (<azdata.CategoryValue>this._fileShareStorageAccountDropdown.value).name;
		if (!storageAccountId.length) {
			this.setEmptyDropdownPlaceHolder(this._fileShareFileShareDropdown, constants.NO_FILESHARES_FOUND);
		} else {
			const fileShares = await getFileShares(this.migrationStateModel.azureAccount, this._subscriptionMap.get(this._fileShare.subscriptionId)!, this._storageAccountMap.get(storageAccountId)!);
			if (fileShares && fileShares.length) {
				this._fileShareFileShareDropdown.values = fileShares.map(f => <azdata.CategoryValue>{ name: f.id, displayName: f.name });
				this._fileShare.fileShareId = fileShares[0].id!;
			} else {
				this.setEmptyDropdownPlaceHolder(this._fileShareFileShareDropdown, constants.NO_FILESHARES_FOUND);
			}
		}
		this._fileShareFileShareDropdown.loading = false;
	}

	private async loadBlobContainerDropdown(): Promise<void> {
		this._blobContainerBlobDropdown.loading = true;
		const storageAccountId = (<azdata.CategoryValue>this._blobContainerStorageAccountDropdown.value).name;
		if (!storageAccountId.length) {
			this.setEmptyDropdownPlaceHolder(this._blobContainerBlobDropdown, constants.NO_BLOBCONTAINERS_FOUND);
		} else {
			const blobContainers = await getBlobContainers(this.migrationStateModel.azureAccount, this._subscriptionMap.get(this._blob.subscriptionId)!, this._storageAccountMap.get(storageAccountId)!);
			if (blobContainers && blobContainers.length) {
				this._blobContainerBlobDropdown.values = blobContainers.map(f => <azdata.CategoryValue>{ name: f.id, displayName: f.name });
				this._blob.containerId = blobContainers[0].id!;
			} else {
				this.setEmptyDropdownPlaceHolder(this._blobContainerBlobDropdown, constants.NO_BLOBCONTAINERS_FOUND);
			}
		}
		this._blobContainerBlobDropdown.loading = false;
	}

	private setEmptyDropdownPlaceHolder(dropDown: azdata.DropDownComponent, placeholder: string): void {
		dropDown.values = [{
			displayName: placeholder,
			name: ''
		}];
	}

	private addErrorMessage(message: string) {
		if (!this._errors.includes(message)) {
			this._errors.push(message);
		}
		this.wizard.message = {
			text: this._errors.join(EOL),
			level: azdata.window.MessageLevel.Error
		};
	}

	private removeErrorMessage(message: string) {
		this._errors = this._errors.filter(e => e !== message);
		this.wizard.message = {
			text: this._errors.join(EOL),
			level: azdata.window.MessageLevel.Error
		};
	}
}<|MERGE_RESOLUTION|>--- conflicted
+++ resolved
@@ -472,11 +472,7 @@
 		}).component();
 
 		emailCheckbox.onChanged((value) => {
-<<<<<<< HEAD
-			if (value) {
-=======
 			if (value !== undefined) {
->>>>>>> 94b69734
 				this.migrationStateModel.databaseBackup.emailNotification = value;
 			}
 		});
