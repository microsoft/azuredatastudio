/*---------------------------------------------------------------------------------------------
 *  Copyright (c) Microsoft Corporation. All rights reserved.
 *  Licensed under the Source EULA. See License.txt in the project root for license information.
 *--------------------------------------------------------------------------------------------*/

import * as azdata from 'azdata';
import * as vscode from 'vscode';
import { EOL } from 'os';
import { getStorageAccountAccessKeys } from '../api/azure';
import { MigrationWizardPage } from '../models/migrationWizardPage';
import { Blob, MigrationMode, MigrationSourceAuthenticationType, MigrationStateModel, MigrationTargetType, NetworkContainerType, StateChangeEvent } from '../models/stateMachine';
import * as constants from '../constants/strings';
import { IconPathHelper } from '../constants/iconPathHelper';
import { WIZARD_INPUT_COMPONENT_WIDTH } from './wizardController';
import { findDropDownItemIndex, selectDropDownIndex } from '../api/utils';
import * as styles from '../constants/styles';

const WIZARD_TABLE_COLUMN_WIDTH = '200px';
const WIZARD_TABLE_COLUMN_WIDTH_SMALL = '170px';

const blobResourceGroupErrorStrings = [constants.RESOURCE_GROUP_NOT_FOUND];
const blobStorageAccountErrorStrings = [constants.NO_STORAGE_ACCOUNT_FOUND, constants.SELECT_RESOURCE_GROUP];
const blobContainerErrorStrings = [constants.NO_BLOBCONTAINERS_FOUND, constants.SELECT_STORAGE_ACCOUNT];
const blobFileErrorStrings = [constants.NO_BLOBFILES_FOUND, constants.SELECT_BLOB_CONTAINER];

export class DatabaseBackupPage extends MigrationWizardPage {
	private _view!: azdata.ModelView;

	private _networkShareButton!: azdata.RadioButtonComponent;
	private _blobContainerButton!: azdata.RadioButtonComponent;

	private _networkShareContainer!: azdata.FlexContainer;
	private _windowsUserAccountText!: azdata.InputBoxComponent;
	private _passwordText!: azdata.InputBoxComponent;
	private _networkSharePath!: azdata.InputBoxComponent;
	private _sourceHelpText!: azdata.TextComponent;
	private _sqlSourceUsernameInput!: azdata.InputBoxComponent;
	private _sqlSourcePassword!: azdata.InputBoxComponent;

	private _blobContainer!: azdata.FlexContainer;
	private _blobContainerSubscription!: azdata.TextComponent;
	private _blobContainerLocation!: azdata.TextComponent;
	private _blobContainerResourceGroupDropdowns!: azdata.DropDownComponent[];
	private _blobContainerStorageAccountDropdowns!: azdata.DropDownComponent[];
	private _blobContainerDropdowns!: azdata.DropDownComponent[];
	private _blobContainerLastBackupFileDropdowns!: azdata.DropDownComponent[];

	private _networkShareStorageAccountDetails!: azdata.FlexContainer;
	private _networkShareContainerSubscription!: azdata.TextComponent;
	private _networkShareContainerLocation!: azdata.TextComponent;
	private _networkShareStorageAccountResourceGroupDropdown!: azdata.DropDownComponent;
	private _networkShareContainerStorageAccountDropdown!: azdata.DropDownComponent;
	private _networkShareContainerStorageAccountRefreshButton!: azdata.ButtonComponent;

	private _targetDatabaseContainer!: azdata.FlexContainer;
	private _networkShareTargetDatabaseNamesTable!: azdata.DeclarativeTableComponent;
	private _blobContainerTargetDatabaseNamesTable!: azdata.DeclarativeTableComponent;
	private _networkTableContainer!: azdata.FlexContainer;
	private _blobTableContainer!: azdata.FlexContainer;
	private _networkShareTargetDatabaseNames: azdata.InputBoxComponent[] = [];
	private _blobContainerTargetDatabaseNames: azdata.InputBoxComponent[] = [];

	private _existingDatabases: string[] = [];
	private _disposables: vscode.Disposable[] = [];

	constructor(wizard: azdata.window.Wizard, migrationStateModel: MigrationStateModel) {
		super(wizard, azdata.window.createWizardPage(constants.DATABASE_BACKUP_PAGE_TITLE), migrationStateModel);
	}

	protected async registerContent(view: azdata.ModelView): Promise<void> {
		this._view = view;

		const radioButtonContainer = this.createBackupLocationComponent();

		const networkDetailsContainer = this.createNetworkDetailsContainer();

		this._targetDatabaseContainer = this.createTargetDatabaseContainer();

		this._networkShareStorageAccountDetails = this.createNetworkShareStorageAccountDetailsContainer();

		const form = this._view.modelBuilder.formContainer()
			.withFormItems(
				[
					{
						title: '',
						component: radioButtonContainer
					},
					{
						title: '',
						component: networkDetailsContainer
					},
					{
						title: '',
						component: this._targetDatabaseContainer
					},
					{
						title: '',
						component: this._networkShareStorageAccountDetails
					}
				]
			).withProps({
				CSSStyles: {
					'padding-top': '0'
				}
			}).component();

		this._disposables.push(this._view.onClosed(e => {
			this._disposables.forEach(
				d => { try { d.dispose(); } catch { } });
		}));

		await view.initializeModel(form);
	}

	private createBackupLocationComponent(): azdata.FlexContainer {
		const buttonGroup = 'networkContainer';

		const selectLocationText = this._view.modelBuilder.text().withProps({
			value: constants.DATABASE_BACKUP_PAGE_DESCRIPTION,
			CSSStyles: {
				...styles.BODY_CSS
			}
		}).component();

		this._networkShareButton = this._view.modelBuilder.radioButton()
			.withProps({
				name: buttonGroup,
				label: constants.DATABASE_BACKUP_NC_NETWORK_SHARE_RADIO_LABEL,
				CSSStyles: {
					...styles.BODY_CSS,
					'margin': '0'
				}
			}).component();

		this._disposables.push(this._networkShareButton.onDidChangeCheckedState(async (e) => {
			if (e) {
				await this.switchNetworkContainerFields(NetworkContainerType.NETWORK_SHARE);
			}
		}));

		this._blobContainerButton = this._view.modelBuilder.radioButton()
			.withProps({
				name: buttonGroup,
				label: constants.DATABASE_BACKUP_NC_BLOB_STORAGE_RADIO_LABEL,
				CSSStyles: {
					...styles.BODY_CSS,
					'margin': '0'
				}
			}).component();

		this._disposables.push(this._blobContainerButton.onDidChangeCheckedState(async (e) => {
			if (e) {
				await this.switchNetworkContainerFields(NetworkContainerType.BLOB_CONTAINER);
			}
		}));

		const flexContainer = this._view.modelBuilder.flexContainer().withItems(
			[
				selectLocationText,
				this._networkShareButton,
				this._blobContainerButton
			]
		).withLayout({
			flexFlow: 'column'
		}).component();

		return flexContainer;
	}

	private createNetworkDetailsContainer(): azdata.FlexContainer {
		this._networkShareContainer = this.createNetworkShareContainer();
		this._blobContainer = this.createBlobContainer();

		const networkContainer = this._view.modelBuilder.flexContainer().withLayout({
			flexFlow: 'column'
		}).withItems([
			this._networkShareContainer,
			this._blobContainer,
		]).component();
		return networkContainer;
	}

	private createNetworkShareContainer(): azdata.FlexContainer {

		const sqlSourceHeader = this._view.modelBuilder.text().withProps({
			value: constants.SOURCE_CREDENTIALS,
			width: WIZARD_INPUT_COMPONENT_WIDTH,
			CSSStyles: {
				...styles.SECTION_HEADER_CSS,
				'margin-top': '4px'
			}
		}).component();

		this._sourceHelpText = this._view.modelBuilder.text().withProps({
			width: WIZARD_INPUT_COMPONENT_WIDTH,
			CSSStyles: {
				...styles.BODY_CSS
			}
		}).component();

		const usernameLabel = this._view.modelBuilder.text().withProps({
			value: constants.USERNAME,
			width: WIZARD_INPUT_COMPONENT_WIDTH,
			requiredIndicator: true,
			CSSStyles: {
				...styles.LABEL_CSS
			}
		}).component();
		this._sqlSourceUsernameInput = this._view.modelBuilder.inputBox().withProps({
			required: true,
			enabled: false,
			width: WIZARD_INPUT_COMPONENT_WIDTH,
<<<<<<< HEAD
			CSSStyles: {
				'margin-top': '-1em'
			},
=======
>>>>>>> 6b2e950f
		}).component();
		this._disposables.push(this._sqlSourceUsernameInput.onTextChanged(value => {
			this.migrationStateModel._sqlServerUsername = value;
		}));

		const sqlPasswordLabel = this._view.modelBuilder.text().withProps({
			value: constants.DATABASE_BACKUP_NETWORK_SHARE_PASSWORD_LABEL,
			width: WIZARD_INPUT_COMPONENT_WIDTH,
			requiredIndicator: true,
			CSSStyles: {
				...styles.LABEL_CSS
			}
		}).component();
		this._sqlSourcePassword = this._view.modelBuilder.inputBox().withProps({
			required: true,
			inputType: 'password',
			width: WIZARD_INPUT_COMPONENT_WIDTH,
			CSSStyles: {
				'margin-top': '-1em'
			},
		}).component();
		this._disposables.push(this._sqlSourcePassword.onTextChanged(value => {
			this.migrationStateModel._sqlServerPassword = value;
		}));


		const networkShareHeading = this._view.modelBuilder.text().withProps({
			value: constants.DATABASE_BACKUP_NETWORK_SHARE_HEADER_TEXT,
			width: WIZARD_INPUT_COMPONENT_WIDTH,
			CSSStyles: {
				...styles.SECTION_HEADER_CSS,
				'margin-top': '24px'
			}
		}).component();

		const networkShareHelpText = this._view.modelBuilder.text().withProps({
			value: constants.DATABASE_BACKUP_NC_NETWORK_SHARE_HELP_TEXT,
			width: WIZARD_INPUT_COMPONENT_WIDTH,
			CSSStyles: {
				...styles.BODY_CSS
			}
		}).component();

		const networkLocationInputBoxLabel = this._view.modelBuilder.text().withProps({
			value: constants.DATABASE_BACKUP_NETWORK_SHARE_LOCATION_LABEL,
			description: constants.DATABASE_BACKUP_NETWORK_SHARE_LOCATION_INFO,
			width: WIZARD_INPUT_COMPONENT_WIDTH,
			requiredIndicator: true,
			CSSStyles: {
				...styles.LABEL_CSS
			}
		}).component();
		this._networkSharePath = this._view.modelBuilder.inputBox().withProps({
			placeHolder: constants.NETWORK_SHARE_PATH,
			validationErrorMessage: constants.INVALID_NETWORK_SHARE_LOCATION,
			width: WIZARD_INPUT_COMPONENT_WIDTH,
			CSSStyles: {
				'margin-top': '-1em'
			}
		}).withValidation((component) => {
			if (this.migrationStateModel._databaseBackup.networkContainerType === NetworkContainerType.NETWORK_SHARE) {
				if (component.value) {
					if (!/^[\\\/]{2,}[^\\\/]+[\\\/]+[^\\\/]+/.test(component.value)) {
						return false;
					}
				}
			}
			return true;
		}).component();
		this._disposables.push(this._networkSharePath.onTextChanged(async (value) => {
			await this.validateFields();
			this.migrationStateModel._databaseBackup.networkShare.networkShareLocation = value;
		}));

		const networkShareInfoBox = this._view.modelBuilder.infoBox().withProps({
			text: constants.DATABASE_SERVICE_ACCOUNT_INFO_TEXT,
			style: 'information',
			width: WIZARD_INPUT_COMPONENT_WIDTH,
			CSSStyles: {
				...styles.BODY_CSS
			}
		}).component();

		const windowsUserAccountLabel = this._view.modelBuilder.text()
			.withProps({
				value: constants.DATABASE_BACKUP_NETWORK_SHARE_WINDOWS_USER_LABEL,
				description: constants.DATABASE_BACKUP_NETWORK_SHARE_WINDOWS_USER_INFO,
				width: WIZARD_INPUT_COMPONENT_WIDTH,
				requiredIndicator: true,
				CSSStyles: {
					...styles.LABEL_CSS
				}
			}).component();
		this._windowsUserAccountText = this._view.modelBuilder.inputBox()
			.withProps({
				placeHolder: constants.WINDOWS_USER_ACCOUNT,
				required: true,
				validationErrorMessage: constants.INVALID_USER_ACCOUNT,
				width: WIZARD_INPUT_COMPONENT_WIDTH,
				CSSStyles: {
					...styles.BODY_CSS,
					'margin-top': '-1em'
				}
			})
			.withValidation((component) => {
				if (this.migrationStateModel._databaseBackup.networkContainerType === NetworkContainerType.NETWORK_SHARE) {
					if (component.value) {
						if (!/^[A-Za-z0-9\\\._-]{7,}$/.test(component.value)) {
							return false;
						}
					}
				}
				return true;
			}).component();
		this._disposables.push(this._windowsUserAccountText.onTextChanged((value) => {
			this.migrationStateModel._databaseBackup.networkShare.windowsUser = value;
		}));

		const passwordLabel = this._view.modelBuilder.text()
			.withProps({
				value: constants.DATABASE_BACKUP_NETWORK_SHARE_PASSWORD_LABEL,
				width: WIZARD_INPUT_COMPONENT_WIDTH,
				requiredIndicator: true,
				CSSStyles: {
					...styles.LABEL_CSS,
				}
			}).component();
		this._passwordText = this._view.modelBuilder.inputBox()
			.withProps({
				placeHolder: constants.DATABASE_BACKUP_NETWORK_SHARE_PASSWORD_PLACEHOLDER,
				inputType: 'password',
				required: true,
				width: WIZARD_INPUT_COMPONENT_WIDTH,
				CSSStyles: {
					...styles.BODY_CSS,
					'margin-top': '-1em'
				}
			}).component();
		this._disposables.push(this._passwordText.onTextChanged((value) => {
			this.migrationStateModel._databaseBackup.networkShare.password = value;
		}));

		const flexContainer = this._view.modelBuilder.flexContainer().withItems(
			[
				sqlSourceHeader,
				this._sourceHelpText,
				usernameLabel,
				this._sqlSourceUsernameInput,
				sqlPasswordLabel,
				this._sqlSourcePassword,
				networkShareHeading,
				networkShareHelpText,
				networkLocationInputBoxLabel,
				this._networkSharePath,
				networkShareInfoBox,
				windowsUserAccountLabel,
				this._windowsUserAccountText,
				passwordLabel,
				this._passwordText,
			]
		).withLayout({
			flexFlow: 'column'
		}).withProps({
			display: 'none'
		}).component();

		return flexContainer;
	}

	private createBlobContainer(): azdata.FlexContainer {
		const blobHeading = this._view.modelBuilder.text().withProps({
			value: constants.DATABASE_BACKUP_BLOB_STORAGE_HEADER_TEXT,
			width: WIZARD_INPUT_COMPONENT_WIDTH,
			CSSStyles: {
				...styles.SECTION_HEADER_CSS
			}
		}).component();

		const blobHelpText = this._view.modelBuilder.text().withProps({
			value: constants.DATABASE_BACKUP_BLOB_STORAGE_HELP_TEXT,
			width: WIZARD_INPUT_COMPONENT_WIDTH,
			CSSStyles: {
				...styles.BODY_CSS,
				'margin-bottom': '12px'
			}
		}).component();

		const subscriptionLabel = this._view.modelBuilder.text()
			.withProps({
				value: constants.DATABASE_BACKUP_BLOB_STORAGE_SUBSCRIPTION_LABEL,
				CSSStyles: {
					...styles.LABEL_CSS
				}
			}).component();
		this._blobContainerSubscription = this._view.modelBuilder.text()
			.withProps({
				enabled: false,
				CSSStyles: {
<<<<<<< HEAD
					...styles.BODY_CSS
=======
					'font-size': '13px',
					'margin': '0px'
>>>>>>> 6b2e950f
				}
			}).component();

		const locationLabel = this._view.modelBuilder.text()
			.withProps({
				value: constants.LOCATION,
				CSSStyles: {
					...styles.LABEL_CSS
				}
			}).component();
		this._blobContainerLocation = this._view.modelBuilder.text()
			.withProps({
				enabled: false,
				CSSStyles: {
<<<<<<< HEAD
					...styles.BODY_CSS
=======
					'font-size': '13px',
					'margin': '0px 0px'
>>>>>>> 6b2e950f
				}
			}).component();

		const flexContainer = this._view.modelBuilder.flexContainer()
			.withItems(
				[
					blobHeading,
					blobHelpText,
					subscriptionLabel,
					this._blobContainerSubscription,
					locationLabel,
					this._blobContainerLocation,
				]
			).withLayout({
				flexFlow: 'column'
			}).withProps({
				display: 'none'
			}).component();

		return flexContainer;
	}


	private createTargetDatabaseContainer(): azdata.FlexContainer {
		const headerCssStyles: azdata.CssStyles = {
			...styles.LABEL_CSS,
			'border': 'none',
			'text-align': 'left',
			'border-bottom': '1px solid',
		};
		const rowCssStyle: azdata.CssStyles = {
			...styles.BODY_CSS,
			'border': 'none',
			'border-bottom': '1px solid',
		};

		const networkShareTableText = this._view.modelBuilder.text()
			.withProps({
				value: constants.DATABASE_BACKUP_NETWORK_SHARE_TABLE_HELP_TEXT,
				CSSStyles: {
					...styles.SECTION_HEADER_CSS,
					'margin-top': '8px'
				}
			}).component();

		const blobTableText = this._view.modelBuilder.text()
			.withProps({
				value: constants.DATABASE_BACKUP_BLOB_STORAGE_TABLE_HELP_TEXT,
				CSSStyles: {
					...styles.SECTION_HEADER_CSS
				}
			}).component();

		this._networkShareTargetDatabaseNamesTable = this._view.modelBuilder.declarativeTable().withProps({
			columns: [
				{
					displayName: constants.SOURCE_DATABASE,
					valueType: azdata.DeclarativeDataType.string,
					rowCssStyles: rowCssStyle,
					headerCssStyles: headerCssStyles,
					isReadOnly: true,
					width: '250px'
				},
				{
					displayName: constants.TARGET_DATABASE_NAME,
					valueType: azdata.DeclarativeDataType.component,
					rowCssStyles: rowCssStyle,
					headerCssStyles: headerCssStyles,
					isReadOnly: true,
					width: '300px'
				}
			]
		}).component();

		this._blobContainerTargetDatabaseNamesTable = this._view.modelBuilder.declarativeTable().withProps({
			columns: [
				{
					displayName: constants.SOURCE_DATABASE,
					valueType: azdata.DeclarativeDataType.string,
					rowCssStyles: rowCssStyle,
					headerCssStyles: headerCssStyles,
					isReadOnly: true,
					width: WIZARD_TABLE_COLUMN_WIDTH,
				},
				{
					displayName: constants.TARGET_DATABASE_NAME,
					valueType: azdata.DeclarativeDataType.component,
					rowCssStyles: rowCssStyle,
					headerCssStyles: headerCssStyles,
					isReadOnly: true,
					width: WIZARD_TABLE_COLUMN_WIDTH
				},
				{
					displayName: constants.RESOURCE_GROUP,
					valueType: azdata.DeclarativeDataType.component,
					rowCssStyles: rowCssStyle,
					headerCssStyles: headerCssStyles,
					isReadOnly: true,
					width: WIZARD_TABLE_COLUMN_WIDTH
				},
				{
					displayName: constants.STORAGE_ACCOUNT,
					valueType: azdata.DeclarativeDataType.component,
					rowCssStyles: rowCssStyle,
					headerCssStyles: headerCssStyles,
					isReadOnly: true,
					width: WIZARD_TABLE_COLUMN_WIDTH
				},
				{
					displayName: constants.BLOB_CONTAINER,
					valueType: azdata.DeclarativeDataType.component,
					rowCssStyles: rowCssStyle,
					headerCssStyles: headerCssStyles,
					isReadOnly: true,
					width: WIZARD_TABLE_COLUMN_WIDTH
				},
				{
					displayName: constants.BLOB_CONTAINER_LAST_BACKUP_FILE,
					valueType: azdata.DeclarativeDataType.component,
					rowCssStyles: rowCssStyle,
					headerCssStyles: headerCssStyles,
					isReadOnly: true,
					width: WIZARD_TABLE_COLUMN_WIDTH,
					hidden: true
				}
			]
		}).component();

		this._networkTableContainer = this._view.modelBuilder.flexContainer().withItems([
			networkShareTableText,
			this._networkShareTargetDatabaseNamesTable
		]).component();

		const allFieldsRequiredLabel = this._view.modelBuilder.text()
			.withProps({
				value: constants.ALL_FIELDS_REQUIRED,
				CSSStyles: {
					...styles.BODY_CSS
				}
			}).component();

		this._blobTableContainer = this._view.modelBuilder.flexContainer().withItems([
			blobTableText,
			allFieldsRequiredLabel,
			this._blobContainerTargetDatabaseNamesTable
		]).component();

		const container = this._view.modelBuilder.flexContainer().withLayout({
			flexFlow: 'column'
		}).withItems([
			this._networkTableContainer,
			this._blobTableContainer
		]).withProps({
			display: 'none'
		}).component();
		return container;
	}

	private createNetworkShareStorageAccountDetailsContainer(): azdata.FlexContainer {
		const azureAccountHeader = this._view.modelBuilder.text()
			.withProps({
				value: constants.DATABASE_BACKUP_NETWORK_SHARE_AZURE_ACCOUNT_HEADER,
				width: WIZARD_INPUT_COMPONENT_WIDTH,
				CSSStyles: {
					...styles.SECTION_HEADER_CSS,
					'margin-top': '12px'
				}
			}).component();

		const azureAccountHelpText = this._view.modelBuilder.text()
			.withProps({
				value: constants.DATABASE_BACKUP_NETWORK_SHARE_AZURE_ACCOUNT_HELP,
				width: WIZARD_INPUT_COMPONENT_WIDTH,
				CSSStyles: {
					...styles.BODY_CSS
				}
			}).component();

		const subscriptionLabel = this._view.modelBuilder.text()
			.withProps({
				value: constants.SUBSCRIPTION,
				width: WIZARD_INPUT_COMPONENT_WIDTH,
				requiredIndicator: true,
				CSSStyles: {
					...styles.LABEL_CSS
				}
			}).component();
		this._networkShareContainerSubscription = this._view.modelBuilder.text()
			.withProps({
				enabled: false,
				width: WIZARD_INPUT_COMPONENT_WIDTH,
				CSSStyles: {
<<<<<<< HEAD
					'margin-top': '-1em'
=======
					'font-size': '13px',
					'margin': '0px 0px'
>>>>>>> 6b2e950f
				}
			}).component();

		const locationLabel = this._view.modelBuilder.text()
			.withProps({
				value: constants.LOCATION,
				width: WIZARD_INPUT_COMPONENT_WIDTH,
				requiredIndicator: true,
				CSSStyles: {
					...styles.LABEL_CSS
				}
			}).component();
		this._networkShareContainerLocation = this._view.modelBuilder.text()
			.withProps({
				enabled: false,
				width: WIZARD_INPUT_COMPONENT_WIDTH,
				CSSStyles: {
<<<<<<< HEAD
					'margin-top': '-1em'
=======
					'font-size': '13px',
					'margin': '0px 0px'
>>>>>>> 6b2e950f
				}
			}).component();

		const resourceGroupLabel = this._view.modelBuilder.text()
			.withProps({
				value: constants.RESOURCE_GROUP,
				width: WIZARD_INPUT_COMPONENT_WIDTH,
				requiredIndicator: true,
				CSSStyles: {
					...styles.LABEL_CSS
				}
			}).component();
		this._networkShareStorageAccountResourceGroupDropdown = this._view.modelBuilder.dropDown()
			.withProps({
				required: true,
				ariaLabel: constants.RESOURCE_GROUP,
				width: WIZARD_INPUT_COMPONENT_WIDTH,
				editable: true,
				fireOnTextChange: true,
				CSSStyles: {
					'margin-top': '-1em'
				},
			}).component();
		this._disposables.push(this._networkShareStorageAccountResourceGroupDropdown.onValueChanged(async (value) => {
			const selectedIndex = findDropDownItemIndex(this._networkShareStorageAccountResourceGroupDropdown, value);
			if (selectedIndex > -1) {
				this.migrationStateModel._databaseBackup.networkShare.resourceGroup = this.migrationStateModel.getAzureResourceGroup(selectedIndex);
				await this.loadNetworkShareStorageDropdown();
			}
		}));

		const storageAccountLabel = this._view.modelBuilder.text()
			.withProps({
				value: constants.STORAGE_ACCOUNT,
				width: WIZARD_INPUT_COMPONENT_WIDTH,
				requiredIndicator: true,
				CSSStyles: {
					...styles.LABEL_CSS
				}
			}).component();
		this._networkShareContainerStorageAccountDropdown = this._view.modelBuilder.dropDown()
			.withProps({
				ariaLabel: constants.STORAGE_ACCOUNT,
				required: true,
				width: WIZARD_INPUT_COMPONENT_WIDTH,
				editable: true,
				fireOnTextChange: true,
			}).component();
		this._disposables.push(this._networkShareContainerStorageAccountDropdown.onValueChanged((value) => {
			const selectedIndex = findDropDownItemIndex(this._networkShareContainerStorageAccountDropdown, value);
			if (selectedIndex > -1) {
				this.migrationStateModel._databaseBackup.networkShare.storageAccount = this.migrationStateModel.getStorageAccount(selectedIndex);
			}
		}));

		this._networkShareContainerStorageAccountRefreshButton = this._view.modelBuilder.button().withProps({
			iconPath: IconPathHelper.refresh,
			iconHeight: 18,
			iconWidth: 18,
			height: 25,
			ariaLabel: constants.REFRESH,
		}).component();

		this._disposables.push(this._networkShareContainerStorageAccountRefreshButton.onDidClick(async (value) => {
			await this.loadNetworkShareStorageDropdown();
		}));

		const storageAccountContainer = this._view.modelBuilder.flexContainer()
			.withProps({
				CSSStyles: {
					'margin-top': '-1em'
				}
			}).component();

		storageAccountContainer.addItem(this._networkShareContainerStorageAccountDropdown, {
			flex: '0 0 auto'
		});

		storageAccountContainer.addItem(this._networkShareContainerStorageAccountRefreshButton, {
			flex: '0 0 auto',
			CSSStyles: {
				'margin-left': '5px'
			}
		});

		const container = this._view.modelBuilder.flexContainer().withLayout({
			flexFlow: 'column',
		}).withItems([
			azureAccountHeader,
			azureAccountHelpText,
			subscriptionLabel,
			this._networkShareContainerSubscription,
			locationLabel,
			this._networkShareContainerLocation,
			resourceGroupLabel,
			this._networkShareStorageAccountResourceGroupDropdown,
			storageAccountLabel,
			storageAccountContainer,
		]).withProps({
			display: 'none'
		}).component();

		return container;
	}


	public async onPageEnter(pageChangeInfo: azdata.window.WizardPageChangeInfo): Promise<void> {
		if (this.migrationStateModel.refreshDatabaseBackupPage) {
			const isOfflineMigration = this.migrationStateModel._databaseBackup?.migrationMode === MigrationMode.OFFLINE;
			const lastBackupFileColumnIndex = this._blobContainerTargetDatabaseNamesTable.columns.length - 1;
			this._blobContainerTargetDatabaseNamesTable.columns[lastBackupFileColumnIndex].hidden = !isOfflineMigration;
			this._blobContainerTargetDatabaseNamesTable.columns.forEach(column => {
				column.width = isOfflineMigration ? WIZARD_TABLE_COLUMN_WIDTH_SMALL : WIZARD_TABLE_COLUMN_WIDTH;
			});

			this._networkShareButton.checked = false;
			this._networkTableContainer.display = 'none';
			await this._networkShareContainer.updateCssStyles({ 'display': 'none' });

			this._blobContainerButton.checked = false;
			this._blobTableContainer.display = 'none';
			await this._blobContainer.updateCssStyles({ 'display': 'none' });

			await this._targetDatabaseContainer.updateCssStyles({ 'display': 'none' });
			await this._networkShareStorageAccountDetails.updateCssStyles({ 'display': 'none' });
			const connectionProfile = await this.migrationStateModel.getSourceConnectionProfile();
			const queryProvider = azdata.dataprotocol.getProvider<azdata.QueryProvider>((await this.migrationStateModel.getSourceConnectionProfile()).providerId, azdata.DataProviderType.QueryProvider);
			const query = 'select SUSER_NAME()';
			const results = await queryProvider.runQueryAndReturn(await (azdata.connection.getUriForConnection(this.migrationStateModel.sourceConnectionId)), query);
			const username = results.rows[0][0].displayValue;
			this.migrationStateModel._authenticationType = connectionProfile.authenticationType === 'SqlLogin' ? MigrationSourceAuthenticationType.Sql : connectionProfile.authenticationType === 'Integrated' ? MigrationSourceAuthenticationType.Integrated : undefined!;
			this._sourceHelpText.value = constants.SQL_SOURCE_DETAILS(this.migrationStateModel._authenticationType, connectionProfile.serverName);
			this._sqlSourceUsernameInput.value = username;
			this._sqlSourcePassword.value = (await azdata.connection.getCredentials(this.migrationStateModel.sourceConnectionId)).password;

			this._networkShareTargetDatabaseNames = [];
			this._blobContainerTargetDatabaseNames = [];
			this._blobContainerResourceGroupDropdowns = [];
			this._blobContainerStorageAccountDropdowns = [];
			this._blobContainerDropdowns = [];
			this._blobContainerLastBackupFileDropdowns = [];

			if (this.migrationStateModel._targetType === MigrationTargetType.SQLMI) {
				this._existingDatabases = await this.migrationStateModel.getManagedDatabases();
			}
			this.migrationStateModel._targetDatabaseNames = [];
			this.migrationStateModel._databaseBackup.blobs = [];
			this.migrationStateModel._migrationDbs.forEach((db, index) => {

				this.migrationStateModel._targetDatabaseNames.push('');
				this.migrationStateModel._databaseBackup.blobs.push(<Blob>{});
				const targetDatabaseInput = this._view.modelBuilder.inputBox().withProps({
					required: true,
					value: db,
					width: WIZARD_TABLE_COLUMN_WIDTH
				}).withValidation(c => {
					if (this._networkShareTargetDatabaseNames.filter(t => t.value === c.value).length > 1) { //Making sure no databases have duplicate values.
						c.validationErrorMessage = constants.DUPLICATE_NAME_ERROR;
						return false;
					}
					if (this.migrationStateModel._targetType === MigrationTargetType.SQLMI && this._existingDatabases.includes(c.value!)) { // Making sure if database with same name is not present on the target Azure SQL
						c.validationErrorMessage = constants.DATABASE_ALREADY_EXISTS_MI(c.value!, this.migrationStateModel._targetServerInstance.name);
						return false;
					}
					if (c.value!.length < 1 || c.value!.length > 128 || !/[^<>*%&:\\\/?]/.test(c.value!)) {
						c.validationErrorMessage = constants.INVALID_TARGET_NAME_ERROR;
						return false;
					}
					return true;
				}).component();
				this._disposables.push(targetDatabaseInput.onTextChanged(async (value) => {
					this.migrationStateModel._targetDatabaseNames[index] = value.trim();
					await this.validateFields();
				}));
				this._networkShareTargetDatabaseNames.push(targetDatabaseInput);

				const blobTargetDatabaseInput = this._view.modelBuilder.inputBox().withProps({
					required: true,
					value: db,
				}).withValidation(c => {
					if (this._blobContainerTargetDatabaseNames.filter(t => t.value === c.value).length > 1) { //Making sure no databases have duplicate values.
						c.validationErrorMessage = constants.DUPLICATE_NAME_ERROR;
						return false;
					}
					if (this.migrationStateModel._targetType === MigrationTargetType.SQLMI && this._existingDatabases.includes(c.value!)) { // Making sure if database with same name is not present on the target Azure SQL
						c.validationErrorMessage = constants.DATABASE_ALREADY_EXISTS_MI(c.value!, this.migrationStateModel._targetServerInstance.name);
						return false;
					}
					if (c.value!.length < 1 || c.value!.length > 128 || !/[^<>*%&:\\\/?]/.test(c.value!)) {
						c.validationErrorMessage = constants.INVALID_TARGET_NAME_ERROR;
						return false;
					}
					return true;
				}).component();
				this._disposables.push(blobTargetDatabaseInput.onTextChanged((value) => {
					this.migrationStateModel._targetDatabaseNames[index] = value.trim();
				}));
				this._blobContainerTargetDatabaseNames.push(blobTargetDatabaseInput);

				const blobContainerResourceDropdown = this._view.modelBuilder.dropDown().withProps({
					ariaLabel: constants.BLOB_CONTAINER_RESOURCE_GROUP,
					editable: true,
					fireOnTextChange: true,
					required: true,
				}).component();

				const blobContainerStorageAccountDropdown = this._view.modelBuilder.dropDown().withProps({
					ariaLabel: constants.BLOB_CONTAINER_STORAGE_ACCOUNT,
					editable: true,
					fireOnTextChange: true,
					required: true,
					enabled: false,
				}).component();

				const blobContainerDropdown = this._view.modelBuilder.dropDown().withProps({
					ariaLabel: constants.BLOB_CONTAINER,
					editable: true,
					fireOnTextChange: true,
					required: true,
					enabled: false,
				}).component();

				const blobContainerLastBackupFileDropdown = this._view.modelBuilder.dropDown().withProps({
					ariaLabel: constants.BLOB_CONTAINER_LAST_BACKUP_FILE,
					editable: true,
					fireOnTextChange: true,
					required: true,
					enabled: false,
				}).component();

				this._disposables.push(blobContainerResourceDropdown.onValueChanged(async (value) => {
					const selectedIndex = findDropDownItemIndex(blobContainerResourceDropdown, value);
					if (selectedIndex > -1 && !blobResourceGroupErrorStrings.includes(value)) {
						this.migrationStateModel._databaseBackup.blobs[index].resourceGroup = this.migrationStateModel.getAzureResourceGroup(selectedIndex);
						await this.loadBlobStorageDropdown(index);
						await blobContainerStorageAccountDropdown.updateProperties({ enabled: true });
					} else {
						await this.disableBlobTableDropdowns(index, constants.RESOURCE_GROUP);
					}
				}));
				this._blobContainerResourceGroupDropdowns.push(blobContainerResourceDropdown);

				this._disposables.push(blobContainerStorageAccountDropdown.onValueChanged(async (value) => {
					const selectedIndex = findDropDownItemIndex(blobContainerStorageAccountDropdown, value);
					if (selectedIndex > -1 && !blobStorageAccountErrorStrings.includes(value)) {
						this.migrationStateModel._databaseBackup.blobs[index].storageAccount = this.migrationStateModel.getStorageAccount(selectedIndex);
						await this.loadBlobContainerDropdown(index);
						await blobContainerDropdown.updateProperties({ enabled: true });
					} else {
						await this.disableBlobTableDropdowns(index, constants.STORAGE_ACCOUNT);
					}
				}));
				this._blobContainerStorageAccountDropdowns.push(blobContainerStorageAccountDropdown);

				this._disposables.push(blobContainerDropdown.onValueChanged(async (value) => {
					const selectedIndex = findDropDownItemIndex(blobContainerDropdown, value);
					if (selectedIndex > -1 && !blobContainerErrorStrings.includes(value)) {
						this.migrationStateModel._databaseBackup.blobs[index].blobContainer = this.migrationStateModel.getBlobContainer(selectedIndex);
						if (this.migrationStateModel._databaseBackup.migrationMode === MigrationMode.OFFLINE) {
							await this.loadBlobLastBackupFileDropdown(index);
							await blobContainerLastBackupFileDropdown.updateProperties({ enabled: true });
						}
					} else {
						await this.disableBlobTableDropdowns(index, constants.BLOB_CONTAINER);
					}
				}));
				this._blobContainerDropdowns.push(blobContainerDropdown);

				if (this.migrationStateModel._databaseBackup.migrationMode === MigrationMode.OFFLINE) {
					this._disposables.push(blobContainerLastBackupFileDropdown.onValueChanged(value => {
						const selectedIndex = findDropDownItemIndex(blobContainerLastBackupFileDropdown, value);
						if (selectedIndex > -1 && !blobFileErrorStrings.includes(value)) {
							this.migrationStateModel._databaseBackup.blobs[index].lastBackupFile = this.migrationStateModel.getBlobLastBackupFileName(selectedIndex);
						}
					}));
					this._blobContainerLastBackupFileDropdowns.push(blobContainerLastBackupFileDropdown);
				}
			});


			let data: azdata.DeclarativeTableCellValue[][] = [];
			this.migrationStateModel._migrationDbs.forEach((db, index) => {
				const targetRow: azdata.DeclarativeTableCellValue[] = [];
				targetRow.push({
					value: db
				});
				targetRow.push({
					value: this._networkShareTargetDatabaseNames[index]
				});
				data.push(targetRow);
			});
			this._networkShareTargetDatabaseNamesTable.dataValues = data;

			data = [];

			this.migrationStateModel._migrationDbs.forEach((db, index) => {
				const targetRow: azdata.DeclarativeTableCellValue[] = [];
				targetRow.push({
					value: db
				});
				targetRow.push({
					value: this._blobContainerTargetDatabaseNames[index]
				});
				targetRow.push({
					value: this._blobContainerResourceGroupDropdowns[index]
				});
				targetRow.push({
					value: this._blobContainerStorageAccountDropdowns[index]
				});
				targetRow.push({
					value: this._blobContainerDropdowns[index]
				});
				targetRow.push({
					value: this._blobContainerLastBackupFileDropdowns[index]
				});
				data.push(targetRow);
			});
			await this._blobContainerTargetDatabaseNamesTable.setDataValues(data);

			await this.getSubscriptionValues();
			this.migrationStateModel.refreshDatabaseBackupPage = false;
		}

		this.wizard.registerNavigationValidator((pageChangeInfo) => {
			if (pageChangeInfo.newPage < pageChangeInfo.lastPage) {
				return true;
			}

			const errors: string[] = [];

			switch (this.migrationStateModel._databaseBackup.networkContainerType) {
				case NetworkContainerType.NETWORK_SHARE:
					if ((<azdata.CategoryValue>this._networkShareStorageAccountResourceGroupDropdown.value)?.displayName === constants.RESOURCE_GROUP_NOT_FOUND) {
						errors.push(constants.INVALID_RESOURCE_GROUP_ERROR);
					}
					if ((<azdata.CategoryValue>this._networkShareContainerStorageAccountDropdown.value)?.displayName === constants.NO_STORAGE_ACCOUNT_FOUND) {
						errors.push(constants.INVALID_STORAGE_ACCOUNT_ERROR);
					}
					break;
				case NetworkContainerType.BLOB_CONTAINER:
					this._blobContainerResourceGroupDropdowns.forEach((v, index) => {
						if (this.shouldDisplayBlobDropdownError(v, [constants.RESOURCE_GROUP_NOT_FOUND])) {
							errors.push(constants.INVALID_BLOB_RESOURCE_GROUP_ERROR(this.migrationStateModel._migrationDbs[index]));
						}
					});
					this._blobContainerStorageAccountDropdowns.forEach((v, index) => {
						if (this.shouldDisplayBlobDropdownError(v, [constants.NO_STORAGE_ACCOUNT_FOUND, constants.SELECT_RESOURCE_GROUP])) {
							errors.push(constants.INVALID_BLOB_STORAGE_ACCOUNT_ERROR(this.migrationStateModel._migrationDbs[index]));
						}
					});
					this._blobContainerDropdowns.forEach((v, index) => {
						if (this.shouldDisplayBlobDropdownError(v, [constants.NO_BLOBCONTAINERS_FOUND, constants.SELECT_STORAGE_ACCOUNT])) {
							errors.push(constants.INVALID_BLOB_CONTAINER_ERROR(this.migrationStateModel._migrationDbs[index]));
						}
					});

					if (this.migrationStateModel._databaseBackup.migrationMode === MigrationMode.OFFLINE) {
						this._blobContainerLastBackupFileDropdowns.forEach((v, index) => {
							if (this.shouldDisplayBlobDropdownError(v, [constants.NO_BLOBFILES_FOUND, constants.SELECT_BLOB_CONTAINER])) {
								errors.push(constants.INVALID_BLOB_LAST_BACKUP_FILE_ERROR(this.migrationStateModel._migrationDbs[index]));
							}
						});
					}

					if (errors.length > 0) {
						const duplicates: Map<string, number[]> = new Map();
						for (let i = 0; i < this.migrationStateModel._targetDatabaseNames.length; i++) {
							const blobContainerId = this.migrationStateModel._databaseBackup.blobs[i].blobContainer?.id;
							if (duplicates.has(blobContainerId)) {
								duplicates.get(blobContainerId)?.push(i);
							} else {
								duplicates.set(blobContainerId, [i]);
							}
						}
						duplicates.forEach((d) => {
							if (d.length > 1) {
								const dupString = `${d.map(index => this.migrationStateModel._migrationDbs[index]).join(', ')}`;
								errors.push(constants.PROVIDE_UNIQUE_CONTAINERS + dupString);
							}
						});
					}

					break;
			}

			this.migrationStateModel._targetDatabaseNames.forEach(t => {
				if (this.migrationStateModel._targetType === MigrationTargetType.SQLMI && this._existingDatabases.includes(t)) { // Making sure if database with same name is not present on the target Azure SQL
					errors.push(constants.DATABASE_ALREADY_EXISTS_MI(t, this.migrationStateModel._targetServerInstance.name));
				}
			});

			this.wizard.message = {
				text: errors.join(EOL),
				level: azdata.window.MessageLevel.Error
			};
			if (errors.length > 0) {
				return false;
			}
			return true;
		});
	}

	public async onPageLeave(pageChangeInfo: azdata.window.WizardPageChangeInfo): Promise<void> {
		try {
			if (pageChangeInfo.newPage > pageChangeInfo.lastPage) {
				switch (this.migrationStateModel._databaseBackup.networkContainerType) {
					case NetworkContainerType.BLOB_CONTAINER:
						for (let i = 0; i < this.migrationStateModel._databaseBackup.blobs.length; i++) {
							const storageAccount = this.migrationStateModel._databaseBackup.blobs[i].storageAccount;
							this.migrationStateModel._databaseBackup.blobs[i].storageKey = (await getStorageAccountAccessKeys(
								this.migrationStateModel._azureAccount,
								this.migrationStateModel._databaseBackup.subscription,
								storageAccount)).keyName1;
						}
						break;
					case NetworkContainerType.NETWORK_SHARE:
						const storageAccount = this.migrationStateModel._databaseBackup.networkShare.storageAccount;
						this.migrationStateModel._databaseBackup.networkShare.storageKey = (await getStorageAccountAccessKeys(
							this.migrationStateModel._azureAccount,
							this.migrationStateModel._databaseBackup.subscription,
							storageAccount)).keyName1;
						break;
				}
			}
		} finally {
			this.wizard.registerNavigationValidator((pageChangeInfo) => {
				return true;
			});
		}
	}

	protected async handleStateChange(e: StateChangeEvent): Promise<void> {
	}

	private async switchNetworkContainerFields(containerType: NetworkContainerType): Promise<void> {
		this.wizard.message = {
			text: '',
			level: azdata.window.MessageLevel.Error
		};

		this.wizard.nextButton.enabled = true;
		this.migrationStateModel._databaseBackup.networkContainerType = containerType;
		await this._blobContainer.updateCssStyles({ 'display': (containerType === NetworkContainerType.BLOB_CONTAINER) ? 'inline' : 'none' });
		await this._networkShareContainer.updateCssStyles({ 'display': (containerType === NetworkContainerType.NETWORK_SHARE) ? 'inline' : 'none' });
		await this._networkShareStorageAccountDetails.updateCssStyles({ 'display': (containerType === NetworkContainerType.NETWORK_SHARE) ? 'inline' : 'none' });
		await this._targetDatabaseContainer.updateCssStyles({ 'display': 'inline' });
		this._networkTableContainer.display = (containerType === NetworkContainerType.NETWORK_SHARE) ? 'inline' : 'none';
		this._blobTableContainer.display = (containerType === NetworkContainerType.BLOB_CONTAINER) ? 'inline' : 'none';

		//Preserving the database Names between the 2 tables.
		this.migrationStateModel._targetDatabaseNames?.forEach((v, index) => {
			this._networkShareTargetDatabaseNames[index].value = v;
			this._blobContainerTargetDatabaseNames[index].value = v;
		});

		await this._windowsUserAccountText.updateProperties({
			required: containerType === NetworkContainerType.NETWORK_SHARE
		});
		await this._passwordText.updateProperties({
			required: containerType === NetworkContainerType.NETWORK_SHARE
		});
		await this._sqlSourceUsernameInput.updateProperties({
			required: containerType === NetworkContainerType.NETWORK_SHARE
		});
<<<<<<< HEAD
		this._sqlSourcePassword.updateProperties({
=======
		await this._sqlSourcepassword.updateProperties({
>>>>>>> 6b2e950f
			required: containerType === NetworkContainerType.NETWORK_SHARE
		});
		await this.validateFields();
	}


	private async validateFields(): Promise<void> {
		await this._sqlSourceUsernameInput.validate();
		await this._sqlSourcePassword.validate();
		await this._networkSharePath.validate();
		await this._windowsUserAccountText.validate();
		await this._passwordText.validate();
		await this._networkShareContainerSubscription.validate();
		await this._networkShareStorageAccountResourceGroupDropdown.validate();
		await this._networkShareContainerStorageAccountDropdown.validate();
		await this._blobContainerSubscription.validate();
		for (let i = 0; i < this._networkShareTargetDatabaseNames.length; i++) {
			await this._networkShareTargetDatabaseNames[i].validate();
			await this._blobContainerTargetDatabaseNames[i].validate();
			await this._blobContainerResourceGroupDropdowns[i].validate();
			await this._blobContainerStorageAccountDropdowns[i].validate();
			await this._blobContainerDropdowns[i].validate();

			if (this.migrationStateModel._databaseBackup.migrationMode === MigrationMode.OFFLINE) {
				await this._blobContainerLastBackupFileDropdowns[i]?.validate();
			}
		}
	}

	private async getSubscriptionValues(): Promise<void> {

		this._networkShareContainerSubscription.value = this.migrationStateModel._targetSubscription.name;
		this._networkShareContainerLocation.value = await this.migrationStateModel.getLocationDisplayName(this.migrationStateModel._targetServerInstance.location);

		this._blobContainerSubscription.value = this.migrationStateModel._targetSubscription.name;
		this._blobContainerLocation.value = await this.migrationStateModel.getLocationDisplayName(this.migrationStateModel._targetServerInstance.location);

		this.migrationStateModel._databaseBackup.subscription = this.migrationStateModel._targetSubscription;

		await this.loadNetworkStorageResourceGroup();
		await this.loadBlobResourceGroup();
	}

	private async loadNetworkStorageResourceGroup(): Promise<void> {
		this._networkShareStorageAccountResourceGroupDropdown.loading = true;
		try {
			this._networkShareStorageAccountResourceGroupDropdown.values = await this.migrationStateModel.getAzureResourceGroupDropdownValues(this.migrationStateModel._databaseBackup.subscription);
			selectDropDownIndex(this._networkShareStorageAccountResourceGroupDropdown, 0);
		} catch (error) {
			console.log(error);
		} finally {
			this._networkShareStorageAccountResourceGroupDropdown.loading = false;
			await this.loadNetworkShareStorageDropdown();
		}
	}

	private async loadNetworkShareStorageDropdown(): Promise<void> {
		this._networkShareContainerStorageAccountDropdown.loading = true;
		try {
			this._networkShareContainerStorageAccountDropdown.values = await this.migrationStateModel.getStorageAccountValues(this.migrationStateModel._databaseBackup.subscription, this.migrationStateModel._databaseBackup.networkShare.resourceGroup);
			selectDropDownIndex(this._networkShareContainerStorageAccountDropdown, 0);
		} catch (error) {
			console.log(error);
		} finally {
			this._networkShareContainerStorageAccountDropdown.loading = false;
		}
	}

	private async loadBlobResourceGroup(): Promise<void> {
		this._blobContainerResourceGroupDropdowns.forEach(v => v.loading = true);
		try {
			const resourceGroupValues = await this.migrationStateModel.getAzureResourceGroupDropdownValues(this.migrationStateModel._databaseBackup.subscription);
			this._blobContainerResourceGroupDropdowns.forEach(dropDown => {
				dropDown.values = resourceGroupValues;
				selectDropDownIndex(dropDown, 0);
			});
		} catch (error) {
			console.log(error);
		} finally {
			this._blobContainerResourceGroupDropdowns.forEach(v => v.loading = false);
		}
	}

	private async loadBlobStorageDropdown(index: number): Promise<void> {
		this._blobContainerStorageAccountDropdowns[index].loading = true;
		try {
			this._blobContainerStorageAccountDropdowns[index].values = await this.migrationStateModel.getStorageAccountValues(this.migrationStateModel._databaseBackup.subscription, this.migrationStateModel._databaseBackup.blobs[index].resourceGroup);
			selectDropDownIndex(this._blobContainerStorageAccountDropdowns[index], 0);
		} catch (error) {
			console.log(error);
		} finally {
			this._blobContainerStorageAccountDropdowns[index].loading = false;
		}
	}

	private async loadBlobContainerDropdown(index: number): Promise<void> {
		this._blobContainerDropdowns[index].loading = true;
		try {
			const blobContainerValues = await this.migrationStateModel.getBlobContainerValues(this.migrationStateModel._databaseBackup.subscription, this.migrationStateModel._databaseBackup.blobs[index].storageAccount);
			this._blobContainerDropdowns[index].values = blobContainerValues;
			selectDropDownIndex(this._blobContainerDropdowns[index], 0);
		} catch (error) {
			console.log(error);
		} finally {
			this._blobContainerDropdowns[index].loading = false;
		}
	}

	private async loadBlobLastBackupFileDropdown(index: number): Promise<void> {
		this._blobContainerLastBackupFileDropdowns[index].loading = true;
		try {
			const blobLastBackupFileValues = await this.migrationStateModel.getBlobLastBackupFileNameValues(this.migrationStateModel._databaseBackup.subscription, this.migrationStateModel._databaseBackup.blobs[index].storageAccount, this.migrationStateModel._databaseBackup.blobs[index].blobContainer);
			this._blobContainerLastBackupFileDropdowns[index].values = blobLastBackupFileValues;
			selectDropDownIndex(this._blobContainerLastBackupFileDropdowns[index], 0);
		} catch (error) {
			console.log(error);
		} finally {
			this._blobContainerLastBackupFileDropdowns[index].loading = false;
		}
	}

	private shouldDisplayBlobDropdownError(v: azdata.DropDownComponent, errorStrings: string[]) {
		return v.value === undefined || errorStrings.includes((<azdata.CategoryValue>v.value)?.displayName);
	}

	private async disableBlobTableDropdowns(rowIndex: number, columnName: string): Promise<void> {
		const dropdownProps = { enabled: false, loading: false };
		const createDropdownValuesWithPrereq = (displayName: string, name: string = '') => [{ displayName, name }];

		if (this.migrationStateModel._databaseBackup?.migrationMode === MigrationMode.OFFLINE) {
			this._blobContainerLastBackupFileDropdowns[rowIndex].values = createDropdownValuesWithPrereq(constants.SELECT_BLOB_CONTAINER);
			selectDropDownIndex(this._blobContainerLastBackupFileDropdowns[rowIndex], 0);
			await this._blobContainerLastBackupFileDropdowns[rowIndex]?.updateProperties(dropdownProps);
		}
		if (columnName === constants.BLOB_CONTAINER) { return; }

		this._blobContainerDropdowns[rowIndex].values = createDropdownValuesWithPrereq(constants.SELECT_STORAGE_ACCOUNT);
		selectDropDownIndex(this._blobContainerDropdowns[rowIndex], 0);
		await this._blobContainerDropdowns[rowIndex].updateProperties(dropdownProps);
		if (columnName === constants.STORAGE_ACCOUNT) { return; }

		this._blobContainerStorageAccountDropdowns[rowIndex].values = createDropdownValuesWithPrereq(constants.SELECT_RESOURCE_GROUP);
		selectDropDownIndex(this._blobContainerStorageAccountDropdowns[rowIndex], 0);
		await this._blobContainerStorageAccountDropdowns[rowIndex].updateProperties(dropdownProps);
	}
}<|MERGE_RESOLUTION|>--- conflicted
+++ resolved
@@ -210,12 +210,9 @@
 			required: true,
 			enabled: false,
 			width: WIZARD_INPUT_COMPONENT_WIDTH,
-<<<<<<< HEAD
 			CSSStyles: {
 				'margin-top': '-1em'
 			},
-=======
->>>>>>> 6b2e950f
 		}).component();
 		this._disposables.push(this._sqlSourceUsernameInput.onTextChanged(value => {
 			this.migrationStateModel._sqlServerUsername = value;
@@ -414,12 +411,8 @@
 			.withProps({
 				enabled: false,
 				CSSStyles: {
-<<<<<<< HEAD
-					...styles.BODY_CSS
-=======
-					'font-size': '13px',
+					...styles.BODY_CSS,
 					'margin': '0px'
->>>>>>> 6b2e950f
 				}
 			}).component();
 
@@ -434,12 +427,8 @@
 			.withProps({
 				enabled: false,
 				CSSStyles: {
-<<<<<<< HEAD
-					...styles.BODY_CSS
-=======
-					'font-size': '13px',
-					'margin': '0px 0px'
->>>>>>> 6b2e950f
+					...styles.BODY_CSS,
+					'margin': '0px'
 				}
 			}).component();
 
@@ -632,12 +621,8 @@
 				enabled: false,
 				width: WIZARD_INPUT_COMPONENT_WIDTH,
 				CSSStyles: {
-<<<<<<< HEAD
+					...styles.BODY_CSS,
 					'margin-top': '-1em'
-=======
-					'font-size': '13px',
-					'margin': '0px 0px'
->>>>>>> 6b2e950f
 				}
 			}).component();
 
@@ -655,12 +640,7 @@
 				enabled: false,
 				width: WIZARD_INPUT_COMPONENT_WIDTH,
 				CSSStyles: {
-<<<<<<< HEAD
 					'margin-top': '-1em'
-=======
-					'font-size': '13px',
-					'margin': '0px 0px'
->>>>>>> 6b2e950f
 				}
 			}).component();
 
@@ -1125,11 +1105,7 @@
 		await this._sqlSourceUsernameInput.updateProperties({
 			required: containerType === NetworkContainerType.NETWORK_SHARE
 		});
-<<<<<<< HEAD
-		this._sqlSourcePassword.updateProperties({
-=======
-		await this._sqlSourcepassword.updateProperties({
->>>>>>> 6b2e950f
+		await this._sqlSourcePassword.updateProperties({
 			required: containerType === NetworkContainerType.NETWORK_SHARE
 		});
 		await this.validateFields();
