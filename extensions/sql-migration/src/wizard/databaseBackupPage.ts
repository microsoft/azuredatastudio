--- conflicted
+++ resolved
@@ -13,11 +13,8 @@
 import { IconPathHelper } from '../constants/iconPathHelper';
 import { WIZARD_INPUT_COMPONENT_WIDTH } from './wizardController';
 import { findDropDownItemIndex, selectDropDownIndex } from '../api/utils';
-<<<<<<< HEAD
 import { azureResource } from 'azureResource';
-=======
 import * as styles from '../constants/styles';
->>>>>>> ce4459a7
 
 const WIZARD_TABLE_COLUMN_WIDTH = '200px';
 const WIZARD_TABLE_COLUMN_WIDTH_SMALL = '170px';
@@ -878,14 +875,10 @@
 				this._disposables.push(blobTargetDatabaseInput.onTextChanged((value) => {
 					this.migrationStateModel._targetDatabaseNames[index] = value.trim();
 				}));
-<<<<<<< HEAD
 				if (this.migrationStateModel.resumeAssessment && this.migrationStateModel.savedInfo.closedPage >= Page.DatabaseBackup) {
-					blobtargetDatabaseInput.value = this.migrationStateModel.savedInfo.targetDatabaseNames[index];
-				}
-				this._blobContainerTargetDatabaseNames.push(blobtargetDatabaseInput);
-=======
+					blobTargetDatabaseInput.value = this.migrationStateModel.savedInfo.targetDatabaseNames[index];
+				}
 				this._blobContainerTargetDatabaseNames.push(blobTargetDatabaseInput);
->>>>>>> ce4459a7
 
 				const blobContainerResourceDropdown = this._view.modelBuilder.dropDown().withProps({
 					ariaLabel: constants.BLOB_CONTAINER_RESOURCE_GROUP,
@@ -979,12 +972,7 @@
 				});
 				data.push(targetRow);
 			});
-<<<<<<< HEAD
-			// }
-			this._newtworkShareTargetDatabaseNamesTable.dataValues = data;
-=======
 			this._networkShareTargetDatabaseNamesTable.dataValues = data;
->>>>>>> ce4459a7
 
 			data = [];
 			this.migrationStateModel._migrationDbs.forEach((db, index) => {
