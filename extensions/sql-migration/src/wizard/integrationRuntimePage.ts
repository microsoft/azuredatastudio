/*---------------------------------------------------------------------------------------------
 *  Copyright (c) Microsoft Corporation. All rights reserved.
 *  Licensed under the Source EULA. See License.txt in the project root for license information.
 *--------------------------------------------------------------------------------------------*/

import * as azdata from 'azdata';
import * as vscode from 'vscode';
import { MigrationWizardPage } from '../models/migrationWizardPage';
import { MigrationStateModel, NetworkContainerType, StateChangeEvent } from '../models/stateMachine';
import { CreateSqlMigrationServiceDialog } from '../dialog/createSqlMigrationService/createSqlMigrationServiceDialog';
import * as constants from '../constants/strings';
import { WIZARD_INPUT_COMPONENT_WIDTH } from './wizardController';
import { getLocationDisplayName, getSqlMigrationService, getSqlMigrationServiceAuthKeys, getSqlMigrationServiceMonitoringData, SqlManagedInstance } from '../api/azure';
import { IconPathHelper } from '../constants/iconPathHelper';
import { findDropDownItemIndex } from '../api/utils';
import * as styles from '../constants/styles';

export class IntergrationRuntimePage extends MigrationWizardPage {

	private _view!: azdata.ModelView;
	private _statusLoadingComponent!: azdata.LoadingComponent;
	private _subscription!: azdata.TextComponent;
	private _location!: azdata.TextComponent;
	private _resourceGroupDropdown!: azdata.DropDownComponent;
	private _dmsDropdown!: azdata.DropDownComponent;

	private _dmsInfoContainer!: azdata.FlexContainer;
	private _dmsStatusInfoBox!: azdata.InfoBoxComponent;
	private _authKeyTable!: azdata.DeclarativeTableComponent;
	private _refreshButton!: azdata.ButtonComponent;
	private _connectionStatusLoader!: azdata.LoadingComponent;

	private _copy1!: azdata.ButtonComponent;
	private _copy2!: azdata.ButtonComponent;
	private _refresh1!: azdata.ButtonComponent;
	private _refresh2!: azdata.ButtonComponent;
	private _disposables: vscode.Disposable[] = [];

	constructor(wizard: azdata.window.Wizard, migrationStateModel: MigrationStateModel) {
		super(wizard, azdata.window.createWizardPage(constants.IR_PAGE_TITLE), migrationStateModel);
	}

	protected async registerContent(view: azdata.ModelView): Promise<void> {
		this._view = view;

		this._statusLoadingComponent = view.modelBuilder.loadingComponent().withItem(this.createDMSDetailsContainer()).component();

		this._dmsInfoContainer = this._view.modelBuilder.flexContainer().withItems([
			this._statusLoadingComponent
		]).component();
		const dmsPortalInfo = this._view.modelBuilder.infoBox().withProps({
			text: constants.DMS_PORTAL_INFO,
			style: 'information',
			CSSStyles: {
				...styles.BODY_CSS
			},
			width: WIZARD_INPUT_COMPONENT_WIDTH
		}).component();

		const form = view.modelBuilder.formContainer()
			.withFormItems(
				[
					{
						component: this.migrationServiceDropdownContainer()
					},
					{
						component: dmsPortalInfo
					},
					{
						component: this._dmsInfoContainer
					}
				]
			).withProps({
				CSSStyles: {
					'padding-top': '0'
				}
			}).component();

		this._disposables.push(this._view.onClosed(e => {
			this._disposables.forEach(
				d => { try { d.dispose(); } catch { } });
		}));

		await view.initializeModel(form);
	}

	public async onPageEnter(pageChangeInfo: azdata.window.WizardPageChangeInfo): Promise<void> {

		this._subscription.value = this.migrationStateModel._targetSubscription.name;
		this._location.value = await getLocationDisplayName(this.migrationStateModel._targetServerInstance.location);
		this._dmsInfoContainer.display = (this.migrationStateModel._databaseBackup.networkContainerType === NetworkContainerType.NETWORK_SHARE && this.migrationStateModel._sqlMigrationService) ? 'inline' : 'none';
		await this.loadResourceGroupDropdown();
		this.wizard.registerNavigationValidator((pageChangeInfo) => {
			if (pageChangeInfo.newPage < pageChangeInfo.lastPage) {
				this.wizard.message = {
					text: ''
				};
				return true;
			}
			const state = this.migrationStateModel._sqlMigrationService?.properties?.integrationRuntimeState;
			if (!this.migrationStateModel._sqlMigrationService) {
				this.wizard.message = {
					level: azdata.window.MessageLevel.Error,
					text: constants.INVALID_SERVICE_ERROR
				};
				return false;
			}
			if (this.migrationStateModel._databaseBackup.networkContainerType === NetworkContainerType.NETWORK_SHARE && state !== 'Online') {
				this.wizard.message = {
					level: azdata.window.MessageLevel.Error,
					text: constants.SERVICE_OFFLINE_ERROR
				};
				return false;
			} else {
				this.wizard.message = {
					text: ''
				};
			}
			return true;
		});
	}

	public async onPageLeave(pageChangeInfo: azdata.window.WizardPageChangeInfo): Promise<void> {
		this.wizard.registerNavigationValidator((pageChangeInfo) => {
			return true;
		});
	}

	protected async handleStateChange(e: StateChangeEvent): Promise<void> {
	}

	private migrationServiceDropdownContainer(): azdata.FlexContainer {
		const descriptionText = this._view.modelBuilder.text().withProps({
			value: constants.IR_PAGE_DESCRIPTION,
			width: WIZARD_INPUT_COMPONENT_WIDTH,
			CSSStyles: {
				...styles.BODY_CSS
			}
		}).component();

		const subscriptionLabel = this._view.modelBuilder.text().withProps({
			value: constants.SUBSCRIPTION,
			requiredIndicator: true,
			CSSStyles: {
				...styles.LABEL_CSS
			}
		}).component();
		this._subscription = this._view.modelBuilder.text().withProps({
			enabled: false,
			width: WIZARD_INPUT_COMPONENT_WIDTH,
			CSSStyles: {
<<<<<<< HEAD
				'margin-top': '-1em'
=======
				'font-size': '13px',
				'margin': '0px 0px'
>>>>>>> 6b2e950f
			}
		}).component();

		const locationLabel = this._view.modelBuilder.text().withProps({
			value: constants.LOCATION,
			requiredIndicator: true,
			CSSStyles: {
				...styles.LABEL_CSS
			}
		}).component();
		this._location = this._view.modelBuilder.text().withProps({
			enabled: false,
			width: WIZARD_INPUT_COMPONENT_WIDTH,
			CSSStyles: {
<<<<<<< HEAD
				'margin-top': '-1em'
=======
				'font-size': '13px',
				'margin': '0px 0px'
>>>>>>> 6b2e950f
			}
		}).component();

		const resourceGroupLabel = this._view.modelBuilder.text().withProps({
			value: constants.RESOURCE_GROUP,
			requiredIndicator: true,
			CSSStyles: {
				...styles.LABEL_CSS
			}
		}).component();
		this._resourceGroupDropdown = this._view.modelBuilder.dropDown().withProps({
			ariaLabel: constants.RESOURCE_GROUP,
			width: WIZARD_INPUT_COMPONENT_WIDTH,
			editable: true,
			required: true,
			fireOnTextChange: true,
			CSSStyles: {
				'margin-top': '-1em'
			}
		}).component();
		this._disposables.push(this._resourceGroupDropdown.onValueChanged(async (value) => {
			const selectedIndex = findDropDownItemIndex(this._resourceGroupDropdown, value);
			this.migrationStateModel._sqlMigrationServiceResourceGroup = this.migrationStateModel.getAzureResourceGroup(selectedIndex).name;
			if (selectedIndex > -1) {
				await this.populateDms(value);
			}
		}));

		const migrationServiceDropdownLabel = this._view.modelBuilder.text().withProps({
			value: constants.IR_PAGE_TITLE,
			requiredIndicator: true,
			CSSStyles: {
				...styles.LABEL_CSS
			}
		}).component();
		this._dmsDropdown = this._view.modelBuilder.dropDown().withProps({
			ariaLabel: constants.IR_PAGE_TITLE,
			width: WIZARD_INPUT_COMPONENT_WIDTH,
			editable: true,
			required: true,
			fireOnTextChange: true,
			CSSStyles: {
				'margin-top': '-1em'
			}
		}).component();
		this._disposables.push(this._dmsDropdown.onValueChanged(async (value) => {
			if (value && value !== constants.SQL_MIGRATION_SERVICE_NOT_FOUND_ERROR) {
				if (this.migrationStateModel._databaseBackup.networkContainerType === NetworkContainerType.NETWORK_SHARE) {
					this._dmsInfoContainer.display = 'inline';
				}
				this.wizard.message = {
					text: ''
				};
				const selectedIndex = findDropDownItemIndex(this._dmsDropdown, value);
				this.migrationStateModel._sqlMigrationService = this.migrationStateModel.getMigrationService(selectedIndex);
				await this.loadMigrationServiceStatus();
			} else {
				this.migrationStateModel._sqlMigrationService = undefined;
				this._dmsInfoContainer.display = 'none';
			}
		}));

		const createNewMigrationService = this._view.modelBuilder.hyperlink().withProps({
			label: constants.CREATE_NEW,
			url: '',
			CSSStyles: {
				...styles.BODY_CSS
			}
		}).component();

		this._disposables.push(createNewMigrationService.onDidClick(async (e) => {
			const dialog = new CreateSqlMigrationServiceDialog();
			const createdDmsResult = await dialog.createNewDms(this.migrationStateModel, (<azdata.CategoryValue>this._resourceGroupDropdown.value).displayName);
			this.migrationStateModel._sqlMigrationServiceResourceGroup = createdDmsResult.resourceGroup;
			this.migrationStateModel._sqlMigrationService = createdDmsResult.service;
			await this.loadResourceGroupDropdown();
			await this.populateDms(createdDmsResult.resourceGroup);
		}));

		const flexContainer = this._view.modelBuilder.flexContainer().withItems([
			descriptionText,
			subscriptionLabel,
			this._subscription,
			locationLabel,
			this._location,
			resourceGroupLabel,
			this._resourceGroupDropdown,
			migrationServiceDropdownLabel,
			this._dmsDropdown,
			createNewMigrationService
		]).withLayout({
			flexFlow: 'column'
		}).component();
		return flexContainer;
	}

	private createDMSDetailsContainer(): azdata.FlexContainer {
		const container = this._view.modelBuilder.flexContainer().withLayout({
			flexFlow: 'column'
		}).component();

		const connectionStatusLabel = this._view.modelBuilder.text().withProps({
			value: constants.SERVICE_CONNECTION_STATUS,
			CSSStyles: {
				...styles.LABEL_CSS,
				'width': '130px'
			}
		}).component();

		this._refreshButton = this._view.modelBuilder.button().withProps({
			iconWidth: '18px',
			iconHeight: '18px',
			iconPath: IconPathHelper.refresh,
			height: '18px',
			width: '18px',
			ariaLabel: constants.REFRESH,
		}).component();

		this._disposables.push(this._refreshButton.onDidClick(async (e) => {
			this._connectionStatusLoader.loading = true;
			try {
				await this.loadStatus();
			} finally {
				this._connectionStatusLoader.loading = false;
			}
		}));

		const connectionLabelContainer = this._view.modelBuilder.flexContainer().component();
		connectionLabelContainer.addItem(connectionStatusLabel, {
			flex: '0'
		});
		connectionLabelContainer.addItem(this._refreshButton, {
			flex: '0',
			CSSStyles: { 'margin-right': '10px' }
		});

		const statusContainer = this._view.modelBuilder.flexContainer().withLayout({
			flexFlow: 'column'
		}).component();

		this._dmsStatusInfoBox = this._view.modelBuilder.infoBox().withProps({
			width: WIZARD_INPUT_COMPONENT_WIDTH,
			style: 'error',
			text: '',
			CSSStyles: {
				...styles.BODY_CSS
			}
		}).component();

		const authenticationKeysLabel = this._view.modelBuilder.text().withProps({
			value: constants.AUTHENTICATION_KEYS,
			CSSStyles: {
				...styles.LABEL_CSS
			}
		}).component();

		this._copy1 = this._view.modelBuilder.button().withProps({
			title: constants.COPY_KEY1,
			iconPath: IconPathHelper.copy,
			ariaLabel: constants.COPY_KEY1,
		}).component();

		this._disposables.push(this._copy1.onDidClick(async (e) => {
			await vscode.env.clipboard.writeText(<string>this._authKeyTable.dataValues![0][1].value);
			void vscode.window.showInformationMessage(constants.SERVICE_KEY1_COPIED_HELP);
		}));

		this._copy2 = this._view.modelBuilder.button().withProps({
			title: constants.COPY_KEY2,
			iconPath: IconPathHelper.copy,
			ariaLabel: constants.COPY_KEY2,
		}).component();

		this._disposables.push(this._copy2.onDidClick(async (e) => {
			await vscode.env.clipboard.writeText(<string>this._authKeyTable.dataValues![1][1].value);
			void vscode.window.showInformationMessage(constants.SERVICE_KEY2_COPIED_HELP);
		}));

		this._refresh1 = this._view.modelBuilder.button().withProps({
			title: constants.REFRESH_KEY1,
			iconPath: IconPathHelper.refresh,
			ariaLabel: constants.REFRESH_KEY1,
		}).component();

		this._refresh2 = this._view.modelBuilder.button().withProps({
			title: constants.REFRESH_KEY2,
			iconPath: IconPathHelper.refresh,
			ariaLabel: constants.REFRESH_KEY2,
		}).component();

		this._authKeyTable = createAuthenticationKeyTable(this._view);

		statusContainer.addItems([
			this._dmsStatusInfoBox,
			authenticationKeysLabel,
			this._authKeyTable
		]);

		this._connectionStatusLoader = this._view.modelBuilder.loadingComponent().withItem(
			statusContainer
		).withProps({
			loading: false
		}).component();

		container.addItems(
			[
				connectionLabelContainer,
				this._connectionStatusLoader
			]
		);

		return container;
	}


	public async loadResourceGroupDropdown(): Promise<void> {
		this._resourceGroupDropdown.loading = true;
		try {
			this._resourceGroupDropdown.values = await this.migrationStateModel.getAzureResourceGroupDropdownValues(this.migrationStateModel._targetSubscription);
			const resourceGroupDropdownValue = this._resourceGroupDropdown.values.find(v => v.displayName === this.migrationStateModel._sqlMigrationServiceResourceGroup);
			this._resourceGroupDropdown.value = (resourceGroupDropdownValue) ? resourceGroupDropdownValue : this._resourceGroupDropdown.values[0];
		} finally {
			this._resourceGroupDropdown.loading = false;
		}
	}

	public async populateDms(resourceGroupName: string): Promise<void> {
		this._dmsDropdown.loading = true;
		try {
			this._dmsDropdown.values = await this.migrationStateModel.getSqlMigrationServiceValues(this.migrationStateModel._targetSubscription, <SqlManagedInstance>this.migrationStateModel._targetServerInstance, resourceGroupName);
			const selectedSqlMigrationService = this._dmsDropdown.values.find(v => v.displayName.toLowerCase() === this.migrationStateModel._sqlMigrationService?.name.toLowerCase());
			this._dmsDropdown.value = (selectedSqlMigrationService) ? selectedSqlMigrationService : this._dmsDropdown.values[0];
		} finally {
			this._dmsDropdown.loading = false;
		}

	}

	private async loadMigrationServiceStatus(): Promise<void> {
		this._statusLoadingComponent.loading = true;
		try {
			await this.loadStatus();
		} catch (error) {
			console.log(error);
		} finally {
			this._statusLoadingComponent.loading = false;
		}
	}

	private async loadStatus(): Promise<void> {
		try {
			if (this.migrationStateModel._sqlMigrationService) {
				const migrationService = await getSqlMigrationService(
					this.migrationStateModel._azureAccount,
					this.migrationStateModel._targetSubscription,
					this.migrationStateModel._sqlMigrationService.properties.resourceGroup,
					this.migrationStateModel._sqlMigrationService.location,
					this.migrationStateModel._sqlMigrationService.name,
					this.migrationStateModel._sessionId);
				this.migrationStateModel._sqlMigrationService = migrationService;
				const migrationServiceMonitoringStatus = await getSqlMigrationServiceMonitoringData(
					this.migrationStateModel._azureAccount,
					this.migrationStateModel._targetSubscription,
					this.migrationStateModel._sqlMigrationService.properties.resourceGroup,
					this.migrationStateModel._sqlMigrationService.location,
					this.migrationStateModel._sqlMigrationService!.name,
					this.migrationStateModel._sessionId);
				this.migrationStateModel._nodeNames = migrationServiceMonitoringStatus.nodes.map(node => node.nodeName);
				const migrationServiceAuthKeys = await getSqlMigrationServiceAuthKeys(
					this.migrationStateModel._azureAccount,
					this.migrationStateModel._targetSubscription,
					this.migrationStateModel._sqlMigrationService.properties.resourceGroup,
					this.migrationStateModel._sqlMigrationService.location,
					this.migrationStateModel._sqlMigrationService!.name,
					this.migrationStateModel._sessionId
				);

				this.migrationStateModel._nodeNames = migrationServiceMonitoringStatus.nodes.map((node) => {
					return node.nodeName;
				});

				const state = migrationService.properties.integrationRuntimeState;
				if (state === 'Online') {
					await this._dmsStatusInfoBox.updateProperties(<azdata.InfoBoxComponentProperties>{
						text: constants.SERVICE_READY(this.migrationStateModel._sqlMigrationService!.name, this.migrationStateModel._nodeNames.join(', ')),
						style: 'success'
					});
				} else {
					await this._dmsStatusInfoBox.updateProperties(<azdata.InfoBoxComponentProperties>{
						text: constants.SERVICE_NOT_READY(this.migrationStateModel._sqlMigrationService!.name),
						style: 'error'
					});
				}

				const data = [
					[
						{
							value: constants.SERVICE_KEY1_LABEL
						},
						{
							value: migrationServiceAuthKeys.authKey1
						},
						{
							value: this._view.modelBuilder.flexContainer().withItems([this._copy1, this._refresh1]).component()
						}
					],
					[
						{
							value: constants.SERVICE_KEY2_LABEL
						},
						{
							value: migrationServiceAuthKeys.authKey2
						},
						{
							value: this._view.modelBuilder.flexContainer().withItems([this._copy2, this._refresh2]).component()
						}
					]
				];

				this._authKeyTable.dataValues = data;
			}
		} catch (e) {
			console.log(e);
		}
	}
}

export function createAuthenticationKeyTable(view: azdata.ModelView,): azdata.DeclarativeTableComponent {
	const authKeyTable = view.modelBuilder.declarativeTable().withProps({
		ariaLabel: constants.DATABASE_MIGRATION_SERVICE_AUTHENTICATION_KEYS,
		columns: [
			{
				displayName: constants.NAME,
				valueType: azdata.DeclarativeDataType.string,
				width: '50px',
				isReadOnly: true,
				rowCssStyles: {
					...styles.BODY_CSS
				},
				headerCssStyles: {
					...styles.BODY_CSS,
					'font-weight': '600'
				}
			},
			{
				displayName: constants.AUTH_KEY_COLUMN_HEADER,
				valueType: azdata.DeclarativeDataType.string,
				width: '500px',
				isReadOnly: true,
				rowCssStyles: {
					...styles.BODY_CSS,

				},
				headerCssStyles: {
					...styles.BODY_CSS,
					'font-weight': '600'
				}
			},
			{
				displayName: '',
				valueType: azdata.DeclarativeDataType.component,
				width: '30px',
				isReadOnly: true,
				rowCssStyles: {
					...styles.BODY_CSS
				},
				headerCssStyles: {
					...styles.BODY_CSS
				}
			}
		],
		CSSStyles: {
			'margin-top': '5px',
			'width': WIZARD_INPUT_COMPONENT_WIDTH
		}
	}).component();
	return authKeyTable;
}<|MERGE_RESOLUTION|>--- conflicted
+++ resolved
@@ -149,12 +149,7 @@
 			enabled: false,
 			width: WIZARD_INPUT_COMPONENT_WIDTH,
 			CSSStyles: {
-<<<<<<< HEAD
 				'margin-top': '-1em'
-=======
-				'font-size': '13px',
-				'margin': '0px 0px'
->>>>>>> 6b2e950f
 			}
 		}).component();
 
@@ -169,12 +164,7 @@
 			enabled: false,
 			width: WIZARD_INPUT_COMPONENT_WIDTH,
 			CSSStyles: {
-<<<<<<< HEAD
 				'margin-top': '-1em'
-=======
-				'font-size': '13px',
-				'margin': '0px 0px'
->>>>>>> 6b2e950f
 			}
 		}).component();
 
