/*---------------------------------------------------------------------------------------------
 *  Copyright (c) Microsoft Corporation. All rights reserved.
 *  Licensed under the Source EULA. See License.txt in the project root for license information.
 *--------------------------------------------------------------------------------------------*/

import * as azdata from 'azdata';
import * as vscode from 'vscode';
import { MigrationWizardPage } from '../models/migrationWizardPage';
import { MigrationStateModel, MigrationTargetType, NetworkContainerType, StateChangeEvent } from '../models/stateMachine';
import { CreateSqlMigrationServiceDialog } from '../dialog/createSqlMigrationService/createSqlMigrationServiceDialog';
import * as constants from '../constants/strings';
import { WIZARD_INPUT_COMPONENT_WIDTH } from './wizardController';
import { getFullResourceGroupFromId, getLocationDisplayName, getSqlMigrationService, getSqlMigrationServiceAuthKeys, getSqlMigrationServiceMonitoringData } from '../api/azure';
import { IconPathHelper } from '../constants/iconPathHelper';
import { logError, TelemetryViews } from '../telemtery';
import * as utils from '../api/utils';
import * as styles from '../constants/styles';

export class IntergrationRuntimePage extends MigrationWizardPage {
	private _view!: azdata.ModelView;
	private _statusLoadingComponent!: azdata.LoadingComponent;
	private _subscription!: azdata.TextComponent;
	private _location!: azdata.TextComponent;
	private _resourceGroupDropdown!: azdata.DropDownComponent;
	private _dmsDropdown!: azdata.DropDownComponent;
	private _dmsInfoContainer!: azdata.FlexContainer;
	private _dmsStatusInfoBox!: azdata.InfoBoxComponent;
	private _authKeyTable!: azdata.DeclarativeTableComponent;
	private _refreshButton!: azdata.ButtonComponent;
	private _connectionStatusLoader!: azdata.LoadingComponent;
	private _copy1!: azdata.ButtonComponent;
	private _copy2!: azdata.ButtonComponent;
	private _refresh1!: azdata.ButtonComponent;
	private _refresh2!: azdata.ButtonComponent;
	private _disposables: vscode.Disposable[] = [];

	constructor(wizard: azdata.window.Wizard, migrationStateModel: MigrationStateModel) {
		super(wizard, azdata.window.createWizardPage(constants.IR_PAGE_TITLE), migrationStateModel);
	}

	protected async registerContent(view: azdata.ModelView): Promise<void> {
		this._view = view;

		this._statusLoadingComponent = view.modelBuilder.loadingComponent()
			.withItem(this.createDMSDetailsContainer())
			.component();

		this._dmsInfoContainer = this._view.modelBuilder.flexContainer()
			.withItems([this._statusLoadingComponent])
			.component();

		const form = view.modelBuilder.formContainer()
			.withFormItems([
				{ component: this.migrationServiceDropdownContainer() },
				{ component: this._dmsInfoContainer }])
			.withProps({ CSSStyles: { 'padding-top': '0' } })
			.component();

		this._disposables.push(
			this._view.onClosed(e =>
				this._disposables.forEach(
					d => { try { d.dispose(); } catch { } })));

		await view.initializeModel(form);
	}

	public async onPageEnter(pageChangeInfo: azdata.window.WizardPageChangeInfo): Promise<void> {
		this._subscription.value = this.migrationStateModel._targetSubscription.name;
		this._location.value = await getLocationDisplayName(
			this.migrationStateModel._targetServerInstance.location);

		await utils.updateControlDisplay(
			this._dmsInfoContainer,
			this.migrationStateModel._targetType === MigrationTargetType.SQLDB ||
			this.migrationStateModel._databaseBackup.networkContainerType === NetworkContainerType.NETWORK_SHARE);

		await this.loadResourceGroupDropdown();
		this.wizard.registerNavigationValidator((pageChangeInfo) => {
			this.wizard.message = { text: '' };
			if (pageChangeInfo.newPage < pageChangeInfo.lastPage) {
				return true;
			}

			const state = this.migrationStateModel._sqlMigrationService?.properties?.integrationRuntimeState;
			if (!this.migrationStateModel._sqlMigrationService) {
				this.wizard.message = {
					level: azdata.window.MessageLevel.Error,
					text: constants.INVALID_SERVICE_ERROR
				};
				return false;
			}
			if ((this.migrationStateModel._targetType === MigrationTargetType.SQLDB ||
				this.migrationStateModel._databaseBackup.networkContainerType === NetworkContainerType.NETWORK_SHARE)
				&& state !== 'Online') {

				this.wizard.message = {
					level: azdata.window.MessageLevel.Error,
					text: constants.SERVICE_OFFLINE_ERROR
				};
				return false;
			}
			return true;
		});
	}

	public async onPageLeave(pageChangeInfo: azdata.window.WizardPageChangeInfo): Promise<void> {
		this.wizard.registerNavigationValidator((pageChangeInfo) => true);
	}

	protected async handleStateChange(e: StateChangeEvent): Promise<void> {
	}

	private migrationServiceDropdownContainer(): azdata.FlexContainer {
<<<<<<< HEAD
		const descriptionText = this._view.modelBuilder.text()
			.withProps({
				value: constants.IR_PAGE_DESCRIPTION,
				width: WIZARD_INPUT_COMPONENT_WIDTH,
				CSSStyles: { ...styles.BODY_CSS, 'margin-bottom': '16px' }
			}).component();

		const subscriptionLabel = this._view.modelBuilder.text()
			.withProps({
				value: constants.SUBSCRIPTION,
				CSSStyles: { ...styles.LABEL_CSS }
			}).component();
		this._subscription = this._view.modelBuilder.text()
			.withProps({
				enabled: false,
				width: WIZARD_INPUT_COMPONENT_WIDTH,
				CSSStyles: { 'margin': '0' }
			}).component();

		const locationLabel = this._view.modelBuilder.text()
			.withProps({
				value: constants.LOCATION,
				CSSStyles: { ...styles.LABEL_CSS, 'margin-top': '1em' }
			}).component();
		this._location = this._view.modelBuilder.text()
			.withProps({
				enabled: false,
				width: WIZARD_INPUT_COMPONENT_WIDTH,
				CSSStyles: { 'margin': '0' }
			}).component();

		const resourceGroupLabel = this._view.modelBuilder.text()
			.withProps({
				value: constants.RESOURCE_GROUP,
				requiredIndicator: true,
				CSSStyles: { ...styles.LABEL_CSS }
			}).component();
		this._resourceGroupDropdown = this._view.modelBuilder.dropDown()
			.withProps({
				ariaLabel: constants.RESOURCE_GROUP,
				placeholder: constants.SELECT_RESOURCE_GROUP,
				width: WIZARD_INPUT_COMPONENT_WIDTH,
				editable: true,
				required: true,
				fireOnTextChange: true,
				CSSStyles: { 'margin-top': '-1em' }
			}).component();
		this._disposables.push(
			this._resourceGroupDropdown.onValueChanged(
				async (value) => {
					if (value && value !== 'undefined' && value !== constants.RESOURCE_GROUP_NOT_FOUND) {
						const selectedResourceGroup = this.migrationStateModel._resourceGroups.find(rg => rg.name === value);
						this.migrationStateModel._sqlMigrationServiceResourceGroup = (selectedResourceGroup)
							? selectedResourceGroup
							: undefined!;
						this.populateDms();
					}
				}));

		const migrationServiceDropdownLabel = this._view.modelBuilder.text()
			.withProps({
				value: constants.IR_PAGE_TITLE,
				requiredIndicator: true,
				CSSStyles: { ...styles.LABEL_CSS }
			}).component();
		this._dmsDropdown = this._view.modelBuilder.dropDown()
			.withProps({
				ariaLabel: constants.IR_PAGE_TITLE,
				placeholder: constants.SELECT_RESOURCE_GROUP_PROMPT,
				width: WIZARD_INPUT_COMPONENT_WIDTH,
				editable: true,
				required: true,
				fireOnTextChange: true,
				CSSStyles: { 'margin-top': '-1em' }
			}).component();
		this._disposables.push(
			this._dmsDropdown.onValueChanged(
				async (value) => {
					if (value && value !== 'undefined' && value !== constants.SQL_MIGRATION_SERVICE_NOT_FOUND_ERROR) {
						this.wizard.message = { text: '' };

						await utils.updateControlDisplay(
							this._dmsInfoContainer,
							this.migrationStateModel._targetType === MigrationTargetType.SQLDB ||
							this.migrationStateModel._databaseBackup.networkContainerType === NetworkContainerType.NETWORK_SHARE);

						const selectedDms = this.migrationStateModel._sqlMigrationServices.find(
							dms => dms.name === value && dms.properties.resourceGroup.toLowerCase() === this.migrationStateModel._sqlMigrationServiceResourceGroup.name.toLowerCase());
						if (selectedDms) {
							this.migrationStateModel._sqlMigrationService = selectedDms;
							await this.loadStatus();
						}
					} else {
						this.migrationStateModel._sqlMigrationService = undefined;
						await utils.updateControlDisplay(this._dmsInfoContainer, false);
					}
				}));

		const createNewMigrationService = this._view.modelBuilder.hyperlink()
			.withProps({
				label: constants.CREATE_NEW,
				url: '',
				CSSStyles: { ...styles.BODY_CSS }
			}).component();

		this._disposables.push(
			createNewMigrationService.onDidClick(
				async (e) => {
					const dialog = new CreateSqlMigrationServiceDialog();
					const createdDmsResult = await dialog.createNewDms(
						this.migrationStateModel,
						(<azdata.CategoryValue>this._resourceGroupDropdown.value).displayName);

					this.migrationStateModel._sqlMigrationServiceResourceGroup = createdDmsResult.resourceGroup;
					this.migrationStateModel._sqlMigrationService = createdDmsResult.service;
					await this.loadResourceGroupDropdown();
					this.populateDms();
				}));

		return this._view.modelBuilder.flexContainer()
			.withItems([
				descriptionText,
				subscriptionLabel,
				this._subscription,
				locationLabel,
				this._location,
				resourceGroupLabel,
				this._resourceGroupDropdown,
				migrationServiceDropdownLabel,
				this._dmsDropdown,
				createNewMigrationService])
			.withLayout({ flexFlow: 'column' })
			.component();
=======
		const descriptionText = this._view.modelBuilder.text().withProps({
			value: constants.IR_PAGE_DESCRIPTION,
			width: WIZARD_INPUT_COMPONENT_WIDTH,
			CSSStyles: {
				...styles.BODY_CSS,
				'margin-bottom': '16px'
			}
		}).component();

		const subscriptionLabel = this._view.modelBuilder.text().withProps({
			value: constants.SUBSCRIPTION,
			CSSStyles: {
				...styles.LABEL_CSS
			}
		}).component();
		this._subscription = this._view.modelBuilder.text().withProps({
			enabled: false,
			width: WIZARD_INPUT_COMPONENT_WIDTH,
			CSSStyles: {
				'margin': '0'
			}
		}).component();

		const locationLabel = this._view.modelBuilder.text().withProps({
			value: constants.LOCATION,
			CSSStyles: {
				...styles.LABEL_CSS,
				'margin-top': '1em'
			}
		}).component();
		this._location = this._view.modelBuilder.text().withProps({
			enabled: false,
			width: WIZARD_INPUT_COMPONENT_WIDTH,
			CSSStyles: {
				'margin': '0'
			}
		}).component();

		const resourceGroupLabel = this._view.modelBuilder.text().withProps({
			value: constants.RESOURCE_GROUP,
			requiredIndicator: true,
			CSSStyles: {
				...styles.LABEL_CSS
			}
		}).component();
		this._resourceGroupDropdown = this._view.modelBuilder.dropDown().withProps({
			ariaLabel: constants.RESOURCE_GROUP,
			placeholder: constants.SELECT_RESOURCE_GROUP,
			width: WIZARD_INPUT_COMPONENT_WIDTH,
			editable: true,
			required: true,
			fireOnTextChange: true,
			CSSStyles: {
				'margin-top': '-1em'
			}
		}).component();
		this._disposables.push(this._resourceGroupDropdown.onValueChanged(async (value) => {
			if (value && value !== 'undefined' && value !== constants.RESOURCE_GROUP_NOT_FOUND) {
				const selectedResourceGroup = this.migrationStateModel._resourceGroups.find(rg => rg.name === value);
				this.migrationStateModel._sqlMigrationServiceResourceGroup = (selectedResourceGroup)
					? selectedResourceGroup
					: undefined!;
				await this.populateDms();
			}
		}));

		const migrationServiceDropdownLabel = this._view.modelBuilder.text().withProps({
			value: constants.IR_PAGE_TITLE,
			requiredIndicator: true,
			CSSStyles: {
				...styles.LABEL_CSS
			}
		}).component();
		this._dmsDropdown = this._view.modelBuilder.dropDown().withProps({
			ariaLabel: constants.IR_PAGE_TITLE,
			placeholder: constants.SELECT_RESOURCE_GROUP_PROMPT,
			width: WIZARD_INPUT_COMPONENT_WIDTH,
			editable: true,
			required: true,
			fireOnTextChange: true,
			CSSStyles: {
				'margin-top': '-1em'
			}
		}).component();
		this._disposables.push(this._dmsDropdown.onValueChanged(async (value) => {
			if (value && value !== 'undefined' && value !== constants.SQL_MIGRATION_SERVICE_NOT_FOUND_ERROR) {
				if (this.migrationStateModel._databaseBackup.networkContainerType === NetworkContainerType.NETWORK_SHARE) {
					this._dmsInfoContainer.display = 'inline';
				}
				this.wizard.message = {
					text: ''
				};
				const selectedDms = this.migrationStateModel._sqlMigrationServices.find(dms => dms.name === value && dms.properties.resourceGroup.toLowerCase() === this.migrationStateModel._sqlMigrationServiceResourceGroup.name.toLowerCase());
				if (selectedDms) {
					this.migrationStateModel._sqlMigrationService = selectedDms;
					await this.loadMigrationServiceStatus();
				}
			} else {
				this.migrationStateModel._sqlMigrationService = undefined;
				this._dmsInfoContainer.display = 'none';
			}
		}));

		const createNewMigrationService = this._view.modelBuilder.hyperlink().withProps({
			label: constants.CREATE_NEW,
			ariaLabel: constants.CREATE_NEW_MIGRATION_SERVICE,
			url: '',
			CSSStyles: {
				...styles.BODY_CSS
			}
		}).component();

		this._disposables.push(createNewMigrationService.onDidClick(async (e) => {
			const dialog = new CreateSqlMigrationServiceDialog();
			const createdDmsResult = await dialog.createNewDms(this.migrationStateModel, (<azdata.CategoryValue>this._resourceGroupDropdown.value).displayName);
			this.migrationStateModel._sqlMigrationServiceResourceGroup = createdDmsResult.resourceGroup;
			this.migrationStateModel._sqlMigrationService = createdDmsResult.service;
			await this.loadResourceGroupDropdown();
			await this.populateDms();
		}));

		const flexContainer = this._view.modelBuilder.flexContainer().withItems([
			descriptionText,
			subscriptionLabel,
			this._subscription,
			locationLabel,
			this._location,
			resourceGroupLabel,
			this._resourceGroupDropdown,
			migrationServiceDropdownLabel,
			this._dmsDropdown,
			createNewMigrationService
		]).withLayout({
			flexFlow: 'column'
		}).component();
		return flexContainer;
>>>>>>> b4a5afe1
	}

	private createDMSDetailsContainer(): azdata.FlexContainer {
		const container = this._view.modelBuilder.flexContainer()
			.withLayout({ flexFlow: 'column' })
			.component();

		const connectionStatusLabel = this._view.modelBuilder.text()
			.withProps({
				value: constants.SERVICE_CONNECTION_STATUS,
				CSSStyles: { ...styles.LABEL_CSS, 'width': '130px' }
			}).component();

		this._refreshButton = this._view.modelBuilder.button()
			.withProps({
				iconWidth: '18px',
				iconHeight: '18px',
				iconPath: IconPathHelper.refresh,
				height: '18px',
				width: '18px',
				ariaLabel: constants.REFRESH,
			}).component();

		this._disposables.push(
			this._refreshButton.onDidClick(
				async (e) => this.loadStatus()));

		const connectionLabelContainer = this._view.modelBuilder.flexContainer()
			.component();
		connectionLabelContainer.addItem(
			connectionStatusLabel,
			{ flex: '0' });
		connectionLabelContainer.addItem(
			this._refreshButton,
			{ flex: '0', CSSStyles: { 'margin-right': '10px' } });

		const statusContainer = this._view.modelBuilder.flexContainer()
			.withLayout({ flexFlow: 'column' })
			.component();

		this._dmsStatusInfoBox = this._view.modelBuilder.infoBox()
			.withProps({
				width: WIZARD_INPUT_COMPONENT_WIDTH,
				style: 'error',
				text: '',
				CSSStyles: { ...styles.BODY_CSS }
			}).component();

		const authenticationKeysLabel = this._view.modelBuilder.text()
			.withProps({
				value: constants.AUTHENTICATION_KEYS,
				CSSStyles: { ...styles.LABEL_CSS }
			}).component();

		this._copy1 = this._view.modelBuilder.button()
			.withProps({
				title: constants.COPY_KEY1,
				iconPath: IconPathHelper.copy,
				ariaLabel: constants.COPY_KEY1,
			}).component();

		this._disposables.push(
			this._copy1.onDidClick(
				async (e) => {
					await vscode.env.clipboard.writeText(<string>this._authKeyTable.dataValues![0][1].value);
					void vscode.window.showInformationMessage(constants.SERVICE_KEY1_COPIED_HELP);
				}));

		this._copy2 = this._view.modelBuilder.button()
			.withProps({
				title: constants.COPY_KEY2,
				iconPath: IconPathHelper.copy,
				ariaLabel: constants.COPY_KEY2,
			}).component();

		this._disposables.push(
			this._copy2.onDidClick(async (e) => {
				await vscode.env.clipboard.writeText(<string>this._authKeyTable.dataValues![1][1].value);
				void vscode.window.showInformationMessage(constants.SERVICE_KEY2_COPIED_HELP);
			}));

		this._refresh1 = this._view.modelBuilder.button()
			.withProps({
				title: constants.REFRESH_KEY1,
				iconPath: IconPathHelper.refresh,
				ariaLabel: constants.REFRESH_KEY1,
			}).component();

		this._refresh2 = this._view.modelBuilder.button()
			.withProps({
				title: constants.REFRESH_KEY2,
				iconPath: IconPathHelper.refresh,
				ariaLabel: constants.REFRESH_KEY2,
			}).component();

		this._authKeyTable = createAuthenticationKeyTable(this._view);

		statusContainer.addItems([
			this._dmsStatusInfoBox,
			authenticationKeysLabel,
			this._authKeyTable]);

		this._connectionStatusLoader = this._view.modelBuilder.loadingComponent()
			.withItem(statusContainer)
			.withProps({ loading: false })
			.component();

		container.addItems([
			connectionLabelContainer,
			this._connectionStatusLoader]);

		return container;
	}

	public async loadResourceGroupDropdown(): Promise<void> {
		try {
			this._resourceGroupDropdown.loading = true;
			this._dmsDropdown.loading = true;

			this.migrationStateModel._sqlMigrationServices = await utils.getAzureSqlMigrationServices(
				this.migrationStateModel._azureAccount,
				this.migrationStateModel._targetSubscription);

			this.migrationStateModel._resourceGroups = utils.getServiceResourceGroupsByLocation(
				this.migrationStateModel._sqlMigrationServices,
				this.migrationStateModel._location);

			this._resourceGroupDropdown.values = utils.getResourceDropdownValues(
				this.migrationStateModel._resourceGroups,
				constants.RESOURCE_GROUP_NOT_FOUND);

			const resourceGroup = this.migrationStateModel._sqlMigrationService
				? getFullResourceGroupFromId(this.migrationStateModel._sqlMigrationService?.id)
				: undefined;
			utils.selectDefaultDropdownValue(this._resourceGroupDropdown, resourceGroup, false);
		} finally {
			this._dmsDropdown.loading = false;
			this._resourceGroupDropdown.loading = false;
		}
	}

	public populateDms(): void {
		try {
			this._dmsDropdown.loading = true;
			this._dmsDropdown.values = utils.getAzureResourceDropdownValues(
				this.migrationStateModel._sqlMigrationServices,
				this.migrationStateModel._location,
				this.migrationStateModel._sqlMigrationServiceResourceGroup.name,
				constants.SQL_MIGRATION_SERVICE_NOT_FOUND_ERROR);

			utils.selectDefaultDropdownValue(
				this._dmsDropdown,
				this.migrationStateModel._sqlMigrationService?.id,
				false);
		} finally {
			this._dmsDropdown.loading = false;
		}
	}

	private async loadStatus(): Promise<void> {
		try {
			this._statusLoadingComponent.loading = true;

			if (this.migrationStateModel._sqlMigrationService) {
				const migrationService = await getSqlMigrationService(
					this.migrationStateModel._azureAccount,
					this.migrationStateModel._targetSubscription,
					this.migrationStateModel._sqlMigrationService.properties.resourceGroup,
					this.migrationStateModel._sqlMigrationService.location,
					this.migrationStateModel._sqlMigrationService.name);
				this.migrationStateModel._sqlMigrationService = migrationService;
				const migrationServiceMonitoringStatus = await getSqlMigrationServiceMonitoringData(
					this.migrationStateModel._azureAccount,
					this.migrationStateModel._targetSubscription,
					this.migrationStateModel._sqlMigrationService.properties.resourceGroup,
					this.migrationStateModel._sqlMigrationService.location,
					this.migrationStateModel._sqlMigrationService!.name);
				this.migrationStateModel._nodeNames = migrationServiceMonitoringStatus.nodes.map(
					node => node.nodeName);

				const migrationServiceAuthKeys = await getSqlMigrationServiceAuthKeys(
					this.migrationStateModel._azureAccount,
					this.migrationStateModel._targetSubscription,
					this.migrationStateModel._sqlMigrationService.properties.resourceGroup,
					this.migrationStateModel._sqlMigrationService.location,
					this.migrationStateModel._sqlMigrationService!.name);

				const state = migrationService.properties.integrationRuntimeState;
				if (state === 'Online') {
					await this._dmsStatusInfoBox.updateProperties(<azdata.InfoBoxComponentProperties>{
						text: constants.SERVICE_READY(
							this.migrationStateModel._sqlMigrationService!.name,
							this.migrationStateModel._nodeNames.join(', ')),
						style: 'success'
					});
				} else {
					await this._dmsStatusInfoBox.updateProperties(<azdata.InfoBoxComponentProperties>{
						text: constants.SERVICE_NOT_READY(
							this.migrationStateModel._sqlMigrationService!.name),
						style: 'error'
					});
				}

				const data = [
					[
						{ value: constants.SERVICE_KEY1_LABEL },
						{ value: migrationServiceAuthKeys.authKey1 },
						{
							value: this._view.modelBuilder.flexContainer()
								.withItems([this._copy1, this._refresh1])
								.component()
						}
					],
					[
						{ value: constants.SERVICE_KEY2_LABEL },
						{ value: migrationServiceAuthKeys.authKey2 },
						{
							value: this._view.modelBuilder.flexContainer()
								.withItems([this._copy2, this._refresh2])
								.component()
						}
					]];

				await this._authKeyTable.setDataValues(data);
			}
		} catch (e) {
			logError(TelemetryViews.IntegrationRuntimePage, 'ErrorLoadingStatus', e);
		} finally {
			this._statusLoadingComponent.loading = false;
		}
	}
}

export function createAuthenticationKeyTable(view: azdata.ModelView,): azdata.DeclarativeTableComponent {
	const authKeyTable = view.modelBuilder.declarativeTable()
		.withProps({
			ariaLabel: constants.DATABASE_MIGRATION_SERVICE_AUTHENTICATION_KEYS,
			columns: [
				{
					displayName: constants.NAME,
					valueType: azdata.DeclarativeDataType.string,
					width: '50px',
					isReadOnly: true,
					rowCssStyles: { ...styles.BODY_CSS },
					headerCssStyles: { ...styles.BODY_CSS, 'font-weight': '600' }
				},
				{
					displayName: constants.AUTH_KEY_COLUMN_HEADER,
					valueType: azdata.DeclarativeDataType.string,
					width: '500px',
					isReadOnly: true,
					rowCssStyles: { ...styles.BODY_CSS },
					headerCssStyles: { ...styles.BODY_CSS, 'font-weight': '600' }
				},
				{
					displayName: '',
					valueType: azdata.DeclarativeDataType.component,
					width: '30px',
					isReadOnly: true,
					rowCssStyles: { ...styles.BODY_CSS },
					headerCssStyles: { ...styles.BODY_CSS }
				}
			],
			CSSStyles: { 'margin-top': '5px', 'width': WIZARD_INPUT_COMPONENT_WIDTH }
		}).component();
	return authKeyTable;
}<|MERGE_RESOLUTION|>--- conflicted
+++ resolved
@@ -111,7 +111,6 @@
 	}
 
 	private migrationServiceDropdownContainer(): azdata.FlexContainer {
-<<<<<<< HEAD
 		const descriptionText = this._view.modelBuilder.text()
 			.withProps({
 				value: constants.IR_PAGE_DESCRIPTION,
@@ -213,6 +212,7 @@
 		const createNewMigrationService = this._view.modelBuilder.hyperlink()
 			.withProps({
 				label: constants.CREATE_NEW,
+				ariaLabel: constants.CREATE_NEW_MIGRATION_SERVICE,
 				url: '',
 				CSSStyles: { ...styles.BODY_CSS }
 			}).component();
@@ -245,144 +245,6 @@
 				createNewMigrationService])
 			.withLayout({ flexFlow: 'column' })
 			.component();
-=======
-		const descriptionText = this._view.modelBuilder.text().withProps({
-			value: constants.IR_PAGE_DESCRIPTION,
-			width: WIZARD_INPUT_COMPONENT_WIDTH,
-			CSSStyles: {
-				...styles.BODY_CSS,
-				'margin-bottom': '16px'
-			}
-		}).component();
-
-		const subscriptionLabel = this._view.modelBuilder.text().withProps({
-			value: constants.SUBSCRIPTION,
-			CSSStyles: {
-				...styles.LABEL_CSS
-			}
-		}).component();
-		this._subscription = this._view.modelBuilder.text().withProps({
-			enabled: false,
-			width: WIZARD_INPUT_COMPONENT_WIDTH,
-			CSSStyles: {
-				'margin': '0'
-			}
-		}).component();
-
-		const locationLabel = this._view.modelBuilder.text().withProps({
-			value: constants.LOCATION,
-			CSSStyles: {
-				...styles.LABEL_CSS,
-				'margin-top': '1em'
-			}
-		}).component();
-		this._location = this._view.modelBuilder.text().withProps({
-			enabled: false,
-			width: WIZARD_INPUT_COMPONENT_WIDTH,
-			CSSStyles: {
-				'margin': '0'
-			}
-		}).component();
-
-		const resourceGroupLabel = this._view.modelBuilder.text().withProps({
-			value: constants.RESOURCE_GROUP,
-			requiredIndicator: true,
-			CSSStyles: {
-				...styles.LABEL_CSS
-			}
-		}).component();
-		this._resourceGroupDropdown = this._view.modelBuilder.dropDown().withProps({
-			ariaLabel: constants.RESOURCE_GROUP,
-			placeholder: constants.SELECT_RESOURCE_GROUP,
-			width: WIZARD_INPUT_COMPONENT_WIDTH,
-			editable: true,
-			required: true,
-			fireOnTextChange: true,
-			CSSStyles: {
-				'margin-top': '-1em'
-			}
-		}).component();
-		this._disposables.push(this._resourceGroupDropdown.onValueChanged(async (value) => {
-			if (value && value !== 'undefined' && value !== constants.RESOURCE_GROUP_NOT_FOUND) {
-				const selectedResourceGroup = this.migrationStateModel._resourceGroups.find(rg => rg.name === value);
-				this.migrationStateModel._sqlMigrationServiceResourceGroup = (selectedResourceGroup)
-					? selectedResourceGroup
-					: undefined!;
-				await this.populateDms();
-			}
-		}));
-
-		const migrationServiceDropdownLabel = this._view.modelBuilder.text().withProps({
-			value: constants.IR_PAGE_TITLE,
-			requiredIndicator: true,
-			CSSStyles: {
-				...styles.LABEL_CSS
-			}
-		}).component();
-		this._dmsDropdown = this._view.modelBuilder.dropDown().withProps({
-			ariaLabel: constants.IR_PAGE_TITLE,
-			placeholder: constants.SELECT_RESOURCE_GROUP_PROMPT,
-			width: WIZARD_INPUT_COMPONENT_WIDTH,
-			editable: true,
-			required: true,
-			fireOnTextChange: true,
-			CSSStyles: {
-				'margin-top': '-1em'
-			}
-		}).component();
-		this._disposables.push(this._dmsDropdown.onValueChanged(async (value) => {
-			if (value && value !== 'undefined' && value !== constants.SQL_MIGRATION_SERVICE_NOT_FOUND_ERROR) {
-				if (this.migrationStateModel._databaseBackup.networkContainerType === NetworkContainerType.NETWORK_SHARE) {
-					this._dmsInfoContainer.display = 'inline';
-				}
-				this.wizard.message = {
-					text: ''
-				};
-				const selectedDms = this.migrationStateModel._sqlMigrationServices.find(dms => dms.name === value && dms.properties.resourceGroup.toLowerCase() === this.migrationStateModel._sqlMigrationServiceResourceGroup.name.toLowerCase());
-				if (selectedDms) {
-					this.migrationStateModel._sqlMigrationService = selectedDms;
-					await this.loadMigrationServiceStatus();
-				}
-			} else {
-				this.migrationStateModel._sqlMigrationService = undefined;
-				this._dmsInfoContainer.display = 'none';
-			}
-		}));
-
-		const createNewMigrationService = this._view.modelBuilder.hyperlink().withProps({
-			label: constants.CREATE_NEW,
-			ariaLabel: constants.CREATE_NEW_MIGRATION_SERVICE,
-			url: '',
-			CSSStyles: {
-				...styles.BODY_CSS
-			}
-		}).component();
-
-		this._disposables.push(createNewMigrationService.onDidClick(async (e) => {
-			const dialog = new CreateSqlMigrationServiceDialog();
-			const createdDmsResult = await dialog.createNewDms(this.migrationStateModel, (<azdata.CategoryValue>this._resourceGroupDropdown.value).displayName);
-			this.migrationStateModel._sqlMigrationServiceResourceGroup = createdDmsResult.resourceGroup;
-			this.migrationStateModel._sqlMigrationService = createdDmsResult.service;
-			await this.loadResourceGroupDropdown();
-			await this.populateDms();
-		}));
-
-		const flexContainer = this._view.modelBuilder.flexContainer().withItems([
-			descriptionText,
-			subscriptionLabel,
-			this._subscription,
-			locationLabel,
-			this._location,
-			resourceGroupLabel,
-			this._resourceGroupDropdown,
-			migrationServiceDropdownLabel,
-			this._dmsDropdown,
-			createNewMigrationService
-		]).withLayout({
-			flexFlow: 'column'
-		}).component();
-		return flexContainer;
->>>>>>> b4a5afe1
 	}
 
 	private createDMSDetailsContainer(): azdata.FlexContainer {
