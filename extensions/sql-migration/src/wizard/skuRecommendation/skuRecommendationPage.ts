--- conflicted
+++ resolved
@@ -260,11 +260,7 @@
 		const arcSqlServer = this.migrationStateModel._arcSqlServer;
 		if (arcSqlServer) {
 			if (this.migrationStateModel._isSqlServerEnabledByArc) {
-<<<<<<< HEAD
-				if (arcSqlServer.properties.migration?.assessment?.assessmentUploadTime) {
-=======
 				if (arcSqlServer.properties?.migration?.assessment?.assessmentUploadTime) {
->>>>>>> 83657021
 					this._textBeforeArcServerLink.value = constants.ARC_RESOURCE_ASSESSMENT_COMPUTED_BEFORE_TEXT;
 					await this._arcServerLink.updateProperties({
 						label: constants.ARC_RESOURCE_ASSESSMENT_COMPUTED_HYPERLINK_TEXT,
