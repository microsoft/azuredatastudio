/*---------------------------------------------------------------------------------------------
 *  Copyright (c) Microsoft Corporation. All rights reserved.
 *  Licensed under the Source EULA. See License.txt in the project root for license information.
 *--------------------------------------------------------------------------------------------*/

import * as azdata from 'azdata';
import * as vscode from 'vscode';
import { MigrationWizardPage } from '../models/migrationWizardPage';
import { MigrationStateModel, StateChangeEvent } from '../models/stateMachine';
import * as constants from '../constants/strings';
import { debounce, getLoginStatusImage, getLoginStatusMessage } from '../api/utils';
import * as styles from '../constants/styles';
<<<<<<< HEAD
import { collectSourceLogins, collectTargetLogins, getSourceConnectionId, LoginTableInfo } from '../api/sqlUtils';
import { AzureSqlDatabaseServer } from '../api/azure';
=======
import { collectSourceLogins, collectTargetLogins, LoginTableInfo } from '../api/sqlUtils';
>>>>>>> b3048213
import { IconPathHelper } from '../constants/iconPathHelper';
import * as utils from '../api/utils';
import { LoginType } from '../models/loginMigrationModel';

export class LoginSelectorPage extends MigrationWizardPage {
	private _view!: azdata.ModelView;
	private _loginSelectorTable!: azdata.TableComponent;
	private _loginNames!: string[];
	private _loginCount!: azdata.TextComponent;
	private _loginTableValues!: any[];
	private _disposables: vscode.Disposable[] = [];
	private _isCurrentPage: boolean;
	private _refreshResultsInfoBox!: azdata.InfoBoxComponent;
	private _windowsAuthInfoBox!: azdata.InfoBoxComponent;
	private _refreshButton!: azdata.ButtonComponent;
	private _refreshLoading!: azdata.LoadingComponent;
	private _filterTableValue!: string;
	private _aadDomainNameContainer!: azdata.FlexContainer;

	constructor(wizard: azdata.window.Wizard, migrationStateModel: MigrationStateModel) {
		super(wizard, azdata.window.createWizardPage(constants.LOGIN_MIGRATIONS_SELECT_LOGINS_PAGE_TITLE), migrationStateModel);
		this._isCurrentPage = false;
	}

	protected async registerContent(view: azdata.ModelView): Promise<void> {
		this._view = view;

		const flex = view.modelBuilder.flexContainer().withLayout({
			flexFlow: 'column',
			height: '100%',
			width: '100%'
		}).component();
		flex.addItem(await this.createRootContainer(view), { flex: '1 1 auto' });

		this._disposables.push(this._view.onClosed(e => {
			this._disposables.forEach(
				d => { try { d.dispose(); } catch { } });
		}));

		await view.initializeModel(flex);
	}

	public async onPageEnter(): Promise<void> {
		this._isCurrentPage = true;
		this.updateNextButton();
		this.wizard.registerNavigationValidator((pageChangeInfo) => {
			this.wizard.message = {
				text: '',
				level: azdata.window.MessageLevel.Error
			};

			if (pageChangeInfo.newPage < pageChangeInfo.lastPage) {
				return true;
			}

			if (this.selectedLogins().length === 0) {
				this.wizard.message = {
					text: constants.SELECT_LOGIN_TO_CONTINUE,
					level: azdata.window.MessageLevel.Error
				};
				return false;
			}

			if (this.selectedWindowsLogins() && !this.migrationStateModel._aadDomainName) {
				this.wizard.message = {
					text: constants.ENTER_AAD_DOMAIN_NAME,
					level: azdata.window.MessageLevel.Error
				};
				return false;
			}

			return true;
		});

		// Dispaly windows auth info box if windows auth is not supported
		await utils.updateControlDisplay(this._windowsAuthInfoBox, !this.migrationStateModel.isWindowsAuthMigrationSupported);

		// Refresh login list
		await this._loadLoginList(false);

		// load unfiltered table list and pre-select list of logins saved in state
		await this._filterTableList('', this.migrationStateModel._loginsForMigration);
	}

	public async onPageLeave(): Promise<void> {
		this.wizard.registerNavigationValidator((pageChangeInfo) => {
			return true;
		});

		this._isCurrentPage = false;
		this.resetNextButton();
	}

	protected async handleStateChange(e: StateChangeEvent): Promise<void> {
	}

	private createSearchComponent(): azdata.DivContainer {
		let resourceSearchBox = this._view.modelBuilder.inputBox().withProps({
			stopEnterPropagation: true,
			placeHolder: constants.SEARCH,
			width: 200
		}).component();

		this._disposables.push(
			resourceSearchBox.onTextChanged(value => this._filterTableList(value, this.migrationStateModel._loginsForMigration || [])));

		const searchContainer = this._view.modelBuilder.divContainer().withItems([resourceSearchBox]).withProps({
			CSSStyles: {
				'width': '200px',
				'margin-top': '8px'
			}
		}).component();

		return searchContainer;
	}

	private createAadDomainNameComponent(): azdata.FlexContainer {
		// target user name
		const aadDomainNameLabel = this._view.modelBuilder.text()
			.withProps({
				value: constants.LOGIN_MIGRATIONS_AAD_DOMAIN_NAME_INPUT_BOX_LABEL,
				requiredIndicator: false,
				CSSStyles: { ...styles.LABEL_CSS }
			}).component();

		const aadDomainNameInputBox = this._view.modelBuilder.inputBox()
			.withProps({
				width: '300px',
				inputType: 'text',
				placeHolder: constants.LOGIN_MIGRATIONS_AAD_DOMAIN_NAME_INPUT_BOX_PLACEHOLDER,
				required: false,
			}).component();

		this._disposables.push(
			aadDomainNameInputBox.onTextChanged(
				(value: string) => {
					this.migrationStateModel._aadDomainName = value ?? '';
				}));

		this._aadDomainNameContainer = this._view.modelBuilder.flexContainer()
			.withItems([
				aadDomainNameLabel,
				aadDomainNameInputBox])
			.withLayout({ flexFlow: 'column' })
			.withProps({ CSSStyles: { 'margin': '10px 0px 0px 0px', 'display': 'none' } })
			.component();

		return this._aadDomainNameContainer;
	}

	@debounce(500)
	private async _filterTableList(value: string, selectedList?: LoginTableInfo[]): Promise<void> {
		this._filterTableValue = value;
		const selectedRows: number[] = [];
		const selectedLogins = selectedList || this.selectedLogins();
		let tableRows = this._loginTableValues ?? [];
		if (this._loginTableValues && value?.length > 0) {
			tableRows = this._loginTableValues
				.filter(row => {
					const searchText = value?.toLowerCase();
					return row[1]?.toLowerCase()?.indexOf(searchText) > -1			// source login
						|| row[2]?.toLowerCase()?.indexOf(searchText) > -1			// login type
						|| row[3]?.toLowerCase()?.indexOf(searchText) > -1  		// default database
						|| row[4]?.toLowerCase()?.indexOf(searchText) > -1  	// status
						|| row[5]?.title?.toLowerCase()?.indexOf(searchText) > -1;			// target status
				});
		}

		for (let rowIdx = 0; rowIdx < tableRows.length; rowIdx++) {
			const login: string = tableRows[rowIdx][1];
			if (selectedLogins.some(selectedLogin => selectedLogin.loginName.toLowerCase() === login.toLowerCase())) {
				selectedRows.push(rowIdx);
			}
		}

		await this._loginSelectorTable.updateProperty('data', tableRows);
		this._loginSelectorTable.selectedRows = selectedRows;
		await this.updateValuesOnSelection();
	}


	public async createRootContainer(view: azdata.ModelView): Promise<azdata.FlexContainer> {

		this._windowsAuthInfoBox = this._view.modelBuilder.infoBox()
			.withProps({
				style: 'information',
				text: constants.LOGIN_MIGRATIONS_SELECT_LOGINS_WINDOWS_AUTH_WARNING,
				CSSStyles: { ...styles.BODY_CSS, 'display': 'none', }
			}).component();


		this._refreshButton = this._view.modelBuilder.button()
			.withProps({
				buttonType: azdata.ButtonType.Normal,
				iconHeight: 16,
				iconWidth: 16,
				iconPath: IconPathHelper.refresh,
				label: constants.DATABASE_TABLE_REFRESH_LABEL,
				width: 70,
				CSSStyles: { 'margin': '15px 5px 0 0' },
			})
			.component();

		this._disposables.push(
			this._refreshButton.onDidClick(
				async e => await this._loadLoginList()));

		this._refreshLoading = this._view.modelBuilder.loadingComponent()
			.withItem(this._refreshButton)
			.withProps({
				loading: false,
				CSSStyles: { 'margin-right': '20px', 'margin-top': '15px' }
			})
			.component();

		this._refreshResultsInfoBox = this._view.modelBuilder.infoBox()
			.withProps({
				style: 'success',
				text: '',
				announceText: true,
				CSSStyles: { 'display': 'none', 'margin-left': '5px' },
			})
			.component();

		const refreshContainer = this._view.modelBuilder.flexContainer()
			.withItems([
				this._refreshLoading,
				this._refreshResultsInfoBox],
				{ flex: '0 0 auto' })
			.withLayout({
				flexFlow: 'row',
				alignContent: 'center',
				alignItems: 'center',
			})
			.component();

		await this._loadLoginList();
		this._loginCount = this._view.modelBuilder.text().withProps({
			value: constants.LOGINS_SELECTED(
				this.selectedLogins().length,
				this._loginTableValues.length),
			CSSStyles: {
				...styles.BODY_CSS,
				'margin-top': '8px'
			},
			ariaLive: 'polite'
		}).component();

		const cssClass = 'no-borders';
		this._loginSelectorTable = this._view.modelBuilder.table()
			.withProps({
				data: [],
				width: 650,
				height: '100%',
				forceFitColumns: azdata.ColumnSizingMode.ForceFit,
				columns: [
					<azdata.CheckboxColumn>{
						value: '',
						width: 10,
						type: azdata.ColumnType.checkBox,
						action: azdata.ActionOnCellCheckboxCheck.selectRow,
						resizable: false,
						cssClass: cssClass,
						headerCssClass: cssClass,
					},
					{
						name: constants.SOURCE_LOGIN,
						value: 'sourceLogin',
						type: azdata.ColumnType.text,
						width: 250,
						cssClass: cssClass,
						headerCssClass: cssClass,
					},
					{
						name: constants.LOGIN_TYPE,
						value: 'loginType',
						type: azdata.ColumnType.text,
						width: 90,
						cssClass: cssClass,
						headerCssClass: cssClass,
					},
					{
						name: constants.DEFAULT_DATABASE,
						value: 'defaultDatabase',
						type: azdata.ColumnType.text,
						width: 130,
						cssClass: cssClass,
						headerCssClass: cssClass,
					},
					{
						name: constants.LOGIN_STATUS_COLUMN,
						value: 'status',
						type: azdata.ColumnType.text,
						width: 90,
						cssClass: cssClass,
						headerCssClass: cssClass,
					},
					<azdata.HyperlinkColumn>{
						name: constants.LOGIN_TARGET_STATUS_COLUMN,
						value: 'targetStatus',
						width: 150,
						type: azdata.ColumnType.hyperlink,
						icon: IconPathHelper.inProgressMigration,
						showText: true,
						cssClass: cssClass,
						headerCssClass: cssClass,
					},
				]
			}).component();

		this._disposables.push(this._loginSelectorTable.onRowSelected(async (e) => {
			await this.updateValuesOnSelection();
		}));

		// load unfiltered table list and pre-select list of logins saved in state
		await this._filterTableList('', this.migrationStateModel._loginsForMigration);

		const flex = view.modelBuilder.flexContainer().withLayout({
			flexFlow: 'column',
			height: '100%',
		}).withProps({
			CSSStyles: {
				'margin': '-20px 28px 0px 28px'
			}
		}).component();
		flex.addItem(this._windowsAuthInfoBox, { flex: '0 0 auto' });
		flex.addItem(refreshContainer, { flex: '0 0 auto' });
		flex.addItem(this.createSearchComponent(), { flex: '0 0 auto' });
		flex.addItem(this._loginCount, { flex: '0 0 auto' });
		flex.addItem(this._loginSelectorTable);
		flex.addItem(this.createAadDomainNameComponent(), { flex: '0 0 auto', CSSStyles: { 'margin-top': '8px' } });
		return flex;
	}

	private async _getSourceLogins() {
		const stateMachine: MigrationStateModel = this.migrationStateModel;
		const sourceLogins: LoginTableInfo[] = [];

		// execute a query against the source to get the logins
		try {
			sourceLogins.push(...await collectSourceLogins(
				await getSourceConnectionId(),
				stateMachine.isWindowsAuthMigrationSupported));
			stateMachine._loginMigrationModel.collectedSourceLogins = true;
			stateMachine._loginMigrationModel.loginsOnSource = sourceLogins;
		} catch (error) {
			this._refreshLoading.loading = false;
			this._refreshResultsInfoBox.style = 'error';
			this._refreshResultsInfoBox.text = constants.LOGIN_MIGRATION_REFRESH_SOURCE_LOGIN_DATA_FAILED;
			this.wizard.message = {
				level: azdata.window.MessageLevel.Error,
				text: constants.LOGIN_MIGRATIONS_GET_LOGINS_ERROR_TITLE('source'),
				description: constants.LOGIN_MIGRATIONS_GET_LOGINS_ERROR(error.message),
			};
		}
	}

	private async _getTargetLogins() {
		const stateMachine: MigrationStateModel = this.migrationStateModel;
		const targetLogins: string[] = [];

		// execute a query against the target to get the logins
		try {
			if (this.isTargetInstanceSet()) {
				targetLogins.push(...await collectTargetLogins(
					stateMachine.targetServerName,
					stateMachine._targetServerInstance.id,
					stateMachine._targetUserName,
					stateMachine._targetPassword,
					stateMachine.isWindowsAuthMigrationSupported));
				stateMachine._loginMigrationModel.collectedTargetLogins = true;
				stateMachine._loginMigrationModel.loginsOnTarget = targetLogins;
			}
			else {
				// TODO AKMA : Emit telemetry here saying target info is empty
			}
		} catch (error) {
			this._refreshLoading.loading = false;
			this._refreshResultsInfoBox.style = 'error';
			this._refreshResultsInfoBox.text = constants.LOGIN_MIGRATION_REFRESH_TARGET_LOGIN_DATA_FAILED;
			this.wizard.message = {
				level: azdata.window.MessageLevel.Error,
				text: constants.LOGIN_MIGRATIONS_GET_LOGINS_ERROR_TITLE('target'),
				description: constants.LOGIN_MIGRATIONS_GET_LOGINS_ERROR(error.message),
			};
		}
	}

	private async _markRefreshDataStart() {
		this._refreshLoading.loading = true;
		this.wizard.nextButton.enabled = false;
		await utils.updateControlDisplay(this._refreshResultsInfoBox, true);
		this._refreshResultsInfoBox.text = constants.LOGIN_MIGRATION_REFRESHING_LOGIN_DATA;
		this._refreshResultsInfoBox.style = 'information';
	}

	private _markRefreshDataComplete(numSourceLogins: number, numTargetLogins: number) {
		this._refreshLoading.loading = false;
		this._refreshResultsInfoBox.text = constants.LOGIN_MIGRATION_REFRESH_LOGIN_DATA_SUCCESSFUL(numSourceLogins, numTargetLogins);
		this._refreshResultsInfoBox.style = 'success';
		this.updateNextButton();
	}

	private async _loadLoginList(runQuery: boolean = true): Promise<void> {
		const stateMachine: MigrationStateModel = this.migrationStateModel;
		const selectedLogins: LoginTableInfo[] = stateMachine._loginsForMigration || [];

		// Get source logins if caller asked us to or if we haven't collected in the past
		if (runQuery || !stateMachine._loginMigrationModel.collectedSourceLogins) {
			await this._markRefreshDataStart();
			await this._getSourceLogins();
		}

		// Get target logins if caller asked us to or if we haven't collected in the past
		if (runQuery || !stateMachine._loginMigrationModel.collectedTargetLogins) {
			await this._markRefreshDataStart();
			await this._getTargetLogins();
		}

		const sourceLogins: LoginTableInfo[] = stateMachine._loginMigrationModel.loginsOnSource;
		const targetLogins: string[] = stateMachine._loginMigrationModel.loginsOnTarget;
		this._loginNames = [];

		this._loginTableValues = sourceLogins.map(row => {
			const loginName = row.loginName;
			this._loginNames.push(loginName);
			const isLoginOnTarget = targetLogins.some(targetLogin => targetLogin.toLowerCase() === loginName.toLowerCase());
			return [
				selectedLogins?.some(selectedLogin => selectedLogin.loginName.toLowerCase() === loginName.toLowerCase()),
				loginName,
				row.loginType,
				row.defaultDatabaseName,
				row.status,
				<azdata.HyperlinkColumnCellValue>{
					icon: getLoginStatusImage(isLoginOnTarget),
					title: getLoginStatusMessage(isLoginOnTarget),
				},
			];
		}) || [];

		await this._filterTableList(this._filterTableValue);
		this._markRefreshDataComplete(sourceLogins.length, targetLogins.length);
	}

	public selectedLogins(): LoginTableInfo[] {
		const rows = this._loginSelectorTable?.data || [];
		const logins = this._loginSelectorTable?.selectedRows || [];
		return logins
			.filter(rowIdx => rowIdx < rows.length)
			.map(rowIdx => {
				return {
					loginName: rows[rowIdx][1],
					loginType: rows[rowIdx][2],
					defaultDatabaseName: rows[rowIdx][3],
					status: rows[rowIdx][4].title,
				};
			})
			|| [];
	}

	private selectedWindowsLogins(): boolean {
		return this.selectedLogins().some(logins => logins.loginType.toLocaleLowerCase() === LoginType.Windows_Login);
	}

	private async updateValuesOnSelection() {
		const selectedLogins = this.selectedLogins() || [];
		await this._loginCount.updateProperties({
			'value': constants.LOGINS_SELECTED(
				selectedLogins.length,
				this._loginSelectorTable.data?.length || 0)
		});

		// Display AAD Domain Name input box if windows logins selected, else disable
		const hasSelectedWindowsLogins = this.selectedWindowsLogins()
		await utils.updateControlDisplay(this._aadDomainNameContainer, hasSelectedWindowsLogins);
		await this._loginSelectorTable.updateProperty("height", hasSelectedWindowsLogins ? 600 : 650);

		this.migrationStateModel._loginsForMigration = selectedLogins;
		this.updateNextButton();
	}

	private updateNextButton() {
		// Only uppdate next label if we are currently on this page
		if (this._isCurrentPage) {
			this.wizard.nextButton.label = constants.LOGIN_MIGRATE_BUTTON_TEXT;
			this.wizard.nextButton.enabled = this.migrationStateModel?._loginsForMigration?.length > 0;
		}
	}

	private resetNextButton() {
		this.wizard.nextButton.label = constants.NEXT_LABEL;
		this.wizard.nextButton.enabled = true;
	}

	private isTargetInstanceSet() {
		const stateMachine: MigrationStateModel = this.migrationStateModel;
		return stateMachine._targetServerInstance && stateMachine._targetUserName && stateMachine._targetPassword;
	}
}<|MERGE_RESOLUTION|>--- conflicted
+++ resolved
@@ -10,12 +10,7 @@
 import * as constants from '../constants/strings';
 import { debounce, getLoginStatusImage, getLoginStatusMessage } from '../api/utils';
 import * as styles from '../constants/styles';
-<<<<<<< HEAD
 import { collectSourceLogins, collectTargetLogins, getSourceConnectionId, LoginTableInfo } from '../api/sqlUtils';
-import { AzureSqlDatabaseServer } from '../api/azure';
-=======
-import { collectSourceLogins, collectTargetLogins, LoginTableInfo } from '../api/sqlUtils';
->>>>>>> b3048213
 import { IconPathHelper } from '../constants/iconPathHelper';
 import * as utils from '../api/utils';
 import { LoginType } from '../models/loginMigrationModel';
