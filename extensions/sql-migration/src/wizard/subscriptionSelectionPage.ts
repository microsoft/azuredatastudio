--- conflicted
+++ resolved
@@ -178,13 +178,8 @@
 		await this.populateAccountValues();
 	}
 
-<<<<<<< HEAD
 	public async onPageLeave(pageChangeInfo: azdata.window.WizardPageChangeInfo): Promise<void> {
-		this.disposables.forEach(d => d.dispose());
-=======
-	public async onPageLeave(): Promise<void> {
 		this.disposables.forEach(d => { try { d.dispose(); } catch { } });
->>>>>>> f8da3cc3
 	}
 
 	protected async handleStateChange(e: StateChangeEvent): Promise<void> {
