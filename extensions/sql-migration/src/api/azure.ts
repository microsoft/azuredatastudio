/*---------------------------------------------------------------------------------------------
 *  Copyright (c) Microsoft Corporation. All rights reserved.
 *  Licensed under the MIT License. See License.txt in the project root for license information.
 *--------------------------------------------------------------------------------------------*/

import * as vscode from 'vscode';
import * as azdata from 'azdata';
import * as azurecore from 'azurecore';
import * as constants from '../constants/strings';
import { SqlMigrationExtensionId } from './utils';
import { URL } from 'url';
import { MigrationSourceAuthenticationType, MigrationStateModel, NetworkShare } from '../models/stateMachine';
import { NetworkInterface } from './dataModels/azure/networkInterfaceModel';
import { EOL } from 'os';

const SQL_ARC_API_VERSION = '2024-09-01-preview';
const REGISTER_ARC_RP_VERSION = '2024-05-01-preview'
const ARM_MGMT_API_VERSION = '2021-04-01';
const SQL_VM_API_VERSION = '2021-11-01-preview';
const SQL_MI_API_VERSION = '2021-11-01-preview';
const SQL_SQLDB_API_VERSION = '2021-11-01-preview';
const DMSV2_API_VERSION = '2022-03-30-preview';
const COMPUTE_VM_API_VERSION = '2022-08-01';

async function getAzureCoreAPI(): Promise<azurecore.IExtension> {
	const api = (await vscode.extensions.getExtension(azurecore.extension.name)?.activate()) as azurecore.IExtension;
	if (!api) {
		throw new Error('azure core API undefined for sql-migration');
	}
	return api;
}

export type Subscription = azurecore.azureResource.AzureResourceSubscription;
export type ResourceGroup = azurecore.azureResource.AzureResourceResourceGroup;
export async function getSubscriptions(account: azdata.Account): Promise<Subscription[]> {
	const api = await getAzureCoreAPI();
	const subscriptions = await api.getSubscriptions(account, true);

	let listOfSubscriptions = subscriptions.subscriptions;
	sortResourceArrayByName(listOfSubscriptions);
	return subscriptions.subscriptions;
}

export async function getLocations(account: azdata.Account, subscription: Subscription): Promise<azurecore.azureResource.AzureLocation[]> {
	const api = await getAzureCoreAPI();
	const response = await api.getLocations(account, subscription, true);

	const path = `/subscriptions/${subscription.id}/providers/Microsoft.DataMigration?api-version=${ARM_MGMT_API_VERSION}`;
	const host = api.getProviderMetadataForAccount(account).settings.armResource?.endpoint;
	const dataMigrationResourceProvider = (await api.makeAzureRestRequest<any>(account, subscription, path, azurecore.HttpRequestMethod.GET, undefined, true, host, getDefaultHeader()))?.response?.data;
	const sqlMigratonResource = dataMigrationResourceProvider?.resourceTypes?.find((r: any) => r.resourceType === 'SqlMigrationServices');
	const sqlMigrationResourceLocations = sqlMigratonResource?.locations ?? [];
	if (response.errors?.length > 0) {
		const message = response.errors
			.map(err => err.message)
			.join(', ');
		throw new Error(message);
	}

	const filteredLocations = response?.locations?.filter(
		loc => sqlMigrationResourceLocations.includes(loc.displayName));

	sortResourceArrayByName(filteredLocations);

	return filteredLocations;
}

export async function getArcLocations(account: azdata.Account, subscription: Subscription): Promise<azurecore.azureResource.AzureLocation[]> {
	const api = await getAzureCoreAPI();
	const response = await api.getLocations(account, subscription, true);

	const path = `/subscriptions/${subscription.id}/providers/Microsoft.AzureArcData?api-version=${ARM_MGMT_API_VERSION}`;
	const host = api.getProviderMetadataForAccount(account).settings.armResource?.endpoint;
	const dataMigrationResourceProvider = (await api.makeAzureRestRequest<any>(account, subscription, path, azurecore.HttpRequestMethod.GET, undefined, true, host, getDefaultHeader()))?.response?.data;
	const sqlServerInstanceResource = dataMigrationResourceProvider?.resourceTypes?.find((r: any) => r.resourceType === 'SqlServerInstances');
	const sqlServerInstanceLocations = sqlServerInstanceResource?.locations ?? [];
	if (response.errors?.length > 0) {
		const message = response.errors
			.map(err => err.message)
			.join(', ');
		throw new Error(message);
	}

	const filteredLocations = response?.locations?.filter(
		loc => sqlServerInstanceLocations.includes(loc.displayName));

	sortResourceArrayByName(filteredLocations);

	return filteredLocations;
}

export type AzureProduct = azurecore.azureResource.AzureGraphResource;

export async function getResourceGroups(account: azdata.Account, subscription: Subscription): Promise<azurecore.azureResource.AzureResourceResourceGroup[]> {
	const api = await getAzureCoreAPI();
	const result = await api.getResourceGroups(account, subscription, true);
	sortResourceArrayByName(result.resourceGroups);
	return result.resourceGroups;
}

export async function createResourceGroup(account: azdata.Account, subscription: Subscription, resourceGroupName: string, location: string): Promise<azurecore.azureResource.AzureResourceResourceGroup | undefined> {
	const api = await getAzureCoreAPI();
	const result = await api.createResourceGroup(account, subscription, resourceGroupName, location, false);
	return result.resourceGroup;
}

export type SqlManagedInstance = azurecore.azureResource.AzureSqlManagedInstance;
export function isSqlManagedInstance(instance: any): instance is SqlManagedInstance {
	return (instance as SqlManagedInstance) !== undefined;
}

export async function getAvailableManagedInstanceProducts(account: azdata.Account, subscription: Subscription): Promise<SqlManagedInstance[]> {
	const api = await getAzureCoreAPI();
	const result = await api.getSqlManagedInstances(account, [subscription], false);
	sortResourceArrayByName(result.resources);
	return result.resources;
}

export async function getSqlManagedInstanceDatabases(account: azdata.Account, subscription: Subscription, managedInstance: SqlManagedInstance): Promise<azurecore.azureResource.ManagedDatabase[]> {
	const api = await getAzureCoreAPI();
	const result = await api.getManagedDatabases(account, subscription, managedInstance, false);
	sortResourceArrayByName(result.databases);
	return result.databases;
}

export type SqlServer = AzureProduct;
export async function getAvailableSqlServers(account: azdata.Account, subscription: Subscription): Promise<SqlServer[]> {
	const api = await getAzureCoreAPI();
	const result = await api.getSqlServers(account, [subscription], false);
	return result.resources;
}

export interface SKU {
	name: string,
	tier: 'GeneralPurpose' | 'BusinessCritical',
	family: string,
	capacity: number,
}

export interface AzureSqlDatabase {
	id: string,
	name: string,
	location: string,
	tags: any,
	type: string,
	sku: SKU,
	kind: string,
	properties: {
		collation: string,
		maxSizeBytes: number,
		status: string,
		databaseId: string,
		creationDate: string,
		currentServiceObjectiveName: string,
		requestedServiceObjectiveName: string,
		defaultSecondaryLocation: string,
		catalogCollation: string,
		zoneRedundant: boolean,
		earliestRestoreDate: string,
		readScale: string,
		currentSku: SKU,
		currentBackupStorageRedundancy: string,
		requestedBackupStorageRedundancy: string,
		maintenanceConfigurationId: string,
		isLedgerOn: boolean
		isInfraEncryptionEnabled: boolean,
		licenseType: string,
		maxLogSizeBytes: number,
	},
}

export interface ServerAdministrators {
	administratorType: string,
	azureADOnlyAuthentication: boolean,
	login: string,
	principalType: string,
	sid: string,
	tenantId: string,
}

export interface PrivateEndpointProperty {
	id?: string;
}

export interface PrivateLinkServiceConnectionStateProperty {
	status: string;
	description: string;
	readonly actionsRequired?: string;
}

export interface PrivateEndpointConnectionProperties {
	groupIds: string[];
	privateEndpoint?: PrivateEndpointProperty;
	privateLinkServiceConnectionState?: PrivateLinkServiceConnectionStateProperty;
	readonly provisioningState?: string;
}

export interface ServerPrivateEndpointConnection {
	readonly id?: string;
	readonly properties?: PrivateEndpointConnectionProperties;
}
export interface AzureSqlDatabaseServer {
	id: string,
	name: string,
	kind: string,
	location: string,
	tags?: { [propertyName: string]: string; };
	type: string,
	// sku: SKU,
	// subscriptionId: string,
	// tenantId: string,
	// fullName: string,
	properties: {
		administratorLogin: string,
		administrators: ServerAdministrators,
		fullyQualifiedDomainName: string,
		minimalTlsVersion: string,
		privateEndpointConnections: ServerPrivateEndpointConnection[],
		publicNetworkAccess: string,
		restrictOutboundNetworkAccess: string,
		state: string,
		version: string,
	},
}

export type SqlVMServer = {
	properties: {
		virtualMachineResourceId: string,
		provisioningState: string,
		sqlImageOffer: string,
		sqlManagement: string,
		sqlImageSku: string
	},
	location: string,
	id: string,
	name: string,
	type: string,
	tenantId: string,
	subscriptionId: string,
	networkInterfaces: Map<string, NetworkInterface>,
};

export type ArcSqlServer = {
	location: string,
	id: string,
	name: string,
	type: string,
<<<<<<< HEAD
	migration: {
		assessment: {
			assessmentUploadTime: string,
=======
	properties: {
		hostType: string,
		migration: {
			assessment: {
				assessmentUploadTime: string,
			}
>>>>>>> 35c88b66
		}
	} | null,
};

export type VirtualMachineInstanceView = {
	computerName: string,
	osName: string,
	osVersion: string,
	vmAgent: { [propertyName: string]: string; },
	disks: { [propertyName: string]: string; }[],
	bootDiagnostics: { [propertyName: string]: string; },
	extensions: { [propertyName: string]: string; }[],
	hyperVGeneration: string,
	patchStatus: { [propertyName: string]: string; },
	statuses: InstanceViewStatus[],
	networkProfile: any,
}

export type InstanceViewStatus = {
	code: string,
	displayStatus: string,
	level: string,
	message: string,
	time: string,
}

let userAgent: string;
function getUserAgent(): string {
	if (!userAgent) {
		const adsVersion = azdata.version ?? 'unknown';
		const adsQuality = azdata.env.quality ?? 'unknown';
		const sqlExt = vscode.extensions.getExtension(SqlMigrationExtensionId);
		const sqlExtVersion = sqlExt?.packageJSON.version ?? 'unknown';
		userAgent = `AzureDataStudio/${adsVersion} (${adsQuality}) ${SqlMigrationExtensionId}/${sqlExtVersion}`;
	}
	return userAgent;
}

export function getDefaultHeader(): Record<string, string> {
	return { 'User-Agent': getUserAgent() };
}

export function getSessionIdHeader(sessionId: string): Record<string, string> {
	return {
		'User-Agent': getUserAgent(),
		'SqlMigrationSessionId': sessionId,
	};
}

export async function getAvailableSqlDatabaseServers(account: azdata.Account, subscription: Subscription): Promise<AzureSqlDatabaseServer[]> {
	const api = await getAzureCoreAPI();
	const path = encodeURI(`/subscriptions/${subscription.id}/providers/Microsoft.Sql/servers?api-version=${SQL_SQLDB_API_VERSION}`);
	const host = api.getProviderMetadataForAccount(account).settings.armResource?.endpoint;
	const response = await api.makeAzureRestRequest<any>(account, subscription, path, azurecore.HttpRequestMethod.GET, undefined, true, host, getDefaultHeader());
	if (response.errors.length > 0) {
		const message = response.errors
			.map(err => err.message)
			.join(', ');
		throw new Error(message);
	}
	sortResourceArrayByName(response.response!.data.value);
	return response.response!.data.value;
}

export async function getSqlArcServersFromResourceGroup(account: azdata.Account, subscription: Subscription, resourceGroupName: string): Promise<ArcSqlServer[]> {
	const api = await getAzureCoreAPI();
	const path = encodeURI(`/subscriptions/${subscription.id}/resourceGroups/${resourceGroupName}/providers/Microsoft.AzureArcData/sqlServerInstances?api-version=${SQL_ARC_API_VERSION}`);
	const host = api.getProviderMetadataForAccount(account).settings.armResource?.endpoint;
	const response = await api.makeAzureRestRequest<any>(account, subscription, path, azurecore.HttpRequestMethod.GET, undefined, true, host, getDefaultHeader());
	if (response.errors.length > 0) {
		const message = response.errors
			.map(err => err.message)
			.join(', ');
		throw new Error(message);
	}
	sortResourceArrayByName(response.response!.data.value);
	return response.response!.data.value;
}

export async function getAvailableSqlDatabases(account: azdata.Account, subscription: Subscription, resourceGroupName: string, serverName: string): Promise<AzureSqlDatabase[]> {
	const api = await getAzureCoreAPI();
	const path = encodeURI(`/subscriptions/${subscription.id}/resourceGroups/${resourceGroupName}/providers/Microsoft.Sql/servers/${serverName}/databases?api-version=${SQL_SQLDB_API_VERSION}`);
	const host = api.getProviderMetadataForAccount(account).settings.armResource?.endpoint;
	const response = await api.makeAzureRestRequest<any>(account, subscription, path, azurecore.HttpRequestMethod.GET, undefined, true, host, getDefaultHeader());
	if (response.errors.length > 0) {
		const message = response.errors
			.map(err => err.message)
			.join(', ');
		throw new Error(message);
	}
	sortResourceArrayByName(response.response!.data.value);
	return response.response!.data.value;
}

export async function getAvailableSqlVMs(account: azdata.Account, subscription: Subscription): Promise<SqlVMServer[]> {
	const api = await getAzureCoreAPI();
	const path = encodeURI(`/subscriptions/${subscription.id}/providers/Microsoft.SqlVirtualMachine/sqlVirtualMachines?api-version=${SQL_VM_API_VERSION}`);
	const host = api.getProviderMetadataForAccount(account).settings.armResource?.endpoint;
	const response = await api.makeAzureRestRequest<any>(account, subscription, path, azurecore.HttpRequestMethod.GET, undefined, true, host, getDefaultHeader());

	if (response.errors.length > 0) {
		const message = response.errors
			.map(err => err.message)
			.join(', ');
		throw new Error(message);
	}
	sortResourceArrayByName(response.response!.data.value);
	return response.response!.data.value;
}

export async function getVMInstanceView(sqlVm: SqlVMServer, account: azdata.Account, subscription: Subscription): Promise<VirtualMachineInstanceView> {
	const api = await getAzureCoreAPI();
	const path = encodeURI(`/subscriptions/${subscription.id}/resourceGroups/${getResourceGroupFromId(sqlVm.id)}/providers/Microsoft.Compute/virtualMachines/${sqlVm.name}/instanceView?api-version=${COMPUTE_VM_API_VERSION}`);
	const host = api.getProviderMetadataForAccount(account).settings.armResource?.endpoint;
	const response = await api.makeAzureRestRequest<any>(account, subscription, path, azurecore.HttpRequestMethod.GET, undefined, true, host, getDefaultHeader());

	if (response.errors.length > 0) {
		const message = response.errors
			.map(err => err.message)
			.join(', ');
		throw new Error(message);

	}

	return response.response!.data;
}

export async function getAzureResourceGivenId(account: azdata.Account, subscription: Subscription, id: string, apiVersion: string): Promise<any> {
	const api = await getAzureCoreAPI();
	const path = encodeURI(`${id}?api-version=${apiVersion}`);
	const host = api.getProviderMetadataForAccount(account).settings.armResource?.endpoint;
	const response = await api.makeAzureRestRequest<any>(account, subscription, path, azurecore.HttpRequestMethod.GET, undefined, true, host, getDefaultHeader());

	if (response.errors.length > 0) {
		const message = response.errors
			.map(err => err.message)
			.join(', ');
		throw new Error(message);

	}

	return response.response!.data;
}

export async function getComputeVM(sqlVm: SqlVMServer, account: azdata.Account, subscription: Subscription): Promise<any> {
	const path = encodeURI(`/subscriptions/${subscription.id}/resourceGroups/${getResourceGroupFromId(sqlVm.id)}/providers/Microsoft.Compute/virtualMachines/${sqlVm.name}`);
	return getAzureResourceGivenId(account, subscription, path, COMPUTE_VM_API_VERSION);
}

export type StorageAccount = AzureProduct;
export async function getAvailableStorageAccounts(account: azdata.Account, subscription: Subscription): Promise<StorageAccount[]> {
	const api = await getAzureCoreAPI();
	const result = await api.getStorageAccounts(account, [subscription], false);
	sortResourceArrayByName(result.resources);
	return result.resources;
}

export async function getFileShares(account: azdata.Account, subscription: Subscription, storageAccount: StorageAccount): Promise<azurecore.azureResource.FileShare[]> {
	const api = await getAzureCoreAPI();
	let result = await api.getFileShares(account, subscription, storageAccount, true);
	let fileShares = result.fileShares;
	sortResourceArrayByName(fileShares);
	return fileShares!;
}

export async function getBlobContainers(account: azdata.Account, subscription: Subscription, storageAccount: StorageAccount): Promise<azurecore.azureResource.BlobContainer[]> {
	const api = await getAzureCoreAPI();
	let result = await api.getBlobContainers(account, subscription, storageAccount, true);
	let blobContainers = result.blobContainers;
	sortResourceArrayByName(blobContainers);
	return blobContainers!;
}

export async function getBlobs(account: azdata.Account, subscription: Subscription, storageAccount: StorageAccount, containerName: string): Promise<azurecore.azureResource.Blob[]> {
	const api = await getAzureCoreAPI();
	let result = await api.getBlobs(account, subscription, storageAccount, containerName, true);
	let blobNames = result.blobs;
	sortResourceArrayByName(blobNames);
	return blobNames!;
}

export async function getSqlMigrationService(account: azdata.Account, subscription: Subscription, resourceGroupName: string, regionName: string, sqlMigrationServiceName: string): Promise<SqlMigrationService> {
	const sqlMigrationServiceId = `/subscriptions/${subscription.id}/resourceGroups/${resourceGroupName}/providers/Microsoft.DataMigration/sqlMigrationServices/${sqlMigrationServiceName}`;
	return await getSqlMigrationServiceById(account, subscription, sqlMigrationServiceId);
}

export async function getSqlMigrationServiceById(account: azdata.Account, subscription: Subscription, sqlMigrationServiceId: string): Promise<SqlMigrationService> {
	const api = await getAzureCoreAPI();
	const path = encodeURI(`${sqlMigrationServiceId}?api-version=${DMSV2_API_VERSION}`);
	const host = api.getProviderMetadataForAccount(account).settings.armResource?.endpoint;
	const response = await api.makeAzureRestRequest<any>(account, subscription, path, azurecore.HttpRequestMethod.GET, undefined, true, host, getDefaultHeader());
	if (response.errors.length > 0) {
		const message = response.errors
			.map(err => err.message)
			.join(', ');
		throw new Error(message);
	}
	response.response!.data.properties.resourceGroup = getResourceGroupFromId(response.response!.data.id);
	return response.response!.data;
}

export async function getSqlMigrationServicesByResourceGroup(account: azdata.Account, subscription: Subscription, resouceGroupName: string): Promise<SqlMigrationService[]> {
	const api = await getAzureCoreAPI();
	const path = encodeURI(`/subscriptions/${subscription.id}/resourceGroups/${resouceGroupName}/providers/Microsoft.DataMigration/sqlMigrationServices?api-version=${DMSV2_API_VERSION}`);
	const host = api.getProviderMetadataForAccount(account).settings.armResource?.endpoint;
	const response = await api.makeAzureRestRequest<any>(account, subscription, path, azurecore.HttpRequestMethod.GET, undefined, true, host, getDefaultHeader());
	if (response.errors.length > 0) {
		const message = response.errors
			.map(err => err.message)
			.join(', ');
		throw new Error(message);
	}
	sortResourceArrayByName(response.response!.data.value);
	response.response!.data.value.forEach((sms: SqlMigrationService) => {
		sms.properties.resourceGroup = getResourceGroupFromId(sms.id);
	});
	return response.response!.data.value;
}

export async function getSqlMigrationServices(account: azdata.Account, subscription: Subscription): Promise<SqlMigrationService[]> {
	const api = await getAzureCoreAPI();
	const path = encodeURI(`/subscriptions/${subscription.id}/providers/Microsoft.DataMigration/sqlMigrationServices?api-version=${DMSV2_API_VERSION}`);
	const host = api.getProviderMetadataForAccount(account).settings.armResource?.endpoint;
	const response = await api.makeAzureRestRequest<any>(account, subscription, path, azurecore.HttpRequestMethod.GET, undefined, true, host, getDefaultHeader());
	if (response.errors.length > 0) {
		const message = response.errors
			.map(err => err.message)
			.join(', ');
		throw new Error(message);
	}
	sortResourceArrayByName(response.response!.data.value);
	response.response!.data.value.forEach((sms: SqlMigrationService) => {
		sms.properties.resourceGroup = getResourceGroupFromId(sms.id);
	});
	return response.response!.data.value;
}

export async function createSqlMigrationService(account: azdata.Account, subscription: Subscription, resourceGroupName: string, regionName: string, sqlMigrationServiceName: string, sessionId: string): Promise<SqlMigrationService> {
	const api = await getAzureCoreAPI();
	const path = encodeURI(`/subscriptions/${subscription.id}/resourceGroups/${resourceGroupName}/providers/Microsoft.DataMigration/sqlMigrationServices/${sqlMigrationServiceName}?api-version=${DMSV2_API_VERSION}`);
	const host = api.getProviderMetadataForAccount(account).settings.armResource?.endpoint;
	const requestBody = {
		'location': regionName
	};
	const response = await api.makeAzureRestRequest<any>(account, subscription, path, azurecore.HttpRequestMethod.PUT, requestBody, true, host, getSessionIdHeader(sessionId));
	if (response.errors.length > 0) {
		const message = response.errors
			.map(err => err.message)
			.join(', ');
		throw new Error(message);
	}
	const asyncUrl = response.response!.headers['azure-asyncoperation'];
	const asyncPath = asyncUrl.replace((new URL(asyncUrl)).origin + '/', '');	// path is everything after the hostname, e.g. the 'test' part of 'https://management.azure.com/test'

	const maxRetry = 24;
	let i = 0;
	for (i = 0; i < maxRetry; i++) {
		const asyncResponse = await api.makeAzureRestRequest<any>(account, subscription, asyncPath, azurecore.HttpRequestMethod.GET, undefined, true, host);
		const creationStatus = asyncResponse.response!.data.status;
		if (creationStatus === constants.ProvisioningState.Succeeded) {
			break;
		} else if (creationStatus === constants.ProvisioningState.Failed) {
			throw new Error(asyncResponse.errors.toString());
		}
		await new Promise(resolve => setTimeout(resolve, 5000)); //adding  5 sec delay before getting creation status
	}
	if (i === maxRetry) {
		throw new Error(constants.DMS_PROVISIONING_FAILED);
	}
	return response.response!.data;
}

export async function getSqlMigrationServiceAuthKeys(account: azdata.Account, subscription: Subscription, resourceGroupName: string, regionName: string, sqlMigrationServiceName: string): Promise<SqlMigrationServiceAuthenticationKeys> {
	const api = await getAzureCoreAPI();
	const path = encodeURI(`/subscriptions/${subscription.id}/resourceGroups/${resourceGroupName}/providers/Microsoft.DataMigration/sqlMigrationServices/${sqlMigrationServiceName}/ListAuthKeys?api-version=${DMSV2_API_VERSION}`);
	const host = api.getProviderMetadataForAccount(account).settings.armResource?.endpoint;
	const response = await api.makeAzureRestRequest<any>(account, subscription, path, azurecore.HttpRequestMethod.POST, undefined, true, host, getDefaultHeader());
	if (response.errors.length > 0) {
		const message = response.errors
			.map(err => err.message)
			.join(', ');
		throw new Error(message);
	}
	return {
		authKey1: response?.response?.data?.authKey1 ?? '',
		authKey2: response?.response?.data?.authKey2 ?? ''
	};
}

export async function regenerateSqlMigrationServiceAuthKey(account: azdata.Account, subscription: Subscription, resourceGroupName: string, regionName: string, sqlMigrationServiceName: string, keyName: string): Promise<SqlMigrationServiceAuthenticationKeys> {
	const api = await getAzureCoreAPI();
	const path = encodeURI(`/subscriptions/${subscription.id}/resourceGroups/${resourceGroupName}/providers/Microsoft.DataMigration/sqlMigrationServices/${sqlMigrationServiceName}/regenerateAuthKeys?api-version=${DMSV2_API_VERSION}`);
	const requestBody = {
		'location': regionName,
		'keyName': keyName,
	};
	const host = api.getProviderMetadataForAccount(account).settings.armResource?.endpoint;
	const response = await api.makeAzureRestRequest<any>(account, subscription, path, azurecore.HttpRequestMethod.POST, requestBody, true, host, getDefaultHeader());
	if (response.errors.length > 0) {
		const message = response.errors
			.map(err => err.message)
			.join(', ');
		throw new Error(message);
	}
	return {
		authKey1: response?.response?.data?.authKey1 ?? '',
		authKey2: response?.response?.data?.authKey2 ?? ''
	};
}

export async function getStorageAccountAccessKeys(account: azdata.Account, subscription: Subscription, storageAccount: StorageAccount): Promise<GetStorageAccountAccessKeysResult> {
	const api = await getAzureCoreAPI();
	const response = await api.getStorageAccountAccessKey(account, subscription, storageAccount, true);
	if (response.errors.length > 0) {
		const message = response.errors
			.map(err => err.message)
			.join(', ');
		throw new Error(message);
	}
	return {
		keyName1: response?.keyName1,
		keyName2: response?.keyName2
	};
}

export async function getSqlMigrationServiceMonitoringData(account: azdata.Account, subscription: Subscription, resourceGroupName: string, regionName: string, sqlMigrationService: string): Promise<IntegrationRuntimeMonitoringData> {
	const api = await getAzureCoreAPI();
	const path = encodeURI(`/subscriptions/${subscription.id}/resourceGroups/${resourceGroupName}/providers/Microsoft.DataMigration/sqlMigrationServices/${sqlMigrationService}/listMonitoringData?api-version=${DMSV2_API_VERSION}`);
	const host = api.getProviderMetadataForAccount(account).settings.armResource?.endpoint;
	const response = await api.makeAzureRestRequest<any>(account, subscription, path, azurecore.HttpRequestMethod.POST, undefined, true, host, getDefaultHeader());
	if (response.errors.length > 0) {
		const message = response.errors
			.map(err => err.message)
			.join(', ');
		throw new Error(message);
	}
	return response.response!.data;
}

export async function getIrNodes(account: azdata.Account, subscription: Subscription, resourceGroupName: string, regionName: string, sqlMigrationService: string): Promise<IntegrationRuntimeNode[]> {
	return (await getSqlMigrationServiceMonitoringData(account, subscription, resourceGroupName, regionName, sqlMigrationService)).nodes;
}

export async function registerArcResourceProvider(
	account: azdata.Account,
	subscription: Subscription,
) {
	const path = encodeURI(`/subscriptions/${subscription.id}/providers/Microsoft.AzureArcData/register?api-version=${REGISTER_ARC_RP_VERSION}`);
	const api = await getAzureCoreAPI();
	const host = api.getProviderMetadataForAccount(account).settings.armResource?.endpoint;
	const response = await api.makeAzureRestRequest<any>(account, subscription, path, azurecore.HttpRequestMethod.POST, {}, true, host, getDefaultHeader());
	if (response.errors.length > 0) {
		const message = response.errors
			.map(err => err.message)
			.join(', ');
		throw new Error(message);
	}

	return {
		status: response.response!.status,
		arcSqlServer: response.response!.data,
	}
}

export async function createOrUpdateMigrationArcSqlServerInstance(
	account: azdata.Account,
	subscription: Subscription,
	resourceGroup: ResourceGroup,
	sqlServerName: string,
	requestBody: ArcSqlServerInstanceRequest
): Promise<GetOrCreateMigrationArcSqlServerInstanceResponse> {
	const path = encodeURI(`/subscriptions/${subscription.id}/resourceGroups/${resourceGroup.name}/providers/Microsoft.AzureArcData/sqlServerInstances/${sqlServerName}?api-version=${SQL_ARC_API_VERSION}`);
	const api = await getAzureCoreAPI();
	const host = api.getProviderMetadataForAccount(account).settings.armResource?.endpoint;
	const response = await api.makeAzureRestRequest<any>(account, subscription, path, azurecore.HttpRequestMethod.PUT, requestBody, true, host, getDefaultHeader());
	if (response.errors.length > 0) {
		const message = response.errors
			.map(err => err.message)
			.join(', ');
		throw new Error(message);
	}

	return {
		status: response.response!.status,
		arcSqlServer: response.response!.data,
	};
}

export async function getMigrationArcSqlServerInstance(
	account: azdata.Account,
	subscription: Subscription,
	resourceGroup: ResourceGroup,
	sqlServerName: string,
): Promise<GetOrCreateMigrationArcSqlServerInstanceResponse> {
	const path = encodeURI(`/subscriptions/${subscription.id}/resourceGroups/${resourceGroup.name}/providers/Microsoft.AzureArcData/sqlServerInstances/${sqlServerName}?api-version=${SQL_ARC_API_VERSION}`);
	const api = await getAzureCoreAPI();
	const host = api.getProviderMetadataForAccount(account).settings.armResource?.endpoint;
	const response = await api.makeAzureRestRequest<any>(account, subscription, path, azurecore.HttpRequestMethod.GET, undefined, true, host, getDefaultHeader());
	if (response.errors.length > 0) {
		const message = response.errors
			.map(err => err.message)
			.join(', ');
		throw new Error(message);
	}

	return {
		status: response.response!.status,
		arcSqlServer: response.response!.data,
	};
}

export async function startDatabaseMigration(
	account: azdata.Account,
	subscription: Subscription,
	regionName: string,
	targetServer: SqlManagedInstance | SqlVMServer | AzureSqlDatabaseServer,
	targetDatabaseName: string,
	requestBody: StartDatabaseMigrationRequest,
	sessionId: string): Promise<StartDatabaseMigrationResponse> {

	const api = await getAzureCoreAPI();
	const path = encodeURI(`${targetServer.id}/providers/Microsoft.DataMigration/databaseMigrations/${targetDatabaseName}?api-version=${DMSV2_API_VERSION}`);
	const host = api.getProviderMetadataForAccount(account).settings.armResource?.endpoint;
	const response = await api.makeAzureRestRequest<any>(account, subscription, path, azurecore.HttpRequestMethod.PUT, requestBody, true, host, getSessionIdHeader(sessionId));
	if (response.errors.length > 0) {
		const message = response.errors
			.map(err => err.message)
			.join(', ');
		throw new Error(message);
	}
	const asyncUrl = response.response!.headers['azure-asyncoperation'];
	return {
		asyncUrl: asyncUrl,
		status: response.response!.status,
		databaseMigration: response.response!.data
	};
}

export async function getMigrationDetails(account: azdata.Account, subscription: Subscription, migrationId: string, migrationOperationId?: string): Promise<DatabaseMigration> {

	const path = migrationOperationId === undefined
		? encodeURI(`${migrationId}?$expand=MigrationStatusDetails&api-version=${DMSV2_API_VERSION}`)
		: encodeURI(`${migrationId}?migrationOperationId=${migrationOperationId}&$expand=MigrationStatusDetails&api-version=${DMSV2_API_VERSION}`);

	const api = await getAzureCoreAPI();
	const host = api.getProviderMetadataForAccount(account).settings.armResource?.endpoint;
	const response = await api.makeAzureRestRequest<any>(account, subscription, path, azurecore.HttpRequestMethod.GET, undefined, true, host, getDefaultHeader());
	if (response.errors.length > 0) {
		const message = response.errors
			.map(err => err.message)
			.join(', ');
		throw new Error(message);
	}

	return response.response!.data;
}

export async function getServiceMigrations(account: azdata.Account, subscription: Subscription, resourceId: string): Promise<DatabaseMigration[]> {
	const path = encodeURI(`${resourceId}/listMigrations?&api-version=${DMSV2_API_VERSION}`);
	const api = await getAzureCoreAPI();
	const host = api.getProviderMetadataForAccount(account).settings.armResource?.endpoint;
	const response = await api.makeAzureRestRequest<any>(account, subscription, path, azurecore.HttpRequestMethod.GET, undefined, true, host, getDefaultHeader());
	if (response.errors.length > 0) {
		const message = response.errors
			.map(err => err.message)
			.join(', ');
		throw new Error(message);
	}

	return response.response!.data.value;
}

export async function getMigrationTargetInstance(account: azdata.Account, subscription: Subscription, migration: DatabaseMigration): Promise<SqlManagedInstance | SqlVMServer> {
	const targetServerId = getMigrationTargetId(migration);
	const path = encodeURI(`${targetServerId}?api-version=${SQL_MI_API_VERSION}`);
	const api = await getAzureCoreAPI();
	const host = api.getProviderMetadataForAccount(account).settings.armResource?.endpoint;
	const response = await api.makeAzureRestRequest<any>(account, subscription, path, azurecore.HttpRequestMethod.GET, undefined, true, host, getDefaultHeader());
	if (response.errors.length > 0) {
		const message = response.errors
			.map(err => err.message)
			.join(', ');
		throw new Error(message);
	}

	return response.response!.data;
}

export async function getMigrationAsyncOperationDetails(account: azdata.Account, subscription: Subscription, url: string): Promise<AzureAsyncOperationResource> {
	const api = await getAzureCoreAPI();
	const path = url.replace((new URL(url)).origin + '/', '');	// path is everything after the hostname, e.g. the 'test' part of 'https://management.azure.com/test'
	const host = api.getProviderMetadataForAccount(account).settings.armResource?.endpoint;
	const response = await api.makeAzureRestRequest<any>(account, subscription, path, azurecore.HttpRequestMethod.GET, undefined, true, host, getDefaultHeader());
	if (response.errors.length > 0) {
		const message = response.errors
			.map(err => err.message)
			.join(', ');
		throw new Error(message);
	}
	return response.response!.data;
}

export async function startMigrationCutover(account: azdata.Account, subscription: Subscription, migration: DatabaseMigration): Promise<any> {
	const api = await getAzureCoreAPI();
	const path = encodeURI(`${migration.id}/cutover?api-version=${DMSV2_API_VERSION}`);
	const requestBody = { migrationOperationId: migration.properties.migrationOperationId };
	const host = api.getProviderMetadataForAccount(account).settings.armResource?.endpoint;
	const response = await api.makeAzureRestRequest<any>(account, subscription, path, azurecore.HttpRequestMethod.POST, requestBody, true, host, getDefaultHeader());
	if (response.errors.length > 0) {
		const message = response.errors
			.map(err => err.message)
			.join(', ');
		throw new Error(message);
	}
	return response.response!.data.value;
}

export async function stopMigration(account: azdata.Account, subscription: Subscription, migration: DatabaseMigration): Promise<void> {
	const api = await getAzureCoreAPI();
	const path = encodeURI(`${migration.id}/cancel?api-version=${DMSV2_API_VERSION}`);
	const requestBody = { migrationOperationId: migration.properties.migrationOperationId };
	const host = api.getProviderMetadataForAccount(account).settings.armResource?.endpoint;
	const response = await api.makeAzureRestRequest<any>(account, subscription, path, azurecore.HttpRequestMethod.POST, requestBody, true, host, getDefaultHeader());
	if (response.errors.length > 0) {
		const message = response.errors
			.map(err => err.message)
			.join(', ');
		throw new Error(message);
	}
}

export async function retryMigration(account: azdata.Account, subscription: Subscription, migration: DatabaseMigration): Promise<void> {
	const api = await getAzureCoreAPI();
	const path = encodeURI(`${migration.id}/retry?api-version=${DMSV2_API_VERSION}`);
	const requestBody = { migrationOperationId: migration.properties.migrationOperationId };
	const host = api.getProviderMetadataForAccount(account).settings.armResource?.endpoint;
	const response = await api.makeAzureRestRequest<any>(account, subscription, path, azurecore.HttpRequestMethod.POST, requestBody, true, host, getDefaultHeader());
	if (response.errors.length > 0) {
		const message = response.errors
			.map(err => err.message)
			.join(', ');
		throw new Error(message);
	}
}

export async function deleteMigration(account: azdata.Account, subscription: Subscription, migrationId: string): Promise<void> {
	const api = await getAzureCoreAPI();
	const path = encodeURI(`${migrationId}?api-version=${DMSV2_API_VERSION}`);
	const host = api.getProviderMetadataForAccount(account).settings.armResource?.endpoint;
	const response = await api.makeAzureRestRequest<any>(account, subscription, path, azurecore.HttpRequestMethod.DELETE, undefined, true, host, getDefaultHeader());
	if (response.errors.length > 0) {
		const message = response.errors
			.map(err => err.message)
			.join(', ');
		throw new Error(message);
	}
}

export async function validateIrSqlDatabaseMigrationSettings(
	migration: MigrationStateModel,
	sourceServerName: string,
	encryptConnection: boolean,
	trustServerCertificate: boolean,
	sourceDatabaseName: string,
	targetDatabaseName: string,
	testIrOnline: boolean = true,
	testSourceConnectivity: boolean = true,
	testTargetConnectivity: boolean = true): Promise<ValdiateIrDatabaseMigrationResponse> {

	const api = await getAzureCoreAPI();
	const account = migration._azureAccount;
	const subscription = migration._sqlMigrationServiceSubscription;
	const serviceId = migration._sqlMigrationService?.id;
	const host = api.getProviderMetadataForAccount(account).settings.armResource?.endpoint;
	const path = encodeURI(`${serviceId}/validateIr?api-version=${DMSV2_API_VERSION}`);
	const targetDatabaseServer = migration._targetServerInstance as AzureSqlDatabaseServer;

	const requestBody: ValidateIrSqlDatabaseMigrationRequest = {
		sourceDatabaseName: sourceDatabaseName,
		targetDatabaseName: targetDatabaseName,
		kind: AzureResourceKind.SQLDB,
		validateIntegrationRuntimeOnline: testIrOnline,
		sourceSqlConnection: {
			testConnectivity: testSourceConnectivity,
			dataSource: sourceServerName,
			userName: migration._sqlServerUsername,
			password: migration._sqlServerPassword,
			authentication: migration._authenticationType,
			encryptConnection: encryptConnection,
			trustServerCertificate: trustServerCertificate,
		},
		targetSqlConnection: {
			testConnectivity: testTargetConnectivity,
			dataSource: targetDatabaseServer.properties.fullyQualifiedDomainName,
			userName: migration._targetUserName,
			password: migration._targetPassword,
			authentication: MigrationSourceAuthenticationType.Sql,
			// when connecting to a target Azure SQL DB, use true/false
			encryptConnection: true,
			trustServerCertificate: false,
		}
	};

	const response = await api.makeAzureRestRequest<any>(
		account,
		subscription,
		path,
		azurecore.HttpRequestMethod.POST,
		requestBody,
		true,
		host);

	if (response.errors.length > 0) {
		throw new Error(response.errors.map(e => e.message).join(','));
	}
	return response.response!.data;
}

export async function validateIrDatabaseMigrationSettings(
	migration: MigrationStateModel,
	sourceServerName: string,
	encryptConnection: boolean,
	trustServerCertificate: boolean,
	sourceDatabaseName: string,
	networkShare: NetworkShare,
	testIrOnline: boolean = true,
	testSourceLocationConnectivity: boolean = true,
	testSourceConnectivity: boolean = true,
	testBlobConnectivity: boolean = true): Promise<ValdiateIrDatabaseMigrationResponse> {

	const api = await getAzureCoreAPI();
	const account = migration._azureAccount;
	const serviceSubscription = migration._sqlMigrationServiceSubscription;
	const targetSubscription = migration._targetSubscription;
	const serviceId = migration._sqlMigrationService?.id;
	const host = api.getProviderMetadataForAccount(account).settings.armResource?.endpoint;
	const path = encodeURI(`${serviceId}/validateIr?api-version=${DMSV2_API_VERSION}`);
	const storage = await getStorageAccountAccessKeys(account, targetSubscription, networkShare.storageAccount);

	const requestBody: ValdiateIrDatabaseMigrationRequest = {
		sourceDatabaseName: sourceDatabaseName ?? '',
		kind: migration.isSqlMiTarget
			? AzureResourceKind.SQLMI
			: AzureResourceKind.SQLVM,
		validateIntegrationRuntimeOnline: testIrOnline,
		backupConfiguration: {
			sourceLocation: {
				testConnectivity: testSourceLocationConnectivity,
				fileShare: {
					path: networkShare.networkShareLocation,
					username: networkShare.windowsUser,
					password: networkShare.password,
				},
			},
			targetLocation: {
				testConnectivity: testBlobConnectivity,
				accountKey: storage?.keyName1,
				storageAccountResourceId: networkShare.storageAccount?.id
			},
		},
		sourceSqlConnection: {
			testConnectivity: testSourceConnectivity,
			dataSource: sourceServerName,
			userName: migration._sqlServerUsername,
			password: migration._sqlServerPassword,
			encryptConnection: encryptConnection,
			trustServerCertificate: trustServerCertificate,
			authentication: migration._authenticationType,
		}
	};

	const response = await api.makeAzureRestRequest<any>(
		account,
		serviceSubscription,
		path,
		azurecore.HttpRequestMethod.POST,
		requestBody,
		true,
		host);

	if (response.errors.length > 0) {
		throw new Error(response.errors.map(e => e.message).join(','));
	}
	return response.response!.data;
}

type SortableAzureResources = AzureProduct | azurecore.azureResource.FileShare | azurecore.azureResource.BlobContainer | azurecore.azureResource.Blob | azurecore.azureResource.AzureResourceSubscription | SqlMigrationService;
export function sortResourceArrayByName(resourceArray: SortableAzureResources[]): void {
	if (!resourceArray) {
		return;
	}
	resourceArray.sort((a: SortableAzureResources, b: SortableAzureResources) => {
		if (a?.name?.toLowerCase() < b?.name?.toLowerCase()) {
			return -1;
		}
		if (a?.name?.toLowerCase() > b?.name?.toLowerCase()) {
			return 1;
		}
		return 0;
	});
}

export function getMigrationTargetId(migration: DatabaseMigration): string {
	// `${targetServerId}/providers/Microsoft.DataMigration/databaseMigrations/${targetDatabaseName}?api-version=${DMSV2_API_VERSION}`
	const paths = migration.id.split('/providers/Microsoft.DataMigration/', 1);
	return paths?.length > 0
		? paths[0]
		: '';
}

export function getMigrationTargetName(migration: DatabaseMigration): string {
	const targetServerId = getMigrationTargetId(migration);
	return getResourceName(targetServerId);
}

export function getResourceGroupFromId(id: string): string {
	return id.replace(RegExp('^(.*?)/resourceGroups/'), '').replace(RegExp('/providers/.*'), '').toLowerCase();
}

export function getFullResourceGroupFromId(id: string): string {
	return id.replace(RegExp('/providers/.*'), '').toLowerCase();
}

export function getResourceName(id: string): string {
	const splitResourceId = id.split('/');
	return splitResourceId[splitResourceId.length - 1];
}

export function getBlobContainerId(resourceGroupId: string, storageAccountName: string, blobContainerName: string): string {
	return `${resourceGroupId}/providers/Microsoft.Storage/storageAccounts/${storageAccountName}/blobServices/default/containers/${blobContainerName}`;
}

export function getMigrationErrors(migration: DatabaseMigration): string {
	var errors = [];

	if (migration?.properties) {
		errors.push(migration.properties.provisioningError);
		errors.push(migration.properties.migrationFailureError?.message);
		errors.push(migration.properties.migrationStatusDetails?.fileUploadBlockingErrors ?? []);
		errors.push(migration.properties.migrationStatusDetails?.restoreBlockingReason);
		errors.push(migration.properties.migrationStatusDetails?.sqlDataCopyErrors);
		errors.push(...migration.properties.migrationStatusDetails?.invalidFiles ?? []);
		errors.push(migration.properties.migrationStatusWarnings?.completeRestoreErrorMessage);
		errors.push(migration.properties.migrationStatusWarnings?.restoreBlockingReason);
		errors.push(...migration.properties.migrationStatusDetails?.listOfCopyProgressDetails?.flatMap(cp => cp.errors) ?? []);
		errors.push(...migration.properties.migrationStatusDetails?.sqlSchemaMigrationStatus?.errors ?? []);
	}

	// remove undefined and duplicate error entries
	var combinedError = errors
		.filter((e, i, arr) => e !== undefined && i === arr.indexOf(e))
		.join(EOL);

	// add troubleshooting link if there are any errors
	if (combinedError !== undefined && combinedError !== "") {
		combinedError = combinedError.concat(constants.SQL_MIGRATION_TROUBLESHOOTING_LINK);
	}

	return combinedError;
}

export interface SqlMigrationServiceProperties {
	name: string;
	subscriptionId: string;
	resourceGroup: string;
	location: string;
	provisioningState: string;
	integrationRuntimeState?: string;
	isProvisioned?: boolean;
}

export interface SqlMigrationService {
	id: string;
	name: string;
	location: string;
	properties: SqlMigrationServiceProperties;
	error: {
		code: string,
		message: string
	}
}

export interface SqlMigrationServiceAuthenticationKeys {
	authKey1: string,
	authKey2: string
}

export interface GetStorageAccountAccessKeysResult {
	keyName1: string,
	keyName2: string
}

export interface IntegrationRuntimeMonitoringData {
	name: string,
	nodes: IntegrationRuntimeNode[];
}

export interface IntegrationRuntimeNode {
	availableMemoryInMB: number,
	concurrentJobsLimit: number
	concurrentJobsRunning: number,
	cpuUtilization: number,
	ipAddress: string,
	isActiveDispatcher: boolean,
	nodeName: string
	receivedBytes: number
	sentBytes: number,
	status: string,
	version: string,
	versionStatus: string
}

export interface StartDatabaseMigrationRequest {
	location: string,
	properties: {
		sourceDatabaseName: string,
		migrationService: string,
		backupConfiguration: {
			targetLocation?: {
				storageAccountResourceId: string,
				accountKey: string,
			},
			sourceLocation?: SourceLocation
		},
		targetSqlConnection?: {
			dataSource: string,
			authentication: string,
			userName: string,
			password: string,
			encryptConnection?: boolean,
			trustServerCertificate?: boolean,
		},
		sourceSqlConnection: {
			dataSource: string,
			authentication: string,
			userName: string,
			password: string,
			encryptConnection?: boolean,
			trustServerCertificate?: boolean,
		},
		sqlDataCopyThresholds?: {
			cidxrowthreshold: number,
			cidxkbsthreshold: number,
		},
		tableList?: string[],
		scope: string,
		offlineConfiguration?: OfflineConfiguration,
		sqlSchemaMigrationConfiguration?: SqlSchemaMigrationConfiguration,
		sqlDataMigrationConfiguration?: SqlDataMigrationConfiguration,
	}
}

export interface ArcSqlServerInstanceRequest {
	location: string,
	properties: {
		hostType: string,
		version: string,
		edition: string,
	}
}

export interface GetOrCreateMigrationArcSqlServerInstanceResponse {
	status: number,
	arcSqlServer: ArcSqlServer,
}

export interface StartDatabaseMigrationResponse {
	status: number,
	databaseMigration: DatabaseMigration,
	asyncUrl: string,
}

export enum AzureResourceKind {
	SQLDB = 'SqlDb',
	SQLMI = 'SqlMi',
	SQLVM = 'SqlVm',
	ORACLETOSQLDB = "OracleToSqlDb",
}

export interface ValidateIrSqlDatabaseMigrationRequest {
	sourceDatabaseName: string,
	targetDatabaseName: string,
	kind: string,
	validateIntegrationRuntimeOnline?: boolean,
	sourceSqlConnection: {
		testConnectivity?: boolean,
		dataSource: string,
		userName: string,
		password: string,
		encryptConnection?: boolean,
		trustServerCertificate?: boolean,
		authentication: string,
	},
	targetSqlConnection: {
		testConnectivity?: boolean,
		dataSource: string,
		userName: string,
		password: string,
		encryptConnection?: boolean,
		trustServerCertificate?: boolean,
		authentication: string,
	},
}

export interface ValdiateIrDatabaseMigrationRequest {
	sourceDatabaseName: string,
	kind: string,
	validateIntegrationRuntimeOnline?: boolean,
	backupConfiguration: {
		targetLocation: {
			testConnectivity?: boolean,
			storageAccountResourceId?: string,
			accountKey?: string,
		},
		sourceLocation: {
			testConnectivity?: boolean,
			fileShare: {
				path: string,
				username: string,
				password: string,
			}
		}
	},
	sourceSqlConnection: {
		testConnectivity?: boolean,
		dataSource?: string,
		userName?: string,
		password?: string,
		encryptConnection?: boolean,
		trustServerCertificate?: boolean,
		authentication?: string,
	},
}

export interface ValidationError {
	code: string,
	message: string,
}

export interface ValdiateIrDatabaseMigrationResponse {
	kind: string,
	sourceDatabaseName: string,
	sourceSqlConnection: {
		testConnectivity: boolean,
		encryptConnection: boolean,
		trustServerCertificate: boolean,
		dataSource: string,
	},
	backupConfiguration: {
		sourceLocation: {
			testConnectivity: boolean,
			fileShare: {
				path: string, //?
			},
		},
		targetLocation: {
			testConnectivity: boolean,
			storageAccountResourceId: string,
		},
	},
	succeeded: boolean,
	errors: ValidationError[],
	validateIntegrationRuntimeOnline: boolean,
}

export interface DatabaseMigration {
	id: string;
	name: string;
	type: string;
	properties: DatabaseMigrationProperties;
}

export interface DatabaseMigrationProperties {
	scope: string;
	kind: string;
	provisioningState: 'Succeeded' | 'Failed' | 'Creating';
	provisioningError: string;
	migrationStatus: 'Canceled' | 'Canceling' | 'Completing' | 'Creating' | 'Failed' | 'InProgress' | 'ReadyForCutover' | 'Restoring' | 'Retriable' | 'Succeeded' | 'UploadingFullBackup' | 'UploadingLogBackup';
	migrationStatusDetails?: MigrationStatusDetails;
	migrationStatusWarnings?: MigrationStatusWarnings;
	startedOn: string;
	endedOn: string;
	sourceDatabaseName: string;
	sourceServerName: string;
	targetDatabaseCollation: string;
	migrationService: string;
	migrationOperationId: string;
	backupConfiguration: BackupConfiguration;
	offlineConfiguration: OfflineConfiguration;
	sqlSchemaMigrationConfiguration: SqlSchemaMigrationConfiguration;
	sqlDataMigrationConfiguration: SqlDataMigrationConfiguration;
	migrationFailureError: ErrorInfo;
	tableList: string[];
}

export interface MigrationStatusDetails {
	migrationState: string;
	startedOn: string;
	endedOn: string;
	fullBackupSetInfo: BackupSetInfo;
	lastRestoredBackupSetInfo: BackupSetInfo;
	activeBackupSets: BackupSetInfo[];
	blobContainerName: string;
	isFullBackupRestored: boolean;
	restoreBlockingReason: string;
	fileUploadBlockingErrors: string[];
	currentRestoringFilename: string;
	lastRestoredFilename: string;
	pendingLogBackupsCount: number;
	invalidFiles: string[];
	listOfCopyProgressDetails: CopyProgressDetail[];
	sqlDataCopyErrors: string[];
	sqlSchemaMigrationStatus: SqlSchemaMigrationStatus;

	// new fields
	pendingDiffBackupsCount: number;
	restorePercentCompleted: number;
	currentRestoredSize: number;
	currentRestorePlanSize: number;
	lastUploadedFileName: string;
	lastUploadedFileTime: string;
	lastRestoredFileTime: string;
	miRestoreState: "None" | "Initializing" | "NotStarted" | "SearchingBackups" | "Restoring" | "RestorePaused" | "RestoreCompleted" | "Waiting" | "CompletingMigration" | "Cancelled" | "Failed" | "Completed" | "Blocked";
	detectedFiles: number;
	queuedFiles: number;
	skippedFiles: number;
	restoringFiles: number;
	restoredFiles: number;
	unrestorableFiles: number;
}

export interface MigrationStatusWarnings {
	restoreBlockingReason?: string;
	completeRestoreErrorMessage?: string;
	fileUploadBlockingErrorCount?: number;
}

export interface CopyProgressDetail {
	tableName: string;
	status: 'PreparingForCopy' | 'Copying' | 'CopyFinished' | 'RebuildingIndexes' | 'Succeeded' | 'Failed' | 'Canceled';
	parallelCopyType: string;
	usedParallelCopies: number;
	dataRead: number;
	dataWritten: number;
	rowsRead: number;
	rowsCopied: number;
	copyStart: string;
	copyThroughput: number;
	copyDuration: number;
	errors: string[];
}

export interface SqlSchemaMigrationStatus {
	errors: string[];
	status: 'CollectionCompleted' | 'PrefetchObjects' | 'GetDependency' | 'ScriptObjects' | 'ScriptViewIndexes' | 'ScriptOwnership' | 'GeneratingScript' | 'GeneratingScriptCompleted' | 'DeployingSchema' | 'DeploymentCompleted' | 'Completed' | 'CompletedWithError';
	objectsCollection: ObjectsCollection;
	scriptGeneration: ScriptGeneration;
	scriptDeployment: ScriptDeployment;
}

export interface ObjectsCollection {
	totalCountOfObjectsCollected: number;
	startedOn: string;
	endedOn: string;
}

export interface ScriptGeneration {
	progressInPercentage: string;
	scriptedObjectsFailedCount: number;
	scriptedObjectsCount: number;
	startedOn: string;
	endedOn: string;
	errors: string[];
}

export interface ScriptDeployment {
	progressInPercentage: string;
	failedDeploymentCount: number;
	succeededDeploymentCount: number;
	startedOn: string;
	endedOn: string;
	errors: string[];
}

export interface BackupConfiguration {
	sourceLocation?: SourceLocation;
	targetLocation?: TargetLocation;
}

export interface OfflineConfiguration {
	offline: boolean;
	lastBackupName?: string;
}

export interface SqlSchemaMigrationConfiguration {
	enableSchemaMigration: boolean;
}

export interface SqlDataMigrationConfiguration {
	enableDataMigration: boolean;
}

export interface ErrorInfo {
	code: string;
	message: string;
}

export interface BackupSetInfo {
	backupSetId: string;
	firstLSN: string;           // SHIR scenario only
	lastLSN: string;            // SHIR scenario only
	backupType: "Unknown" | "Database" | "TransactionLog" | "File" | "DifferentialDatabase" | "DifferentialFile" | "Partial" | "DifferentialPartial";
	listOfBackupFiles: BackupFileInfo[];
	backupStartDate: string;    // SHIR scenario only
	backupFinishDate: string;   // SHIR scenario only
	isBackupRestored: boolean;
	backupSize: number;
	compressedBackupSize: number;
	hasBackupChecksums: boolean;
	familyCount: number;

	// new fields
	restoreStartDate: string;
	restoreFinishDate: string;
	restoreStatus: "None" | "Skipped" | "Queued" | "Restoring" | "Restored";
	backupSizeMB: number;
	numberOfStripes: number;
}

export interface SourceLocation {
	fileShare?: DatabaseMigrationFileShare;
	azureBlob?: DatabaseMigrationAzureBlob;
	testConnectivity?: boolean;
	fileStorageType: 'FileShare' | 'AzureBlob' | 'None';
}

export interface TargetLocation {
	storageAccountResourceId: string;
	accountKey: string;
}

export interface BackupFileInfo {
	fileName: string;
	// fields below are only returned by SHIR scenarios
	status: 'Arrived' | 'Uploading' | 'Uploaded' | 'Restoring' | 'Restored' | 'Canceled' | 'Ignored';
	totalSize: number;
	dataRead: number;
	dataWritten: number;
	copyThroughput: number;
	copyDuration: number;
	familySequenceNumber: number;
}

export interface DatabaseMigrationFileShare {
	path: string;
	username: string;
	password: string;
}

export interface DatabaseMigrationAzureBlob {
	storageAccountResourceId: string;
	accountKey: string;
	blobContainerName: string;
}

export interface AzureAsyncOperationResource {
	name: string,
	status: string,
	startTime: string,
	endTime: string,
	percentComplete: number,
	error: ErrorInfo
}<|MERGE_RESOLUTION|>--- conflicted
+++ resolved
@@ -245,18 +245,12 @@
 	id: string,
 	name: string,
 	type: string,
-<<<<<<< HEAD
-	migration: {
-		assessment: {
-			assessmentUploadTime: string,
-=======
 	properties: {
 		hostType: string,
 		migration: {
 			assessment: {
 				assessmentUploadTime: string,
 			}
->>>>>>> 35c88b66
 		}
 	} | null,
 };
