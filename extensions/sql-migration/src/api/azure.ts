/*---------------------------------------------------------------------------------------------
 *  Copyright (c) Microsoft Corporation. All rights reserved.
 *  Licensed under the Source EULA. See License.txt in the project root for license information.
 *--------------------------------------------------------------------------------------------*/

import * as vscode from 'vscode';
import * as azdata from 'azdata';
import * as azurecore from 'azurecore';
import * as constants from '../constants/strings';
import { getSessionIdHeader } from './utils';
<<<<<<< HEAD
=======
import { ProvisioningState } from '../models/migrationLocalStorage';
import { URL } from 'url';
>>>>>>> b4a5afe1

const ARM_MGMT_API_VERSION = '2021-04-01';
const SQL_VM_API_VERSION = '2021-11-01-preview';
const SQL_MI_API_VERSION = '2021-11-01-preview';
const SQL_SQLDB_API_VERSION = '2021-11-01-preview';
const DMSV2_API_VERSION = '2022-03-30-preview';

async function getAzureCoreAPI(): Promise<azurecore.IExtension> {
	const api = (await vscode.extensions.getExtension(azurecore.extension.name)?.activate()) as azurecore.IExtension;
	if (!api) {
		throw new Error('azure core API undefined for sql-migration');
	}
	return api;
}

export type Subscription = azurecore.azureResource.AzureResourceSubscription;
export async function getSubscriptions(account: azdata.Account): Promise<Subscription[]> {
	const api = await getAzureCoreAPI();
	const subscriptions = await api.getSubscriptions(account, false);
	let listOfSubscriptions = subscriptions.subscriptions;
	sortResourceArrayByName(listOfSubscriptions);
	return subscriptions.subscriptions;
}

export async function getLocations(account: azdata.Account, subscription: Subscription): Promise<azurecore.azureResource.AzureLocation[]> {
	const api = await getAzureCoreAPI();
	const response = await api.getLocations(account, subscription, true);

	const path = `/subscriptions/${subscription.id}/providers/Microsoft.DataMigration?api-version=${ARM_MGMT_API_VERSION}`;
	const host = api.getProviderMetadataForAccount(account).settings.armResource?.endpoint;
	const dataMigrationResourceProvider = (await api.makeAzureRestRequest(account, subscription, path, azurecore.HttpRequestMethod.GET, undefined, true, host)).response.data;

	const sqlMigratonResource = dataMigrationResourceProvider.resourceTypes.find((r: any) => r.resourceType === 'SqlMigrationServices');
	const sqlMigrationResourceLocations = sqlMigratonResource.locations;

	if (response.errors.length > 0) {
		throw new Error(response.errors.toString());
	}

	const filteredLocations = response.locations
		.filter(loc => sqlMigrationResourceLocations.includes(loc.displayName));

	sortResourceArrayByName(filteredLocations);

	return filteredLocations;
}

export type AzureProduct = azurecore.azureResource.AzureGraphResource;

export async function getResourceGroups(account: azdata.Account, subscription: Subscription): Promise<azurecore.azureResource.AzureResourceResourceGroup[]> {
	const api = await getAzureCoreAPI();
	const result = await api.getResourceGroups(account, subscription, true);
	sortResourceArrayByName(result.resourceGroups);
	return result.resourceGroups;
}

export async function createResourceGroup(account: azdata.Account, subscription: Subscription, resourceGroupName: string, location: string): Promise<azurecore.azureResource.AzureResourceResourceGroup> {
	const api = await getAzureCoreAPI();
	const result = await api.createResourceGroup(account, subscription, resourceGroupName, location, false);
	return result.resourceGroup;
}

export type SqlManagedInstance = azurecore.azureResource.AzureSqlManagedInstance;
export async function getAvailableManagedInstanceProducts(account: azdata.Account, subscription: Subscription): Promise<SqlManagedInstance[]> {
	const api = await getAzureCoreAPI();
	const result = await api.getSqlManagedInstances(account, [subscription], false);
	sortResourceArrayByName(result.resources);
	return result.resources;
}

export async function getSqlManagedInstanceDatabases(account: azdata.Account, subscription: Subscription, managedInstance: SqlManagedInstance): Promise<azurecore.azureResource.ManagedDatabase[]> {
	const api = await getAzureCoreAPI();
	const result = await api.getManagedDatabases(account, subscription, managedInstance, false);
	sortResourceArrayByName(result.databases);
	return result.databases;
}

export type SqlServer = AzureProduct;
export async function getAvailableSqlServers(account: azdata.Account, subscription: Subscription): Promise<SqlServer[]> {
	const api = await getAzureCoreAPI();
	const result = await api.getSqlServers(account, [subscription], false);
	return result.resources;
}

export interface SKU {
	name: string,
	tier: 'GeneralPurpose' | 'BusinessCritical',
	family: string,
	capacity: number,
}

export interface AzureSqlDatabase {
	id: string,
	name: string,
	location: string,
	tags: any,
	type: string,
	sku: SKU,
	kind: string,
	properties: {
		collation: string,
		maxSizeBytes: number,
		status: string,
		databaseId: string,
		creationDate: string,
		currentServiceObjectiveName: string,
		requestedServiceObjectiveName: string,
		defaultSecondaryLocation: string,
		catalogCollation: string,
		zoneRedundant: boolean,
		earliestRestoreDate: string,
		readScale: string,
		currentSku: SKU,
		currentBackupStorageRedundancy: string,
		requestedBackupStorageRedundancy: string,
		maintenanceConfigurationId: string,
		isLedgerOn: boolean
		isInfraEncryptionEnabled: boolean,
		licenseType: string,
		maxLogSizeBytes: number,
	},
}

export interface ServerAdministrators {
	administratorType: string,
	azureADOnlyAuthentication: boolean,
	login: string,
	principalType: string,
	sid: string,
	tenantId: string,
}

export interface PrivateEndpointProperty {
	id?: string;
}

export interface PrivateLinkServiceConnectionStateProperty {
	status: string;
	description: string;
	readonly actionsRequired?: string;
}

export interface PrivateEndpointConnectionProperties {
	groupIds: string[];
	privateEndpoint?: PrivateEndpointProperty;
	privateLinkServiceConnectionState?: PrivateLinkServiceConnectionStateProperty;
	readonly provisioningState?: string;
}

export interface ServerPrivateEndpointConnection {
	readonly id?: string;
	readonly properties?: PrivateEndpointConnectionProperties;
}

export interface AzureSqlDatabaseServer {
	id: string,
	name: string,
	kind: string,
	location: string,
	tags?: { [propertyName: string]: string; };
	type: string,
	// sku: SKU,
	// subscriptionId: string,
	// tenantId: string,
	// fullName: string,
	properties: {
		administratorLogin: string,
		administrators: ServerAdministrators,
		fullyQualifiedDomainName: string,
		minimalTlsVersion: string,
		privateEndpointConnections: ServerPrivateEndpointConnection[],
		publicNetworkAccess: string,
		restrictOutboundNetworkAccess: string,
		state: string,
		version: string,
	},
}

export type SqlVMServer = {
	properties: {
		virtualMachineResourceId: string,
		provisioningState: string,
		sqlImageOffer: string,
		sqlManagement: string,
		sqlImageSku: string
	},
	location: string,
	id: string,
	name: string,
	type: string,
	tenantId: string,
	subscriptionId: string
};

export async function getAvailableSqlDatabaseServers(account: azdata.Account, subscription: Subscription): Promise<AzureSqlDatabaseServer[]> {
	const api = await getAzureCoreAPI();
	const path = encodeURI(`/subscriptions/${subscription.id}/providers/Microsoft.Sql/servers?api-version=${SQL_SQLDB_API_VERSION}`);
	const response = await api.makeAzureRestRequest(account, subscription, path, azurecore.HttpRequestMethod.GET, undefined, true);
	if (response.errors.length > 0) {
		throw new Error(response.errors.toString());
	}
	sortResourceArrayByName(response.response.data.value);
	return response.response.data.value;
}

export async function getAvailableSqlDatabases(account: azdata.Account, subscription: Subscription, resourceGroupName: string, serverName: string): Promise<AzureSqlDatabase[]> {
	const api = await getAzureCoreAPI();
	const path = encodeURI(`/subscriptions/${subscription.id}/resourceGroups/${resourceGroupName}/providers/Microsoft.Sql/servers/${serverName}/databases?api-version=${SQL_SQLDB_API_VERSION}`);
	const response = await api.makeAzureRestRequest(account, subscription, path, azurecore.HttpRequestMethod.GET, undefined, true);
	if (response.errors.length > 0) {
		throw new Error(response.errors.toString());
	}
	sortResourceArrayByName(response.response.data.value);
	return response.response.data.value;
}

export async function getAvailableSqlVMs(account: azdata.Account, subscription: Subscription): Promise<SqlVMServer[]> {
	const api = await getAzureCoreAPI();
	const path = encodeURI(`/subscriptions/${subscription.id}/providers/Microsoft.SqlVirtualMachine/sqlVirtualMachines?api-version=${SQL_VM_API_VERSION}`);
	const host = api.getProviderMetadataForAccount(account).settings.armResource?.endpoint;
	const response = await api.makeAzureRestRequest(account, subscription, path, azurecore.HttpRequestMethod.GET, undefined, true, host);

	if (response.errors.length > 0) {
		throw new Error(response.errors.toString());
	}
	sortResourceArrayByName(response.response.data.value);
	return response.response.data.value;
}

export type StorageAccount = AzureProduct;
export async function getAvailableStorageAccounts(account: azdata.Account, subscription: Subscription): Promise<StorageAccount[]> {
	const api = await getAzureCoreAPI();
	const result = await api.getStorageAccounts(account, [subscription], false);
	sortResourceArrayByName(result.resources);
	return result.resources;
}

export async function getFileShares(account: azdata.Account, subscription: Subscription, storageAccount: StorageAccount): Promise<azurecore.azureResource.FileShare[]> {
	const api = await getAzureCoreAPI();
	let result = await api.getFileShares(account, subscription, storageAccount, true);
	let fileShares = result.fileShares;
	sortResourceArrayByName(fileShares);
	return fileShares!;
}

export async function getBlobContainers(account: azdata.Account, subscription: Subscription, storageAccount: StorageAccount): Promise<azurecore.azureResource.BlobContainer[]> {
	const api = await getAzureCoreAPI();
	let result = await api.getBlobContainers(account, subscription, storageAccount, true);
	let blobContainers = result.blobContainers;
	sortResourceArrayByName(blobContainers);
	return blobContainers!;
}

export async function getBlobs(account: azdata.Account, subscription: Subscription, storageAccount: StorageAccount, containerName: string): Promise<azurecore.azureResource.Blob[]> {
	const api = await getAzureCoreAPI();
	let result = await api.getBlobs(account, subscription, storageAccount, containerName, true);
	let blobNames = result.blobs;
	sortResourceArrayByName(blobNames);
	return blobNames!;
}

export async function getSqlMigrationService(account: azdata.Account, subscription: Subscription, resourceGroupName: string, regionName: string, sqlMigrationServiceName: string): Promise<SqlMigrationService> {
	const sqlMigrationServiceId = `/subscriptions/${subscription.id}/resourceGroups/${resourceGroupName}/providers/Microsoft.DataMigration/sqlMigrationServices/${sqlMigrationServiceName}`;
	return await getSqlMigrationServiceById(account, subscription, sqlMigrationServiceId);
}

export async function getSqlMigrationServiceById(account: azdata.Account, subscription: Subscription, sqlMigrationServiceId: string): Promise<SqlMigrationService> {
	const api = await getAzureCoreAPI();
	const path = encodeURI(`${sqlMigrationServiceId}?api-version=${DMSV2_API_VERSION}`);
	const host = api.getProviderMetadataForAccount(account).settings.armResource?.endpoint;
	const response = await api.makeAzureRestRequest(account, subscription, path, azurecore.HttpRequestMethod.GET, undefined, true, host);
	if (response.errors.length > 0) {
		throw new Error(response.errors.toString());
	}
	response.response.data.properties.resourceGroup = getResourceGroupFromId(response.response.data.id);
	return response.response.data;
}

export async function getSqlMigrationServicesByResourceGroup(account: azdata.Account, subscription: Subscription, resouceGroupName: string): Promise<SqlMigrationService[]> {
	const api = await getAzureCoreAPI();
	const path = encodeURI(`/subscriptions/${subscription.id}/resourceGroups/${resouceGroupName}/providers/Microsoft.DataMigration/sqlMigrationServices?api-version=${DMSV2_API_VERSION}`);
	const host = api.getProviderMetadataForAccount(account).settings.armResource?.endpoint;
	const response = await api.makeAzureRestRequest(account, subscription, path, azurecore.HttpRequestMethod.GET, undefined, true, host);
	if (response.errors.length > 0) {
		throw new Error(response.errors.toString());
	}
	sortResourceArrayByName(response.response.data.value);
	response.response.data.value.forEach((sms: SqlMigrationService) => {
		sms.properties.resourceGroup = getResourceGroupFromId(sms.id);
	});
	return response.response.data.value;
}

export async function getSqlMigrationServices(account: azdata.Account, subscription: Subscription): Promise<SqlMigrationService[]> {
	const api = await getAzureCoreAPI();
	const path = encodeURI(`/subscriptions/${subscription.id}/providers/Microsoft.DataMigration/sqlMigrationServices?api-version=${DMSV2_API_VERSION}`);
	const host = api.getProviderMetadataForAccount(account).settings.armResource?.endpoint;
	const response = await api.makeAzureRestRequest(account, subscription, path, azurecore.HttpRequestMethod.GET, undefined, true, host);
	if (response.errors.length > 0) {
		throw new Error(response.errors.toString());
	}
	sortResourceArrayByName(response.response.data.value);
	response.response.data.value.forEach((sms: SqlMigrationService) => {
		sms.properties.resourceGroup = getResourceGroupFromId(sms.id);
	});
	return response.response.data.value;
}

export async function createSqlMigrationService(account: azdata.Account, subscription: Subscription, resourceGroupName: string, regionName: string, sqlMigrationServiceName: string, sessionId: string): Promise<SqlMigrationService> {
	const api = await getAzureCoreAPI();
	const path = encodeURI(`/subscriptions/${subscription.id}/resourceGroups/${resourceGroupName}/providers/Microsoft.DataMigration/sqlMigrationServices/${sqlMigrationServiceName}?api-version=${DMSV2_API_VERSION}`);
	const requestBody = {
		'location': regionName
	};
	const host = api.getProviderMetadataForAccount(account).settings.armResource?.endpoint;
	const response = await api.makeAzureRestRequest(account, subscription, path, azurecore.HttpRequestMethod.PUT, requestBody, true, host, getSessionIdHeader(sessionId));
	if (response.errors.length > 0) {
		throw new Error(response.errors.toString());
	}
	const asyncUrl = response.response.headers['azure-asyncoperation'];
	const asyncPath = asyncUrl.replace((new URL(asyncUrl)).origin + '/', '');	// path is everything after the hostname, e.g. the 'test' part of 'https://management.azure.com/test'

	const maxRetry = 24;
	let i = 0;
	for (i = 0; i < maxRetry; i++) {
		const asyncResponse = await api.makeAzureRestRequest(account, subscription, asyncPath, azurecore.HttpRequestMethod.GET, undefined, true, host);
		const creationStatus = asyncResponse.response.data.status;
		if (creationStatus === constants.ProvisioningState.Succeeded) {
			break;
		} else if (creationStatus === constants.ProvisioningState.Failed) {
			throw new Error(asyncResponse.errors.toString());
		}
		await new Promise(resolve => setTimeout(resolve, 5000)); //adding  5 sec delay before getting creation status
	}
	if (i === maxRetry) {
		throw new Error(constants.DMS_PROVISIONING_FAILED);
	}
	return response.response.data;
}

export async function getSqlMigrationServiceAuthKeys(account: azdata.Account, subscription: Subscription, resourceGroupName: string, regionName: string, sqlMigrationServiceName: string): Promise<SqlMigrationServiceAuthenticationKeys> {
	const api = await getAzureCoreAPI();
	const path = encodeURI(`/subscriptions/${subscription.id}/resourceGroups/${resourceGroupName}/providers/Microsoft.DataMigration/sqlMigrationServices/${sqlMigrationServiceName}/ListAuthKeys?api-version=${DMSV2_API_VERSION}`);
	const host = api.getProviderMetadataForAccount(account).settings.armResource?.endpoint;
	const response = await api.makeAzureRestRequest(account, subscription, path, azurecore.HttpRequestMethod.POST, undefined, true, host);
	if (response.errors.length > 0) {
		throw new Error(response.errors.toString());
	}
	return {
		authKey1: response?.response?.data?.authKey1 ?? '',
		authKey2: response?.response?.data?.authKey2 ?? ''
	};
}

export async function regenerateSqlMigrationServiceAuthKey(account: azdata.Account, subscription: Subscription, resourceGroupName: string, regionName: string, sqlMigrationServiceName: string, keyName: string): Promise<SqlMigrationServiceAuthenticationKeys> {
	const api = await getAzureCoreAPI();
	const path = encodeURI(`/subscriptions/${subscription.id}/resourceGroups/${resourceGroupName}/providers/Microsoft.DataMigration/sqlMigrationServices/${sqlMigrationServiceName}/regenerateAuthKeys?api-version=${DMSV2_API_VERSION}`);
	const requestBody = {
		'location': regionName,
		'keyName': keyName,
	};
	const host = api.getProviderMetadataForAccount(account).settings.armResource?.endpoint;
	const response = await api.makeAzureRestRequest(account, subscription, path, azurecore.HttpRequestMethod.POST, requestBody, true, host);
	if (response.errors.length > 0) {
		throw new Error(response.errors.toString());
	}
	return {
		authKey1: response?.response?.data?.authKey1 ?? '',
		authKey2: response?.response?.data?.authKey2 ?? ''
	};
}

export async function getStorageAccountAccessKeys(account: azdata.Account, subscription: Subscription, storageAccount: StorageAccount): Promise<GetStorageAccountAccessKeysResult> {
	const api = await getAzureCoreAPI();
	const response = await api.getStorageAccountAccessKey(account, subscription, storageAccount, true);
	if (response.errors.length > 0) {
		throw new Error(response.errors.toString());
	}
	return {
		keyName1: response?.keyName1,
		keyName2: response?.keyName2
	};
}

export async function getSqlMigrationServiceMonitoringData(account: azdata.Account, subscription: Subscription, resourceGroupName: string, regionName: string, sqlMigrationService: string): Promise<IntegrationRuntimeMonitoringData> {
	const api = await getAzureCoreAPI();
	const path = encodeURI(`/subscriptions/${subscription.id}/resourceGroups/${resourceGroupName}/providers/Microsoft.DataMigration/sqlMigrationServices/${sqlMigrationService}/listMonitoringData?api-version=${DMSV2_API_VERSION}`);
	const host = api.getProviderMetadataForAccount(account).settings.armResource?.endpoint;
	const response = await api.makeAzureRestRequest(account, subscription, path, azurecore.HttpRequestMethod.POST, undefined, true, host);
	if (response.errors.length > 0) {
		throw new Error(response.errors.toString());
	}
	return response.response.data;
}

export async function startDatabaseMigration(
	account: azdata.Account,
	subscription: Subscription,
	regionName: string,
	targetServer: SqlManagedInstance | SqlVMServer | AzureSqlDatabaseServer,
	targetDatabaseName: string,
	requestBody: StartDatabaseMigrationRequest,
	sessionId: string): Promise<StartDatabaseMigrationResponse> {

	const api = await getAzureCoreAPI();
	const path = encodeURI(`${targetServer.id}/providers/Microsoft.DataMigration/databaseMigrations/${targetDatabaseName}?api-version=${DMSV2_API_VERSION}`);
	const host = api.getProviderMetadataForAccount(account).settings.armResource?.endpoint;
	const response = await api.makeAzureRestRequest(account, subscription, path, azurecore.HttpRequestMethod.PUT, requestBody, true, host, getSessionIdHeader(sessionId));
	if (response.errors.length > 0) {
		throw new Error(response.errors.toString());
	}
	const asyncUrl = response.response.headers['azure-asyncoperation'];
	return {
		asyncUrl: asyncUrl,
		status: response.response.status,
		databaseMigration: response.response.data
	};
}

export async function getMigrationDetails(account: azdata.Account, subscription: Subscription, migrationId: string, migrationOperationId?: string): Promise<DatabaseMigration> {

	const path = migrationOperationId === undefined
		? encodeURI(`${migrationId}?$expand=MigrationStatusDetails&api-version=${DMSV2_API_VERSION}`)
		: encodeURI(`${migrationId}?migrationOperationId=${migrationOperationId}&$expand=MigrationStatusDetails&api-version=${DMSV2_API_VERSION}`);

	const api = await getAzureCoreAPI();
	const host = api.getProviderMetadataForAccount(account).settings.armResource?.endpoint;
	const response = await api.makeAzureRestRequest(account, subscription, path, azurecore.HttpRequestMethod.GET, undefined, true, host, undefined);
	if (response.errors.length > 0) {
		throw new Error(response.errors.toString());
	}

	return response.response.data;
}

export async function getServiceMigrations(account: azdata.Account, subscription: Subscription, resourceId: string): Promise<DatabaseMigration[]> {
	const path = encodeURI(`${resourceId}/listMigrations?&api-version=${DMSV2_API_VERSION}`);
	const api = await getAzureCoreAPI();
	const host = api.getProviderMetadataForAccount(account).settings.armResource?.endpoint;
	const response = await api.makeAzureRestRequest(account, subscription, path, azurecore.HttpRequestMethod.GET, undefined, true, host);
	if (response.errors.length > 0) {
		throw new Error(response.errors.toString());
	}

	return response.response.data.value;
}

export async function getMigrationTargetInstance(account: azdata.Account, subscription: Subscription, migration: DatabaseMigration): Promise<SqlManagedInstance | SqlVMServer> {
	const targetServerId = getMigrationTargetId(migration);
	const path = encodeURI(`${targetServerId}?api-version=${SQL_MI_API_VERSION}`);
	const api = await getAzureCoreAPI();
	const host = api.getProviderMetadataForAccount(account).settings.armResource?.endpoint;
	const response = await api.makeAzureRestRequest(account, subscription, path, azurecore.HttpRequestMethod.GET, undefined, true, host);
	if (response.errors.length > 0) {
		throw new Error(response.errors.toString());
	}

	return response.response.data;
}

export async function getMigrationAsyncOperationDetails(account: azdata.Account, subscription: Subscription, url: string): Promise<AzureAsyncOperationResource> {
	const api = await getAzureCoreAPI();
	const path = url.replace((new URL(url)).origin + '/', '');	// path is everything after the hostname, e.g. the 'test' part of 'https://management.azure.com/test'
	const host = api.getProviderMetadataForAccount(account).settings.armResource?.endpoint;
	const response = await api.makeAzureRestRequest(account, subscription, path, azurecore.HttpRequestMethod.GET, undefined, true, host);
	if (response.errors.length > 0) {
		throw new Error(response.errors.toString());
	}
	return response.response.data;
}

export async function startMigrationCutover(account: azdata.Account, subscription: Subscription, migration: DatabaseMigration): Promise<any> {
	const api = await getAzureCoreAPI();
	const path = encodeURI(`${migration.id}/cutover?api-version=${DMSV2_API_VERSION}`);
	const requestBody = { migrationOperationId: migration.properties.migrationOperationId };
	const host = api.getProviderMetadataForAccount(account).settings.armResource?.endpoint;
	const response = await api.makeAzureRestRequest(account, subscription, path, azurecore.HttpRequestMethod.POST, requestBody, true, host, undefined);
	if (response.errors.length > 0) {
		throw new Error(response.errors.toString());
	}
	return response.response.data.value;
}

export async function stopMigration(account: azdata.Account, subscription: Subscription, migration: DatabaseMigration): Promise<void> {
	const api = await getAzureCoreAPI();
	const path = encodeURI(`${migration.id}/cancel?api-version=${DMSV2_API_VERSION}`);
	const requestBody = { migrationOperationId: migration.properties.migrationOperationId };
	const host = api.getProviderMetadataForAccount(account).settings.armResource?.endpoint;
	const response = await api.makeAzureRestRequest(account, subscription, path, azurecore.HttpRequestMethod.POST, requestBody, true, host, undefined);
	if (response.errors.length > 0) {
		throw new Error(response.errors.toString());
	}
}

export async function getLocationDisplayName(location: string): Promise<string> {
	const api = await getAzureCoreAPI();
	return api.getRegionDisplayName(location);
}

type SortableAzureResources = AzureProduct | azurecore.azureResource.FileShare | azurecore.azureResource.BlobContainer | azurecore.azureResource.Blob | azurecore.azureResource.AzureResourceSubscription | SqlMigrationService;
export function sortResourceArrayByName(resourceArray: SortableAzureResources[]): void {
	if (!resourceArray) {
		return;
	}
	resourceArray.sort((a: SortableAzureResources, b: SortableAzureResources) => {
		if (a.name.toLowerCase() < b.name.toLowerCase()) {
			return -1;
		}
		if (a.name.toLowerCase() > b.name.toLowerCase()) {
			return 1;
		}
		return 0;
	});
}

export function getMigrationTargetId(migration: DatabaseMigration): string {
	// `${targetServerId}/providers/Microsoft.DataMigration/databaseMigrations/${targetDatabaseName}?api-version=${DMSV2_API_VERSION}`
	const paths = migration.id.split('/providers/Microsoft.DataMigration/', 1);
	return paths[0];
}

export function getMigrationTargetName(migration: DatabaseMigration): string {
	const targetServerId = getMigrationTargetId(migration);
	return getResourceName(targetServerId);
}

export function getResourceGroupFromId(id: string): string {
	return id.replace(RegExp('^(.*?)/resourceGroups/'), '').replace(RegExp('/providers/.*'), '').toLowerCase();
}

export function getFullResourceGroupFromId(id: string): string {
	return id.replace(RegExp('/providers/.*'), '').toLowerCase();
}

export function getResourceName(id: string): string {
	const splitResourceId = id.split('/');
	return splitResourceId[splitResourceId.length - 1];
}

export function getBlobContainerId(resourceGroupId: string, storageAccountName: string, blobContainerName: string): string {
	return `${resourceGroupId}/providers/Microsoft.Storage/storageAccounts/${storageAccountName}/blobServices/default/containers/${blobContainerName}`;
}

export interface SqlMigrationServiceProperties {
	name: string;
	subscriptionId: string;
	resourceGroup: string;
	location: string;
	provisioningState: string;
	integrationRuntimeState?: string;
	isProvisioned?: boolean;
}

export interface SqlMigrationService {
	id: string;
	name: string;
	location: string;
	properties: SqlMigrationServiceProperties;
	error: {
		code: string,
		message: string
	}
}

export interface SqlMigrationServiceAuthenticationKeys {
	authKey1: string,
	authKey2: string
}

export interface GetStorageAccountAccessKeysResult {
	keyName1: string,
	keyName2: string
}

export interface IntegrationRuntimeMonitoringData {
	name: string,
	nodes: IntegrationRuntimeNode[];
}

export interface IntegrationRuntimeNode {
	availableMemoryInMB: number,
	concurrentJobsLimit: number
	concurrentJobsRunning: number,
	cpuUtilization: number,
	nodeName: string
	receivedBytes: number
	sentBytes: number
}

export interface StartDatabaseMigrationRequest {
	location: string,
	properties: {
		sourceDatabaseName: string,
		migrationService: string,
		backupConfiguration: {
			targetLocation?: {
				storageAccountResourceId: string,
				accountKey: string,
			},
			sourceLocation?: SourceLocation
		},
		targetSqlConnection?: {
			dataSource: string,
			authentication: string,
			userName: string,
			password: string,
			encryptConnection?: boolean,
			trustServerCertificate?: boolean,
		},
		sourceSqlConnection: {
			dataSource: string,
			authentication: string,
			userName: string,
			password: string,
			encryptConnection?: boolean,
			trustServerCertificate?: boolean,
		},
		sqlDataCopyThresholds?: {
			cidxrowthreshold: number,
			cidxkbsthreshold: number,
		},
		tableList?: string[],
		scope: string,
		offlineConfiguration?: OfflineConfiguration,
	}
}

export interface StartDatabaseMigrationResponse {
	status: number,
	databaseMigration: DatabaseMigration
	asyncUrl: string
}

export interface DatabaseMigration {
	properties: DatabaseMigrationProperties;
	id: string;
	name: string;
	type: string;
}

export interface DatabaseMigrationProperties {
	scope: string;
	provisioningState: 'Succeeded' | 'Failed' | 'Creating';
	provisioningError: string;
	migrationStatus: 'InProgress' | 'Failed' | 'Succeeded' | 'Creating' | 'Completing' | 'Canceling';
	migrationStatusDetails?: MigrationStatusDetails;
	startedOn: string;
	endedOn: string;
	sourceDatabaseName: string;
	sourceServerName: string;
	targetDatabaseCollation: string;
	migrationService: string;
	migrationOperationId: string;
	backupConfiguration: BackupConfiguration;
	offlineConfiguration: OfflineConfiguration;
	migrationFailureError: ErrorInfo;
}

export interface MigrationStatusDetails {
	migrationState: string;
	startedOn: string;
	endedOn: string;
	fullBackupSetInfo: BackupSetInfo;
	lastRestoredBackupSetInfo: BackupSetInfo;
	activeBackupSets: BackupSetInfo[];
	blobContainerName: string;
	isFullBackupRestored: boolean;
	restoreBlockingReason: string;
	fileUploadBlockingErrors: string[];
	currentRestoringFilename: string;
	lastRestoredFilename: string;
	pendingLogBackupsCount: number;
	invalidFiles: string[];
	listOfCopyProgressDetails: CopyProgressDetail[];
}

export interface CopyProgressDetail {
	tableName: string;
	status: 'PreparingForCopy' | 'Copying' | 'CopyFinished' | 'RebuildingIndexes' | 'Succeeded' | 'Failed' | 'Canceled',
	parallelCopyType: string;
	usedParallelCopies: number;
	dataRead: number;
	dataWritten: number;
	rowsRead: number;
	rowsCopied: number;
	copyStart: string;
	copyThroughput: number,
	copyDuration: number;
	errors: string[];
}

export interface SqlConnectionInfo {
	dataSource: string;
	authentication: string;
	username: string;
	password: string;
	encryptConnection: string;
	trustServerCertificate: string;
}

export interface BackupConfiguration {
	sourceLocation?: SourceLocation;
	targetLocation?: TargetLocation;
}

export interface OfflineConfiguration {
	offline: boolean;
	lastBackupName?: string;
}

export interface ErrorInfo {
	code: string;
	message: string;
}

export interface BackupSetInfo {
	backupSetId: string;
	firstLSN: string;
	lastLSN: string;
	backupType: string;
	listOfBackupFiles: BackupFileInfo[];
	backupStartDate: string;
	backupFinishDate: string;
	isBackupRestored: boolean;
	backupSize: number;
	compressedBackupSize: number;
	hasBackupChecksums: boolean;
	familyCount: number;
}

export interface SourceLocation {
	fileShare?: DatabaseMigrationFileShare;
	azureBlob?: DatabaseMigrationAzureBlob;
	fileStorageType: 'FileShare' | 'AzureBlob' | 'None';
}

export interface TargetLocation {
	storageAccountResourceId: string;
	accountKey: string;
}

export interface BackupFileInfo {
	fileName: string;
	status: 'Arrived' | 'Uploading' | 'Uploaded' | 'Restoring' | 'Restored' | 'Canceled' | 'Ignored';
	totalSize: number;
	dataRead: number;
	dataWritten: number;
	copyThroughput: number;
	copyDuration: number;
	familySequenceNumber: number;
}

export interface DatabaseMigrationFileShare {
	path: string;
	username: string;
	password: string;
}

export interface DatabaseMigrationAzureBlob {
	storageAccountResourceId: string;
	accountKey: string;
	blobContainerName: string;
}

export interface AzureAsyncOperationResource {
	name: string,
	status: string,
	startTime: string,
	endTime: string,
	percentComplete: number,
	error: ErrorInfo
}<|MERGE_RESOLUTION|>--- conflicted
+++ resolved
@@ -8,11 +8,7 @@
 import * as azurecore from 'azurecore';
 import * as constants from '../constants/strings';
 import { getSessionIdHeader } from './utils';
-<<<<<<< HEAD
-=======
-import { ProvisioningState } from '../models/migrationLocalStorage';
 import { URL } from 'url';
->>>>>>> b4a5afe1
 
 const ARM_MGMT_API_VERSION = '2021-04-01';
 const SQL_VM_API_VERSION = '2021-11-01-preview';
