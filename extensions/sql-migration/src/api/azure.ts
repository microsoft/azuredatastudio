--- conflicted
+++ resolved
@@ -605,29 +605,12 @@
 	subscription: Subscription,
 ) {
 	const path = encodeURI(`/subscriptions/${subscription.id}/providers/Microsoft.AzureArcData/register?api-version=${REGISTER_ARC_RP_VERSION}`);
-<<<<<<< HEAD
-	const api = await getAzureCoreAPI();
-	const host = api.getProviderMetadataForAccount(account).settings.armResource?.endpoint;
-	const response = await api.makeAzureRestRequest<any>(account, subscription, path, azurecore.HttpRequestMethod.POST, {}, true, host, getDefaultHeader());
-	if (response.errors.length > 0) {
-		const message = response.errors
-			.map(err => err.message)
-			.join(', ');
-		throw new Error(message);
+	const response = await makeAzureRequest(account, subscription, path, azurecore.HttpRequestMethod.POST, {});
+	if (response.errors.length > 0) {
+		throw new Error(response.errors.map(err => err.message).join(', '));
 	}
 
 	return response.response!.status;
-=======
-	const response = await makeAzureRequest(account, subscription, path, azurecore.HttpRequestMethod.POST, {});
-	if (response.errors.length > 0) {
-		throw new Error(response.errors.map(err => err.message).join(', '));
-	}
-
-	return {
-		status: response.response!.status,
-		arcSqlServer: response.response!.data,
-	}
->>>>>>> 71a3e9a2
 }
 
 export async function createOrUpdateMigrationArcSqlServerInstance(
@@ -638,20 +621,9 @@
 	requestBody: ArcSqlServerInstanceRequest
 ): Promise<GetOrCreateMigrationArcSqlServerInstanceResponse> {
 	const path = encodeURI(`/subscriptions/${subscription.id}/resourceGroups/${resourceGroup.name}/providers/Microsoft.AzureArcData/sqlServerInstances/${sqlServerName}?api-version=${SQL_ARC_API_VERSION}`);
-<<<<<<< HEAD
-	const api = await getAzureCoreAPI();
-	const host = api.getProviderMetadataForAccount(account).settings.armResource?.endpoint;
-	const response = await api.makeAzureRestRequest<any>(account, subscription, path, azurecore.HttpRequestMethod.PUT, requestBody, true, host, getDefaultHeader());
-	if (response.errors.length > 0) {
-		const message = response.errors
-			.map(err => err.message)
-			.join(', ');
-		throw new Error(message);
-=======
 	const response = await makeAzureRequest(account, subscription, path, azurecore.HttpRequestMethod.PUT, requestBody);
 	if (response.errors.length > 0) {
 		throw new Error(response.errors.map(err => err.message).join(', '));
->>>>>>> 71a3e9a2
 	}
 
 	return {
@@ -667,20 +639,9 @@
 	sqlServerName: string,
 ): Promise<GetOrCreateMigrationArcSqlServerInstanceResponse> {
 	const path = encodeURI(`/subscriptions/${subscription.id}/resourceGroups/${resourceGroup.name}/providers/Microsoft.AzureArcData/sqlServerInstances/${sqlServerName}?api-version=${SQL_ARC_API_VERSION}`);
-<<<<<<< HEAD
-	const api = await getAzureCoreAPI();
-	const host = api.getProviderMetadataForAccount(account).settings.armResource?.endpoint;
-	const response = await api.makeAzureRestRequest<any>(account, subscription, path, azurecore.HttpRequestMethod.GET, undefined, true, host, getDefaultHeader());
-	if (response.errors.length > 0) {
-		const message = response.errors
-			.map(err => err.message)
-			.join(', ');
-		throw new Error(message);
-=======
 	const response = await makeAzureRequest(account, subscription, path, azurecore.HttpRequestMethod.GET, undefined);
 	if (response.errors.length > 0) {
 		throw new Error(response.errors.map(err => err.message).join(', '));
->>>>>>> 71a3e9a2
 	}
 
 	return {
