--- conflicted
+++ resolved
@@ -191,13 +191,8 @@
 	};
 }
 
-<<<<<<< HEAD
 export function getTargetConnectionProfile(
-	server: string | SqlManagedInstance | SqlVMServer | AzureSqlDatabaseServer,
-=======
-export function getConnectionProfile(
 	serverName: string,
->>>>>>> b3048213
 	azureResourceId: string,
 	userName: string,
 	password: string,
@@ -235,19 +230,18 @@
 	};
 }
 
-<<<<<<< HEAD
 export async function getSourceConnectionString(): Promise<string> {
 	return await azdata.connection.getConnectionString((await getSourceConnectionProfile()).connectionId, true);
 }
 
 export async function getTargetConnectionString(
-	server: string | SqlManagedInstance | SqlVMServer | AzureSqlDatabaseServer,
+	serverName: string,
 	azureResourceId: string,
 	username: string,
 	password: string): Promise<string> {
 
 	const connectionProfile = getTargetConnectionProfile(
-		server,
+		serverName,
 		azureResourceId,
 		username,
 		password,
@@ -266,35 +260,8 @@
 	return '';
 }
 
-function extractNameFromServer(
-	server: string | SqlManagedInstance | SqlVMServer | AzureSqlDatabaseServer): string {
-
-	// No need to extract name if the server is a string
-	if (typeof server === 'string') {
-		return server
-	}
-
-	if (isSqlVMServer(server)) {
-		// For sqlvm, we need to use ip address from the network interface to connect to the server
-		const sqlVm = server as SqlVMServer;
-		const networkInterfaces = Array.from(sqlVm.networkInterfaces.values());
-		return NetworkInterfaceModel.getIpAddress(networkInterfaces);
-	}
-
-	// check if the target server is a managed instance or a VM
-	if (isSqlManagedInstance(server) || isAzureSqlDatabaseServer(server)) {
-		return server.properties.fullyQualifiedDomainName;
-	}
-
-	return "";
-}
-
 export async function collectSourceDatabaseTableInfo(sourceDatabase: string): Promise<TableInfo[]> {
 	const ownerUri = await azdata.connection.getUriForConnection((await getSourceConnectionProfile()).connectionId);
-=======
-export async function collectSourceDatabaseTableInfo(sourceConnectionId: string, sourceDatabase: string): Promise<TableInfo[]> {
-	const ownerUri = await azdata.connection.getUriForConnection(sourceConnectionId);
->>>>>>> b3048213
 	const connectionProvider = azdata.dataprotocol.getProvider<azdata.ConnectionProvider>(
 		'MSSQL',
 		azdata.DataProviderType.ConnectionProvider);
@@ -488,15 +455,9 @@
 	password: string,
 	includeWindowsAuth: boolean = true): Promise<string[]> {
 
-<<<<<<< HEAD
 	const connectionProfile = getTargetConnectionProfile(
-		targetServer,
-		targetServer.id,
-=======
-	const connectionProfile = getConnectionProfile(
 		serverName,
 		azureResourceId,
->>>>>>> b3048213
 		userName,
 		password,
 
