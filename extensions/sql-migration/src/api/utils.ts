--- conflicted
+++ resolved
@@ -666,30 +666,17 @@
 	return [];
 }
 
-<<<<<<< HEAD
-export async function getArcLocations(
-	account?: Account,
-	subscription?: azureResource.AzureResourceSubscription): Promise<azureResource.AzureLocation[]> {
-
-	try {
-		if (account && subscription) {
-			const locations = await azure.getArcLocations(account, subscription);
-			return locations.sort((a, b) => a.displayName.localeCompare(b.displayName));
-		}
-	} catch (e) {
-		logError(TelemetryViews.Utils, 'utils.getArcLocations', e);
-=======
 export async function getAzureArcLocations(
 	account?: Account,
 	subscription?: azureResource.AzureResourceSubscription): Promise<azureResource.AzureLocation[]> {
+
 	try {
 		if (account && subscription) {
 			const locations = await azure.getAzureArcLocations(account, subscription);
 			return locations.sort((a, b) => a.displayName.localeCompare(b.displayName));
 		}
 	} catch (e) {
-		logError(TelemetryViews.Utils, 'utils.getAzureArcLocations', e);
->>>>>>> a24ab7ed
+		logError(TelemetryViews.Utils, 'utils.getArcLocations', e);
 	}
 	return [];
 }
