--- conflicted
+++ resolved
@@ -1172,7 +1172,6 @@
 	await dropDown.updateProperty('values', []);
 }
 
-<<<<<<< HEAD
 export async function getRecommendedConfiguration(targetType: MigrationTargetType, model: MigrationStateModel): Promise<string[]> {
 
 	if (!hasRecommendations(model)) {
@@ -1237,10 +1236,10 @@
 		&& !model._skuRecommendationResults?.recommendationError
 		? true
 		: false;
-=======
+}
+
 export async function clearDropDownWithLoading(dropDown: DropDownComponent): Promise<void> {
 	dropDown.loading = true;
 	await dropDown.updateProperty('value', undefined);
 	await dropDown.updateProperty('values', []);
->>>>>>> 72504fcc
 }