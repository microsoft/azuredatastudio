--- conflicted
+++ resolved
@@ -72,7 +72,6 @@
 	Other = 'Other',
 }
 
-<<<<<<< HEAD
 export enum SqlServerEdition {
 	EVALUATION = "Evaluation",
 	ENTERPRISE = "Enterprise",
@@ -84,8 +83,6 @@
 	UNKNOWN = "Unknown"
 }
 
-=======
->>>>>>> 05c7b96f
 export function deepClone<T>(obj: T): T {
 	if (!obj || typeof obj !== 'object') {
 		return obj;
@@ -669,19 +666,6 @@
 	return [];
 }
 
-<<<<<<< HEAD
-export async function getArcLocations(
-	account?: Account,
-	subscription?: azureResource.AzureResourceSubscription): Promise<azureResource.AzureLocation[]> {
-
-	try {
-		if (account && subscription) {
-			const locations = await azure.getArcLocations(account, subscription);
-			return locations.sort((a, b) => a.displayName.localeCompare(b.displayName));
-		}
-	} catch (e) {
-		logError(TelemetryViews.Utils, 'utils.getArcLocations', e);
-=======
 export async function getAzureArcLocations(
 	account?: Account,
 	subscription?: azureResource.AzureResourceSubscription): Promise<azureResource.AzureLocation[]> {
@@ -692,7 +676,6 @@
 		}
 	} catch (e) {
 		logError(TelemetryViews.Utils, 'utils.getAzureArcLocations', e);
->>>>>>> 05c7b96f
 	}
 	return [];
 }
@@ -1048,6 +1031,22 @@
 	}
 	sqlDatabaseServers.sort((a, b) => a.name.localeCompare(b.name));
 	return sqlDatabaseServers;
+}
+
+export async function getAzureSqlArcServersByLocation(account?: Account, subscription?: azureResource.AzureResourceSubscription, location?: azureResource.AzureLocation, resourceGroup?: azureResource.AzureResourceResourceGroup): Promise<azure.ArcSqlServer[]> {
+	let sqlArcServers: azure.ArcSqlServer[] = [];
+	try {
+		if (account && subscription && resourceGroup && location) {
+			sqlArcServers = await azure.getSqlArcServersFromResourceGroup(account, subscription, resourceGroup.name);
+			return sqlArcServers
+				.filter((arcServer) => arcServer.location.toLowerCase() === location.name.toLowerCase())
+				.sort((a, b) => a.name.localeCompare(b.name));
+		}
+	} catch (e) {
+		logError(TelemetryViews.Utils, 'utils.getAzureSqlArcServers', e);
+	}
+	sqlArcServers.sort((a, b) => a.name.localeCompare(b.name));
+	return sqlArcServers;
 }
 
 export async function getAzureSqlArcServersByLocation(account?: Account, subscription?: azureResource.AzureResourceSubscription, location?: azureResource.AzureLocation, resourceGroup?: azureResource.AzureResourceResourceGroup): Promise<azure.ArcSqlServer[]> {
