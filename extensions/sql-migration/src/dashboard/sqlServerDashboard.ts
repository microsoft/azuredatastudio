--- conflicted
+++ resolved
@@ -448,13 +448,8 @@
 			justifyContent: 'flex-start',
 		}).withProps({
 			CSSStyles: {
-<<<<<<< HEAD
-				'border': '1px solid',
+				'border': '1px solid rgba(0, 0, 0, 0.1)',
 				'padding': '16px'
-=======
-				'border': '1px solid rgba(0, 0, 0, 0.1)',
-				'padding': '15px'
->>>>>>> 75d6847a
 			}
 		}).component();
 
@@ -693,13 +688,8 @@
 			justifyContent: 'flex-start',
 		}).withProps({
 			CSSStyles: {
-<<<<<<< HEAD
-				'border': '1px solid',
+				'border': '1px solid rgba(0, 0, 0, 0.1)',
 				'padding': '16px'
-=======
-				'border': '1px solid rgba(0, 0, 0, 0.1)',
-				'padding': '15px'
->>>>>>> 75d6847a
 			}
 		}).component();
 		const titleComponent = view.modelBuilder.text().withProps({
