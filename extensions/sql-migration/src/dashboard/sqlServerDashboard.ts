/*---------------------------------------------------------------------------------------------
 *  Copyright (c) Microsoft Corporation. All rights reserved.
 *  Licensed under the Source EULA. See License.txt in the project root for license information.
 *--------------------------------------------------------------------------------------------*/

import * as azdata from 'azdata';
import * as vscode from 'vscode';
import { promises as fs } from 'fs';
import { DatabaseMigration, getMigrationDetails } from '../api/azure';
import { MenuCommands, SqlMigrationExtensionId } from '../api/utils';
import { canCancelMigration, canCutoverMigration, canRetryMigration } from '../constants/helper';
import { IconPathHelper } from '../constants/iconPathHelper';
import { MigrationNotebookInfo, NotebookPathHelper } from '../constants/notebookPathHelper';
import * as loc from '../constants/strings';
import { SavedAssessmentDialog } from '../dialog/assessmentResults/savedAssessmentDialog';
import { ConfirmCutoverDialog } from '../dialog/migrationCutover/confirmCutoverDialog';
import { MigrationCutoverDialogModel } from '../dialog/migrationCutover/migrationCutoverDialogModel';
import { RetryMigrationDialog } from '../dialog/retryMigration/retryMigrationDialog';
import { SqlMigrationServiceDetailsDialog } from '../dialog/sqlMigrationService/sqlMigrationServiceDetailsDialog';
import { MigrationLocalStorage } from '../models/migrationLocalStorage';
import { MigrationStateModel, SavedInfo } from '../models/stateMachine';
import { logError, TelemetryViews } from '../telemtery';
import { WizardController } from '../wizard/wizardController';
import { DashboardStatusBar, ErrorEvent } from './DashboardStatusBar';
import { DashboardTab } from './dashboardTab';
import { MigrationsTab, MigrationsTabId } from './migrationsTab';
import { AdsMigrationStatus, MigrationDetailsEvent, ServiceContextChangeEvent } from './tabBase';
import { MigrationServiceProvider } from '../service/provider';

export interface MenuCommandArgs {
	connectionId: string,
	migrationId: string,
	migrationOperationId: string,
}

export class DashboardWidget {
	public stateModel!: MigrationStateModel;
	private readonly _context: vscode.ExtensionContext;
	private readonly _onServiceContextChanged: vscode.EventEmitter<ServiceContextChangeEvent>;
	private readonly _migrationDetailsEvent: vscode.EventEmitter<MigrationDetailsEvent>;
	private readonly _errorEvent: vscode.EventEmitter<ErrorEvent>;

	constructor(context: vscode.ExtensionContext) {
		this._context = context;
		NotebookPathHelper.setExtensionContext(context);
		IconPathHelper.setExtensionContext(context);
		MigrationLocalStorage.setExtensionContext(context);

		this._onServiceContextChanged = new vscode.EventEmitter<ServiceContextChangeEvent>();
		this._errorEvent = new vscode.EventEmitter<ErrorEvent>();
		this._migrationDetailsEvent = new vscode.EventEmitter<MigrationDetailsEvent>();

		context.subscriptions.push(this._onServiceContextChanged);
		context.subscriptions.push(this._errorEvent);
		context.subscriptions.push(this._migrationDetailsEvent);
	}

	public async register(): Promise<void> {
		await this._registerCommands();

		azdata.ui.registerModelViewProvider('migration-dashboard', async (view) => {
			const disposables: vscode.Disposable[] = [];
			const _view = view;

			const statusInfoBox = view.modelBuilder.infoBox()
				.withProps({
					style: 'error',
					text: '',
					clickableButtonAriaLabel: loc.ERROR_DIALOG_ARIA_CLICK_VIEW_ERROR_DETAILS,
					announceText: true,
					isClickable: true,
					display: 'none',
					CSSStyles: { 'font-size': '14px', 'display': 'none', },
				}).component();

			const connectionProfile = await azdata.connection.getCurrentConnection();
			const statusBar = new DashboardStatusBar(
				this._context,
				connectionProfile.connectionId,
				statusInfoBox,
				this._errorEvent);

			disposables.push(
				statusInfoBox.onDidClick(
					async e => await statusBar.openErrorDialog()));

			disposables.push(
				_view.onClosed(e =>
					disposables.forEach(
						d => { try { d.dispose(); } catch { } })));

			const openMigrationFcn = async (filter: AdsMigrationStatus): Promise<void> => {
				if (!migrationsTabInitialized) {
					migrationsTabInitialized = true;
					tabs.selectTab(MigrationsTabId);
					await migrationsTab.setMigrationFilter(AdsMigrationStatus.ALL);
					await migrationsTab.refresh();
					await migrationsTab.setMigrationFilter(filter);
				} else {
					const promise = migrationsTab.setMigrationFilter(filter);
					tabs.selectTab(MigrationsTabId);
					await promise;
				}
			};

			const dashboardTab = await new DashboardTab().create(
				view,
				async (filter: AdsMigrationStatus) => await openMigrationFcn(filter),
				this._onServiceContextChanged,
				statusBar);
			disposables.push(dashboardTab);

			const migrationsTab = await new MigrationsTab().create(
				this._context,
				view,
				this._onServiceContextChanged,
				this._migrationDetailsEvent,
				statusBar);
			disposables.push(migrationsTab);

			const tabs = view.modelBuilder.tabbedPanel()
				.withTabs([dashboardTab, migrationsTab])
				.withLayout({ alwaysShowTabs: true, orientation: azdata.TabOrientation.Horizontal })
				.withProps({
					CSSStyles: {
						'margin': '0px',
						'padding': '0px',
						'width': '100%'
					}
				})
				.component();

			let migrationsTabInitialized = false;
			disposables.push(
				tabs.onTabChanged(async tabId => {
					const connectionProfile = await azdata.connection.getCurrentConnection();
					await this.clearError(connectionProfile.connectionId);
					if (tabId === MigrationsTabId && !migrationsTabInitialized) {
						migrationsTabInitialized = true;
						await migrationsTab.refresh();
					}
				}));

			const flexContainer = view.modelBuilder.flexContainer()
				.withLayout({ flexFlow: 'column' })
				.withItems([statusInfoBox, tabs])
				.component();
			await view.initializeModel(flexContainer);
			await dashboardTab.refresh();
		});
	}

	private async _registerCommands(): Promise<void> {
		this._context.subscriptions.push(
			vscode.commands.registerCommand(
				MenuCommands.Cutover,
				async (args: MenuCommandArgs) => {
					try {
						await this.clearError(args.connectionId);
						const migration = await this._getMigrationById(args.migrationId, args.migrationOperationId);
						if (canCutoverMigration(migration)) {
							const cutoverDialogModel = new MigrationCutoverDialogModel(
								await MigrationLocalStorage.getMigrationServiceContext(),
								migration!);
							await cutoverDialogModel.fetchStatus();
							const dialog = new ConfirmCutoverDialog(cutoverDialogModel);
							await dialog.initialize();
							if (cutoverDialogModel.CutoverError) {
								void vscode.window.showErrorMessage(loc.MIGRATION_CUTOVER_ERROR);
								logError(TelemetryViews.MigrationsTab, MenuCommands.Cutover, cutoverDialogModel.CutoverError);
							}
						} else {
							await vscode.window.showInformationMessage(loc.MIGRATION_CANNOT_CUTOVER);
						}
					} catch (e) {
						await this.showError(
							args.connectionId,
							loc.MIGRATION_CUTOVER_ERROR,
							loc.MIGRATION_CUTOVER_ERROR,
							e.message);

						logError(TelemetryViews.MigrationsTab, MenuCommands.Cutover, e);
					}
				}));

		this._context.subscriptions.push(
			vscode.commands.registerCommand(
				MenuCommands.ViewDatabase,
				async (args: MenuCommandArgs) => {
					try {
						await this.clearError(args.connectionId);
						this._migrationDetailsEvent.fire({
							connectionId: args.connectionId,
							migrationId: args.migrationId,
							migrationOperationId: args.migrationOperationId,
						});
					} catch (e) {
						await this.showError(
							args.connectionId,
							loc.OPEN_MIGRATION_DETAILS_ERROR,
							loc.OPEN_MIGRATION_DETAILS_ERROR,
							e.message);
						logError(TelemetryViews.MigrationsTab, MenuCommands.ViewDatabase, e);
					}
				}));

		this._context.subscriptions.push(
			vscode.commands.registerCommand(
				MenuCommands.ViewTarget,
				async (args: MenuCommandArgs) => {
					try {
						const migration = await this._getMigrationById(args.migrationId, args.migrationOperationId);
						const url = 'https://portal.azure.com/#resource/' + migration!.properties.scope;
						await vscode.env.openExternal(vscode.Uri.parse(url));
					} catch (e) {
						await this.showError(
							args.connectionId,
							loc.OPEN_MIGRATION_TARGET_ERROR,
							loc.OPEN_MIGRATION_TARGET_ERROR,
							e.message);
						logError(TelemetryViews.MigrationsTab, MenuCommands.ViewTarget, e);
					}
				}));

		this._context.subscriptions.push(
			vscode.commands.registerCommand(
				MenuCommands.ViewService,
				async (args: MenuCommandArgs) => {
					try {
						await this.clearError(args.connectionId);
						const migration = await this._getMigrationById(args.migrationId, args.migrationOperationId);
						const dialog = new SqlMigrationServiceDetailsDialog(
							await MigrationLocalStorage.getMigrationServiceContext(),
							migration!);
						await dialog.initialize();
					} catch (e) {
						await this.showError(
							args.connectionId,
							loc.OPEN_MIGRATION_SERVICE_ERROR,
							loc.OPEN_MIGRATION_SERVICE_ERROR,
							e.message);
						logError(TelemetryViews.MigrationsTab, MenuCommands.ViewService, e);
					}
				}));

		this._context.subscriptions.push(
			vscode.commands.registerCommand(
				MenuCommands.CopyMigration,
				async (args: MenuCommandArgs) => {
					await this.clearError(args.connectionId);
					const migration = await this._getMigrationById(args.migrationId, args.migrationOperationId);
					if (migration) {
						const cutoverDialogModel = new MigrationCutoverDialogModel(
							await MigrationLocalStorage.getMigrationServiceContext(),
							migration);
						try {
							await cutoverDialogModel.fetchStatus();
						} catch (e) {
							await this.showError(
								args.connectionId,
								loc.MIGRATION_STATUS_REFRESH_ERROR,
								loc.MIGRATION_STATUS_REFRESH_ERROR,
								e.message);
							logError(TelemetryViews.MigrationsTab, MenuCommands.CopyMigration, e);
						}

						await vscode.env.clipboard.writeText(JSON.stringify(cutoverDialogModel.migration, undefined, 2));
						await vscode.window.showInformationMessage(loc.DETAILS_COPIED);
					}
				}));

		this._context.subscriptions.push(vscode.commands.registerCommand(
			MenuCommands.CancelMigration,
			async (args: MenuCommandArgs) => {
				try {
					await this.clearError(args.connectionId);
					const migration = await this._getMigrationById(args.migrationId, args.migrationOperationId);
					if (canCancelMigration(migration)) {
						void vscode.window.showInformationMessage(loc.CANCEL_MIGRATION_CONFIRMATION, loc.YES, loc.NO)
							.then(async (v) => {
								if (v === loc.YES) {
									const cutoverDialogModel = new MigrationCutoverDialogModel(
										await MigrationLocalStorage.getMigrationServiceContext(),
										migration!);
									await cutoverDialogModel.fetchStatus();
									await cutoverDialogModel.cancelMigration();

									if (cutoverDialogModel.CancelMigrationError) {
										void vscode.window.showErrorMessage(loc.MIGRATION_CANNOT_CANCEL);
										logError(TelemetryViews.MigrationsTab, MenuCommands.CancelMigration, cutoverDialogModel.CancelMigrationError);
									}
								}
							});
					} else {
						await vscode.window.showInformationMessage(loc.MIGRATION_CANNOT_CANCEL);
					}
				} catch (e) {
					await this.showError(
						args.connectionId,
						loc.MIGRATION_CANCELLATION_ERROR,
						loc.MIGRATION_CANCELLATION_ERROR,
						e.message);
					logError(TelemetryViews.MigrationsTab, MenuCommands.CancelMigration, e);
				}
			}));

		this._context.subscriptions.push(
			vscode.commands.registerCommand(
				MenuCommands.RetryMigration,
				async (args: MenuCommandArgs) => {
					try {
						await this.clearError(args.connectionId);
						const migration = await this._getMigrationById(args.migrationId, args.migrationOperationId);
						if (canRetryMigration(migration)) {
							const retryMigrationDialog = new RetryMigrationDialog(
								this._context,
								await MigrationLocalStorage.getMigrationServiceContext(),
								migration!,
								this._onServiceContextChanged);
							await retryMigrationDialog.openDialog();
						}
						else {
							await vscode.window.showInformationMessage(loc.MIGRATION_CANNOT_RETRY);
						}
					} catch (e) {
						await this.showError(
							args.connectionId,
							loc.MIGRATION_RETRY_ERROR,
							loc.MIGRATION_RETRY_ERROR,
							e.message);
						logError(TelemetryViews.MigrationsTab, MenuCommands.RetryMigration, e);
					}
				}));

		this._context.subscriptions.push(
			vscode.commands.registerCommand(
				MenuCommands.StartMigration,
				async () => await this.launchMigrationWizard()));

		this._context.subscriptions.push(
			vscode.commands.registerCommand(
				MenuCommands.StartLoginMigration,
				async () => await this.launchLoginMigrationWizard()));

		this._context.subscriptions.push(
			vscode.commands.registerCommand(
				MenuCommands.OpenNotebooks,
				async () => {
					const input = vscode.window.createQuickPick<MigrationNotebookInfo>();
					input.placeholder = loc.NOTEBOOK_QUICK_PICK_PLACEHOLDER;
					input.items = NotebookPathHelper.getAllMigrationNotebooks();

					this._context.subscriptions.push(
						input.onDidAccept(async (e) => {
							const selectedNotebook = input.selectedItems[0];
							if (selectedNotebook) {
								try {
									await azdata.nb.showNotebookDocument(vscode.Uri.parse(`untitled: ${selectedNotebook.label}`), {
										preview: false,
										initialContent: (await fs.readFile(selectedNotebook.notebookPath)).toString(),
										initialDirtyState: false
									});
								} catch (e) {
									void vscode.window.showErrorMessage(`${loc.NOTEBOOK_OPEN_ERROR} - ${e.toString()}`);
								}
								input.hide();
							}
						}));

					input.show();
				}));

		this._context.subscriptions.push(azdata.tasks.registerTask(
			MenuCommands.StartMigration,
			async () => await this.launchMigrationWizard()));

		this._context.subscriptions.push(azdata.tasks.registerTask(
			MenuCommands.StartLoginMigration,
			async () => await this.launchLoginMigrationWizard()));


		this._context.subscriptions.push(
			azdata.tasks.registerTask(
				MenuCommands.NewSupportRequest,
				async () => await this.launchNewSupportRequest()));

		this._context.subscriptions.push(
			azdata.tasks.registerTask(
				MenuCommands.SendFeedback,
				async () => {
					const actionId = MenuCommands.IssueReporter;
					const args = {
						extensionId: SqlMigrationExtensionId,
						issueTitle: loc.FEEDBACK_ISSUE_TITLE,
					};
					return await vscode.commands.executeCommand(actionId, args);
				}));
	}

	private async clearError(connectionId: string): Promise<void> {
		this._errorEvent.fire({
			connectionId: connectionId,
			title: '',
			label: '',
			message: '',
		});
	}

	private async showError(connectionId: string, title: string, label: string, message: string): Promise<void> {
		this._errorEvent.fire({
			connectionId: connectionId,
			title: title,
			label: label,
			message: message,
		});
	}

	private async _getMigrationById(migrationId: string, migrationOperationId: string): Promise<DatabaseMigration | undefined> {
		const context = await MigrationLocalStorage.getMigrationServiceContext();
		if (context.azureAccount && context.subscription) {
			return getMigrationDetails(
				context.azureAccount,
				context.subscription,
				migrationId,
				migrationOperationId);
		}
		return undefined;
	}

	public async launchMigrationWizard(): Promise<void> {
		const activeConnection = await azdata.connection.getCurrentConnection();
		let connectionId: string = '';
		let serverName: string = '';
		if (!activeConnection) {
			const connection = await azdata.connection.openConnectionDialog();
			if (connection) {
				connectionId = connection.connectionId;
				serverName = connection.options.server;
			}
		} else {
			connectionId = activeConnection.connectionId;
			serverName = activeConnection.serverName;
		}
		if (serverName) {
<<<<<<< HEAD
			const migrationService = await MigrationServiceProvider.getInstance().getService();
			if (migrationService) {
				this.stateModel = new MigrationStateModel(this._context, connectionId, migrationService);
=======
			const api = (await vscode.extensions.getExtension(mssql.extension.name)?.activate()) as mssql.IExtension;
			if (api) {
				this.stateModel = new MigrationStateModel(this._context, connectionId, api.sqlMigration, api.tdeMigration);
>>>>>>> d8c54ccd
				this._context.subscriptions.push(this.stateModel);
				const savedInfo = this.checkSavedInfo(serverName);
				if (savedInfo) {
					this.stateModel.savedInfo = savedInfo;
					this.stateModel.serverName = serverName;
					const savedAssessmentDialog = new SavedAssessmentDialog(
						this._context,
						this.stateModel,
						this._onServiceContextChanged);
					await savedAssessmentDialog.openDialog();
				} else {
					const wizardController = new WizardController(
						this._context,
						this.stateModel,
						this._onServiceContextChanged);
					await wizardController.openWizard(connectionId);
				}
			}
		}
	}

	public async launchLoginMigrationWizard(): Promise<void> {
		const activeConnection = await azdata.connection.getCurrentConnection();
		let connectionId: string = '';
		let serverName: string = '';
		if (!activeConnection) {
			const connection = await azdata.connection.openConnectionDialog();
			if (connection) {
				connectionId = connection.connectionId;
				serverName = connection.options.server;
			}
		} else {
			connectionId = activeConnection.connectionId;
			serverName = activeConnection.serverName;
		}
		if (serverName) {
<<<<<<< HEAD
			const migrationService = await MigrationServiceProvider.getInstance().getService();
			if (migrationService) {
				this.stateModel = new MigrationStateModel(this._context, connectionId, migrationService);
=======
			const api = (await vscode.extensions.getExtension(mssql.extension.name)?.activate()) as mssql.IExtension;
			if (api) {
				this.stateModel = new MigrationStateModel(this._context, connectionId, api.sqlMigration, api.tdeMigration);
>>>>>>> d8c54ccd
				this._context.subscriptions.push(this.stateModel);
				const wizardController = new WizardController(
					this._context,
					this.stateModel,
					this._onServiceContextChanged);
				await wizardController.openLoginWizard(connectionId);
			}
		}
	}

	private checkSavedInfo(serverName: string): SavedInfo | undefined {
		return this._context.globalState.get<SavedInfo>(`${this.stateModel.mementoString}.${serverName}`);
	}

	public async launchNewSupportRequest(): Promise<void> {
		await vscode.env.openExternal(vscode.Uri.parse(
			`https://portal.azure.com/#blade/Microsoft_Azure_Support/HelpAndSupportBlade/newsupportrequest`));
	}
}<|MERGE_RESOLUTION|>--- conflicted
+++ resolved
@@ -26,6 +26,8 @@
 import { MigrationsTab, MigrationsTabId } from './migrationsTab';
 import { AdsMigrationStatus, MigrationDetailsEvent, ServiceContextChangeEvent } from './tabBase';
 import { MigrationServiceProvider } from '../service/provider';
+import { ApiType } from '../service/serviceApiManager';
+import { SqlMigrationService, TdeMigrationService } from '../service/features';
 
 export interface MenuCommandArgs {
 	connectionId: string,
@@ -442,15 +444,11 @@
 			serverName = activeConnection.serverName;
 		}
 		if (serverName) {
-<<<<<<< HEAD
-			const migrationService = await MigrationServiceProvider.getInstance().getService();
+			const migrationService = <SqlMigrationService>await MigrationServiceProvider.getInstance().getService(ApiType.SqlMigrationProvider);
+			const tdeMigration = <TdeMigrationService>await MigrationServiceProvider.getInstance().getService(ApiType.TdeMigrationProvider);
+
 			if (migrationService) {
-				this.stateModel = new MigrationStateModel(this._context, connectionId, migrationService);
-=======
-			const api = (await vscode.extensions.getExtension(mssql.extension.name)?.activate()) as mssql.IExtension;
-			if (api) {
-				this.stateModel = new MigrationStateModel(this._context, connectionId, api.sqlMigration, api.tdeMigration);
->>>>>>> d8c54ccd
+				this.stateModel = new MigrationStateModel(this._context, connectionId, migrationService, tdeMigration);
 				this._context.subscriptions.push(this.stateModel);
 				const savedInfo = this.checkSavedInfo(serverName);
 				if (savedInfo) {
@@ -487,15 +485,10 @@
 			serverName = activeConnection.serverName;
 		}
 		if (serverName) {
-<<<<<<< HEAD
-			const migrationService = await MigrationServiceProvider.getInstance().getService();
+			const migrationService = <SqlMigrationService>await MigrationServiceProvider.getInstance().getService(ApiType.SqlMigrationProvider);
+			const tdeMigrationService = <TdeMigrationService>await MigrationServiceProvider.getInstance().getService(ApiType.TdeMigrationProvider);
 			if (migrationService) {
-				this.stateModel = new MigrationStateModel(this._context, connectionId, migrationService);
-=======
-			const api = (await vscode.extensions.getExtension(mssql.extension.name)?.activate()) as mssql.IExtension;
-			if (api) {
-				this.stateModel = new MigrationStateModel(this._context, connectionId, api.sqlMigration, api.tdeMigration);
->>>>>>> d8c54ccd
+				this.stateModel = new MigrationStateModel(this._context, connectionId, migrationService, tdeMigrationService);
 				this._context.subscriptions.push(this.stateModel);
 				const wizardController = new WizardController(
 					this._context,
