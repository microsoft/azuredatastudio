/*---------------------------------------------------------------------------------------------
 *  Copyright (c) Microsoft Corporation. All rights reserved.
 *  Licensed under the Source EULA. See License.txt in the project root for license information.
 *--------------------------------------------------------------------------------------------*/

import * as azdata from 'azdata';
import * as vscode from 'vscode';
import { MigrationContext, MigrationLocalStorage } from '../models/migrationLocalStorage';
import * as loc from '../constants/strings';
import { IconPath, IconPathHelper } from '../constants/iconPathHelper';
import { MigrationStatusDialog } from '../dialog/migrationStatus/migrationStatusDialog';
import { AdsMigrationStatus } from '../dialog/migrationStatus/migrationStatusDialogModel';
import { filterMigrations, SupportedAutoRefreshIntervals } from '../api/utils';
import * as styles from '../constants/styles';

interface IActionMetadata {
	title?: string,
	description?: string,
	link?: string,
	iconPath?: azdata.ThemedIconPath,
	command?: string;
}

const maxWidth = 800;
const refreshFrequency: SupportedAutoRefreshIntervals = 180000;

interface StatusCard {
	container: azdata.DivContainer;
	count: azdata.TextComponent,
	textContainer?: azdata.FlexContainer,
	warningContainer?: azdata.FlexContainer,
	warningText?: azdata.TextComponent,
}

export class DashboardWidget {

	private _migrationStatusCardsContainer!: azdata.FlexContainer;
	private _migrationStatusCardLoadingContainer!: azdata.LoadingComponent;
	private _view!: azdata.ModelView;

	private _inProgressMigrationButton!: StatusCard;
	private _inProgressWarningMigrationButton!: StatusCard;
	private _successfulMigrationButton!: StatusCard;
	private _failedMigrationButton!: StatusCard;
	private _completingMigrationButton!: StatusCard;
	private _notStartedMigrationCard!: StatusCard;
	private _migrationStatusMap: Map<string, MigrationContext[]> = new Map();
	private _viewAllMigrationsButton!: azdata.ButtonComponent;

	private _autoRefreshHandle!: NodeJS.Timeout;
	private _disposables: vscode.Disposable[] = [];

	private isRefreshing: boolean = false;

	constructor() {
	}

	private async getCurrentMigrations(): Promise<MigrationContext[]> {
		const connectionId = (await azdata.connection.getCurrentConnection()).connectionId;
		return this._migrationStatusMap.get(connectionId)!;
	}

	private async setCurrentMigrations(migrations: MigrationContext[]): Promise<void> {
		const connectionId = (await azdata.connection.getCurrentConnection()).connectionId;
		this._migrationStatusMap.set(connectionId, migrations);
	}

	public register(): void {
		azdata.ui.registerModelViewProvider('migration.dashboard', async (view) => {
			this._view = view;

			const container = view.modelBuilder.flexContainer().withLayout({
				flexFlow: 'column',
				width: '100%',
				height: '100%'
			}).component();

			const header = this.createHeader(view);
			container.addItem(header, {
				CSSStyles: {
<<<<<<< HEAD
					'background-image': `url(${vscode.Uri.file(<string>IconPathHelper.migrationDashboardHeaderBackground.light)})`,
					'width': '870px',
					'background-size': '100%',
=======
					'background-image': `
						url(${vscode.Uri.file(<string>IconPathHelper.migrationDashboardHeaderBackground.light)}),
						linear-gradient(0deg, rgba(0, 0, 0, 0.05) 0%, rgba(0, 0, 0, 0) 100%)
					`,
					'background-repeat': 'no-repeat',
					'background-position': '91.06% 100%'
>>>>>>> 1e9cf0b9
				}
			});

			const tasksContainer = await this.createTasks(view);
			header.addItem(tasksContainer, {
				CSSStyles: {
					'width': `${maxWidth}px`,
					'margin': '24px'
				}
			});
			container.addItem(await this.createFooter(view), {
				CSSStyles: {
					'margin': '0 24px'
				}
			});
			this._disposables.push(this._view.onClosed(e => {
				clearInterval(this._autoRefreshHandle);
				this._disposables.forEach(
					d => { try { d.dispose(); } catch { } });
			}));

			await view.initializeModel(container);
			this.refreshMigrations();
		});
	}

	private createHeader(view: azdata.ModelView): azdata.FlexContainer {
		this.setAutoRefresh(refreshFrequency);

		const header = view.modelBuilder.flexContainer().withLayout({
			flexFlow: 'column',
			width: maxWidth,
		}).component();
		const titleComponent = view.modelBuilder.text().withProps({
			value: loc.DASHBOARD_TITLE,
			width: '750px',
			CSSStyles: {
				...styles.DASHBOARD_TITLE_CSS
			}
		}).component();

		const descriptionComponent = view.modelBuilder.text().withProps({
			value: loc.DASHBOARD_DESCRIPTION,
			CSSStyles: {
				...styles.NOTE_CSS
			}
		}).component();
		header.addItems([titleComponent, descriptionComponent], {
			CSSStyles: {
				'width': `${maxWidth}px`,
				'padding-left': '24px'
			}
		});
		return header;
	}

	private async createTasks(view: azdata.ModelView): Promise<azdata.Component> {
		const tasksContainer = view.modelBuilder.flexContainer().withLayout({
			flexFlow: 'row',
			width: '100%',
		}).component();

		const migrateButtonMetadata: IActionMetadata = {
			title: loc.DASHBOARD_MIGRATE_TASK_BUTTON_TITLE,
			description: loc.DASHBOARD_MIGRATE_TASK_BUTTON_DESCRIPTION,
			iconPath: IconPathHelper.sqlMigrationLogo,
			command: 'sqlmigration.start'
		};

		const preRequisiteListTitle = view.modelBuilder.text().withProps({
			value: loc.PRE_REQ_TITLE,
			CSSStyles: {
				...styles.BODY_CSS,
				'padding-left': '16px',
				'margin-bottom': '4px',
			}
		}).component();

		const migrateButton = this.createTaskButton(view, migrateButtonMetadata);

		const points = `•	${loc.PRE_REQ_1}
•	${loc.PRE_REQ_2}
•	${loc.PRE_REQ_3}`;

		const preRequisiteListElement = view.modelBuilder.text().withProps({
			value: points,
			CSSStyles: {
				'padding-left': '16px',
				'margin-bottom': '4px',
				'margin-top': '8px',
				...styles.SMALL_NOTE_CSS
			}
		}).component();

		const preRequisiteLearnMoreLink = view.modelBuilder.hyperlink().withProps({
			label: loc.LEARN_MORE,
			ariaLabel: loc.LEARN_MORE_ABOUT_PRE_REQS,
			url: 'https://aka.ms/azuresqlmigrationextension',
			CSSStyles: {
				'padding-left': '8px'
			}
		}).component();

		const preReqContainer = view.modelBuilder.flexContainer().withItems([
			preRequisiteListTitle,
			preRequisiteListElement
		]).withLayout({
			flexFlow: 'column'
		}).component();

		preReqContainer.addItem(preRequisiteLearnMoreLink, {
			CSSStyles: {
				'padding-left': '8px'
			}
		});

		tasksContainer.addItem(migrateButton, {});
		tasksContainer.addItems([preReqContainer], {
			CSSStyles: {
				'margin-left': '8px'
			}
		});

		return tasksContainer;
	}

	private createTaskButton(view: azdata.ModelView, taskMetaData: IActionMetadata): azdata.Component {
		const maxHeight: number = 84;
		const maxWidth: number = 236;
		const buttonContainer = view.modelBuilder.button().withProps({
			buttonType: azdata.ButtonType.Informational,
			description: taskMetaData.description,
			height: maxHeight,
			iconHeight: 32,
			iconPath: taskMetaData.iconPath,
			iconWidth: 32,
			label: taskMetaData.title,
			title: taskMetaData.title,
			width: maxWidth,
			CSSStyles: {
				'border': '1px solid'
			}
		}).component();
		this._disposables.push(buttonContainer.onDidClick(async () => {
			if (taskMetaData.command) {
				await vscode.commands.executeCommand(taskMetaData.command);
			}
		}));
		return view.modelBuilder.divContainer().withItems([buttonContainer]).component();
	}

	private setAutoRefresh(interval: SupportedAutoRefreshIntervals): void {
		const classVariable = this;
		clearInterval(this._autoRefreshHandle);
		if (interval !== -1) {
			this._autoRefreshHandle = setInterval(async function () { await classVariable.refreshMigrations(); }, interval);
		}
	}

	private async refreshMigrations(): Promise<void> {
		if (this.isRefreshing) {
			return;
		}

		this.isRefreshing = true;
		this._viewAllMigrationsButton.enabled = false;
		this._migrationStatusCardLoadingContainer.loading = true;
		try {
			this.setCurrentMigrations(await this.getMigrations());
			const migrations = await this.getCurrentMigrations();
			const inProgressMigrations = filterMigrations(migrations, AdsMigrationStatus.ONGOING);
			let warningCount = 0;
			for (let i = 0; i < inProgressMigrations.length; i++) {
				if (
					inProgressMigrations[i].asyncOperationResult?.error?.message ||
					inProgressMigrations[i].migrationContext.properties.migrationFailureError?.message ||
					inProgressMigrations[i].migrationContext.properties.migrationStatusDetails?.fileUploadBlockingErrors ||
					inProgressMigrations[i].migrationContext.properties.migrationStatusDetails?.restoreBlockingReason
				) {
					warningCount += 1;
				}
			}
			if (warningCount > 0) {
				this._inProgressWarningMigrationButton.warningText!.value = loc.MIGRATION_INPROGRESS_WARNING(warningCount);
				this._inProgressMigrationButton.container.display = 'none';
				this._inProgressWarningMigrationButton.container.display = '';
			} else {
				this._inProgressMigrationButton.container.display = '';
				this._inProgressWarningMigrationButton.container.display = 'none';
			}

			this._inProgressMigrationButton.count.value = inProgressMigrations.length.toString();
			this._inProgressWarningMigrationButton.count.value = inProgressMigrations.length.toString();

			const successfulMigration = filterMigrations(migrations, AdsMigrationStatus.SUCCEEDED);

			this._successfulMigrationButton.count.value = successfulMigration.length.toString();

			const failedMigrations = filterMigrations(migrations, AdsMigrationStatus.FAILED);
			const failedCount = failedMigrations.length;
			if (failedCount > 0) {
				this._failedMigrationButton.container.display = '';
				this._failedMigrationButton.count.value = failedCount.toString();
			} else {
				this._failedMigrationButton.container.display = 'none';
			}

			const completingCutoverMigrations = filterMigrations(migrations, AdsMigrationStatus.COMPLETING);
			const cutoverCount = completingCutoverMigrations.length;
			if (cutoverCount > 0) {
				this._completingMigrationButton.container.display = '';
				this._completingMigrationButton.count.value = cutoverCount.toString();
			} else {
				this._completingMigrationButton.container.display = 'none';
			}

		} catch (error) {
			console.log(error);
		} finally {
			this.isRefreshing = false;
			this._migrationStatusCardLoadingContainer.loading = false;
			this._viewAllMigrationsButton.enabled = true;
		}

	}

	private async getMigrations(): Promise<MigrationContext[]> {
		const currentConnection = (await azdata.connection.getCurrentConnection());
		return await MigrationLocalStorage.getMigrationsBySourceConnections(currentConnection, true);
	}

	private createStatusCard(
		cardIconPath: IconPath,
		cardTitle: string,
		hasSubtext: boolean = false
	): StatusCard {
		const buttonWidth = '400px';
		const buttonHeight = hasSubtext ? '70px' : '50px';
		const statusCard = this._view.modelBuilder.flexContainer()
			.withProps({
				CSSStyles: {
					'width': buttonWidth,
					'height': buttonHeight,
					'align-items': 'center',
				}
			}).component();

		const statusIcon = this._view.modelBuilder.image().withProps({
			iconPath: cardIconPath!.light,
			iconHeight: 24,
			iconWidth: 24,
			height: 32,
			CSSStyles: {
				'margin': '0 8px'
			}
		}).component();

		const textContainer = this._view.modelBuilder.flexContainer().withLayout({
			flexFlow: 'column'
		}).component();

		const cardTitleText = this._view.modelBuilder.text().withProps({ value: cardTitle }).withProps({
			CSSStyles: {
				...styles.SECTION_HEADER_CSS,
				'width': '240px'
			}
		}).component();
		textContainer.addItem(cardTitleText);

		const cardCount = this._view.modelBuilder.text().withProps({
			value: '0',
			CSSStyles: {
				...styles.BIG_NUMBER_CSS,
				'margin': '0 0 0 8px',
				'text-align': 'center',
			}
		}).component();

		let warningContainer;
		let warningText;
		if (hasSubtext) {
			const warningIcon = this._view.modelBuilder.image().withProps({
				iconPath: IconPathHelper.warning,
				iconWidth: 12,
				iconHeight: 12,
				width: 12,
				height: 18
			}).component();

			const warningDescription = '';
			warningText = this._view.modelBuilder.text().withProps({ value: warningDescription }).withProps({
				CSSStyles: {
					...styles.BODY_CSS,
					'padding-left': '8px',
				}
			}).component();

			warningContainer = this._view.modelBuilder.flexContainer().withItems([
				warningIcon,
				warningText
			], {
				flex: '0 0 auto'
			}).withProps({
				CSSStyles: {
					'align-items': 'center'
				}
			}).component();

			textContainer.addItem(warningContainer);
		}

		statusCard.addItems([
			statusIcon,
			textContainer,
			cardCount,
		]);

		const compositeButton = this._view.modelBuilder.divContainer()
			.withItems([statusCard])
			.withProps({
				ariaRole: 'button',
				ariaLabel: loc.SHOW_STATUS,
				clickable: true,
				CSSStyles: {
					'width': buttonWidth,
					'height': buttonHeight,
					'margin-bottom': '16px',
					'border': '1px solid',
				}
			}).component();
		return {
			container: compositeButton,
			count: cardCount,
			textContainer: textContainer,
			warningContainer: warningContainer,
			warningText: warningText
		};
	}

	private async createFooter(view: azdata.ModelView): Promise<azdata.Component> {
		const footerContainer = view.modelBuilder.flexContainer().withLayout({
			flexFlow: 'row',
			width: maxWidth,
			justifyContent: 'flex-start'
		}).component();
		const statusContainer = await this.createMigrationStatusContainer(view);
		const videoLinksContainer = this.createVideoLinks(view);
		footerContainer.addItem(statusContainer);
		footerContainer.addItem(videoLinksContainer, {
			CSSStyles: {
				'padding-left': '8px',
			}
		});

		return footerContainer;
	}

	private async createMigrationStatusContainer(view: azdata.ModelView): Promise<azdata.FlexContainer> {
		const statusContainer = view.modelBuilder.flexContainer().withLayout({
			flexFlow: 'column',
			width: '400px',
			height: '350px',
			justifyContent: 'flex-start',
		}).withProps({
			CSSStyles: {
				'border': '1px solid',
				'padding': '16px'
			}
		}).component();

		const statusContainerTitle = view.modelBuilder.text().withProps({
			value: loc.DATABASE_MIGRATION_STATUS,
			CSSStyles: {
				...styles.SECTION_HEADER_CSS
			}
		}).component();

		this._viewAllMigrationsButton = view.modelBuilder.hyperlink().withProps({
			label: loc.VIEW_ALL,
			url: '',
			CSSStyles: {
				...styles.BODY_CSS
			}
		}).component();

		this._disposables.push(this._viewAllMigrationsButton.onDidClick(async (e) => {
			const migrationStatus = await this.getCurrentMigrations();
			new MigrationStatusDialog(migrationStatus ? migrationStatus : await this.getMigrations(), AdsMigrationStatus.ALL).initialize();
		}));

		const refreshButton = view.modelBuilder.hyperlink().withProps({
			label: loc.REFRESH,
			url: '',
			ariaRole: 'button',
			CSSStyles: {
				...styles.BODY_CSS,
				'text-align': 'right',
			}
		}).component();

		this._disposables.push(refreshButton.onDidClick(async (e) => {
			refreshButton.enabled = false;
			await this.refreshMigrations();
			refreshButton.enabled = true;
		}));

		const buttonContainer = view.modelBuilder.flexContainer().withLayout({
			justifyContent: 'flex-end',
		}).component();

		buttonContainer.addItem(this._viewAllMigrationsButton, {
			CSSStyles: {
				'padding-right': '8px',
				'border-right': '1px solid',
			}
		});

		buttonContainer.addItem(refreshButton, {
			CSSStyles: {
				'padding-left': '8px',
			}
		});

		const addAccountImage = view.modelBuilder.image().withProps({
			iconPath: IconPathHelper.addAzureAccount,
			iconHeight: 100,
			iconWidth: 100,
			width: 96,
			height: 96,
			CSSStyles: {
				'opacity': '50%',
				'margin': '20% auto 10% auto',
				'filter': 'drop-shadow(0px 4px 4px rgba(0, 0, 0, 0.25))',
				'display': 'none'
			}
		}).component();

		const addAccountText = view.modelBuilder.text().withProps({
			value: loc.ADD_ACCOUNT,
			width: 198,
			height: 34,
			CSSStyles: {
				...styles.NOTE_CSS,
				'margin': 'auto',
				'text-align': 'center',
				'display': 'none'
			}
		}).component();

		const header = view.modelBuilder.flexContainer().withItems(
			[
				statusContainerTitle,
				buttonContainer
			]
		).withLayout({
			flexFlow: 'row'
		}).component();

		this._migrationStatusCardsContainer = view.modelBuilder.flexContainer().withLayout({ flexFlow: 'column' }).component();

		let accounts = await azdata.accounts.getAllAccounts();

		if (accounts.length === 0) {
			addAccountImage.updateCssStyles({
				'display': 'block'
			});
			addAccountText.updateCssStyles({
				'display': 'block'
			});
			this._migrationStatusCardsContainer.updateCssStyles({
				'visibility': 'hidden'
			});
			buttonContainer.removeItem(this._viewAllMigrationsButton);
			refreshButton.updateCssStyles({
				'float': 'right'
			});
		}

		this._inProgressMigrationButton = this.createStatusCard(
			IconPathHelper.inProgressMigration,
			loc.MIGRATION_IN_PROGRESS
		);
		this._disposables.push(this._inProgressMigrationButton.container.onDidClick(async (e) => {
			const dialog = new MigrationStatusDialog(await this.getCurrentMigrations(), AdsMigrationStatus.ONGOING);
			dialog.initialize();
		}));

		this._migrationStatusCardsContainer.addItem(
			this._inProgressMigrationButton.container
		);

		this._inProgressWarningMigrationButton = this.createStatusCard(
			IconPathHelper.inProgressMigration,
			loc.MIGRATION_IN_PROGRESS,
			true
		);
		this._disposables.push(this._inProgressWarningMigrationButton.container.onDidClick(async (e) => {
			const dialog = new MigrationStatusDialog(await this.getCurrentMigrations(), AdsMigrationStatus.ONGOING);
			dialog.initialize();
		}));

		this._migrationStatusCardsContainer.addItem(
			this._inProgressWarningMigrationButton.container
		);

		this._successfulMigrationButton = this.createStatusCard(
			IconPathHelper.completedMigration,
			loc.MIGRATION_COMPLETED
		);
		this._disposables.push(this._successfulMigrationButton.container.onDidClick(async (e) => {
			const dialog = new MigrationStatusDialog(await this.getCurrentMigrations(), AdsMigrationStatus.SUCCEEDED);
			dialog.initialize();
		}));
		this._migrationStatusCardsContainer.addItem(
			this._successfulMigrationButton.container
		);


		this._completingMigrationButton = this.createStatusCard(
			IconPathHelper.completingCutover,
			loc.MIGRATION_CUTOVER_CARD
		);
		this._disposables.push(this._completingMigrationButton.container.onDidClick(async (e) => {
			const dialog = new MigrationStatusDialog(await this.getCurrentMigrations(), AdsMigrationStatus.COMPLETING);
			dialog.initialize();
		}));
		this._migrationStatusCardsContainer.addItem(
			this._completingMigrationButton.container
		);

		this._failedMigrationButton = this.createStatusCard(
			IconPathHelper.error,
			loc.MIGRATION_FAILED
		);
		this._disposables.push(this._failedMigrationButton.container.onDidClick(async (e) => {
			const dialog = new MigrationStatusDialog(await this.getCurrentMigrations(), AdsMigrationStatus.FAILED);
			dialog.initialize();
		}));
		this._migrationStatusCardsContainer.addItem(
			this._failedMigrationButton.container
		);

		this._notStartedMigrationCard = this.createStatusCard(
			IconPathHelper.notStartedMigration,
			loc.MIGRATION_NOT_STARTED
		);
		this._disposables.push(this._notStartedMigrationCard.container.onDidClick((e) => {
			vscode.window.showInformationMessage('Feature coming soon');
		}));

		this._migrationStatusCardLoadingContainer = view.modelBuilder.loadingComponent().withItem(this._migrationStatusCardsContainer).component();

		statusContainer.addItem(
			header, {
			CSSStyles: {
				'margin-bottom': '16px'
			}
		}
		);

		statusContainer.addItem(addAccountImage, {});
		statusContainer.addItem(addAccountText, {});
		statusContainer.addItem(this._migrationStatusCardLoadingContainer, {});

		return statusContainer;
	}

	private createVideoLinks(view: azdata.ModelView): azdata.Component {
		const linksContainer = view.modelBuilder.flexContainer().withLayout({
			flexFlow: 'column',
			width: '400px',
			height: '350px',
			justifyContent: 'flex-start',
		}).withProps({
			CSSStyles: {
				'border': '1px solid',
				'padding': '16px'
			}
		}).component();
		const titleComponent = view.modelBuilder.text().withProps({
			value: loc.HELP_TITLE,
			CSSStyles: {
				...styles.SECTION_HEADER_CSS
			}
		}).component();

		linksContainer.addItems([titleComponent], {
			CSSStyles: {
				'margin-bottom': '16px'
			}
		});

		const links = [{
			title: loc.HELP_LINK1_TITLE,
			description: loc.HELP_LINK1_DESCRIPTION,
			link: 'https://docs.microsoft.com/azure/azure-sql/migration-guides/managed-instance/sql-server-to-sql-managed-instance-assessment-rules'
		}];

		linksContainer.addItems(links.map(l => this.createLink(view, l)), {
			CSSStyles: {
				'margin-bottom': '8px'
			}
		});

		const videosContainer = this.createVideoLinkContainers(view, []);
		linksContainer.addItem(videosContainer, {
			CSSStyles: {
				'margin-bottom': '8px'
			}
		});

		return linksContainer;
	}

	private createLink(view: azdata.ModelView, linkMetaData: IActionMetadata): azdata.Component {
		const maxWidth = 400;
		const labelsContainer = view.modelBuilder.flexContainer().withProps({
			CSSStyles: {
				'flex-direction': 'column',
				'width': `${maxWidth}px`,
				'justify-content': 'flex-start'
			}
		}).component();
		const linkContainer = view.modelBuilder.flexContainer().withProps({
			CSSStyles: {
				'flex-direction': 'row',
				'width': `${maxWidth + 10}px`,
				'justify-content': 'flex-start',
				'margin-bottom': '4px'
			}

		}).component();
		const descriptionComponent = view.modelBuilder.text().withProps({
			value: linkMetaData.description,
			width: maxWidth,
			CSSStyles: {
				...styles.NOTE_CSS
			}
		}).component();
		const linkComponent = view.modelBuilder.hyperlink().withProps({
			label: linkMetaData.title!,
			url: linkMetaData.link!,
			showLinkIcon: true,
			CSSStyles: {
				...styles.BODY_CSS
			}
		}).component();
		linkContainer.addItem(linkComponent);
		labelsContainer.addItems([linkContainer, descriptionComponent]);
		return labelsContainer;
	}

	private createVideoLinkContainers(view: azdata.ModelView, links: IActionMetadata[]): azdata.Component {
		const maxWidth = 400;
		const videosContainer = view.modelBuilder.flexContainer().withLayout({
			flexFlow: 'row',
			width: maxWidth,
		}).component();
		links.forEach(link => {
			const videoContainer = this.createVideoLink(view, link);
			videosContainer.addItem(videoContainer);
		});
		return videosContainer;
	}

	private createVideoLink(view: azdata.ModelView, linkMetaData: IActionMetadata): azdata.Component {
		const maxWidth = 150;
		const videosContainer = view.modelBuilder.flexContainer().withLayout({
			flexFlow: 'column',
			width: maxWidth,
			justifyContent: 'flex-start'
		}).component();
		const video1Container = view.modelBuilder.divContainer().withProps({
			clickable: true,
			width: maxWidth,
			height: '100px'
		}).component();
		const descriptionComponent = view.modelBuilder.text().withProps({
			value: linkMetaData.description,
			width: maxWidth,
			height: '50px',
			CSSStyles: {
				...styles.BODY_CSS
			}
		}).component();
		this._disposables.push(video1Container.onDidClick(async () => {
			if (linkMetaData.link) {
				await vscode.env.openExternal(vscode.Uri.parse(linkMetaData.link));
			}
		}));
		videosContainer.addItem(video1Container, {
			CSSStyles: {
				'background-image': `url(${vscode.Uri.file(<string>linkMetaData.iconPath?.light)})`,
				'background-repeat': 'no-repeat',
				'background-position': 'top',
				'width': `${maxWidth}px`,
				'height': '104px',
				'background-size': `${maxWidth}px 120px`
			}
		});
		videosContainer.addItem(descriptionComponent);
		return videosContainer;
	}
}<|MERGE_RESOLUTION|>--- conflicted
+++ resolved
@@ -78,18 +78,13 @@
 			const header = this.createHeader(view);
 			container.addItem(header, {
 				CSSStyles: {
-<<<<<<< HEAD
-					'background-image': `url(${vscode.Uri.file(<string>IconPathHelper.migrationDashboardHeaderBackground.light)})`,
-					'width': '870px',
-					'background-size': '100%',
-=======
 					'background-image': `
 						url(${vscode.Uri.file(<string>IconPathHelper.migrationDashboardHeaderBackground.light)}),
 						linear-gradient(0deg, rgba(0, 0, 0, 0.05) 0%, rgba(0, 0, 0, 0) 100%)
 					`,
 					'background-repeat': 'no-repeat',
-					'background-position': '91.06% 100%'
->>>>>>> 1e9cf0b9
+					'background-position': '91.06% 100%',
+					'margin-bottom': '20px'
 				}
 			});
 
