--- conflicted
+++ resolved
@@ -10,12 +10,8 @@
 import { EOL } from 'os';
 import { DatabaseMigration } from '../api/azure';
 import { getSelectedServiceStatus } from '../models/migrationLocalStorage';
-<<<<<<< HEAD
-import { util } from 'webpack';
 import { MenuCommands, SqlMigrationExtensionId } from '../api/utils';
 import { DashboardStatusBar } from './DashboardStatusBar';
-=======
->>>>>>> 7a6168d9
 
 export const EmptySettingValue = '-';
 
