/*---------------------------------------------------------------------------------------------
 *  Copyright (c) Microsoft Corporation. All rights reserved.
 *  Licensed under the Source EULA. See License.txt in the project root for license information.
 *--------------------------------------------------------------------------------------------*/

import * as azdata from 'azdata';
import * as vscode from 'vscode';
import { IconPathHelper } from '../../constants/iconPathHelper';
import { MigrationContext } from '../../models/migrationLocalStorage';
import { MigrationCutoverDialogModel, MigrationStatus } from './migrationCutoverDialogModel';
import * as loc from '../../constants/strings';
import { convertByteSizeToReadableUnit, convertIsoTimeToLocalTime, getSqlServerName, getMigrationStatusImage, SupportedAutoRefreshIntervals } from '../../api/utils';
import { EOL } from 'os';
import { ConfirmCutoverDialog } from './confirmCutoverDialog';
import { MigrationMode } from '../../models/stateMachine';

const refreshFrequency: SupportedAutoRefreshIntervals = 30000;
const statusImageSize: number = 14;

export class MigrationCutoverDialog {
	private _dialogObject!: azdata.window.Dialog;
	private _view!: azdata.ModelView;
	private _model: MigrationCutoverDialogModel;

	private _databaseTitleName!: azdata.TextComponent;
	private _cutoverButton!: azdata.ButtonComponent;
	private _refreshButton!: azdata.ButtonComponent;
	private _cancelButton!: azdata.ButtonComponent;
	private _refreshLoader!: azdata.LoadingComponent;
	private _copyDatabaseMigrationDetails!: azdata.ButtonComponent;

	private _serverName!: azdata.TextComponent;
	private _serverVersion!: azdata.TextComponent;
	private _sourceDatabase!: azdata.TextComponent;
	private _targetDatabase!: azdata.TextComponent;
	private _targetServer!: azdata.TextComponent;
	private _targetVersion!: azdata.TextComponent;
	private _migrationStatus!: azdata.TextComponent;
	private _migrationStatusIcon!: azdata.ImageComponent;
	private _fullBackupFile!: azdata.TextComponent;
	private _backupLocation!: azdata.TextComponent;
	private _lastAppliedLSN!: azdata.TextComponent;
	private _lastAppliedBackupFile!: azdata.TextComponent;
	private _lastAppliedBackupTakenOn!: azdata.TextComponent;
	private _fileCount!: azdata.TextComponent;
	private _fileTable!: azdata.TableComponent;
	private _autoRefreshHandle!: any;
	private _disposables: vscode.Disposable[] = [];

	readonly _infoFieldWidth: string = '250px';

	constructor(migration: MigrationContext) {
		this._model = new MigrationCutoverDialogModel(migration);
		this._dialogObject = azdata.window.createModelViewDialog('', 'MigrationCutoverDialog', 'wide');
	}

	async initialize(): Promise<void> {
		let tab = azdata.window.createTab('');
		tab.registerContent(async (view: azdata.ModelView) => {
			try {
				this._view = view;
				const sourceDatabase = this.createInfoField(loc.SOURCE_DATABASE, '');
				const sourceDetails = this.createInfoField(loc.SOURCE_SERVER, '');
				const sourceVersion = this.createInfoField(loc.SOURCE_VERSION, '');

				this._sourceDatabase = sourceDatabase.text;
				this._serverName = sourceDetails.text;
				this._serverVersion = sourceVersion.text;

				const flexServer = view.modelBuilder.flexContainer().withLayout({
					flexFlow: 'column'
				}).component();

				flexServer.addItem(sourceDatabase.flexContainer, {
					CSSStyles: {
						'width': this._infoFieldWidth
					}
				});
				flexServer.addItem(sourceDetails.flexContainer, {
					CSSStyles: {
						'width': this._infoFieldWidth
					}
				});
				flexServer.addItem(sourceVersion.flexContainer, {
					CSSStyles: {
						'width': this._infoFieldWidth
					}
				});

				const targetDatabase = this.createInfoField(loc.TARGET_DATABASE_NAME, '');
				const targetServer = this.createInfoField(loc.TARGET_SERVER, '');
				const targetVersion = this.createInfoField(loc.TARGET_VERSION, '');

				this._targetDatabase = targetDatabase.text;
				this._targetServer = targetServer.text;
				this._targetVersion = targetVersion.text;

				const flexTarget = view.modelBuilder.flexContainer().withLayout({
					flexFlow: 'column'
				}).component();

				flexTarget.addItem(targetDatabase.flexContainer, {
					CSSStyles: {
						'width': this._infoFieldWidth
					}
				});
				flexTarget.addItem(targetServer.flexContainer, {
					CSSStyles: {
						'width': this._infoFieldWidth
					}
				});
				flexTarget.addItem(targetVersion.flexContainer, {
					CSSStyles: {
						'width': this._infoFieldWidth
					}
				});

				const migrationStatus = this.createInfoField(loc.MIGRATION_STATUS, '', IconPathHelper.info); // need a placeholder icon
				const fullBackupFileOn = this.createInfoField(loc.FULL_BACKUP_FILES, '');
				const backupLocation = this.createInfoField(loc.BACKUP_LOCATION, '');

				this._migrationStatus = migrationStatus.text;
				this._migrationStatusIcon = migrationStatus.icon!;
				this._fullBackupFile = fullBackupFileOn.text;
				this._backupLocation = backupLocation.text;

				const flexStatus = view.modelBuilder.flexContainer().withLayout({
					flexFlow: 'column'
				}).component();

				flexStatus.addItem(migrationStatus.flexContainer, {
					CSSStyles: {
						'width': this._infoFieldWidth
					}
				});
				flexStatus.addItem(fullBackupFileOn.flexContainer, {
					CSSStyles: {
						'width': this._infoFieldWidth
					}
				});
				flexStatus.addItem(backupLocation.flexContainer, {
					CSSStyles: {
						'width': this._infoFieldWidth
					}
				});

				const lastSSN = this.createInfoField(loc.LAST_APPLIED_LSN, '');
				const lastAppliedBackup = this.createInfoField(loc.LAST_APPLIED_BACKUP_FILES, '');
				const lastAppliedBackupOn = this.createInfoField(loc.LAST_APPLIED_BACKUP_FILES_TAKEN_ON, '');

				this._lastAppliedLSN = lastSSN.text;
				this._lastAppliedBackupFile = lastAppliedBackup.text;
				this._lastAppliedBackupTakenOn = lastAppliedBackupOn.text;

				const flexFile = view.modelBuilder.flexContainer().withLayout({
					flexFlow: 'column'
				}).component();
				flexFile.addItem(lastSSN.flexContainer, {
					CSSStyles: {
						'width': this._infoFieldWidth
					}
				});
				flexFile.addItem(lastAppliedBackup.flexContainer, {
					CSSStyles: {
						'width': this._infoFieldWidth
					}
				});
				flexFile.addItem(lastAppliedBackupOn.flexContainer, {
					CSSStyles: {
						'width': this._infoFieldWidth
					}
				});
				const flexInfo = view.modelBuilder.flexContainer().withProps({
					width: 1000
				}).component();

				flexInfo.addItem(flexServer, {
					flex: '0',
					CSSStyles: {
						'flex': '0',
						'width': this._infoFieldWidth
					}
				});

				flexInfo.addItem(flexTarget, {
					flex: '0',
					CSSStyles: {
						'flex': '0',
						'width': this._infoFieldWidth
					}
				});

				flexInfo.addItem(flexStatus, {
					flex: '0',
					CSSStyles: {
						'flex': '0',
						'width': this._infoFieldWidth
					}
				});

				flexInfo.addItem(flexFile, {
					flex: '0',
					CSSStyles: {
						'flex': '0',
						'width': this._infoFieldWidth
					}
				});

				this._fileCount = view.modelBuilder.text().withProps({
					width: '500px',
					CSSStyles: {
						'font-size': '14px',
						'font-weight': 'bold'
					}
				}).component();

<<<<<<< HEAD
				this._fileTable = view.modelBuilder.table().withProps({
=======
				this.fileTable = view.modelBuilder.table().withProps({
					ariaLabel: loc.ACTIVE_BACKUP_FILES,
>>>>>>> 251d2505
					columns: [
						{
							value: loc.ACTIVE_BACKUP_FILES,
							width: 230,
							type: azdata.ColumnType.text,
						},
						{
							value: loc.TYPE,
							width: 90,
							type: azdata.ColumnType.text
						},
						{
							value: loc.STATUS,
							width: 60,
							type: azdata.ColumnType.text
						},
						{
							value: loc.DATA_UPLOADED,
							width: 120,
							type: azdata.ColumnType.text
						},
						{
							value: loc.COPY_THROUGHPUT,
							width: 150,
							type: azdata.ColumnType.text
						},
						{
							value: loc.BACKUP_START_TIME,
							width: 130,
							type: azdata.ColumnType.text
						},
						{
							value: loc.FIRST_LSN,
							width: 120,
							type: azdata.ColumnType.text
						},
						{
							value: loc.LAST_LSN,
							width: 120,
							type: azdata.ColumnType.text
						}
					],
					data: [],
					width: '1100px',
					height: '300px',
					fontSize: '12px',
					CSSStyles: {
						'display': 'none',
					}
				}).component();

				let formItems = [
					{ component: this.migrationContainerHeader() },
					{ component: this._view.modelBuilder.separator().withProps({ width: 1000 }).component() },
					{ component: flexInfo },
					{ component: this._view.modelBuilder.separator().withProps({ width: 1000 }).component() },
					{ component: this._fileCount },
					{ component: this._fileTable }
				];

				const formBuilder = view.modelBuilder.formContainer().withFormItems(
					formItems,
					{ horizontal: false }
				);
				const form = formBuilder.withLayout({ width: '100%' }).component();

				this._disposables.push(this._view.onClosed(e => {
					clearInterval(this._autoRefreshHandle);
					this._disposables.forEach(
						d => { try { d.dispose(); } catch { } });
				}));

				return view.initializeModel(form).then((value) => {
					this.refreshStatus();
				});
			} catch (e) {
				console.log(e);
			}
		});
		this._dialogObject.content = [tab];

		this._dialogObject.cancelButton.hidden = true;
		this._dialogObject.okButton.label = loc.CLOSE;

		this._disposables.push(this._dialogObject.okButton.onClick(e => {
			clearInterval(this._autoRefreshHandle);
		}));
		azdata.window.openDialog(this._dialogObject);
	}

	private migrationContainerHeader(): azdata.FlexContainer {
		const sqlDatbaseLogo = this._view.modelBuilder.image().withProps({
			iconPath: IconPathHelper.sqlDatabaseLogo,
			iconHeight: '32px',
			iconWidth: '32px',
			width: '32px',
			height: '32px'
		}).component();

		this._databaseTitleName = this._view.modelBuilder.text().withProps({
			CSSStyles: {
				'font-size': '16px',
				'font-weight': 'bold',
				'margin': '0px'
			},
			width: 950,
			value: this._model._migration.migrationContext.properties.sourceDatabaseName
		}).component();

		const databaseSubTitle = this._view.modelBuilder.text().withProps({
			CSSStyles: {
				'font-size': '10px',
				'margin': '5px 0px'
			},
			width: 950,
			value: loc.DATABASE
		}).component();

		const titleContainer = this._view.modelBuilder.flexContainer().withItems([
			this._databaseTitleName,
			databaseSubTitle
		]).withLayout({
			'flexFlow': 'column'
		}).withProps({
			width: 950
		}).component();

		this.setAutoRefresh(refreshFrequency);

		const titleLogoContainer = this._view.modelBuilder.flexContainer().withProps({
			width: 1000
		}).component();

		titleLogoContainer.addItem(sqlDatbaseLogo, {
			flex: '0'
		});
		titleLogoContainer.addItem(titleContainer, {
			flex: '0',
			CSSStyles: {
				'margin-left': '5px',
				'width': '930px'
			}
		});

		const headerActions = this._view.modelBuilder.flexContainer().withLayout({
		}).withProps({
			width: 1000
		}).component();

		this._cutoverButton = this._view.modelBuilder.button().withProps({
			iconPath: IconPathHelper.cutover,
			iconHeight: '16px',
			iconWidth: '16px',
			label: loc.COMPLETE_CUTOVER,
			height: '20px',
			width: '150px',
			enabled: false,
			CSSStyles: {
				'font-size': '13px',
				'display': 'none'
			}
		}).component();

		this._disposables.push(this._cutoverButton.onDidClick(async (e) => {
			await this.refreshStatus();
			const dialog = new ConfirmCutoverDialog(this._model);
			await dialog.initialize();
			await this.refreshStatus();
		}));

		headerActions.addItem(this._cutoverButton, {
			flex: '0'
		});

		this._cancelButton = this._view.modelBuilder.button().withProps({
			iconPath: IconPathHelper.cancel,
			iconHeight: '16px',
			iconWidth: '16px',
			label: loc.CANCEL_MIGRATION,
			height: '20px',
			width: '150px',
			enabled: false,
			CSSStyles: {
				'font-size': '13px'
			}
		}).component();

		this._disposables.push(this._cancelButton.onDidClick((e) => {
			vscode.window.showInformationMessage(loc.CANCEL_MIGRATION_CONFIRMATION, { modal: true }, loc.YES, loc.NO).then(async (v) => {
				if (v === loc.YES) {
					await this._model.cancelMigration();
					await this.refreshStatus();
				}
			});
		}));

		headerActions.addItem(this._cancelButton, {
			flex: '0'
		});


		this._refreshButton = this._view.modelBuilder.button().withProps({
			iconPath: IconPathHelper.refresh,
			iconHeight: '16px',
			iconWidth: '16px',
			label: 'Refresh',
			height: '20px',
			width: '100px',
			CSSStyles: {
				'font-size': '13px'
			}
		}).component();

		this._disposables.push(this._refreshButton.onDidClick(
			async (e) => await this.refreshStatus()));

		headerActions.addItem(this._refreshButton, {
			flex: '0',
		});

		this._copyDatabaseMigrationDetails = this._view.modelBuilder.button().withProps({
			iconPath: IconPathHelper.copy,
			iconHeight: '16px',
			iconWidth: '16px',
			label: loc.COPY_MIGRATION_DETAILS,
			height: '20px',
			width: '200px',
			CSSStyles: {
				'font-size': '13px'
			}
		}).component();

		this._disposables.push(this._copyDatabaseMigrationDetails.onDidClick(async (e) => {
			await this.refreshStatus();
			if (this._model.migrationOpStatus) {
				vscode.env.clipboard.writeText(JSON.stringify({
					'async-operation-details': this._model.migrationOpStatus,
					'details': this._model.migrationStatus
				}, undefined, 2));
			} else {
				vscode.env.clipboard.writeText(JSON.stringify(this._model.migrationStatus, undefined, 2));
			}

			vscode.window.showInformationMessage(loc.DETAILS_COPIED);
		}));

		headerActions.addItem(this._copyDatabaseMigrationDetails, {
			flex: '0',
			CSSStyles: {
				'margin-left': '5px'
			}
		});

		this._refreshLoader = this._view.modelBuilder.loadingComponent().withProps({
			loading: false,
			height: '15px'
		}).component();

		headerActions.addItem(this._refreshLoader, {
			flex: '0',
			CSSStyles: {
				'margin-left': '16px'
			}
		});

		const header = this._view.modelBuilder.flexContainer().withItems([
			titleLogoContainer
		]).withLayout({
			flexFlow: 'column'
		}).withProps({
			CSSStyles: {
				width: 1000
			}
		}).component();

		header.addItem(headerActions, {
			'CSSStyles': {
				'margin-top': '16px'
			}
		});

		return header;
	}

	private setAutoRefresh(interval: SupportedAutoRefreshIntervals): void {
		const shouldRefresh = (status: string | undefined) => !status || status in ['InProgress', 'Creating', 'Completing', 'Creating'];
		if (shouldRefresh(this.getMigrationStatus())) {
			const classVariable = this;
			clearInterval(this._autoRefreshHandle);
			if (interval !== -1) {
				this._autoRefreshHandle = setInterval(function () { classVariable.refreshStatus(); }, interval);
			}
		}
	}

	private async refreshStatus(): Promise<void> {
		try {
			if (this._isProvisioned() && this._isOnlineMigration()) {
				this._cutoverButton.updateCssStyles({
					display: 'inline'
				});
			}

			this._refreshLoader.loading = true;
			this._cutoverButton.enabled = false;
			this._cancelButton.enabled = false;
			await this._model.fetchStatus();
			const errors = [];
			errors.push(this._model.migrationOpStatus.error?.message);
			errors.push(this._model.migrationStatus.properties.migrationFailureError?.message);
			errors.push(this._model.migrationStatus.properties.migrationStatusDetails?.fileUploadBlockingErrors ?? []);
			errors.push(this._model.migrationStatus.properties.migrationStatusDetails?.restoreBlockingReason);
			this._dialogObject.message = {
				text: errors.filter(e => e !== undefined).join(EOL),
				level: (this._model.migrationStatus.properties.migrationStatus === MigrationStatus.InProgress || this._model.migrationStatus.properties.migrationStatus === 'Completing') ? azdata.window.MessageLevel.Warning : azdata.window.MessageLevel.Error
			};
			const sqlServerInfo = await azdata.connection.getServerInfo((await azdata.connection.getCurrentConnection()).connectionId);
			const sqlServerName = this._model._migration.sourceConnectionProfile.serverName;
			const sourceDatabaseName = this._model._migration.migrationContext.properties.sourceDatabaseName;
			const versionName = getSqlServerName(sqlServerInfo.serverMajorVersion!);
			const sqlServerVersion = versionName ? versionName : sqlServerInfo.serverVersion;
			const targetDatabaseName = this._model._migration.migrationContext.name;
			const targetServerName = this._model._migration.targetManagedInstance.name;
			let targetServerVersion;
			if (this._model.migrationStatus.id.includes('managedInstances')) {
				targetServerVersion = loc.AZURE_SQL_DATABASE_MANAGED_INSTANCE;
			} else {
				targetServerVersion = loc.AZURE_SQL_DATABASE_VIRTUAL_MACHINE;
			}

			let lastAppliedSSN: string;
			let lastAppliedBackupFileTakenOn: string;

			const tableData: ActiveBackupFileSchema[] = [];

			this._model.migrationStatus.properties.migrationStatusDetails?.activeBackupSets?.forEach((activeBackupSet) => {

				if (this._shouldDisplayBackupFileTable()) {
					tableData.push(
						{
							fileName: activeBackupSet.listOfBackupFiles[0].fileName,
							type: activeBackupSet.backupType,
							status: activeBackupSet.listOfBackupFiles[0].status,
							dataUploaded: `${convertByteSizeToReadableUnit(activeBackupSet.listOfBackupFiles[0].dataWritten)}/ ${convertByteSizeToReadableUnit(activeBackupSet.listOfBackupFiles[0].totalSize)}`,
							copyThroughput: (activeBackupSet.listOfBackupFiles[0].copyThroughput / 1024).toFixed(2),
							backupStartTime: activeBackupSet.backupStartDate,
							firstLSN: activeBackupSet.firstLSN,
							lastLSN: activeBackupSet.lastLSN

						}
					);
				}

				if (activeBackupSet.listOfBackupFiles[0].fileName === this._model.migrationStatus.properties.migrationStatusDetails?.lastRestoredFilename) {
					lastAppliedSSN = activeBackupSet.lastLSN;
					lastAppliedBackupFileTakenOn = activeBackupSet.backupFinishDate;
				}
			});

			this._sourceDatabase.value = sourceDatabaseName;
			this._serverName.value = sqlServerName;
			this._serverVersion.value = `${sqlServerVersion} ${sqlServerInfo.serverVersion}`;

			this._targetDatabase.value = targetDatabaseName;
			this._targetServer.value = targetServerName;
			this._targetVersion.value = targetServerVersion;

			const migrationStatusTextValue = this.getMigrationStatus();
			this._migrationStatus.value = migrationStatusTextValue ?? '---';
			this._migrationStatusIcon.iconPath = getMigrationStatusImage(migrationStatusTextValue);

			this._fullBackupFile.value = this._model.migrationStatus?.properties?.migrationStatusDetails?.fullBackupSetInfo?.listOfBackupFiles[0]?.fileName! ?? '-';
			let backupLocation;

			const isBlobMigration = this._model._migration.migrationContext.properties.backupConfiguration.sourceLocation?.azureBlob !== undefined;
			// Displaying storage accounts and blob container for azure blob backups.
			if (isBlobMigration) {
				backupLocation = `${this._model._migration.migrationContext.properties.backupConfiguration.sourceLocation?.azureBlob?.storageAccountResourceId.split('/').pop()} - ${this._model._migration.migrationContext.properties.backupConfiguration.sourceLocation?.azureBlob?.blobContainerName}`;
			} else {
				backupLocation = this._model._migration.migrationContext.properties.backupConfiguration?.sourceLocation?.fileShare?.path! ?? '-';
			}
			this._backupLocation.value = backupLocation ?? '-';

			this._lastAppliedLSN.value = lastAppliedSSN! ?? '-';
			this._lastAppliedBackupFile.value = this._model.migrationStatus.properties.migrationStatusDetails?.lastRestoredFilename ?? '-';
			this._lastAppliedBackupTakenOn.value = lastAppliedBackupFileTakenOn! ? convertIsoTimeToLocalTime(lastAppliedBackupFileTakenOn).toLocaleString() : '-';

			if (this._shouldDisplayBackupFileTable()) {
				this._fileCount.updateCssStyles({
					display: 'inline'
				});
				this._fileTable.updateCssStyles({
					display: 'inline'
				});

				this._fileCount.value = loc.ACTIVE_BACKUP_FILES_ITEMS(tableData.length);

				// Sorting files in descending order of backupStartTime
				tableData.sort((file1, file2) => new Date(file1.backupStartTime) > new Date(file2.backupStartTime) ? - 1 : 1);

				this._fileTable.data = tableData.map((row) => {
					return [
						row.fileName,
						row.type,
						row.status,
						row.dataUploaded,
						row.copyThroughput,
						convertIsoTimeToLocalTime(row.backupStartTime).toLocaleString(),
						row.firstLSN,
						row.lastLSN
					];
				});
			}

			if (migrationStatusTextValue === MigrationStatus.InProgress) {
				const restoredCount = (this._model.migrationStatus.properties.migrationStatusDetails?.activeBackupSets?.filter(a => a.listOfBackupFiles[0].status === 'Restored'))?.length ?? 0;
				if (restoredCount > 0 || isBlobMigration) {
					this._cutoverButton.enabled = true;
				}
				this._cancelButton.enabled = true;
			} else {
				this._cutoverButton.enabled = false;
				this._cancelButton.enabled = false;
			}
		} catch (e) {
			console.log(e);
		}
		this._refreshLoader.loading = false;
	}

	private createInfoField(label: string, value: string, iconPath?: azdata.IconPath): {
		flexContainer: azdata.FlexContainer,
		text: azdata.TextComponent,
		icon?: azdata.ImageComponent
	} {
		const flexContainer = this._view.modelBuilder.flexContainer().withLayout({
			flexFlow: 'column'
		}).component();

		const labelComponent = this._view.modelBuilder.text().withProps({
			value: label,
			CSSStyles: {
				'font-weight': 'bold',
				'margin-bottom': '0',
				'font-size': '12px'
			}
		}).component();
		flexContainer.addItem(labelComponent);

		const textComponent = this._view.modelBuilder.text().withProps({
			value: value,
			CSSStyles: {
				'margin-top': '5px',
				'margin-bottom': '0',
				'width': '100%',
				'overflow': 'hidden',
				'text-overflow': 'ellipses',
				'font-size': '12px'
			}
		}).component();

		if (iconPath) {
			const iconComponent = this._view.modelBuilder.image()
				.withProps({
					iconPath: (iconPath !== IconPathHelper.info) ? iconPath : undefined, // info icon is a placeholder
					iconHeight: statusImageSize,
					iconWidth: statusImageSize,
					height: statusImageSize,
					width: statusImageSize,
					CSSStyles: {
						'margin': '6px 3px 0 0',
						'padding': '0'
					}
				}).component();

			const iconTextComponent = this._view.modelBuilder.flexContainer()
				.withItems([
					iconComponent,
					textComponent
				]).withProps({
					CSSStyles: {
						'margin': '0',
						'padding': '0'
					},
					display: 'inline-flex'
				}).component();
			flexContainer.addItem(iconTextComponent);
			return {
				flexContainer: flexContainer,
				text: textComponent,
				icon: iconComponent
			};
		} else {
			flexContainer.addItem(textComponent);
			return {
				flexContainer: flexContainer,
				text: textComponent,
			};
		}
	}

	private _isProvisioned(): boolean {
		return this._model._migration.migrationContext.properties.provisioningState === 'Succeeded' || this._model._migration.migrationContext.properties.migrationStatus === 'Completing';
	}

	private _isOnlineMigration(): boolean {
		let migrationMode = null;
		if (this._isProvisioned()) {
			migrationMode = this._model._migration.migrationContext.properties.autoCutoverConfiguration?.autoCutover?.valueOf() ? MigrationMode.OFFLINE : MigrationMode.ONLINE;
		}
		return migrationMode === MigrationMode.ONLINE;
	}

	private _isBlobMigration(): boolean {
		return this._model._migration.migrationContext.properties.backupConfiguration.sourceLocation?.azureBlob !== undefined;
	}

	private _shouldDisplayBackupFileTable(): boolean {
		return this._isProvisioned() && this._isOnlineMigration() && !this._isBlobMigration();
	}

	private getMigrationStatus(): string {
		return this._model._migration.migrationContext.properties.migrationStatus ?? this._model._migration.migrationContext.properties.provisioningState;
	}
}

interface ActiveBackupFileSchema {
	fileName: string,
	type: string,
	status: string,
	dataUploaded: string,
	copyThroughput: string,
	backupStartTime: string,
	firstLSN: string,
	lastLSN: string
}<|MERGE_RESOLUTION|>--- conflicted
+++ resolved
@@ -214,12 +214,8 @@
 					}
 				}).component();
 
-<<<<<<< HEAD
 				this._fileTable = view.modelBuilder.table().withProps({
-=======
-				this.fileTable = view.modelBuilder.table().withProps({
 					ariaLabel: loc.ACTIVE_BACKUP_FILES,
->>>>>>> 251d2505
 					columns: [
 						{
 							value: loc.ACTIVE_BACKUP_FILES,
