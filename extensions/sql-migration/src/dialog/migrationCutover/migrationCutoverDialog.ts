/*---------------------------------------------------------------------------------------------
 *  Copyright (c) Microsoft Corporation. All rights reserved.
 *  Licensed under the Source EULA. See License.txt in the project root for license information.
 *--------------------------------------------------------------------------------------------*/

import * as azdata from 'azdata';
import * as vscode from 'vscode';
import { IconPathHelper } from '../../constants/iconPathHelper';
import { MigrationContext } from '../../models/migrationLocalStorage';
import { MigrationCutoverDialogModel, MigrationStatus } from './migrationCutoverDialogModel';
import * as loc from '../../constants/strings';
import { convertByteSizeToReadableUnit, convertIsoTimeToLocalTime, getSqlServerName, getMigrationStatusImage, SupportedAutoRefreshIntervals } from '../../api/utils';
import { EOL } from 'os';
import { ConfirmCutoverDialog } from './confirmCutoverDialog';
import { MigrationMode } from '../../models/stateMachine';

const refreshFrequency: SupportedAutoRefreshIntervals = 30000;
const statusImageSize: number = 14;

export class MigrationCutoverDialog {
	private _dialogObject!: azdata.window.Dialog;
	private _view!: azdata.ModelView;
	private _model: MigrationCutoverDialogModel;

	private _databaseTitleName!: azdata.TextComponent;
	private _cutoverButton!: azdata.ButtonComponent;
	private _refreshButton!: azdata.ButtonComponent;
	private _cancelButton!: azdata.ButtonComponent;
	private _refreshLoader!: azdata.LoadingComponent;
	private _copyDatabaseMigrationDetails!: azdata.ButtonComponent;

	private _sourceDatabaseInfoField!: InfoFieldSchema;
	private _sourceDetailsInfoField!: InfoFieldSchema;
	private _sourceVersionInfoField!: InfoFieldSchema;
	private _targetDatabaseInfoField!: InfoFieldSchema;
	private _targetServerInfoField!: InfoFieldSchema;
	private _targetVersionInfoField!: InfoFieldSchema;
	private _migrationStatusInfoField!: InfoFieldSchema;
	private _fullBackupFileOnInfoField!: InfoFieldSchema;
	private _backupLocationInfoField!: InfoFieldSchema;
	private _lastLSNInfoField!: InfoFieldSchema;
	private _lastAppliedBackupInfoField!: InfoFieldSchema;
	private _lastAppliedBackupTakenOnInfoField!: InfoFieldSchema;

	private _fileCount!: azdata.TextComponent;
	private _fileTable!: azdata.TableComponent;
	private _autoRefreshHandle!: any;
	private _disposables: vscode.Disposable[] = [];

	private isRefreshing = false;

	readonly _infoFieldWidth: string = '250px';

	constructor(migration: MigrationContext) {
		this._model = new MigrationCutoverDialogModel(migration);
		this._dialogObject = azdata.window.createModelViewDialog('', 'MigrationCutoverDialog', 'wide');
	}

	async initialize(): Promise<void> {
		let tab = azdata.window.createTab('');
		tab.registerContent(async (view: azdata.ModelView) => {
			try {
				this._view = view;

				this._fileCount = view.modelBuilder.text().withProps({
					width: '500px',
					CSSStyles: {
						'font-size': '14px',
						'font-weight': 'bold'
					}
				}).component();

				this._fileTable = view.modelBuilder.table().withProps({
					ariaLabel: loc.ACTIVE_BACKUP_FILES,
					columns: [
						{
							value: loc.ACTIVE_BACKUP_FILES,
							width: 230,
							type: azdata.ColumnType.text,
						},
						{
							value: loc.TYPE,
							width: 90,
							type: azdata.ColumnType.text
						},
						{
							value: loc.STATUS,
							width: 60,
							type: azdata.ColumnType.text
						},
						{
							value: loc.DATA_UPLOADED,
							width: 120,
							type: azdata.ColumnType.text
						},
						{
							value: loc.COPY_THROUGHPUT,
							width: 150,
							type: azdata.ColumnType.text
						},
						{
							value: loc.BACKUP_START_TIME,
							width: 130,
							type: azdata.ColumnType.text
						},
						{
							value: loc.FIRST_LSN,
							width: 120,
							type: azdata.ColumnType.text
						},
						{
							value: loc.LAST_LSN,
							width: 120,
							type: azdata.ColumnType.text
						}
					],
					data: [],
					width: '1100px',
					height: '300px',
					fontSize: '12px',
					CSSStyles: {
						'display': 'none',
					}
				}).component();

				let formItems = [
					{ component: this.migrationContainerHeader() },
					{ component: this._view.modelBuilder.separator().withProps({ width: 1000 }).component() },
					{ component: this.migrationInfoGrid() },
					{ component: this._view.modelBuilder.separator().withProps({ width: 1000 }).component() },
					{ component: this._fileCount },
					{ component: this._fileTable }
				];

				const formBuilder = view.modelBuilder.formContainer().withFormItems(
					formItems,
					{ horizontal: false }
				);
				const form = formBuilder.withLayout({ width: '100%' }).component();

				this._disposables.push(this._view.onClosed(e => {
					clearInterval(this._autoRefreshHandle);
					this._disposables.forEach(
						d => { try { d.dispose(); } catch { } });
				}));

				return view.initializeModel(form).then(async (value) => {
					await this.refreshStatus();
				});
			} catch (e) {
				console.log(e);
			}
		});
		this._dialogObject.content = [tab];

		this._dialogObject.cancelButton.hidden = true;
		this._dialogObject.okButton.label = loc.CLOSE;

		this._disposables.push(this._dialogObject.okButton.onClick(e => {
			clearInterval(this._autoRefreshHandle);
		}));
		azdata.window.openDialog(this._dialogObject);
	}

	private migrationContainerHeader(): azdata.FlexContainer {
		const sqlDatbaseLogo = this._view.modelBuilder.image().withProps({
			iconPath: IconPathHelper.sqlDatabaseLogo,
			iconHeight: '32px',
			iconWidth: '32px',
			width: '32px',
			height: '32px'
		}).component();

		this._databaseTitleName = this._view.modelBuilder.text().withProps({
			CSSStyles: {
				'font-size': '16px',
				'font-weight': 'bold',
				'margin': '0px'
			},
			width: 950,
			value: this._model._migration.migrationContext.properties.sourceDatabaseName
		}).component();

		const databaseSubTitle = this._view.modelBuilder.text().withProps({
			CSSStyles: {
				'font-size': '10px',
				'margin': '5px 0px'
			},
			width: 950,
			value: loc.DATABASE
		}).component();

		const titleContainer = this._view.modelBuilder.flexContainer().withItems([
			this._databaseTitleName,
			databaseSubTitle
		]).withLayout({
			'flexFlow': 'column'
		}).withProps({
			width: 950
		}).component();

		this.setAutoRefresh(refreshFrequency);

		const titleLogoContainer = this._view.modelBuilder.flexContainer().withProps({
			width: 1000
		}).component();

		titleLogoContainer.addItem(sqlDatbaseLogo, {
			flex: '0'
		});
		titleLogoContainer.addItem(titleContainer, {
			flex: '0',
			CSSStyles: {
				'margin-left': '5px',
				'width': '930px'
			}
		});

		const headerActions = this._view.modelBuilder.flexContainer().withLayout({
		}).withProps({
			width: 1000
		}).component();

		this._cutoverButton = this._view.modelBuilder.button().withProps({
			iconPath: IconPathHelper.cutover,
			iconHeight: '16px',
			iconWidth: '16px',
			label: loc.COMPLETE_CUTOVER,
			height: '20px',
			width: '150px',
			enabled: false,
			CSSStyles: {
				'font-size': '13px',
				'display': 'none'
			}
		}).component();

		this._disposables.push(this._cutoverButton.onDidClick(async (e) => {
			await this.refreshStatus();
			const dialog = new ConfirmCutoverDialog(this._model);
			await dialog.initialize();
			await this.refreshStatus();
		}));

		headerActions.addItem(this._cutoverButton, {
			flex: '0'
		});

		this._cancelButton = this._view.modelBuilder.button().withProps({
			iconPath: IconPathHelper.cancel,
			iconHeight: '16px',
			iconWidth: '16px',
			label: loc.CANCEL_MIGRATION,
			height: '20px',
			width: '150px',
			enabled: false,
			CSSStyles: {
				'font-size': '13px'
			}
		}).component();

		this._disposables.push(this._cancelButton.onDidClick((e) => {
			vscode.window.showInformationMessage(loc.CANCEL_MIGRATION_CONFIRMATION, { modal: true }, loc.YES, loc.NO).then(async (v) => {
				if (v === loc.YES) {
					await this._model.cancelMigration();
					await this.refreshStatus();
				}
			});
		}));

		headerActions.addItem(this._cancelButton, {
			flex: '0'
		});


		this._refreshButton = this._view.modelBuilder.button().withProps({
			iconPath: IconPathHelper.refresh,
			iconHeight: '16px',
			iconWidth: '16px',
			label: 'Refresh',
			height: '20px',
			width: '100px',
			CSSStyles: {
				'font-size': '13px'
			}
		}).component();

		this._disposables.push(this._refreshButton.onDidClick(
			async (e) => await this.refreshStatus()));

		headerActions.addItem(this._refreshButton, {
			flex: '0',
		});

		this._copyDatabaseMigrationDetails = this._view.modelBuilder.button().withProps({
			iconPath: IconPathHelper.copy,
			iconHeight: '16px',
			iconWidth: '16px',
			label: loc.COPY_MIGRATION_DETAILS,
			height: '20px',
			width: '200px',
			CSSStyles: {
				'font-size': '13px'
			}
		}).component();

		this._disposables.push(this._copyDatabaseMigrationDetails.onDidClick(async (e) => {
			await this.refreshStatus();
			if (this._model.migrationOpStatus) {
				vscode.env.clipboard.writeText(JSON.stringify({
					'async-operation-details': this._model.migrationOpStatus,
					'details': this._model.migrationStatus
				}, undefined, 2));
			} else {
				vscode.env.clipboard.writeText(JSON.stringify(this._model.migrationStatus, undefined, 2));
			}

			vscode.window.showInformationMessage(loc.DETAILS_COPIED);
		}));

		headerActions.addItem(this._copyDatabaseMigrationDetails, {
			flex: '0',
			CSSStyles: {
				'margin-left': '5px'
			}
		});

		this._refreshLoader = this._view.modelBuilder.loadingComponent().withProps({
			loading: false,
			height: '15px'
		}).component();

		headerActions.addItem(this._refreshLoader, {
			flex: '0',
			CSSStyles: {
				'margin-left': '16px'
			}
		});

		const header = this._view.modelBuilder.flexContainer().withItems([
			titleLogoContainer
		]).withLayout({
			flexFlow: 'column'
		}).withProps({
			CSSStyles: {
				width: 1000
			}
		}).component();

		header.addItem(headerActions, {
			'CSSStyles': {
				'margin-top': '16px'
			}
		});

		return header;
	}

	private migrationInfoGrid(): azdata.FlexContainer {
		const addInfoFieldToContainer = (infoField: InfoFieldSchema, container: azdata.FlexContainer): void => {
			container.addItem(infoField.flexContainer, {
				CSSStyles: {
					width: this._infoFieldWidth,
				}
			});
		};

		const flexServer = this._view.modelBuilder.flexContainer().withLayout({
			flexFlow: 'column'
		}).component();
		this._sourceDatabaseInfoField = this.createInfoField(loc.SOURCE_DATABASE, '');
		this._sourceDetailsInfoField = this.createInfoField(loc.SOURCE_SERVER, '');
		this._sourceVersionInfoField = this.createInfoField(loc.SOURCE_VERSION, '');
		addInfoFieldToContainer(this._sourceDatabaseInfoField, flexServer);
		addInfoFieldToContainer(this._sourceDetailsInfoField, flexServer);
		addInfoFieldToContainer(this._sourceVersionInfoField, flexServer);

		const flexTarget = this._view.modelBuilder.flexContainer().withLayout({
			flexFlow: 'column'
		}).component();
		this._targetDatabaseInfoField = this.createInfoField(loc.TARGET_DATABASE_NAME, '');
		this._targetServerInfoField = this.createInfoField(loc.TARGET_SERVER, '');
		this._targetVersionInfoField = this.createInfoField(loc.TARGET_VERSION, '');
		addInfoFieldToContainer(this._targetDatabaseInfoField, flexTarget);
		addInfoFieldToContainer(this._targetServerInfoField, flexTarget);
		addInfoFieldToContainer(this._targetVersionInfoField, flexTarget);

		const flexStatus = this._view.modelBuilder.flexContainer().withLayout({
			flexFlow: 'column'
		}).component();
		this._migrationStatusInfoField = this.createInfoField(loc.MIGRATION_STATUS, '', false, ' ');
		this._fullBackupFileOnInfoField = this.createInfoField(loc.FULL_BACKUP_FILES, '', true);
		this._backupLocationInfoField = this.createInfoField(loc.BACKUP_LOCATION, '');
		addInfoFieldToContainer(this._migrationStatusInfoField, flexStatus);
		addInfoFieldToContainer(this._fullBackupFileOnInfoField, flexStatus);
		addInfoFieldToContainer(this._backupLocationInfoField, flexStatus);

		const flexFile = this._view.modelBuilder.flexContainer().withLayout({
			flexFlow: 'column'
		}).component();
		this._lastLSNInfoField = this.createInfoField(loc.LAST_APPLIED_LSN, '', true);
		this._lastAppliedBackupInfoField = this.createInfoField(loc.LAST_APPLIED_BACKUP_FILES, '');
		this._lastAppliedBackupTakenOnInfoField = this.createInfoField(loc.LAST_APPLIED_BACKUP_FILES_TAKEN_ON, '', true);
		addInfoFieldToContainer(this._lastLSNInfoField, flexFile);
		addInfoFieldToContainer(this._lastAppliedBackupInfoField, flexFile);
		addInfoFieldToContainer(this._lastAppliedBackupTakenOnInfoField, flexFile);

		const flexInfoProps = {
			flex: '0',
			CSSStyles: {
				'flex': '0',
				'width': this._infoFieldWidth
			}
		};

		const flexInfo = this._view.modelBuilder.flexContainer().withProps({
			width: 1000
		}).component();
		flexInfo.addItem(flexServer, flexInfoProps);
		flexInfo.addItem(flexTarget, flexInfoProps);
		flexInfo.addItem(flexStatus, flexInfoProps);
		flexInfo.addItem(flexFile, flexInfoProps);

		return flexInfo;
	}

	private setAutoRefresh(interval: SupportedAutoRefreshIntervals): void {
<<<<<<< HEAD
		const shouldRefresh = (status: string | undefined) => !status || status in ['InProgress', 'Creating', 'Completing', 'Creating'];
		if (shouldRefresh(this.getMigrationStatus())) {
			const classVariable = this;
			clearInterval(this._autoRefreshHandle);
			if (interval !== -1) {
				this._autoRefreshHandle = setInterval(function () { classVariable.refreshStatus(); }, interval);
			}
=======
		const classVariable = this;
		clearInterval(this._autoRefreshHandle);
		if (interval !== -1) {
			this._autoRefreshHandle = setInterval(async function () { await classVariable.refreshStatus(); }, interval);
>>>>>>> 788c84a1
		}
	}

	private async refreshStatus(): Promise<void> {
		if (this.isRefreshing) {
			return;
		}

		try {
<<<<<<< HEAD
			if (this._isProvisioned() && this._isOnlineMigration()) {
				this._cutoverButton.updateCssStyles({
					display: 'inline'
				});
			}

=======
			this.isRefreshing = true;
>>>>>>> 788c84a1
			this._refreshLoader.loading = true;
			this._cutoverButton.enabled = false;
			this._cancelButton.enabled = false;
			await this._model.fetchStatus();
			const errors = [];
			errors.push(this._model.migrationOpStatus.error?.message);
			errors.push(this._model.migrationStatus.properties.migrationFailureError?.message);
			errors.push(this._model.migrationStatus.properties.migrationStatusDetails?.fileUploadBlockingErrors ?? []);
			errors.push(this._model.migrationStatus.properties.migrationStatusDetails?.restoreBlockingReason);
			this._dialogObject.message = {
				text: errors.filter(e => e !== undefined).join(EOL),
				level: (this._model.migrationStatus.properties.migrationStatus === MigrationStatus.InProgress || this._model.migrationStatus.properties.migrationStatus === 'Completing') ? azdata.window.MessageLevel.Warning : azdata.window.MessageLevel.Error
			};
			const sqlServerInfo = await azdata.connection.getServerInfo((await azdata.connection.getCurrentConnection()).connectionId);
			const sqlServerName = this._model._migration.sourceConnectionProfile.serverName;
			const sourceDatabaseName = this._model._migration.migrationContext.properties.sourceDatabaseName;
			const versionName = getSqlServerName(sqlServerInfo.serverMajorVersion!);
			const sqlServerVersion = versionName ? versionName : sqlServerInfo.serverVersion;
			const targetDatabaseName = this._model._migration.migrationContext.name;
			const targetServerName = this._model._migration.targetManagedInstance.name;
			let targetServerVersion;
			if (this._model.migrationStatus.id.includes('managedInstances')) {
				targetServerVersion = loc.AZURE_SQL_DATABASE_MANAGED_INSTANCE;
			} else {
				targetServerVersion = loc.AZURE_SQL_DATABASE_VIRTUAL_MACHINE;
			}

			let lastAppliedSSN: string;
			let lastAppliedBackupFileTakenOn: string;

			const tableData: ActiveBackupFileSchema[] = [];

			this._model.migrationStatus.properties.migrationStatusDetails?.activeBackupSets?.forEach((activeBackupSet) => {

				if (this._shouldDisplayBackupFileTable()) {
					tableData.push(
						{
							fileName: activeBackupSet.listOfBackupFiles[0].fileName,
							type: activeBackupSet.backupType,
							status: activeBackupSet.listOfBackupFiles[0].status,
							dataUploaded: `${convertByteSizeToReadableUnit(activeBackupSet.listOfBackupFiles[0].dataWritten)}/ ${convertByteSizeToReadableUnit(activeBackupSet.listOfBackupFiles[0].totalSize)}`,
							copyThroughput: (activeBackupSet.listOfBackupFiles[0].copyThroughput) ? (activeBackupSet.listOfBackupFiles[0].copyThroughput / 1024).toFixed(2) : '-',
							backupStartTime: activeBackupSet.backupStartDate,
							firstLSN: activeBackupSet.firstLSN,
							lastLSN: activeBackupSet.lastLSN

						}
					);
				}

				if (activeBackupSet.listOfBackupFiles[0].fileName === this._model.migrationStatus.properties.migrationStatusDetails?.lastRestoredFilename) {
					lastAppliedSSN = activeBackupSet.lastLSN;
					lastAppliedBackupFileTakenOn = activeBackupSet.backupFinishDate;
				}
			});

			this._sourceDatabaseInfoField.text.value = sourceDatabaseName;
			this._sourceDetailsInfoField.text.value = sqlServerName;
			this._sourceVersionInfoField.text.value = `${sqlServerVersion} ${sqlServerInfo.serverVersion}`;

			this._targetDatabaseInfoField.text.value = targetDatabaseName;
			this._targetServerInfoField.text.value = targetServerName;
			this._targetVersionInfoField.text.value = targetServerVersion;

			const migrationStatusTextValue = this.getMigrationStatus();
			this._migrationStatusInfoField.text.value = migrationStatusTextValue ?? '-';
			this._migrationStatusInfoField.icon!.iconPath = getMigrationStatusImage(migrationStatusTextValue);

			this._fullBackupFileOnInfoField.text.value = this._model.migrationStatus?.properties?.migrationStatusDetails?.fullBackupSetInfo?.listOfBackupFiles[0]?.fileName! ?? '-';
			this.showInfoField(this._fullBackupFileOnInfoField);

			let backupLocation;
			const isBlobMigration = this._isBlobMigration();
			// Displaying storage accounts and blob container for azure blob backups.
			if (isBlobMigration) {
				backupLocation = `${this._model._migration.migrationContext.properties.backupConfiguration.sourceLocation?.azureBlob?.storageAccountResourceId.split('/').pop()} - ${this._model._migration.migrationContext.properties.backupConfiguration.sourceLocation?.azureBlob?.blobContainerName}`;
			} else {
				backupLocation = this._model._migration.migrationContext.properties.backupConfiguration?.sourceLocation?.fileShare?.path! ?? '-';
			}
			this._backupLocationInfoField.text.value = backupLocation ?? '-';

			this._lastLSNInfoField.text.value = lastAppliedSSN! ?? '-';
			this._lastAppliedBackupInfoField.text.value = this._model.migrationStatus.properties.migrationStatusDetails?.lastRestoredFilename ?? '-';
			this._lastAppliedBackupTakenOnInfoField.text.value = lastAppliedBackupFileTakenOn! ? convertIsoTimeToLocalTime(lastAppliedBackupFileTakenOn).toLocaleString() : '-';
			this.showInfoField(this._lastLSNInfoField);
			this.showInfoField(this._lastAppliedBackupTakenOnInfoField);

			if (this._shouldDisplayBackupFileTable()) {
				this._fileCount.updateCssStyles({
					display: 'inline'
				});
				this._fileTable.updateCssStyles({
					display: 'inline'
				});

				this._fileCount.value = loc.ACTIVE_BACKUP_FILES_ITEMS(tableData.length);

				// Sorting files in descending order of backupStartTime
				tableData.sort((file1, file2) => new Date(file1.backupStartTime) > new Date(file2.backupStartTime) ? - 1 : 1);

				this._fileTable.data = tableData.map((row) => {
					return [
						row.fileName,
						row.type,
						row.status,
						row.dataUploaded,
						row.copyThroughput,
						convertIsoTimeToLocalTime(row.backupStartTime).toLocaleString(),
						row.firstLSN,
						row.lastLSN
					];
				});
			}

			if (migrationStatusTextValue === MigrationStatus.InProgress) {
				const restoredCount = (this._model.migrationStatus.properties.migrationStatusDetails?.activeBackupSets?.filter(a => a.listOfBackupFiles[0].status === 'Restored'))?.length ?? 0;
				if (restoredCount > 0 || isBlobMigration) {
					this._cutoverButton.enabled = true;
				}
				this._cancelButton.enabled = true;
			} else {
				this._cutoverButton.enabled = false;
				this._cancelButton.enabled = false;
			}
		} catch (e) {
			console.log(e);
		} finally {
			this.isRefreshing = false;
			this._refreshLoader.loading = false;
		}
	}

	private createInfoField(label: string, value: string, defaultHidden: boolean = false, iconPath?: azdata.IconPath): {
		flexContainer: azdata.FlexContainer,
		text: azdata.TextComponent,
		icon?: azdata.ImageComponent
	} {
		const flexContainer = this._view.modelBuilder.flexContainer().withLayout({
			flexFlow: 'column'
		}).component();

		if (defaultHidden) {
			flexContainer.updateCssStyles({
				'display': 'none'
			});
		}

		const labelComponent = this._view.modelBuilder.text().withProps({
			value: label,
			CSSStyles: {
				'font-weight': 'bold',
				'margin-bottom': '0',
				'font-size': '12px'
			}
		}).component();
		flexContainer.addItem(labelComponent);

		const textComponent = this._view.modelBuilder.text().withProps({
			value: value,
			CSSStyles: {
				'margin-top': '5px',
				'margin-bottom': '0',
				'width': '100%',
				'overflow': 'hidden',
				'text-overflow': 'ellipses',
				'font-size': '12px'
			}
		}).component();

		let iconComponent;
		if (iconPath) {
			iconComponent = this._view.modelBuilder.image().withProps({
				iconPath: (iconPath === ' ') ? undefined : iconPath,
				iconHeight: statusImageSize,
				iconWidth: statusImageSize,
				height: statusImageSize,
				width: statusImageSize,
				CSSStyles: {
					'margin': '7px 3px 0 0',
					'padding': '0'
				}
			}).component();

			const iconTextComponent = this._view.modelBuilder.flexContainer()
				.withItems([
					iconComponent,
					textComponent
				]).withProps({
					CSSStyles: {
						'margin': '0',
						'padding': '0'
					},
					display: 'inline-flex'
				}).component();
			flexContainer.addItem(iconTextComponent);
		} else {
			flexContainer.addItem(textComponent);
		}

		return {
			flexContainer: flexContainer,
			text: textComponent,
			icon: iconComponent
		};
	}

	private showInfoField(infoField: InfoFieldSchema): void {
		if (infoField.text.value !== '-') {
			infoField.flexContainer.updateCssStyles({
				'display': 'inline'
			});
		}
	}

	private _isProvisioned(): boolean {
		return this._model._migration.migrationContext.properties.provisioningState === 'Succeeded' || this._model._migration.migrationContext.properties.migrationStatus === 'Completing';
	}

	private _isOnlineMigration(): boolean {
		let migrationMode = null;
		if (this._isProvisioned()) {
			migrationMode = this._model._migration.migrationContext.properties.autoCutoverConfiguration?.autoCutover?.valueOf() ? MigrationMode.OFFLINE : MigrationMode.ONLINE;
		}
		return migrationMode === MigrationMode.ONLINE;
	}

	private _isBlobMigration(): boolean {
		return this._model._migration.migrationContext.properties.backupConfiguration.sourceLocation?.azureBlob !== undefined;
	}

	private _shouldDisplayBackupFileTable(): boolean {
		return this._isProvisioned() && this._isOnlineMigration() && !this._isBlobMigration();
	}

	private getMigrationStatus(): string {
		return this._model._migration.migrationContext.properties.migrationStatus ?? this._model._migration.migrationContext.properties.provisioningState;
	}
}

interface ActiveBackupFileSchema {
	fileName: string,
	type: string,
	status: string,
	dataUploaded: string,
	copyThroughput: string,
	backupStartTime: string,
	firstLSN: string,
	lastLSN: string
}

interface InfoFieldSchema {
	flexContainer: azdata.FlexContainer,
	text: azdata.TextComponent,
	icon?: azdata.ImageComponent
}<|MERGE_RESOLUTION|>--- conflicted
+++ resolved
@@ -425,20 +425,13 @@
 	}
 
 	private setAutoRefresh(interval: SupportedAutoRefreshIntervals): void {
-<<<<<<< HEAD
 		const shouldRefresh = (status: string | undefined) => !status || status in ['InProgress', 'Creating', 'Completing', 'Creating'];
 		if (shouldRefresh(this.getMigrationStatus())) {
 			const classVariable = this;
 			clearInterval(this._autoRefreshHandle);
 			if (interval !== -1) {
-				this._autoRefreshHandle = setInterval(function () { classVariable.refreshStatus(); }, interval);
-			}
-=======
-		const classVariable = this;
-		clearInterval(this._autoRefreshHandle);
-		if (interval !== -1) {
-			this._autoRefreshHandle = setInterval(async function () { await classVariable.refreshStatus(); }, interval);
->>>>>>> 788c84a1
+				this._autoRefreshHandle = setInterval(async function () { await classVariable.refreshStatus(); }, interval);
+			}
 		}
 	}
 
@@ -448,16 +441,13 @@
 		}
 
 		try {
-<<<<<<< HEAD
 			if (this._isProvisioned() && this._isOnlineMigration()) {
 				this._cutoverButton.updateCssStyles({
-					display: 'inline'
+					'display': 'inline'
 				});
 			}
 
-=======
 			this.isRefreshing = true;
->>>>>>> 788c84a1
 			this._refreshLoader.loading = true;
 			this._cutoverButton.enabled = false;
 			this._cancelButton.enabled = false;
