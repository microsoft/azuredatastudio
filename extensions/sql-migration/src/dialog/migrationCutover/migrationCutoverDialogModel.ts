/*---------------------------------------------------------------------------------------------
 *  Copyright (c) Microsoft Corporation. All rights reserved.
 *  Licensed under the Source EULA. See License.txt in the project root for license information.
 *--------------------------------------------------------------------------------------------*/

import { getMigrationStatus, DatabaseMigration, startMigrationCutover, stopMigration, getMigrationAsyncOperationDetails, AzureAsyncOperationResource, BackupFileInfo, getResourceGroupFromId } from '../../api/azure';
import { MigrationContext } from '../../models/migrationLocalStorage';
import { sendSqlMigrationActionEvent, TelemetryAction, TelemetryViews } from '../../telemtery';
import * as constants from '../../constants/strings';
<<<<<<< HEAD
import { EOL } from 'os';
=======
import { getMigrationTargetType, getMigrationMode } from '../../constants/helper';
>>>>>>> eb9f8d2a

export class MigrationCutoverDialogModel {

	public migrationStatus!: DatabaseMigration;
	public migrationOpStatus!: AzureAsyncOperationResource;

	constructor(public _migration: MigrationContext) {
	}

	public async fetchStatus(): Promise<void> {
		if (this._migration.asyncUrl) {
			this.migrationOpStatus = await getMigrationAsyncOperationDetails(
				this._migration.azureAccount,
				this._migration.subscription,
				this._migration.asyncUrl,
				this._migration.sessionId!);
		}

		this.migrationStatus = await getMigrationStatus(
			this._migration.azureAccount,
			this._migration.subscription,
			this._migration.migrationContext,
			this._migration.sessionId!);

		sendSqlMigrationActionEvent(
			TelemetryViews.MigrationCutoverDialog,
			TelemetryAction.MigrationStatus,
			{
				'sessionId': this._migration.sessionId!,
				'migrationStatus': this.migrationStatus.properties?.migrationStatus
			},
			{}
		);
		// Logging status to help debugging.
		console.log(this.migrationStatus);
	}

	public async startCutover(): Promise<DatabaseMigration | undefined> {
		try {
			if (this.migrationStatus) {
				const cutover = await startMigrationCutover(
					this._migration.azureAccount,
					this._migration.subscription,
					this.migrationStatus,
					this._migration.sessionId!
				);
				sendSqlMigrationActionEvent(
					TelemetryViews.MigrationCutoverDialog,
					TelemetryAction.CutoverMigration,
					{
						...this.getTelemetryProps(this._migration),
						'migrationEndTime': new Date().toString(),
					},
					{}
				);
				return cutover;
			}
		} catch (error) {
			console.log(error);
		}
		return undefined!;
	}

	public async fetchErrors(): Promise<string> {
		const errors = [];
		await this.fetchStatus();
		errors.push(this.migrationOpStatus.error?.message);
		errors.push(this._migration.asyncOperationResult?.error?.message);
		errors.push(this.migrationStatus.properties.migrationFailureError?.message);
		return errors
			.filter((e, i, arr) => e !== undefined && i === arr.indexOf(e))
			.join(EOL);
	}

	public async cancelMigration(): Promise<void> {
		try {
			if (this.migrationStatus) {
				const cutoverStartTime = new Date().toString();
				await stopMigration(
					this._migration.azureAccount,
					this._migration.subscription,
					this.migrationStatus,
					this._migration.sessionId!
				);
				sendSqlMigrationActionEvent(
					TelemetryViews.MigrationCutoverDialog,
					TelemetryAction.CancelMigration,
					{
						...this.getTelemetryProps(this._migration),
						'migrationMode': getMigrationMode(this._migration),
						'cutoverStartTime': cutoverStartTime
					},
					{}
				);
			}
		} catch (error) {
			console.log(error);
		}
		return undefined!;
	}

	public isBlobMigration(): boolean {
		return this._migration.migrationContext.properties.backupConfiguration?.sourceLocation?.azureBlob !== undefined;
	}

	public confirmCutoverStepsString(): string {
		if (this.isBlobMigration()) {
			return `${constants.CUTOVER_HELP_STEP1}
			${constants.CUTOVER_HELP_STEP2_BLOB_CONTAINER}
			${constants.CUTOVER_HELP_STEP3_BLOB_CONTAINER}`;
		} else {
			return `${constants.CUTOVER_HELP_STEP1}
			${constants.CUTOVER_HELP_STEP2_NETWORK_SHARE}
			${constants.CUTOVER_HELP_STEP3_NETWORK_SHARE}`;
		}
	}

	public getLastBackupFileRestoredName(): string | undefined {
		return this.migrationStatus.properties.migrationStatusDetails?.lastRestoredFilename;
	}

	public getPendingLogBackupsCount(): number | undefined {
		return this.migrationStatus.properties.migrationStatusDetails?.pendingLogBackupsCount;
	}

	public getPendingfiles(): BackupFileInfo[] {
		const files: BackupFileInfo[] = [];
		this.migrationStatus.properties.migrationStatusDetails?.activeBackupSets?.forEach(abs => {
			abs.listOfBackupFiles.forEach(f => {
				if (f.status !== 'Restored') {
					files.push(f);
				}
			});
		});
		return files;
	}

	private getTelemetryProps(migration: MigrationContext) {
		return {
			'sessionId': migration.sessionId!,
			'subscriptionId': migration.subscription.id,
			'resourceGroup': getResourceGroupFromId(migration.targetManagedInstance.id),
			'sqlServerName': migration.sourceConnectionProfile.serverName,
			'sourceDatabaseName': migration.migrationContext.properties.sourceDatabaseName,
			'targetType': getMigrationTargetType(migration),
			'targetDatabaseName': migration.migrationContext.name,
			'targetServerName': migration.targetManagedInstance.name,
		};
	}
}<|MERGE_RESOLUTION|>--- conflicted
+++ resolved
@@ -7,11 +7,8 @@
 import { MigrationContext } from '../../models/migrationLocalStorage';
 import { sendSqlMigrationActionEvent, TelemetryAction, TelemetryViews } from '../../telemtery';
 import * as constants from '../../constants/strings';
-<<<<<<< HEAD
 import { EOL } from 'os';
-=======
 import { getMigrationTargetType, getMigrationMode } from '../../constants/helper';
->>>>>>> eb9f8d2a
 
 export class MigrationCutoverDialogModel {
 
