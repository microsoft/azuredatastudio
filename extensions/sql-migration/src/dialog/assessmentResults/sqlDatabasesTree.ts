/*---------------------------------------------------------------------------------------------
 *  Copyright (c) Microsoft Corporation. All rights reserved.
 *  Licensed under the Source EULA. See License.txt in the project root for license information.
 *--------------------------------------------------------------------------------------------*/
import * as azdata from 'azdata';
import * as vscode from 'vscode';
import { SqlMigrationAssessmentResultItem, SqlMigrationImpactedObjectInfo } from '../../../../mssql/src/mssql';
import { MigrationStateModel, MigrationTargetType } from '../../models/stateMachine';
import * as constants from '../../constants/strings';
import { debounce } from '../../api/utils';

const styleLeft: azdata.CssStyles = {
	'border': 'none',
	'text-align': 'left',
	'white-space': 'nowrap',
	'text-overflow': 'ellipsis',
	'overflow': 'hidden',
};
const styleRight: azdata.CssStyles = {
	'border': 'none',
	'text-align': 'right',
	'white-space': 'nowrap',
	'text-overflow': 'ellipsis',
	'overflow': 'hidden',
};

const headerLeft: azdata.CssStyles = {
	'border': 'none',
	'text-align': 'left',
	'white-space': 'nowrap',
	'text-overflow': 'ellipsis',
	'overflow': 'hidden',
	'border-bottom': '1px solid'
};
const headerRight: azdata.CssStyles = {
	'border': 'none',
	'text-align': 'right',
	'white-space': 'nowrap',
	'text-overflow': 'ellipsis',
	'overflow': 'hidden',
	'border-bottom': '1px solid'
};

const blockingIssues: Array<string> = [
	'MultipleLogFiles',
	'FileStream',
	'MIDatabaseSize'
];

export class SqlDatabaseTree {
	private _view!: azdata.ModelView;
	private _instanceTable!: azdata.DeclarativeTableComponent;
	private _databaseTable!: azdata.DeclarativeTableComponent;
	private _assessmentResultsTable!: azdata.DeclarativeTableComponent;
	private _impactedObjectsTable!: azdata.DeclarativeTableComponent;
	private _assessmentContainer!: azdata.FlexContainer;
	private _assessmentsTable!: azdata.FlexContainer;
	private _dbMessageContainer!: azdata.FlexContainer;
	private _rootContainer!: azdata.FlexContainer;
	private _resultComponent!: azdata.Component;
	private _noIssuesContainer!: azdata.FlexContainer;

	private _recommendation!: azdata.TextComponent;
	private _dbName!: azdata.TextComponent;
	private _recommendationText!: azdata.TextComponent;
	private _recommendationTitle!: azdata.TextComponent;
	private _descriptionText!: azdata.TextComponent;
	private _impactedObjects!: SqlMigrationImpactedObjectInfo[];
	private _objectDetailsType!: azdata.TextComponent;
	private _objectDetailsName!: azdata.TextComponent;
	private _objectDetailsSample!: azdata.TextComponent;
	private _moreInfo!: azdata.HyperlinkComponent;
	private _assessmentTitle!: azdata.TextComponent;
	private _databaseTableValues!: azdata.DeclarativeTableCellValue[][];

	private _activeIssues!: SqlMigrationAssessmentResultItem[];

	private _serverName!: string;
	private _dbNames!: string[];
	private _databaseCount!: azdata.TextComponent;
	private _disposables: vscode.Disposable[] = [];

	private disposables: vscode.Disposable[] = [];

	constructor(
		private _model: MigrationStateModel,
		private _targetType: MigrationTargetType
	) {
	}

	async createRootContainer(dialog: azdata.window.Dialog, view: azdata.ModelView): Promise<azdata.Component> {
		this._view = view;

		const selectDbMessage = this.createSelectDbMessage();
		this._resultComponent = await this.createComponentResult(view);
		const treeComponent = await this.createComponent(view, this._targetType === MigrationTargetType.SQLVM ? this._model._vmDbs : this._model._miDbs);
		this._rootContainer = view.modelBuilder.flexContainer().withLayout({
			flexFlow: 'row',
			height: '100%',
			width: '100%'
		}).component();
		this._rootContainer.addItem(treeComponent, { flex: '0 0 auto' });
		this._rootContainer.addItem(this._resultComponent, { flex: '0 0 auto' });
		this._rootContainer.addItem(selectDbMessage, { flex: '1 1 auto' });

<<<<<<< HEAD
		if (this._targetType === MigrationTargetType.SQLMI) {
			if (!!this._model._assessmentResults?.issues.find(value => blockingIssues.includes(value.ruleId)) ||
				!!this._model._assessmentResults?.databaseAssessments.find(d => !!d.issues.find(issue => blockingIssues.includes(issue.ruleId)))) {
				dialog.message = {
					level: azdata.window.MessageLevel.Warning,
					text: constants.ASSESSMENT_MIGRATION_WARNING,
				};
			}
		}

		this.disposables.push(view.onClosed(() => {
			// Clean up best we can
			this.disposables.forEach(d => {
				try { d.dispose(); } catch { }
			});
		}));

=======
		this._disposables.push(this._view.onClosed(e => {
			this._disposables.forEach(
				d => { try { d.dispose(); } catch { } });
		}));
>>>>>>> 66c62fcc
		return this._rootContainer;
	}

	async createComponent(view: azdata.ModelView, dbs: string[]): Promise<azdata.Component> {
		this._view = view;
		const component = view.modelBuilder.flexContainer().withLayout({
			height: '100%',
			flexFlow: 'column'
		}).withProps({
			CSSStyles: {
				'border-right': 'solid 1px'
			},
		}).component();

		component.addItem(this.createSearchComponent(), { flex: '0 0 auto' });
		component.addItem(this.createInstanceComponent(), { flex: '0 0 auto' });
		component.addItem(this.createDatabaseCount(), { flex: '0 0 auto' });
		component.addItem(this.createDatabaseComponent(dbs), { flex: '1 1 auto', CSSStyles: { 'overflow-y': 'auto' } });
		return component;
	}

	private createDatabaseCount(): azdata.TextComponent {
		this._databaseCount = this._view.modelBuilder.text().withProps({
			CSSStyles: {
				'font-size': '11px',
				'font-weight': 'bold',
				'margin': '0px 15px 0px 15px'
			},
			value: constants.DATABASES(0, this._model._databaseAssessment.length)
		}).component();
		return this._databaseCount;
	}

	private createDatabaseComponent(dbs: string[]): azdata.DivContainer {

		this._databaseTable = this._view.modelBuilder.declarativeTable().withProps(
			{
				enableRowSelection: true,
				width: 210,
				CSSStyles: {
					'table-layout': 'fixed'
				},
				columns: [
					{
						displayName: '',
						valueType: azdata.DeclarativeDataType.boolean,
						width: 10,
						isReadOnly: false,
						showCheckAll: true,
						headerCssStyles: headerLeft,
					},
					{
						displayName: constants.DATABASE,
<<<<<<< HEAD
						valueType: azdata.DeclarativeDataType.component,
						width: 140,
=======
						valueType: azdata.DeclarativeDataType.string,
						width: 95,
>>>>>>> 66c62fcc
						isReadOnly: true,
						headerCssStyles: headerLeft
					},
					{
						displayName: constants.ISSUES,
						valueType: azdata.DeclarativeDataType.string,
<<<<<<< HEAD
						width: 50,
=======
						width: 45,
>>>>>>> 66c62fcc
						isReadOnly: true,
						headerCssStyles: headerRight,
					}
				]
			}
		).component();
<<<<<<< HEAD
		this.disposables.push(this._databaseTable.onDataChanged(() => {
=======

		this._disposables.push(this._databaseTable.onDataChanged(() => {
>>>>>>> 66c62fcc
			this._databaseCount.updateProperties({
				'value': constants.DATABASES(this.selectedDbs().length, this._model._databaseAssessment.length)
			});
		}));
<<<<<<< HEAD
		this.disposables.push(this._databaseTable.onRowSelected(async (e) => {
=======

		this._disposables.push(this._databaseTable.onRowSelected(async (e) => {
>>>>>>> 66c62fcc
			if (this._targetType === MigrationTargetType.SQLMI) {
				this._activeIssues = this._model._assessmentResults?.databaseAssessments[e.row].issues;
			} else {
				this._activeIssues = [];
			}
			this._dbName.value = this._dbNames[e.row];
			this._recommendationTitle.value = constants.ISSUES_COUNT(this._activeIssues.length);
			this._recommendation.value = constants.ISSUES_DETAILS;
			this._resultComponent.updateCssStyles({
				'display': 'block'
			});
			this._dbMessageContainer.updateCssStyles({
				'display': 'none'
			});
			await this.refreshResults();
		}));

		const tableContainer = this._view.modelBuilder.divContainer().withItems([this._databaseTable]).withProps({
			width: '100%',
			CSSStyles: {
				'margin': '0px 15px 0px 15px'
			}
		}).component();
		return tableContainer;
	}

	private createSearchComponent(): azdata.DivContainer {
		let resourceSearchBox = this._view.modelBuilder.inputBox().withProps({
			stopEnterPropagation: true,
			placeHolder: constants.SEARCH,
			width: 240
		}).component();

<<<<<<< HEAD
		this.disposables.push(resourceSearchBox.onTextChanged(value => this._filterTableList(value)));
=======
		this._disposables.push(resourceSearchBox.onTextChanged(value => this._filterTableList(value)));
>>>>>>> 66c62fcc

		const searchContainer = this._view.modelBuilder.divContainer().withItems([resourceSearchBox]).withProps({
			CSSStyles: {
				'margin': '32px 15px 0px 15px'
			}
		}).component();

		return searchContainer;
	}

	@debounce(500)
	private _filterTableList(value: string): void {
		if (this._databaseTableValues && value?.length > 0) {
			const filter: number[] = [];
			this._databaseTableValues.forEach((row, index) => {
				const textComponent: azdata.TextComponent = row[1] as azdata.TextComponent;
				const cellText = textComponent.value?.toLowerCase();
				const searchText: string = value.toLowerCase();
				if (cellText?.includes(searchText)) {
					filter.push(index);
				}
			});

			this._databaseTable.setFilter(filter);
		} else {
			this._databaseTable.setFilter(undefined);
		}
	}

	private createInstanceComponent(): azdata.DivContainer {
		this._instanceTable = this._view.modelBuilder.declarativeTable().withProps(
			{
				CSSStyles: {
					'table-layout': 'fixed'
				},
				width: 200,
				enableRowSelection: true,
<<<<<<< HEAD
				width: 220,
				CSSStyles: {
					'table-layout': 'fixed'
				},
				columns: [
					{
						displayName: constants.INSTANCE,
						valueType: azdata.DeclarativeDataType.component,
						width: 170,
=======
				columns: [
					{
						displayName: constants.INSTANCE,
						valueType: azdata.DeclarativeDataType.string,
						width: 105,
>>>>>>> 66c62fcc
						isReadOnly: true,
						headerCssStyles: headerLeft
					},
					{
						displayName: constants.WARNINGS,
						valueType: azdata.DeclarativeDataType.string,
<<<<<<< HEAD
						width: 50,
=======
						width: 45,
>>>>>>> 66c62fcc
						isReadOnly: true,
						headerCssStyles: headerRight
					}
				],
			}).component();

		const instanceContainer = this._view.modelBuilder.divContainer().withItems([this._instanceTable]).withProps({
			CSSStyles: {
<<<<<<< HEAD
				'margin': '19px 15px 0px 15px'
			}
		}).component();

		this.disposables.push(this._instanceTable.onRowSelected(async (e) => {
=======
				'width': '200px',
				'margin': '19px 8px 0px 34px'
			}
		}).component();

		this._disposables.push(this._instanceTable.onRowSelected(async (e) => {
>>>>>>> 66c62fcc
			this._activeIssues = this._model._assessmentResults?.issues;
			this._dbName.value = this._serverName;
			this._resultComponent.updateCssStyles({
				'display': 'block'
			});
			this._dbMessageContainer.updateCssStyles({
				'display': 'none'
			});
			this._recommendation.value = constants.WARNINGS_DETAILS;
			this._recommendationTitle.value = constants.WARNINGS_COUNT(this._activeIssues.length);
			if (this._targetType === MigrationTargetType.SQLMI) {
				await this.refreshResults();
			}
		}));

		return instanceContainer;
	}

	async createComponentResult(view: azdata.ModelView): Promise<azdata.Component> {
		this._view = view;
		const topContainer = this.createTopContainer();
		const bottomContainer = this.createBottomContainer();

		const container = this._view.modelBuilder.flexContainer().withLayout({
			flexFlow: 'column',
			height: '100%'
		}).withProps({
			CSSStyles: {
				'margin': '32px 0px 0px 18px',
				'overflow-y': 'hidden',
				'display': 'none'
			}
		}).component();

		container.addItem(topContainer, { flex: '0 0 auto' });
		container.addItem(bottomContainer, { flex: '1 1 auto', CSSStyles: { 'overflow-y': 'hidden' } });

		return container;
	}

	private createTopContainer(): azdata.FlexContainer {
		const title = this.createTitleComponent();
		const impact = this.createPlatformComponent();
		const recommendation = this.createRecommendationComponent();
		const assessmentResultsTitle = this.createAssessmentResultsTitle();
		const assessmentDetailsTitle = this.createAssessmentDetailsTitle();

		const titleContainer = this._view.modelBuilder.flexContainer().withItems([
		]).withProps({
			CSSStyles: {
				'border-bottom': 'solid 1px',
				'width': '800px'
			}
		}).component();

		titleContainer.addItem(assessmentResultsTitle, {
			flex: '0 0 auto'
		});

		titleContainer.addItem(assessmentDetailsTitle, {
			flex: '0 0 auto'
		});

		const container = this._view.modelBuilder.flexContainer().withItems([title, impact, recommendation, titleContainer]).withLayout({
			flexFlow: 'column'
		}).component();

		return container;
	}

	private createBottomContainer(): azdata.FlexContainer {

		this._assessmentsTable = this.createImpactedObjectsTable();
		this._assessmentContainer = this.createAssessmentContainer();
		const noIssuesText = this.createNoIssuesText();

		const container = this._view.modelBuilder.flexContainer().withLayout({
			flexFlow: 'row',
			height: '100%'
		}).withProps({
			CSSStyles: {
				'height': '100%'
			}
		}).component();

		container.addItem(noIssuesText, { flex: '0 0 auto', CSSStyles: { 'overflow-y': 'auto' } });
		container.addItem(this._assessmentsTable, { flex: '1 1 auto', CSSStyles: { 'overflow-y': 'auto' } });
		container.addItem(this._assessmentContainer, { flex: '1 1 auto', CSSStyles: { 'overflow-y': 'auto' } });
		return container;
	}

	private createNoIssuesText(): azdata.FlexContainer {
		let message: azdata.TextComponent;
		if (this._targetType === MigrationTargetType.SQLVM) {
			message = this._view.modelBuilder.text().withProps({
				value: constants.NO_ISSUES_FOUND_VM,
				CSSStyles: {
					'font-size': '14px',
					'width': '100%',
					'margin': '0',
					'text-align': 'left'
				}
			}).component();
		} else {
			message = this._view.modelBuilder.text().withProps({
				value: constants.NO_ISSUES_FOUND_MI,
				CSSStyles: {
					'font-size': '14px',
					'width': '100%',
					'margin': '0',
					'text-align': 'left'
				}
			}).component();
		}
		//TODO: will need to add a SQL DB condition here in the future

		this._noIssuesContainer = this._view.modelBuilder.flexContainer().withItems([message]).withProps({
			CSSStyles: {
				'margin-left': '24px',
				'margin-top': '20px',
				'display': 'none'
			}
		}).component();

		return this._noIssuesContainer;
	}

	private createSelectDbMessage(): azdata.FlexContainer {
		const message = this._view.modelBuilder.text().withProps({
			value: constants.SELECT_DB_PROMPT,
			CSSStyles: {
				'font-size': '14px',
				'width': '400px',
				'margin': '10px 0px 0px 0px',
				'text-align': 'left'
			}
		}).component();
		this._dbMessageContainer = this._view.modelBuilder.flexContainer().withItems([message]).withProps({
			CSSStyles: {
				'margin-top': '20px',
				'margin-left': '15px',
			}
		}).component();

		return this._dbMessageContainer;
	}

	private createAssessmentContainer(): azdata.FlexContainer {
		const title = this.createAssessmentTitle();

		const bottomContainer = this.createDescriptionContainer();

		const container = this._view.modelBuilder.flexContainer().withItems([title, bottomContainer]).withLayout({
			flexFlow: 'column'
		}).withProps({
			CSSStyles: {
				'margin-left': '24px'
			}
		}).component();

		return container;
	}

	private createDescriptionContainer(): azdata.FlexContainer {
		const description = this.createDescription();
		const impactedObjects = this.createImpactedObjectsDescription();

		const container = this._view.modelBuilder.flexContainer().withLayout({
			flexFlow: 'row'
		}).withProps({
			CSSStyles: {
				'height': '100%'
			}
		}).component();
		container.addItem(description, { flex: '0 0 auto', CSSStyles: { 'width': '200px', 'margin-right': '35px' } });
		container.addItem(impactedObjects, { flex: '0 0 auto', CSSStyles: { 'width': '280px' } });

		return container;
	}

	private createImpactedObjectsDescription(): azdata.FlexContainer {
		const impactedObjectsTitle = this._view.modelBuilder.text().withProps({
			value: constants.IMPACTED_OBJECTS,
			CSSStyles: {
				'font-size': '13px',
				'width': '280px',
				'margin': '10px 0px 0px 0px',
				'font-weight': 'bold'
			}
		}).component();

		const rowStyle: azdata.CssStyles = {
			'border': 'none',
			'text-align': 'left',
			'border-bottom': '1px solid'
		};

		this._impactedObjectsTable = this._view.modelBuilder.declarativeTable().withProps(
			{
				enableRowSelection: true,
				width: '100%',
				columns: [
					{
						displayName: constants.TYPE,
						valueType: azdata.DeclarativeDataType.string,
						width: '120px',
						isReadOnly: true,
						headerCssStyles: headerLeft,
						rowCssStyles: rowStyle
					},
					{
						displayName: constants.NAME,
						valueType: azdata.DeclarativeDataType.string,
						width: '130px',
						isReadOnly: true,
						headerCssStyles: headerLeft,
						rowCssStyles: rowStyle
					},
				],
				dataValues: [
					[
						{
							value: ''
						},
						{
							value: ''
						}
					]
				],
				CSSStyles: {
					'margin-top': '12px'
				}
			}
		).component();

<<<<<<< HEAD
		this.disposables.push(this._impactedObjectsTable.onRowSelected((e) => {
=======
		this._disposables.push(this._impactedObjectsTable.onRowSelected((e) => {
>>>>>>> 66c62fcc
			const impactedObject = e.row > -1 ? this._impactedObjects[e.row] : undefined;
			this.refreshImpactedObject(impactedObject);
		}));

		const objectDetailsTitle = this._view.modelBuilder.text().withProps({
			value: constants.OBJECT_DETAILS,
			CSSStyles: {
				'font-size': '13px',
				'line-size': '18px',
				'margin': '12px 0px 0px 0px',
				'font-weight': 'bold'
			}
		}).component();
		const objectDescriptionStyle = {
			'font-size': '12px',
			'line-size': '18px',
			'margin': '5px 0px 0px 0px',
			'text-align': 'justify',
			'word-wrap': 'break-word'
		};
		this._objectDetailsType = this._view.modelBuilder.text().withProps({
			value: constants.TYPES_LABEL,
			CSSStyles: objectDescriptionStyle
		}).component();

		this._objectDetailsName = this._view.modelBuilder.text().withProps({
			value: constants.NAMES_LABEL,
			CSSStyles: objectDescriptionStyle
		}).component();

		this._objectDetailsSample = this._view.modelBuilder.text().withProps({
			value: '',
			CSSStyles: objectDescriptionStyle
		}).component();

		const container = this._view.modelBuilder.flexContainer().withItems([impactedObjectsTitle, this._impactedObjectsTable, objectDetailsTitle, this._objectDetailsType, this._objectDetailsName, this._objectDetailsSample]).withLayout({
			flexFlow: 'column'
		}).component();

		return container;
	}

	private createDescription(): azdata.FlexContainer {
		const labelStyle = {
			'font-size': '13px',
			'width': '200px',
			'font-weight': 'bold',
			'margin': '10px 35px 0px 0px'
		};
		const textStyle = {
			'font-size': '12px',
			'width': '200px',
			'margin': '3px 35px 0px 0px',
			'text-align': 'justify',
			'word-wrap': 'break-word'
		};
		const descriptionTitle = this._view.modelBuilder.text().withProps({
			value: constants.DESCRIPTION,
			CSSStyles: labelStyle
		}).component();
		this._descriptionText = this._view.modelBuilder.text().withProps({
			CSSStyles: textStyle
		}).component();

		const recommendationTitle = this._view.modelBuilder.text().withProps({
			value: constants.RECOMMENDATION,
			CSSStyles: labelStyle
		}).component();
		this._recommendationText = this._view.modelBuilder.text().withProps({
			CSSStyles: textStyle
		}).component();
		const moreInfo = this._view.modelBuilder.text().withProps({
			value: constants.MORE_INFO,
			CSSStyles: labelStyle
		}).component();
		this._moreInfo = this._view.modelBuilder.hyperlink().withProps({
			label: '',
			url: '',
			CSSStyles: textStyle,
			showLinkIcon: true
		}).component();

		const container = this._view.modelBuilder.flexContainer().withItems([descriptionTitle, this._descriptionText, recommendationTitle, this._recommendationText, moreInfo, this._moreInfo]).withLayout({
			flexFlow: 'column'
		}).component();

		return container;
	}

	private createAssessmentTitle(): azdata.TextComponent {
		this._assessmentTitle = this._view.modelBuilder.text().withProps({
			value: '',
			CSSStyles: {
				'font-size': '13px',
				'line-size': '18px',
				'height': '48px',
				'width': '540px',
				'font-weight': '600',
				'border-bottom': 'solid 1px'
			}
		}).component();

		return this._assessmentTitle;
	}

	private createTitleComponent(): azdata.TextComponent {
		const title = this._view.modelBuilder.text().withProps({
			value: constants.TARGET_PLATFORM,
			CSSStyles: {
				'font-size': '13px',
				'line-size': '19px',
				'margin': '0px 0px 0px 0px'
			}
		});

		return title.component();
	}

	private createPlatformComponent(): azdata.TextComponent {
		const impact = this._view.modelBuilder.text().withProps({
			value: (this._targetType === MigrationTargetType.SQLVM) ? constants.SUMMARY_VM_TYPE : constants.SUMMARY_MI_TYPE,
			CSSStyles: {
				'font-size': '18px',
				'margin': '0px 0px 0px 0px'
			}
		});

		return impact.component();
	}

	private createRecommendationComponent(): azdata.TextComponent {
		this._dbName = this._view.modelBuilder.text().withProps({
			CSSStyles: {
				'font-size': '13px',
				'font-weight': 'bold',
				'margin': '10px 0px 0px 0px'
			}
		}).component();

		return this._dbName;
	}

	private createAssessmentResultsTitle(): azdata.TextComponent {
		this._recommendationTitle = this._view.modelBuilder.text().withProps({
			value: constants.WARNINGS,
			CSSStyles: {
				'font-size': '13px',
				'line-height': '18px',
				'width': '200px',
				'font-weight': '600',
				'margin': '8px 35px 5px 0px'
			}
		}).component();

		return this._recommendationTitle;
	}

	private createAssessmentDetailsTitle(): azdata.TextComponent {
		this._recommendation = this._view.modelBuilder.text().withProps({
			value: constants.WARNINGS_DETAILS,
			CSSStyles: {
				'font-size': '13px',
				'line-height': '18px',
				'width': '200px',
				'font-weight': '600',
				'margin': '8px 0px 5px 0px'
			}
		}).component();

		return this._recommendation;
	}

	private createImpactedObjectsTable(): azdata.FlexContainer {

		const headerStyle: azdata.CssStyles = {
			'border': 'none',
			'text-align': 'left'
		};
		const rowStyle: azdata.CssStyles = {
			'border': 'none',
			'text-align': 'left',
			'white-space': 'nowrap',
			'text-overflow': 'ellipsis',
			'width': '200px',
			'overflow': 'hidden',
		};

		this._assessmentResultsTable = this._view.modelBuilder.declarativeTable().withProps(
			{
				enableRowSelection: true,
				width: '200px',
				CSSStyles: {
					'table-layout': 'fixed'
				},
				columns: [
					{
						displayName: '',
						valueType: azdata.DeclarativeDataType.component,
						width: '16px',
						isReadOnly: true,
						headerCssStyles: headerStyle,
						rowCssStyles: rowStyle
					},
					{
						displayName: '',
						valueType: azdata.DeclarativeDataType.string,
						width: '184px',
						isReadOnly: true,
						headerCssStyles: headerStyle,
						rowCssStyles: rowStyle
					}
				]
			}
		).component();

<<<<<<< HEAD
		this.disposables.push(this._assessmentResultsTable.onRowSelected(async (e) => {
=======
		this._disposables.push(this._assessmentResultsTable.onRowSelected(async (e) => {
>>>>>>> 66c62fcc
			const selectedIssue = e.row > -1 ? this._activeIssues[e.row] : undefined;
			await this.refreshAssessmentDetails(selectedIssue);
		}));

		const container = this._view.modelBuilder.flexContainer().withItems([this._assessmentResultsTable]).withLayout({
			flexFlow: 'column',
			height: '100%'
		}).withProps({
			CSSStyles: {
				'border-right': 'solid 1px'
			}
		}).component();

		return container;
	}

	public selectedDbs(): string[] {
		let result: string[] = [];
		this._databaseTable.dataValues?.forEach((arr, index) => {
			if (arr[0].value === true) {
				result.push(this._dbNames[index]);
			}
		});
		return result;
	}

	public async refreshResults(): Promise<void> {
		if (this._targetType === MigrationTargetType.SQLMI) {
			if (this._activeIssues.length === 0) {
				/// show no issues here
				this._assessmentsTable.updateCssStyles({
					'display': 'none',
					'border-right': 'none'
				});
				this._assessmentContainer.updateCssStyles({
					'display': 'none'
				});
				this._noIssuesContainer.updateCssStyles({
					'display': 'flex'
				});
			} else {
				this._assessmentContainer.updateCssStyles({
					'display': 'flex'
				});
				this._assessmentsTable.updateCssStyles({
					'display': 'flex',
					'border-right': 'solid 1px'
				});
				this._noIssuesContainer.updateCssStyles({
					'display': 'none'
				});
			}
		} else {
			this._assessmentsTable.updateCssStyles({
				'display': 'none',
				'border-right': 'none'
			});
			this._assessmentContainer.updateCssStyles({
				'display': 'none'
			});
			this._noIssuesContainer.updateCssStyles({
				'display': 'flex'
			});
			this._recommendationTitle.value = constants.ASSESSMENT_RESULTS;
			this._recommendation.value = '';
		}

		const assessmentResults: azdata.DeclarativeTableCellValue[][] = this._activeIssues
			.map((v) => [
				{
					value: this._view.modelBuilder
						.image()
						.withProps({
							iconPath: blockingIssues.includes(v.ruleId)
								? IconPathHelper.warning
								: undefined,
							iconHeight: 16,
							iconWidth: 16,
							height: 16,
							width: 16,
						})
						.component()
				},
				{ value: v.checkId }])
			|| [];

		await this._assessmentResultsTable.setDataValues(assessmentResults);
		this._assessmentResultsTable.selectedRow = assessmentResults.length > 0 ? 0 : -1;
	}

	public async refreshAssessmentDetails(selectedIssue?: SqlMigrationAssessmentResultItem): Promise<void> {
		this._assessmentTitle.value = selectedIssue?.checkId || '';
		this._descriptionText.value = selectedIssue?.description || '';
		this._moreInfo.url = selectedIssue?.helpLink || '';
		this._moreInfo.label = selectedIssue?.message || '';
		this._impactedObjects = selectedIssue?.impactedObjects || [];
		this._recommendationText.value = selectedIssue?.message || ''; //TODO: Expose correct property for recommendation.

		await this._impactedObjectsTable.setDataValues(this._impactedObjects.map(
			(object) => [{ value: object.objectType }, { value: object.name }]));

		this._impactedObjectsTable.selectedRow = this._impactedObjects.length > 0 ? 0 : -1;
	}

	public refreshImpactedObject(impactedObject?: SqlMigrationImpactedObjectInfo): void {
		this._objectDetailsType.value = constants.IMPACT_OBJECT_TYPE(impactedObject?.objectType);
		this._objectDetailsName.value = constants.IMPACT_OBJECT_NAME(impactedObject?.name);
		this._objectDetailsSample.value = impactedObject?.impactDetail || '';
	}

	public async initialize(): Promise<void> {
		let instanceTableValues: azdata.DeclarativeTableCellValue[][] = [];
		this._databaseTableValues = [];
		this._dbNames = this._model._databaseAssessment;
		const selectedDbs = (this._targetType === MigrationTargetType.SQLVM) ? this._model._vmDbs : this._model._miDbs;
		this._serverName = (await this._model.getSourceConnectionProfile()).serverName;

		if (this._targetType === MigrationTargetType.SQLVM || !this._model._assessmentResults) {
			instanceTableValues = [
				[
					{
						// value: this.createIconTextCell(IconPathHelper.sqlServerLogo, this._serverName),
						value: this._serverName,
						style: styleLeft
					},
					{
						value: '0',
						style: styleRight
					}
				]
			];
			this._dbNames.forEach((db) => {
				this._databaseTableValues.push(
					[
						{
							value: selectedDbs.includes(db),
							style: styleLeft
						},
						{
							// value: this.createIconTextCell(IconPathHelper.sqlDatabaseLogo, db),
							value: db,
							style: styleLeft
						},
						{
							value: '0',
							style: styleRight
						}
					]
				);
			});
		} else {
			instanceTableValues = [
				[
					{
						// value: this.createIconTextCell(IconPathHelper.sqlServerLogo, this._serverName),
						value: this._serverName,
						style: styleLeft
					},
					{
						value: this._model._assessmentResults.issues.length,
						style: styleRight
					}
				]
			];
			this._model._assessmentResults.databaseAssessments.sort((db1, db2) => {
				return db2.issues.length - db1.issues.length;
			});
			// Reset the dbName list so that it is in sync with the table
			this._dbNames = this._model._assessmentResults.databaseAssessments.map(da => da.name);
			this._model._assessmentResults.databaseAssessments.forEach((db) => {
				let selectable = true;
				if (db.issues.find(item => blockingIssues.includes(item.ruleId))) {
					selectable = false;
				}
				this._databaseTableValues.push(
					[
						{
							value: selectedDbs.includes(db.name),
							style: styleLeft,
							enabled: selectable
						},
						{
							// value: this.createIconTextCell((selectable) ? IconPathHelper.sqlDatabaseLogo : IconPathHelper.sqlDatabaseWarningLogo, db.name),
							value: db.name,
							style: styleLeft
						},
						{
							value: db.issues.length,
							style: styleRight
						}
					]
				);
			});
		}
		await this._instanceTable.setDataValues(instanceTableValues);
		await this._databaseTable.setDataValues(this._databaseTableValues);
	}

<<<<<<< HEAD
	private createIconTextCell(icon: IconPath, text: string): azdata.FlexContainer {

		const iconComponent = this._view.modelBuilder.image().withProps({
			iconPath: icon,
			iconWidth: '16px',
			iconHeight: '16px',
			width: '20px',
			height: '20px'
		}).component();
		const textComponent = this._view.modelBuilder.text().withProps({
			value: text,
			title: text,
			CSSStyles: {
				'margin': '0px',
				'width': '100%'
			}
		}).component();

		const cellContainer = this._view.modelBuilder.flexContainer().withProps({
			CSSStyles: {
				'justify-content': 'left'
			}
		}).component();
		cellContainer.addItem(iconComponent, {
			flex: '0',
			CSSStyles: {
				'width': '32px'
			}
		});
		cellContainer.addItem(textComponent, {
			CSSStyles: {
				'width': 'auto'
			}
		});

		return cellContainer;
	}
=======
>>>>>>> 66c62fcc
}<|MERGE_RESOLUTION|>--- conflicted
+++ resolved
@@ -8,6 +8,7 @@
 import { MigrationStateModel, MigrationTargetType } from '../../models/stateMachine';
 import * as constants from '../../constants/strings';
 import { debounce } from '../../api/utils';
+import { IconPathHelper } from '../../constants/iconPathHelper';
 
 const styleLeft: azdata.CssStyles = {
 	'border': 'none',
@@ -80,8 +81,6 @@
 	private _databaseCount!: azdata.TextComponent;
 	private _disposables: vscode.Disposable[] = [];
 
-	private disposables: vscode.Disposable[] = [];
-
 	constructor(
 		private _model: MigrationStateModel,
 		private _targetType: MigrationTargetType
@@ -103,7 +102,6 @@
 		this._rootContainer.addItem(this._resultComponent, { flex: '0 0 auto' });
 		this._rootContainer.addItem(selectDbMessage, { flex: '1 1 auto' });
 
-<<<<<<< HEAD
 		if (this._targetType === MigrationTargetType.SQLMI) {
 			if (!!this._model._assessmentResults?.issues.find(value => blockingIssues.includes(value.ruleId)) ||
 				!!this._model._assessmentResults?.databaseAssessments.find(d => !!d.issues.find(issue => blockingIssues.includes(issue.ruleId)))) {
@@ -114,19 +112,11 @@
 			}
 		}
 
-		this.disposables.push(view.onClosed(() => {
-			// Clean up best we can
-			this.disposables.forEach(d => {
-				try { d.dispose(); } catch { }
-			});
-		}));
-
-=======
 		this._disposables.push(this._view.onClosed(e => {
 			this._disposables.forEach(
 				d => { try { d.dispose(); } catch { } });
 		}));
->>>>>>> 66c62fcc
+
 		return this._rootContainer;
 	}
 
@@ -180,46 +170,30 @@
 					},
 					{
 						displayName: constants.DATABASE,
-<<<<<<< HEAD
 						valueType: azdata.DeclarativeDataType.component,
+						// valueType: azdata.DeclarativeDataType.string,
 						width: 140,
-=======
-						valueType: azdata.DeclarativeDataType.string,
-						width: 95,
->>>>>>> 66c62fcc
 						isReadOnly: true,
 						headerCssStyles: headerLeft
 					},
 					{
 						displayName: constants.ISSUES,
 						valueType: azdata.DeclarativeDataType.string,
-<<<<<<< HEAD
 						width: 50,
-=======
-						width: 45,
->>>>>>> 66c62fcc
 						isReadOnly: true,
 						headerCssStyles: headerRight,
 					}
 				]
 			}
 		).component();
-<<<<<<< HEAD
-		this.disposables.push(this._databaseTable.onDataChanged(() => {
-=======
 
 		this._disposables.push(this._databaseTable.onDataChanged(() => {
->>>>>>> 66c62fcc
 			this._databaseCount.updateProperties({
 				'value': constants.DATABASES(this.selectedDbs().length, this._model._databaseAssessment.length)
 			});
 		}));
-<<<<<<< HEAD
-		this.disposables.push(this._databaseTable.onRowSelected(async (e) => {
-=======
 
 		this._disposables.push(this._databaseTable.onRowSelected(async (e) => {
->>>>>>> 66c62fcc
 			if (this._targetType === MigrationTargetType.SQLMI) {
 				this._activeIssues = this._model._assessmentResults?.databaseAssessments[e.row].issues;
 			} else {
@@ -253,11 +227,7 @@
 			width: 240
 		}).component();
 
-<<<<<<< HEAD
-		this.disposables.push(resourceSearchBox.onTextChanged(value => this._filterTableList(value)));
-=======
 		this._disposables.push(resourceSearchBox.onTextChanged(value => this._filterTableList(value)));
->>>>>>> 66c62fcc
 
 		const searchContainer = this._view.modelBuilder.divContainer().withItems([resourceSearchBox]).withProps({
 			CSSStyles: {
@@ -295,34 +265,19 @@
 				},
 				width: 200,
 				enableRowSelection: true,
-<<<<<<< HEAD
-				width: 220,
-				CSSStyles: {
-					'table-layout': 'fixed'
-				},
 				columns: [
 					{
 						displayName: constants.INSTANCE,
 						valueType: azdata.DeclarativeDataType.component,
+						// valueType: azdata.DeclarativeDataType.string,
 						width: 170,
-=======
-				columns: [
-					{
-						displayName: constants.INSTANCE,
-						valueType: azdata.DeclarativeDataType.string,
-						width: 105,
->>>>>>> 66c62fcc
 						isReadOnly: true,
 						headerCssStyles: headerLeft
 					},
 					{
 						displayName: constants.WARNINGS,
 						valueType: azdata.DeclarativeDataType.string,
-<<<<<<< HEAD
 						width: 50,
-=======
-						width: 45,
->>>>>>> 66c62fcc
 						isReadOnly: true,
 						headerCssStyles: headerRight
 					}
@@ -331,20 +286,12 @@
 
 		const instanceContainer = this._view.modelBuilder.divContainer().withItems([this._instanceTable]).withProps({
 			CSSStyles: {
-<<<<<<< HEAD
 				'margin': '19px 15px 0px 15px'
 			}
 		}).component();
 
-		this.disposables.push(this._instanceTable.onRowSelected(async (e) => {
-=======
-				'width': '200px',
-				'margin': '19px 8px 0px 34px'
-			}
-		}).component();
 
 		this._disposables.push(this._instanceTable.onRowSelected(async (e) => {
->>>>>>> 66c62fcc
 			this._activeIssues = this._model._assessmentResults?.issues;
 			this._dbName.value = this._serverName;
 			this._resultComponent.updateCssStyles({
@@ -580,11 +527,7 @@
 			}
 		).component();
 
-<<<<<<< HEAD
-		this.disposables.push(this._impactedObjectsTable.onRowSelected((e) => {
-=======
 		this._disposables.push(this._impactedObjectsTable.onRowSelected((e) => {
->>>>>>> 66c62fcc
 			const impactedObject = e.row > -1 ? this._impactedObjects[e.row] : undefined;
 			this.refreshImpactedObject(impactedObject);
 		}));
@@ -800,11 +743,7 @@
 			}
 		).component();
 
-<<<<<<< HEAD
-		this.disposables.push(this._assessmentResultsTable.onRowSelected(async (e) => {
-=======
 		this._disposables.push(this._assessmentResultsTable.onRowSelected(async (e) => {
->>>>>>> 66c62fcc
 			const selectedIssue = e.row > -1 ? this._activeIssues[e.row] : undefined;
 			await this.refreshAssessmentDetails(selectedIssue);
 		}));
@@ -1003,44 +942,41 @@
 		await this._databaseTable.setDataValues(this._databaseTableValues);
 	}
 
-<<<<<<< HEAD
-	private createIconTextCell(icon: IconPath, text: string): azdata.FlexContainer {
-
-		const iconComponent = this._view.modelBuilder.image().withProps({
-			iconPath: icon,
-			iconWidth: '16px',
-			iconHeight: '16px',
-			width: '20px',
-			height: '20px'
-		}).component();
-		const textComponent = this._view.modelBuilder.text().withProps({
-			value: text,
-			title: text,
-			CSSStyles: {
-				'margin': '0px',
-				'width': '100%'
-			}
-		}).component();
-
-		const cellContainer = this._view.modelBuilder.flexContainer().withProps({
-			CSSStyles: {
-				'justify-content': 'left'
-			}
-		}).component();
-		cellContainer.addItem(iconComponent, {
-			flex: '0',
-			CSSStyles: {
-				'width': '32px'
-			}
-		});
-		cellContainer.addItem(textComponent, {
-			CSSStyles: {
-				'width': 'auto'
-			}
-		});
-
-		return cellContainer;
-	}
-=======
->>>>>>> 66c62fcc
+	// private createIconTextCell(icon: IconPath, text: string): azdata.FlexContainer {
+
+	// 	const iconComponent = this._view.modelBuilder.image().withProps({
+	// 		iconPath: icon,
+	// 		iconWidth: '16px',
+	// 		iconHeight: '16px',
+	// 		width: '20px',
+	// 		height: '20px'
+	// 	}).component();
+	// 	const textComponent = this._view.modelBuilder.text().withProps({
+	// 		value: text,
+	// 		title: text,
+	// 		CSSStyles: {
+	// 			'margin': '0px',
+	// 			'width': '100%'
+	// 		}
+	// 	}).component();
+
+	// 	const cellContainer = this._view.modelBuilder.flexContainer().withProps({
+	// 		CSSStyles: {
+	// 			'justify-content': 'left'
+	// 		}
+	// 	}).component();
+	// 	cellContainer.addItem(iconComponent, {
+	// 		flex: '0',
+	// 		CSSStyles: {
+	// 			'width': '32px'
+	// 		}
+	// 	});
+	// 	cellContainer.addItem(textComponent, {
+	// 		CSSStyles: {
+	// 			'width': 'auto'
+	// 		}
+	// 	});
+
+	// 	return cellContainer;
+	// }
 }