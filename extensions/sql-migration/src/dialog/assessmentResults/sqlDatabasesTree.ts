/*---------------------------------------------------------------------------------------------
 *  Copyright (c) Microsoft Corporation. All rights reserved.
 *  Licensed under the Source EULA. See License.txt in the project root for license information.
 *--------------------------------------------------------------------------------------------*/
import * as azdata from 'azdata';
import { SqlMigrationImpactedObjectInfo } from '../../../../mssql/src/mssql';
import { MigrationStateModel } from '../../models/stateMachine';
import { Issues } from './assessmentResultsDialog';
import { AssessmentDialogComponent } from './model/assessmentDialogComponent';

type DbIssues = {
	name: string,
	issues: Issues[]
};
export class SqlDatabaseTree extends AssessmentDialogComponent {

	public static excludeDbs: Array<string> = ['master', 'tempdb', 'msdb', 'model'];
	private _model!: MigrationStateModel;
	private instanceTable!: azdata.ComponentBuilder<azdata.DeclarativeTableComponent, azdata.DeclarativeTableProperties>;
	private databaseTable!: azdata.ComponentBuilder<azdata.DeclarativeTableComponent, azdata.DeclarativeTableProperties>;
	private _assessmentResultsTable!: azdata.ComponentBuilder<azdata.DeclarativeTableComponent, azdata.DeclarativeTableProperties>;
	private _impactedObjectsTable!: azdata.ComponentBuilder<azdata.DeclarativeTableComponent, azdata.DeclarativeTableProperties>;
	private _assessmentData: Map<string, Issues[]>;

	private _recommendation!: azdata.TextComponent;
	private _dbName!: azdata.TextComponent;
	private _recommendationText!: azdata.TextComponent;
	private _descriptionText!: azdata.TextComponent;
	private _issues!: Issues;
	private _impactedObjects!: SqlMigrationImpactedObjectInfo[];
	private _objectDetailsType!: azdata.TextComponent;
	private _objectDetailsName!: azdata.TextComponent;
	private _objectDetailsSample!: azdata.TextComponent;
	private _moreInfo!: azdata.TextComponent;
	private _assessmentType!: string;
	private _assessmentTitle!: azdata.TextComponent;
<<<<<<< HEAD
	private _serverName: string;
	private _serverMapIssue!: Map<number, DbIssues>;
=======
>>>>>>> 98ba4930

	constructor(model: MigrationStateModel, assessmentData: Map<string, Issues[]>, assessmentType: string, serverFlag: string) {
		super();
		this._assessmentData = assessmentData;
		this._model = model;
		this._assessmentType = assessmentType;
		if (this._assessmentType === 'vm') {
			this._assessmentData.clear();
		}
		this._serverName = serverFlag;
	}

	async createComponent(view: azdata.ModelView): Promise<azdata.Component> {
		const component = view.modelBuilder.flexContainer().withLayout({
			height: '100%',
			flexFlow: 'column'
		}).withProps({
			CSSStyles: {
				'border-right': 'solid 1px'
			},
		}).component();

		component.addItem(this.createSearchComponent(view), { flex: '0 0 auto' });
		component.addItem(this.createInstanceComponent(view), { flex: '0 0 auto' });
		component.addItem(await this.createDatabaseComponent(view), { flex: '1 1 auto' });
		return component;
	}

	private async createDatabaseComponent(view: azdata.ModelView): Promise<azdata.DivContainer> {

		let mapRowIssue = new Map<number, DbIssues>();
		this._serverMapIssue = new Map<number, DbIssues>();
		const styleLeft: azdata.CssStyles = {
			'border': 'none',
			'text-align': 'left',
			'white-space': 'nowrap',
			'text-overflow': 'ellipsis',
			'overflow': 'hidden'
		};
		const styleRight: azdata.CssStyles = {
			'border': 'none',
			'text-align': 'right',
			'white-space': 'nowrap',
			'text-overflow': 'ellipsis',
			'overflow': 'hidden'
		};

		this.databaseTable = view.modelBuilder.declarativeTable().withProps(
			{
				selectEffect: true,
				width: '350px',
				CSSStyles: {
					'table-layout': 'fixed'
				},
				columns: [
					{
						displayName: '',
						valueType: azdata.DeclarativeDataType.boolean,
						width: '10%',
						isReadOnly: false,
						showCheckAll: true,
						headerCssStyles: styleLeft,
						ariaLabel: 'Database Migration Check' // TODO localize
					},
					{
						displayName: 'Databases', // TODO localize
						valueType: azdata.DeclarativeDataType.string,
						width: '75%',
						isReadOnly: true,
						headerCssStyles: styleLeft
					},
					{
						displayName: 'Issues', // Incidents
						valueType: azdata.DeclarativeDataType.string,
						width: '15%',
						isReadOnly: true,
						headerCssStyles: styleRight,
						ariaLabel: 'Issue Count' // TODO localize

					}
				],
				dataValues: [
				]
			}
		);

		let dbList = await azdata.connection.listDatabases(this._model.sourceConnectionId);

		if (dbList.length > 0) {
			let rowNumber = 0;
			if (this._serverName) {
				this.instanceTable.component().dataValues?.push(
					[
						{
							value: this._serverName,
							style: styleLeft
						},
						{
							value: this._assessmentData.get(this._serverName)!.length,
							style: styleRight
						}
					]

				);
				let dbIssues = {
					name: this._serverName,
					issues: this._assessmentData.get(this._serverName)!
				};
				this._serverMapIssue.set(1, dbIssues);
				this._assessmentData.delete(this._serverName);
			}
			this._assessmentData.forEach((value, key) => {
				this.databaseTable.component().dataValues?.push(
					[
						{
							value: false,
							style: styleLeft
						},
						{
							value: key,
							style: styleLeft
						},
						{
							value: value.length,
							style: styleRight
						}
					]

				);
				let dbIssues = {
					name: key,
					issues: value
				};
				mapRowIssue.set(rowNumber, dbIssues);
				dbList = dbList.filter(obj => obj !== key);

				rowNumber = rowNumber + 1;
			});

<<<<<<< HEAD
			dbList.filter(db => db !== 'master' && db !== 'model' && db !== 'tempdb' && db !== 'msdb').forEach((value) => {
=======
			dbList.filter(db => !SqlDatabaseTree.excludeDbs.includes(db)).forEach((value) => {
>>>>>>> 98ba4930
				this.databaseTable.component().dataValues?.push(
					[
						{
							value: true,
							style: styleLeft
						},
						{
							value: value,
							style: styleLeft
						},
						{
							value: 0,
							style: styleRight
						}
					]

				);
				let impactedObjects: SqlMigrationImpactedObjectInfo[] = [];
				let issue: Issues[] = [{
					description: 'No Issues',
					recommendation: 'No Issues',
					moreInfo: 'No Issues',
					impactedObjects: impactedObjects,
					rowNumber: rowNumber
				}];
				let noIssues = {
					name: value,
					issues: issue
				};
				mapRowIssue.set(rowNumber, noIssues);
				rowNumber = rowNumber + 1;
			});
		}

		this.databaseTable.component().onRowSelected(({ row }) => {
			const rowInfo = mapRowIssue.get(row);
			if (rowInfo) {
				this._assessmentResultsTable.component().dataValues = [];
				this._dbName.value = rowInfo.name;
<<<<<<< HEAD
				this._recommendation.value = `Warnings (${rowInfo.issues.length} issues found)`;
=======
				if (rowInfo.issues[0].description === 'No Issues') {
					this._recommendation.value = `Warnings (0 issues found)`;
				} else {
					this._recommendation.value = `Warnings (${rowInfo.issues.length} issues found)`;
				}

>>>>>>> 98ba4930
				// Need some kind of refresh method for declarative tables
				let dataValues: string[][] = [];
				rowInfo.issues.forEach(async (issue) => {
					dataValues.push([
						issue.description
					]);

				});

				this._assessmentResultsTable.component().updateProperties({
					data: dataValues
				});

			}

		});


		const tableContainer = view.modelBuilder.divContainer().withItems([this.databaseTable.component()]).withProps({
			CSSStyles: {
				'margin-left': '15px',
			},
		}).component();
		return tableContainer;
	}

	private createSearchComponent(view: azdata.ModelView): azdata.DivContainer {
		let resourceSearchBox = view.modelBuilder.inputBox().withProperties({
			placeHolder: 'Search',
			ariaLabel: 'searchbar'
		}).component();

		const searchContainer = view.modelBuilder.divContainer().withItems([resourceSearchBox]).withProps({
			CSSStyles: {
				'width': '200px',
				'margin-left': '15px',
				'margin-right': '5px'

			},
		}).component();

		return searchContainer;
	}

	private createInstanceComponent(view: azdata.ModelView): azdata.DivContainer {
		const styleLeft: azdata.CssStyles = {
			'border': 'none',
			'text-align': 'left'
		};

		const styleRight: azdata.CssStyles = {
			'border': 'none',
			'text-align': 'right'
		};

		this.instanceTable = view.modelBuilder.declarativeTable().withProps(
			{
				selectEffect: true,
				width: '100%',
				columns: [
					{
						displayName: 'Instance',
						valueType: azdata.DeclarativeDataType.string,
						width: 5,
						isReadOnly: true,
						headerCssStyles: styleLeft,
						ariaLabel: 'Database Migration Check' // TODO localize
					},
					{
						displayName: 'Warnings', // TODO localize
						valueType: azdata.DeclarativeDataType.string,
						width: 1,
						isReadOnly: true,
						headerCssStyles: styleRight
					}
				],
				dataValues: [
					[]
				]
			});

		this.instanceTable.component().onRowSelected(({ row }) => {
			const rowInfo = this._serverMapIssue.get(row);
			if (rowInfo) {
				this._assessmentResultsTable.component().dataValues = [];
				this._dbName.value = rowInfo.name;
				this._recommendation.value = `Assessment Results (${rowInfo.issues.length} issues found)`;
				// Need some kind of refresh method for declarative tables
				let dataValues: string[][] = [];
				rowInfo.issues.forEach(async (issue) => {
					dataValues.push([
						issue.description
					]);

				});

				this._assessmentResultsTable.component().updateProperties({
					data: dataValues
				});

			}
		});

		const instanceContainer = view.modelBuilder.divContainer().withItems([this.instanceTable.component()]).withProps({
			CSSStyles: {
				'margin-left': '15px',
			},
		}).component();

		return instanceContainer;
	}

	async createComponentResult(view: azdata.ModelView): Promise<azdata.Component> {

		const topContainer = this.createTopContainer(view);
		const bottomContainer = this.createBottomContainer(view);

		const container = view.modelBuilder.flexContainer().withLayout({
			flexFlow: 'column',
			height: '100%'
		}).withProps({
			CSSStyles: {
				'margin-left': '10px',
				'margin-right': '15px'
			}
		}).component();

		container.addItem(topContainer, { flex: '0 0 auto' });
		container.addItem(bottomContainer, { flex: '1 1 auto' });

		return container;
	}


	private createTopContainer(view: azdata.ModelView): azdata.FlexContainer {
		const title = this.createTitleComponent(view);
		const impact = this.createPlatformComponent(view);
		const recommendation = this.createRecommendationComponent(view);
		const assessmentResults = this.createAssessmentResultsTitle(view);

		const container = view.modelBuilder.flexContainer().withItems([title, impact, recommendation, assessmentResults]).withLayout({
			flexFlow: 'column'
		}).component();

		return container;
	}

	private createBottomContainer(view: azdata.ModelView): azdata.FlexContainer {

		const impactedObjects = this.createImpactedObjectsTable(view);
		const rightContainer = this.createAssessmentContainer(view);

		const container = view.modelBuilder.flexContainer().withLayout({
			flexFlow: 'row',
			height: '100%'
		}).withProps({
			CSSStyles: {
				'height': '100%'
			}
		}).component();

		container.addItem(impactedObjects, { flex: '0 0 auto', CSSStyles: { 'border-right': 'solid 1px' } });
		container.addItem(rightContainer, { flex: '1 1 auto' });
		return container;
	}

	private createAssessmentContainer(view: azdata.ModelView): azdata.FlexContainer {
		const title = this.createAssessmentTitle(view);

		const bottomContainer = this.createDescriptionContainer(view);


		const container = view.modelBuilder.flexContainer().withItems([title, bottomContainer]).withLayout({
			flexFlow: 'column'
		}).withProps({
			CSSStyles: {
				'margin-left': '10px'
			}
		}).component();

		return container;
	}

	private createDescriptionContainer(view: azdata.ModelView): azdata.FlexContainer {
		const description = this.createDescription(view);
		const impactedObjects = this.createImpactedObjectsDescription(view);


		const container = view.modelBuilder.flexContainer().withLayout({
			flexFlow: 'row'
		}).withProps({
			CSSStyles: {
				'height': '100%'
			}
		}).component();
		container.addItem(description, { flex: '1 1 auto', CSSStyles: { 'width': '50%', 'margin-right': '10px' } });
		container.addItem(impactedObjects, { flex: '1 1 auto', CSSStyles: { 'width': '50%', 'margin-left': '10px' } });

		return container;
	}

	private createImpactedObjectsDescription(view: azdata.ModelView): azdata.FlexContainer {
		const impactedObjectsTitle = view.modelBuilder.text().withProperties<azdata.TextComponentProperties>({
			value: 'Impacted Objects',
			CSSStyles: {
				'font-size': '14px'
			}
		}).component();

		const headerStyle: azdata.CssStyles = {
			'border': 'none',
			'text-align': 'left'
		};
		const rowStyle: azdata.CssStyles = {
			'border': 'none',
			'text-align': 'left'
		};

		this._impactedObjectsTable = view.modelBuilder.declarativeTable().withProps(
			{
				selectEffect: true,
				width: '100%',
				columns: [
					{
						displayName: 'Type', // TODO localize
						valueType: azdata.DeclarativeDataType.string,
						width: '100%',
						isReadOnly: true,
						headerCssStyles: headerStyle,
						rowCssStyles: rowStyle
					},
					{
						displayName: 'Name', // TODO localize
						valueType: azdata.DeclarativeDataType.string,
						width: '100%',
						isReadOnly: true,
						headerCssStyles: headerStyle,
						rowCssStyles: rowStyle
					},
				],
				dataValues: [
					[
						{
							value: 'Agent Job'
						},
						{
							value: 'Process Monthly Usage'
						}
					]
				]
			}
		);


		this._impactedObjectsTable.component().onRowSelected(({ row }) => {
			if (this._dbName.value) {
				this._impactedObjects = this._issues.impactedObjects;
			}
			this._objectDetailsType.value = `Type: ${this._impactedObjects[row].objectType!}`;
			this._objectDetailsName.value = `Name: ${this._impactedObjects[row].name}`;
			this._objectDetailsSample.value = this._impactedObjects[row].impactDetail;


		});




		const objectDetailsTitle = view.modelBuilder.text().withProperties<azdata.TextComponentProperties>({
			value: 'Object details',
			CSSStyles: {
				'margin-top': '10px',
				'font-size': '14px',
				'margin-block-start': '0px',
				'margin-block-end': '0px'
			}
		}).component();

		this._objectDetailsType = view.modelBuilder.text().withProperties<azdata.TextComponentProperties>({
			value: 'Type:',
			CSSStyles: {
				'font-size': '14px',
				'margin-block-start': '0px',
				'margin-block-end': '0px'
			}
		}).component();

		this._objectDetailsName = view.modelBuilder.text().withProperties<azdata.TextComponentProperties>({
			value: 'Name:',
			CSSStyles: {
				'font-size': '14px',
				'margin-block-start': '0px',
				'margin-block-end': '0px'
			}
		}).component();

		this._objectDetailsSample = view.modelBuilder.text().withProperties<azdata.TextComponentProperties>({
			value: 'Sample',
			CSSStyles: {
				'font-size': '14px',
				'margin-block-start': '0px',
				'margin-block-end': '0px'
			}
		}).component();

		const container = view.modelBuilder.flexContainer().withItems([impactedObjectsTitle, this._impactedObjectsTable.component(), objectDetailsTitle, this._objectDetailsType, this._objectDetailsName, this._objectDetailsSample]).withLayout({
			flexFlow: 'column'
		}).component();

		return container;
	}

	private createDescription(view: azdata.ModelView): azdata.FlexContainer {
		const descriptionTitle = view.modelBuilder.text().withProperties<azdata.TextComponentProperties>({
			value: 'Description',
			CSSStyles: {
				'font-size': '14px',
				'margin-block-start': '0px',
				'margin-block-end': '0px'
			}
		}).component();
		this._descriptionText = view.modelBuilder.text().withProperties<azdata.TextComponentProperties>({
			value: 'It is a job step that runs a PowerShell scripts.',
			CSSStyles: {
				'font-size': '12px'
			}
		}).component();

		const recommendationTitle = view.modelBuilder.text().withProperties<azdata.TextComponentProperties>({
			value: 'Recommendation',
			CSSStyles: {
				'font-size': '14px',
				'margin-block-start': '0px',
				'margin-block-end': '0px'
			}
		}).component();
		this._recommendationText = view.modelBuilder.text().withProperties<azdata.TextComponentProperties>({
			value: '',
			CSSStyles: {
				'font-size': '12px',
				'width': '250px'
			}
		}).component();
		const moreInfo = view.modelBuilder.text().withProperties<azdata.TextComponentProperties>({
			value: 'More Info',
			CSSStyles: {
				'font-size': '14px',
				'margin-block-start': '0px',
				'margin-block-end': '0px'
			}
		}).component();
		this._moreInfo = view.modelBuilder.text().withProperties<azdata.TextComponentProperties>({
			value: '',
			CSSStyles: {
				'font-size': '12px',
				'width': '250px'
			}
		}).component();


		const container = view.modelBuilder.flexContainer().withItems([descriptionTitle, this._descriptionText, recommendationTitle, this._recommendationText, moreInfo, this._moreInfo]).withLayout({
			flexFlow: 'column'
		}).component();

		return container;
	}


	private createAssessmentTitle(view: azdata.ModelView): azdata.TextComponent {
		this._assessmentTitle = view.modelBuilder.text().withProperties<azdata.TextComponentProperties>({
			value: '',
			CSSStyles: {
				'font-size': '14px',
				'padding-bottom': '15px',
				'border-bottom': 'solid 1px'
			}
		}).component();

		return this._assessmentTitle;
	}

	private createTitleComponent(view: azdata.ModelView): azdata.TextComponent {
		const title = view.modelBuilder.text().withProperties<azdata.TextComponentProperties>({
			value: 'Target Platform',
			CSSStyles: {
				'font-size': '14px',
				'margin-block-start': '0px',
				'margin-block-end': '2px'
			}
		});

		return title.component();
	}

	private createPlatformComponent(view: azdata.ModelView): azdata.TextComponent {
		const impact = view.modelBuilder.text().withProperties<azdata.TextComponentProperties>({
			title: 'Platform', // TODO localize
			value: 'Azure SQL Managed Instance',
			CSSStyles: {
				'font-size': '18px',
				'margin-block-start': '0px',
				'margin-block-end': '0px'
			}
		});

		return impact.component();
	}

	private createRecommendationComponent(view: azdata.ModelView): azdata.TextComponent {
		this._dbName = view.modelBuilder.text().withProperties<azdata.TextComponentProperties>({
			title: 'Recommendation', // TODO localize
			value: 'SQL Server 1',
			CSSStyles: {
				'font-size': '14px',
				'font-weight': 'bold'
			}
		}).component();

		return this._dbName;
	}

	private createAssessmentResultsTitle(view: azdata.ModelView): azdata.TextComponent {
		this._recommendation = view.modelBuilder.text().withProperties<azdata.TextComponentProperties>({
			title: 'Recommendation', // TODO localize
			value: 'Warnings',
			CSSStyles: {
				'font-size': '14px',
				'font-weight': 'bold',
				'border-bottom': 'solid 1px',
				'margin-block-start': '0px',
				'margin-block-end': '0px'
			}
		}).component();

		return this._recommendation;
	}


	private createImpactedObjectsTable(view: azdata.ModelView): azdata.DeclarativeTableComponent {

		const headerStyle: azdata.CssStyles = {
			'border': 'none',
			'text-align': 'left'
		};
		const rowStyle: azdata.CssStyles = {
			'border': 'none',
			'text-align': 'left',
			'white-space': 'nowrap',
			'text-overflow': 'ellipsis',
			'width': '200px',
			'overflow': 'hidden'
		};

		this._assessmentResultsTable = view.modelBuilder.declarativeTable().withProps(
			{
				selectEffect: true,
				width: '200px',
				CSSStyles: {
					'table-layout': 'fixed'
				},
				columns: [
					{
						displayName: '', // TODO localize
						valueType: azdata.DeclarativeDataType.string,
						width: '100%',
						isReadOnly: true,
						headerCssStyles: headerStyle,
						rowCssStyles: rowStyle
					}
				],
				dataValues: [
					[
						{
							value: 'DB1 Assessment results'
						}
					],
					[
						{
							value: 'DB2 Assessment results'
						}
					]
				]
			}
		);

		this._assessmentResultsTable.component().onRowSelected(({ row }) => {
			this._descriptionText.value = this._assessmentResultsTable.component().data![row][0];

			if (this._dbName.value) {
				this._issues = this._assessmentData.get(this._dbName.value)![row];
				this._moreInfo.value = this._issues.moreInfo;
				this._impactedObjects = this._issues.impactedObjects;
				let data: { value: string; }[][] = [];
				this._impactedObjects.forEach(async (impactedObject) => {
					data.push([
						{
							value: impactedObject.objectType
						},
						{
							value: impactedObject.name
						}

					]);
				});

				this._assessmentTitle.value = this._issues.description;

				this._impactedObjectsTable.component().updateProperties({
					dataValues: data
				});
			}
		});

		return this._assessmentResultsTable.component();
	}

	public selectedDbs(): string[] {
		let result: string[] = [];

		this.databaseTable.component().dataValues?.forEach((arr) => {
			if (arr[0].value === true) {
				result.push(arr[1].value.toString());
			}
		});

		return result;
	}

}<|MERGE_RESOLUTION|>--- conflicted
+++ resolved
@@ -34,11 +34,8 @@
 	private _moreInfo!: azdata.TextComponent;
 	private _assessmentType!: string;
 	private _assessmentTitle!: azdata.TextComponent;
-<<<<<<< HEAD
 	private _serverName: string;
 	private _serverMapIssue!: Map<number, DbIssues>;
-=======
->>>>>>> 98ba4930
 
 	constructor(model: MigrationStateModel, assessmentData: Map<string, Issues[]>, assessmentType: string, serverFlag: string) {
 		super();
@@ -178,11 +175,7 @@
 				rowNumber = rowNumber + 1;
 			});
 
-<<<<<<< HEAD
-			dbList.filter(db => db !== 'master' && db !== 'model' && db !== 'tempdb' && db !== 'msdb').forEach((value) => {
-=======
 			dbList.filter(db => !SqlDatabaseTree.excludeDbs.includes(db)).forEach((value) => {
->>>>>>> 98ba4930
 				this.databaseTable.component().dataValues?.push(
 					[
 						{
@@ -222,16 +215,12 @@
 			if (rowInfo) {
 				this._assessmentResultsTable.component().dataValues = [];
 				this._dbName.value = rowInfo.name;
-<<<<<<< HEAD
-				this._recommendation.value = `Warnings (${rowInfo.issues.length} issues found)`;
-=======
 				if (rowInfo.issues[0].description === 'No Issues') {
 					this._recommendation.value = `Warnings (0 issues found)`;
 				} else {
 					this._recommendation.value = `Warnings (${rowInfo.issues.length} issues found)`;
 				}
 
->>>>>>> 98ba4930
 				// Need some kind of refresh method for declarative tables
 				let dataValues: string[][] = [];
 				rowInfo.issues.forEach(async (issue) => {
