/*---------------------------------------------------------------------------------------------
 *  Copyright (c) Microsoft Corporation. All rights reserved.
 *  Licensed under the Source EULA. See License.txt in the project root for license information.
 *--------------------------------------------------------------------------------------------*/

import * as azdata from 'azdata';
import * as vscode from 'vscode';
import * as azurecore from 'azurecore';
import { MigrationLocalStorage, MigrationServiceContext } from '../../models/migrationLocalStorage';
import * as styles from '../../constants/styles';
import * as constants from '../../constants/strings';
import { findDropDownItemIndex, selectDefaultDropdownValue, deepClone, getAzureLocations, getAzureLocationsDropdownValues, getAzureResourceGroups, getAzureResourceGroupsDropdownValues, getAzureAccounts, getAzureAccountsDropdownValues, getAzureTenants, getAzureTenantsDropdownValues, getAzureSubscriptions, getAzureSubscriptionsDropdownValues, getAzureSqlMigrationServices, getAzureSqlMigrationServicesDropdownValues, SelectableResourceType } from '../../api/utils';
import { SqlMigrationService } from '../../api/azure';
import { logError, TelemetryViews } from '../../telemtery';

const CONTROL_MARGIN = '20px';
const INPUT_COMPONENT_WIDTH = '100%';
const STYLE_HIDE = { 'display': 'none' };
const STYLE_ShOW = { 'display': 'inline' };
export const BODY_CSS = {
	'font-size': '13px',
	'line-height': '18px',
	'margin': '4px 0',
};
const LABEL_CSS = {
	...styles.LABEL_CSS,
	'margin': '0 0 0 0',
	'font-weight': '600',
};
const DROPDOWN_CSS = {
	'margin': '-1em 0 0 0',
};
const TENANT_DROPDOWN_CSS = {
	'margin': '1em 0 0 0',
};

export class SelectMigrationServiceDialog {
	private _dialog: azdata.window.Dialog;
	private _view!: azdata.ModelView;
	private _disposables: vscode.Disposable[] = [];
	private _serviceContext!: MigrationServiceContext;
	private _azureAccounts!: azdata.Account[];
	private _accountTenants!: azurecore.Tenant[];
	private _subscriptions!: azurecore.azureResource.AzureResourceSubscription[];
	private _locations!: azurecore.azureResource.AzureLocation[];
	private _resourceGroups!: azurecore.azureResource.AzureResourceResourceGroup[];
	private _sqlMigrationServices!: SqlMigrationService[];
	private _azureAccountsDropdown!: azdata.DropDownComponent;
	private _accountTenantDropdown!: azdata.DropDownComponent;
	private _accountTenantFlexContainer!: azdata.FlexContainer;
	private _azureSubscriptionDropdown!: azdata.DropDownComponent;
	private _azureLocationDropdown!: azdata.DropDownComponent;
	private _azureResourceGroupDropdown!: azdata.DropDownComponent;
	private _azureServiceDropdownLabel!: azdata.TextComponent;
	private _azureServiceDropdown!: azdata.DropDownComponent;
	private _deleteButton!: azdata.window.Button;

	constructor(
		private readonly _onClosedCallback: () => Promise<void>) {
		this._dialog = azdata.window.createModelViewDialog(
			constants.MIGRATION_SERVICE_SELECT_TITLE,
			'SelectMigraitonServiceDialog',
			460,
			'normal');
	}

	async initialize(): Promise<void> {
		this._serviceContext = await MigrationLocalStorage.getMigrationServiceContext();

		await this._dialog.registerContent(async (view: azdata.ModelView) => {
			this._disposables.push(
				view.onClosed(e => {
					this._disposables.forEach(
						d => { try { d.dispose(); } catch { } });
				}));
			await this.registerContent(view);
		});

		this._dialog.okButton.label = constants.MIGRATION_SERVICE_SELECT_APPLY_LABEL;
		this._dialog.okButton.position = 'right';
		this._dialog.cancelButton.position = 'right';

		this._deleteButton = azdata.window.createButton(
			constants.MIGRATION_SERVICE_CLEAR,
			'left');
		this._disposables.push(
			this._deleteButton.onClick(async (value) => {
				await MigrationLocalStorage.saveMigrationServiceContext({});
				await this._onClosedCallback();
				azdata.window.closeDialog(this._dialog);
			}));
		this._dialog.customButtons = [this._deleteButton];

		azdata.window.openDialog(this._dialog);
	}

	protected async registerContent(view: azdata.ModelView): Promise<void> {
		this._view = view;

		const flexContainer = this._view.modelBuilder
			.flexContainer()
			.withItems([
				this._createHeading(),
				this._createAzureAccountsDropdown(),
				this._createAzureTenantContainer(),
				this._createServiceSelectionContainer(),
			])
			.withLayout({ flexFlow: 'column' })
			.withProps({ CSSStyles: { 'padding': CONTROL_MARGIN } })
			.component();

		await this._view.initializeModel(flexContainer);
		await this._populateAzureAccountsDropdown();
	}

	private _createHeading(): azdata.TextComponent {
		return this._view.modelBuilder.text()
			.withProps({
				value: constants.MIGRATION_SERVICE_SELECT_HEADING,
				CSSStyles: { ...styles.BODY_CSS }
			}).component();
	}

	private _createAzureAccountsDropdown(): azdata.FlexContainer {
		const azureAccountLabel = this._view.modelBuilder.text()
			.withProps({
				value: constants.ACCOUNTS_SELECTION_PAGE_TITLE,
				requiredIndicator: true,
				CSSStyles: { ...LABEL_CSS }
			}).component();
		this._azureAccountsDropdown = this._view.modelBuilder.dropDown()
			.withProps({
				ariaLabel: constants.ACCOUNTS_SELECTION_PAGE_TITLE,
				width: INPUT_COMPONENT_WIDTH,
				editable: true,
				required: true,
				fireOnTextChange: true,
				placeholder: constants.SELECT_AN_ACCOUNT,
				CSSStyles: { ...DROPDOWN_CSS },
			}).component();
		this._disposables.push(
			this._azureAccountsDropdown.onValueChanged(async (value) => {
				const selectedIndex = findDropDownItemIndex(this._azureAccountsDropdown, value);
				this._serviceContext.azureAccount = (selectedIndex > -1)
					? deepClone(this._azureAccounts[selectedIndex])
					: undefined!;
				await this._populateTentantsDropdown();
			}));

		const linkAccountButton = this._view.modelBuilder.hyperlink()
			.withProps({
				label: constants.ACCOUNT_LINK_BUTTON_LABEL,
				url: '',
				CSSStyles: { ...styles.BODY_CSS },
			}).component();

		this._disposables.push(
			linkAccountButton.onDidClick(async (event) => {
				await vscode.commands.executeCommand('workbench.actions.modal.linkedAccount');
				await this._populateAzureAccountsDropdown();
			}));

		return this._view.modelBuilder.flexContainer()
			.withLayout({ flexFlow: 'column' })
			.withItems([
				azureAccountLabel,
				this._azureAccountsDropdown,
				linkAccountButton,
			]).component();
	}

	private _createAzureTenantContainer(): azdata.FlexContainer {
		const azureTenantDropdownLabel = this._view.modelBuilder.text()
			.withProps({
				value: constants.AZURE_TENANT,
				CSSStyles: { ...LABEL_CSS, ...TENANT_DROPDOWN_CSS },
			}).component();
		this._accountTenantDropdown = this._view.modelBuilder.dropDown()
			.withProps({
				ariaLabel: constants.AZURE_TENANT,
				width: INPUT_COMPONENT_WIDTH,
				editable: true,
				fireOnTextChange: true,
				placeholder: constants.SELECT_A_TENANT,
			}).component();
		this._disposables.push(
			this._accountTenantDropdown.onValueChanged(async value => {
				const selectedIndex = findDropDownItemIndex(this._accountTenantDropdown, value);
				this._serviceContext.tenant = (selectedIndex > -1)
					? deepClone(this._accountTenants[selectedIndex])
					: undefined!;
				await this._populateSubscriptionDropdown();
			}));

		this._accountTenantFlexContainer = this._view.modelBuilder.flexContainer()
			.withLayout({ flexFlow: 'column' })
			.withItems([
				azureTenantDropdownLabel,
				this._accountTenantDropdown,
			])
			.withProps({ CSSStyles: { ...STYLE_HIDE, } })
			.component();
		return this._accountTenantFlexContainer;
	}

	private _createServiceSelectionContainer(): azdata.FlexContainer {
		const subscriptionDropdownLabel = this._view.modelBuilder.text()
			.withProps({
				value: constants.SUBSCRIPTION,
				description: constants.DMS_SUBSCRIPTION_INFO,
				requiredIndicator: true,
				CSSStyles: { ...LABEL_CSS }
			}).component();
		this._azureSubscriptionDropdown = this._view.modelBuilder.dropDown()
			.withProps({
				ariaLabel: constants.SUBSCRIPTION,
				width: INPUT_COMPONENT_WIDTH,
				editable: true,
				required: true,
				fireOnTextChange: true,
				placeholder: constants.SELECT_A_SUBSCRIPTION,
				CSSStyles: { ...DROPDOWN_CSS },
			}).component();
		this._disposables.push(
			this._azureSubscriptionDropdown.onValueChanged(async (value) => {
				const selectedIndex = findDropDownItemIndex(this._azureSubscriptionDropdown, value);
				this._serviceContext.subscription = (selectedIndex > -1)
					? deepClone(this._subscriptions[selectedIndex])
					: undefined!;
				await this._populateLocationDropdown();
			}));

		const azureLocationLabel = this._view.modelBuilder.text()
			.withProps({
				value: constants.LOCATION,
				description: constants.DMS_LOCATION_INFO,
				requiredIndicator: true,
				CSSStyles: { ...LABEL_CSS }
			}).component();
		this._azureLocationDropdown = this._view.modelBuilder.dropDown()
			.withProps({
				ariaLabel: constants.LOCATION,
				width: INPUT_COMPONENT_WIDTH,
				editable: true,
				required: true,
				fireOnTextChange: true,
				placeholder: constants.SELECT_A_LOCATION,
				CSSStyles: { ...DROPDOWN_CSS },
			}).component();
		this._disposables.push(
			this._azureLocationDropdown.onValueChanged(async (value) => {
				const selectedIndex = findDropDownItemIndex(this._azureLocationDropdown, value);
				this._serviceContext.location = (selectedIndex > -1)
					? deepClone(this._locations[selectedIndex])
					: undefined!;
				await this._populateResourceGroupDropdown();
			}));

		const azureResourceGroupLabel = this._view.modelBuilder.text()
			.withProps({
				value: constants.RESOURCE_GROUP,
				description: constants.DMS_RESOURCE_GROUP_INFO,
				requiredIndicator: true,
				CSSStyles: { ...LABEL_CSS }
			}).component();
		this._azureResourceGroupDropdown = this._view.modelBuilder.dropDown()
			.withProps({
				ariaLabel: constants.RESOURCE_GROUP,
				width: INPUT_COMPONENT_WIDTH,
				editable: true,
				required: true,
				fireOnTextChange: true,
				placeholder: constants.SELECT_A_RESOURCE_GROUP,
				CSSStyles: { ...DROPDOWN_CSS },
			}).component();
		this._disposables.push(
			this._azureResourceGroupDropdown.onValueChanged(async (value) => {
				const selectedIndex = findDropDownItemIndex(this._azureResourceGroupDropdown, value);
				this._serviceContext.resourceGroup = (selectedIndex > -1)
					? deepClone(this._resourceGroups[selectedIndex])
					: undefined!;
				await this._populateMigrationServiceDropdown();
			}));

		this._azureServiceDropdownLabel = this._view.modelBuilder.text()
			.withProps({
				value: constants.MIGRATION_SERVICE_SELECT_SERVICE_LABEL,
				description: constants.TARGET_RESOURCE_INFO,
				requiredIndicator: true,
				CSSStyles: { ...LABEL_CSS }
			}).component();
		this._azureServiceDropdown = this._view.modelBuilder.dropDown()
			.withProps({
				ariaLabel: constants.MIGRATION_SERVICE_SELECT_SERVICE_LABEL,
				width: INPUT_COMPONENT_WIDTH,
				editable: true,
				required: true,
				fireOnTextChange: true,
				placeholder: constants.SELECT_A_SERVICE,
				CSSStyles: { ...DROPDOWN_CSS },
			}).component();
		this._disposables.push(
			this._azureServiceDropdown.onValueChanged(async (value) => {
				const selectedIndex = findDropDownItemIndex(this._azureServiceDropdown, value, true);
				this._serviceContext.migrationService = (selectedIndex > -1)
					? deepClone(this._sqlMigrationServices.find(service => service.name === value))
					: undefined!;
				await this._updateButtonState();
			}));

		this._disposables.push(
			this._dialog.okButton.onClick(async (value) => {
				await MigrationLocalStorage.saveMigrationServiceContext(this._serviceContext);
				await this._onClosedCallback();
			}));

		return this._view.modelBuilder.flexContainer()
			.withItems([
				subscriptionDropdownLabel,
				this._azureSubscriptionDropdown,
				azureLocationLabel,
				this._azureLocationDropdown,
				azureResourceGroupLabel,
				this._azureResourceGroupDropdown,
				this._azureServiceDropdownLabel,
				this._azureServiceDropdown,
			]).withLayout({ flexFlow: 'column' })
			.component();
	}

	private async _updateButtonState(): Promise<void> {
		this._dialog.okButton.enabled = this._serviceContext.migrationService !== undefined;
	}

	private async _populateAzureAccountsDropdown(): Promise<void> {
		try {
			this._azureAccountsDropdown.loading = true;
			this._azureAccounts = await getAzureAccounts();
			this._azureAccountsDropdown.values = await getAzureAccountsDropdownValues(this._azureAccounts);
			if (this._azureAccountsDropdown.values.length > 0) {
				selectDefaultDropdownValue(
					this._azureAccountsDropdown,
					this._serviceContext.azureAccount?.displayInfo?.userId,
					false);
				this._azureAccountsDropdown.loading = false;
			}
		} catch (error) {
			logError(TelemetryViews.SelectMigrationServiceDialog, '_populateAzureAccountsDropdown', error);
			void vscode.window.showErrorMessage(
				constants.SELECT_ACCOUNT_ERROR,
				error.message);
		} finally {
			this._azureAccountsDropdown.loading = false;
		}
	}

	private async _populateTentantsDropdown(): Promise<void> {
		try {
			this._accountTenantDropdown.loading = true;
			this._accountTenants = await getAzureTenants(this._serviceContext.azureAccount);
			this._accountTenantDropdown.values = await getAzureTenantsDropdownValues(this._accountTenants);
			await this._accountTenantFlexContainer.updateCssStyles(
				this._accountTenants.length > 1
					? STYLE_ShOW
					: STYLE_HIDE);
			if (this._accountTenantDropdown.values.length > 0) {
				selectDefaultDropdownValue(
					this._accountTenantDropdown,
					this._serviceContext.tenant?.id,
					false);
				this._accountTenantDropdown.loading = false;
			}
		} catch (error) {
			logError(TelemetryViews.SelectMigrationServiceDialog, '_populateTentantsDropdown', error);
			void vscode.window.showErrorMessage(
				constants.SELECT_TENANT_ERROR,
				error.message);
		} finally {
			this._accountTenantDropdown.loading = false;
		}
	}

	private async _populateSubscriptionDropdown(): Promise<void> {
		try {
			this._azureSubscriptionDropdown.loading = true;
			this._subscriptions = await getAzureSubscriptions(this._serviceContext.azureAccount);
			this._azureSubscriptionDropdown.values = await getAzureSubscriptionsDropdownValues(this._subscriptions);
			if (this._azureSubscriptionDropdown.values.length > 0) {
				selectDefaultDropdownValue(
					this._azureSubscriptionDropdown,
					this._serviceContext.subscription?.id,
					false);
				this._azureSubscriptionDropdown.loading = false;
			}
		} catch (error) {
			logError(TelemetryViews.SelectMigrationServiceDialog, '_populateSubscriptionDropdown', error);
			void vscode.window.showErrorMessage(
				constants.SELECT_SUBSCRIPTION_ERROR,
				error.message);
		} finally {
			this._azureSubscriptionDropdown.loading = false;
		}
	}

	private async _populateLocationDropdown(): Promise<void> {
		try {
			this._azureLocationDropdown.loading = true;
			this._locations = await getAzureLocations(this._serviceContext.azureAccount, this._serviceContext.subscription, SelectableResourceType.SqlMigrationService);
			this._azureLocationDropdown.values = await getAzureLocationsDropdownValues(this._locations);
			if (this._azureLocationDropdown.values.length > 0) {
				selectDefaultDropdownValue(
					this._azureLocationDropdown,
					this._serviceContext.location?.displayName,
					true);
				this._azureLocationDropdown.loading = false;
			}
		} catch (error) {
			logError(TelemetryViews.SelectMigrationServiceDialog, '_populateLocationDropdown', error);
			void vscode.window.showErrorMessage(
				constants.SELECT_LOCATION_ERROR,
				error.message);
		} finally {
			this._azureLocationDropdown.loading = false;
		}
	}

	private async _populateResourceGroupDropdown(): Promise<void> {
		try {
			this._azureResourceGroupDropdown.loading = true;
			this._resourceGroups = await getAzureResourceGroups(this._serviceContext.azureAccount, this._serviceContext.subscription, this._serviceContext.location, SelectableResourceType.SqlMigrationService);
			this._azureResourceGroupDropdown.values = await getAzureResourceGroupsDropdownValues(this._resourceGroups);
			if (this._azureResourceGroupDropdown.values.length > 0) {
				selectDefaultDropdownValue(
					this._azureResourceGroupDropdown,
					this._serviceContext.resourceGroup?.id,
					false);
				this._azureResourceGroupDropdown.loading = false;
			}
		} catch (error) {
			logError(TelemetryViews.SelectMigrationServiceDialog, '_populateResourceGroupDropdown', error);
			void vscode.window.showErrorMessage(
				constants.SELECT_RESOURCE_GROUP_ERROR,
				error.message);
		} finally {
			this._azureResourceGroupDropdown.loading = false;
		}
	}

	private async _populateMigrationServiceDropdown(): Promise<void> {
		try {
			this._azureServiceDropdown.loading = true;
			this._sqlMigrationServices = await getAzureSqlMigrationServices(this._serviceContext.location, this._serviceContext.resourceGroup, this._serviceContext.azureAccount, this._serviceContext.subscription);
			this._azureServiceDropdown.values = await getAzureSqlMigrationServicesDropdownValues(this._sqlMigrationServices);
			if (this._azureServiceDropdown.values.length > 0) {
				selectDefaultDropdownValue(
					this._azureServiceDropdown,
					this._serviceContext?.migrationService?.id,
					false);
			}
		} catch (error) {
			logError(TelemetryViews.SelectMigrationServiceDialog, '_populateMigrationServiceDropdown', error);
			void vscode.window.showErrorMessage(
				constants.SELECT_SERVICE_ERROR,
				error.message);
		} finally {
			this._azureServiceDropdown.loading = false;
		}
	}
<<<<<<< HEAD
=======

	private async _getAccountDropdownValues(): Promise<azdata.CategoryValue[]> {
		this._azureAccounts = await azdata.accounts.getAllAccounts() || [];
		return this._azureAccounts.map(account => {
			return {
				name: account.displayInfo.userId,
				displayName: account.isStale
					? constants.ACCOUNT_CREDENTIALS_REFRESH(account.displayInfo.displayName)
					: account.displayInfo.displayName,
			};
		});
	}

	private async _getSubscriptionDropdownValues(account?: azdata.Account): Promise<azdata.CategoryValue[]> {
		this._subscriptions = [];
		if (account?.isStale === false) {
			try {
				this._subscriptions = await getSubscriptions(account);
				this._subscriptions.sort((a, b) => a.name.localeCompare(b.name));
			} catch (error) {
				logError(TelemetryViews.SelectMigrationServiceDialog, '_getSubscriptionDropdownValues', error);
				void vscode.window.showErrorMessage(
					constants.SELECT_SUBSCRIPTION_ERROR,
					error.message);
			}
		}

		return this._subscriptions.map(subscription => {
			return {
				name: subscription.id,
				displayName: `${subscription.name} - ${subscription.id}`,
			};
		});
	}

	private _getTenantDropdownValues(account?: azdata.Account): azdata.CategoryValue[] {
		this._accountTenants = account?.isStale === false
			? account?.properties?.tenants ?? []
			: [];

		return this._accountTenants.map(tenant => {
			return {
				name: tenant.id,
				displayName: tenant.displayName,
			};
		});
	}

	private async _getAzureLocationDropdownValues(
		account?: azdata.Account,
		subscription?: azurecore.azureResource.AzureResourceSubscription): Promise<azdata.CategoryValue[]> {
		let locations: azurecore.azureResource.AzureLocation[] = [];
		if (account && subscription) {
			// get all available locations
			locations = await getLocations(account, subscription);
			this._sqlMigrationServices = await getSqlMigrationServices(
				account,
				subscription) || [];
			this._sqlMigrationServices.sort((a, b) => a.name.localeCompare(b.name));
		} else {
			this._sqlMigrationServices = [];
		}

		// keep locaitons with services only
		this._locations = locations.filter(
			(loc, i) => this._sqlMigrationServices.some(service => service.location === loc.name));
		this._locations.sort((a, b) => a.name.localeCompare(b.name));
		return this._locations.map(loc => {
			return {
				name: loc.name,
				displayName: loc.displayName,
			};
		});
	}

	private async _getAzureResourceGroupDropdownValues(location?: azurecore.azureResource.AzureLocation): Promise<azdata.CategoryValue[]> {
		this._resourceGroups = location
			? this._getMigrationServicesResourceGroups(location)
			: [];
		this._resourceGroups.sort((a, b) => a.name.localeCompare(b.name));
		return this._resourceGroups.map(rg => {
			return {
				name: rg.id,
				displayName: rg.name,
			};
		});
	}

	private _getMigrationServicesResourceGroups(location?: azurecore.azureResource.AzureLocation): azurecore.azureResource.AzureResourceResourceGroup[] {
		const resourceGroups = this._sqlMigrationServices
			.filter(service => service.location === location?.name)
			.map(service => service.properties.resourceGroup);

		return resourceGroups
			.filter((rg, i, arr) => arr.indexOf(rg) === i)
			.map(rg => {
				return <azurecore.azureResource.AzureResourceResourceGroup>{
					id: getFullResourceGroupFromId(rg),
					name: rg,
				};
			});
	}

	private async _getMigrationServiceDropdownValues(
		account?: azdata.Account,
		subscription?: azurecore.azureResource.AzureResourceSubscription,
		location?: azurecore.azureResource.AzureLocation,
		resourceGroup?: azurecore.azureResource.AzureResourceResourceGroup): Promise<azdata.CategoryValue[]> {

		const locationName = location?.name?.toLowerCase();
		const resourceGroupName = resourceGroup?.name?.toLowerCase();

		return this._sqlMigrationServices
			.filter(service =>
				service.location?.toLowerCase() === locationName &&
				service.properties?.resourceGroup?.toLowerCase() === resourceGroupName)
			.map(service => {
				return ({
					name: service.id,
					displayName: `${service.name}`,
				});
			});
	}
>>>>>>> 07188763
}<|MERGE_RESOLUTION|>--- conflicted
+++ resolved
@@ -466,130 +466,4 @@
 			this._azureServiceDropdown.loading = false;
 		}
 	}
-<<<<<<< HEAD
-=======
-
-	private async _getAccountDropdownValues(): Promise<azdata.CategoryValue[]> {
-		this._azureAccounts = await azdata.accounts.getAllAccounts() || [];
-		return this._azureAccounts.map(account => {
-			return {
-				name: account.displayInfo.userId,
-				displayName: account.isStale
-					? constants.ACCOUNT_CREDENTIALS_REFRESH(account.displayInfo.displayName)
-					: account.displayInfo.displayName,
-			};
-		});
-	}
-
-	private async _getSubscriptionDropdownValues(account?: azdata.Account): Promise<azdata.CategoryValue[]> {
-		this._subscriptions = [];
-		if (account?.isStale === false) {
-			try {
-				this._subscriptions = await getSubscriptions(account);
-				this._subscriptions.sort((a, b) => a.name.localeCompare(b.name));
-			} catch (error) {
-				logError(TelemetryViews.SelectMigrationServiceDialog, '_getSubscriptionDropdownValues', error);
-				void vscode.window.showErrorMessage(
-					constants.SELECT_SUBSCRIPTION_ERROR,
-					error.message);
-			}
-		}
-
-		return this._subscriptions.map(subscription => {
-			return {
-				name: subscription.id,
-				displayName: `${subscription.name} - ${subscription.id}`,
-			};
-		});
-	}
-
-	private _getTenantDropdownValues(account?: azdata.Account): azdata.CategoryValue[] {
-		this._accountTenants = account?.isStale === false
-			? account?.properties?.tenants ?? []
-			: [];
-
-		return this._accountTenants.map(tenant => {
-			return {
-				name: tenant.id,
-				displayName: tenant.displayName,
-			};
-		});
-	}
-
-	private async _getAzureLocationDropdownValues(
-		account?: azdata.Account,
-		subscription?: azurecore.azureResource.AzureResourceSubscription): Promise<azdata.CategoryValue[]> {
-		let locations: azurecore.azureResource.AzureLocation[] = [];
-		if (account && subscription) {
-			// get all available locations
-			locations = await getLocations(account, subscription);
-			this._sqlMigrationServices = await getSqlMigrationServices(
-				account,
-				subscription) || [];
-			this._sqlMigrationServices.sort((a, b) => a.name.localeCompare(b.name));
-		} else {
-			this._sqlMigrationServices = [];
-		}
-
-		// keep locaitons with services only
-		this._locations = locations.filter(
-			(loc, i) => this._sqlMigrationServices.some(service => service.location === loc.name));
-		this._locations.sort((a, b) => a.name.localeCompare(b.name));
-		return this._locations.map(loc => {
-			return {
-				name: loc.name,
-				displayName: loc.displayName,
-			};
-		});
-	}
-
-	private async _getAzureResourceGroupDropdownValues(location?: azurecore.azureResource.AzureLocation): Promise<azdata.CategoryValue[]> {
-		this._resourceGroups = location
-			? this._getMigrationServicesResourceGroups(location)
-			: [];
-		this._resourceGroups.sort((a, b) => a.name.localeCompare(b.name));
-		return this._resourceGroups.map(rg => {
-			return {
-				name: rg.id,
-				displayName: rg.name,
-			};
-		});
-	}
-
-	private _getMigrationServicesResourceGroups(location?: azurecore.azureResource.AzureLocation): azurecore.azureResource.AzureResourceResourceGroup[] {
-		const resourceGroups = this._sqlMigrationServices
-			.filter(service => service.location === location?.name)
-			.map(service => service.properties.resourceGroup);
-
-		return resourceGroups
-			.filter((rg, i, arr) => arr.indexOf(rg) === i)
-			.map(rg => {
-				return <azurecore.azureResource.AzureResourceResourceGroup>{
-					id: getFullResourceGroupFromId(rg),
-					name: rg,
-				};
-			});
-	}
-
-	private async _getMigrationServiceDropdownValues(
-		account?: azdata.Account,
-		subscription?: azurecore.azureResource.AzureResourceSubscription,
-		location?: azurecore.azureResource.AzureLocation,
-		resourceGroup?: azurecore.azureResource.AzureResourceResourceGroup): Promise<azdata.CategoryValue[]> {
-
-		const locationName = location?.name?.toLowerCase();
-		const resourceGroupName = resourceGroup?.name?.toLowerCase();
-
-		return this._sqlMigrationServices
-			.filter(service =>
-				service.location?.toLowerCase() === locationName &&
-				service.properties?.resourceGroup?.toLowerCase() === resourceGroupName)
-			.map(service => {
-				return ({
-					name: service.id,
-					displayName: `${service.name}`,
-				});
-			});
-	}
->>>>>>> 07188763
 }