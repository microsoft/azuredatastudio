/*---------------------------------------------------------------------------------------------
 *  Copyright (c) Microsoft Corporation. All rights reserved.
 *  Licensed under the Source EULA. See License.txt in the project root for license information.
 *--------------------------------------------------------------------------------------------*/

import * as azdata from 'azdata';
import * as vscode from 'vscode';
import { createSqlMigrationService, getSqlMigrationService, getSqlMigrationServiceAuthKeys, getSqlMigrationServiceMonitoringData, SqlMigrationService } from '../../api/azure';
import { MigrationStateModel, NetworkContainerType } from '../../models/stateMachine';
import * as constants from '../../constants/strings';
import * as os from 'os';
import { azureResource } from 'azureResource';
import { IconPathHelper } from '../../constants/iconPathHelper';
import { CreateResourceGroupDialog } from '../createResourceGroup/createResourceGroupDialog';
import { createAuthenticationKeyTable } from '../../wizard/integrationRuntimePage';
import * as EventEmitter from 'events';
import { clearDialogMessage } from '../../api/utils';
import * as styles from '../../constants/styles';

export class CreateSqlMigrationServiceDialog {

	private _model!: MigrationStateModel;

	private migrationServiceSubscription!: azdata.TextComponent;
	private migrationServiceResourceGroupDropdown!: azdata.DropDownComponent;
	private migrationServiceLocation!: azdata.TextComponent;
	private migrationServiceNameText!: azdata.InputBoxComponent;
	private _formSubmitButton!: azdata.ButtonComponent;
	private _createResourceGroupLink!: azdata.HyperlinkComponent;

	private _statusLoadingComponent!: azdata.LoadingComponent;
	private _refreshLoadingComponent!: azdata.LoadingComponent;
	private migrationServiceAuthKeyTable!: azdata.DeclarativeTableComponent;
	private _connectionStatus!: azdata.InfoBoxComponent;
	private _copyKey1Button!: azdata.ButtonComponent;
	private _copyKey2Button!: azdata.ButtonComponent;
	private _refreshKey1Button!: azdata.ButtonComponent;
	private _refreshKey2Button!: azdata.ButtonComponent;
	private _setupContainer!: azdata.FlexContainer;
	private _resourceGroupPreset!: string;

	private _dialogObject!: azdata.window.Dialog;
	private _view!: azdata.ModelView;

	private _createdMigrationService!: SqlMigrationService;
	private _selectedResourceGroup!: string;
	private _testConnectionButton!: azdata.window.Button;

	private _doneButtonEvent: EventEmitter = new EventEmitter();
	private _isBlobContainerUsed: boolean = false;

	private irNodes: string[] = [];
	private _disposables: vscode.Disposable[] = [];

	public async createNewDms(migrationStateModel: MigrationStateModel, resourceGroupPreset: string): Promise<CreateSqlMigrationServiceDialogResult> {
		this._model = migrationStateModel;
		this._resourceGroupPreset = resourceGroupPreset;
		this._dialogObject = azdata.window.createModelViewDialog(constants.CREATE_MIGRATION_SERVICE_TITLE, 'MigrationServiceDialog', 'medium');
		let tab = azdata.window.createTab('');
		this._dialogObject.registerCloseValidator(async () => {
			return true;
		});
		tab.registerContent(async (view: azdata.ModelView) => {
			this._view = view;

			this._formSubmitButton = view.modelBuilder.button().withProps({
				label: constants.CREATE,
				width: '80px'
			}).component();

			this._disposables.push(this._formSubmitButton.onDidClick(async (e) => {
				this._dialogObject.message = {
					text: ''
				};
				this._statusLoadingComponent.loading = true;
				this.migrationServiceResourceGroupDropdown.loading = false;
				this.setFormEnabledState(false);


				const subscription = this._model._targetSubscription;
				const resourceGroup = (this.migrationServiceResourceGroupDropdown.value as azdata.CategoryValue)?.name;
				const location = this._model._targetServerInstance.location;
				const serviceName = this.migrationServiceNameText.value;

				const formValidationErrors = this.validateCreateServiceForm(subscription, resourceGroup, location, serviceName);

				if (formValidationErrors.length > 0) {
					this.setDialogMessage(formValidationErrors);
					this._statusLoadingComponent.loading = false;
					this.setFormEnabledState(true);
					return;
				}

				try {
					clearDialogMessage(this._dialogObject);
					this._selectedResourceGroup = resourceGroup;
					this._createdMigrationService = await createSqlMigrationService(this._model._azureAccount, subscription, resourceGroup, location, serviceName!, this._model._sessionId);
					if (this._createdMigrationService.error) {
						this.setDialogMessage(`${this._createdMigrationService.error.code} : ${this._createdMigrationService.error.message}`);
						this._statusLoadingComponent.loading = false;
						this.setFormEnabledState(true);
						return;
					}

					if (this._isBlobContainerUsed) {
						this._dialogObject.okButton.enabled = true;
						this._statusLoadingComponent.loading = false;
						this._setupContainer.display = 'none';
						this._dialogObject.message = {
							text: constants.DATA_MIGRATION_SERVICE_CREATED_SUCCESSFULLY,
							level: azdata.window.MessageLevel.Information
						};
					} else {
						await this.refreshStatus();
						await this.refreshAuthTable();
						this._setupContainer.display = 'inline';
						this._testConnectionButton.hidden = false;
						this._statusLoadingComponent.loading = false;
					}
				} catch (e) {
					console.log(e);
					this.setDialogMessage(e.message);
					this._statusLoadingComponent.loading = false;
					this.setFormEnabledState(true);
					return;
				}
			}));

			this._statusLoadingComponent = view.modelBuilder.loadingComponent().withProps({
				loadingText: constants.LOADING_MIGRATION_SERVICES,
				loading: false
			}).component();

			const creationStatusContainer = this.createServiceStatus();

			const formBuilder = view.modelBuilder.formContainer().withFormItems(
				[
					{
						component: (await this.migrationServiceDropdownContainer())
					},
					{
						component: this._formSubmitButton
					},
					{
						component: this._statusLoadingComponent
					},
					{
						component: creationStatusContainer
					}
				],
				{
					horizontal: false
				}
			);

			const form = formBuilder.withLayout({ width: '100%' }).component();

			this._disposables.push(view.onClosed(e => {
				this._disposables.forEach(
					d => { try { d.dispose(); } catch { } });
			}));

			return view.initializeModel(form).then(async () => {
				await this.populateSubscriptions();
			});
		});

		this._testConnectionButton = azdata.window.createButton(constants.TEST_CONNECTION);
		this._testConnectionButton.hidden = true;
		this._disposables.push(this._testConnectionButton.onClick(async (e) => {
			this._refreshLoadingComponent.loading = true;
			await this._connectionStatus.updateCssStyles({
				'display': 'none'
			});
			try {
				await this.refreshStatus();
			} catch (e) {
				void vscode.window.showErrorMessage(e);
			}
			await this._connectionStatus.updateCssStyles({
				'display': 'inline'
			});
			this._refreshLoadingComponent.loading = false;
		}));
		this._dialogObject.customButtons = [this._testConnectionButton];

		this._dialogObject.content = [tab];
		this._dialogObject.okButton.enabled = false;
		azdata.window.openDialog(this._dialogObject);
		this._disposables.push(this._dialogObject.cancelButton.onClick((e) => { }));
		this._disposables.push(this._dialogObject.okButton.onClick((e) => {
			this._doneButtonEvent.emit('done', this._createdMigrationService, this._selectedResourceGroup);
		}));

		this._isBlobContainerUsed = this._model._databaseBackup.networkContainerType === NetworkContainerType.BLOB_CONTAINER;

		return new Promise((resolve) => {
			this._doneButtonEvent.once('done', (createdDms: SqlMigrationService, selectedResourceGroup: string) => {
				azdata.window.closeDialog(this._dialogObject);
				resolve(
					{
						service: createdDms,
						resourceGroup: selectedResourceGroup
					});
			});
		});
	}

	private async migrationServiceDropdownContainer(): Promise<azdata.FlexContainer> {
		const dialogDescription = this._view.modelBuilder.text().withProps({
			value: constants.MIGRATION_SERVICE_DIALOG_DESCRIPTION,
			CSSStyles: {
				...styles.BODY_CSS
			}
		}).component();

		const subscriptionDropdownLabel = this._view.modelBuilder.text().withProps({
			value: constants.SUBSCRIPTION,
			description: constants.MIGRATION_SERVICE_SUBSCRIPTION_INFO,
			CSSStyles: {
				...styles.LABEL_CSS
			}
		}).component();

<<<<<<< HEAD
		this.migrationServiceSubscription = this._view.modelBuilder.inputBox().withProps({
			required: true,
			enabled: false,
			CSSStyles: {
				'margin-top': '-1em'
=======
		this.migrationServiceSubscription = this._view.modelBuilder.text().withProps({
			enabled: false,
			CSSStyles: {
				'font-size': '13px',
				'margin': '0px'
>>>>>>> 6b2e950f
			}
		}).component();

		const resourceGroupDropdownLabel = this._view.modelBuilder.text().withProps({
			value: constants.RESOURCE_GROUP,
			description: constants.MIGRATION_SERVICE_RESOURCE_GROUP_INFO,
			requiredIndicator: true,
			CSSStyles: {
				...styles.LABEL_CSS
			}
		}).component();

		this.migrationServiceResourceGroupDropdown = this._view.modelBuilder.dropDown().withProps({
			ariaLabel: constants.RESOURCE_GROUP,
			required: true,
			editable: true,
			fireOnTextChange: true,
			CSSStyles: {
				'margin-top': '-1em'
			}
		}).component();

		const migrationServiceNameLabel = this._view.modelBuilder.text().withProps({
			value: constants.NAME,
			description: constants.MIGRATION_SERVICE_NAME_INFO,
			requiredIndicator: true,
			CSSStyles: {
				...styles.LABEL_CSS
			}
		}).component();

		this._createResourceGroupLink = this._view.modelBuilder.hyperlink().withProps({
			label: constants.CREATE_NEW,
			url: '',
			CSSStyles: {
				...styles.BODY_CSS
			}
		}).component();

		this._disposables.push(this._createResourceGroupLink.onDidClick(async e => {
			const createResourceGroupDialog = new CreateResourceGroupDialog(this._model._azureAccount, this._model._targetSubscription, this._model._targetServerInstance.location);
			const createdResourceGroup = await createResourceGroupDialog.initialize();
			if (createdResourceGroup) {
				this.migrationServiceResourceGroupDropdown.loading = true;
				(<azdata.CategoryValue[]>this.migrationServiceResourceGroupDropdown.values).unshift({
					displayName: constants.NEW_RESOURCE_GROUP(createdResourceGroup.name),
					name: createdResourceGroup.name
				});
				this.migrationServiceResourceGroupDropdown.value = {
					displayName: createdResourceGroup.name,
					name: createdResourceGroup.name
				};
				this.migrationServiceResourceGroupDropdown.loading = false;
				await this.migrationServiceResourceGroupDropdown.focus();
			}
		}));

		this.migrationServiceNameText = this._view.modelBuilder.inputBox().withProps({
			CSSStyles: {
				'margin-top': '-1em'
			}
		}).component();

		const locationDropdownLabel = this._view.modelBuilder.text().withProps({
			value: constants.LOCATION,
			description: constants.MIGRATION_SERVICE_LOCATION_INFO,
			CSSStyles: {
				...styles.LABEL_CSS
			}
		}).component();

<<<<<<< HEAD
		this.migrationServiceLocation = this._view.modelBuilder.inputBox().withProps({
			required: true,
			enabled: false,
			value: await this._model.getLocationDisplayName(this._model._targetServerInstance.location),
			CSSStyles: {
				'margin-top': '-1em'
=======
		this.migrationServiceLocation = this._view.modelBuilder.text().withProps({
			value: await this._model.getLocationDisplayName(this._model._targetServerInstance.location),
			CSSStyles: {
				'font-size': '13px',
				'margin': '0px'
>>>>>>> 6b2e950f
			}
		}).component();

		const targetLabel = this._view.modelBuilder.text().withProps({
			value: constants.TARGET,
			description: constants.MIGRATION_SERVICE_TARGET_INFO,
			CSSStyles: {
				...styles.LABEL_CSS
			}
		}).component();

		const targetText = this._view.modelBuilder.text().withProps({
			enabled: false,
			value: constants.AZURE_SQL,
			CSSStyles: {
<<<<<<< HEAD
				'margin-top': '-1em'
=======
				'font-size': '13px',
				'margin': '0px'
>>>>>>> 6b2e950f
			}
		}).component();

		const flexContainer = this._view.modelBuilder.flexContainer().withItems([
			dialogDescription,
			subscriptionDropdownLabel,
			this.migrationServiceSubscription,
			locationDropdownLabel,
			this.migrationServiceLocation,
			resourceGroupDropdownLabel,
			this.migrationServiceResourceGroupDropdown,
			this._createResourceGroupLink,
			migrationServiceNameLabel,
			this.migrationServiceNameText,
			targetLabel,
			targetText
		]).withLayout({
			flexFlow: 'column'
		}).component();
		return flexContainer;
	}

	private validateCreateServiceForm(subscription: azureResource.AzureResourceSubscription, resourceGroup: string | undefined, location: string | undefined, migrationServiceName: string | undefined): string {
		const errors: string[] = [];
		if (!subscription) {
			errors.push(constants.INVALID_SUBSCRIPTION_ERROR);
		}
		if (!resourceGroup) {
			errors.push(constants.INVALID_RESOURCE_GROUP_ERROR);
		}
		if (!location) {
			errors.push(constants.INVALID_LOCATION_ERROR);
		}
		if (!migrationServiceName || migrationServiceName.length < 3 || migrationServiceName.length > 63 || !/^[A-Za-z0-9]+(?:-[A-Za-z0-9]+)*$/.test(migrationServiceName)) {
			errors.push(constants.INVALID_SERVICE_NAME_ERROR);
		}
		return errors.join(os.EOL);
	}

	private async populateSubscriptions(): Promise<void> {
		this.migrationServiceResourceGroupDropdown.loading = true;
		this.migrationServiceSubscription.value = this._model._targetSubscription.name;
		await this.populateResourceGroups();
	}

	private async populateResourceGroups(): Promise<void> {
		this.migrationServiceResourceGroupDropdown.loading = true;
		try {
			this.migrationServiceResourceGroupDropdown.values = (await this._model.getAzureResourceGroupDropdownValues(this._model._targetSubscription)).map(v => {
				return {
					name: v.displayName,
					displayName: v.displayName
				};
			});
			const selectedResourceGroupValue = this.migrationServiceResourceGroupDropdown.values.find(v => v.name.toLowerCase() === this._resourceGroupPreset.toLowerCase());
			this.migrationServiceResourceGroupDropdown.value = (selectedResourceGroupValue) ? selectedResourceGroupValue : this.migrationServiceResourceGroupDropdown.values[0];
		} finally {
			this.migrationServiceResourceGroupDropdown.loading = false;
		}
	}

	private createServiceStatus(): azdata.FlexContainer {

		const setupIRHeadingText = this._view.modelBuilder.text().withProps({
			value: constants.SERVICE_CONTAINER_HEADING,
			CSSStyles: {
				...styles.LABEL_CSS
			}
		}).component();

		const setupIRdescription1 = this._view.modelBuilder.text().withProps({
			value: constants.SERVICE_CONTAINER_DESCRIPTION1,
			CSSStyles: {
				...styles.BODY_CSS
			}
		}).component();

		const setupIRdescription2 = this._view.modelBuilder.text().withProps({
			value: constants.SERVICE_CONTAINER_DESCRIPTION2,
			CSSStyles: {
				...styles.BODY_CSS
			}
		}).component();

		const irSetupStep1Text = this._view.modelBuilder.text().withProps({
			value: constants.SERVICE_STEP1,
			CSSStyles: {
				...styles.BODY_CSS
			},
			links: [
				{
					text: constants.SERVICE_STEP1_LINK,
					url: 'https://www.microsoft.com/download/details.aspx?id=39717'
				}
			]
		}).component();

		const irSetupStep2Text = this._view.modelBuilder.text().withProps({
			value: constants.SERVICE_STEP2,
			CSSStyles: {
				...styles.BODY_CSS
			}
		}).component();

		const irSetupStep3Text = this._view.modelBuilder.text().withProps({
			value: constants.SERVICE_STEP3,
			CSSStyles: {
				'margin-top': '10px',
				'margin-bottom': '10px',
				...styles.BODY_CSS
			}
		}).component();

		this._connectionStatus = this._view.modelBuilder.infoBox().withProps({
			text: '',
			style: 'error',
			CSSStyles: {
				...styles.BODY_CSS
			}
		}).component();

		this._connectionStatus.CSSStyles = {
			'width': '350px'
		};

		this._refreshLoadingComponent = this._view.modelBuilder.loadingComponent().withProps({
			loading: false,
			CSSStyles: {
				...styles.BODY_CSS
			}
		}).component();

		this.migrationServiceAuthKeyTable = createAuthenticationKeyTable(this._view);

		this._setupContainer = this._view.modelBuilder.flexContainer().withItems(
			[
				setupIRHeadingText,
				setupIRdescription1,
				setupIRdescription2,
				irSetupStep1Text,
				irSetupStep2Text,
				this.migrationServiceAuthKeyTable,
				irSetupStep3Text,
				this._connectionStatus,
				this._refreshLoadingComponent
			], {
			CSSStyles: {
				'margin-bottom': '5px'
			}
		}
		).withLayout({
			flexFlow: 'column'
		}).component();

		this._setupContainer.display = 'none';
		this._testConnectionButton.hidden = true;
		return this._setupContainer;
	}

	private async refreshStatus(): Promise<void> {
		const subscription = this._model._targetSubscription;
		const resourceGroup = (this.migrationServiceResourceGroupDropdown.value as azdata.CategoryValue).name;
		const location = this._model._targetServerInstance.location;

		const maxRetries = 5;
		let migrationServiceStatus!: SqlMigrationService;
		for (let i = 0; i < maxRetries; i++) {
			try {
				clearDialogMessage(this._dialogObject);
				migrationServiceStatus = await getSqlMigrationService(this._model._azureAccount, subscription, resourceGroup, location, this._createdMigrationService.name, this._model._sessionId);
				break;
			} catch (e) {
				this._dialogObject.message = {
					text: constants.SERVICE_STATUS_REFRESH_ERROR,
					description: e.message,
					level: azdata.window.MessageLevel.Error
				};
				console.log(e);
			}
			await new Promise(r => setTimeout(r, 5000));
		}
		const migrationServiceMonitoringStatus = await getSqlMigrationServiceMonitoringData(this._model._azureAccount, subscription, resourceGroup, location, this._createdMigrationService!.name, this._model._sessionId);
		this.irNodes = migrationServiceMonitoringStatus.nodes.map((node) => {
			return node.nodeName;
		});
		if (migrationServiceStatus) {
			const state = migrationServiceStatus.properties.integrationRuntimeState;

			if (state === 'Online') {
				await this._connectionStatus.updateProperties(<azdata.InfoBoxComponentProperties>{
					text: constants.SERVICE_READY(this._createdMigrationService!.name, this.irNodes.join(', ')),
					style: 'success',
					CSSStyles: {
						...styles.BODY_CSS
					}
				});
				this._dialogObject.okButton.enabled = true;
			} else {
				this._connectionStatus.text = constants.SERVICE_NOT_READY(this._createdMigrationService!.name);
				await this._connectionStatus.updateProperties(<azdata.InfoBoxComponentProperties>{
					text: constants.SERVICE_NOT_READY(this._createdMigrationService!.name),
					style: 'warning',
					CSSStyles: {
						...styles.BODY_CSS
					}
				});
				this._dialogObject.okButton.enabled = false;
			}
		}

	}
	private async refreshAuthTable(): Promise<void> {
		const subscription = this._model._targetSubscription;
		const resourceGroup = (this.migrationServiceResourceGroupDropdown.value as azdata.CategoryValue).name;
		const location = this._model._targetServerInstance.location;
		const keys = await getSqlMigrationServiceAuthKeys(this._model._azureAccount, subscription, resourceGroup, location, this._createdMigrationService!.name, this._model._sessionId);

		this._copyKey1Button = this._view.modelBuilder.button().withProps({
			title: constants.COPY_KEY1,
			iconPath: IconPathHelper.copy,
			ariaLabel: constants.COPY_KEY1,
		}).component();

		this._disposables.push(this._copyKey1Button.onDidClick(async (e) => {
			await vscode.env.clipboard.writeText(<string>this.migrationServiceAuthKeyTable.dataValues![0][1].value);
			void vscode.window.showInformationMessage(constants.SERVICE_KEY1_COPIED_HELP);
		}));

		this._copyKey2Button = this._view.modelBuilder.button().withProps({
			title: constants.COPY_KEY2,
			iconPath: IconPathHelper.copy,
			ariaLabel: constants.COPY_KEY2,
		}).component();

		this._disposables.push(this._copyKey2Button.onDidClick(async (e) => {
			await vscode.env.clipboard.writeText(<string>this.migrationServiceAuthKeyTable.dataValues![1][1].value);
			void vscode.window.showInformationMessage(constants.SERVICE_KEY2_COPIED_HELP);
		}));

		this._refreshKey1Button = this._view.modelBuilder.button().withProps({
			title: constants.REFRESH_KEY1,
			iconPath: IconPathHelper.refresh,
			ariaLabel: constants.REFRESH_KEY1,
		}).component();

		this._disposables.push(this._refreshKey1Button.onDidClick((e) => {
			//TODO: add refresh logic
		}));

		this._refreshKey2Button = this._view.modelBuilder.button().withProps({
			title: constants.REFRESH_KEY2,
			iconPath: IconPathHelper.refresh,
			ariaLabel: constants.REFRESH_KEY2,
		}).component();

		this._disposables.push(this._refreshKey2Button.onDidClick((e) => {
			//TODO: add refresh logic
		}));

		await this.migrationServiceAuthKeyTable.updateProperties({
			dataValues: [
				[
					{
						value: constants.SERVICE_KEY1_LABEL
					},
					{
						value: keys.authKey1
					},
					{
						value: this._view.modelBuilder.flexContainer().withItems([this._copyKey1Button, this._refreshKey1Button]).component()
					}
				],
				[
					{
						value: constants.SERVICE_KEY2_LABEL
					},
					{
						value: keys.authKey2
					},
					{
						value: this._view.modelBuilder.flexContainer().withItems([this._copyKey2Button, this._refreshKey2Button]).component()
					}
				]
			]
		});

	}

	private setDialogMessage(message: string, level: azdata.window.MessageLevel = azdata.window.MessageLevel.Error): void {
		this._dialogObject.message = {
			text: message,
			level: level
		};
	}

	private setFormEnabledState(enable: boolean): void {
		this._formSubmitButton.enabled = enable;
		this.migrationServiceResourceGroupDropdown.enabled = enable;
		this.migrationServiceNameText.enabled = enable;
		this._createResourceGroupLink.enabled = enable;
	}
}

export interface CreateSqlMigrationServiceDialogResult {
	service: SqlMigrationService,
	resourceGroup: string
}<|MERGE_RESOLUTION|>--- conflicted
+++ resolved
@@ -222,19 +222,10 @@
 			}
 		}).component();
 
-<<<<<<< HEAD
-		this.migrationServiceSubscription = this._view.modelBuilder.inputBox().withProps({
-			required: true,
-			enabled: false,
-			CSSStyles: {
-				'margin-top': '-1em'
-=======
 		this.migrationServiceSubscription = this._view.modelBuilder.text().withProps({
 			enabled: false,
 			CSSStyles: {
-				'font-size': '13px',
-				'margin': '0px'
->>>>>>> 6b2e950f
+				'margin-top': '-1em'
 			}
 		}).component();
 
@@ -306,20 +297,11 @@
 			}
 		}).component();
 
-<<<<<<< HEAD
-		this.migrationServiceLocation = this._view.modelBuilder.inputBox().withProps({
-			required: true,
+		this.migrationServiceLocation = this._view.modelBuilder.text().withProps({
 			enabled: false,
 			value: await this._model.getLocationDisplayName(this._model._targetServerInstance.location),
 			CSSStyles: {
 				'margin-top': '-1em'
-=======
-		this.migrationServiceLocation = this._view.modelBuilder.text().withProps({
-			value: await this._model.getLocationDisplayName(this._model._targetServerInstance.location),
-			CSSStyles: {
-				'font-size': '13px',
-				'margin': '0px'
->>>>>>> 6b2e950f
 			}
 		}).component();
 
@@ -335,12 +317,9 @@
 			enabled: false,
 			value: constants.AZURE_SQL,
 			CSSStyles: {
-<<<<<<< HEAD
-				'margin-top': '-1em'
-=======
-				'font-size': '13px',
-				'margin': '0px'
->>>>>>> 6b2e950f
+				'margin-top': '-1em',
+				// 'font-size': '13px',
+				// 'margin': '0px'
 			}
 		}).component();
 
