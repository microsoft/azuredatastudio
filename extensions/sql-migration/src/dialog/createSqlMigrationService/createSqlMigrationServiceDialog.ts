/*---------------------------------------------------------------------------------------------
 *  Copyright (c) Microsoft Corporation. All rights reserved.
 *  Licensed under the Source EULA. See License.txt in the project root for license information.
 *--------------------------------------------------------------------------------------------*/

import * as azdata from 'azdata';
import * as vscode from 'vscode';
import { createSqlMigrationService, getResourceGroupFromId, getResourceName, getSqlMigrationService, getSqlMigrationServiceAuthKeys, getSqlMigrationServiceMonitoringData, SqlMigrationService } from '../../api/azure';
import { MigrationStateModel } from '../../models/stateMachine';
import { logError, TelemetryViews } from '../../telemetry';
import * as constants from '../../constants/strings';
import * as os from 'os';
import { azureResource } from 'azurecore';
import { IconPathHelper } from '../../constants/iconPathHelper';
import { CreateResourceGroupDialog } from '../createResourceGroup/createResourceGroupDialog';
import { createAuthenticationKeyTable } from '../../wizard/integrationRuntimePage';
import * as EventEmitter from 'events';
import * as utils from '../../api/utils';
import * as styles from '../../constants/styles';

export class CreateSqlMigrationServiceDialog {

	private _model!: MigrationStateModel;

	private migrationServiceSubscription!: azdata.TextComponent;
	private migrationServiceResourceGroupDropdown!: azdata.DropDownComponent;
	private migrationServiceLocation!: azdata.TextComponent;
	private migrationServiceNameText!: azdata.InputBoxComponent;
	private _formSubmitButton!: azdata.ButtonComponent;
	private _createResourceGroupLink!: azdata.HyperlinkComponent;

	private _statusLoadingComponent!: azdata.LoadingComponent;
	private _refreshLoadingComponent!: azdata.LoadingComponent;
	private migrationServiceAuthKeyTable!: azdata.DeclarativeTableComponent;
	private _connectionStatus!: azdata.InfoBoxComponent;
	private _copyKey1Button!: azdata.ButtonComponent;
	private _copyKey2Button!: azdata.ButtonComponent;
	private _refreshKey1Button!: azdata.ButtonComponent;
	private _refreshKey2Button!: azdata.ButtonComponent;
	private _setupContainer!: azdata.FlexContainer;
	private _resourceGroupPreset!: string;

	private _dialogObject!: azdata.window.Dialog;
	private _view!: azdata.ModelView;

	private _createdMigrationService!: SqlMigrationService;
	private _resourceGroups!: azureResource.AzureResourceResourceGroup[];
	private _selectedResourceGroup!: azureResource.AzureResourceResourceGroup;
	private _testConnectionButton!: azdata.window.Button;

	private _doneButtonEvent: EventEmitter = new EventEmitter();
	private _isBlobContainerUsed: boolean = false;

	private irNodes: string[] = [];
	private _disposables: vscode.Disposable[] = [];

	public async createNewDms(migrationStateModel: MigrationStateModel, resourceGroupPreset: string): Promise<CreateSqlMigrationServiceDialogResult> {
		this._model = migrationStateModel;
		this._resourceGroupPreset = resourceGroupPreset;
		this._dialogObject = azdata.window.createModelViewDialog(constants.CREATE_MIGRATION_SERVICE_TITLE, 'MigrationServiceDialog', 'medium');
		this._dialogObject.okButton.position = 'left';
		this._dialogObject.cancelButton.position = 'left';

		const tab = azdata.window.createTab('');
		this._dialogObject.registerCloseValidator(async () => {
			return true;
		});
		tab.registerContent(async (view: azdata.ModelView) => {
			this._view = view;

			this._formSubmitButton = view.modelBuilder.button().withProps({
				label: constants.CREATE,
				width: '80px'
			}).component();

			this._disposables.push(
				this._formSubmitButton.onDidClick(async (e) => {
					utils.clearDialogMessage(this._dialogObject);

<<<<<<< HEAD
					if (this._isBlobContainerUsed && !this._model.isSqlDbTarget) {
						this._dialogObject.okButton.enabled = true;
						this._statusLoadingComponent.loading = false;
						this._setupContainer.display = 'none';
						this._dialogObject.message = {
							text: constants.DATA_MIGRATION_SERVICE_CREATED_SUCCESSFULLY,
							level: azdata.window.MessageLevel.Information
						};
					} else {
						await this.refreshStatus((this.migrationServiceResourceGroupDropdown.value as azdata.CategoryValue).name);
						await this.refreshAuthTable((this.migrationServiceResourceGroupDropdown.value as azdata.CategoryValue).name);
						this._setupContainer.display = 'inline';
						this._testConnectionButton.hidden = false;
=======
					this._statusLoadingComponent.loading = true;
					this.migrationServiceResourceGroupDropdown.loading = false;
					this.setFormEnabledState(false);

					const subscription = this._model._sqlMigrationServiceSubscription;
					const resourceGroup = this._selectedResourceGroup;
					const location = this._model._location.name;
					const serviceName = this.migrationServiceNameText.value;

					const formValidationErrors = this.validateCreateServiceForm(subscription, resourceGroup.name, location, serviceName);

					try {
						if (formValidationErrors.length > 0) {
							this.setDialogMessage(formValidationErrors);
							this.setFormEnabledState(true);
							return;
						}

						utils.clearDialogMessage(this._dialogObject);
						this._createdMigrationService = await createSqlMigrationService(
							this._model._azureAccount,
							subscription,
							resourceGroup.name,
							location,
							serviceName!,
							this._model._sessionId);

						if (this._createdMigrationService.error) {
							this.setDialogMessage(`${this._createdMigrationService.error.code} : ${this._createdMigrationService.error.message}`);
							this.setFormEnabledState(true);
							return;
						}

						if (this._isBlobContainerUsed && !this._model.isSqlDbTarget) {
							this._dialogObject.okButton.enabled = true;
							this._setupContainer.display = 'none';
							this._dialogObject.message = {
								text: constants.DATA_MIGRATION_SERVICE_CREATED_SUCCESSFULLY,
								level: azdata.window.MessageLevel.Information
							};
						} else {
							await this.refreshStatus();
							await this.refreshAuthTable();
							this._setupContainer.display = 'inline';
							this._testConnectionButton.hidden = false;
						}
					} catch (e) {
						console.log(e);
						this.setDialogMessage(e.message);
						this.setFormEnabledState(true);
					} finally {
>>>>>>> 757067b1
						this._statusLoadingComponent.loading = false;
					}
				}));

			this._statusLoadingComponent = view.modelBuilder.loadingComponent().withProps({
				loadingText: constants.LOADING_MIGRATION_SERVICES,
				loading: false
			}).component();

			const creationStatusContainer = this.createServiceStatus();

			const formBuilder = view.modelBuilder.formContainer().withFormItems(
				[
					{
						component: (await this.migrationServiceDropdownContainer())
					},
					{
						component: this._formSubmitButton
					},
					{
						component: this._statusLoadingComponent
					},
					{
						component: creationStatusContainer
					}
				],
				{
					horizontal: false
				}
			);

			const form = formBuilder.withLayout({ width: '100%' }).component();

			this._disposables.push(view.onClosed(e => {
				this._disposables.forEach(
					d => { try { d.dispose(); } catch { } });
			}));

			return view.initializeModel(form).then(async () => {
				await this.populateSubscriptions();
			});
		});

		this._testConnectionButton = azdata.window.createButton(constants.TEST_CONNECTION);
		this._testConnectionButton.hidden = true;
		this._disposables.push(this._testConnectionButton.onClick(async (e) => {
			this._refreshLoadingComponent.loading = true;
			await this._connectionStatus.updateCssStyles({
				'display': 'none'
			});
			try {
				await this.refreshStatus((this.migrationServiceResourceGroupDropdown.value as azdata.CategoryValue).name);
			} catch (e) {
				void vscode.window.showErrorMessage(e);
			}
			await this._connectionStatus.updateCssStyles({
				'display': 'inline'
			});
			this._refreshLoadingComponent.loading = false;
		}));
		this._dialogObject.customButtons = [this._testConnectionButton];

		this._dialogObject.content = [tab];
		this._dialogObject.okButton.enabled = false;
		azdata.window.openDialog(this._dialogObject);
		this._disposables.push(this._dialogObject.cancelButton.onClick((e) => { }));
		this._disposables.push(this._dialogObject.okButton.onClick((e) => {
			this._doneButtonEvent.emit('done', this._createdMigrationService, this._selectedResourceGroup);
		}));

		this._isBlobContainerUsed = this._model.isBackupContainerBlobContainer;

		return new Promise((resolve) => {
			this._doneButtonEvent.once('done', (createdDms: SqlMigrationService, selectedResourceGroup: azureResource.AzureResourceResourceGroup) => {
				azdata.window.closeDialog(this._dialogObject);
				resolve(
					{
						service: createdDms,
						resourceGroup: selectedResourceGroup
					});
			});
		});
	}

	public async registerExistingDms(migrationStateModel: MigrationStateModel, dms: SqlMigrationService): Promise<CreateSqlMigrationServiceDialogResult> {
		this._createdMigrationService = dms;

		this._model = migrationStateModel;
		// this._resourceGroupPreset = resourceGroupPreset;
		this._dialogObject = azdata.window.createModelViewDialog(constants.SERVICE_CONTAINER_HEADING, 'MigrationServiceDialog', 'medium');
		this._dialogObject.okButton.position = 'left';
		this._dialogObject.cancelButton.position = 'left';

		let tab = azdata.window.createTab('');
		this._dialogObject.registerCloseValidator(async () => {
			return true;
		});
		tab.registerContent(async (view: azdata.ModelView) => {
			this._view = view;

			this._statusLoadingComponent = view.modelBuilder.loadingComponent().withProps({
				loadingText: constants.LOADING_MIGRATION_SERVICES,
				loading: false
			}).component();

			const creationStatusContainer = this.createServiceStatus();

			const formBuilder = view.modelBuilder.formContainer().withFormItems(
				[
					{
						component: this._statusLoadingComponent
					},
					{
						component: creationStatusContainer
					}
				],
				{
					horizontal: false
				}
			);

			const form = formBuilder.withLayout({ width: '100%' }).component();

			await this._connectionStatus.updateCssStyles({
				'display': 'none'
			});

			await this.refreshAuthTable(getResourceGroupFromId(dms.id));
			this._setupContainer.display = 'inline';
			this._testConnectionButton.hidden = false;
			this._statusLoadingComponent.loading = false;			//////// next

			this._disposables.push(view.onClosed(e => {
				this._disposables.forEach(
					d => { try { d.dispose(); } catch { } });
			}));

			return view.initializeModel(form);
			// .then(async () => {
			// 	// this._refreshLoadingComponent.loading = true;		// ??

			// 	try {
			// 		// await this.refreshAuthTable(getResourceGroupFromId(dms.id));

			// 	} catch (e) {
			// 		void vscode.window.showErrorMessage(e);
			// 	}
			// 	// await this._connectionStatus.updateCssStyles({
			// 	// 	'display': 'inline'
			// 	// });
			// 	this._refreshLoadingComponent.loading = false;
			// });
		});

		this._testConnectionButton = azdata.window.createButton(constants.TEST_CONNECTION);
		this._testConnectionButton.hidden = true;
		this._disposables.push(this._testConnectionButton.onClick(async (e) => {
			this._refreshLoadingComponent.loading = true;
			await this._connectionStatus.updateCssStyles({
				'display': 'none'
			});
			try {
				await this.refreshStatus(getResourceGroupFromId(dms.id));
			} catch (e) {
				void vscode.window.showErrorMessage(e);
			}
			await this._connectionStatus.updateCssStyles({
				'display': 'inline'
			});
			this._refreshLoadingComponent.loading = false;
		}));

		this._dialogObject.customButtons = [this._testConnectionButton];

		this._dialogObject.content = [tab];
		this._dialogObject.okButton.enabled = false;
		azdata.window.openDialog(this._dialogObject);
		this._disposables.push(this._dialogObject.cancelButton.onClick((e) => { }));
		this._disposables.push(this._dialogObject.okButton.onClick((e) => {
			this._doneButtonEvent.emit('done', this._createdMigrationService, this._selectedResourceGroup);
		}));

		this._isBlobContainerUsed = this._model.isBackupContainerBlobContainer;

		return new Promise((resolve) => {
			this._doneButtonEvent.once('done', (createdDms: SqlMigrationService, selectedResourceGroup: azureResource.AzureResourceResourceGroup) => {
				azdata.window.closeDialog(this._dialogObject);
				resolve(
					{
						service: createdDms,
						resourceGroup: selectedResourceGroup
					});
			});
		});
	}

	private async migrationServiceDropdownContainer(): Promise<azdata.FlexContainer> {
		const dialogDescription = this._view.modelBuilder.text().withProps({
			value: constants.MIGRATION_SERVICE_DIALOG_DESCRIPTION,
			CSSStyles: {
				...styles.BODY_CSS
			}
		}).component();

		const subscriptionDropdownLabel = this._view.modelBuilder.text().withProps({
			value: constants.SUBSCRIPTION,
			description: constants.MIGRATION_SERVICE_SUBSCRIPTION_INFO,
			CSSStyles: {
				...styles.LABEL_CSS
			}
		}).component();

		this.migrationServiceSubscription = this._view.modelBuilder.text().withProps({
			enabled: false,
			CSSStyles: {
				'margin': '-1em 0 0'
			}
		}).component();

		const resourceGroupDropdownLabel = this._view.modelBuilder.text().withProps({
			value: constants.RESOURCE_GROUP,
			description: constants.MIGRATION_SERVICE_RESOURCE_GROUP_INFO,
			requiredIndicator: true,
			CSSStyles: {
				...styles.LABEL_CSS
			}
		}).component();

		this.migrationServiceResourceGroupDropdown = this._view.modelBuilder.dropDown().withProps({
			ariaLabel: constants.RESOURCE_GROUP,
			required: true,
			editable: true,
			fireOnTextChange: true,
			CSSStyles: {
				'margin-top': '-1em'
			}
		}).component();

		this._disposables.push(
			this.migrationServiceResourceGroupDropdown.onValueChanged(async (value) => {
				if (value && value !== 'undefined') {
					const selectedResourceGroup = this._resourceGroups.find(rg => rg.name === value || constants.NEW_RESOURCE_GROUP(rg.name) === value);
					this._selectedResourceGroup = (selectedResourceGroup)
						? selectedResourceGroup
						: undefined!;
				}
			}));

		const migrationServiceNameLabel = this._view.modelBuilder.text().withProps({
			value: constants.NAME,
			description: constants.MIGRATION_SERVICE_NAME_INFO,
			requiredIndicator: true,
			CSSStyles: {
				...styles.LABEL_CSS
			}
		}).component();

		this._createResourceGroupLink = this._view.modelBuilder.hyperlink().withProps({
			label: constants.CREATE_NEW,
			ariaLabel: constants.CREATE_NEW_RESOURCE_GROUP,
			url: '',
			CSSStyles: {
				...styles.BODY_CSS
			}
		}).component();

		this._disposables.push(this._createResourceGroupLink.onDidClick(async e => {
			const createResourceGroupDialog = new CreateResourceGroupDialog(
				this._model._azureAccount,
				this._model._sqlMigrationServiceSubscription,
				this._model._location.name);

			const createdResourceGroup = await createResourceGroupDialog.initialize();
			if (createdResourceGroup) {
				this._resourceGroups.push(createdResourceGroup);
				this._selectedResourceGroup = createdResourceGroup;
				this.migrationServiceResourceGroupDropdown.loading = true;
				(<azdata.CategoryValue[]>this.migrationServiceResourceGroupDropdown.values).unshift({
					displayName: constants.NEW_RESOURCE_GROUP(createdResourceGroup.name),
					name: createdResourceGroup.name
				});
				this.migrationServiceResourceGroupDropdown.value = {
					displayName: createdResourceGroup.name,
					name: createdResourceGroup.name
				};
				this.migrationServiceResourceGroupDropdown.loading = false;
				await this.migrationServiceResourceGroupDropdown.focus();
			}
		}));

		this.migrationServiceNameText = this._view.modelBuilder.inputBox().withProps({
			CSSStyles: {
				'margin-top': '-1em'
			}
		}).component();

		const locationDropdownLabel = this._view.modelBuilder.text().withProps({
			value: constants.LOCATION,
			description: constants.MIGRATION_SERVICE_LOCATION_INFO,
			CSSStyles: {
				...styles.LABEL_CSS
			}
		}).component();

		this.migrationServiceLocation = this._view.modelBuilder.text().withProps({
			enabled: false,
			value: this._model._location.displayName,
			CSSStyles: {
				'margin': '-1em 0 0'
			}
		}).component();

		const targetLabel = this._view.modelBuilder.text().withProps({
			value: constants.TARGET,
			description: constants.MIGRATION_SERVICE_TARGET_INFO,
			CSSStyles: {
				...styles.LABEL_CSS
			}
		}).component();

		const targetText = this._view.modelBuilder.text().withProps({
			enabled: false,
			value: constants.AZURE_SQL,
			CSSStyles: {
				'margin-top': '-1em',
				// 'font-size': '13px',
				// 'margin': '0px'
			}
		}).component();

		const flexContainer = this._view.modelBuilder.flexContainer().withItems([
			dialogDescription,
			subscriptionDropdownLabel,
			this.migrationServiceSubscription,
			locationDropdownLabel,
			this.migrationServiceLocation,
			resourceGroupDropdownLabel,
			this.migrationServiceResourceGroupDropdown,
			this._createResourceGroupLink,
			migrationServiceNameLabel,
			this.migrationServiceNameText,
			targetLabel,
			targetText
		]).withLayout({
			flexFlow: 'column'
		}).component();
		return flexContainer;
	}

	private validateCreateServiceForm(subscription: azureResource.AzureResourceSubscription, resourceGroup: string | undefined, location: string | undefined, migrationServiceName: string | undefined): string {
		const errors: string[] = [];
		if (!subscription) {
			errors.push(constants.INVALID_SUBSCRIPTION_ERROR);
		}
		if (!resourceGroup) {
			errors.push(constants.INVALID_RESOURCE_GROUP_ERROR);
		}
		if (!location) {
			errors.push(constants.INVALID_LOCATION_ERROR);
		}
		if (!migrationServiceName || migrationServiceName.length < 3 || migrationServiceName.length > 63 || !/^[A-Za-z0-9]+(?:-[A-Za-z0-9]+)*$/.test(migrationServiceName)) {
			errors.push(constants.INVALID_SERVICE_NAME_ERROR);
		}
		return errors.join(os.EOL);
	}

	private async populateSubscriptions(): Promise<void> {
		this.migrationServiceResourceGroupDropdown.loading = true;
		this.migrationServiceSubscription.value = this._model._sqlMigrationServiceSubscription.name;
		await this.populateResourceGroups();
	}

	private async populateResourceGroups(): Promise<void> {
		this.migrationServiceResourceGroupDropdown.loading = true;
		try {
			this._resourceGroups = await utils.getAllResourceGroups(
				this._model._azureAccount,
				this._model._sqlMigrationServiceSubscription);
			this.migrationServiceResourceGroupDropdown.values = utils.getResourceDropdownValues(
				this._resourceGroups,
				constants.RESOURCE_GROUP_NOT_FOUND);

			const selectedResourceGroupValue = this.migrationServiceResourceGroupDropdown.values.find(v => v.name.toLowerCase() === this._resourceGroupPreset.toLowerCase());
			this.migrationServiceResourceGroupDropdown.value = (selectedResourceGroupValue)
				? selectedResourceGroupValue
				: this.migrationServiceResourceGroupDropdown.values?.length > 0
					? this.migrationServiceResourceGroupDropdown.values[0]
					: '';
		} finally {
			this.migrationServiceResourceGroupDropdown.loading = false;
		}
	}

	private createServiceStatus(withHeading: boolean = false): azdata.FlexContainer {

		const setupIRHeadingText = this._view.modelBuilder.text().withProps({
			value: constants.SERVICE_CONTAINER_HEADING,
			CSSStyles: {
				...styles.LABEL_CSS
			}
		}).component();

		const setupIRdescription1 = this._view.modelBuilder.text().withProps({
			value: constants.SERVICE_CONTAINER_DESCRIPTION1,
			CSSStyles: {
				...styles.BODY_CSS
			}
		}).component();

		const setupIRdescription2 = this._view.modelBuilder.text().withProps({
			value: constants.SERVICE_CONTAINER_DESCRIPTION2,
			CSSStyles: {
				...styles.BODY_CSS
			}
		}).component();

		const irSetupStep1Text = this._view.modelBuilder.text().withProps({
			value: constants.SERVICE_STEP1,
			CSSStyles: {
				...styles.BODY_CSS
			},
			links: [
				{
					text: constants.SERVICE_STEP1_LINK,
					url: 'https://www.microsoft.com/download/details.aspx?id=39717'
				}
			]
		}).component();

		const irSetupStep2Text = this._view.modelBuilder.text().withProps({
			value: constants.SERVICE_STEP2,
			CSSStyles: {
				...styles.BODY_CSS
			}
		}).component();

		const irSetupStep3Text = this._view.modelBuilder.text().withProps({
			value: constants.SERVICE_STEP3,
			CSSStyles: {
				'margin-top': '10px',
				'margin-bottom': '10px',
				...styles.BODY_CSS
			}
		}).component();

		this._connectionStatus = this._view.modelBuilder.infoBox().withProps({
			text: '',
			style: 'error',
			CSSStyles: {
				...styles.BODY_CSS
			}
		}).component();

		this._connectionStatus.CSSStyles = {
			'width': '350px'
		};

		this._refreshLoadingComponent = this._view.modelBuilder.loadingComponent().withProps({
			loading: false,
			CSSStyles: {
				...styles.BODY_CSS
			}
		}).component();

		this.migrationServiceAuthKeyTable = createAuthenticationKeyTable(this._view);

		this._setupContainer = this._view.modelBuilder.flexContainer().withItems(
			[
				setupIRHeadingText,
				setupIRdescription1,
				setupIRdescription2,
				irSetupStep1Text,
				irSetupStep2Text,
				this.migrationServiceAuthKeyTable,
				irSetupStep3Text,
				this._connectionStatus,
				this._refreshLoadingComponent
			], {
			CSSStyles: {
				'margin-bottom': '5px'
			}
		}
		).withLayout({
			flexFlow: 'column'
		}).component();

		this._setupContainer.display = 'none';
		this._testConnectionButton.hidden = true;
		return this._setupContainer;
	}

<<<<<<< HEAD
	private async refreshStatus(resourceGroupId: string): Promise<void> {
		const subscription = this._model._targetSubscription;
=======
	private async refreshStatus(): Promise<void> {
		const subscription = this._model._sqlMigrationServiceSubscription;
		const resourceGroupId = (this.migrationServiceResourceGroupDropdown.value as azdata.CategoryValue).name;
>>>>>>> 757067b1
		const resourceGroup = getResourceName(resourceGroupId);
		const location = this._model._location.name;

		const maxRetries = 5;
		let migrationServiceStatus!: SqlMigrationService;
		for (let i = 0; i < maxRetries; i++) {
			try {
				utils.clearDialogMessage(this._dialogObject);
				migrationServiceStatus = await getSqlMigrationService(
					this._model._azureAccount,
					subscription,
					resourceGroup,
					location,
					this._createdMigrationService.name);
				break;
			} catch (e) {
				this._dialogObject.message = {
					text: constants.SERVICE_STATUS_REFRESH_ERROR,
					description: e.message,
					level: azdata.window.MessageLevel.Error
				};
				logError(TelemetryViews.CreateDataMigrationServiceDialog, 'FetchSqlMigrationServiceFailed', e);
			}
			await new Promise(r => setTimeout(r, 5000));
		}
		const migrationServiceMonitoringStatus = await getSqlMigrationServiceMonitoringData(
			this._model._azureAccount,
			subscription,
			resourceGroup,
			location,
			this._createdMigrationService!.name);

		this.irNodes = migrationServiceMonitoringStatus.nodes.map((node) => {
			return node.nodeName;
		});
		if (migrationServiceStatus) {
			const state = migrationServiceStatus.properties.integrationRuntimeState;

			if (state === 'Online') {
				await this._connectionStatus.updateProperties(<azdata.InfoBoxComponentProperties>{
					text: constants.SERVICE_READY(this._createdMigrationService!.name, this.irNodes.join(', ')),
					style: 'success',
					CSSStyles: {
						...styles.BODY_CSS
					}
				});
			} else {
				this._connectionStatus.text = constants.SERVICE_NOT_READY(this._createdMigrationService!.name);
				await this._connectionStatus.updateProperties(<azdata.InfoBoxComponentProperties>{
					text: constants.SERVICE_NOT_READY(this._createdMigrationService!.name),
					style: 'warning',
					CSSStyles: {
						...styles.BODY_CSS
					}
				});
			}
			this._dialogObject.okButton.enabled = true;
		}
	}
<<<<<<< HEAD
	private async refreshAuthTable(resourceGroupId: string): Promise<void> {
		const subscription = this._model._targetSubscription;
=======

	private async refreshAuthTable(): Promise<void> {
		const subscription = this._model._sqlMigrationServiceSubscription;
		const resourceGroupId = (this.migrationServiceResourceGroupDropdown.value as azdata.CategoryValue).name;
>>>>>>> 757067b1
		const resourceGroup = getResourceName(resourceGroupId);
		const location = this._model._location.name;
		const keys = await getSqlMigrationServiceAuthKeys(
			this._model._azureAccount,
			subscription,
			resourceGroup,
			location,
			this._createdMigrationService!.name);

		this._copyKey1Button = this._view.modelBuilder.button().withProps({
			title: constants.COPY_KEY1,
			iconPath: IconPathHelper.copy,
			ariaLabel: constants.COPY_KEY1,
		}).component();

		this._disposables.push(this._copyKey1Button.onDidClick(async (e) => {
			await vscode.env.clipboard.writeText(<string>this.migrationServiceAuthKeyTable.dataValues![0][1].value);
			void vscode.window.showInformationMessage(constants.SERVICE_KEY1_COPIED_HELP);
		}));

		this._copyKey2Button = this._view.modelBuilder.button().withProps({
			title: constants.COPY_KEY2,
			iconPath: IconPathHelper.copy,
			ariaLabel: constants.COPY_KEY2,
		}).component();

		this._disposables.push(this._copyKey2Button.onDidClick(async (e) => {
			await vscode.env.clipboard.writeText(<string>this.migrationServiceAuthKeyTable.dataValues![1][1].value);
			void vscode.window.showInformationMessage(constants.SERVICE_KEY2_COPIED_HELP);
		}));

		this._refreshKey1Button = this._view.modelBuilder.button().withProps({
			title: constants.REFRESH_KEY1,
			iconPath: IconPathHelper.refresh,
			ariaLabel: constants.REFRESH_KEY1,
		}).component();

		this._disposables.push(this._refreshKey1Button.onDidClick((e) => {
			//TODO: add refresh logic
		}));

		this._refreshKey2Button = this._view.modelBuilder.button().withProps({
			title: constants.REFRESH_KEY2,
			iconPath: IconPathHelper.refresh,
			ariaLabel: constants.REFRESH_KEY2,
		}).component();

		this._disposables.push(this._refreshKey2Button.onDidClick((e) => {
			//TODO: add refresh logic
		}));

		await this.migrationServiceAuthKeyTable.updateProperties({
			dataValues: [
				[
					{
						value: constants.SERVICE_KEY1_LABEL
					},
					{
						value: keys.authKey1
					},
					{
						value: this._view.modelBuilder.flexContainer().withItems([this._copyKey1Button, this._refreshKey1Button]).component()
					}
				],
				[
					{
						value: constants.SERVICE_KEY2_LABEL
					},
					{
						value: keys.authKey2
					},
					{
						value: this._view.modelBuilder.flexContainer().withItems([this._copyKey2Button, this._refreshKey2Button]).component()
					}
				]
			]
		});

	}

	private setDialogMessage(message: string, level: azdata.window.MessageLevel = azdata.window.MessageLevel.Error): void {
		this._dialogObject.message = {
			text: message,
			level: level
		};
	}

	private setFormEnabledState(enable: boolean): void {
		this._formSubmitButton.enabled = enable;
		this.migrationServiceResourceGroupDropdown.enabled = enable;
		this.migrationServiceNameText.enabled = enable;
		this._createResourceGroupLink.enabled = enable;
	}
}

export interface CreateSqlMigrationServiceDialogResult {
	service: SqlMigrationService,
	resourceGroup: azureResource.AzureResourceResourceGroup
}<|MERGE_RESOLUTION|>--- conflicted
+++ resolved
@@ -77,21 +77,6 @@
 				this._formSubmitButton.onDidClick(async (e) => {
 					utils.clearDialogMessage(this._dialogObject);
 
-<<<<<<< HEAD
-					if (this._isBlobContainerUsed && !this._model.isSqlDbTarget) {
-						this._dialogObject.okButton.enabled = true;
-						this._statusLoadingComponent.loading = false;
-						this._setupContainer.display = 'none';
-						this._dialogObject.message = {
-							text: constants.DATA_MIGRATION_SERVICE_CREATED_SUCCESSFULLY,
-							level: azdata.window.MessageLevel.Information
-						};
-					} else {
-						await this.refreshStatus((this.migrationServiceResourceGroupDropdown.value as azdata.CategoryValue).name);
-						await this.refreshAuthTable((this.migrationServiceResourceGroupDropdown.value as azdata.CategoryValue).name);
-						this._setupContainer.display = 'inline';
-						this._testConnectionButton.hidden = false;
-=======
 					this._statusLoadingComponent.loading = true;
 					this.migrationServiceResourceGroupDropdown.loading = false;
 					this.setFormEnabledState(false);
@@ -133,8 +118,8 @@
 								level: azdata.window.MessageLevel.Information
 							};
 						} else {
-							await this.refreshStatus();
-							await this.refreshAuthTable();
+							await this.refreshStatus(resourceGroup.name);
+							await this.refreshAuthTable(resourceGroup.name);
 							this._setupContainer.display = 'inline';
 							this._testConnectionButton.hidden = false;
 						}
@@ -143,7 +128,6 @@
 						this.setDialogMessage(e.message);
 						this.setFormEnabledState(true);
 					} finally {
->>>>>>> 757067b1
 						this._statusLoadingComponent.loading = false;
 					}
 				}));
@@ -635,14 +619,8 @@
 		return this._setupContainer;
 	}
 
-<<<<<<< HEAD
 	private async refreshStatus(resourceGroupId: string): Promise<void> {
-		const subscription = this._model._targetSubscription;
-=======
-	private async refreshStatus(): Promise<void> {
 		const subscription = this._model._sqlMigrationServiceSubscription;
-		const resourceGroupId = (this.migrationServiceResourceGroupDropdown.value as azdata.CategoryValue).name;
->>>>>>> 757067b1
 		const resourceGroup = getResourceName(resourceGroupId);
 		const location = this._model._location.name;
 
@@ -702,15 +680,8 @@
 			this._dialogObject.okButton.enabled = true;
 		}
 	}
-<<<<<<< HEAD
 	private async refreshAuthTable(resourceGroupId: string): Promise<void> {
-		const subscription = this._model._targetSubscription;
-=======
-
-	private async refreshAuthTable(): Promise<void> {
 		const subscription = this._model._sqlMigrationServiceSubscription;
-		const resourceGroupId = (this.migrationServiceResourceGroupDropdown.value as azdata.CategoryValue).name;
->>>>>>> 757067b1
 		const resourceGroup = getResourceName(resourceGroupId);
 		const location = this._model._location.name;
 		const keys = await getSqlMigrationServiceAuthKeys(
