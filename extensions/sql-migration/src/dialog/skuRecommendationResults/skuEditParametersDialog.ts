/*---------------------------------------------------------------------------------------------
 *  Copyright (c) Microsoft Corporation. All rights reserved.
 *  Licensed under the Source EULA. See License.txt in the project root for license information.
 *--------------------------------------------------------------------------------------------*/

import * as azdata from 'azdata';
import * as vscode from 'vscode';
import { MigrationStateModel } from '../../models/stateMachine';
import * as constants from '../../constants/strings';
import * as styles from '../../constants/styles';
import { selectDropDownIndex } from '../../api/utils';
import { SKURecommendationPage } from '../../wizard/skuRecommendationPage';

export const TARGET_PERCENTILE_VALUES = [99, 97, 95, 90, 75, 50];

export class SkuEditParametersDialog {
	private static readonly UpdateButtonText: string = constants.UPDATE;

	private dialog: azdata.window.Dialog | undefined;
	private _isOpen: boolean = false;

	private _disposables: vscode.Disposable[] = [];

	private _scaleFactorInput!: azdata.InputBoxComponent;
	private _targetPercentileDropdown!: azdata.DropDownComponent;
	private _enablePreviewValue!: boolean;
	private _enableElasticRecommendation!: boolean;

<<<<<<< HEAD
	constructor(public skuRecommendationPage: SKURecommendationPage, public migrationStateModel: MigrationStateModel) { }
=======
	constructor(
		public skuRecommendationPage: SKURecommendationPage,
		public migrationStateModel: MigrationStateModel) {

		this._enablePreviewValue = true;
	}
>>>>>>> 26f7aa5f

	private async initializeDialog(dialog: azdata.window.Dialog): Promise<void> {
		return new Promise<void>((resolve, reject) => {
			dialog.registerContent(async (view) => {
				try {
					const flex = this.createContainer(view);

					this._disposables.push(
						view.onClosed(e =>
							this._disposables.forEach(
								d => { try { d.dispose(); } catch { } })));

					await view.initializeModel(flex);
					resolve();
				} catch (ex) {
					reject(ex);
				}
			});
		});
	}

	private createContainer(_view: azdata.ModelView): azdata.FlexContainer {
		const container = _view.modelBuilder.flexContainer()
			.withProps(
				{ CSSStyles: { 'margin': '8px 16px', 'flex-direction': 'column' } })
			.component();

		const description = _view.modelBuilder.text()
			.withProps({
				value: constants.EDIT_PARAMETERS_TEXT,
				CSSStyles: { ...styles.BODY_CSS }
			})
			.component();

		const WIZARD_INPUT_COMPONENT_WIDTH = '300px';
		const scaleFactorLabel = _view.modelBuilder.text()
			.withProps({
				value: constants.SCALE_FACTOR,
				description: constants.SCALE_FACTOR_TOOLTIP,
				width: WIZARD_INPUT_COMPONENT_WIDTH,
				requiredIndicator: true,
				CSSStyles: { ...styles.LABEL_CSS }
			}).component();
		this._scaleFactorInput = _view.modelBuilder.inputBox()
			.withProps({
				required: true,
				validationErrorMessage: constants.INVALID_SCALE_FACTOR,
				width: WIZARD_INPUT_COMPONENT_WIDTH,
				CSSStyles: { 'margin-top': '-1em', 'margin-bottom': '8px' },
			}).withValidation(c => {
				if (Number(c.value) && Number(c.value) > 0) {
					return true;
				}
				return false;
			}).component();

		const targetPercentileLabel = _view.modelBuilder.text()
			.withProps({
				value: constants.PERCENTAGE_UTILIZATION,
				description: constants.PERCENTAGE_UTILIZATION_TOOLTIP,
				width: WIZARD_INPUT_COMPONENT_WIDTH,
				requiredIndicator: true,
				CSSStyles: { ...styles.LABEL_CSS }
			}).component();
		const createPercentageValues = () => {
			const values: azdata.CategoryValue[] = [];
			TARGET_PERCENTILE_VALUES.forEach(n => {
				const val = n.toString();
				values.push({
					displayName: constants.PERCENTILE(val),
					name: val,
				});
			});
			return values;
		};
		this._targetPercentileDropdown = _view.modelBuilder.dropDown()
			.withProps({
				values: createPercentageValues(),
				ariaLabel: constants.PERCENTAGE_UTILIZATION,
				width: WIZARD_INPUT_COMPONENT_WIDTH,
				editable: false,
				required: true,
				fireOnTextChange: true,
				CSSStyles: {
					'margin-top': '-1em',
					'margin-bottom': '8px',
				},
			}).component();

		const enablePreviewLabel = _view.modelBuilder.text()
			.withProps({
				value: constants.ENABLE_PREVIEW_SKU,
				width: WIZARD_INPUT_COMPONENT_WIDTH,
				requiredIndicator: true,
				CSSStyles: { ...styles.LABEL_CSS, }
			}).component();
		const buttonGroup = 'enablePreviewSKUs';
		const enablePreviewRadioButtonContainer = _view.modelBuilder.flexContainer()
			.withProps({
				CSSStyles: {
					'flex-direction': 'row',
					'width': 'fit-content',
					'margin-top': '-1em',
					'margin-bottom': '8px',
				}
			}).component();
		const enablePreviewButton = _view.modelBuilder.radioButton()
			.withProps({
				name: buttonGroup,
				label: constants.YES,
				checked: this._enablePreviewValue,
				CSSStyles: {
					...styles.BODY_CSS,
					'width': 'fit-content',
					'margin': '0'
				},
			}).component();
		this._disposables.push(
			enablePreviewButton.onDidChangeCheckedState(async checked => {
				if (checked) {
					this._enablePreviewValue = true;
				}
			}));
		const disablePreviewButton = _view.modelBuilder.radioButton()
			.withProps({
				name: buttonGroup,
				label: constants.NO,
				checked: !this._enablePreviewValue,
				CSSStyles: {
					...styles.BODY_CSS,
					'width': 'fit-content',
					'margin': '0 12px',
				}
			}).component();
		this._disposables.push(
			disablePreviewButton.onDidChangeCheckedState(checked => {
				if (checked) {
					this._enablePreviewValue = false;
				}
			}));
		enablePreviewRadioButtonContainer.addItems([
			enablePreviewButton,
			disablePreviewButton]);

		const enablePreviewInfoBox = _view.modelBuilder.infoBox()
			.withProps({
				text: constants.ENABLE_PREVIEW_SKU_INFO,
				style: 'information',
				CSSStyles: { ...styles.BODY_CSS, }
			}).component();

		const enableElasticLabel = _view.modelBuilder.text().withProps({
			value: constants.ELASTIC_RECOMMENDATION_LABEL,
			width: WIZARD_INPUT_COMPONENT_WIDTH,
			requiredIndicator: true,
			CSSStyles: {
				...styles.LABEL_CSS,
			}
		}).component();
		const elasticButtonGroup = 'enableElasticRecommendations';
		const enableElasticRadioButtonContainer = _view.modelBuilder.flexContainer()
			.withProps({
				CSSStyles: {
					'flex-direction': 'row',
					'width': 'fit-content',
					'margin-top': '-1em',
					'margin-bottom': '8px',
				}
			}).component();
		const enableElasticButton = _view.modelBuilder.radioButton()
			.withProps({
				name: elasticButtonGroup,
				label: constants.YES,
				checked: this._enableElasticRecommendation,
				CSSStyles: {
					...styles.BODY_CSS,
					'width': 'fit-content',
					'margin': '0'
				},
			}).component();
		this._disposables.push(enableElasticButton.onDidChangeCheckedState(async (e) => {
			if (e) {
				this._enableElasticRecommendation = true;
			}
		}));
		const disableElasticButton = _view.modelBuilder.radioButton()
			.withProps({
				name: elasticButtonGroup,
				label: constants.NO,
				checked: !this._enableElasticRecommendation,
				CSSStyles: {
					...styles.BODY_CSS,
					'width': 'fit-content',
					'margin': '0 12px',
				}
			}).component();
		this._disposables.push(disableElasticButton.onDidChangeCheckedState(async (e) => {
			if (e) {
				this._enableElasticRecommendation = false;
			}
		}));
		enableElasticRadioButtonContainer.addItems([
			enableElasticButton,
			disableElasticButton
		]);

		const enableElasticInfoBox = _view.modelBuilder.infoBox()
			.withProps({
				text: constants.ELASTIC_RECOMMENDATION_INFO,
				style: 'information',
				CSSStyles: {
					...styles.BODY_CSS,
				}
			}).component();

		container.addItems([
			description,
			scaleFactorLabel,
			this._scaleFactorInput,
			targetPercentileLabel,
			this._targetPercentileDropdown,
			enablePreviewLabel,
			enablePreviewRadioButtonContainer,
			enablePreviewInfoBox,
			enableElasticLabel,
			enableElasticRadioButtonContainer,
			enableElasticInfoBox,
		]);
		return container;
	}

	public async openDialog(dialogName?: string) {
		if (!this._isOpen) {
			this._isOpen = true;
			this.dialog = azdata.window.createModelViewDialog(
				constants.EDIT_RECOMMENDATION_PARAMETERS,
				'SkuEditParametersDialog',
				'narrow');

			this.dialog.okButton.label = SkuEditParametersDialog.UpdateButtonText;
			this._disposables.push(
				this.dialog.okButton.onClick(
					async () => await this.execute()));

			this._disposables.push(
				this.dialog.cancelButton.onClick(
					() => this._isOpen = false));

			const dialogSetupPromises: Thenable<void>[] = [];
			dialogSetupPromises.push(this.initializeDialog(this.dialog));
			azdata.window.openDialog(this.dialog);
			await Promise.all(dialogSetupPromises);

			this._scaleFactorInput.value = this.migrationStateModel._skuScalingFactor.toString();
			this._enablePreviewValue = this.migrationStateModel._skuEnablePreview;
			this._enableElasticRecommendation = this.migrationStateModel._skuEnableElastic;
			(<azdata.CategoryValue[]>this._targetPercentileDropdown.values)?.forEach((percentile, index) => {
				if ((<azdata.CategoryValue>percentile).name.toLowerCase() === this.migrationStateModel._skuTargetPercentile.toString()) {
					selectDropDownIndex(this._targetPercentileDropdown, index);
				}
			});
		}
	}

	protected async execute() {
		this._isOpen = false;
		this.migrationStateModel._skuScalingFactor = Number(this._scaleFactorInput.value!);
		this.migrationStateModel._skuTargetPercentile = Number((<azdata.CategoryValue>this._targetPercentileDropdown.value).name);
		this.migrationStateModel._skuEnablePreview = this._enablePreviewValue;
		this.migrationStateModel._skuEnableElastic = this._enableElasticRecommendation;
		await this.skuRecommendationPage.refreshSkuParameters();
	}

	public get isOpen(): boolean {
		return this._isOpen;
	}
}<|MERGE_RESOLUTION|>--- conflicted
+++ resolved
@@ -26,16 +26,12 @@
 	private _enablePreviewValue!: boolean;
 	private _enableElasticRecommendation!: boolean;
 
-<<<<<<< HEAD
-	constructor(public skuRecommendationPage: SKURecommendationPage, public migrationStateModel: MigrationStateModel) { }
-=======
 	constructor(
 		public skuRecommendationPage: SKURecommendationPage,
 		public migrationStateModel: MigrationStateModel) {
 
-		this._enablePreviewValue = true;
-	}
->>>>>>> 26f7aa5f
+		// this._enablePreviewValue = true;
+	}
 
 	private async initializeDialog(dialog: azdata.window.Dialog): Promise<void> {
 		return new Promise<void>((resolve, reject) => {
