--- conflicted
+++ resolved
@@ -331,15 +331,6 @@
 		this.migrationStateModel._skuRecommendationPerformanceDataSource = this._performanceDataSource;
 		switch (this.migrationStateModel._skuRecommendationPerformanceDataSource) {
 			case PerformanceDataSourceOptions.CollectData: {
-<<<<<<< HEAD
-				// start data collection entry point
-=======
-				// TO-DO: expose the rest of these in the UI
-				const perfQueryIntervalInSec = 3;
-				const staticQueryIntervalInSec = 30;
-				const numberOfIterations = 5;
-
->>>>>>> 083b5c39
 				await this.migrationStateModel.startPerfDataCollection(
 					this.migrationStateModel._skuRecommendationPerformanceLocation,
 					this.migrationStateModel._performanceDataQueryIntervalInSeconds,
@@ -353,16 +344,8 @@
 				const serverName = (await this.migrationStateModel.getSourceConnectionProfile()).serverName;
 				const errors: string[] = [];
 				try {
-<<<<<<< HEAD
-=======
 					void vscode.window.showInformationMessage(constants.AZURE_RECOMMENDATION_OPEN_EXISTING_POPUP);
 
-					const perfQueryIntervalInSec = 30;
-					const targetPlatforms = [MigrationTargetType.SQLDB, MigrationTargetType.SQLMI, MigrationTargetType.SQLVM];
-					const startTime = '1900-01-01 00:00:00';
-					const endTime = '2200-01-01 00:00:00';
-
->>>>>>> 083b5c39
 					await this.skuRecommendationPage.startCardLoading();
 					await this.migrationStateModel.getSkuRecommendations();
 
