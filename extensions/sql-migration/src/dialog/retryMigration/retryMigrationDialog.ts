/*---------------------------------------------------------------------------------------------
 *  Copyright (c) Microsoft Corporation. All rights reserved.
 *  Licensed under the Source EULA. See License.txt in the project root for license information.
 *--------------------------------------------------------------------------------------------*/

import * as azdata from 'azdata';
import * as vscode from 'vscode';
import * as mssql from '../../../../mssql';
import { azureResource } from 'azureResource';
import { getLocations, getResourceGroupFromId, getBlobContainerId, getFullResourceGroupFromId, getResourceName } from '../../api/azure';
import { MigrationMode, MigrationStateModel, NetworkContainerType, SavedInfo } from '../../models/stateMachine';
import { MigrationContext } from '../../models/migrationLocalStorage';
import { WizardController } from '../../wizard/wizardController';
import { getMigrationModeEnum, getMigrationTargetTypeEnum } from '../../constants/helper';

export class RetryMigrationDialog {
	private _context: vscode.ExtensionContext;
	private _migration: MigrationContext;

	constructor(context: vscode.ExtensionContext, migration: MigrationContext) {
		this._context = context;
		this._migration = migration;
	}

	private createMigrationStateModel(migration: MigrationContext, connectionId: string, serverName: string, api: mssql.IExtension, location: azureResource.AzureLocation): MigrationStateModel {
		let stateModel = new MigrationStateModel(this._context, connectionId, api.sqlMigration);

		const sourceDatabaseName = migration.migrationContext.properties.sourceDatabaseName;
		let savedInfo: SavedInfo;
		savedInfo = {
			closedPage: 0,

			// AzureAccount
			azureAccount: migration.azureAccount,
			azureTenant: migration.azureAccount.properties.tenants[0],

			// DatabaseSelector
			selectedDatabases: [],

			// SKURecommendation
			databaseAssessment: [],
			databaseList: [sourceDatabaseName],
			migrationDatabases: [],
			serverAssessment: null,
			skuRecommendationPerformanceDataSource: null,
			skuRecommendationPerformanceLocation: null,
			perfDataCollectionStartDate: undefined,
			perfDataCollectionStopDate: undefined,
<<<<<<< HEAD
=======
			skuTargetPercentile: null,
			skuScalingFactor: null,
			skuEnablePreview: null,
>>>>>>> 417d7ca2

			migrationTargetType: getMigrationTargetTypeEnum(migration)!,
			subscription: migration.subscription,
			location: location,
			resourceGroup: {
				id: getFullResourceGroupFromId(migration.targetManagedInstance.id),
				name: getResourceGroupFromId(migration.targetManagedInstance.id),
				subscription: migration.subscription
			},
			targetServerInstance: migration.targetManagedInstance,

			// MigrationMode
			migrationMode: getMigrationModeEnum(migration),

			// DatabaseBackup
			targetSubscription: migration.subscription,
			targetDatabaseNames: [migration.migrationContext.name],
			networkContainerType: null,
			networkShares: [],
			blobs: [],

			// Integration Runtime
			migrationServiceId: migration.migrationContext.properties.migrationService,
		};

		const getStorageAccountResourceGroup = (storageAccountResourceId: string) => {
			return {
				id: getFullResourceGroupFromId(storageAccountResourceId!),
				name: getResourceGroupFromId(storageAccountResourceId!),
				subscription: migration.subscription
			};
		};
		const getStorageAccount = (storageAccountResourceId: string) => {
			const storageAccountName = getResourceName(storageAccountResourceId);
			return {
				type: 'microsoft.storage/storageaccounts',
				id: storageAccountResourceId!,
				tenantId: savedInfo.azureTenant?.id!,
				subscriptionId: migration.subscription.id,
				name: storageAccountName,
				location: savedInfo.location!.name,
			};
		};

		const sourceLocation = migration.migrationContext.properties.backupConfiguration.sourceLocation;
		if (sourceLocation?.fileShare) {
			savedInfo.networkContainerType = NetworkContainerType.NETWORK_SHARE;
			const storageAccountResourceId = migration.migrationContext.properties.backupConfiguration.targetLocation?.storageAccountResourceId!;
			savedInfo.networkShares = [
				{
					password: '',
					networkShareLocation: sourceLocation?.fileShare?.path!,
					windowsUser: sourceLocation?.fileShare?.username!,
					storageAccount: getStorageAccount(storageAccountResourceId!),
					resourceGroup: getStorageAccountResourceGroup(storageAccountResourceId!),
					storageKey: ''
				}
			];
		} else if (sourceLocation?.azureBlob) {
			savedInfo.networkContainerType = NetworkContainerType.BLOB_CONTAINER;
			const storageAccountResourceId = sourceLocation?.azureBlob?.storageAccountResourceId!;
			savedInfo.blobs = [
				{
					blobContainer: {
						id: getBlobContainerId(getFullResourceGroupFromId(storageAccountResourceId!), getResourceName(storageAccountResourceId!), sourceLocation?.azureBlob.blobContainerName),
						name: sourceLocation?.azureBlob.blobContainerName,
						subscription: migration.subscription
					},
					lastBackupFile: getMigrationModeEnum(migration) === MigrationMode.OFFLINE ? migration.migrationContext.properties.offlineConfiguration.lastBackupName! : undefined,
					storageAccount: getStorageAccount(storageAccountResourceId!),
					resourceGroup: getStorageAccountResourceGroup(storageAccountResourceId!),
					storageKey: ''
				}
			];
		}

		stateModel.retryMigration = true;
		stateModel.savedInfo = savedInfo;
		stateModel.serverName = serverName;
		return stateModel;
	}

	public async openDialog(dialogName?: string) {
		const locations = await getLocations(this._migration.azureAccount, this._migration.subscription);
		let location: azureResource.AzureLocation;
		locations.forEach(azureLocation => {
			if (azureLocation.name === this._migration.targetManagedInstance.location) {
				location = azureLocation;
			}
		});

		let activeConnection = await azdata.connection.getCurrentConnection();
		let connectionId: string = '';
		let serverName: string = '';
		if (!activeConnection) {
			const connection = await azdata.connection.openConnectionDialog();
			if (connection) {
				connectionId = connection.connectionId;
				serverName = connection.options.server;
			}
		} else {
			connectionId = activeConnection.connectionId;
			serverName = activeConnection.serverName;
		}

		const api = (await vscode.extensions.getExtension(mssql.extension.name)?.activate()) as mssql.IExtension;
		const stateModel = this.createMigrationStateModel(this._migration, connectionId, serverName, api, location!);

		const wizardController = new WizardController(this._context, stateModel);
		await wizardController.openWizard(stateModel.sourceConnectionId);
	}
}<|MERGE_RESOLUTION|>--- conflicted
+++ resolved
@@ -46,12 +46,9 @@
 			skuRecommendationPerformanceLocation: null,
 			perfDataCollectionStartDate: undefined,
 			perfDataCollectionStopDate: undefined,
-<<<<<<< HEAD
-=======
 			skuTargetPercentile: null,
 			skuScalingFactor: null,
 			skuEnablePreview: null,
->>>>>>> 417d7ca2
 
 			migrationTargetType: getMigrationTargetTypeEnum(migration)!,
 			subscription: migration.subscription,
