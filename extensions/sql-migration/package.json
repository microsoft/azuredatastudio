{
  "name": "sql-migration",
  "displayName": "%displayName%",
  "description": "%description%",
  "version": "0.0.4",
  "publisher": "Microsoft",
  "preview": true,
  "license": "https://raw.githubusercontent.com/Microsoft/azuredatastudio/main/LICENSE.txt",
  "icon": "images/extension.png",
  "engines": {
    "vscode": "*",
    "azdata": ">=1.27.0"
  },
  "activationEvents": [
    "onDashboardOpen",
    "onCommand:sqlmigration.start",
    "onCommand:sqlmigration.openNotebooks"
  ],
  "main": "./out/main",
  "repository": {
    "type": "git",
    "url": "https://github.com/Microsoft/azuredatastudio.git"
  },
  "extensionDependencies": [
    "Microsoft.mssql"
  ],
  "contributes": {
    "commands": [
      {
        "command": "sqlmigration.start",
<<<<<<< HEAD
        "title": "Start SQL Migration",
        "category": "SQL Migration",
        "icon": {
          "light": "./images/migration.svg",
          "dark": "./images/migration.svg"
        }
=======
        "title": "%start-migration-command%",
        "category": "%migration-command-category%",
        "icon": "./images/migration.svg"
>>>>>>> 15f7b128
      },
      {
        "command": "sqlmigration.openNotebooks",
        "title": "%migration-notebook-command-title%",
        "category": "%migration-command-category%"
      }
    ],
    "dashboard.tabs": [
      {
        "id": "migration-dashboard",
        "description": "%migration-dashboard-title%",
        "provider": "MSSQL",
        "title": "%migration-dashboard-title%",
        "icon": {
          "light": "./images/migration.svg",
          "dark": "./images/migration.svg"
        },
        "when": "connectionProvider == 'MSSQL' && !mssql:iscloud",
        "container": {
          "grid-container": [
            {
              "name": "Tasks",
              "row": 0,
              "col": 0,
              "widget": {
                "tasks-widget": [
                  "sqlmigration.start"
                ]
              }
            },
            {
              "name": "",
              "row": 0,
              "col": 0,
              "widget": {
                "tasks-widget": [
                  "sqlmigration.start"
                ]
              }
            },
            {
              "name": "",
              "row": 0,
              "col": 1,
              "rowspan": 2.5,
              "colspan": 3.5,
              "widget": {
                "modelview": {
                  "id": "migration.dashboard"
                }
              }
            }
          ]
        }
      }
    ]
  },
  "dependencies": {
    "vscode-nls": "^3.2.1"
  },
  "__metadata": {
    "publisherDisplayName": "Microsoft",
    "publisherId": "Microsoft"
  }
}<|MERGE_RESOLUTION|>--- conflicted
+++ resolved
@@ -28,18 +28,9 @@
     "commands": [
       {
         "command": "sqlmigration.start",
-<<<<<<< HEAD
-        "title": "Start SQL Migration",
-        "category": "SQL Migration",
-        "icon": {
-          "light": "./images/migration.svg",
-          "dark": "./images/migration.svg"
-        }
-=======
         "title": "%start-migration-command%",
         "category": "%migration-command-category%",
         "icon": "./images/migration.svg"
->>>>>>> 15f7b128
       },
       {
         "command": "sqlmigration.openNotebooks",
