{
<<<<<<< HEAD
	"name": "sql-migration",
	"displayName": "%displayName%",
	"description": "%description%",
	"version": "1.0.0",
	"publisher": "Microsoft",
	"preview": false,
	"license": "https://raw.githubusercontent.com/Microsoft/azuredatastudio/main/LICENSE.txt",
	"icon": "images/extension.png",
	"aiKey": "AIF-37eefaf0-8022-4671-a3fb-64752724682e",
	"engines": {
		"vscode": "*",
		"azdata": ">=1.35.0"
	},
	"activationEvents": [
		"onDashboardOpen",
		"onCommand:sqlmigration.start",
		"onCommand:sqlmigration.newsupportrequest",
		"onCommand:sqlmigration.sendfeedback",
		"onCommand:sqlmigration.openNotebooks"
	],
	"capabilities": {
		"virtualWorkspaces": false,
		"untrustedWorkspaces": {
		  "supported": true
		}
	},
	"main": "./out/main",
	"repository": {
		"type": "git",
		"url": "https://github.com/Microsoft/azuredatastudio.git"
	},
	"extensionDependencies": [
		"Microsoft.mssql"
	],
	"contributes": {
		"commands": [
			{
				"command": "sqlmigration.start",
				"title": "%start-migration-command%",
				"category": "%migration-command-category%",
				"icon": "./images/migration.svg"
			},
			{
				"command": "sqlmigration.newsupportrequest",
				"title": "%new-support-request-command%",
				"category": "%migration-command-category%",
				"icon": "./images/newSupportRequest.svg"
			},
			{
				"command": "sqlmigration.sendfeedback",
				"title": "%send-feedback-command%",
				"category": "%migration-command-category%",
				"icon": "./images/sendFeedback.svg"
			},
			{
				"command": "sqlmigration.openNotebooks",
				"title": "%migration-notebook-command-title%",
				"category": "%migration-command-category%"
			},
			{
				"command": "sqlmigration.cutover",
				"title": "%complete-cutover-menu%",
				"category": "%migration-context-menu-category%"
			},
			{
				"command": "sqlmigration.view.database",
				"title": "%database-details-menu%",
				"category": "%migration-context-menu-category%"
			},
			{
				"command": "sqlmigration.view.target",
				"title": "%view-target-menu%",
				"category": "%migration-context-menu-category%"
			},
			{
				"command": "sqlmigration.view.service",
				"title": "%view-service-menu%",
				"category": "%migration-context-menu-category%"
			},
			{
				"command": "sqlmigration.copy.migration",
				"title": "%copy-migration-menu%",
				"category": "%migration-context-menu-category%"
			},
			{
				"command": "sqlmigration.cancel.migration",
				"title": "%cancel-migration-menu%",
				"category": "%migration-context-menu-category%"
			},
=======
  "name": "sql-migration",
  "displayName": "%displayName%",
  "description": "%description%",
  "version": "0.1.14",
  "publisher": "Microsoft",
  "preview": true,
  "license": "https://raw.githubusercontent.com/Microsoft/azuredatastudio/main/LICENSE.txt",
  "icon": "images/extension.png",
  "aiKey": "AIF-37eefaf0-8022-4671-a3fb-64752724682e",
  "engines": {
    "vscode": "*",
    "azdata": ">=1.35.0"
  },
  "activationEvents": [
    "onDashboardOpen",
    "onCommand:sqlmigration.start",
    "onCommand:sqlmigration.newsupportrequest",
    "onCommand:sqlmigration.sendfeedback",
    "onCommand:sqlmigration.openNotebooks"
  ],
  "capabilities": {
    "virtualWorkspaces": false,
    "untrustedWorkspaces": {
      "supported": true
    }
  },
  "main": "./out/main",
  "repository": {
    "type": "git",
    "url": "https://github.com/Microsoft/azuredatastudio.git"
  },
  "extensionDependencies": [
    "Microsoft.mssql"
  ],
  "contributes": {
    "commands": [
>>>>>>> a577c3fe
      {
        "command": "sqlmigration.start",
        "title": "%start-migration-command%",
        "category": "%migration-command-category%",
        "icon": "./images/migration.svg"
      },
      {
        "command": "sqlmigration.newsupportrequest",
        "title": "%new-support-request-command%",
        "category": "%migration-command-category%",
        "icon": "./images/newSupportRequest.svg"
      },
      {
        "command": "sqlmigration.sendfeedback",
        "title": "%send-feedback-command%",
        "category": "%migration-command-category%",
        "icon": "./images/sendFeedback.svg"
      },
      {
        "command": "sqlmigration.openNotebooks",
        "title": "%migration-notebook-command-title%",
        "category": "%migration-command-category%"
      },
      {
        "command": "sqlmigration.cutover",
        "title": "%complete-cutover-menu%",
        "category": "%migration-context-menu-category%"
      },
      {
        "command": "sqlmigration.view.database",
        "title": "%database-details-menu%",
        "category": "%migration-context-menu-category%"
      },
      {
        "command": "sqlmigration.view.target",
        "title": "%view-target-menu%",
        "category": "%migration-context-menu-category%"
      },
      {
        "command": "sqlmigration.view.service",
        "title": "%view-service-menu%",
        "category": "%migration-context-menu-category%"
      },
      {
        "command": "sqlmigration.copy.migration",
        "title": "%copy-migration-menu%",
        "category": "%migration-context-menu-category%"
      },
      {
        "command": "sqlmigration.cancel.migration",
        "title": "%cancel-migration-menu%",
        "category": "%migration-context-menu-category%"
      },
      {
        "command": "sqlmigration.retry.migration",
        "title": "%retry-migration-menu%",
        "category": "%migration-context-menu-category%"
      }
    ],
    "menu": {
      "commandPalette": [
        {
          "command": "sqlmigration.newsupportrequest",
          "when": "false"
        },
        {
          "command": "sqlmigration.sendfeedback",
          "when": "false"
        },
        {
          "command": "sqlmigration.cutover",
          "when": "false"
        },
        {
          "command": "sqlmigration.view.database",
          "when": "false"
        },
        {
          "command": "sqlmigration.view.target",
          "when": "false"
        },
        {
          "command": "sqlmigration.view.service",
          "when": "false"
        },
        {
          "command": "sqlmigration.copy.migration",
          "when": "false"
        },
        {
          "command": "sqlmigration.cancel.migration",
          "when": "false"
        },
        {
          "command": "sqlmigration.retry.migration",
          "when": "false"
        }
      ]
    },
    "dashboard.tabs": [
      {
        "id": "migration-dashboard",
        "description": "%migration-dashboard-title%",
        "provider": "MSSQL",
        "title": "%migration-dashboard-title%",
        "icon": {
          "light": "./images/migration.svg",
          "dark": "./images/migration.svg"
        },
        "when": "connectionProvider == 'MSSQL' && !mssql:iscloud  && mssql:engineedition != 8",
        "hideRefreshTask": true,
        "container": {
          "grid-container": [
            {
              "name": "",
              "row": 0,
              "col": 0,
              "widget": {
                "tasks-widget": [
                  "sqlmigration.start",
                  "sqlmigration.newsupportrequest",
                  "sqlmigration.sendfeedback"
                ]
              }
            },
            {
              "name": "",
              "row": 0,
              "col": 1,
              "rowspan": 2.5,
              "colspan": 3.5,
              "widget": {
                "modelview": {
                  "id": "migration.dashboard"
                }
              }
            }
          ]
        }
      }
    ]
  },
  "dependencies": {
    "@microsoft/ads-extension-telemetry": "^1.1.3",
    "uuid": "^8.3.2",
    "vscode-nls": "^4.1.2"
  },
  "__metadata": {
    "publisherDisplayName": "Microsoft",
    "publisherId": "Microsoft",
    "id": "81"
  },
  "devDependencies": {
    "@types/uuid": "^8.3.1"
  }
}<|MERGE_RESOLUTION|>--- conflicted
+++ resolved
@@ -1,101 +1,10 @@
 {
-<<<<<<< HEAD
-	"name": "sql-migration",
-	"displayName": "%displayName%",
-	"description": "%description%",
-	"version": "1.0.0",
-	"publisher": "Microsoft",
-	"preview": false,
-	"license": "https://raw.githubusercontent.com/Microsoft/azuredatastudio/main/LICENSE.txt",
-	"icon": "images/extension.png",
-	"aiKey": "AIF-37eefaf0-8022-4671-a3fb-64752724682e",
-	"engines": {
-		"vscode": "*",
-		"azdata": ">=1.35.0"
-	},
-	"activationEvents": [
-		"onDashboardOpen",
-		"onCommand:sqlmigration.start",
-		"onCommand:sqlmigration.newsupportrequest",
-		"onCommand:sqlmigration.sendfeedback",
-		"onCommand:sqlmigration.openNotebooks"
-	],
-	"capabilities": {
-		"virtualWorkspaces": false,
-		"untrustedWorkspaces": {
-		  "supported": true
-		}
-	},
-	"main": "./out/main",
-	"repository": {
-		"type": "git",
-		"url": "https://github.com/Microsoft/azuredatastudio.git"
-	},
-	"extensionDependencies": [
-		"Microsoft.mssql"
-	],
-	"contributes": {
-		"commands": [
-			{
-				"command": "sqlmigration.start",
-				"title": "%start-migration-command%",
-				"category": "%migration-command-category%",
-				"icon": "./images/migration.svg"
-			},
-			{
-				"command": "sqlmigration.newsupportrequest",
-				"title": "%new-support-request-command%",
-				"category": "%migration-command-category%",
-				"icon": "./images/newSupportRequest.svg"
-			},
-			{
-				"command": "sqlmigration.sendfeedback",
-				"title": "%send-feedback-command%",
-				"category": "%migration-command-category%",
-				"icon": "./images/sendFeedback.svg"
-			},
-			{
-				"command": "sqlmigration.openNotebooks",
-				"title": "%migration-notebook-command-title%",
-				"category": "%migration-command-category%"
-			},
-			{
-				"command": "sqlmigration.cutover",
-				"title": "%complete-cutover-menu%",
-				"category": "%migration-context-menu-category%"
-			},
-			{
-				"command": "sqlmigration.view.database",
-				"title": "%database-details-menu%",
-				"category": "%migration-context-menu-category%"
-			},
-			{
-				"command": "sqlmigration.view.target",
-				"title": "%view-target-menu%",
-				"category": "%migration-context-menu-category%"
-			},
-			{
-				"command": "sqlmigration.view.service",
-				"title": "%view-service-menu%",
-				"category": "%migration-context-menu-category%"
-			},
-			{
-				"command": "sqlmigration.copy.migration",
-				"title": "%copy-migration-menu%",
-				"category": "%migration-context-menu-category%"
-			},
-			{
-				"command": "sqlmigration.cancel.migration",
-				"title": "%cancel-migration-menu%",
-				"category": "%migration-context-menu-category%"
-			},
-=======
   "name": "sql-migration",
   "displayName": "%displayName%",
   "description": "%description%",
-  "version": "0.1.14",
+  "version": "1.0.0",
   "publisher": "Microsoft",
-  "preview": true,
+  "preview": false,
   "license": "https://raw.githubusercontent.com/Microsoft/azuredatastudio/main/LICENSE.txt",
   "icon": "images/extension.png",
   "aiKey": "AIF-37eefaf0-8022-4671-a3fb-64752724682e",
@@ -126,7 +35,6 @@
   ],
   "contributes": {
     "commands": [
->>>>>>> a577c3fe
       {
         "command": "sqlmigration.start",
         "title": "%start-migration-command%",
