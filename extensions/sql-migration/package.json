--- conflicted
+++ resolved
@@ -83,18 +83,12 @@
         "category": "%migration-context-menu-category%"
       }
     ],
-<<<<<<< HEAD
-    "menus": {
+    "menu": {
       "commandPalette": [
         {
           "command": "sqlmigration.newsupportrequest",
           "when": "false"
         },
-        {
-          "command": "sqlmigration.sendfeedback",
-=======
-    "menu": {
-      "commandPalette": [
         {
           "command": "sqlmigration.sendfeedback",
           "when": "false"
@@ -121,7 +115,6 @@
         },
         {
           "command": "sqlmigration.cancel.migration",
->>>>>>> 07ad5067
           "when": "false"
         }
       ]
