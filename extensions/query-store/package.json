{
  "name": "query-store",
  "displayName": "%queryStore.displayName%",
  "description": "%queryStore.description%",
  "version": "0.1.0",
  "publisher": "Microsoft",
  "preview": true,
  "engines": {
    "vscode": "*",
    "azdata": ">=1.45.0"
  },
  "license": "https://raw.githubusercontent.com/Microsoft/azuredatastudio/main/LICENSE.txt",
  "icon": "images/extension.png",
  "aiKey": "29a207bb14f84905966a8f22524cb730-25407f35-11b6-4d4e-8114-ab9e843cb52f-7380",
  "activationEvents": [
    "onCommand:queryStore.topResourceConsumingQueriesOpen",
    "onCommand:queryStore.overallResourceConsumptionOpen"
  ],
  "main": "./out/extension",
  "repository": {
    "type": "git",
    "url": "https://github.com/Microsoft/azuredatastudio.git"
  },
  "capabilities": {
    "virtualWorkspaces": false,
    "untrustedWorkspaces": {
      "supported": true
    }
  },
  "extensionDependencies": [
    "Microsoft.mssql"
  ],
  "contributes": {
    "commands": [
      {
        "command": "queryStore.topResourceConsumingQueriesOpen",
        "title": "%queryStore.topResourceConsumingQueriesOpen%",
        "category": "%queryStore.category%"
      },
      {
        "command": "queryStore.overallResourceConsumptionOpen",
        "title": "%queryStore.overallResourceConsumptionOpen%",
        "category": "%queryStore.category%"
      }
    ],
    "menus": {
      "objectExplorer/item/context": [],
      "dataExplorer/context": [],
      "commandPalette": []
    }
  },
  "dependencies": {
    "vscode-nls": "^4.0.0"
  },
  "devDependencies": {
<<<<<<< HEAD
    "@microsoft/azdata-test": "^3.0.3",
    "@microsoft/vscodetestcover": "^1.2.1",
=======
    "@microsoft/azdata-test": "^3.0.1",
    "@microsoft/vscodetestcover": "^1.2.2",
>>>>>>> 7ec08997
    "@types/mocha": "^7.0.2",
    "should": "^13.2.1",
    "typemoq": "^2.1.0"
  }
}<|MERGE_RESOLUTION|>--- conflicted
+++ resolved
@@ -53,13 +53,8 @@
     "vscode-nls": "^4.0.0"
   },
   "devDependencies": {
-<<<<<<< HEAD
-    "@microsoft/azdata-test": "^3.0.3",
-    "@microsoft/vscodetestcover": "^1.2.1",
-=======
-    "@microsoft/azdata-test": "^3.0.1",
     "@microsoft/vscodetestcover": "^1.2.2",
->>>>>>> 7ec08997
+    "@microsoft/azdata-test": "^3.0.3"
     "@types/mocha": "^7.0.2",
     "should": "^13.2.1",
     "typemoq": "^2.1.0"
