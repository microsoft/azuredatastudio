--- conflicted
+++ resolved
@@ -2,11 +2,7 @@
 	"name": "profiler",
 	"displayName": "SQL Server Profiler",
 	"description": "SQL Server Profiler for Azure Data Studio",
-<<<<<<< HEAD
-	"version": "0.6.0",
-=======
 	"version": "0.7.0",
->>>>>>> 86bac900
 	"publisher": "Microsoft",
 	"preview": true,
 	"license": "https://raw.githubusercontent.com/Microsoft/azuredatastudio/master/LICENSE.txt",
