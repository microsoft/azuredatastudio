{
	"information_for_contributors": [
		"This file has been generated from data in https://github.com/jesseweed/seti-ui",
		"- icon definitions: https://github.com/jesseweed/seti-ui/blob/master/styles/_fonts/seti.less",
		"- icon colors: https://github.com/jesseweed/seti-ui/blob/master/styles/ui-variables.less",
		"- file associations: https://github.com/jesseweed/seti-ui/blob/master/styles/components/icons/mapping.less",
		"If you want to provide a fix or improvement, please create a pull request against the jesseweed/seti-ui repository.",
		"Once accepted there, we are happy to receive an update request."
	],
	"fonts": [
		{
			"id": "seti",
			"src": [
				{
					"path": "./seti.woff",
					"format": "woff"
				}
			],
			"weight": "normal",
			"style": "normal",
			"size": "150%"
		}
	],
	"iconDefinitions": {
		"_R_light": {
			"fontCharacter": "\\E001",
			"fontColor": "#498ba7"
		},
		"_R": {
			"fontCharacter": "\\E001",
			"fontColor": "#519aba"
		},
		"_argdown_light": {
			"fontCharacter": "\\E003",
			"fontColor": "#498ba7"
		},
		"_argdown": {
			"fontCharacter": "\\E003",
			"fontColor": "#519aba"
		},
		"_asm_light": {
			"fontCharacter": "\\E004",
			"fontColor": "#b8383d"
		},
		"_asm": {
			"fontCharacter": "\\E004",
			"fontColor": "#cc3e44"
		},
		"_audio_light": {
			"fontCharacter": "\\E005",
			"fontColor": "#9068b0"
		},
		"_audio": {
			"fontCharacter": "\\E005",
			"fontColor": "#a074c4"
		},
		"_babel_light": {
			"fontCharacter": "\\E006",
			"fontColor": "#b7b73b"
		},
		"_babel": {
			"fontCharacter": "\\E006",
			"fontColor": "#cbcb41"
		},
		"_bicep_light": {
			"fontCharacter": "\\E007",
			"fontColor": "#498ba7"
		},
		"_bicep": {
			"fontCharacter": "\\E007",
			"fontColor": "#519aba"
		},
		"_bower_light": {
			"fontCharacter": "\\E008",
			"fontColor": "#cc6d2e"
		},
		"_bower": {
			"fontCharacter": "\\E008",
			"fontColor": "#e37933"
		},
		"_bsl_light": {
			"fontCharacter": "\\E009",
			"fontColor": "#b8383d"
		},
		"_bsl": {
			"fontCharacter": "\\E009",
			"fontColor": "#cc3e44"
		},
		"_c_light": {
			"fontCharacter": "\\E00B",
			"fontColor": "#498ba7"
		},
		"_c": {
			"fontCharacter": "\\E00B",
			"fontColor": "#519aba"
		},
		"_c-sharp_light": {
			"fontCharacter": "\\E00A",
			"fontColor": "#498ba7"
		},
		"_c-sharp": {
			"fontCharacter": "\\E00A",
			"fontColor": "#519aba"
		},
		"_c_1_light": {
			"fontCharacter": "\\E00B",
			"fontColor": "#9068b0"
		},
		"_c_1": {
			"fontCharacter": "\\E00B",
			"fontColor": "#a074c4"
		},
		"_c_2_light": {
			"fontCharacter": "\\E00B",
			"fontColor": "#b7b73b"
		},
		"_c_2": {
			"fontCharacter": "\\E00B",
			"fontColor": "#cbcb41"
		},
		"_cake_light": {
			"fontCharacter": "\\E00C",
			"fontColor": "#b8383d"
		},
		"_cake": {
			"fontCharacter": "\\E00C",
			"fontColor": "#cc3e44"
		},
		"_cake_php_light": {
			"fontCharacter": "\\E00D",
			"fontColor": "#b8383d"
		},
		"_cake_php": {
			"fontCharacter": "\\E00D",
			"fontColor": "#cc3e44"
		},
		"_clock_light": {
			"fontCharacter": "\\E011",
			"fontColor": "#498ba7"
		},
		"_clock": {
			"fontCharacter": "\\E011",
			"fontColor": "#519aba"
		},
		"_clock_1_light": {
			"fontCharacter": "\\E011",
			"fontColor": "#627379"
		},
		"_clock_1": {
			"fontCharacter": "\\E011",
			"fontColor": "#6d8086"
		},
		"_clojure_light": {
			"fontCharacter": "\\E012",
			"fontColor": "#7fae42"
		},
		"_clojure": {
			"fontCharacter": "\\E012",
			"fontColor": "#8dc149"
		},
		"_clojure_1_light": {
			"fontCharacter": "\\E012",
			"fontColor": "#498ba7"
		},
		"_clojure_1": {
			"fontCharacter": "\\E012",
			"fontColor": "#519aba"
		},
		"_code-climate_light": {
			"fontCharacter": "\\E013",
			"fontColor": "#7fae42"
		},
		"_code-climate": {
			"fontCharacter": "\\E013",
			"fontColor": "#8dc149"
		},
		"_code-search_light": {
			"fontCharacter": "\\E014",
			"fontColor": "#9068b0"
		},
		"_code-search": {
			"fontCharacter": "\\E014",
			"fontColor": "#a074c4"
		},
		"_coffee_light": {
			"fontCharacter": "\\E015",
			"fontColor": "#b7b73b"
		},
		"_coffee": {
			"fontCharacter": "\\E015",
			"fontColor": "#cbcb41"
		},
		"_coldfusion_light": {
			"fontCharacter": "\\E017",
			"fontColor": "#498ba7"
		},
		"_coldfusion": {
			"fontCharacter": "\\E017",
			"fontColor": "#519aba"
		},
		"_config_light": {
			"fontCharacter": "\\E018",
			"fontColor": "#627379"
		},
		"_config": {
			"fontCharacter": "\\E018",
			"fontColor": "#6d8086"
		},
		"_cpp_light": {
			"fontCharacter": "\\E019",
			"fontColor": "#498ba7"
		},
		"_cpp": {
			"fontCharacter": "\\E019",
			"fontColor": "#519aba"
		},
		"_cpp_1_light": {
			"fontCharacter": "\\E019",
			"fontColor": "#9068b0"
		},
		"_cpp_1": {
			"fontCharacter": "\\E019",
			"fontColor": "#a074c4"
		},
		"_cpp_2_light": {
			"fontCharacter": "\\E019",
			"fontColor": "#b7b73b"
		},
		"_cpp_2": {
			"fontCharacter": "\\E019",
			"fontColor": "#cbcb41"
		},
		"_crystal_light": {
			"fontCharacter": "\\E01A",
			"fontColor": "#bfc2c1"
		},
		"_crystal": {
			"fontCharacter": "\\E01A",
			"fontColor": "#d4d7d6"
		},
		"_crystal_embedded_light": {
			"fontCharacter": "\\E01B",
			"fontColor": "#bfc2c1"
		},
		"_crystal_embedded": {
			"fontCharacter": "\\E01B",
			"fontColor": "#d4d7d6"
		},
		"_css_light": {
			"fontCharacter": "\\E01C",
			"fontColor": "#498ba7"
		},
		"_css": {
			"fontCharacter": "\\E01C",
			"fontColor": "#519aba"
		},
		"_csv_light": {
			"fontCharacter": "\\E01D",
			"fontColor": "#7fae42"
		},
		"_csv": {
			"fontCharacter": "\\E01D",
			"fontColor": "#8dc149"
		},
		"_cu_light": {
			"fontCharacter": "\\E01E",
			"fontColor": "#7fae42"
		},
		"_cu": {
			"fontCharacter": "\\E01E",
			"fontColor": "#8dc149"
		},
		"_cu_1_light": {
			"fontCharacter": "\\E01E",
			"fontColor": "#9068b0"
		},
		"_cu_1": {
			"fontCharacter": "\\E01E",
			"fontColor": "#a074c4"
		},
		"_d_light": {
			"fontCharacter": "\\E01F",
			"fontColor": "#b8383d"
		},
		"_d": {
			"fontCharacter": "\\E01F",
			"fontColor": "#cc3e44"
		},
		"_dart_light": {
			"fontCharacter": "\\E020",
			"fontColor": "#498ba7"
		},
		"_dart": {
			"fontCharacter": "\\E020",
			"fontColor": "#519aba"
		},
		"_db_light": {
			"fontCharacter": "\\E021",
			"fontColor": "#dd4b78"
		},
		"_db": {
			"fontCharacter": "\\E021",
			"fontColor": "#f55385"
		},
		"_db_1_light": {
			"fontCharacter": "\\E021",
			"fontColor": "#498ba7"
		},
		"_db_1": {
			"fontCharacter": "\\E021",
			"fontColor": "#519aba"
		},
		"_default_light": {
			"fontCharacter": "\\E022",
			"fontColor": "#bfc2c1"
		},
		"_default": {
			"fontCharacter": "\\E022",
			"fontColor": "#d4d7d6"
		},
		"_docker_light": {
			"fontCharacter": "\\E024",
			"fontColor": "#498ba7"
		},
		"_docker": {
			"fontCharacter": "\\E024",
			"fontColor": "#519aba"
		},
		"_docker_1_light": {
			"fontCharacter": "\\E024",
			"fontColor": "#455155"
		},
		"_docker_1": {
			"fontCharacter": "\\E024",
			"fontColor": "#4d5a5e"
		},
		"_docker_2_light": {
			"fontCharacter": "\\E024",
			"fontColor": "#7fae42"
		},
		"_docker_2": {
			"fontCharacter": "\\E024",
			"fontColor": "#8dc149"
		},
		"_docker_3_light": {
			"fontCharacter": "\\E024",
			"fontColor": "#dd4b78"
		},
		"_docker_3": {
			"fontCharacter": "\\E024",
			"fontColor": "#f55385"
		},
		"_ejs_light": {
			"fontCharacter": "\\E026",
			"fontColor": "#b7b73b"
		},
		"_ejs": {
			"fontCharacter": "\\E026",
			"fontColor": "#cbcb41"
		},
		"_elixir_light": {
			"fontCharacter": "\\E027",
			"fontColor": "#9068b0"
		},
		"_elixir": {
			"fontCharacter": "\\E027",
			"fontColor": "#a074c4"
		},
		"_elixir_script_light": {
			"fontCharacter": "\\E028",
			"fontColor": "#9068b0"
		},
		"_elixir_script": {
			"fontCharacter": "\\E028",
			"fontColor": "#a074c4"
		},
		"_elm_light": {
			"fontCharacter": "\\E029",
			"fontColor": "#498ba7"
		},
		"_elm": {
			"fontCharacter": "\\E029",
			"fontColor": "#519aba"
		},
		"_eslint_light": {
			"fontCharacter": "\\E02B",
			"fontColor": "#9068b0"
		},
		"_eslint": {
			"fontCharacter": "\\E02B",
			"fontColor": "#a074c4"
		},
		"_eslint_1_light": {
			"fontCharacter": "\\E02B",
			"fontColor": "#455155"
		},
		"_eslint_1": {
			"fontCharacter": "\\E02B",
			"fontColor": "#4d5a5e"
		},
		"_ethereum_light": {
			"fontCharacter": "\\E02C",
			"fontColor": "#498ba7"
		},
		"_ethereum": {
			"fontCharacter": "\\E02C",
			"fontColor": "#519aba"
		},
		"_f-sharp_light": {
			"fontCharacter": "\\E02D",
			"fontColor": "#498ba7"
		},
		"_f-sharp": {
			"fontCharacter": "\\E02D",
			"fontColor": "#519aba"
		},
		"_favicon_light": {
			"fontCharacter": "\\E02E",
			"fontColor": "#b7b73b"
		},
		"_favicon": {
			"fontCharacter": "\\E02E",
			"fontColor": "#cbcb41"
		},
		"_firebase_light": {
			"fontCharacter": "\\E02F",
			"fontColor": "#cc6d2e"
		},
		"_firebase": {
			"fontCharacter": "\\E02F",
			"fontColor": "#e37933"
		},
		"_firefox_light": {
			"fontCharacter": "\\E030",
			"fontColor": "#cc6d2e"
		},
		"_firefox": {
			"fontCharacter": "\\E030",
			"fontColor": "#e37933"
		},
		"_font_light": {
			"fontCharacter": "\\E032",
			"fontColor": "#b8383d"
		},
		"_font": {
			"fontCharacter": "\\E032",
			"fontColor": "#cc3e44"
		},
		"_git_light": {
			"fontCharacter": "\\E033",
			"fontColor": "#3b4b52"
		},
		"_git": {
			"fontCharacter": "\\E033",
			"fontColor": "#41535b"
		},
		"_github_light": {
			"fontCharacter": "\\E036",
			"fontColor": "#bfc2c1"
		},
		"_github": {
			"fontCharacter": "\\E036",
			"fontColor": "#d4d7d6"
		},
		"_go_light": {
			"fontCharacter": "\\E037",
			"fontColor": "#498ba7"
		},
		"_go": {
			"fontCharacter": "\\E037",
			"fontColor": "#519aba"
		},
		"_go2_light": {
			"fontCharacter": "\\E038",
			"fontColor": "#498ba7"
		},
		"_go2": {
			"fontCharacter": "\\E038",
			"fontColor": "#519aba"
		},
		"_godot_light": {
			"fontCharacter": "\\E039",
			"fontColor": "#498ba7"
		},
		"_godot": {
			"fontCharacter": "\\E039",
			"fontColor": "#519aba"
		},
		"_godot_1_light": {
			"fontCharacter": "\\E039",
			"fontColor": "#b8383d"
		},
		"_godot_1": {
			"fontCharacter": "\\E039",
			"fontColor": "#cc3e44"
		},
		"_godot_2_light": {
			"fontCharacter": "\\E039",
			"fontColor": "#b7b73b"
		},
		"_godot_2": {
			"fontCharacter": "\\E039",
			"fontColor": "#cbcb41"
		},
		"_godot_3_light": {
			"fontCharacter": "\\E039",
			"fontColor": "#9068b0"
		},
		"_godot_3": {
			"fontCharacter": "\\E039",
			"fontColor": "#a074c4"
		},
		"_gradle_light": {
			"fontCharacter": "\\E03A",
			"fontColor": "#498ba7"
		},
		"_gradle": {
			"fontCharacter": "\\E03A",
			"fontColor": "#519aba"
		},
		"_grails_light": {
			"fontCharacter": "\\E03B",
			"fontColor": "#7fae42"
		},
		"_grails": {
			"fontCharacter": "\\E03B",
			"fontColor": "#8dc149"
		},
		"_graphql_light": {
			"fontCharacter": "\\E03C",
			"fontColor": "#dd4b78"
		},
		"_graphql": {
			"fontCharacter": "\\E03C",
			"fontColor": "#f55385"
		},
		"_grunt_light": {
			"fontCharacter": "\\E03D",
			"fontColor": "#cc6d2e"
		},
		"_grunt": {
			"fontCharacter": "\\E03D",
			"fontColor": "#e37933"
		},
		"_gulp_light": {
			"fontCharacter": "\\E03E",
			"fontColor": "#b8383d"
		},
		"_gulp": {
			"fontCharacter": "\\E03E",
			"fontColor": "#cc3e44"
		},
		"_hacklang_light": {
			"fontCharacter": "\\E03F",
			"fontColor": "#cc6d2e"
		},
		"_hacklang": {
			"fontCharacter": "\\E03F",
			"fontColor": "#e37933"
		},
		"_haml_light": {
			"fontCharacter": "\\E040",
			"fontColor": "#b8383d"
		},
		"_haml": {
			"fontCharacter": "\\E040",
			"fontColor": "#cc3e44"
		},
		"_happenings_light": {
			"fontCharacter": "\\E041",
			"fontColor": "#498ba7"
		},
		"_happenings": {
			"fontCharacter": "\\E041",
			"fontColor": "#519aba"
		},
		"_haskell_light": {
			"fontCharacter": "\\E042",
			"fontColor": "#9068b0"
		},
		"_haskell": {
			"fontCharacter": "\\E042",
			"fontColor": "#a074c4"
		},
		"_haxe_light": {
			"fontCharacter": "\\E043",
			"fontColor": "#cc6d2e"
		},
		"_haxe": {
			"fontCharacter": "\\E043",
			"fontColor": "#e37933"
		},
		"_haxe_1_light": {
			"fontCharacter": "\\E043",
			"fontColor": "#b7b73b"
		},
		"_haxe_1": {
			"fontCharacter": "\\E043",
			"fontColor": "#cbcb41"
		},
		"_haxe_2_light": {
			"fontCharacter": "\\E043",
			"fontColor": "#498ba7"
		},
		"_haxe_2": {
			"fontCharacter": "\\E043",
			"fontColor": "#519aba"
		},
		"_haxe_3_light": {
			"fontCharacter": "\\E043",
			"fontColor": "#9068b0"
		},
		"_haxe_3": {
			"fontCharacter": "\\E043",
			"fontColor": "#a074c4"
		},
		"_heroku_light": {
			"fontCharacter": "\\E044",
			"fontColor": "#9068b0"
		},
		"_heroku": {
			"fontCharacter": "\\E044",
			"fontColor": "#a074c4"
		},
		"_hex_light": {
			"fontCharacter": "\\E045",
			"fontColor": "#b8383d"
		},
		"_hex": {
			"fontCharacter": "\\E045",
			"fontColor": "#cc3e44"
		},
		"_html_light": {
			"fontCharacter": "\\E046",
			"fontColor": "#498ba7"
		},
		"_html": {
			"fontCharacter": "\\E046",
			"fontColor": "#519aba"
		},
		"_html_1_light": {
			"fontCharacter": "\\E046",
			"fontColor": "#7fae42"
		},
		"_html_1": {
			"fontCharacter": "\\E046",
			"fontColor": "#8dc149"
		},
		"_html_2_light": {
			"fontCharacter": "\\E046",
			"fontColor": "#b7b73b"
		},
		"_html_2": {
			"fontCharacter": "\\E046",
			"fontColor": "#cbcb41"
		},
		"_html_3_light": {
			"fontCharacter": "\\E046",
			"fontColor": "#cc6d2e"
		},
		"_html_3": {
			"fontCharacter": "\\E046",
			"fontColor": "#e37933"
		},
		"_html_erb_light": {
			"fontCharacter": "\\E047",
			"fontColor": "#b8383d"
		},
		"_html_erb": {
			"fontCharacter": "\\E047",
			"fontColor": "#cc3e44"
		},
		"_ignored_light": {
			"fontCharacter": "\\E048",
			"fontColor": "#3b4b52"
		},
		"_ignored": {
			"fontCharacter": "\\E048",
			"fontColor": "#41535b"
		},
		"_illustrator_light": {
			"fontCharacter": "\\E049",
			"fontColor": "#b7b73b"
		},
		"_illustrator": {
			"fontCharacter": "\\E049",
			"fontColor": "#cbcb41"
		},
		"_image_light": {
			"fontCharacter": "\\E04A",
			"fontColor": "#9068b0"
		},
		"_image": {
			"fontCharacter": "\\E04A",
			"fontColor": "#a074c4"
		},
		"_info_light": {
			"fontCharacter": "\\E04B",
			"fontColor": "#498ba7"
		},
		"_info": {
			"fontCharacter": "\\E04B",
			"fontColor": "#519aba"
		},
		"_ionic_light": {
			"fontCharacter": "\\E04C",
			"fontColor": "#498ba7"
		},
		"_ionic": {
			"fontCharacter": "\\E04C",
			"fontColor": "#519aba"
		},
		"_jade_light": {
			"fontCharacter": "\\E04D",
			"fontColor": "#b8383d"
		},
		"_jade": {
			"fontCharacter": "\\E04D",
			"fontColor": "#cc3e44"
		},
		"_java_light": {
			"fontCharacter": "\\E04E",
			"fontColor": "#b8383d"
		},
		"_java": {
			"fontCharacter": "\\E04E",
			"fontColor": "#cc3e44"
		},
		"_javascript_light": {
			"fontCharacter": "\\E04F",
			"fontColor": "#b7b73b"
		},
		"_javascript": {
			"fontCharacter": "\\E04F",
			"fontColor": "#cbcb41"
		},
		"_javascript_1_light": {
			"fontCharacter": "\\E04F",
			"fontColor": "#cc6d2e"
		},
		"_javascript_1": {
			"fontCharacter": "\\E04F",
			"fontColor": "#e37933"
		},
		"_javascript_2_light": {
			"fontCharacter": "\\E04F",
			"fontColor": "#498ba7"
		},
		"_javascript_2": {
			"fontCharacter": "\\E04F",
			"fontColor": "#519aba"
		},
		"_jenkins_light": {
			"fontCharacter": "\\E050",
			"fontColor": "#b8383d"
		},
		"_jenkins": {
			"fontCharacter": "\\E050",
			"fontColor": "#cc3e44"
		},
		"_jinja_light": {
			"fontCharacter": "\\E051",
			"fontColor": "#b8383d"
		},
		"_jinja": {
			"fontCharacter": "\\E051",
			"fontColor": "#cc3e44"
		},
		"_json_light": {
			"fontCharacter": "\\E053",
			"fontColor": "#b7b73b"
		},
		"_json": {
			"fontCharacter": "\\E053",
			"fontColor": "#cbcb41"
		},
		"_json_1_light": {
			"fontCharacter": "\\E053",
			"fontColor": "#7fae42"
		},
		"_json_1": {
			"fontCharacter": "\\E053",
			"fontColor": "#8dc149"
		},
		"_julia_light": {
			"fontCharacter": "\\E054",
			"fontColor": "#9068b0"
		},
		"_julia": {
			"fontCharacter": "\\E054",
			"fontColor": "#a074c4"
		},
		"_karma_light": {
			"fontCharacter": "\\E055",
			"fontColor": "#7fae42"
		},
		"_karma": {
			"fontCharacter": "\\E055",
			"fontColor": "#8dc149"
		},
		"_kotlin_light": {
			"fontCharacter": "\\E056",
			"fontColor": "#cc6d2e"
		},
		"_kotlin": {
			"fontCharacter": "\\E056",
			"fontColor": "#e37933"
		},
		"_less_light": {
			"fontCharacter": "\\E057",
			"fontColor": "#498ba7"
		},
		"_less": {
			"fontCharacter": "\\E057",
			"fontColor": "#519aba"
		},
		"_license_light": {
			"fontCharacter": "\\E058",
			"fontColor": "#b7b73b"
		},
		"_license": {
			"fontCharacter": "\\E058",
			"fontColor": "#cbcb41"
		},
		"_license_1_light": {
			"fontCharacter": "\\E058",
			"fontColor": "#cc6d2e"
		},
		"_license_1": {
			"fontCharacter": "\\E058",
			"fontColor": "#e37933"
		},
		"_license_2_light": {
			"fontCharacter": "\\E058",
			"fontColor": "#b8383d"
		},
		"_license_2": {
			"fontCharacter": "\\E058",
			"fontColor": "#cc3e44"
		},
		"_liquid_light": {
			"fontCharacter": "\\E059",
			"fontColor": "#7fae42"
		},
		"_liquid": {
			"fontCharacter": "\\E059",
			"fontColor": "#8dc149"
		},
		"_livescript_light": {
			"fontCharacter": "\\E05A",
			"fontColor": "#498ba7"
		},
		"_livescript": {
			"fontCharacter": "\\E05A",
			"fontColor": "#519aba"
		},
		"_lock_light": {
			"fontCharacter": "\\E05B",
			"fontColor": "#7fae42"
		},
		"_lock": {
			"fontCharacter": "\\E05B",
			"fontColor": "#8dc149"
		},
		"_lua_light": {
			"fontCharacter": "\\E05C",
			"fontColor": "#498ba7"
		},
		"_lua": {
			"fontCharacter": "\\E05C",
			"fontColor": "#519aba"
		},
		"_makefile_light": {
			"fontCharacter": "\\E05D",
			"fontColor": "#cc6d2e"
		},
		"_makefile": {
			"fontCharacter": "\\E05D",
			"fontColor": "#e37933"
		},
		"_makefile_1_light": {
			"fontCharacter": "\\E05D",
			"fontColor": "#9068b0"
		},
		"_makefile_1": {
			"fontCharacter": "\\E05D",
			"fontColor": "#a074c4"
		},
		"_makefile_2_light": {
			"fontCharacter": "\\E05D",
			"fontColor": "#627379"
		},
		"_makefile_2": {
			"fontCharacter": "\\E05D",
			"fontColor": "#6d8086"
		},
		"_makefile_3_light": {
			"fontCharacter": "\\E05D",
			"fontColor": "#498ba7"
		},
		"_makefile_3": {
			"fontCharacter": "\\E05D",
			"fontColor": "#519aba"
		},
		"_markdown_light": {
			"fontCharacter": "\\E05E",
			"fontColor": "#498ba7"
		},
		"_markdown": {
			"fontCharacter": "\\E05E",
			"fontColor": "#519aba"
		},
		"_maven_light": {
			"fontCharacter": "\\E05F",
			"fontColor": "#b8383d"
		},
		"_maven": {
			"fontCharacter": "\\E05F",
			"fontColor": "#cc3e44"
		},
		"_mdo_light": {
			"fontCharacter": "\\E060",
			"fontColor": "#b8383d"
		},
		"_mdo": {
			"fontCharacter": "\\E060",
			"fontColor": "#cc3e44"
		},
		"_mustache_light": {
			"fontCharacter": "\\E061",
			"fontColor": "#cc6d2e"
		},
		"_mustache": {
			"fontCharacter": "\\E061",
			"fontColor": "#e37933"
		},
		"_nim_light": {
			"fontCharacter": "\\E063",
			"fontColor": "#b7b73b"
		},
		"_nim": {
			"fontCharacter": "\\E063",
			"fontColor": "#cbcb41"
		},
		"_notebook_light": {
			"fontCharacter": "\\E064",
			"fontColor": "#498ba7"
		},
		"_notebook": {
			"fontCharacter": "\\E064",
			"fontColor": "#519aba"
		},
		"_npm_light": {
			"fontCharacter": "\\E065",
			"fontColor": "#3b4b52"
		},
		"_npm": {
			"fontCharacter": "\\E065",
			"fontColor": "#41535b"
		},
		"_npm_1_light": {
			"fontCharacter": "\\E065",
			"fontColor": "#b8383d"
		},
		"_npm_1": {
			"fontCharacter": "\\E065",
			"fontColor": "#cc3e44"
		},
		"_npm_ignored_light": {
			"fontCharacter": "\\E066",
			"fontColor": "#3b4b52"
		},
		"_npm_ignored": {
			"fontCharacter": "\\E066",
			"fontColor": "#41535b"
		},
		"_nunjucks_light": {
			"fontCharacter": "\\E067",
			"fontColor": "#7fae42"
		},
		"_nunjucks": {
			"fontCharacter": "\\E067",
			"fontColor": "#8dc149"
		},
		"_ocaml_light": {
			"fontCharacter": "\\E068",
			"fontColor": "#cc6d2e"
		},
		"_ocaml": {
			"fontCharacter": "\\E068",
			"fontColor": "#e37933"
		},
		"_odata_light": {
			"fontCharacter": "\\E069",
			"fontColor": "#cc6d2e"
		},
		"_odata": {
			"fontCharacter": "\\E069",
			"fontColor": "#e37933"
		},
		"_pddl_light": {
			"fontCharacter": "\\E06A",
			"fontColor": "#9068b0"
		},
		"_pddl": {
			"fontCharacter": "\\E06A",
			"fontColor": "#a074c4"
		},
		"_pdf_light": {
			"fontCharacter": "\\E06B",
			"fontColor": "#b8383d"
		},
		"_pdf": {
			"fontCharacter": "\\E06B",
			"fontColor": "#cc3e44"
		},
		"_perl_light": {
			"fontCharacter": "\\E06C",
			"fontColor": "#498ba7"
		},
		"_perl": {
			"fontCharacter": "\\E06C",
			"fontColor": "#519aba"
		},
		"_photoshop_light": {
			"fontCharacter": "\\E06D",
			"fontColor": "#498ba7"
		},
		"_photoshop": {
			"fontCharacter": "\\E06D",
			"fontColor": "#519aba"
		},
		"_php_light": {
			"fontCharacter": "\\E06E",
			"fontColor": "#9068b0"
		},
		"_php": {
			"fontCharacter": "\\E06E",
			"fontColor": "#a074c4"
		},
		"_pipeline_light": {
			"fontCharacter": "\\E06F",
			"fontColor": "#cc6d2e"
		},
		"_pipeline": {
			"fontCharacter": "\\E06F",
			"fontColor": "#e37933"
		},
		"_plan_light": {
			"fontCharacter": "\\E070",
			"fontColor": "#7fae42"
		},
		"_plan": {
			"fontCharacter": "\\E070",
			"fontColor": "#8dc149"
		},
		"_platformio_light": {
			"fontCharacter": "\\E071",
			"fontColor": "#cc6d2e"
		},
		"_platformio": {
			"fontCharacter": "\\E071",
			"fontColor": "#e37933"
		},
		"_powershell_light": {
			"fontCharacter": "\\E072",
			"fontColor": "#498ba7"
		},
		"_powershell": {
			"fontCharacter": "\\E072",
			"fontColor": "#519aba"
		},
		"_prisma_light": {
			"fontCharacter": "\\E073",
			"fontColor": "#498ba7"
		},
		"_prisma": {
			"fontCharacter": "\\E073",
			"fontColor": "#519aba"
		},
		"_prolog_light": {
			"fontCharacter": "\\E075",
			"fontColor": "#cc6d2e"
		},
		"_prolog": {
			"fontCharacter": "\\E075",
			"fontColor": "#e37933"
		},
		"_pug_light": {
			"fontCharacter": "\\E076",
			"fontColor": "#b8383d"
		},
		"_pug": {
			"fontCharacter": "\\E076",
			"fontColor": "#cc3e44"
		},
		"_puppet_light": {
			"fontCharacter": "\\E077",
			"fontColor": "#b7b73b"
		},
		"_puppet": {
			"fontCharacter": "\\E077",
			"fontColor": "#cbcb41"
		},
		"_purescript_light": {
			"fontCharacter": "\\E078",
			"fontColor": "#bfc2c1"
		},
		"_purescript": {
			"fontCharacter": "\\E078",
			"fontColor": "#d4d7d6"
		},
		"_python_light": {
			"fontCharacter": "\\E079",
			"fontColor": "#498ba7"
		},
		"_python": {
			"fontCharacter": "\\E079",
			"fontColor": "#519aba"
		},
		"_react_light": {
			"fontCharacter": "\\E07B",
			"fontColor": "#498ba7"
		},
		"_react": {
			"fontCharacter": "\\E07B",
			"fontColor": "#519aba"
		},
		"_react_1_light": {
			"fontCharacter": "\\E07B",
			"fontColor": "#cc6d2e"
		},
		"_react_1": {
			"fontCharacter": "\\E07B",
			"fontColor": "#e37933"
		},
		"_reasonml_light": {
			"fontCharacter": "\\E07C",
			"fontColor": "#b8383d"
		},
		"_reasonml": {
			"fontCharacter": "\\E07C",
			"fontColor": "#cc3e44"
		},
		"_rescript_light": {
			"fontCharacter": "\\E07D",
			"fontColor": "#b8383d"
		},
		"_rescript": {
			"fontCharacter": "\\E07D",
			"fontColor": "#cc3e44"
		},
		"_rescript_1_light": {
			"fontCharacter": "\\E07D",
			"fontColor": "#dd4b78"
		},
		"_rescript_1": {
			"fontCharacter": "\\E07D",
			"fontColor": "#f55385"
		},
		"_rollup_light": {
			"fontCharacter": "\\E07E",
			"fontColor": "#b8383d"
		},
		"_rollup": {
			"fontCharacter": "\\E07E",
			"fontColor": "#cc3e44"
		},
		"_ruby_light": {
			"fontCharacter": "\\E07F",
			"fontColor": "#b8383d"
		},
		"_ruby": {
			"fontCharacter": "\\E07F",
			"fontColor": "#cc3e44"
		},
		"_rust_light": {
			"fontCharacter": "\\E080",
			"fontColor": "#627379"
		},
		"_rust": {
			"fontCharacter": "\\E080",
			"fontColor": "#6d8086"
		},
		"_salesforce_light": {
			"fontCharacter": "\\E081",
			"fontColor": "#498ba7"
		},
		"_salesforce": {
			"fontCharacter": "\\E081",
			"fontColor": "#519aba"
		},
		"_sass_light": {
			"fontCharacter": "\\E082",
			"fontColor": "#dd4b78"
		},
		"_sass": {
			"fontCharacter": "\\E082",
			"fontColor": "#f55385"
		},
		"_sbt_light": {
			"fontCharacter": "\\E083",
			"fontColor": "#498ba7"
		},
		"_sbt": {
			"fontCharacter": "\\E083",
			"fontColor": "#519aba"
		},
		"_scala_light": {
			"fontCharacter": "\\E084",
			"fontColor": "#b8383d"
		},
		"_scala": {
			"fontCharacter": "\\E084",
			"fontColor": "#cc3e44"
		},
		"_shell_light": {
			"fontCharacter": "\\E087",
			"fontColor": "#7fae42"
		},
		"_shell": {
			"fontCharacter": "\\E087",
			"fontColor": "#8dc149"
		},
		"_slim_light": {
			"fontCharacter": "\\E088",
			"fontColor": "#cc6d2e"
		},
		"_slim": {
			"fontCharacter": "\\E088",
			"fontColor": "#e37933"
		},
		"_smarty_light": {
			"fontCharacter": "\\E089",
			"fontColor": "#b7b73b"
		},
		"_smarty": {
			"fontCharacter": "\\E089",
			"fontColor": "#cbcb41"
		},
		"_spring_light": {
			"fontCharacter": "\\E08A",
			"fontColor": "#7fae42"
		},
		"_spring": {
			"fontCharacter": "\\E08A",
			"fontColor": "#8dc149"
		},
		"_stylelint_light": {
			"fontCharacter": "\\E08B",
			"fontColor": "#bfc2c1"
		},
		"_stylelint": {
			"fontCharacter": "\\E08B",
			"fontColor": "#d4d7d6"
		},
		"_stylelint_1_light": {
			"fontCharacter": "\\E08B",
			"fontColor": "#455155"
		},
		"_stylelint_1": {
			"fontCharacter": "\\E08B",
			"fontColor": "#4d5a5e"
		},
		"_stylus_light": {
			"fontCharacter": "\\E08C",
			"fontColor": "#7fae42"
		},
		"_stylus": {
			"fontCharacter": "\\E08C",
			"fontColor": "#8dc149"
		},
		"_sublime_light": {
			"fontCharacter": "\\E08D",
			"fontColor": "#cc6d2e"
		},
		"_sublime": {
			"fontCharacter": "\\E08D",
			"fontColor": "#e37933"
		},
		"_svelte_light": {
			"fontCharacter": "\\E08E",
			"fontColor": "#b8383d"
		},
		"_svelte": {
			"fontCharacter": "\\E08E",
			"fontColor": "#cc3e44"
		},
		"_svg_light": {
			"fontCharacter": "\\E08F",
			"fontColor": "#9068b0"
		},
		"_svg": {
			"fontCharacter": "\\E08F",
			"fontColor": "#a074c4"
		},
		"_svg_1_light": {
			"fontCharacter": "\\E08F",
			"fontColor": "#498ba7"
		},
		"_svg_1": {
			"fontCharacter": "\\E08F",
			"fontColor": "#519aba"
		},
		"_swift_light": {
			"fontCharacter": "\\E090",
			"fontColor": "#cc6d2e"
		},
		"_swift": {
			"fontCharacter": "\\E090",
			"fontColor": "#e37933"
		},
		"_terraform_light": {
			"fontCharacter": "\\E091",
			"fontColor": "#9068b0"
		},
		"_terraform": {
			"fontCharacter": "\\E091",
			"fontColor": "#a074c4"
		},
		"_tex_light": {
			"fontCharacter": "\\E092",
			"fontColor": "#498ba7"
		},
		"_tex": {
			"fontCharacter": "\\E092",
			"fontColor": "#519aba"
		},
		"_tex_1_light": {
			"fontCharacter": "\\E092",
			"fontColor": "#b7b73b"
		},
		"_tex_1": {
			"fontCharacter": "\\E092",
			"fontColor": "#cbcb41"
		},
		"_tex_2_light": {
			"fontCharacter": "\\E092",
			"fontColor": "#cc6d2e"
		},
		"_tex_2": {
			"fontCharacter": "\\E092",
			"fontColor": "#e37933"
		},
		"_tex_3_light": {
			"fontCharacter": "\\E092",
			"fontColor": "#bfc2c1"
		},
		"_tex_3": {
			"fontCharacter": "\\E092",
			"fontColor": "#d4d7d6"
		},
		"_todo": {
			"fontCharacter": "\\E094"
		},
		"_tsconfig_light": {
			"fontCharacter": "\\E095",
			"fontColor": "#498ba7"
		},
		"_tsconfig": {
			"fontCharacter": "\\E095",
			"fontColor": "#519aba"
		},
		"_twig_light": {
			"fontCharacter": "\\E096",
			"fontColor": "#7fae42"
		},
		"_twig": {
			"fontCharacter": "\\E096",
			"fontColor": "#8dc149"
		},
		"_typescript_light": {
			"fontCharacter": "\\E097",
			"fontColor": "#498ba7"
		},
		"_typescript": {
			"fontCharacter": "\\E097",
			"fontColor": "#519aba"
		},
		"_typescript_1_light": {
			"fontCharacter": "\\E097",
			"fontColor": "#cc6d2e"
		},
		"_typescript_1": {
			"fontCharacter": "\\E097",
			"fontColor": "#e37933"
		},
		"_vala_light": {
			"fontCharacter": "\\E098",
			"fontColor": "#627379"
		},
		"_vala": {
			"fontCharacter": "\\E098",
			"fontColor": "#6d8086"
		},
		"_video_light": {
			"fontCharacter": "\\E099",
			"fontColor": "#dd4b78"
		},
		"_video": {
			"fontCharacter": "\\E099",
			"fontColor": "#f55385"
		},
		"_vue_light": {
			"fontCharacter": "\\E09A",
			"fontColor": "#7fae42"
		},
		"_vue": {
			"fontCharacter": "\\E09A",
			"fontColor": "#8dc149"
		},
		"_wasm_light": {
			"fontCharacter": "\\E09B",
			"fontColor": "#9068b0"
		},
		"_wasm": {
			"fontCharacter": "\\E09B",
			"fontColor": "#a074c4"
		},
		"_wat_light": {
			"fontCharacter": "\\E09C",
			"fontColor": "#9068b0"
		},
		"_wat": {
			"fontCharacter": "\\E09C",
			"fontColor": "#a074c4"
		},
		"_webpack_light": {
			"fontCharacter": "\\E09D",
			"fontColor": "#498ba7"
		},
		"_webpack": {
			"fontCharacter": "\\E09D",
			"fontColor": "#519aba"
		},
		"_wgt_light": {
			"fontCharacter": "\\E09E",
			"fontColor": "#498ba7"
		},
		"_wgt": {
			"fontCharacter": "\\E09E",
			"fontColor": "#519aba"
		},
		"_windows_light": {
			"fontCharacter": "\\E09F",
			"fontColor": "#498ba7"
		},
		"_windows": {
			"fontCharacter": "\\E09F",
			"fontColor": "#519aba"
		},
		"_word_light": {
			"fontCharacter": "\\E0A0",
			"fontColor": "#498ba7"
		},
		"_word": {
			"fontCharacter": "\\E0A0",
			"fontColor": "#519aba"
		},
		"_xls_light": {
			"fontCharacter": "\\E0A1",
			"fontColor": "#7fae42"
		},
		"_xls": {
			"fontCharacter": "\\E0A1",
			"fontColor": "#8dc149"
		},
		"_xml_light": {
			"fontCharacter": "\\E0A2",
			"fontColor": "#cc6d2e"
		},
		"_xml": {
			"fontCharacter": "\\E0A2",
			"fontColor": "#e37933"
		},
		"_yarn_light": {
			"fontCharacter": "\\E0A3",
			"fontColor": "#498ba7"
		},
		"_yarn": {
			"fontCharacter": "\\E0A3",
			"fontColor": "#519aba"
		},
		"_yml_light": {
			"fontCharacter": "\\E0A4",
			"fontColor": "#9068b0"
		},
		"_yml": {
			"fontCharacter": "\\E0A4",
			"fontColor": "#a074c4"
		},
		"_zip_light": {
			"fontCharacter": "\\E0A5",
			"fontColor": "#b8383d"
		},
		"_zip": {
			"fontCharacter": "\\E0A5",
			"fontColor": "#cc3e44"
		},
		"_zip_1_light": {
			"fontCharacter": "\\E0A5",
			"fontColor": "#627379"
		},
		"_zip_1": {
			"fontCharacter": "\\E0A5",
			"fontColor": "#6d8086"
		},
		// {{SQL CARBON EDIT}}
		"notebook": {
			"iconPath": "./images/notebook.svg"
		},
		"notebook_dark": {
			"iconPath": "./images/notebook_inverse.svg"
		},
		"scmp": {
			"iconPath": "./images/scmp.svg"
		},
		"scmp_dark": {
			"iconPath": "./images/scmp_inverse.svg"
		}
	},
	"file": "_default",
	"fileExtensions": {
		"bsl": "_bsl",
		"mdo": "_mdo",
		"cls": "_salesforce",
		"apex": "_salesforce",
		"asm": "_asm",
		"s": "_asm",
		"bicep": "_bicep",
		"h": "_c_1",
		"aspx": "_html",
		"ascx": "_html_1",
		"asax": "_html_2",
		"master": "_html_2",
		"hh": "_cpp_1",
		"hpp": "_cpp_1",
		"hxx": "_cpp_1",
		"h++": "_cpp_1",
		"edn": "_clojure_1",
		"cfc": "_coldfusion",
		"cfm": "_coldfusion",
		"litcoffee": "_coffee",
		"config": "_config",
		"cfg": "_config",
		"conf": "_config",
		"cr": "_crystal",
		"ecr": "_crystal_embedded",
		"slang": "_crystal_embedded",
		"cson": "_json",
		"css.map": "_css",
		"sss": "_css",
		"csv": "_csv",
		"xls": "_xls",
		"xlsx": "_xls",
		"cuh": "_cu_1",
		"hu": "_cu_1",
		"cake": "_cake",
		"ctp": "_cake_php",
		"d": "_d",
		"doc": "_word",
		"docx": "_word",
		"ejs": "_ejs",
		"ex": "_elixir",
		"exs": "_elixir_script",
		"elm": "_elm",
		"ico": "_favicon",
		"gitconfig": "_git",
		"gitkeep": "_git",
		"gitattributes": "_git",
		"gitmodules": "_git",
		"slide": "_go",
		"article": "_go",
		"gd": "_godot",
		"godot": "_godot_1",
		"tres": "_godot_2",
		"tscn": "_godot_3",
		"gradle": "_gradle",
		"gsp": "_grails",
		"gql": "_graphql",
		"graphql": "_graphql",
		"graphqls": "_graphql",
		"hack": "_hacklang",
		"haml": "_haml",
		"hs": "_haskell",
		"lhs": "_haskell",
		"hx": "_haxe",
		"hxs": "_haxe_1",
		"hxp": "_haxe_2",
		"hxml": "_haxe_3",
		"jade": "_jade",
		"class": "_java",
		"classpath": "_java",
		"js.map": "_javascript",
		"spec.js": "_javascript_1",
		"test.js": "_javascript_1",
		"es": "_javascript",
		"es5": "_javascript",
		"es7": "_javascript",
		"jinja": "_jinja",
		"jinja2": "_jinja",
		"kt": "_kotlin",
		"kts": "_kotlin",
		"liquid": "_liquid",
		"ls": "_livescript",
		"argdown": "_argdown",
		"ad": "_argdown",
		"mustache": "_mustache",
		"stache": "_mustache",
		"nim": "_nim",
		"nims": "_nim",
		"github-issues": "_github",
<<<<<<< HEAD
		// "ipynb": "_notebook", {{SQL CARBON EDIT}} Don't use VS Code Notebook icons
=======
>>>>>>> 504f9346
		"njk": "_nunjucks",
		"nunjucks": "_nunjucks",
		"nunjs": "_nunjucks",
		"nunj": "_nunjucks",
		"njs": "_nunjucks",
		"nj": "_nunjucks",
		"npm-debug.log": "_npm",
		"npmignore": "_npm_1",
		"npmrc": "_npm_1",
		"ml": "_ocaml",
		"mli": "_ocaml",
		"cmx": "_ocaml",
		"cmxa": "_ocaml",
		"odata": "_odata",
		"php.inc": "_php",
		"pipeline": "_pipeline",
		"pddl": "_pddl",
		"plan": "_plan",
		"happenings": "_happenings",
		"prisma": "_prisma",
		"pp": "_puppet",
		"epp": "_puppet",
		"purs": "_purescript",
		"spec.jsx": "_react_1",
		"test.jsx": "_react_1",
		"cjsx": "_react",
		"spec.tsx": "_react_1",
		"test.tsx": "_react_1",
		"re": "_reasonml",
		"res": "_rescript",
		"resi": "_rescript_1",
		"r": "_R",
		"rmd": "_R",
		"erb": "_html_erb",
		"erb.html": "_html_erb",
		"html.erb": "_html_erb",
		"sass": "_sass",
		"springbeans": "_spring",
		"slim": "_slim",
		"smarty.tpl": "_smarty",
		"tpl": "_smarty",
		"sbt": "_sbt",
		"scala": "_scala",
		"sol": "_ethereum",
		"styl": "_stylus",
		"svelte": "_svelte",
		"soql": "_db_1",
		"tf": "_terraform",
		"tf.json": "_terraform",
		"tfvars": "_terraform",
		"tex": "_tex",
		"sty": "_tex_1",
		"dtx": "_tex_2",
		"ins": "_tex_3",
		"toml": "_config",
		"twig": "_twig",
		"spec.ts": "_typescript_1",
		"test.ts": "_typescript_1",
		"vala": "_vala",
		"vapi": "_vala",
		"component": "_html_3",
		"vue": "_vue",
		"wasm": "_wasm",
		"wat": "_wat",
		"pro": "_prolog",
		"jar": "_zip",
		"zip": "_zip_1",
		"wgt": "_wgt",
		"ai": "_illustrator",
		"psd": "_photoshop",
		"pdf": "_pdf",
		"eot": "_font",
		"ttf": "_font",
		"woff": "_font",
		"woff2": "_font",
		"gif": "_image",
		"jpg": "_image",
		"jpeg": "_image",
		"png": "_image",
		"pxm": "_image",
		"svg": "_svg",
		"svgx": "_image",
		"tiff": "_image",
		"webp": "_image",
		"sublime-project": "_sublime",
		"sublime-workspace": "_sublime",
		"fish": "_shell",
		"mov": "_video",
		"ogv": "_video",
		"webm": "_video",
		"avi": "_video",
		"mpg": "_video",
		"mp4": "_video",
		"mp3": "_audio",
		"ogg": "_audio",
		"wav": "_audio",
		"flac": "_audio",
		"3ds": "_svg_1",
		"3dm": "_svg_1",
		"stl": "_svg_1",
		"obj": "_svg_1",
		"dae": "_svg_1",
		"babelrc": "_babel",
		"babelrc.js": "_babel",
		"babelrc.cjs": "_babel",
		"bowerrc": "_bower",
		"dockerignore": "_docker_1",
		"codeclimate.yml": "_code-climate",
		"eslintrc": "_eslint",
		"eslintrc.js": "_eslint",
		"eslintrc.cjs": "_eslint",
		"eslintrc.yaml": "_eslint",
		"eslintrc.yml": "_eslint",
		"eslintrc.json": "_eslint",
		"eslintignore": "_eslint_1",
		"firebaserc": "_firebase",
		"jshintrc": "_javascript_2",
		"jscsrc": "_javascript_2",
		"stylelintrc": "_stylelint",
		"stylelintrc.json": "_stylelint",
		"stylelintrc.yaml": "_stylelint",
		"stylelintrc.yml": "_stylelint",
		"stylelintrc.js": "_stylelint",
		"stylelintignore": "_stylelint_1",
		"direnv": "_config",
		"env": "_config",
		"static": "_config",
		"editorconfig": "_config",
		"slugignore": "_config",
		"tmp": "_clock_1",
		"htaccess": "_config",
		"key": "_lock",
		"cert": "_lock",
<<<<<<< HEAD
		"ds_store": "_ignored",
		// {{SQL CARBON EDIT}}
		"ipynb": "notebook_dark",
		"scmp": "scmp_dark"
=======
		"cer": "_lock",
		"crt": "_lock",
		"pem": "_lock",
		"ds_store": "_ignored"
>>>>>>> 504f9346
	},
	"fileNames": {
		"mix": "_hex",
		"karma.conf.js": "_karma",
		"karma.conf.coffee": "_karma",
		"readme.md": "_info",
		"changelog.md": "_clock",
		"changelog": "_clock",
		"changes.md": "_clock",
		"version.md": "_clock",
		"version": "_clock",
		"mvnw": "_maven",
		"tsconfig.json": "_tsconfig",
		"swagger.json": "_json_1",
		"swagger.yml": "_json_1",
		"swagger.yaml": "_json_1",
		"mime.types": "_config",
		"jenkinsfile": "_jenkins",
		"babel.config.js": "_babel",
		"babel.config.json": "_babel",
		"babel.config.cjs": "_babel",
		"bower.json": "_bower",
		"docker-healthcheck": "_docker_2",
		"docker-compose.yml": "_docker_3",
		"docker-compose.yaml": "_docker_3",
		"docker-compose.override.yml": "_docker_3",
		"docker-compose.override.yaml": "_docker_3",
		"firebase.json": "_firebase",
		"geckodriver": "_firefox",
		"gruntfile.js": "_grunt",
		"gruntfile.babel.js": "_grunt",
		"gruntfile.coffee": "_grunt",
		"gulpfile": "_gulp",
		"gulpfile.js": "_gulp",
		"ionic.config.json": "_ionic",
		"ionic.project": "_ionic",
		"platformio.ini": "_platformio",
		"rollup.config.js": "_rollup",
		"sass-lint.yml": "_sass",
		"stylelint.config.js": "_stylelint",
		"stylelint.config.cjs": "_stylelint",
		"yarn.clean": "_yarn",
		"yarn.lock": "_yarn",
		"webpack.config.js": "_webpack",
		"webpack.config.build.js": "_webpack",
		"webpack.common.js": "_webpack",
		"webpack.dev.js": "_webpack",
		"webpack.prod.js": "_webpack",
		"license": "_license",
		"licence": "_license",
		"license.md": "_license",
		"licence.md": "_license",
		"copying": "_license",
		"compiling": "_license_1",
		"contributing": "_license_2",
		"qmakefile": "_makefile_1",
		"omakefile": "_makefile_2",
		"cmakelists.txt": "_makefile_3",
		"procfile": "_heroku",
		"todo": "_todo",
		"npm-debug.log": "_npm_ignored",
		// {{SQL CARBON EDIT}}
		"dashboard": "_shell",
		"profiler": "_csv",
		"Schema Compare": "scmp_dark",
	},
	"languageIds": {
		"bat": "_windows",
		"clojure": "_clojure",
		"coffeescript": "_coffee",
		"jsonc": "_json",
		"c": "_c",
		"cpp": "_cpp",
		"cuda-cpp": "_cu",
		"csharp": "_c-sharp",
		"css": "_css",
		"dart": "_dart",
		"dockerfile": "_docker",
		"ignore": "_git",
		"fsharp": "_f-sharp",
		"go": "_go2",
		"groovy": "_grails",
		"handlebars": "_mustache",
		"html": "_html_3",
		"properties": "_java",
		"jupyter": "_notebook",
		"java": "_java",
		"javascriptreact": "_react",
		"javascript": "_javascript",
		"json": "_json",
		"julia": "_julia",
		"less": "_less",
		"lua": "_lua",
		"makefile": "_makefile",
		"markdown": "_markdown",
		"objective-c": "_c_2",
		"objective-cpp": "_cpp_2",
		"perl": "_perl",
		"php": "_php",
		"powershell": "_powershell",
		"jade": "_pug",
		"python": "_python",
		"r": "_R",
		"razor": "_html",
		"ruby": "_ruby",
		"rust": "_rust",
		"scss": "_sass",
		"search-result": "_code-search",
		"shellscript": "_shell",
		"sql": "_db",
		"swift": "_swift",
		"typescript": "_typescript",
		"typescriptreact": "_typescript",
		"xml": "_xml",
		"yaml": "_yml",
		"argdown": "_argdown",
		"bicep": "_bicep",
		"elixir": "_elixir",
		"elm": "_elm",
		"erb": "_html_erb",
		"github-issues": "_github",
		"gradle": "_gradle",
		"godot": "_godot",
		"haml": "_haml",
		"haskell": "_haskell",
		"haxe": "_haxe",
		"jinja": "_jinja",
		"kotlin": "_kotlin",
		"mustache": "_mustache",
		"nunjucks": "_nunjucks",
		"ocaml": "_ocaml",
		"rescript": "_rescript",
		"sass": "_sass",
		"stylus": "_stylus",
		"terraform": "_terraform",
		"todo": "_todo",
		// {{SQL CARBON EDIT}}
		"notebook": "notebook_dark",
		"scmp": "scmp_dark",
		"vala": "_vala",
		"vue": "_vue",
		"postcss": "_css",
		"django-html": "_html_3"
	},
	"light": {
		"file": "_default_light",
		"fileExtensions": {
			"bsl": "_bsl_light",
			"mdo": "_mdo_light",
			"cls": "_salesforce_light",
			"apex": "_salesforce_light",
			"asm": "_asm_light",
			"s": "_asm_light",
			"bicep": "_bicep_light",
			"h": "_c_1_light",
			"aspx": "_html_light",
			"ascx": "_html_1_light",
			"asax": "_html_2_light",
			"master": "_html_2_light",
			"hh": "_cpp_1_light",
			"hpp": "_cpp_1_light",
			"hxx": "_cpp_1_light",
			"h++": "_cpp_1_light",
			"edn": "_clojure_1_light",
			"cfc": "_coldfusion_light",
			"cfm": "_coldfusion_light",
			"litcoffee": "_coffee_light",
			"config": "_config_light",
			"cfg": "_config_light",
			"conf": "_config_light",
			"cr": "_crystal_light",
			"ecr": "_crystal_embedded_light",
			"slang": "_crystal_embedded_light",
			"cson": "_json_light",
			"css.map": "_css_light",
			"sss": "_css_light",
			"csv": "_csv_light",
			"xls": "_xls_light",
			"xlsx": "_xls_light",
			"cuh": "_cu_1_light",
			"hu": "_cu_1_light",
			"cake": "_cake_light",
			"ctp": "_cake_php_light",
			"d": "_d_light",
			"doc": "_word_light",
			"docx": "_word_light",
			"ejs": "_ejs_light",
			"ex": "_elixir_light",
			"exs": "_elixir_script_light",
			"elm": "_elm_light",
			"ico": "_favicon_light",
			"gitconfig": "_git_light",
			"gitkeep": "_git_light",
			"gitattributes": "_git_light",
			"gitmodules": "_git_light",
			"slide": "_go_light",
			"article": "_go_light",
			"gd": "_godot_light",
			"godot": "_godot_1_light",
			"tres": "_godot_2_light",
			"tscn": "_godot_3_light",
			"gradle": "_gradle_light",
			"gsp": "_grails_light",
			"gql": "_graphql_light",
			"graphql": "_graphql_light",
			"graphqls": "_graphql_light",
			"hack": "_hacklang_light",
			"haml": "_haml_light",
			"hs": "_haskell_light",
			"lhs": "_haskell_light",
			"hx": "_haxe_light",
			"hxs": "_haxe_1_light",
			"hxp": "_haxe_2_light",
			"hxml": "_haxe_3_light",
			"jade": "_jade_light",
			"class": "_java_light",
			"classpath": "_java_light",
			"js.map": "_javascript_light",
			"spec.js": "_javascript_1_light",
			"test.js": "_javascript_1_light",
			"es": "_javascript_light",
			"es5": "_javascript_light",
			"es7": "_javascript_light",
			"jinja": "_jinja_light",
			"jinja2": "_jinja_light",
			"kt": "_kotlin_light",
			"kts": "_kotlin_light",
			"liquid": "_liquid_light",
			"ls": "_livescript_light",
			"argdown": "_argdown_light",
			"ad": "_argdown_light",
			"mustache": "_mustache_light",
			"stache": "_mustache_light",
			"nim": "_nim_light",
			"nims": "_nim_light",
			"github-issues": "_github_light",
<<<<<<< HEAD
			// "ipynb": "_notebook_light", {{SQL CARBON EDIT}} Don't use VS Code Notebook icons
=======
>>>>>>> 504f9346
			"njk": "_nunjucks_light",
			"nunjucks": "_nunjucks_light",
			"nunjs": "_nunjucks_light",
			"nunj": "_nunjucks_light",
			"njs": "_nunjucks_light",
			"nj": "_nunjucks_light",
			"npm-debug.log": "_npm_light",
			"npmignore": "_npm_1_light",
			"npmrc": "_npm_1_light",
			"ml": "_ocaml_light",
			"mli": "_ocaml_light",
			"cmx": "_ocaml_light",
			"cmxa": "_ocaml_light",
			"odata": "_odata_light",
			"php.inc": "_php_light",
			"pipeline": "_pipeline_light",
			"pddl": "_pddl_light",
			"plan": "_plan_light",
			"happenings": "_happenings_light",
			"prisma": "_prisma_light",
			"pp": "_puppet_light",
			"epp": "_puppet_light",
			"purs": "_purescript_light",
			"spec.jsx": "_react_1_light",
			"test.jsx": "_react_1_light",
			"cjsx": "_react_light",
			"spec.tsx": "_react_1_light",
			"test.tsx": "_react_1_light",
			"re": "_reasonml_light",
			"res": "_rescript_light",
			"resi": "_rescript_1_light",
			"r": "_R_light",
			"rmd": "_R_light",
			"erb": "_html_erb_light",
			"erb.html": "_html_erb_light",
			"html.erb": "_html_erb_light",
			"sass": "_sass_light",
			"springbeans": "_spring_light",
			"slim": "_slim_light",
			"smarty.tpl": "_smarty_light",
			"tpl": "_smarty_light",
			"sbt": "_sbt_light",
			"scala": "_scala_light",
			"sol": "_ethereum_light",
			"styl": "_stylus_light",
			"svelte": "_svelte_light",
			"soql": "_db_1_light",
			"tf": "_terraform_light",
			"tf.json": "_terraform_light",
			"tfvars": "_terraform_light",
			"tex": "_tex_light",
			"sty": "_tex_1_light",
			"dtx": "_tex_2_light",
			"ins": "_tex_3_light",
			"toml": "_config_light",
			"twig": "_twig_light",
			"spec.ts": "_typescript_1_light",
			"test.ts": "_typescript_1_light",
			"vala": "_vala_light",
			"vapi": "_vala_light",
			"component": "_html_3_light",
			"vue": "_vue_light",
			"wasm": "_wasm_light",
			"wat": "_wat_light",
			"pro": "_prolog_light",
			"jar": "_zip_light",
			"zip": "_zip_1_light",
			"wgt": "_wgt_light",
			"ai": "_illustrator_light",
			"psd": "_photoshop_light",
			"pdf": "_pdf_light",
			"eot": "_font_light",
			"ttf": "_font_light",
			"woff": "_font_light",
			"woff2": "_font_light",
			"gif": "_image_light",
			"jpg": "_image_light",
			"jpeg": "_image_light",
			"png": "_image_light",
			"pxm": "_image_light",
			"svg": "_svg_light",
			"svgx": "_image_light",
			"tiff": "_image_light",
			"webp": "_image_light",
			"sublime-project": "_sublime_light",
			"sublime-workspace": "_sublime_light",
			"fish": "_shell_light",
			"mov": "_video_light",
			"ogv": "_video_light",
			"webm": "_video_light",
			"avi": "_video_light",
			"mpg": "_video_light",
			"mp4": "_video_light",
			"mp3": "_audio_light",
			"ogg": "_audio_light",
			"wav": "_audio_light",
			"flac": "_audio_light",
			"3ds": "_svg_1_light",
			"3dm": "_svg_1_light",
			"stl": "_svg_1_light",
			"obj": "_svg_1_light",
			"dae": "_svg_1_light",
			"babelrc": "_babel_light",
			"babelrc.js": "_babel_light",
			"babelrc.cjs": "_babel_light",
			"bowerrc": "_bower_light",
			"dockerignore": "_docker_1_light",
			"codeclimate.yml": "_code-climate_light",
			"eslintrc": "_eslint_light",
			"eslintrc.js": "_eslint_light",
			"eslintrc.cjs": "_eslint_light",
			"eslintrc.yaml": "_eslint_light",
			"eslintrc.yml": "_eslint_light",
			"eslintrc.json": "_eslint_light",
			"eslintignore": "_eslint_1_light",
			"firebaserc": "_firebase_light",
			"jshintrc": "_javascript_2_light",
			"jscsrc": "_javascript_2_light",
			"stylelintrc": "_stylelint_light",
			"stylelintrc.json": "_stylelint_light",
			"stylelintrc.yaml": "_stylelint_light",
			"stylelintrc.yml": "_stylelint_light",
			"stylelintrc.js": "_stylelint_light",
			"stylelintignore": "_stylelint_1_light",
			"direnv": "_config_light",
			"env": "_config_light",
			"static": "_config_light",
			"editorconfig": "_config_light",
			"slugignore": "_config_light",
			"tmp": "_clock_1_light",
			"htaccess": "_config_light",
			"key": "_lock_light",
			"cert": "_lock_light",
<<<<<<< HEAD
			"ds_store": "_ignored_light",
			// {{SQL CARBON EDIT}}
			"ipynb": "notebook",
			"scmp": "scmp"
=======
			"cer": "_lock_light",
			"crt": "_lock_light",
			"pem": "_lock_light",
			"ds_store": "_ignored_light"
>>>>>>> 504f9346
		},
		"languageIds": {
			"bat": "_windows_light",
			"clojure": "_clojure_light",
			"coffeescript": "_coffee_light",
			"jsonc": "_json_light",
			"c": "_c_light",
			"cpp": "_cpp_light",
			"cuda-cpp": "_cu_light",
			"csharp": "_c-sharp_light",
			"css": "_css_light",
			"dart": "_dart_light",
			"dockerfile": "_docker_light",
			"ignore": "_git_light",
			"fsharp": "_f-sharp_light",
			"go": "_go2_light",
			"groovy": "_grails_light",
			"handlebars": "_mustache_light",
			"html": "_html_3_light",
			"properties": "_java_light",
			"jupyter": "_notebook_light",
			"java": "_java_light",
			"javascriptreact": "_react_light",
			"javascript": "_javascript_light",
			"json": "_json_light",
			"julia": "_julia_light",
			"less": "_less_light",
			"lua": "_lua_light",
			"makefile": "_makefile_light",
			"markdown": "_markdown_light",
			"objective-c": "_c_2_light",
			"objective-cpp": "_cpp_2_light",
			"perl": "_perl_light",
			"php": "_php_light",
			"powershell": "_powershell_light",
			"jade": "_pug_light",
			"python": "_python_light",
			"r": "_R_light",
			"razor": "_html_light",
			"ruby": "_ruby_light",
			"rust": "_rust_light",
			"scss": "_sass_light",
			"search-result": "_code-search_light",
			"shellscript": "_shell_light",
			"sql": "_db_light",
			"swift": "_swift_light",
			"typescript": "_typescript_light",
			"typescriptreact": "_typescript_light",
			"xml": "_xml_light",
			"yaml": "_yml_light",
			"argdown": "_argdown_light",
			"bicep": "_bicep_light",
			"elixir": "_elixir_light",
			"elm": "_elm_light",
			"erb": "_html_erb_light",
			"github-issues": "_github_light",
			"gradle": "_gradle_light",
			"godot": "_godot_light",
			"haml": "_haml_light",
			"haskell": "_haskell_light",
			"haxe": "_haxe_light",
			"jinja": "_jinja_light",
			"kotlin": "_kotlin_light",
			"mustache": "_mustache_light",
			"nunjucks": "_nunjucks_light",
			"ocaml": "_ocaml_light",
			"rescript": "_rescript_light",
			"sass": "_sass_light",
			"stylus": "_stylus_light",
			"terraform": "_terraform_light",
			"vala": "_vala_light",
			// {{SQL CARBON EDIT}}
			"notebook": "notebook",
			"scmp": "scmp",
			"vue": "_vue_light",
			"postcss": "_css_light",
			"django-html": "_html_3_light"
		},
		"fileNames": {
			"mix": "_hex_light",
			"karma.conf.js": "_karma_light",
			"karma.conf.coffee": "_karma_light",
			"readme.md": "_info_light",
			"changelog.md": "_clock_light",
			"changelog": "_clock_light",
			"changes.md": "_clock_light",
			"version.md": "_clock_light",
			"version": "_clock_light",
			"mvnw": "_maven_light",
			"tsconfig.json": "_tsconfig_light",
			"swagger.json": "_json_1_light",
			"swagger.yml": "_json_1_light",
			"swagger.yaml": "_json_1_light",
			"mime.types": "_config_light",
			"jenkinsfile": "_jenkins_light",
			"babel.config.js": "_babel_light",
			"babel.config.json": "_babel_light",
			"babel.config.cjs": "_babel_light",
			"bower.json": "_bower_light",
			"docker-healthcheck": "_docker_2_light",
			"docker-compose.yml": "_docker_3_light",
			"docker-compose.yaml": "_docker_3_light",
			"docker-compose.override.yml": "_docker_3_light",
			"docker-compose.override.yaml": "_docker_3_light",
			"firebase.json": "_firebase_light",
			"geckodriver": "_firefox_light",
			"gruntfile.js": "_grunt_light",
			"gruntfile.babel.js": "_grunt_light",
			"gruntfile.coffee": "_grunt_light",
			"gulpfile": "_gulp_light",
			"gulpfile.js": "_gulp_light",
			"ionic.config.json": "_ionic_light",
			"ionic.project": "_ionic_light",
			"platformio.ini": "_platformio_light",
			"rollup.config.js": "_rollup_light",
			"sass-lint.yml": "_sass_light",
			"stylelint.config.js": "_stylelint_light",
			"stylelint.config.cjs": "_stylelint_light",
			"yarn.clean": "_yarn_light",
			"yarn.lock": "_yarn_light",
			"webpack.config.js": "_webpack_light",
			"webpack.config.build.js": "_webpack_light",
			"webpack.common.js": "_webpack_light",
			"webpack.dev.js": "_webpack_light",
			"webpack.prod.js": "_webpack_light",
			"license": "_license_light",
			"licence": "_license_light",
			"license.md": "_license_light",
			"licence.md": "_license_light",
			"copying": "_license_light",
			"compiling": "_license_1_light",
			"contributing": "_license_2_light",
			"qmakefile": "_makefile_1_light",
			"omakefile": "_makefile_2_light",
			"cmakelists.txt": "_makefile_3_light",
			"procfile": "_heroku_light",
			"npm-debug.log": "_npm_ignored_light",
			// {{SQL CARBON EDIT}}
			"dashboard": "_shell_light",
			"profiler": "_csv_light",
			"Schema Compare": "scmp"
		}
	},
	"version": "https://github.com/jesseweed/seti-ui/commit/b484fa778f564e71c81f22ee4c006c4664d66a47"
}<|MERGE_RESOLUTION|>--- conflicted
+++ resolved
@@ -1610,10 +1610,6 @@
 		"nim": "_nim",
 		"nims": "_nim",
 		"github-issues": "_github",
-<<<<<<< HEAD
-		// "ipynb": "_notebook", {{SQL CARBON EDIT}} Don't use VS Code Notebook icons
-=======
->>>>>>> 504f9346
 		"njk": "_nunjucks",
 		"nunjucks": "_nunjucks",
 		"nunjs": "_nunjucks",
@@ -1747,17 +1743,13 @@
 		"htaccess": "_config",
 		"key": "_lock",
 		"cert": "_lock",
-<<<<<<< HEAD
+		"cer": "_lock",
+		"crt": "_lock",
+		"pem": "_lock",
 		"ds_store": "_ignored",
 		// {{SQL CARBON EDIT}}
 		"ipynb": "notebook_dark",
 		"scmp": "scmp_dark"
-=======
-		"cer": "_lock",
-		"crt": "_lock",
-		"pem": "_lock",
-		"ds_store": "_ignored"
->>>>>>> 504f9346
 	},
 	"fileNames": {
 		"mix": "_hex",
@@ -1994,10 +1986,6 @@
 			"nim": "_nim_light",
 			"nims": "_nim_light",
 			"github-issues": "_github_light",
-<<<<<<< HEAD
-			// "ipynb": "_notebook_light", {{SQL CARBON EDIT}} Don't use VS Code Notebook icons
-=======
->>>>>>> 504f9346
 			"njk": "_nunjucks_light",
 			"nunjucks": "_nunjucks_light",
 			"nunjs": "_nunjucks_light",
@@ -2131,17 +2119,13 @@
 			"htaccess": "_config_light",
 			"key": "_lock_light",
 			"cert": "_lock_light",
-<<<<<<< HEAD
+			"cer": "_lock_light",
+			"crt": "_lock_light",
+			"pem": "_lock_light",
 			"ds_store": "_ignored_light",
 			// {{SQL CARBON EDIT}}
 			"ipynb": "notebook",
 			"scmp": "scmp"
-=======
-			"cer": "_lock_light",
-			"crt": "_lock_light",
-			"pem": "_lock_light",
-			"ds_store": "_ignored_light"
->>>>>>> 504f9346
 		},
 		"languageIds": {
 			"bat": "_windows_light",
