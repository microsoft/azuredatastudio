--- conflicted
+++ resolved
@@ -256,13 +256,6 @@
 		},
 		"_dart_light": {
 			"fontCharacter": "\\E01D",
-<<<<<<< HEAD
-			"fontColor": "#bfc2c1"
-		},
-		"_db": {
-			"fontCharacter": "\\E01D",
-			"fontColor": "#d4d7d6"
-=======
 			"fontColor": "#498ba7"
 		},
 		"_dart": {
@@ -276,7 +269,6 @@
 		"_db": {
 			"fontCharacter": "\\E01E",
 			"fontColor": "#f55385"
->>>>>>> 66a32c93
 		},
 		"_default_light": {
 			"fontCharacter": "\\E01F",
@@ -1063,21 +1055,12 @@
 			"fontColor": "#cc3e44"
 		},
 		"_shell_light": {
-<<<<<<< HEAD
-			"fontCharacter": "\\E075",
-			"fontColor": "#bfc2c1"
-		},
-		"_shell": {
-			"fontCharacter": "\\E075",
-			"fontColor": "#d4d7d6"
-=======
 			"fontCharacter": "\\E07C",
 			"fontColor": "#455155"
 		},
 		"_shell": {
 			"fontCharacter": "\\E07C",
 			"fontColor": "#4d5a5e"
->>>>>>> 66a32c93
 		},
 		"_slim_light": {
 			"fontCharacter": "\\E07D",
