--- conflicted
+++ resolved
@@ -1562,7 +1562,7 @@
 		"nim": "_nim",
 		"nims": "_nim",
 		"github-issues": "_github",
-		"ipynb": "_notebook",
+		// "ipynb": "_notebook", {{SQL CARBON EDIT}} Don't use VS Code Notebook icons
 		"njk": "_nunjucks",
 		"nunjucks": "_nunjucks",
 		"nunjs": "_nunjucks",
@@ -1819,14 +1819,11 @@
 		"stylus": "_stylus",
 		"terraform": "_terraform",
 		"todo": "_todo",
-<<<<<<< HEAD
 		// {{SQL CARBON EDIT}}
 		"notebook": "notebook_dark",
 		"scmp": "scmp_dark",
-=======
 		"vala": "_vala",
 		"vue": "_vue",
->>>>>>> 1c4daf48
 		"postcss": "_css",
 		"django-html": "_html_3"
 	},
@@ -1922,7 +1919,7 @@
 			"nim": "_nim_light",
 			"nims": "_nim_light",
 			"github-issues": "_github_light",
-			"ipynb": "_notebook_light",
+			// "ipynb": "_notebook_light", {{SQL CARBON EDIT}} Don't use VS Code Notebook icons
 			"njk": "_nunjucks_light",
 			"nunjucks": "_nunjucks_light",
 			"nunjs": "_nunjucks_light",
@@ -2119,14 +2116,10 @@
 			"stylus": "_stylus_light",
 			"terraform": "_terraform_light",
 			"vala": "_vala_light",
-<<<<<<< HEAD
-			"github-issues": "_github_light",
 			// {{SQL CARBON EDIT}}
 			"notebook": "notebook",
 			"scmp": "scmp",
-=======
 			"vue": "_vue_light",
->>>>>>> 1c4daf48
 			"postcss": "_css_light",
 			"django-html": "_html_3_light"
 		},
