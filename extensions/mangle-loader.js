--- conflicted
+++ resolved
@@ -36,30 +36,5 @@
  * @type {webpack.LoaderDefinitionFunction}
  */
 module.exports = async function (source, sourceMap, meta) {
-<<<<<<< HEAD
 	return source; // {{SQL CARBON EDIT}} skip mangling
-=======
-	if (this.mode !== 'production') {
-		// Only enable mangling in production builds
-		return source;
-	}
-	const options = this.getOptions();
-	if (options.disabled) {
-		// Dynamically disabled
-		return source;
-	}
-
-	if (source !== fs.readFileSync(this.resourcePath).toString()) {
-		// File content has changed by previous webpack steps.
-		// Skip mangling.
-		return source;
-	}
-
-	const callback = this.async();
-
-	const fileContentsMap = await getMangledFileContents(options.configFile);
-
-	const newContents = fileContentsMap.get(this.resourcePath);
-	callback(null, newContents?.out ?? source, sourceMap, meta);
->>>>>>> 2db1f3b1
 };