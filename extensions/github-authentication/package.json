--- conflicted
+++ resolved
@@ -63,11 +63,7 @@
     "uuid": "8.1.0",
     "@vscode/extension-telemetry": "0.4.10",
     "vscode-nls": "^5.0.0",
-<<<<<<< HEAD
-    "vscode-tas-client": "^0.1.22"
-=======
     "vscode-tas-client": "^0.1.42"
->>>>>>> 9556854c
   },
   "devDependencies": {
     "@types/node": "16.x",
