--- conflicted
+++ resolved
@@ -83,14 +83,9 @@
 export const refreshToEnterCredentials = localize('arc.refreshToEnterCredentials', "Refresh node to enter credentials");
 export const noInstancesAvailable = localize('arc.noInstancesAvailable', "No instances available");
 export const connectToController = localize('arc.connectToController', "Connect to Existing Controller");
-<<<<<<< HEAD
 export const connectToServer = localize('arc.connectToServer', "Connect to Server");
 export function connectToMSSql(name: string): string { return localize('arc.connectToMSSql', "Connect to SQL managed instance - Azure Arc ({0})", name); }
 export function connectToPGSql(name: string): string { return localize('arc.connectToPGSql', "Connect to PostgreSQL Hyperscale instance - Azure Arc ({0})", name); }
-=======
-export function connectToMSSql(name: string): string { return localize('arc.connectToSql', "Connect to SQL managed instance - Azure Arc ({0})", name); }
-export function connectToPGSql(name: string): string { return localize('arc.connectToPGSql', "Connect to PostgreSQL Hyperscale - Azure Arc ({0})", name); }
->>>>>>> ec39abbb
 export const passwordToController = localize('arc.passwordToController', "Provide Password to Controller");
 export const controllerUrl = localize('arc.controllerUrl', "Controller URL");
 export const serverEndpoint = localize('arc.serverEndpoint', "Server Endpoint");
@@ -201,11 +196,7 @@
 export function databaseCreationFailed(name: string, error: any): string { return localize('arc.databaseCreationFailed', "Failed to create database {0}. {1}", name, getErrorMessage(error)); }
 export function connectToControllerFailed(url: string, error: any): string { return localize('arc.connectToControllerFailed', "Could not connect to controller {0}. {1}", url, getErrorMessage(error)); }
 export function connectToMSSqlFailed(serverName: string, error: any): string { return localize('arc.connectToMSSqlFailed', "Could not connect to SQL managed instance - Azure Arc Instance {0}. {1}", serverName, getErrorMessage(error)); }
-<<<<<<< HEAD
-export function connectToPGSqlFailed(serverName: string, error: any): string { return localize('arc.connectToPGSqlFailed', "Could not connect to PostgreSQL Hyperscale instance - Azure Arc Instance {0}. {1}", serverName, getErrorMessage(error)); }
-=======
 export function connectToPGSqlFailed(serverName: string, error: any): string { return localize('arc.connectToPGSqlFailed', "Could not connect to PostgreSQL Hyperscale - Azure Arc Instance {0}. {1}", serverName, getErrorMessage(error)); }
->>>>>>> ec39abbb
 export function fetchConfigFailed(name: string, error: any): string { return localize('arc.fetchConfigFailed', "An unexpected error occurred retrieving the config for '{0}'. {1}", name, getErrorMessage(error)); }
 export function fetchEndpointsFailed(name: string, error: any): string { return localize('arc.fetchEndpointsFailed', "An unexpected error occurred retrieving the endpoints for '{0}'. {1}", name, getErrorMessage(error)); }
 export function fetchRegistrationsFailed(name: string, error: any): string { return localize('arc.fetchRegistrationsFailed', "An unexpected error occurred retrieving the registrations for '{0}'. {1}", name, getErrorMessage(error)); }
