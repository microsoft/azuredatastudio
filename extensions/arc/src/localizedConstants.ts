/*---------------------------------------------------------------------------------------------
 *  Copyright (c) Microsoft Corporation. All rights reserved.
 *  Licensed under the Source EULA. See License.txt in the project root for license information.
 *--------------------------------------------------------------------------------------------*/

import * as nls from 'vscode-nls';
import { getErrorMessage } from './common/utils';
const localize = nls.loadMessageBundle();

export const arcControllerDashboard = localize('arc.controllerDashboard', "Azure Arc Controller Dashboard (Preview)");
export const miaaDashboard = localize('arc.miaaDashboard', "Managed Instance Dashboard (Preview)");
export const postgresDashboard = localize('arc.postgresDashboard', "Postgres Dashboard (Preview)");

export const dataControllersType = localize('arc.dataControllersType', "Azure Arc Data Controller");
export const pgSqlType = localize('arc.pgSqlType', "PostgreSQL Server group - Azure Arc");
export const miaaType = localize('arc.miaaType', "SQL instance - Azure Arc");

export const overview = localize('arc.overview', "Overview");
export const connectionStrings = localize('arc.connectionStrings', "Connection Strings");
export const networking = localize('arc.networking', "Networking");
export const properties = localize('arc.properties', "Properties");
export const settings = localize('arc.settings', "Settings");
export const security = localize('arc.security', "Security");
export const computeAndStorage = localize('arc.computeAndStorage', "Compute + Storage");
export const compute = localize('arc.compute', "Compute");
export const backup = localize('arc.backup', "Backup");
export const newSupportRequest = localize('arc.newSupportRequest', "New support request");
export const diagnoseAndSolveProblems = localize('arc.diagnoseAndSolveProblems', "Diagnose and solve problems");
export const supportAndTroubleshooting = localize('arc.supportAndTroubleshooting', "Support + troubleshooting");

export const createNew = localize('arc.createNew', "Create New");
export const deleteText = localize('arc.delete', "Delete");
export const resetPassword = localize('arc.resetPassword', "Reset Password");
export const openInAzurePortal = localize('arc.openInAzurePortal', "Open in Azure Portal");
export const resourceGroup = localize('arc.resourceGroup', "Resource Group");
export const region = localize('arc.region', "Region");
export const subscriptionId = localize('arc.subscriptionId', "Subscription ID");
export const state = localize('arc.state', "State");
export const connectionMode = localize('arc.connectionMode', "Connection Mode");
export const namespace = localize('arc.namespace', "Namespace");
export const host = localize('arc.host', "Host");
export const name = localize('arc.name', "Name");
export const type = localize('arc.type', "Type");
export const status = localize('arc.status', "Status");
export const miaaAdmin = localize('arc.miaaAdmin', "Managed instance admin");
export const controllerEndpoint = localize('arc.controllerEndpoint', "Controller endpoint");
export const dataController = localize('arc.dataController', "Data controller");
export const kibanaDashboard = localize('arc.kibanaDashboard', "Kibana Dashboard");
export const grafanaDashboard = localize('arc.grafanaDashboard', "Grafana Dashboard");
export const kibanaDashboardDescription = localize('arc.kibanaDashboardDescription', "Dashboard for viewing logs");
export const grafanaDashboardDescription = localize('arc.grafanaDashboardDescription', "Dashboard for viewing metrics");
export const serviceEndpoints = localize('arc.serviceEndpoints', "Service endpoints");
export const databases = localize('arc.databases', "Databases");
export const endpoint = localize('arc.endpoint', "Endpoint");
export const description = localize('arc.description', "Description");
export const yes = localize('arc.yes', "Yes");
export const no = localize('arc.no', "No");
export const feedback = localize('arc.feedback', "Feedback");
export const selectConnectionString = localize('arc.selectConnectionString', "Select from available client connection strings below.");
export const vCores = localize('arc.vCores', "vCores");
export const ram = localize('arc.ram', "RAM");
export const refresh = localize('arc.refresh', "Refresh");
export const troubleshoot = localize('arc.troubleshoot', "Troubleshoot");
export const clickTheNewSupportRequestButton = localize('arc.clickTheNewSupportRequestButton', "Click the new support request button to file a support request in the Azure Portal.");
export const running = localize('arc.running', "Running");
export const connected = localize('arc.connected', "Connected");
export const disconnected = localize('arc.disconnected', "Disconnected");
export const loading = localize('arc.loading', "Loading...");
export const refreshToEnterCredentials = localize('arc.refreshToEnterCredentials', "Refresh node to enter credentials");
export const connectToController = localize('arc.connectToController', "Connect to Existing Controller");
export const controllerUrl = localize('arc.controllerUrl', "Controller URL");
export const username = localize('arc.username', "Username");
export const password = localize('arc.password', "Password");
export const rememberPassword = localize('arc.rememberPassword', "Remember Password");
export const connect = localize('arc.connect', "Connect");
export const cancel = localize('arc.cancel', "Cancel");

// Database States - see https://docs.microsoft.com/sql/relational-databases/databases/database-states
export const online = localize('arc.online', "Online");
export const offline = localize('arc.offline', "Offline");
export const restoring = localize('arc.restoring', "Restoring");
export const recovering = localize('arc.recovering', "Recovering");
export const recoveryPending = localize('arc.recoveringPending', "Recovery Pending");
export const suspect = localize('arc.suspect', "Suspect");
export const emergecy = localize('arc.emergecy', "Emergecy");

// Postgres constants
export const coordinatorEndpoint = localize('arc.coordinatorEndpoint', "Coordinator endpoint");
export const postgresAdminUsername = localize('arc.postgresAdminUsername', "Admin username");
export const nodeConfiguration = localize('arc.nodeConfiguration', "Node configuration");
export const postgresVersion = localize('arc.postgresVersion', "PostgreSQL version");
export const serverGroupType = localize('arc.serverGroupType', "Server group type");
export const serverGroupNodes = localize('arc.serverGroupNodes', "Server group nodes");
export const fullyQualifiedDomain = localize('arc.fullyQualifiedDomain', "Fully qualified domain");
export const postgresArcProductName = localize('arc.postgresArcProductName', "Azure Database for PostgreSQL - Azure Arc");
export const coordinator = localize('arc.coordinator', "Coordinator");
export const worker = localize('arc.worker', "Worker");
export const monitor = localize('arc.monitor', "Monitor");
export const newDatabase = localize('arc.newDatabase', "New Database");
export const databaseName = localize('arc.databaseName', "Database name");
export const enterNewPassword = localize('arc.enterNewPassword', "Enter a new password");
export const confirmNewPassword = localize('arc.confirmNewPassword', "Confirm the new password");
export const learnAboutPostgresClients = localize('arc.learnAboutPostgresClients', "Learn more about Azure PostgreSQL Hyperscale client interfaces");
export const node = localize('arc.node', "node");
export const nodes = localize('arc.nodes', "nodes");
export const storagePerNode = localize('arc.storagePerNode', "storage per node");
export const arcResources = localize('arc.arcResources', "Azure Arc Resources");
export const enterANonEmptyPassword = localize('arc.enterANonEmptyPassword', "Enter a non empty password or press escape to exit.");
export const thePasswordsDoNotMatch = localize('arc.thePasswordsDoNotMatch', "The passwords do not match. Confirm the password or press escape to exit.");
export const passwordReset = localize('arc.passwordReset', "Password reset successfully");
export const passwordResetFailed = localize('arc.passwordResetFailed', "Failed to reset password");

export function databaseCreated(name: string): string { return localize('arc.databaseCreated', "Database {0} created", name); }
<<<<<<< HEAD
export function databaseCreationFailed(name: string, error: any): string { return localize('arc.databaseCreationFailed', "Failed to create database {0}. {1}", name, getErrorMessage(error)); }
=======
export function passwordReset(name: string): string { return localize('arc.passwordReset', "Password reset for service {0}", name); }
>>>>>>> f278e2a7
export function resourceDeleted(name: string): string { return localize('arc.resourceDeleted', "Resource '{0}' deleted", name); }
export function couldNotFindAzureResource(name: string): string { return localize('arc.couldNotFindAzureResource', "Could not find Azure resource for {0}", name); }
export function copiedToClipboard(name: string): string { return localize('arc.copiedToClipboard', "{0} copied to clipboard", name); }
export function clickTheTroubleshootButton(resourceType: string): string { return localize('arc.clickTheTroubleshootButton', "Click the troubleshoot button to open the Azure Arc {0} troubleshooting notebook.", resourceType); }
export function numVCores(vCores: string): string {
	const numCores = +vCores;
	if (numCores && numCores > 0) {
		return localize('arc.numVCores', "{0} vCores", numCores);
	} else {
		return '-';
	}
}
export function couldNotFindRegistration(namespace: string, name: string) { return localize('arc.couldNotFindRegistration', "Could not find controller registration for {0} ({1})", name, namespace); }
export function resourceDeletionWarning(namespace: string, name: string): string { return localize('arc.resourceDeletionWarning', "Warning! Deleting a resource is permanent and cannot be undone. To delete the resource '{0}.{1}' type the name '{1}' below to proceed.", namespace, name); }
export function invalidResourceDeletionName(name: string): string { return localize('arc.invalidResourceDeletionName', "The value '{0}' does not match the instance name. Try again or press escape to exit", name); }

// Errors
export function refreshFailed(error: any): string { return localize('arc.refreshFailed', "Refresh failed. {0}", getErrorMessage(error)); }
export function openDashboardFailed(error: any): string { return localize('arc.openDashboardFailed', "Error opening dashboard. {0}", getErrorMessage(error)); }
export function resourceDeletionFailed(name: string, error: any): string { return localize('arc.resourceDeletionFailed', "Failed to delete resource {0}. {1}", name, getErrorMessage(error)); }
export function passwordResetFailed(name: string, error: any): string { return localize('arc.passwordResetFailed', "Failed to reset password for service {0}. {1}", name, getErrorMessage(error)); }
export function databaseCreationFailed(name: string, error: any): string { return localize('arc.databaseCreationFailed', "Failed to create database {0}. {1}", name, getErrorMessage(error)); }
export function connectToControllerFailed(url: string, error: any): string { return localize('arc.connectToControllerFailed', "Could not connect to controller {0}. {1}", url, getErrorMessage(error)); }<|MERGE_RESOLUTION|>--- conflicted
+++ resolved
@@ -111,11 +111,6 @@
 export const passwordResetFailed = localize('arc.passwordResetFailed', "Failed to reset password");
 
 export function databaseCreated(name: string): string { return localize('arc.databaseCreated', "Database {0} created", name); }
-<<<<<<< HEAD
-export function databaseCreationFailed(name: string, error: any): string { return localize('arc.databaseCreationFailed', "Failed to create database {0}. {1}", name, getErrorMessage(error)); }
-=======
-export function passwordReset(name: string): string { return localize('arc.passwordReset', "Password reset for service {0}", name); }
->>>>>>> f278e2a7
 export function resourceDeleted(name: string): string { return localize('arc.resourceDeleted', "Resource '{0}' deleted", name); }
 export function couldNotFindAzureResource(name: string): string { return localize('arc.couldNotFindAzureResource', "Could not find Azure resource for {0}", name); }
 export function copiedToClipboard(name: string): string { return localize('arc.copiedToClipboard', "{0} copied to clipboard", name); }
@@ -136,6 +131,5 @@
 export function refreshFailed(error: any): string { return localize('arc.refreshFailed', "Refresh failed. {0}", getErrorMessage(error)); }
 export function openDashboardFailed(error: any): string { return localize('arc.openDashboardFailed', "Error opening dashboard. {0}", getErrorMessage(error)); }
 export function resourceDeletionFailed(name: string, error: any): string { return localize('arc.resourceDeletionFailed', "Failed to delete resource {0}. {1}", name, getErrorMessage(error)); }
-export function passwordResetFailed(name: string, error: any): string { return localize('arc.passwordResetFailed', "Failed to reset password for service {0}. {1}", name, getErrorMessage(error)); }
 export function databaseCreationFailed(name: string, error: any): string { return localize('arc.databaseCreationFailed', "Failed to create database {0}. {1}", name, getErrorMessage(error)); }
 export function connectToControllerFailed(url: string, error: any): string { return localize('arc.connectToControllerFailed', "Could not connect to controller {0}. {1}", url, getErrorMessage(error)); }