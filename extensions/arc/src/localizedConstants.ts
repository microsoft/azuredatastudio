--- conflicted
+++ resolved
@@ -334,7 +334,6 @@
 export const clusterContextConfigNoLongerValid = (configFile: string, clusterContext: string, error: any) => localize('clusterContextConfigNoLongerValid', "The cluster context information specified by config file: {0} and cluster context: {1} is no longer valid. Error is:\n\t{2}\n Do you want to update this information?", configFile, clusterContext, getErrorMessage(error));
 export const invalidConfigPath = localize('arc.invalidConfigPath', "Invalid config path");
 export const loadingClusterContextsError = (error: any): string => localize('arc.loadingClusterContextsError', "Error loading cluster contexts. {0}", getErrorMessage(error));
-<<<<<<< HEAD
 
 // Upgrade
 export const upgradeManagement = localize('arc.upgradeManagement', "Upgrade Management");
@@ -348,6 +347,4 @@
 export const upgradeDataController = localize('arc.upgradeDataController', "Upgrade Data Controller");
 export const areYouSure = localize('arc.areYouSure', "Are you sure you want to apply the selected upgrade?");
 export const upgradeDialog = localize('arc.upgradeDialog', "During a data controller upgrade, portions of the data control plane such as Custom Resource Definitions (CRDs) and containers may be upgraded. An upgrade of the data controller will not cause downtime for the data services (SQL Managed Instance or PostgreSQL Hyperscale server).");
-=======
-export function errorListingLogAnalyticsWorkspaces(error: any): string { return localize('arc.errorListingLogAnalyticsWorkspaces', "Error listing Log Analytics workspaces {0}", getErrorMessage(error, true)); }
->>>>>>> 7914fcf1
+export function errorListingLogAnalyticsWorkspaces(error: any): string { return localize('arc.errorListingLogAnalyticsWorkspaces', "Error listing Log Analytics workspaces {0}", getErrorMessage(error, true)); }