--- conflicted
+++ resolved
@@ -129,13 +129,7 @@
 		return '-';
 	}
 }
-<<<<<<< HEAD
-=======
-export function couldNotFindRegistration(namespace: string, name: string) { return localize('arc.couldNotFindRegistration', "Could not find controller registration for {0} ({1})", name, namespace); }
-export function resourceDeletionWarning(namespace: string, name: string): string { return localize('arc.resourceDeletionWarning', "Warning! Deleting a resource is permanent and cannot be undone. To delete the resource '{0}.{1}' type the name '{1}' below to proceed.", namespace, name); }
-export function invalidResourceDeletionName(name: string): string { return localize('arc.invalidResourceDeletionName', "The value '{0}' does not match the instance name. Try again or press escape to exit", name); }
 export function updated(when: string): string { return localize('arc.updated', "Updated {0}", when); }
->>>>>>> 17621e4d
 
 // Errors
 export const connectionRequired = localize('arc.connectionRequired', "A connection is required to show all properties. Click refresh to re-enter connection information");
@@ -144,7 +138,6 @@
 export function resourceDeletionFailed(name: string, error: any): string { return localize('arc.resourceDeletionFailed', "Failed to delete resource {0}. {1}", name, getErrorMessage(error)); }
 export function databaseCreationFailed(name: string, error: any): string { return localize('arc.databaseCreationFailed', "Failed to create database {0}. {1}", name, getErrorMessage(error)); }
 export function connectToControllerFailed(url: string, error: any): string { return localize('arc.connectToControllerFailed', "Could not connect to controller {0}. {1}", url, getErrorMessage(error)); }
-<<<<<<< HEAD
 export function fetchStatusFailed(name: string, error: any): string { return localize('arc.fetchStatusFailed', "An unexpected error occured retrieving the status for resource '{0}'. {1}", name, getErrorMessage(error)); }
 export function fetchEndpointsFailed(name: string, error: any): string { return localize('arc.fetchEndpointsFailed', "An unexpected error occured retrieving the endpoints for '{0}'. {1}", name, getErrorMessage(error)); }
 export function fetchRegistrationsFailed(name: string, error: any): string { return localize('arc.fetchRegistrationsFailed', "An unexpected error occured retrieving the registrations for '{0}'. {1}", name, getErrorMessage(error)); }
@@ -152,6 +145,4 @@
 export function resourceDeletionWarning(namespace: string, name: string): string { return localize('arc.resourceDeletionWarning', "Warning! Deleting a resource is permanent and cannot be undone. To delete the resource '{0}.{1}' type the name '{1}' below to proceed.", namespace, name); }
 export function invalidResourceDeletionName(name: string): string { return localize('arc.invalidResourceDeletionName', "The value '{0}' does not match the instance name. Try again or press escape to exit", name); }
 export function couldNotFindAzureResource(name: string): string { return localize('arc.couldNotFindAzureResource', "Could not find Azure resource for {0}", name); }
-=======
-export function passwordResetFailed(error: any): string { return localize('arc.passwordResetFailed', "Failed to reset password. {0}", getErrorMessage(error)); }
->>>>>>> 17621e4d
+export function passwordResetFailed(error: any): string { return localize('arc.passwordResetFailed', "Failed to reset password. {0}", getErrorMessage(error)); }