/*---------------------------------------------------------------------------------------------
 *  Copyright (c) Microsoft Corporation. All rights reserved.
 *  Licensed under the Source EULA. See License.txt in the project root for license information.
 *--------------------------------------------------------------------------------------------*/

import * as nls from 'vscode-nls';
import { getErrorMessage } from './common/utils';
const localize = nls.loadMessageBundle();

export const arcDeploymentDeprecation = localize('arc.arcDeploymentDeprecation', "The Arc Deployment extension has been replaced by the Arc extension and has been uninstalled.");
export function arcControllerDashboard(name: string): string { return localize('arc.controllerDashboard', "Azure Arc Data Controller Dashboard (Preview) - {0}", name); }
export function miaaDashboard(name: string): string { return localize('arc.miaaDashboard', "SQL managed instance - Azure Arc Dashboard (Preview) - {0}", name); }
export function postgresDashboard(name: string): string { return localize('arc.postgresDashboard', "PostgreSQL Hyperscale - Azure Arc Dashboard (Preview) - {0}", name); }

export const dataControllersType = localize('arc.dataControllersType', "Azure Arc Data Controller");
export const pgSqlType = localize('arc.pgSqlType', "PostgreSQL Hyperscale - Azure Arc");
export const miaaType = localize('arc.miaaType', "SQL managed instance - Azure Arc");

export const overview = localize('arc.overview', "Overview");
export const connectionStrings = localize('arc.connectionStrings', "Connection Strings");
export const networking = localize('arc.networking', "Networking");
export const properties = localize('arc.properties', "Properties");
export const settings = localize('arc.settings', "Settings");
export const security = localize('arc.security', "Security");
export const computeAndStorage = localize('arc.computeAndStorage', "Compute + Storage");
export const nodeParameters = localize('arc.nodeParameters', "Node Parameters");
export const compute = localize('arc.compute', "Compute");
export const backup = localize('arc.backup', "Backup");
export const newSupportRequest = localize('arc.newSupportRequest', "New support request");
export const diagnoseAndSolveProblems = localize('arc.diagnoseAndSolveProblems', "Diagnose and solve problems");
export const supportAndTroubleshooting = localize('arc.supportAndTroubleshooting', "Support + troubleshooting");
export const resourceHealth = localize('arc.resourceHealth', "Resource health");

export const newInstance = localize('arc.createNew', "New Instance");
export const deleteText = localize('arc.delete', "Delete");
export const saveText = localize('arc.save', "Save");
export const discardText = localize('arc.discard', "Discard");
export const resetPassword = localize('arc.resetPassword', "Reset Password");
export const openInAzurePortal = localize('arc.openInAzurePortal', "Open in Azure Portal");
export const resourceGroup = localize('arc.resourceGroup', "Resource Group");
export const region = localize('arc.region', "Region");
export const subscriptionId = localize('arc.subscriptionId', "Subscription ID");
export const state = localize('arc.state', "State");
export const connectionMode = localize('arc.connectionMode', "Connection Mode");
export const namespace = localize('arc.namespace', "Namespace");
export const externalEndpoint = localize('arc.externalEndpoint', "External Endpoint");
export const name = localize('arc.name', "Name");
export const type = localize('arc.type', "Type");
export const status = localize('arc.status', "Status");
export const miaaAdmin = localize('arc.miaaAdmin', "Managed instance admin");
export const controllerEndpoint = localize('arc.controllerEndpoint', "Controller endpoint");
export const dataController = localize('arc.dataController', "Data controller");
export const kibanaDashboard = localize('arc.kibanaDashboard', "Kibana Dashboard");
export const grafanaDashboard = localize('arc.grafanaDashboard', "Grafana Dashboard");
export const kibanaDashboardDescription = localize('arc.kibanaDashboardDescription', "Dashboard for viewing logs");
export const grafanaDashboardDescription = localize('arc.grafanaDashboardDescription', "Dashboard for viewing metrics");
export const serviceEndpoints = localize('arc.serviceEndpoints', "Service endpoints");
export const databases = localize('arc.databases', "Databases");
export const endpoint = localize('arc.endpoint', "Endpoint");
export const description = localize('arc.description', "Description");
export const yes = localize('arc.yes', "Yes");
export const no = localize('arc.no', "No");
export const feedback = localize('arc.feedback', "Feedback");
export const selectConnectionString = localize('arc.selectConnectionString', "Select from available client connection strings below.");
export const addingWorkerNodes = localize('arc.addingWorkerNodes', "adding worker nodes");
export const workerNodesDescription = localize('arc.workerNodesDescription', "Expand your server group and scale your database by adding worker nodes.");
export const postgresConfigurationInformation = localize('arc.postgres.configurationInformation', "You can configure the number of CPU cores and storage size that will apply to both worker nodes and coordinator node. Each worker node will have the same configuration. Adjust the number of CPU cores and memory settings for your server group.");
export const workerNodesInformation = localize('arc.workerNodeInformation', "In preview it is not possible to reduce the number of worker nodes. Please refer to documentation linked above for more information.");
export const vCores = localize('arc.vCores', "vCores");
export const ram = localize('arc.ram', "RAM");
export const refresh = localize('arc.refresh', "Refresh");
export const resetAllToDefault = localize('arc.resetAllToDefault', "Reset all to default");
export const resetToDefault = localize('arc.resetToDefault', "Reset to default");
export const troubleshoot = localize('arc.troubleshoot', "Troubleshoot");
export const clickTheNewSupportRequestButton = localize('arc.clickTheNewSupportRequestButton', "Click the new support request button to file a support request in the Azure Portal.");
export const running = localize('arc.running', "Running");
export const pending = localize('arc.pending', "Pending");
export const failed = localize('arc.failed', "Failed");
export const unknown = localize('arc.unknown', "Unknown");
export const direct = localize('arc.direct', "Direct");
export const indirect = localize('arc.indirect', "Indirect");
export const loading = localize('arc.loading', "Loading...");
export const refreshToEnterCredentials = localize('arc.refreshToEnterCredentials', "Refresh node to enter credentials");
export const noInstancesAvailable = localize('arc.noInstancesAvailable', "No instances available");
export const connectToServer = localize('arc.connecToServer', "Connect to Server");
export const connectToController = localize('arc.connectToController', "Connect to Existing Controller");
export function connectToMSSql(name: string): string { return localize('arc.connectToMSSql', "Connect to SQL managed instance - Azure Arc ({0})", name); }
export function connectToPGSql(name: string): string { return localize('arc.connectToPGSql', "Connect to PostgreSQL Hyperscale - Azure Arc ({0})", name); }
export const passwordToController = localize('arc.passwordToController', "Provide Password to Controller");
export const controllerUrl = localize('arc.controllerUrl', "Controller URL");
export const serverEndpoint = localize('arc.serverEndpoint', "Server Endpoint");
export const controllerName = localize('arc.controllerName', "Name");
export const controllerKubeConfig = localize('arc.controllerKubeConfig', "Kube Config File Path");
export const controllerClusterContext = localize('arc.controllerClusterContext', "Cluster Context");
export const defaultControllerName = localize('arc.defaultControllerName', "arc-dc");
export const postgresProviderName = localize('arc.postgresProviderName', "PGSQL");
export const miaaProviderName = localize('arc.miaaProviderName', "MSSQL");
export const username = localize('arc.username', "Username");
export const password = localize('arc.password', "Password");
export const rememberPassword = localize('arc.rememberPassword', "Remember Password");
export const connect = localize('arc.connect', "Connect");
export const cancel = localize('arc.cancel', "Cancel");
export const ok = localize('arc.ok', "Ok");
export const on = localize('arc.on', "On");
<<<<<<< HEAD
=======
export const off = localize('arc.off', "Off");
>>>>>>> bf1ef89e
export const notConfigured = localize('arc.notConfigured', "Not Configured");

// Database States - see https://docs.microsoft.com/sql/relational-databases/databases/database-states
export const online = localize('arc.online', "Online");
export const offline = localize('arc.offline', "Offline");
export const restoring = localize('arc.restoring', "Restoring");
export const recovering = localize('arc.recovering', "Recovering");
export const recoveryPending = localize('arc.recoveringPending', "Recovery Pending");
export const suspect = localize('arc.suspect', "Suspect");
export const emergency = localize('arc.emergency', "Emergency");

// Postgres constants
export const coordinatorEndpoint = localize('arc.coordinatorEndpoint', "Coordinator endpoint");
export const postgresAdminUsername = localize('arc.postgresAdminUsername', "Admin username");
export const nodeConfiguration = localize('arc.nodeConfiguration', "Node configuration");
export const postgresVersion = localize('arc.postgresVersion', "PostgreSQL version");
export const serverGroupType = localize('arc.serverGroupType', "Server group type");
export const serverGroupNodes = localize('arc.serverGroupNodes', "Server group nodes");
export const fullyQualifiedDomain = localize('arc.fullyQualifiedDomain', "Fully qualified domain");
export const postgresArcProductName = localize('arc.postgresArcProductName', "Azure Database for PostgreSQL - Azure Arc");
export const coordinator = localize('arc.coordinator', "Coordinator");
export const worker = localize('arc.worker', "Worker");
export const monitor = localize('arc.monitor', "Monitor");
export const newDatabase = localize('arc.newDatabase', "New Database");
export const databaseName = localize('arc.databaseName', "Database name");
export const enterNewPassword = localize('arc.enterNewPassword', "Enter a new password");
export const confirmNewPassword = localize('arc.confirmNewPassword', "Confirm the new password");
export const learnAboutPostgresClients = localize('arc.learnAboutPostgresClients', "Learn more about Azure PostgreSQL Hyperscale client interfaces");
export const nodeParametersDescription = localize('arc.nodeParametersDescription', " These server parameters of the Coordinator node and the Worker nodes can be set to custom (non-default) values. Search to find parameters.");
export const learnAboutNodeParameters = localize('arc.learnAboutNodeParameters', "Learn more about database engine settings for Azure Arc enabled PostgreSQL Hyperscale");
export const noNodeParametersFound = localize('arc.noNodeParametersFound', "No worker server parameters found...");
export const searchToFilter = localize('arc.searchToFilter', "Search to filter items...");
export const scalingCompute = localize('arc.scalingCompute', "scaling compute vCores and memory.");
export const postgresComputeAndStorageDescriptionPartOne = localize('arc.postgresComputeAndStorageDescriptionPartOne', "You can scale your Azure Arc enabled");
export const miaaComputeAndStorageDescriptionPartOne = localize('arc.miaaComputeAndStorageDescriptionPartOne', "You can scale your Azure SQL managed instance - Azure Arc by");
export const postgresComputeAndStorageDescriptionPartTwo = localize('arc.postgres.computeAndStorageDescriptionPartTwo', "PostgreSQL Hyperscale server group by");
export const computeAndStorageDescriptionPartThree = localize('arc.computeAndStorageDescriptionPartThree', "without downtime and by");
export const computeAndStorageDescriptionPartFour = localize('arc.computeAndStorageDescriptionPartFour', "Before doing so, you need to ensure");
export const computeAndStorageDescriptionPartFive = localize('arc.computeAndStorageDescriptionPartFive', "there are sufficient resources available");
export const computeAndStorageDescriptionPartSix = localize('arc.computeAndStorageDescriptionPartSix', "in your Kubernetes cluster to honor this configuration.");
export const node = localize('arc.node', "node");
export const nodes = localize('arc.nodes', "nodes");
export const workerNodes = localize('arc.workerNodes', "Worker Nodes");
export const storagePerNode = localize('arc.storagePerNode', "storage per node");
export const workerNodeCount = localize('arc.workerNodeCount', "Worker node count:");
export const configurationPerNode = localize('arc.configurationPerNode', "Configuration (per node)");
export const coresLimit = localize('arc.coresLimit', "CPU limit:");
export const coresRequest = localize('arc.coresRequest', "CPU request:");
export const memoryLimit = localize('arc.memoryLimit', "Memory limit (in GB):");
export const memoryRequest = localize('arc.memoryRequest', "Memory request (in GB):");
export const workerValidationErrorMessage = localize('arc.workerValidationErrorMessage', "The number of workers cannot be decreased.");
export const memoryRequestValidationErrorMessage = localize('arc.memoryRequestValidationErrorMessage', "Memory request must be at least 0.25Gib");
export const memoryLimitValidationErrorMessage = localize('arc.memoryLimitValidationErrorMessage', "Memory limit must be at least 0.25Gib");
export const arcResources = localize('arc.arcResources', "Azure Arc Resources");
export const enterANonEmptyPassword = localize('arc.enterANonEmptyPassword', "Enter a non empty password or press escape to exit.");
export const thePasswordsDoNotMatch = localize('arc.thePasswordsDoNotMatch', "The passwords do not match. Confirm the password or press escape to exit.");
export const passwordReset = localize('arc.passwordReset', "Password reset successfully");
export const podOverview = localize('arc.podOverview', "Pod overview");
export const condition = localize('arc.condition', "Condition");
export const details = localize('arc.details', "Details");
export const lastUpdated = localize('arc.lastUpdated', "Last updated");
export const noExternalEndpoint = localize('arc.noExternalEndpoint', "No External Endpoint has been configured so this information isn't available.");
export const podsReady = localize('arc.podsReady', "pods ready");
export const connectToPostgresDescription = localize('arc.connectToPostgresDescription', "A connection to server is required to show and set database engine settings, which will require the PostgreSQL Extension to be installed.");

export function rangeSetting(min: string, max: string): string { return localize('arc.rangeSetting', "Allowed value should be: {0} - {1}", min, max); }
<<<<<<< HEAD
export function optionsSetting(options: string): string { return localize('arc.optionsSetting', "Allowed value should be: {0}", options); }
=======
export function allowedValues(values: string): string { return localize('arc.allowedValues', "Allowed value should be: {0}", values); }
>>>>>>> bf1ef89e
export function databaseCreated(name: string): string { return localize('arc.databaseCreated', "Database {0} created", name); }
export function deletingInstance(name: string): string { return localize('arc.deletingInstance', "Deleting instance '{0}'...", name); }
export function updatingInstance(name: string): string { return localize('arc.updatingInstance', "Updating instance '{0}'...", name); }
export function instanceDeleted(name: string): string { return localize('arc.instanceDeleted', "Instance '{0}' deleted", name); }
export function instanceUpdated(name: string): string { return localize('arc.instanceUpdated', "Instance '{0}' updated", name); }
export function copiedToClipboard(name: string): string { return localize('arc.copiedToClipboard', "{0} copied to clipboard", name); }
export function clickTheTroubleshootButton(resourceType: string): string { return localize('arc.clickTheTroubleshootButton', "Click the troubleshoot button to open the Azure Arc {0} troubleshooting notebook.", resourceType); }
export function numVCores(vCores: string | undefined): string {
	if (vCores && +vCores > 0) {
		if (+vCores === 1) {
			return localize('arc.numVCore', "{0} vCore", vCores);
		} else {
			return localize('arc.numVCores', "{0} vCores", vCores);
		}
	} else {
		return '-';
	}
}
export function updated(when: string): string { return localize('arc.updated', "Updated {0}", when); }
export function validationMin(min: number): string { return localize('arc.validationMin', "Value must be greater than or equal to {0}.", min); }

// Errors
export const connectionRequired = localize('arc.connectionRequired', "A connection is required to show all properties. Click refresh to re-enter connection information");
export const pgConnectionRequired = localize('arc.pgConnectionRequired', "A connection is required to show and set database engine settings.");
export const couldNotFindControllerRegistration = localize('arc.couldNotFindControllerRegistration', "Could not find controller registration.");
export function outOfRange(min: string, max: string): string { return localize('arc.outOfRange', "The number must be in range {0} - {1}", min, max); }
export function refreshFailed(error: any): string { return localize('arc.refreshFailed', "Refresh failed. {0}", getErrorMessage(error)); }
export function openDashboardFailed(error: any): string { return localize('arc.openDashboardFailed', "Error opening dashboard. {0}", getErrorMessage(error)); }
export function instanceDeletionFailed(name: string, error: any): string { return localize('arc.instanceDeletionFailed', "Failed to delete instance {0}. {1}", name, getErrorMessage(error)); }
export function instanceUpdateFailed(name: string, error: any): string { return localize('arc.instanceUpdateFailed', "Failed to update instance {0}. {1}", name, getErrorMessage(error)); }
export function pageDiscardFailed(error: any): string { return localize('arc.pageDiscardFailed', "Failed to discard user input. {0}", getErrorMessage(error)); }
export function databaseCreationFailed(name: string, error: any): string { return localize('arc.databaseCreationFailed', "Failed to create database {0}. {1}", name, getErrorMessage(error)); }
export function connectToControllerFailed(url: string, error: any): string { return localize('arc.connectToControllerFailed', "Could not connect to controller {0}. {1}", url, getErrorMessage(error)); }
export function connectToMSSqlFailed(serverName: string, error: any): string { return localize('arc.connectToMSSqlFailed', "Could not connect to SQL managed instance - Azure Arc Instance {0}. {1}", serverName, getErrorMessage(error)); }
export function connectToPGSqlFailed(serverName: string, error: any): string { return localize('arc.connectToPGSqlFailed', "Could not connect to PostgreSQL Hyperscale - Azure Arc Instance {0}. {1}", serverName, getErrorMessage(error)); }
<<<<<<< HEAD
=======
export function missingExtension(extensionName: string): string { return localize('arc.missingExtension', "The {0} extension is required to view engine settings. Do you wish to install it now?", extensionName); }
>>>>>>> bf1ef89e
export function fetchConfigFailed(name: string, error: any): string { return localize('arc.fetchConfigFailed', "An unexpected error occurred retrieving the config for '{0}'. {1}", name, getErrorMessage(error)); }
export function fetchEndpointsFailed(name: string, error: any): string { return localize('arc.fetchEndpointsFailed', "An unexpected error occurred retrieving the endpoints for '{0}'. {1}", name, getErrorMessage(error)); }
export function fetchRegistrationsFailed(name: string, error: any): string { return localize('arc.fetchRegistrationsFailed', "An unexpected error occurred retrieving the registrations for '{0}'. {1}", name, getErrorMessage(error)); }
export function fetchDatabasesFailed(name: string, error: any): string { return localize('arc.fetchDatabasesFailed', "An unexpected error occurred retrieving the databases for '{0}'. {1}", name, getErrorMessage(error)); }
export function fetchEngineSettingsFailed(name: string, error: any): string { return localize('arc.fetchEngineSettingsFailed', "An unexpected error occurred retrieving the engine settings for '{0}'. {1}", name, getErrorMessage(error)); }
export function instanceDeletionWarning(name: string): string { return localize('arc.instanceDeletionWarning', "Warning! Deleting an instance is permanent and cannot be undone. To delete the instance '{0}' type the name '{0}' below to proceed.", name); }
export function invalidInstanceDeletionName(name: string): string { return localize('arc.invalidInstanceDeletionName', "The value '{0}' does not match the instance name. Try again or press escape to exit", name); }
export function couldNotFindAzureResource(name: string): string { return localize('arc.couldNotFindAzureResource', "Could not find Azure resource for {0}", name); }
export function passwordResetFailed(error: any): string { return localize('arc.passwordResetFailed', "Failed to reset password. {0}", getErrorMessage(error)); }
export function errorConnectingToController(error: any): string { return localize('arc.errorConnectingToController', "Error connecting to controller. {0}", getErrorMessage(error, true)); }
export function passwordAcquisitionFailed(error: any): string { return localize('arc.passwordAcquisitionFailed', "Failed to acquire password. {0}", getErrorMessage(error)); }
export const invalidPassword = localize('arc.invalidPassword', "The password did not work, try again.");
export function errorVerifyingPassword(error: any): string { return localize('arc.errorVerifyingPassword', "Error encountered while verifying password. {0}", getErrorMessage(error)); }
export const onlyOneControllerSupported = localize('arc.onlyOneControllerSupported', "Only one controller connection is currently supported at this time. Do you wish to remove the existing connection and add a new one?");
export const noControllersConnected = localize('noControllersConnected', "No Azure Arc controllers are currently connected. Please run the command: 'Connect to Existing Azure Arc Controller' and then try again");
export const variableValueFetchForUnsupportedVariable = (variableName: string) => localize('getVariableValue.unknownVariableName', "Attempt to get variable value for unknown variable:{0}", variableName);
export const isPasswordFetchForUnsupportedVariable = (variableName: string) => localize('getIsPassword.unknownVariableName', "Attempt to get isPassword for unknown variable:{0}", variableName);
export const noControllerInfoFound = (name: string) => localize('noControllerInfoFound', "Controller Info could not be found with name: {0}", name);
export const noPasswordFound = (controllerName: string) => localize('noPasswordFound', "Password could not be retrieved for controller: {0} and user did not provide a password. Please retry later.", controllerName);
export const clusterContextNotFound = (clusterContext: string) => localize('clusterContextNotFound', "Cluster Context with name: {0} not found in the Kube config file", clusterContext);
export const noCurrentClusterContext = localize('noCurrentClusterContext', "No current cluster context was found in the kube config file");
export const browse = localize('filePicker.browse', "Browse");
export const select = localize('button.label', "Select");
export const noContextFound = (configFile: string) => localize('noContextFound', "No 'contexts' found in the config file: {0}", configFile);
export const noCurrentContextFound = (configFile: string) => localize('noCurrentContextFound', "No context is marked as 'current-context' in the config file: {0}", configFile);
export const noNameInContext = (configFile: string) => localize('noNameInContext', "No name field was found in a cluster context in the config file: {0}", configFile);
export const userCancelledError = localize('userCancelledError', "User cancelled the dialog");<|MERGE_RESOLUTION|>--- conflicted
+++ resolved
@@ -102,10 +102,7 @@
 export const cancel = localize('arc.cancel', "Cancel");
 export const ok = localize('arc.ok', "Ok");
 export const on = localize('arc.on', "On");
-<<<<<<< HEAD
-=======
 export const off = localize('arc.off', "Off");
->>>>>>> bf1ef89e
 export const notConfigured = localize('arc.notConfigured', "Not Configured");
 
 // Database States - see https://docs.microsoft.com/sql/relational-databases/databases/database-states
@@ -172,11 +169,7 @@
 export const connectToPostgresDescription = localize('arc.connectToPostgresDescription', "A connection to server is required to show and set database engine settings, which will require the PostgreSQL Extension to be installed.");
 
 export function rangeSetting(min: string, max: string): string { return localize('arc.rangeSetting', "Allowed value should be: {0} - {1}", min, max); }
-<<<<<<< HEAD
-export function optionsSetting(options: string): string { return localize('arc.optionsSetting', "Allowed value should be: {0}", options); }
-=======
 export function allowedValues(values: string): string { return localize('arc.allowedValues', "Allowed value should be: {0}", values); }
->>>>>>> bf1ef89e
 export function databaseCreated(name: string): string { return localize('arc.databaseCreated', "Database {0} created", name); }
 export function deletingInstance(name: string): string { return localize('arc.deletingInstance', "Deleting instance '{0}'...", name); }
 export function updatingInstance(name: string): string { return localize('arc.updatingInstance', "Updating instance '{0}'...", name); }
@@ -212,10 +205,7 @@
 export function connectToControllerFailed(url: string, error: any): string { return localize('arc.connectToControllerFailed', "Could not connect to controller {0}. {1}", url, getErrorMessage(error)); }
 export function connectToMSSqlFailed(serverName: string, error: any): string { return localize('arc.connectToMSSqlFailed', "Could not connect to SQL managed instance - Azure Arc Instance {0}. {1}", serverName, getErrorMessage(error)); }
 export function connectToPGSqlFailed(serverName: string, error: any): string { return localize('arc.connectToPGSqlFailed', "Could not connect to PostgreSQL Hyperscale - Azure Arc Instance {0}. {1}", serverName, getErrorMessage(error)); }
-<<<<<<< HEAD
-=======
 export function missingExtension(extensionName: string): string { return localize('arc.missingExtension', "The {0} extension is required to view engine settings. Do you wish to install it now?", extensionName); }
->>>>>>> bf1ef89e
 export function fetchConfigFailed(name: string, error: any): string { return localize('arc.fetchConfigFailed', "An unexpected error occurred retrieving the config for '{0}'. {1}", name, getErrorMessage(error)); }
 export function fetchEndpointsFailed(name: string, error: any): string { return localize('arc.fetchEndpointsFailed', "An unexpected error occurred retrieving the endpoints for '{0}'. {1}", name, getErrorMessage(error)); }
 export function fetchRegistrationsFailed(name: string, error: any): string { return localize('arc.fetchRegistrationsFailed', "An unexpected error occurred retrieving the registrations for '{0}'. {1}", name, getErrorMessage(error)); }
