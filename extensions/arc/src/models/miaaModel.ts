--- conflicted
+++ resolved
@@ -9,12 +9,7 @@
 import * as vscode from 'vscode';
 import { UserCancelledError } from '../common/api';
 import { Deferred } from '../common/promise';
-<<<<<<< HEAD
 import { UserCancelledError } from '../common/utils';
-=======
-import { createCredentialId, parseIpAndPort } from '../common/utils';
-import { credentialNamespace } from '../constants';
->>>>>>> 4575f2bb
 import * as loc from '../localizedConstants';
 import { ConnectToMiaaSqlDialog } from '../ui/dialogs/connectMiaaDialog';
 import { AzureArcTreeDataProvider } from '../ui/tree/azureArcTreeDataProvider';
