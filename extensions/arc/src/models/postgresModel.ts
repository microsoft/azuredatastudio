--- conflicted
+++ resolved
@@ -35,27 +35,27 @@
 	}
 
 	/** Returns the service's Kubernetes namespace */
-	public get namespace(): string {
+	public namespace(): string {
 		return this._namespace;
 	}
 
 	/** Returns the service's name */
-	public get name(): string {
+	public name(): string {
 		return this._name;
 	}
 
 	/** Returns the service's fully qualified name in the format namespace.name */
-	public get fullName(): string {
+	public fullName(): string {
 		return `${this._namespace}.${this._name}`;
 	}
 
 	/** Returns the service's spec */
-	public get service(): DuskyObjectModelsDatabaseService | undefined {
+	public service(): DuskyObjectModelsDatabaseService | undefined {
 		return this._service;
 	}
 
 	/** Returns the service's password */
-	public get password(): string | undefined {
+	public password(): string | undefined {
 		return this._password;
 	}
 
@@ -95,7 +95,7 @@
 		service.status = undefined; // can't update the status
 		func(service);
 
-		return await this._databaseRouter.updateDuskyDatabaseService(this.namespace, this.name, service).then(r => {
+		return await this._databaseRouter.updateDuskyDatabaseService(this.namespace(), this.name(), service).then(r => {
 			this._service = r.body;
 			return this._service;
 		});
@@ -108,24 +108,14 @@
 
 	/** Creates a SQL database in the service */
 	public async createDatabase(db: DuskyObjectModelsDatabase): Promise<DuskyObjectModelsDatabase> {
-		return (await this._databaseRouter.createDuskyDatabase(this.namespace, this.name, db)).body;
-	}
-
-<<<<<<< HEAD
-	/** Returns the number of nodes in the service */
-	public get numNodes(): number {
-		let nodes = this._service?.spec.scale?.shards ?? 1;
-		if (nodes > 1) { nodes++; } // for multiple shards there is an additional node for the coordinator
-		return nodes;
-	}
-
-=======
->>>>>>> 46f72fef
+		return await (await this._databaseRouter.createDuskyDatabase(this.namespace(), this.name(), db)).body;
+	}
+
 	/**
 	 * Returns the IP address and port of the service, preferring external IP over
 	 * internal IP. If either field is not available it will be set to undefined.
 	 */
-	public get endpoint(): { ip?: string, port?: number } {
+	public endpoint(): { ip?: string, port?: number } {
 		const externalIp = this._service?.status?.externalIP;
 		const internalIp = this._service?.status?.internalIP;
 		const externalPort = this._service?.status?.externalPort;
@@ -137,15 +127,6 @@
 	}
 
 	/** Returns the service's configuration e.g. '3 nodes, 1.5 vCores, 1GiB RAM, 2GiB storage per node' */
-<<<<<<< HEAD
-	public get configuration(): string {
-		const nodes = this.numNodes;
-		const cpuLimit = this._service?.spec.scheduling?.resources?.limits?.['cpu'];
-		const ramLimit = this._service?.spec.scheduling?.resources?.limits?.['memory'];
-		const cpuRequest = this._service?.spec.scheduling?.resources?.requests?.['cpu'];
-		const ramRequest = this._service?.spec.scheduling?.resources?.requests?.['memory'];
-		const storage = this._service?.spec.storage.volumeSize;
-=======
 	public configuration(): string {
 
 		// TODO: Resource requests and limits can be configured per role. Figure out how
@@ -162,7 +143,6 @@
 		if (nodes) {
 			configuration.push(`${nodes} ${nodes > 1 ? loc.nodes : loc.node}`);
 		}
->>>>>>> 46f72fef
 
 		// Prefer limits if they're provided, otherwise use requests if they're provided
 		if (cpuLimit || cpuRequest) {
