--- conflicted
+++ resolved
@@ -46,10 +46,6 @@
 	public static fail: IconPath;
 	public static information: IconPath;
 	public static nodeParameters: IconPath;
-<<<<<<< HEAD
-	public static ellipse: IconPath;
-=======
->>>>>>> bf1ef89e
 
 	public static setExtensionContext(context: vscode.ExtensionContext) {
 		IconPathHelper.context = context;
@@ -149,13 +145,6 @@
 			light: context.asAbsolutePath('images/gear.svg'),
 			dark: context.asAbsolutePath('images/gear.svg'),
 		};
-<<<<<<< HEAD
-		IconPathHelper.ellipse = {
-			light: context.asAbsolutePath('images/ellipse.svg'),
-			dark: context.asAbsolutePath('images/ellipse.svg'),
-		};
-=======
->>>>>>> bf1ef89e
 	}
 }
 
