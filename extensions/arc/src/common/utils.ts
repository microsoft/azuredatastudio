--- conflicted
+++ resolved
@@ -218,7 +218,6 @@
 }
 
 /**
-<<<<<<< HEAD
  * Calculates the gibibyte (GiB) conversion of a quantity that could currently be represented by a range
  * of SI suffices (E, P, T, G, M, K, m) or their power-of-two equivalents (Ei, Pi, Ti, Gi, Mi, Ki)
  * @param value The string of a quantity to be converted
@@ -271,7 +270,9 @@
 	}
 
 	return String(floatValue);
-=======
+}
+
+/*
  * Throws an Error with given {@link message} unless {@link condition} is true.
  * This also tells the typescript compiler that the condition is 'truthy' in the remainder of the scope
  * where this function was called.
@@ -283,5 +284,4 @@
 	if (!condition) {
 		throw new Error(message);
 	}
->>>>>>> 36f758df
 }