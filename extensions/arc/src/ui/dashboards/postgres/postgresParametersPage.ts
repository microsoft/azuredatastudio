--- conflicted
+++ resolved
@@ -168,21 +168,15 @@
 								this.parameterUpdates!.forEach((value, key) => {
 									engineSettings.push(`${key}=${value}`);
 								});
-<<<<<<< HEAD
-								await this._azdataApi.azdata.arc.postgres.server.edit(
-									this._postgresModel.info.name,
-									{ engineSettings: engineSettings.toString() },
-									this._postgresModel.engineVersion);
-=======
 								const session = await this._postgresModel.controllerModel.acquireAzdataSession();
 								try {
 									await this._azdataApi.azdata.arc.postgres.server.edit(
-										this._postgresModel.info.name, { engineSettings: this.engineSettings + `'` });
+										this._postgresModel.info.name,
+										{ engineSettings: engineSettings.toString() },
+										this._postgresModel.engineVersion);
 								} finally {
 									session.dispose();
 								}
-
->>>>>>> 3cff682a
 							} catch (err) {
 								// If an error occurs while editing the instance then re-enable the save button since
 								// the edit wasn't successfully applied
@@ -247,12 +241,9 @@
 							cancellable: false
 						},
 						async (_progress, _token): Promise<void> => {
-<<<<<<< HEAD
-=======
 							//all
 							// azdata arc postgres server edit -n <server group name> -e '' -re
 							let session: azdataExt.AzdataSession | undefined = undefined;
->>>>>>> 3cff682a
 							try {
 								session = await this._postgresModel.controllerModel.acquireAzdataSession();
 								await this._azdataApi.azdata.arc.postgres.server.edit(
@@ -515,28 +506,18 @@
 							title: loc.updatingInstance(this._postgresModel.info.name),
 							cancellable: false
 						},
-<<<<<<< HEAD
 						async (_progress, _token): Promise<void> => {
+							const session = await this._postgresModel.controllerModel.acquireAzdataSession();
 							try {
 								await this._azdataApi.azdata.arc.postgres.server.edit(
 									this._postgresModel.info.name,
 									{ engineSettings: engineSetting.parameterName + '=' },
 									this._postgresModel.engineVersion);
-							} catch (err) {
-								throw err;
+							} finally {
+								session.dispose();
 							}
 							await this._postgresModel.refresh();
 							await this.callGetEngineSettings();
-=======
-						async (_progress, _token) => {
-							const session = await this._postgresModel.controllerModel.acquireAzdataSession();
-							try {
-								this._azdataApi.azdata.arc.postgres.server.edit(
-									this._postgresModel.info.name, { engineSettings: name + '=' });
-							} finally {
-								session.dispose();
-							}
->>>>>>> 3cff682a
 						}
 					);
 
