--- conflicted
+++ resolved
@@ -35,12 +35,7 @@
 		/* TODO add correct azdata call for editing coordinator parameters
 			await this._azdataApi.azdata.arc.postgres.server.edit(
 				this._postgresModel.info.name,
-<<<<<<< HEAD
 				{ engineSettings: engineSettings.toString() },
-=======
-				{ engineSettings: engineSettings },
-				this._postgresModel.engineVersion,
->>>>>>> 780ca84f
 				this._postgresModel.controllerModel.azdataAdditionalEnvVars,
 				session);
 		*/
