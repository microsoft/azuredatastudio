/*---------------------------------------------------------------------------------------------
 *  Copyright (c) Microsoft Corporation. All rights reserved.
 *  Licensed under the Source EULA. See License.txt in the project root for license information.
 *--------------------------------------------------------------------------------------------*/

import * as vscode from 'vscode';
import * as azdata from 'azdata';
import * as loc from '../../../localizedConstants';
import { IconPathHelper, cssStyles } from '../../../constants';
import { DuskyObjectModelsDatabase, DuskyObjectModelsDatabaseServiceArcPayload, V1Pod } from '../../../controller/generated/dusky/api';
import { DashboardPage } from '../../components/dashboardPage';
import { ControllerModel } from '../../../models/controllerModel';
import { PostgresModel, PodRole } from '../../../models/postgresModel';
import { ResourceType } from '../../../common/utils';

export class PostgresOverviewPage extends DashboardPage {
	private propertiesLoading?: azdata.LoadingComponent;
	private kibanaLoading?: azdata.LoadingComponent;
	private grafanaLoading?: azdata.LoadingComponent;
	private nodesTableLoading?: azdata.LoadingComponent;

	private properties?: azdata.PropertiesContainerComponent;
	private kibanaLink?: azdata.HyperlinkComponent;
	private grafanaLink?: azdata.HyperlinkComponent;
	private nodesTable?: azdata.DeclarativeTableComponent;

	constructor(protected modelView: azdata.ModelView, private _controllerModel: ControllerModel, private _postgresModel: PostgresModel) {
		super(modelView);
		this._controllerModel.onEndpointsUpdated(() => this.eventuallyRunOnInitialized(() => this.refreshEndpoints()));
		this._controllerModel.onRegistrationsUpdated(() => this.eventuallyRunOnInitialized(() => this.refreshProperties()));
		this._postgresModel.onPasswordUpdated(() => this.eventuallyRunOnInitialized(() => this.refreshProperties()));

		this._postgresModel.onServiceUpdated(() => this.eventuallyRunOnInitialized(() => {
			this.refreshProperties();
			this.refreshNodes();
		}));

		this._postgresModel.onPodsUpdated(() => this.eventuallyRunOnInitialized(() => {
			this.refreshProperties();
			this.refreshNodes();
		}));
	}

	protected get title(): string {
		return loc.overview;
	}

	protected get id(): string {
		return 'postgres-overview';
	}

	protected get icon(): { dark: string; light: string; } {
		return IconPathHelper.postgres;
	}

	protected get container(): azdata.Component {
		const root = this.modelView.modelBuilder.divContainer().component();
		const content = this.modelView.modelBuilder.divContainer().component();
		root.addItem(content, { CSSStyles: { 'margin': '10px 20px 0px 20px' } });

		// Properties
		this.properties = this.modelView.modelBuilder.propertiesContainer().component();
		this.propertiesLoading = this.modelView.modelBuilder.loadingComponent().withItem(this.properties).component();
		content.addItem(this.propertiesLoading, { CSSStyles: cssStyles.text });

		// Service endpoints
		const titleCSS = { ...cssStyles.title, 'margin-block-start': '2em', 'margin-block-end': '0' };
		content.addItem(this.modelView.modelBuilder.text().withProperties<azdata.TextComponentProperties>({
			value: loc.serviceEndpoints,
			CSSStyles: titleCSS
		}).component());

		this.kibanaLink = this.modelView.modelBuilder.hyperlink().component();
		this.grafanaLink = this.modelView.modelBuilder.hyperlink().component();
		this.kibanaLoading = this.modelView.modelBuilder.loadingComponent().withItem(this.kibanaLink).component();
		this.grafanaLoading = this.modelView.modelBuilder.loadingComponent().withItem(this.grafanaLink).component();

		const endpointsTable = this.modelView.modelBuilder.declarativeTable().withProperties<azdata.DeclarativeTableProperties>({
			width: '100%',
			columns: [
				{
					displayName: loc.name,
					valueType: azdata.DeclarativeDataType.string,
					isReadOnly: true,
					width: '20%',
					headerCssStyles: cssStyles.tableHeader,
					rowCssStyles: cssStyles.tableRow
				},
				{
					displayName: loc.endpoint,
					valueType: azdata.DeclarativeDataType.component,
					isReadOnly: true,
					width: '50%',
					headerCssStyles: cssStyles.tableHeader,
					rowCssStyles: {
						...cssStyles.tableRow,
						'overflow': 'hidden',
						'text-overflow': 'ellipsis',
						'white-space': 'nowrap',
						'max-width': '0'
					}
				},
				{
					displayName: loc.description,
					valueType: azdata.DeclarativeDataType.string,
					isReadOnly: true,
					width: '30%',
					headerCssStyles: cssStyles.tableHeader,
					rowCssStyles: cssStyles.tableRow
				}
			],
			data: [
				[loc.kibanaDashboard, this.kibanaLoading, loc.kibanaDashboardDescription],
				[loc.grafanaDashboard, this.grafanaLoading, loc.grafanaDashboardDescription]]
		}).component();
		content.addItem(endpointsTable);

		// Server group nodes
		content.addItem(this.modelView.modelBuilder.text().withProperties<azdata.TextComponentProperties>({
			value: loc.serverGroupNodes,
			CSSStyles: titleCSS
		}).component());

		this.nodesTable = this.modelView.modelBuilder.declarativeTable().withProperties<azdata.DeclarativeTableProperties>({
			width: '100%',
			columns: [
				{
					displayName: loc.name,
					valueType: azdata.DeclarativeDataType.string,
					isReadOnly: true,
					width: '30%',
					headerCssStyles: cssStyles.tableHeader,
					rowCssStyles: cssStyles.tableRow
				},
				{
					displayName: loc.type,
					valueType: azdata.DeclarativeDataType.string,
					isReadOnly: true,
					width: '15%',
					headerCssStyles: cssStyles.tableHeader,
					rowCssStyles: cssStyles.tableRow
				},
				{
					displayName: loc.status,
					valueType: azdata.DeclarativeDataType.string,
					isReadOnly: true,
					width: '20%',
					headerCssStyles: cssStyles.tableHeader,
					rowCssStyles: cssStyles.tableRow
				},
				{
					displayName: loc.fullyQualifiedDomain,
					valueType: azdata.DeclarativeDataType.string,
					isReadOnly: true,
					width: '35%',
					headerCssStyles: cssStyles.tableHeader,
					rowCssStyles: cssStyles.tableRow
				}
			],
			data: []
		}).component();

		this.nodesTableLoading = this.modelView.modelBuilder.loadingComponent().withItem(this.nodesTable).component();
		content.addItem(this.nodesTableLoading, { CSSStyles: { 'margin-bottom': '20px' } });
		this.initialized = true;
		return root;
	}

	protected get toolbarContainer(): azdata.ToolbarContainer {
		// New database
		const newDatabaseButton = this.modelView.modelBuilder.button().withProperties<azdata.ButtonProperties>({
			label: loc.newDatabase,
			iconPath: IconPathHelper.add
		}).component();

		newDatabaseButton.onDidClick(async () => {
			newDatabaseButton.enabled = false;
			let name;
			try {
				name = await vscode.window.showInputBox({ prompt: loc.databaseName });
				if (name === undefined) { return; }
				const db: DuskyObjectModelsDatabase = { name: name }; // TODO support other options (sharded, owner)
				await this._postgresModel.createDatabase(db);
				vscode.window.showInformationMessage(loc.databaseCreated(db.name ?? ''));
			} catch (error) {
				vscode.window.showErrorMessage(loc.databaseCreationFailed(name ?? '', error));
			} finally {
				newDatabaseButton.enabled = true;
			}
		});

		// Reset password
		const resetPasswordButton = this.modelView.modelBuilder.button().withProperties<azdata.ButtonProperties>({
			label: loc.resetPassword,
			iconPath: IconPathHelper.edit
		}).component();

		resetPasswordButton.onDidClick(async () => {
			resetPasswordButton.enabled = false;
			try {
				const password = await vscode.window.showInputBox({ prompt: loc.newPassword, password: true });
				if (password === undefined) { return; }
				await this._postgresModel.update(s => {
					s.arc = s.arc ?? new DuskyObjectModelsDatabaseServiceArcPayload();
					s.arc.servicePassword = password;
				});
				vscode.window.showInformationMessage(loc.passwordReset(this._postgresModel.fullName));
			} catch (error) {
				vscode.window.showErrorMessage(loc.passwordResetFailed(this._postgresModel.fullName, error));
			} finally {
				resetPasswordButton.enabled = true;
			}
		});

		// Delete service
		const deleteButton = this.modelView.modelBuilder.button().withProperties<azdata.ButtonProperties>({
			label: loc.deleteText,
			iconPath: IconPathHelper.delete
		}).component();

		deleteButton.onDidClick(async () => {
			deleteButton.enabled = false;
			try {
				const response = await vscode.window.showQuickPick([loc.yes, loc.no], {
					placeHolder: loc.deleteServicePrompt(this._postgresModel.fullName)
				});
				if (response !== loc.yes) { return; }
				await this._postgresModel.delete();
				vscode.window.showInformationMessage(loc.serviceDeleted(this._postgresModel.fullName));
			} catch (error) {
				vscode.window.showErrorMessage(loc.serviceDeletionFailed(this._postgresModel.fullName, error));
			} finally {
				deleteButton.enabled = true;
			}
		});

		// Refresh
		const refreshButton = this.modelView.modelBuilder.button().withProperties<azdata.ButtonProperties>({
			label: loc.refresh,
			iconPath: IconPathHelper.refresh
		}).component();

		refreshButton.onDidClick(async () => {
			refreshButton.enabled = false;
			try {
				this.propertiesLoading!.loading = true;
				this.kibanaLoading!.loading = true;
				this.grafanaLoading!.loading = true;
				this.nodesTableLoading!.loading = true;

				await Promise.all([
					this._postgresModel.refresh(),
					this._controllerModel.refresh()
				]);
			} catch (error) {
				vscode.window.showErrorMessage(loc.refreshFailed(error));
			}
			finally {
				refreshButton.enabled = true;
			}
		});

		// Open in Azure portal
		const openInAzurePortalButton = this.modelView.modelBuilder.button().withProperties<azdata.ButtonProperties>({
			label: loc.openInAzurePortal,
			iconPath: IconPathHelper.openInTab
		}).component();

		openInAzurePortalButton.onDidClick(async () => {
			const r = this._controllerModel.getRegistration(ResourceType.postgresInstances, this._postgresModel.namespace, this._postgresModel.name);
			if (!r) {
				vscode.window.showErrorMessage(loc.couldNotFindAzureResource(this._postgresModel.fullName));
			} else {
				vscode.env.openExternal(vscode.Uri.parse(
					`https://portal.azure.com/#resource/subscriptions/${r.subscriptionId}/resourceGroups/${r.resourceGroupName}/providers/Microsoft.AzureData/${ResourceType.postgresInstances}/${r.instanceName}`));
			}
		});

		return this.modelView.modelBuilder.toolbarContainer().withToolbarItems([
			{ component: newDatabaseButton },
			{ component: resetPasswordButton },
			{ component: deleteButton },
			{ component: refreshButton, toolbarSeparatorAfter: true },
			{ component: openInAzurePortalButton }
		]).component();
	}

	private refreshProperties(): void {
		const registration = this._controllerModel.getRegistration(ResourceType.postgresInstances, this._postgresModel.namespace, this._postgresModel.name);
		const endpoint: { ip?: string, port?: number } = this._postgresModel.endpoint;

		this.properties!.propertyItems = [
			{ displayName: loc.name, value: this._postgresModel.name },
			{ displayName: loc.coordinatorEndpoint, value: `postgresql://postgres:${this._postgresModel.password}@${endpoint.ip}:${endpoint.port}` },
			{ displayName: loc.status, value: this._postgresModel.service?.status?.state ?? '' },
			{ displayName: loc.postgresAdminUsername, value: 'postgres' },
			{ displayName: loc.dataController, value: this._controllerModel?.namespace ?? '' },
			{ displayName: loc.nodeConfiguration, value: this._postgresModel.configuration },
			{ displayName: loc.subscriptionId, value: registration?.subscriptionId ?? '' },
<<<<<<< HEAD
			{ displayName: loc.postgresVersion, value: this._postgresModel.service?.spec.engine.version?.toString() ?? '' }
=======
			{ displayName: loc.postgresVersion, value: this._postgresModel.service()?.spec?.engine?.version?.toString() ?? '' }
>>>>>>> 46f72fef
		];

		this.propertiesLoading!.loading = false;
	}

	private refreshEndpoints(): void {
		const kibanaQuery = `kubernetes_namespace:"${this._postgresModel.namespace}" and cluster_name:"${this._postgresModel.name}"`;
		const kibanaUrl = `${this._controllerModel.getEndpoint('logsui')?.endpoint}/app/kibana#/discover?_a=(query:(language:kuery,query:'${kibanaQuery}'))`;
		this.kibanaLink!.label = kibanaUrl;
		this.kibanaLink!.url = kibanaUrl;

		const grafanaUrl = `${this._controllerModel.getEndpoint('metricsui')?.endpoint}/d/postgres-metrics?var-Namespace=${this._postgresModel.namespace}&var-Name=${this._postgresModel.name}`;
		this.grafanaLink!.label = grafanaUrl;
		this.grafanaLink!.url = grafanaUrl;

		this.kibanaLoading!.loading = false;
		this.grafanaLoading!.loading = false;
	}

<<<<<<< HEAD
	private refreshNodes(): void {
		const nodes = this._postgresModel.numNodes;
		const endpoint: { ip?: string, port?: number } = this._postgresModel.endpoint;

		const data: any[][] = [];
		for (let i = 0; i < nodes; i++) {
			data.push([
				`${this._postgresModel.name}-${i}`,
				i === 0 ? loc.coordinatorEndpoint : loc.worker,
				i === 0 ? `${endpoint.ip}:${endpoint.port}` :
					`${this._postgresModel.name}-${i}.${this._postgresModel.name}-svc.${this._postgresModel.namespace}.svc.cluster.local`]);
		}
=======
	private refreshNodes() {
		const endpoint: { ip?: string, port?: number } = this._postgresModel.endpoint();

		this.nodesTable!.data = this._postgresModel.pods()?.map((pod: V1Pod) => {
			const name = pod.metadata?.name;
			const role: PodRole | undefined = PostgresModel.getPodRole(pod);
			const service = pod.metadata?.annotations?.['arcdata.microsoft.com/serviceHost'];
			const internalDns = service ? `${name}.${service}` : '';

			return [
				name,
				PostgresModel.getPodRoleName(role),
				PostgresModel.getPodStatus(pod),
				role === PodRole.Router ? `${endpoint.ip}:${endpoint.port}` : internalDns
			];
		}) ?? [];
>>>>>>> 46f72fef

		this.nodesTableLoading!.loading = false;
	}
}<|MERGE_RESOLUTION|>--- conflicted
+++ resolved
@@ -204,9 +204,9 @@
 					s.arc = s.arc ?? new DuskyObjectModelsDatabaseServiceArcPayload();
 					s.arc.servicePassword = password;
 				});
-				vscode.window.showInformationMessage(loc.passwordReset(this._postgresModel.fullName));
+				vscode.window.showInformationMessage(loc.passwordReset(this._postgresModel.fullName()));
 			} catch (error) {
-				vscode.window.showErrorMessage(loc.passwordResetFailed(this._postgresModel.fullName, error));
+				vscode.window.showErrorMessage(loc.passwordResetFailed(this._postgresModel.fullName(), error));
 			} finally {
 				resetPasswordButton.enabled = true;
 			}
@@ -222,13 +222,13 @@
 			deleteButton.enabled = false;
 			try {
 				const response = await vscode.window.showQuickPick([loc.yes, loc.no], {
-					placeHolder: loc.deleteServicePrompt(this._postgresModel.fullName)
+					placeHolder: loc.deleteServicePrompt(this._postgresModel.fullName())
 				});
 				if (response !== loc.yes) { return; }
 				await this._postgresModel.delete();
-				vscode.window.showInformationMessage(loc.serviceDeleted(this._postgresModel.fullName));
+				vscode.window.showInformationMessage(loc.serviceDeleted(this._postgresModel.fullName()));
 			} catch (error) {
-				vscode.window.showErrorMessage(loc.serviceDeletionFailed(this._postgresModel.fullName, error));
+				vscode.window.showErrorMessage(loc.serviceDeletionFailed(this._postgresModel.fullName(), error));
 			} finally {
 				deleteButton.enabled = true;
 			}
@@ -267,9 +267,9 @@
 		}).component();
 
 		openInAzurePortalButton.onDidClick(async () => {
-			const r = this._controllerModel.getRegistration(ResourceType.postgresInstances, this._postgresModel.namespace, this._postgresModel.name);
+			const r = this._controllerModel.getRegistration(ResourceType.postgresInstances, this._postgresModel.namespace(), this._postgresModel.name());
 			if (!r) {
-				vscode.window.showErrorMessage(loc.couldNotFindAzureResource(this._postgresModel.fullName));
+				vscode.window.showErrorMessage(loc.couldNotFindAzureResource(this._postgresModel.fullName()));
 			} else {
 				vscode.env.openExternal(vscode.Uri.parse(
 					`https://portal.azure.com/#resource/subscriptions/${r.subscriptionId}/resourceGroups/${r.resourceGroupName}/providers/Microsoft.AzureData/${ResourceType.postgresInstances}/${r.instanceName}`));
@@ -285,35 +285,31 @@
 		]).component();
 	}
 
-	private refreshProperties(): void {
-		const registration = this._controllerModel.getRegistration(ResourceType.postgresInstances, this._postgresModel.namespace, this._postgresModel.name);
-		const endpoint: { ip?: string, port?: number } = this._postgresModel.endpoint;
+	private refreshProperties() {
+		const registration = this._controllerModel.getRegistration(ResourceType.postgresInstances, this._postgresModel.namespace(), this._postgresModel.name());
+		const endpoint: { ip?: string, port?: number } = this._postgresModel.endpoint();
 
 		this.properties!.propertyItems = [
-			{ displayName: loc.name, value: this._postgresModel.name },
-			{ displayName: loc.coordinatorEndpoint, value: `postgresql://postgres:${this._postgresModel.password}@${endpoint.ip}:${endpoint.port}` },
-			{ displayName: loc.status, value: this._postgresModel.service?.status?.state ?? '' },
+			{ displayName: loc.name, value: this._postgresModel.name() },
+			{ displayName: loc.coordinatorEndpoint, value: `postgresql://postgres:${this._postgresModel.password()}@${endpoint.ip}:${endpoint.port}` },
+			{ displayName: loc.status, value: this._postgresModel.service()?.status?.state ?? '' },
 			{ displayName: loc.postgresAdminUsername, value: 'postgres' },
-			{ displayName: loc.dataController, value: this._controllerModel?.namespace ?? '' },
-			{ displayName: loc.nodeConfiguration, value: this._postgresModel.configuration },
+			{ displayName: loc.dataController, value: this._controllerModel?.namespace() ?? '' },
+			{ displayName: loc.nodeConfiguration, value: this._postgresModel.configuration() },
 			{ displayName: loc.subscriptionId, value: registration?.subscriptionId ?? '' },
-<<<<<<< HEAD
-			{ displayName: loc.postgresVersion, value: this._postgresModel.service?.spec.engine.version?.toString() ?? '' }
-=======
 			{ displayName: loc.postgresVersion, value: this._postgresModel.service()?.spec?.engine?.version?.toString() ?? '' }
->>>>>>> 46f72fef
 		];
 
 		this.propertiesLoading!.loading = false;
 	}
 
-	private refreshEndpoints(): void {
-		const kibanaQuery = `kubernetes_namespace:"${this._postgresModel.namespace}" and cluster_name:"${this._postgresModel.name}"`;
-		const kibanaUrl = `${this._controllerModel.getEndpoint('logsui')?.endpoint}/app/kibana#/discover?_a=(query:(language:kuery,query:'${kibanaQuery}'))`;
+	private refreshEndpoints() {
+		const kibanaQuery = `kubernetes_namespace:"${this._postgresModel.namespace()}" and cluster_name:"${this._postgresModel.name()}"`;
+		const kibanaUrl = `${this._controllerModel.endpoint('logsui')?.endpoint}/app/kibana#/discover?_a=(query:(language:kuery,query:'${kibanaQuery}'))`;
 		this.kibanaLink!.label = kibanaUrl;
 		this.kibanaLink!.url = kibanaUrl;
 
-		const grafanaUrl = `${this._controllerModel.getEndpoint('metricsui')?.endpoint}/d/postgres-metrics?var-Namespace=${this._postgresModel.namespace}&var-Name=${this._postgresModel.name}`;
+		const grafanaUrl = `${this._controllerModel.endpoint('metricsui')?.endpoint}/d/postgres-metrics?var-Namespace=${this._postgresModel.namespace()}&var-Name=${this._postgresModel.name()}`;
 		this.grafanaLink!.label = grafanaUrl;
 		this.grafanaLink!.url = grafanaUrl;
 
@@ -321,20 +317,6 @@
 		this.grafanaLoading!.loading = false;
 	}
 
-<<<<<<< HEAD
-	private refreshNodes(): void {
-		const nodes = this._postgresModel.numNodes;
-		const endpoint: { ip?: string, port?: number } = this._postgresModel.endpoint;
-
-		const data: any[][] = [];
-		for (let i = 0; i < nodes; i++) {
-			data.push([
-				`${this._postgresModel.name}-${i}`,
-				i === 0 ? loc.coordinatorEndpoint : loc.worker,
-				i === 0 ? `${endpoint.ip}:${endpoint.port}` :
-					`${this._postgresModel.name}-${i}.${this._postgresModel.name}-svc.${this._postgresModel.namespace}.svc.cluster.local`]);
-		}
-=======
 	private refreshNodes() {
 		const endpoint: { ip?: string, port?: number } = this._postgresModel.endpoint();
 
@@ -351,7 +333,6 @@
 				role === PodRole.Router ? `${endpoint.ip}:${endpoint.port}` : internalDns
 			];
 		}) ?? [];
->>>>>>> 46f72fef
 
 		this.nodesTableLoading!.loading = false;
 	}
