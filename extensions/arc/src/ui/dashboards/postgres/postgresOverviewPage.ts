/*---------------------------------------------------------------------------------------------
 *  Copyright (c) Microsoft Corporation. All rights reserved.
 *  Licensed under the Source EULA. See License.txt in the project root for license information.
 *--------------------------------------------------------------------------------------------*/

import * as vscode from 'vscode';
import * as azdata from 'azdata';
import * as azdataExt from 'azdata-ext';
import * as loc from '../../../localizedConstants';
import { IconPathHelper, cssStyles } from '../../../constants';
import { DashboardPage } from '../../components/dashboardPage';
import { ControllerModel } from '../../../models/controllerModel';
import { PostgresModel } from '../../../models/postgresModel';
import { promptAndConfirmPassword, promptForInstanceDeletion } from '../../../common/utils';
import { ResourceType } from 'arc';

export class PostgresOverviewPage extends DashboardPage {

	private propertiesLoading!: azdata.LoadingComponent;
	private kibanaLoading!: azdata.LoadingComponent;
	private grafanaLoading!: azdata.LoadingComponent;

	private properties!: azdata.PropertiesContainerComponent;
	private kibanaLink!: azdata.HyperlinkComponent;
	private grafanaLink!: azdata.HyperlinkComponent;

	private readonly _azdataApi: azdataExt.IExtension;

	constructor(protected modelView: azdata.ModelView, private _controllerModel: ControllerModel, private _postgresModel: PostgresModel) {
		super(modelView);
		this._azdataApi = vscode.extensions.getExtension(azdataExt.extension.name)?.exports;

		this.disposables.push(
			this._controllerModel.onRegistrationsUpdated(() => this.eventuallyRunOnInitialized(() => this.handleRegistrationsUpdated())),
			this._postgresModel.onConfigUpdated(() => this.eventuallyRunOnInitialized(() => this.handleConfigUpdated())));
	}

	protected get title(): string {
		return loc.overview;
	}

	protected get id(): string {
		return 'postgres-overview';
	}

	protected get icon(): { dark: string; light: string; } {
		return IconPathHelper.postgres;
	}

	protected get container(): azdata.Component {
		const root = this.modelView.modelBuilder.divContainer().component();
		const content = this.modelView.modelBuilder.divContainer().component();
		root.addItem(content, { CSSStyles: { 'margin': '10px 20px 0px 20px' } });

		// Properties
		this.properties = this.modelView.modelBuilder.propertiesContainer()
			.withProperties<azdata.PropertiesContainerComponentProperties>({
				propertyItems: this.getProperties()
			}).component();

		this.propertiesLoading = this.modelView.modelBuilder.loadingComponent()
			.withItem(this.properties)
			.withProperties<azdata.LoadingComponentProperties>({
				loading: !this._controllerModel.registrationsLastUpdated && !this._postgresModel.configLastUpdated
			}).component();

		content.addItem(this.propertiesLoading, { CSSStyles: cssStyles.text });

		// Service endpoints
		const titleCSS = { ...cssStyles.title, 'margin-block-start': '2em', 'margin-block-end': '0' };
		content.addItem(this.modelView.modelBuilder.text().withProperties<azdata.TextComponentProperties>({
			value: loc.serviceEndpoints,
			CSSStyles: titleCSS
		}).component());

		this.kibanaLink = this.modelView.modelBuilder.hyperlink().component();

		this.grafanaLink = this.modelView.modelBuilder.hyperlink().component();

		this.kibanaLoading = this.modelView.modelBuilder.loadingComponent()
			.withProperties<azdata.LoadingComponentProperties>(
				{ loading: !this._postgresModel?.configLastUpdated }
			)
			.component();

		this.grafanaLoading = this.modelView.modelBuilder.loadingComponent()
			.withProperties<azdata.LoadingComponentProperties>(
				{ loading: !this._postgresModel?.configLastUpdated }
			)
			.component();

		this.refreshDashboardLinks();

		this.kibanaLoading.component = this.kibanaLink;
		this.grafanaLoading.component = this.grafanaLink;

		const endpointsTable = this.modelView.modelBuilder.declarativeTable().withProperties<azdata.DeclarativeTableProperties>({
			width: '100%',
			columns: [
				{
					displayName: loc.name,
					valueType: azdata.DeclarativeDataType.string,
					isReadOnly: true,
					width: '20%',
					headerCssStyles: cssStyles.tableHeader,
					rowCssStyles: cssStyles.tableRow
				},
				{
					displayName: loc.endpoint,
					valueType: azdata.DeclarativeDataType.component,
					isReadOnly: true,
					width: '50%',
					headerCssStyles: cssStyles.tableHeader,
					rowCssStyles: {
						...cssStyles.tableRow,
						'overflow': 'hidden',
						'text-overflow': 'ellipsis',
						'white-space': 'nowrap',
						'max-width': '0'
					}
				},
				{
					displayName: loc.description,
					valueType: azdata.DeclarativeDataType.string,
					isReadOnly: true,
					width: '30%',
					headerCssStyles: cssStyles.tableHeader,
					rowCssStyles: cssStyles.tableRow
				}
			],
			data: [
				[loc.kibanaDashboard, this.kibanaLoading, loc.kibanaDashboardDescription],
				[loc.grafanaDashboard, this.grafanaLoading, loc.grafanaDashboardDescription]]
		}).component();

		content.addItem(endpointsTable);
		this.initialized = true;
		return root;
	}

	protected get toolbarContainer(): azdata.ToolbarContainer {
		// Reset password
		const resetPasswordButton = this.modelView.modelBuilder.button().withProperties<azdata.ButtonProperties>({
			label: loc.resetPassword,
			iconPath: IconPathHelper.edit
		}).component();

		this.disposables.push(
			resetPasswordButton.onDidClick(async () => {
				resetPasswordButton.enabled = false;
				try {
					const password = await promptAndConfirmPassword(input => !input ? loc.enterANonEmptyPassword : '');
					if (password) {
						await this._azdataApi.azdata.arc.postgres.server.edit(
							this._postgresModel.info.name,
							{
								adminPassword: true,
								noWait: true
							},
<<<<<<< HEAD
							Object.assign(this._postgresModel.azdataAdditionalEnvVars, { 'AZDATA_PASSWORD': password })
						);
=======
							this._postgresModel.engineVersion,
							{ 'AZDATA_PASSWORD': password });
>>>>>>> 515b0794
						vscode.window.showInformationMessage(loc.passwordReset);
					}
				} catch (error) {
					vscode.window.showErrorMessage(loc.passwordResetFailed(error));
				} finally {
					resetPasswordButton.enabled = true;
				}
			}));

		// Delete service
		const deleteButton = this.modelView.modelBuilder.button().withProperties<azdata.ButtonProperties>({
			label: loc.deleteText,
			iconPath: IconPathHelper.delete
		}).component();

		this.disposables.push(
			deleteButton.onDidClick(async () => {
				deleteButton.enabled = false;
				try {
					if (await promptForInstanceDeletion(this._postgresModel.info.name)) {
						await vscode.window.withProgress(
							{
								location: vscode.ProgressLocation.Notification,
								title: loc.deletingInstance(this._postgresModel.info.name),
								cancellable: false
							},
							(_progress, _token) => {
								return this._azdataApi.azdata.arc.postgres.server.delete(this._postgresModel.info.name, this._postgresModel.azdataAdditionalEnvVars);
							}
						);
						await this._controllerModel.refreshTreeNode();
						vscode.window.showInformationMessage(loc.instanceDeleted(this._postgresModel.info.name));
					}
				} catch (error) {
					vscode.window.showErrorMessage(loc.instanceDeletionFailed(this._postgresModel.info.name, error));
				} finally {
					deleteButton.enabled = true;
				}
			}));

		// Refresh
		const refreshButton = this.modelView.modelBuilder.button().withProperties<azdata.ButtonProperties>({
			label: loc.refresh,
			iconPath: IconPathHelper.refresh
		}).component();

		this.disposables.push(
			refreshButton.onDidClick(async () => {
				refreshButton.enabled = false;
				try {
					this.propertiesLoading!.loading = true;
					this.kibanaLoading!.loading = true;
					this.grafanaLoading!.loading = true;

					await Promise.all([
						this._postgresModel.refresh(),
						this._controllerModel.refresh()
					]);
				} catch (error) {
					vscode.window.showErrorMessage(loc.refreshFailed(error));
				}
				finally {
					refreshButton.enabled = true;
				}
			}));

		// Open in Azure portal
		const openInAzurePortalButton = this.modelView.modelBuilder.button().withProperties<azdata.ButtonProperties>({
			label: loc.openInAzurePortal,
			iconPath: IconPathHelper.openInTab
		}).component();

		this.disposables.push(
			openInAzurePortalButton.onDidClick(async () => {
				const azure = this._controllerModel.controllerConfig?.spec.settings.azure;
				if (azure) {
					vscode.env.openExternal(vscode.Uri.parse(
						`https://portal.azure.com/#resource/subscriptions/${azure.subscription}/resourceGroups/${azure.resourceGroup}/providers/Microsoft.AzureData/${ResourceType.postgresInstances}/${this._postgresModel.info.name}`));
				} else {
					vscode.window.showErrorMessage(loc.couldNotFindControllerRegistration);
				}
			}));

		return this.modelView.modelBuilder.toolbarContainer().withToolbarItems([
			{ component: resetPasswordButton },
			{ component: deleteButton },
			{ component: refreshButton, toolbarSeparatorAfter: true },
			{ component: openInAzurePortalButton }
		]).component();
	}

	private getProperties(): azdata.PropertiesContainerItem[] {
		const status = this._postgresModel.config?.status;
		const azure = this._controllerModel.controllerConfig?.spec.settings.azure;

		return [
			{ displayName: loc.resourceGroup, value: azure?.resourceGroup || '-' },
			{ displayName: loc.dataController, value: this._controllerModel.controllerConfig?.metadata.name || '-' },
			{ displayName: loc.region, value: azure?.location || '-' },
			{ displayName: loc.namespace, value: this._postgresModel.config?.metadata.namespace || '-' },
			{ displayName: loc.subscriptionId, value: azure?.subscription || '-' },
			{ displayName: loc.externalEndpoint, value: this._postgresModel.config?.status.externalEndpoint || '-' },
			{ displayName: loc.status, value: status ? `${status.state} (${status.readyPods} ${loc.podsReady})` : '-' },
			{ displayName: loc.postgresAdminUsername, value: 'postgres' },
			{ displayName: loc.postgresVersion, value: this._postgresModel.engineVersion ?? '-' },
			{ displayName: loc.nodeConfiguration, value: this._postgresModel.scaleConfiguration || '-' }
		];
	}

	private refreshDashboardLinks(): void {
		if (this._postgresModel.config) {
			const kibanaUrl = this._postgresModel.config.status.logSearchDashboard ?? '';
			this.kibanaLink.label = kibanaUrl;
			this.kibanaLink.url = kibanaUrl;
			this.kibanaLoading.loading = false;

			const grafanaUrl = this._postgresModel.config.status.metricsDashboard ?? '';
			this.grafanaLink.label = grafanaUrl;
			this.grafanaLink.url = grafanaUrl;
			this.grafanaLoading.loading = false;
		}
	}

	private handleRegistrationsUpdated() {
		this.properties!.propertyItems = this.getProperties();
		this.propertiesLoading!.loading = false;
	}

	private handleConfigUpdated() {
		this.properties!.propertyItems = this.getProperties();
		this.propertiesLoading!.loading = false;
		this.refreshDashboardLinks();
	}
}<|MERGE_RESOLUTION|>--- conflicted
+++ resolved
@@ -157,13 +157,9 @@
 								adminPassword: true,
 								noWait: true
 							},
-<<<<<<< HEAD
+							this._postgresModel.engineVersion,
 							Object.assign(this._postgresModel.azdataAdditionalEnvVars, { 'AZDATA_PASSWORD': password })
 						);
-=======
-							this._postgresModel.engineVersion,
-							{ 'AZDATA_PASSWORD': password });
->>>>>>> 515b0794
 						vscode.window.showInformationMessage(loc.passwordReset);
 					}
 				} catch (error) {
