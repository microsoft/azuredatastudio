--- conflicted
+++ resolved
@@ -8,11 +8,7 @@
 import * as azurecore from 'azurecore';
 import * as vscode from 'vscode';
 import { getDatabaseStateDisplayText, promptForInstanceDeletion } from '../../../common/utils';
-<<<<<<< HEAD
-import { cssStyles, Endpoints, IconPathHelper, miaaTroubleshootDocsUrl } from '../../../constants';
-=======
 import { cssStyles, IconPathHelper, miaaTroubleshootDocsUrl } from '../../../constants';
->>>>>>> 753d7850
 import * as loc from '../../../localizedConstants';
 import { ControllerModel } from '../../../models/controllerModel';
 import { MiaaModel } from '../../../models/miaaModel';
