--- conflicted
+++ resolved
@@ -50,10 +50,6 @@
 	protected abstract fieldToFocusOn(): azdata.Component;
 	protected readonlyFields(): azdata.InputBoxComponent[] { return []; }
 
-<<<<<<< HEAD
-	private _id!: string;
-	private _resources: ResourceInfo[] = [];
-=======
 	protected initializeFields(controllerInfo: ControllerInfo | undefined, password: string | undefined) {
 		this.urlInputBox = this.modelBuilder.inputBox()
 			.withProperties<azdata.InputBoxProperties>({
@@ -75,29 +71,21 @@
 				value: password
 			}).component();
 	}
->>>>>>> 14b534eb
 
 	protected completionPromise = new Deferred<ConnectToControllerDialogModel | undefined>();
 	protected id!: string;
+	protected resources: ResourceInfo[] = [];
 
 	constructor(protected treeDataProvider: AzureArcTreeDataProvider, title: string) {
 		super();
 		this.dialog = azdata.window.createModelViewDialog(title);
 	}
 
-<<<<<<< HEAD
-	public showDialog(controllerInfo?: ControllerInfo, password?: string): azdata.window.Dialog {
-		this._id = controllerInfo?.id ?? uuid();
-		this._resources = controllerInfo?.resources ?? [];
-		const dialog = azdata.window.createModelViewDialog(loc.connectToController);
-		dialog.cancelButton.onClick(() => this.handleCancel());
-		dialog.registerContent(async view => {
-=======
 	public showDialog(controllerInfo?: ControllerInfo, password: string | undefined = undefined): azdata.window.Dialog {
 		this.id = controllerInfo?.id ?? uuid();
+		this.resources = controllerInfo?.resources ?? [];
 		this.dialog.cancelButton.onClick(() => this.handleCancel());
 		this.dialog.registerContent(async (view) => {
->>>>>>> 14b534eb
 			this.modelBuilder = view.modelBuilder;
 			this.initializeFields(controllerInfo, password);
 
@@ -182,7 +170,7 @@
 			name: this.nameInputBox.value ?? '',
 			username: this.usernameInputBox.value,
 			rememberPassword: this.rememberPwCheckBox.checked ?? false,
-			resources: this._resources
+			resources: this.resources
 		};
 		const controllerModel = new ControllerModel(this.treeDataProvider, controllerInfo, this.passwordInputBox.value);
 		try {
