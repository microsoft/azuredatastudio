/*---------------------------------------------------------------------------------------------
 *  Copyright (c) Microsoft Corporation. All rights reserved.
 *  Licensed under the Source EULA. See License.txt in the project root for license information.
 *--------------------------------------------------------------------------------------------*/

import * as azdata from 'azdata';
import * as vscode from 'vscode';
import { Deferred } from '../../common/promise';
import * as loc from '../../localizedConstants';
import { createCredentialId } from '../../common/utils';
import { credentialNamespace } from '../../constants';
import { InitializingComponent } from '../components/initializingComponent';
import { ResourceModel } from '../../models/resourceModel';
import { ControllerModel } from '../../models/controllerModel';

export abstract class ConnectToSqlDialog extends InitializingComponent {
	protected modelBuilder!: azdata.ModelBuilder;

	protected serverNameInputBox!: azdata.InputBoxComponent;
	protected usernameInputBox!: azdata.InputBoxComponent;
	protected passwordInputBox!: azdata.InputBoxComponent;
	protected rememberPwCheckBox!: azdata.CheckBoxComponent;
<<<<<<< HEAD
=======
	private options: { [name: string]: any } = {};
>>>>>>> bf1ef89e

	protected _completionPromise = new Deferred<azdata.IConnectionProfile | undefined>();

	constructor(private _controllerModel: ControllerModel, protected _model: ResourceModel) {
		super();
	}

	public showDialog(dialogTitle: string, connectionProfile?: azdata.IConnectionProfile): azdata.window.Dialog {
		const dialog = azdata.window.createModelViewDialog(dialogTitle);
		dialog.cancelButton.onClick(() => this.handleCancel());
		dialog.registerContent(async view => {
			this.modelBuilder = view.modelBuilder;

			this.serverNameInputBox = this.modelBuilder.inputBox()
				.withProperties<azdata.InputBoxProperties>({
					value: connectionProfile?.serverName,
					enabled: false
				}).component();
			this.usernameInputBox = this.modelBuilder.inputBox()
				.withProperties<azdata.InputBoxProperties>({
					value: connectionProfile?.userName
				}).component();
			this.passwordInputBox = this.modelBuilder.inputBox()
				.withProperties<azdata.InputBoxProperties>({
					inputType: 'password',
					value: connectionProfile?.password
				})
				.component();
			this.rememberPwCheckBox = this.modelBuilder.checkBox()
				.withProperties<azdata.CheckBoxProperties>({
					label: loc.rememberPassword,
					checked: connectionProfile?.savePassword
				}).component();

			let formModel = this.modelBuilder.formContainer()
				.withFormItems([{
					components: [
						{
							component: this.serverNameInputBox,
							title: loc.serverEndpoint,
							required: true
						}, {
							component: this.usernameInputBox,
							title: loc.username,
							required: true
						}, {
							component: this.passwordInputBox,
							title: loc.password,
							required: true
						}, {
							component: this.rememberPwCheckBox,
							title: ''
						}
					],
					title: ''
				}]).withLayout({ width: '100%' }).component();
			await view.initializeModel(formModel);
			this.serverNameInputBox.focus();
			this.initialized = true;
		});

		dialog.registerCloseValidator(async () => await this.validate());
		dialog.okButton.label = loc.connect;
		dialog.cancelButton.label = loc.cancel;
		this.options = connectionProfile?.options!;
		azdata.window.openDialog(dialog);
		return dialog;
	}

	public async validate(): Promise<boolean> {
		if (!this.serverNameInputBox.value || !this.usernameInputBox.value || !this.passwordInputBox.value) {
			return false;
		}
		const connectionProfile: azdata.IConnectionProfile = {
			serverName: this.serverNameInputBox.value,
			databaseName: '',
			authenticationType: 'SqlLogin',
			providerName: this.providerName,
			connectionName: '',
			userName: this.usernameInputBox.value,
			password: this.passwordInputBox.value,
			savePassword: !!this.rememberPwCheckBox.checked,
			groupFullName: undefined,
			saveProfile: true,
			id: '',
			groupId: undefined,
			options: this.options
		};
		const result = await azdata.connection.connect(connectionProfile, false, false);
		if (result.connected) {
			connectionProfile.id = result.connectionId;
			const credentialProvider = await azdata.credentials.getProvider(credentialNamespace);
			if (connectionProfile.savePassword) {
				await credentialProvider.saveCredential(createCredentialId(this._controllerModel.info.id, this._model.info.resourceType, this._model.info.name), connectionProfile.password);
			} else {
				await credentialProvider.deleteCredential(createCredentialId(this._controllerModel.info.id, this._model.info.resourceType, this._model.info.name));
			}
			this._completionPromise.resolve(connectionProfile);
			return true;
		}
		else {
			vscode.window.showErrorMessage(this.connectionFailedMessage(result.errorMessage));
			return false;
		}
	}

	protected abstract get providerName(): string;

	protected abstract connectionFailedMessage(error: any): string;

	private handleCancel(): void {
		this._completionPromise.resolve(undefined);
	}

	public waitForClose(): Promise<azdata.IConnectionProfile | undefined> {
		return this._completionPromise.promise;
	}
}<|MERGE_RESOLUTION|>--- conflicted
+++ resolved
@@ -20,10 +20,7 @@
 	protected usernameInputBox!: azdata.InputBoxComponent;
 	protected passwordInputBox!: azdata.InputBoxComponent;
 	protected rememberPwCheckBox!: azdata.CheckBoxComponent;
-<<<<<<< HEAD
-=======
 	private options: { [name: string]: any } = {};
->>>>>>> bf1ef89e
 
 	protected _completionPromise = new Deferred<azdata.IConnectionProfile | undefined>();
 
