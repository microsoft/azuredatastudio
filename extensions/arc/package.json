{
  "name": "arc",
  "displayName": "%arc.displayName%",
  "description": "%arc.description%",
  "version": "0.9.6",
  "publisher": "Microsoft",
  "preview": true,
  "license": "https://raw.githubusercontent.com/Microsoft/azuredatastudio/main/LICENSE.txt",
  "icon": "images/extension.png",
  "engines": {
    "vscode": "*",
    "azdata": ">=1.32.0"
  },
  "activationEvents": [
    "onCommand:arc.connectToController",
    "onCommand:arc.createController",
    "onCommand:azdata.resource.deploy",
    "onView:azureArc"
  ],
  "extensionDependencies": [
    "Microsoft.azcli",
    "Microsoft.resource-deployment"
  ],
  "repository": {
    "type": "git",
    "url": "https://github.com/Microsoft/azuredatastudio.git"
  },
  "forceReload": true,
  "main": "./out/extension",
  "contributes": {
    "dataExplorer": {
      "azureArc": [
        {
          "id": "azureArc",
          "name": "%arc.view.title%"
        }
      ]
    },
    "commands": [
      {
        "command": "arc.openDashboard",
        "title": "%arc.openDashboard%"
      },
      {
        "command": "arc.createController",
        "title": "%command.createController.title%",
        "icon": "$(add)"
      },
      {
        "command": "arc.connectToController",
        "title": "%command.connectToController.title%",
        "icon": "$(disconnect)"
      },
      {
        "command": "arc.removeController",
        "title": "%command.removeController.title%"
      },
      {
        "command": "arc.refresh",
        "title": "%command.refresh.title%"
      },
      {
        "command": "arc.editConnection",
        "title": "%command.editConnection.title%"
      }
    ],
    "menus": {
      "commandPalette": [
        {
          "command": "arc.openDashboard",
          "when": "false"
        },
        {
          "command": "arc.removeController",
          "when": "false"
        },
        {
          "command": "arc.refresh",
          "when": "false"
        },
        {
          "command": "arc.editConnection",
          "when": "false"
        }
      ],
      "view/title": [
        {
          "command": "arc.createController",
          "when": "view == azureArc",
          "group": "navigation@1"
        },
        {
          "command": "arc.connectToController",
          "when": "view == azureArc",
          "group": "navigation@2"
        }
      ],
      "view/item/context": [
        {
          "command": "arc.openDashboard",
          "when": "view == azureArc && viewItem",
          "group": "navigation@1"
        },
        {
          "command": "arc.editConnection",
          "when": "view == azureArc && viewItem == dataControllers",
          "group": "navigation@2"
        },
        {
          "command": "arc.refresh",
          "when": "view == azureArc && viewItem == dataControllers",
          "group": "navigation@3"
        },
        {
          "command": "arc.removeController",
          "when": "view == azureArc && viewItem == dataControllers",
          "group": "navigation@4"
        }
      ]
    },
    "viewsWelcome": [
      {
        "view": "azureArc",
        "contents": "%arc.view.welcome.connect%",
        "when": "arc.loaded"
      },
      {
        "view": "azureArc",
        "contents": "%arc.view.welcome.loading%",
        "when": "!arc.loaded"
      }
    ],
    "resourceDeploymentTypes": [
      {
        "name": "arc-controller",
        "displayName": "%resource.type.azure.arc.display.name%",
        "description": "%resource.type.azure.arc.description%",
        "platforms": "*",
        "icon": "./images/data_controller.svg",
        "tags": [
          "Hybrid",
          "SQL Server",
          "PostgreSQL"
        ],
        "providers": [
          {
            "name": "arc-controller",
            "notebookWizard": {
              "notebook": "./notebooks/arcDeployment/deploy.arc.data.controller.ipynb",
              "type": "new-arc-control-plane",
              "doneAction": {
                "label": "%deploy.done.action%"
              },
              "scriptAction": {
                "label": "%deploy.script.action%"
              },
              "codeCellInsertionPosition": 5,
              "title": "%arc.data.controller.new.wizard.title%",
              "name": "arc.data.controller.new.wizard",
              "labelPosition": "left",
              "generateSummaryPage": false,
              "pages": [
                {
                  "title": "%arc.data.controller.select.cluster.title%",
                  "sections": [
                    {
                      "fields": [
                        {
                          "type": "kube_cluster_context_picker",
                          "label": "%arc.data.controller.kube.cluster.context%",
                          "required": true,
                          "inputWidth": "350px",
                          "variableName": "AZDATA_NB_VAR_ARC_CLUSTER_CONTEXT",
                          "configFileVariableName": "AZDATA_NB_VAR_ARC_CONFIG_FILE"
                        }
                      ]
                    }
                  ]
                },
                {
                  "title": "%arc.data.controller.cluster.config.profile.title%",
                  "sections": [
                    {
                      "fields": [
                        {
                          "type": "options",
                          "label": "%arc.data.controller.cluster.config.profile%",
                          "required": true,
                          "variableName": "AZDATA_NB_VAR_ARC_PROFILE",
                          "editable": false,
                          "options": {
                            "source": {
                              "providerId": "azcli.arc.controller.config.profiles",
                              "loadingText": "%arc.data.controller.cluster.config.profile.loading%",
                              "loadingCompletedText": "%arc.data.controller.cluster.config.profile.loadingcompleted%"
                            },
                            "defaultValue": "azure-arc-aks-default-storage",
                            "optionsType": "radio"
                          }
                        }
                      ]
                    }
                  ]
                },
                {
                  "title": "%arc.data.controller.create.azureconfig.title%",
                  "sections": [
                    {
                      "title": "%arc.data.controller.project.details.title%",
                      "fields": [
                        {
                          "type": "readonly_text",
                          "label": "%arc.data.controller.project.details.description%",
                          "labelWidth": "600px"
                        },
                        {
                          "type": "azure_account",
                          "required": true,
                          "subscriptionVariableName": "AZDATA_NB_VAR_ARC_SUBSCRIPTION",
                          "resourceGroupVariableName": "AZDATA_NB_VAR_ARC_RESOURCE_GROUP"
                        },
                        {
                          "type": "azure_locations",
                          "label": "%arc.data.controller.location%",
                          "defaultValue": "eastus",
                          "required": true,
                          "locationVariableName": "AZDATA_NB_VAR_ARC_DATA_CONTROLLER_LOCATION",
                          "locations": [
                            "australiaeast",
                            "centralus",
                            "eastus",
                            "eastus2",
                            "francecentral",
                            "japaneast",
                            "koreacentral",
                            "northeurope",
                            "southeastasia",
                            "uksouth",
                            "westeurope",
                            "westus2"
                          ]
                        }
                      ]
                    }
                  ]
                },
                {
                  "title": "%arc.data.controller.create.controllerconfig.title%",
                  "sections": [
                    {
                      "title": "%arc.data.controller.details.title%",
                      "fields": [
                        {
                          "type": "readonly_text",
                          "label": "%arc.data.controller.details.description%",
                          "labelWidth": "600px"
                        },
                        {
                          "type": "text",
                          "label": "%arc.data.controller.namespace%",
                          "validations": [
                            {
                              "type": "regex_match",
                              "regex": "^[a-z0-9]([-a-z0-9]{0,61}[a-z0-9])?$",
                              "description": "%arc.data.controller.namespace.validation.description%"
                            }
                          ],
                          "defaultValue": "arc",
                          "required": true,
                          "variableName": "AZDATA_NB_VAR_ARC_DATA_CONTROLLER_NAMESPACE"
                        },
                        {
                          "type": "text",
                          "label": "%arc.data.controller.name%",
                          "validations": [
                            {
                              "type": "regex_match",
                              "regex": "^[a-z0-9]([-.a-z0-9]{0,251}[a-z0-9])?$",
                              "description": "%arc.data.controller.name.validation.description%"
                            }
                          ],
                          "defaultValue": "arc-dc",
                          "required": true,
                          "variableName": "AZDATA_NB_VAR_ARC_DATA_CONTROLLER_NAME"
                        },
                        {
                          "label": "%arc.storage-class.dc.label%",
                          "description": "%arc.sql.storage-class.dc.description%",
                          "variableName": "AZDATA_NB_VAR_ARC_DATA_CONTROLLER_STORAGE_CLASS",
                          "type": "kube_storage_class",
                          "required": true
                        },
                        {
                          "type": "options",
                          "label": "%arc.data.controller.infrastructure%",
                          "defaultValue": "azure",
                          "required": true,
                          "variableName": "AZDATA_NB_VAR_ARC_INFRASTRUCTURE",
                          "options": [
                            "azure",
                            "gcp",
                            "aws",
                            "alibaba",
                            "onpremises",
                            "other"
                          ]
                        }
                      ]
                    },
                    {
                      "title": "%arc.data.controller.admin.account.title%",
                      "fields": [
                        {
                          "label": "%arc.data.controller.admin.account.name%",
                          "variableName": "AZDATA_NB_VAR_ARC_ADMIN_USERNAME",
                          "type": "text",
                          "required": true,
                          "defaultValue": "arcadmin",
                          "enabled": true
                        },
                        {
                          "label": "%arc.data.controller.admin.account.password%",
                          "variableName": "AZDATA_NB_VAR_ARC_ADMIN_PASSWORD",
                          "type": "sql_password",
                          "userName": "arcadmin",
                          "confirmationRequired": true,
                          "confirmationLabel": "%arc.data.controller.admin.account.confirm.password%",
                          "defaultValue": "",
                          "required": true
                        }
                      ]
                    }
                  ]
                },
                {
                  "title": "%arc.data.controller.create.summary.title%",
                  "isSummaryPage": true,
                  "fieldHeight": "16px",
                  "sections": [
                    {
                      "title": "",
                      "collapsible": false,
                      "fieldWidth": "200px",
                      "fieldHeight": "14px",
                      "spaceBetweenFields": 0,
                      "rows": [
                        {
                          "items": [
                            {
                              "items": [
                                {
                                  "label": "%arc.data.controller.summary.arc.data.controller%",
                                  "type": "readonly_text",
                                  "enabled": true,
                                  "labelWidth": "185px"
                                }
                              ]
                            },
                            {
                              "items": [
                                {
                                  "label": "%arc.data.controller.summary.estimated.cost.per.month%",
                                  "type": "readonly_text",
                                  "enabled": true,
                                  "labelWidth": "190px",
                                  "labelCSSStyles": {
                                    "fontWeight": "Bold"
                                  }
                                }
                              ]
                            }
                          ]
                        },
                        {
                          "items": [
                            {
                              "items": [
                                {
                                  "label": "%arc.data.controller.summary.arc.by.microsoft%",
                                  "type": "readonly_text",
                                  "labelWidth": "185px"
                                }
                              ]
                            },
                            {
                              "items": [
                                {
                                  "label": "%arc.data.controller.summary.free%",
                                  "type": "readonly_text",
                                  "enabled": true,
                                  "defaultValue": "",
                                  "labelWidth": "100px"
                                }
                              ]
                            }
                          ]
                        },
                        {
                          "items": [
                            {
                              "items": [
                                {
                                  "label": "{0}",
                                  "type": "readonly_text",
                                  "enabled": true,
                                  "labelWidth": "69px",
                                  "links": [
                                    {
                                      "text": "%arc.data.controller.summary.arc.terms.of.use%",
                                      "url": "https://go.microsoft.com/fwlink/?linkid=2045708"
                                    }
                                  ]
                                },
                                {
                                  "label": "|",
                                  "type": "readonly_text",
                                  "enabled": true,
                                  "defaultValue": "",
                                  "labelWidth": "4px",
                                  "fieldWidth": "6px"
                                },
                                {
                                  "label": "{0}",
                                  "type": "readonly_text",
                                  "enabled": true,
                                  "labelWidth": "100px",
                                  "links": [
                                    {
                                      "text": "%arc.data.controller.summary.arc.terms.privacy.policy%",
                                      "url": "https://go.microsoft.com/fwlink/?linkid=512132"
                                    }
                                  ]
                                }
                              ]
                            }
                          ]
                        }
                      ]
                    },
                    {
                      "title": "%arc.data.controller.summary.terms%",
                      "fieldHeight": "88px",
                      "fields": [
                        {
                          "label": "%arc.data.controller.summary.terms.description%",
                          "type": "readonly_text",
                          "enabled": true,
                          "labelWidth": "750px",
                          "links": [
                            {
                              "text": "%arc.data.controller.summary.terms.link.text%",
                              "url": "https://go.microsoft.com/fwlink/?linkid=2045624"
                            }
                          ]
                        }
                      ]
                    },
                    {
                      "title": "%arc.data.controller.summary.kubernetes%",
                      "fields": [
                        {
                          "label": "%arc.data.controller.summary.kube.config.file.path%",
                          "type": "readonly_text",
                          "isEvaluated": true,
                          "defaultValue": "$(AZDATA_NB_VAR_ARC_CONFIG_FILE)"
                        },
                        {
                          "label": "%arc.data.controller.summary.cluster.context%",
                          "type": "readonly_text",
                          "isEvaluated": true,
                          "defaultValue": "$(AZDATA_NB_VAR_ARC_CLUSTER_CONTEXT)"
                        },
                        {
                          "label": "%arc.data.controller.summary.profile%",
                          "type": "readonly_text",
                          "isEvaluated": true,
                          "defaultValue": "$(AZDATA_NB_VAR_ARC_PROFILE)"
                        },
                        {
                          "label": "%arc.data.controller.summary.username%",
                          "type": "readonly_text",
                          "isEvaluated": true,
                          "defaultValue": "$(AZDATA_NB_VAR_ARC_ADMIN_USERNAME)"
                        }
                      ]
                    },
                    {
                      "title": "%arc.data.controller.summary.azure%",
                      "fields": [
                        {
                          "label": "%arc.data.controller.summary.subscription%",
                          "type": "readonly_text",
                          "isEvaluated": true,
                          "defaultValue": "$(AZDATA_NB_VAR_ARC_SUBSCRIPTION)",
                          "inputWidth": "600"
                        },
                        {
                          "label": "%arc.data.controller.summary.resource.group%",
                          "type": "readonly_text",
                          "isEvaluated": true,
                          "defaultValue": "$(AZDATA_NB_VAR_ARC_RESOURCE_GROUP)"
                        },
                        {
                          "label": "%arc.data.controller.summary.location%",
                          "type": "readonly_text",
                          "isEvaluated": true,
                          "defaultValue": "$(AZDATA_NB_VAR_ARC_DATA_CONTROLLER_LOCATION)"
                        }
                      ]
                    },
                    {
                      "title": "%arc.data.controller.summary.controller%",
                      "fields": [
                        {
                          "label": "%arc.data.controller.summary.data.controller.namespace%",
                          "type": "readonly_text",
                          "isEvaluated": true,
                          "defaultValue": "$(AZDATA_NB_VAR_ARC_DATA_CONTROLLER_NAMESPACE)"
                        },
                        {
                          "label": "%arc.data.controller.summary.data.controller.name%",
                          "type": "readonly_text",
                          "isEvaluated": true,
                          "defaultValue": "$(AZDATA_NB_VAR_ARC_DATA_CONTROLLER_NAME)"
                        },
                        {
                          "label": "%arc.data.controller.summary.data.controller.infrastructure%",
                          "type": "readonly_text",
                          "isEvaluated": true,
                          "defaultValue": "$(AZDATA_NB_VAR_ARC_INFRASTRUCTURE)"
                        }
                      ]
                    }
                  ]
                }
              ]
            },
            "requiredTools": [
              {
                "name": "kubectl"
              },
              {
                "name": "azure-cli"
              }
            ],
            "when": true
          }
        ]
      },
      {
        "name": "arc-postgres",
        "displayName": "%resource.type.arc.postgres.display.name%",
        "description": "%resource.type.arc.postgres.description%",
        "platforms": "*",
        "icon": "./images/postgres.svg",
        "tags": [
          "Hybrid",
          "PostgreSQL"
        ],
        "providers": [
          {
            "name": "arc-postgres",
            "notebookWizard": {
              "notebook": "./notebooks/arcDeployment/deploy.postgres.existing.arc.ipynb",
              "doneAction": {
                "label": "%deploy.done.action%"
              },
              "scriptAction": {
                "label": "%deploy.script.action%"
              },
              "codeCellInsertionPosition": 5,
              "title": "%arc.postgres.wizard.title%",
              "name": "arc.postgres.wizard",
              "labelPosition": "left",
              "generateSummaryPage": false,
              "pages": [
                {
                  "title": "%arc.postgres.wizard.page1.title%",
                  "labelWidth": "205px",
                  "inputWidth": "280px",
                  "sections": [
                    {
                      "title": "%arc.postgres.settings.section.title%",
                      "fields": [
                        {
                          "label": "%arc.controller%",
                          "variableName": "CONTROLLER_NAME",
                          "type": "options",
                          "editable": false,
                          "required": true,
                          "options": {
                            "source": {
                              "providerId": "arc.controllers",
                              "variableNames": {
                                "namespace": "AZDATA_NB_VAR_ARC_DATA_CONTROLLER_NAMESPACE",
                                "kubeConfig": "AZDATA_NB_VAR_CONTROLLER_KUBECONFIG",
                                "clusterContext": "AZDATA_NB_VAR_CONTROLLER_KUBECTL_CONTEXT"
                              }
                            },
                            "optionsType": "dropdown"
                          }
                        },
                        {
                          "label": "%arc.postgres.server.group.name%",
                          "variableName": "AZDATA_NB_VAR_POSTGRES_SERVER_GROUP_NAME",
                          "type": "text",
                          "description": "%arc.postgres.server.group.name.validation.description%",
                          "validations": [
                            {
                              "type": "regex_match",
                              "regex": "^[a-z]([-a-z0-9]{0,9}[a-z0-9])?$",
                              "description": "%arc.postgres.server.group.name.validation.description%"
                            }
                          ],
                          "required": true
                        },
                        {
                          "label": "%arc.password%",
                          "variableName": "AZDATA_NB_VAR_POSTGRES_SERVER_GROUP_PASSWORD",
                          "type": "password",
                          "confirmationRequired": true,
                          "confirmationLabel": "%arc.confirm.password%",
                          "defaultValue": "",
                          "required": true
                        },
                        {
                          "label": "%arc.postgres.server.group.workers.label%",
                          "description": "%arc.postgres.server.group.workers.description%",
                          "variableName": "AZDATA_NB_VAR_POSTGRES_SERVER_GROUP_WORKERS",
                          "type": "number",
                          "validations": [
                            {
                              "type": "is_integer",
                              "description": "%should.be.integer%"
                            },
                            {
                              "type": "!=",
                              "target": "1",
                              "description": "%worker.node.count.should.not.be.one%"
                            }
                          ],
                          "defaultValue": "2",
                          "min": 0
                        },
                        {
                          "label": "%arc.postgres.server.group.port%",
                          "variableName": "AZDATA_NB_VAR_POSTGRES_SERVER_GROUP_PORT",
                          "type": "number",
                          "validations": [
                            {
                              "type": "is_integer",
                              "description": "%should.be.integer%"
                            }
                          ],
                          "defaultValue": "5432",
                          "min": 1,
                          "max": 65535
                        },
                        {
                          "label": "%arc.postgres.server.group.engine.version%",
                          "variableName": "AZDATA_NB_VAR_POSTGRES_SERVER_GROUP_ENGINE_VERSION",
                          "type": "options",
                          "options": [
                            "11",
                            "12"
                          ],
                          "defaultValue": "12"
                        },
                        {
                          "label": "%arc.postgres.server.group.extensions.label%",
                          "description": "%arc.postgres.server.group.extensions.description%",
                          "variableName": "AZDATA_NB_VAR_POSTGRES_SERVER_GROUP_EXTENSIONS",
                          "type": "text"
                        }
                      ]
                    },
                    {
                      "title": "%arc.postgres.settings.resource.worker.title%",
                      "fields": [
                        {
                          "label": "%arc.postgres.server.group.workers.cores.request.label%",
                          "description": "%arc.postgres.server.group.workers.cores.request.description%",
                          "variableName": "AZDATA_NB_VAR_POSTGRES_SERVER_GROUP_WORKERS_CORES_REQUEST",
                          "type": "number",
                          "min": 1,
                          "validations": [
                            {
                              "type": "<=",
                              "target": "AZDATA_NB_VAR_POSTGRES_SERVER_GROUP_WORKERS_CORES_LIMIT",
                              "description": "%requested.cores.less.than.or.equal.to.cores.limit%"
                            }
                          ]
                        },
                        {
                          "label": "%arc.postgres.server.group.workers.cores.limit.label%",
                          "description": "%arc.postgres.server.group.workers.cores.limit.description%",
                          "variableName": "AZDATA_NB_VAR_POSTGRES_SERVER_GROUP_WORKERS_CORES_LIMIT",
                          "type": "number",
                          "min": 1,
                          "validations": [
                            {
                              "type": ">=",
                              "target": "AZDATA_NB_VAR_POSTGRES_SERVER_GROUP_WORKERS_CORES_REQUEST",
                              "description": "%cores.limit.greater.than.or.equal.to.requested.cores%"
                            }
                          ]
                        },
                        {
                          "label": "%arc.postgres.server.group.workers.memory.request.label%",
                          "description": "%arc.postgres.server.group.workers.memory.request.description%",
                          "variableName": "AZDATA_NB_VAR_POSTGRES_SERVER_GROUP_WORKERS_MEMORY_REQUEST",
                          "type": "number",
                          "min": 0.25,
                          "validations": [
                            {
                              "type": "<=",
                              "target": "AZDATA_NB_VAR_POSTGRES_SERVER_GROUP_WORKERS_MEMORY_LIMIT",
                              "description": "%requested.memory.less.than.or.equal.to.memory.limit%"
                            }
                          ]
                        },
                        {
                          "label": "%arc.postgres.server.group.workers.memory.limit.label%",
                          "description": "%arc.postgres.server.group.workers.memory.limit.description%",
                          "variableName": "AZDATA_NB_VAR_POSTGRES_SERVER_GROUP_WORKERS_MEMORY_LIMIT",
                          "type": "number",
                          "min": 0.25,
                          "validations": [
                            {
                              "type": ">=",
                              "target": "AZDATA_NB_VAR_POSTGRES_SERVER_GROUP_WORKERS_MEMORY_REQUEST",
                              "description": "%memory.limit.greater.than.or.equal.to.requested.memory%"
                            }
                          ]
                        }
                      ]
                    },
                    {
                      "title": "%arc.postgres.settings.resource.coordinator.title%",
                      "fields": [
                        {
                          "label": "%arc.postgres.server.group.coordinator.cores.request.label%",
                          "description": "%arc.postgres.server.group.coordinator.cores.request.description%",
                          "variableName": "AZDATA_NB_VAR_POSTGRES_SERVER_GROUP_COORDINATOR_CORES_REQUEST",
                          "type": "number",
                          "min": 1,
                          "validations": [
                            {
                              "type": "<=",
                              "target": "AZDATA_NB_VAR_POSTGRES_SERVER_GROUP_COORDINATOR_CORES_LIMIT",
                              "description": "%requested.cores.less.than.or.equal.to.cores.limit%"
                            }
                          ]
                        },
                        {
                          "label": "%arc.postgres.server.group.coordinator.cores.limit.label%",
                          "description": "%arc.postgres.server.group.coordinator.cores.limit.description%",
                          "variableName": "AZDATA_NB_VAR_POSTGRES_SERVER_GROUP_COORDINATOR_CORES_LIMIT",
                          "type": "number",
                          "min": 1,
                          "validations": [
                            {
                              "type": ">=",
                              "target": "AZDATA_NB_VAR_POSTGRES_SERVER_GROUP_COORDINATOR_CORES_REQUEST",
                              "description": "%cores.limit.greater.than.or.equal.to.requested.cores%"
                            }
                          ]
                        },
                        {
                          "label": "%arc.postgres.server.group.coordinator.memory.request.label%",
                          "description": "%arc.postgres.server.group.coordinator.memory.request.description%",
                          "variableName": "AZDATA_NB_VAR_POSTGRES_SERVER_GROUP_COORDINATOR_MEMORY_REQUEST",
                          "type": "number",
                          "min": 0.25,
                          "validations": [
                            {
                              "type": "<=",
                              "target": "AZDATA_NB_VAR_POSTGRES_SERVER_GROUP_COORDINATOR_MEMORY_LIMIT",
                              "description": "%requested.memory.less.than.or.equal.to.memory.limit%"
                            }
                          ]
                        },
                        {
                          "label": "%arc.postgres.server.group.coordinator.memory.limit.label%",
                          "description": "%arc.postgres.server.group.coordinator.memory.limit.description%",
                          "variableName": "AZDATA_NB_VAR_POSTGRES_SERVER_GROUP_COORDINATOR_MEMORY_LIMIT",
                          "type": "number",
                          "min": 0.25,
                          "validations": [
                            {
                              "type": ">=",
                              "target": "AZDATA_NB_VAR_POSTGRES_SERVER_GROUP_COORDINATOR_MEMORY_REQUEST",
                              "description": "%memory.limit.greater.than.or.equal.to.requested.memory%"
                            }
                          ]
                        }
                      ]
                    },
                    {
                      "title": "%arc.postgres.settings.storage.title%",
                      "fields": [
                        {
                          "label": "%arc.storage-class.data.label%",
                          "description": "%arc.postgres.storage-class.data.description%",
                          "variableName": "AZDATA_NB_VAR_POSTGRES_STORAGE_CLASS_DATA",
                          "type": "kube_storage_class",
                          "required": true
                        },
                        {
                          "label": "%arc.postgres.server.group.volume.size.data.label%",
                          "description": "%arc.postgres.server.group.volume.size.data.description%",
                          "variableName": "AZDATA_NB_VAR_POSTGRES_SERVER_GROUP_VOLUME_SIZE_DATA",
                          "type": "number",
                          "defaultValue": "5",
                          "min": 1
                        },
                        {
                          "label": "%arc.storage-class.logs.label%",
                          "description": "%arc.postgres.storage-class.logs.description%",
                          "variableName": "AZDATA_NB_VAR_POSTGRES_STORAGE_CLASS_LOGS",
                          "type": "kube_storage_class",
                          "required": true
                        },
                        {
                          "label": "%arc.postgres.server.group.volume.size.logs.label%",
                          "description": "%arc.postgres.server.group.volume.size.logs.description%",
                          "variableName": "AZDATA_NB_VAR_POSTGRES_SERVER_GROUP_VOLUME_SIZE_LOGS",
                          "type": "number",
                          "defaultValue": "5",
                          "min": 1
                        },
                        {
                          "label": "%arc.storage-class.backups.label%",
                          "description": "%arc.postgres.storage-class.backups.description%",
                          "variableName": "AZDATA_NB_VAR_POSTGRES_STORAGE_CLASS_BACKUPS",
                          "type": "kube_storage_class",
                          "required": true
                        },
                        {
                          "label": "%arc.postgres.server.group.volume.size.backups.label%",
                          "description": "%arc.postgres.server.group.volume.size.backups.description%",
                          "variableName": "AZDATA_NB_VAR_POSTGRES_SERVER_GROUP_VOLUME_SIZE_BACKUPS",
                          "type": "number",
                          "defaultValue": "5",
                          "min": 1
                        }
                      ]
                    }
                  ]
                }
              ]
            },
            "requiredTools": [
              {
                "name": "kubectl"
              },
              {
                "name": "azure-cli"
              }
            ],
            "when": "true"
          }
        ],
        "agreements": [
          {
            "template": "%arc.agreement%",
            "links": [
              {
                "text": "%microsoft.agreement.privacy.statement%",
                "url": "https://go.microsoft.com/fwlink/?LinkId=853010"
              },
              {
                "text": "%arc.agreement.postgres.terms.conditions%",
                "url": "https://go.microsoft.com/fwlink/?linkid=2045708"
              }
            ],
            "when": "true"
          }
        ]
      }
    ],
    "resourceDeploymentSubTypes": [
      {
        "resourceName": "azure-sql-mi",
        "options": [
          {
            "name": "mi-type",
            "values": [
              {
                "name": "arc-mi",
                "displayName": "%resource.type.arc.sql.display.name%"
              }
            ]
          }
        ],
        "tags": [
          "Hybrid",
          "SQL Server"
        ],
        "provider": {
          "name": "azure-sql-mi_arc-mi",
          "notebookWizard": {
            "notebook": "./notebooks/arcDeployment/deploy.sql.existing.arc.ipynb",
            "doneAction": {
              "label": "%deploy.done.action%"
            },
            "scriptAction": {
              "label": "%deploy.script.action%"
            },
            "codeCellInsertionPosition": 5,
            "title": "%arc.sql.wizard.title%",
            "name": "arc.sql.wizard",
            "labelPosition": "left",
            "generateSummaryPage": false,
            "pages": [
              {
                "title": "%arc.sql.wizard.page1.title%",
                "labelWidth": "190px",
                "inputWidth": "280px",
                "sections": [
                  {
                    "title": "%arc.sql.connection.settings.section.title%",
                    "fields": [
                      {
                        "label": "%arc.controller%",
                        "variableName": "CONTROLLER_NAME",
                        "type": "options",
                        "editable": false,
                        "required": true,
                        "options": {
                          "source": {
                            "providerId": "arc.controllers",
                            "variableNames": {
                              "namespace": "AZDATA_NB_VAR_ARC_DATA_CONTROLLER_NAMESPACE",
                              "kubeConfig": "AZDATA_NB_VAR_CONTROLLER_KUBECONFIG",
                              "clusterContext": "AZDATA_NB_VAR_CONTROLLER_KUBECTL_CONTEXT"
                            }
                          },
                          "optionsType": "dropdown"
                        }
                      },
                      {
                        "label": "%arc.sql.instance.name%",
                        "variableName": "AZDATA_NB_VAR_SQL_INSTANCE_NAME",
                        "type": "text",
                        "defaultValue": "sqlinstance1",
                        "required": true,
                        "validations": [
                          {
                            "type": "regex_match",
                            "regex": "^[a-z]([-a-z0-9]{0,11}[a-z0-9])?$",
                            "description": "%arc.sql.invalid.instance.name%"
                          }
                        ]
                      },
                      {
                        "label": "%arc.sql.username%",
                        "variableName": "AZDATA_NB_VAR_SQL_USERNAME",
                        "type": "text",
                        "required": true,
                        "validations": [
                          {
                            "type": "regex_match",
                            "regex": "^(?!sa$)",
                            "description": "%arc.sql.invalid.username%"
                          }
                        ]
                      },
                      {
                        "label": "%arc.password%",
                        "variableName": "AZDATA_NB_VAR_SQL_PASSWORD",
                        "type": "sql_password",
                        "userName": "sa",
                        "confirmationRequired": true,
                        "confirmationLabel": "%arc.confirm.password%",
                        "defaultValue": "",
                        "required": true
                      }
                    ]
                  },
                  {
                    "title": "%arc.sql.instance.settings.section.title%",
                    "fields": [
                      {
                        "type": "options",
                        "label": "%arc.sql.high.availability.label%",
                        "description": "%arc.sql.high.availability.description%",
                        "required": true,
                        "variableName": "AZDATA_NB_VAR_SQL_REPLICAS",
                        "options": {
                          "values": [
                            "%arc.sql.two.replicas%",
                            "%arc.sql.three.replicas%"
                          ],
                          "defaultValue": "%arc.sql.two.replicas%",
                          "optionsType": "radio"
                        },
                        "dynamicOptions":
                        {
                          "target": "AZDATA_NB_VAR_SQL_SERVICE_TIER",
                          "alternates": [
                            {
                              "selection": "%arc.sql.service.tier.general.purpose%",
                              "alternateValues": [
                                "%arc.sql.one.replica%"
                              ],
                              "defaultValue": "%arc.sql.one.replica%"
                            }
                          ]
                        }
                      },
                      {
                        "label": "%arc.storage-class.data.label%",
                        "description": "%arc.sql.storage-class.data.description%",
                        "variableName": "AZDATA_NB_VAR_SQL_STORAGE_CLASS_DATA",
                        "type": "kube_storage_class",
                        "required": false
                      },
                      {
                        "label": "%arc.sql.volume.size.data.label%",
                        "description": "%arc.sql.volume.size.data.description%",
                        "variableName": "AZDATA_NB_VAR_SQL_VOLUME_SIZE_DATA",
                        "type": "number",
                        "defaultValue": "5",
                        "min": 1,
                        "required": true
                      },
                      {
                        "label": "%arc.storage-class.datalogs.label%",
                        "description": "%arc.sql.storage-class.datalogs.description%",
                        "variableName": "AZDATA_NB_VAR_SQL_STORAGE_CLASS_DATALOGS",
                        "type": "kube_storage_class",
                        "required": false
                      },
                      {
                        "label": "%arc.sql.volume.size.datalogs.label%",
                        "description": "%arc.sql.volume.size.datalogs.description%",
                        "variableName": "AZDATA_NB_VAR_SQL_VOLUME_SIZE_DATALOGS",
                        "type": "number",
                        "defaultValue": "5",
                        "min": 1,
                        "required": true
                      },
                      {
                        "label": "%arc.storage-class.logs.label%",
                        "description": "%arc.sql.storage-class.logs.description%",
                        "variableName": "AZDATA_NB_VAR_SQL_STORAGE_CLASS_LOGS",
                        "type": "kube_storage_class",
                        "required": false
                      },
                      {
                        "label": "%arc.sql.volume.size.logs.label%",
                        "description": "%arc.sql.volume.size.logs.description%",
                        "variableName": "AZDATA_NB_VAR_SQL_VOLUME_SIZE_LOGS",
                        "type": "number",
                        "defaultValue": "5",
                        "min": 1,
                        "required": true
                      },
                      {
                        "label": "%arc.storage-class.backups.label%",
                        "description": "%arc.sql.storage-class.backups.description%",
                        "variableName": "AZDATA_NB_VAR_SQL_STORAGE_CLASS_BACKUPS",
                        "type": "kube_storage_class",
                        "required": false
                      },
                      {
                        "label": "%arc.sql.volume.size.backups.label%",
                        "description": "%arc.sql.volume.size.backups.description%",
                        "variableName": "AZDATA_NB_VAR_SQL_VOLUME_SIZE_BACKUPS",
                        "type": "number",
                        "defaultValue": "5",
                        "min": 1,
                        "required": true
                      },
                      {
                        "label": "%arc.cores-request.label%",
                        "description": "%arc.sql.cores-request.description%",
                        "variableName": "AZDATA_NB_VAR_SQL_CORES_REQUEST",
                        "type": "number",
                        "min": 1,
                        "required": false,
                        "validations": [
                          {
                            "type": "<=",
                            "target": "AZDATA_NB_VAR_SQL_CORES_LIMIT",
                            "description": "%requested.cores.less.than.or.equal.to.cores.limit%"
                          }
                        ]
                      },
                      {
                        "label": "%arc.cores-limit.label%",
                        "description": "%arc.sql.cores-limit.description%",
                        "variableName": "AZDATA_NB_VAR_SQL_CORES_LIMIT",
                        "type": "number",
                        "min": 1,
                        "required": false,
                        "validations": [
                          {
                            "type": ">=",
                            "target": "AZDATA_NB_VAR_SQL_CORES_REQUEST",
                            "description": "%cores.limit.greater.than.or.equal.to.requested.cores%"
                          }
                        ]
                      },
                      {
                        "label": "%arc.memory-request.label%",
                        "description": "%arc.sql.memory-request.description%",
                        "variableName": "AZDATA_NB_VAR_SQL_MEMORY_REQUEST",
                        "type": "number",
                        "min": 2,
                        "required": false,
                        "validations": [
                          {
                            "type": "<=",
                            "target": "AZDATA_NB_VAR_SQL_MEMORY_LIMIT",
                            "description": "%requested.memory.less.than.or.equal.to.memory.limit%"
                          }
                        ]
                      },
                      {
                        "label": "%arc.memory-limit.label%",
                        "description": "%arc.sql.memory-limit.description%",
                        "variableName": "AZDATA_NB_VAR_SQL_MEMORY_LIMIT",
                        "type": "number",
                        "min": 2,
                        "required": false,
                        "validations": [
                          {
                            "type": ">=",
                            "target": "AZDATA_NB_VAR_SQL_MEMORY_REQUEST",
                            "description": "%memory.limit.greater.than.or.equal.to.requested.memory%"
                          }
                        ]
                      },
                      {
                        "type": "options",
                        "label": "%arc.sql.service.tier.label%",
                        "variableName": "AZDATA_NB_VAR_SQL_SERVICE_TIER",
                        "description": "%arc.sql.service.tier.description%",
                        "required": true,
                        "options": {
                          "values": [
                            "%arc.sql.service.tier.business.critical%",
                            "%arc.sql.service.tier.general.purpose%"
                          ],
                          "defaultValue": "%arc.sql.service.tier.business.critical%",
                          "optionsType": "radio"
                        }
                      },
                      {
                        "type": "checkbox",
                        "label": "%arc.sql.dev.use.label%",
                        "variableName": "AZDATA_NB_VAR_SQL_DEV_USE",
                        "description": "%arc.sql.dev.use.description%",
                        "defaultValue": "false"
                      },
                      {
                        "label": "%arc.sql.cost.summary.service.tier%",
                        "type": "readonly_text",
                        "isEvaluated": true,
                        "defaultValue": "$(AZDATA_NB_VAR_ARC_SERVICE_TIER)"
                      }
                    ]
                  },
                  {
<<<<<<< HEAD
                    "title": "%arc.sql.cost.summary%",
                    "fields": [
                      {
                        "label": "%arc.sql.cost.summary.service.tier%",
                        "type": "readonly_text",
                        "isEvaluated": true,
                        "defaultValue": "$(AZDATA_NB_VAR_ARC_SERVICE_TIER)"
                      },
                      {
                        "label": "%arc.sql.cost.summary.cost.vcore%",
                        "type": "readonly_text",
                        "isEvaluated": true,
                        "defaultValue": "0.00"
                      },
                      {
                        "label": "%arc.sql.cost.summary.vcore.limit%",
                        "type": "readonly_text",
                        "isEvaluated": true,
                        "defaultValue": "x4"
                      },
                      {
                        "label": "%arc.sql.cost.summary.azure.hybrid.benefit.discount%",
                        "type": "readonly_text",
                        "isEvaluated": true,
                        "defaultValue": "--"
                      },
                      {
                        "label": "%arc.sql.cost.summary.estimated.cost.per.month%",
                        "type": "readonly_text",
                        "isEvaluated": true,
                        "defaultValue": "0.00 USD",
                        "valueProvider": {
                          "providerId": "params-to-estimated-cost",
                          "triggerFields": [
                            "AZDATA_NB_VAR_SQL_REPLICAS",
                            "AZDATA_NB_VAR_SQL_SERVICE_TIER",
                            "AZDATA_NB_VAR_SQL_DEV_USE"
                          ]
                        }
                       },
                       {
                        "label": "%arc.sql.cost.summary.additional.charge%",
                        "type": "readonly_text",
                        "enabled": true,
                        "labelWidth": "750px",
                        "links": [
                          {
                            "text": "%arc.sql.cost.summary.pricing.details%",
                            "url": "https://aka.ms/ArcSQLBilling"
                          }
                         ]
                       }
                     ]
                   }
                 ]
               },
               {
                  "title": "%arc.sql.cost.summary.sql.miaa.cost.summary%",
                  "isSummaryPage": true,
                  "fieldHeight": "16px",
                  "sections": [
                    {
                      "title": "",
                      "collapsible": false,
                      "fieldWidth": "200px",
                      "fieldHeight": "14px",
                      "spaceBetweenFields": 0,
                      "rows": [
                        {
                          "items": [
                            {
                              "items": [
                                {
                                  "label": "%arc.sql.cost.summary.sql.miaa%",
                                  "type": "readonly_text",
                                  "enabled": true,
                                  "labelWidth": "185px"
                                }
                              ]
                            },
                            {
                              "items": [
                                {
                                  "label": "%arc.sql.cost.summary.estimated.cost.per.month%",
                                  "type": "readonly_text",
                                  "enabled": true,
                                  "labelWidth": "190px",
                                  "labelCSSStyles": {
                                    "fontWeight": "Bold"
                                  }
                                }
                              ]
                            }
                          ]
                        },
                        {
                          "items": [
                            {
                              "items": [
                                {
                                  "label": "%arc.sql.summary.arc.by.microsoft%",
                                  "type": "readonly_text",
                                  "labelWidth": "185px"
                                }
                              ]
                            },
                            {
                              "items": [
                                {
                                  "label": "%arc.data.controller.summary.free%",
                                  "type": "readonly_text",
                                  "enabled": true,
                                  "defaultValue": "",
                                  "labelWidth": "100px"
                                }
                              ]
                            }
                          ]
                        },
                        {
                          "items": [
                            {
                              "items": [
                                {
                                  "label": "{0}",
                                  "type": "readonly_text",
                                  "enabled": true,
                                  "labelWidth": "69px",
                                  "links": [
                                    {
                                      "text": "%arc.data.controller.summary.arc.terms.of.use%",
                                      "url": "https://go.microsoft.com/fwlink/?linkid=2045708"
                                    }
                                  ]
                                },
                                {
                                  "label": "|",
                                  "type": "readonly_text",
                                  "enabled": true,
                                  "defaultValue": "",
                                  "labelWidth": "4px",
                                  "fieldWidth": "6px"
                                },
                                {
                                  "label": "{0}",
                                  "type": "readonly_text",
                                  "enabled": true,
                                  "labelWidth": "100px",
                                  "links": [
                                    {
                                      "text": "%arc.data.controller.summary.arc.terms.privacy.policy%",
                                      "url": "https://go.microsoft.com/fwlink/?linkid=512132"
                                    }
                                  ]
                                }
                              ]
                            }
                          ]
                        }
                      ]
                    },
                    {
                      "title": "%arc.sql.cost.summary%",
                      "fields": [
                        {
                          "label": "%arc.sql.cost.summary.service.tier%",
                          "type": "readonly_text",
                          "isEvaluated": true,
                          "defaultValue": "$(AZDATA_NB_VAR_ARC_SERVICE_TIER)"
                        },
                        {
                          "label": "%arc.sql.cost.summary.cost.vcore%",
                          "type": "readonly_text",
                          "isEvaluated": true,
                          "defaultValue": "0.00"
                        },
                        {
                          "label": "%arc.sql.cost.summary.vcore.limit%",
                          "type": "readonly_text",
                          "isEvaluated": true,
                          "defaultValue": "x4"
                        },
                        {
                          "label": "%arc.sql.cost.summary.azure.hybrid.benefit.discount%",
                          "type": "readonly_text",
                          "isEvaluated": true,
                          "defaultValue": "--"
                        },
                        {
                          "label": "%arc.sql.cost.summary.estimated.cost.per.month%",
                          "type": "readonly_text",
                          "defaultValue": "0.00 USD",
                          "valueProvider": {
                            "providerId": "params-to-estimated-cost",
                            "triggerFields": [
                              "AZDATA_NB_VAR_SQL_REPLICAS",
                              "AZDATA_NB_VAR_SQL_SERVICE_TIER",
                              "AZDATA_NB_VAR_SQL_DEV_USE"
                            ]
                          }
                        },
                        {
                          "label": "%arc.sql.cost.summary.additional.charge%",
                          "type": "readonly_text",
                          "enabled": true,
                          "labelWidth": "750px",
                          "links": [
                            {
                              "text": "%arc.sql.cost.summary.pricing.details%",
                              "url": "https://aka.ms/ArcSQLBilling"
                            }
                          ]
                        }
                      ]
                    }
                  ]
=======
                    "title": "%arc.sql.instance.retention.policy.title%",
                    "fields": [
                      {
                        "type": "readonly_text",
                        "label": "%arc.sql.pitr.retention.description%",
                        "labelWidth": "600px",
                        "enabled": true,
                        "fieldHeight": "10px",
                        "links": [
                          {
                            "text": "%arc.agreement.sql.help.text.learn.more%",
                            "url": "https://docs.microsoft.com/azure/azure-arc/data/point-in-time-restore"
                          }
                        ]
                      },
                      {
                        "label": "%arc.sql.retention.days.label%",
                        "description": "%arc.sql.retention.days.description%",
                        "variableName": "AZDATA_NB_VAR_SQL_RETENTION_DAYS",
                        "type": "number",
                        "min": 1,
                        "max": 35,
                        "required": false
                      }
                    ]
                  }
                ]
>>>>>>> dacfddc5
              }
            ]
          },
          "requiredTools": [
            {
              "name": "kubectl"
            },
            {
              "name": "azure-cli"
            }
          ],
          "when": "mi-type=arc-mi"
        },
        "agreement": {
          "template": "%arc.agreement%",
          "links": [
            {
              "text": "%microsoft.agreement.privacy.statement%",
              "url": "https://go.microsoft.com/fwlink/?LinkId=853010"
            },
            {
              "text": "%arc.agreement.sql.terms.conditions%",
              "url": "https://go.microsoft.com/fwlink/?linkid=2045708"
            }
          ],
          "when": "mi-type=arc-mi"
        },
        "helpText": {
          "template": "%arc.agreement.sql.help.text%",
          "links": [
            {
              "text": "%arc.agreement.sql.help.text.learn.more%",
              "accessibilityInformation": {
                "label": "%arc.agreement.sql.help.text.learn.more.ariaLabel%"
              },
              "url": "https://go.microsoft.com/fwlink/?linkid=2141849"
            }
          ],
          "when": "mi-type=arc-mi"
        }
      }
    ],
    "resourceDeploymentOptionsSources": [
      {
        "id": "arc.controllers"
      }
    ]
  },
  "dependencies": {
    "request": "^2.88.0",
    "uuid": "^8.3.0",
    "vscode-nls": "^4.1.2",
    "yamljs": "^0.3.0"
  },
  "devDependencies": {
    "@types/mocha": "^5.2.5",
    "@types/node": "^12.11.7",
    "@types/request": "^2.48.3",
    "@types/sinon": "^9.0.4",
    "@types/uuid": "^8.3.0",
    "@types/yamljs": "^0.2.31",
    "@microsoft/azdata-test": "^1.5.1",
    "mocha": "^5.2.0",
    "mocha-junit-reporter": "^1.17.0",
    "mocha-multi-reporters": "^1.1.7",
    "should": "^13.2.3",
    "sinon": "^9.0.2",
    "typemoq": "2.1.0",
    "vscodetestcover": "^1.1.0"
  },
  "__metadata": {
    "id": "68",
    "publisherDisplayName": "Microsoft",
    "publisherId": "Microsoft"
  }
}<|MERGE_RESOLUTION|>--- conflicted
+++ resolved
@@ -1164,7 +1164,6 @@
                     ]
                   },
                   {
-<<<<<<< HEAD
                     "title": "%arc.sql.cost.summary%",
                     "fields": [
                       {
@@ -1379,37 +1378,35 @@
                           ]
                         }
                       ]
-                    }
-                  ]
-=======
-                    "title": "%arc.sql.instance.retention.policy.title%",
-                    "fields": [
-                      {
-                        "type": "readonly_text",
-                        "label": "%arc.sql.pitr.retention.description%",
-                        "labelWidth": "600px",
-                        "enabled": true,
-                        "fieldHeight": "10px",
-                        "links": [
-                          {
-                            "text": "%arc.agreement.sql.help.text.learn.more%",
-                            "url": "https://docs.microsoft.com/azure/azure-arc/data/point-in-time-restore"
-                          }
-                        ]
-                      },
-                      {
-                        "label": "%arc.sql.retention.days.label%",
-                        "description": "%arc.sql.retention.days.description%",
-                        "variableName": "AZDATA_NB_VAR_SQL_RETENTION_DAYS",
-                        "type": "number",
-                        "min": 1,
-                        "max": 35,
-                        "required": false
-                      }
-                    ]
+                    },
+                    {
+                      "title": "%arc.sql.instance.retention.policy.title%",
+                      "fields": [
+                        {
+                          "type": "readonly_text",
+                          "label": "%arc.sql.pitr.retention.description%",
+                          "labelWidth": "600px",
+                          "enabled": true,
+                          "fieldHeight": "10px",
+                          "links": [
+                            {
+                              "text": "%arc.agreement.sql.help.text.learn.more%",
+                              "url": "https://docs.microsoft.com/azure/azure-arc/data/point-in-time-restore"
+                            }
+                          ]
+                        },
+                        {
+                          "label": "%arc.sql.retention.days.label%",
+                          "description": "%arc.sql.retention.days.description%",
+                          "variableName": "AZDATA_NB_VAR_SQL_RETENTION_DAYS",
+                          "type": "number",
+                          "min": 1,
+                          "max": 35,
+                          "required": false
+                        }
+                      ]
                   }
                 ]
->>>>>>> dacfddc5
               }
             ]
           },
