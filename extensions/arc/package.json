--- conflicted
+++ resolved
@@ -274,24 +274,6 @@
                             "westeurope",
                             "westus2"
                           ]
-<<<<<<< HEAD
-=======
-                        },
-                        {
-                          "type": "options",
-                          "label": "%arc.data.controller.arc.data.controller.connectivity.mode%",
-                          "options": {
-                            "values": [
-                              "Indirect",
-                              "Direct"
-                            ],
-                            "defaultValue": "Indirect",
-                            "optionsType": "radio"
-                          },
-                          "enabled": false,
-                          "required": true,
-                          "variableName": "AZDATA_NB_VAR_ARC_DATA_CONTROLLER_CONNECTIVITY_MODE"
->>>>>>> db902beb
                         }
                       ]
                     },
@@ -488,17 +470,7 @@
                           "defaultValue": "$(AZDATA_NB_VAR_ARC_DATA_CONTROLLER_NAME)"
                         },
                         {
-<<<<<<< HEAD
                           "label": "%arc.control.plane.summary.subscription%",
-=======
-                          "label": "%arc.data.controller.summary.data.controller.connectivity.mode%",
-                          "type": "readonly_text",
-                          "isEvaluated": true,
-                          "defaultValue": "$(AZDATA_NB_VAR_ARC_DATA_CONTROLLER_CONNECTIVITY_MODE)"
-                        },
-                        {
-                          "label": "%arc.data.controller.summary.subscription%",
->>>>>>> db902beb
                           "type": "readonly_text",
                           "isEvaluated": true,
                           "defaultValue": "$(AZDATA_NB_VAR_ARC_DISPLAY_SUBSCRIPTION)",
