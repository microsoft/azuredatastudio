{
  "name": "arc",
  "displayName": "%arc.displayName%",
  "description": "%arc.description%",
  "version": "0.6.4",
  "publisher": "Microsoft",
  "preview": true,
  "license": "https://raw.githubusercontent.com/Microsoft/azuredatastudio/main/LICENSE.txt",
  "icon": "images/extension.png",
  "engines": {
    "vscode": "*",
    "azdata": ">=1.25.0"
  },
  "activationEvents": [
    "onCommand:arc.connectToController",
    "onCommand:arc.createController",
    "onCommand:azdata.resource.deploy",
    "onView:azureArc"
  ],
  "extensionDependencies": [
    "Microsoft.azdata",
    "Microsoft.resource-deployment"
  ],
  "repository": {
    "type": "git",
    "url": "https://github.com/Microsoft/azuredatastudio.git"
  },
  "forceReload": true,
  "main": "./out/extension",
  "contributes": {
    "dataExplorer": {
      "azureArc": [
        {
          "id": "azureArc",
          "name": "%arc.view.title%"
        }
      ]
    },
    "commands": [
      {
        "command": "arc.openDashboard",
        "title": "%arc.openDashboard%"
      },
      {
        "command": "arc.createController",
        "title": "%command.createController.title%",
        "icon": "$(add)"
      },
      {
        "command": "arc.connectToController",
        "title": "%command.connectToController.title%",
        "icon": "$(disconnect)"
      },
      {
        "command": "arc.removeController",
        "title": "%command.removeController.title%"
      },
      {
        "command": "arc.refresh",
        "title": "%command.refresh.title%"
      },
      {
        "command": "arc.editConnection",
        "title": "%command.editConnection.title%"
      }
    ],
    "menus": {
      "commandPalette": [
        {
          "command": "arc.openDashboard",
          "when": "false"
        },
        {
          "command": "arc.removeController",
          "when": "false"
        },
        {
          "command": "arc.refresh",
          "when": "false"
        },
        {
          "command": "arc.editConnection",
          "when": "false"
        }
      ],
      "view/title": [
        {
          "command": "arc.createController",
          "when": "view == azureArc",
          "group": "navigation@1"
        },
        {
          "command": "arc.connectToController",
          "when": "view == azureArc",
          "group": "navigation@2"
        }
      ],
      "view/item/context": [
        {
          "command": "arc.openDashboard",
          "when": "view == azureArc && viewItem",
          "group": "navigation@1"
        },
        {
          "command": "arc.editConnection",
          "when": "view == azureArc && viewItem == dataControllers",
          "group": "navigation@2"
        },
        {
          "command": "arc.refresh",
          "when": "view == azureArc && viewItem == dataControllers",
          "group": "navigation@3"
        },
        {
          "command": "arc.removeController",
          "when": "view == azureArc && viewItem == dataControllers",
          "group": "navigation@4"
        }
      ]
    },
    "viewsWelcome": [
      {
        "view": "azureArc",
        "contents": "%arc.view.welcome.connect%",
        "when": "arc.loaded"
      },
      {
        "view": "azureArc",
        "contents": "%arc.view.welcome.loading%",
        "when": "!arc.loaded"
      }
    ],
    "resourceDeploymentTypes": [
      {
        "name": "arc.control.create",
        "displayName": "%resource.type.azure.arc.display.name%",
        "description": "%resource.type.azure.arc.description%",
        "platforms": "*",
        "icon": "./images/data_controller.svg",
        "tags": [
          "Hybrid",
          "SQL Server",
          "PostgreSQL"
        ],
        "providers": [
          {
            "notebookWizard": {
              "notebook": "./notebooks/arcDeployment/deploy.arc.data.controller.ipynb",
              "type": "new-arc-control-plane",
              "doneAction": {
                "label": "%deploy.done.action%"
              },
              "scriptAction": {
                "label": "%deploy.script.action%"
              },
              "codeCellInsertionPosition": 5,
              "title": "%arc.data.controller.new.wizard.title%",
              "name": "arc.data.controller.new.wizard",
              "labelPosition": "left",
              "generateSummaryPage": false,
              "pages": [
                {
                  "title": "%arc.data.controller.select.cluster.title%",
                  "sections": [
                    {
                      "fields": [
                        {
                          "type": "kube_cluster_context_picker",
                          "label": "%arc.data.controller.kube.cluster.context%",
                          "required": true,
                          "inputWidth": "350px",
                          "variableName": "AZDATA_NB_VAR_ARC_CLUSTER_CONTEXT",
                          "configFileVariableName": "AZDATA_NB_VAR_ARC_CONFIG_FILE"
                        }
                      ]
                    }
                  ]
                },
                {
                  "title": "%arc.data.controller.cluster.config.profile.title%",
                  "sections": [
                    {
                      "fields": [
                        {
                          "type": "options",
                          "label": "%arc.data.controller.cluster.config.profile%",
                          "required": true,
                          "variableName": "AZDATA_NB_VAR_ARC_PROFILE",
                          "editable": false,
                          "options": {
                            "source": {
                              "providerId": "arc.controller.config.profiles"
                            },
                            "defaultValue": "azure-arc-aks-default-storage",
                            "optionsType": "radio"
                          }
                        }
                      ]
                    }
                  ]
                },
                {
                  "title": "%arc.data.controller.create.azureconfig.title%",
                  "sections": [
                    {
                      "title": "%arc.data.controller.project.details.title%",
                      "fields": [
                        {
                          "type": "readonly_text",
                          "label": "%arc.data.controller.project.details.description%",
                          "labelWidth": "600px"
                        },
                        {
                          "type": "azure_account",
                          "required": true,
                          "subscriptionVariableName": "AZDATA_NB_VAR_ARC_SUBSCRIPTION",
                          "resourceGroupVariableName": "AZDATA_NB_VAR_ARC_RESOURCE_GROUP"
                        },
                        {
                          "type": "azure_locations",
                          "label": "%arc.data.controller.location%",
                          "defaultValue": "eastus",
                          "required": true,
                          "locationVariableName": "AZDATA_NB_VAR_ARC_DATA_CONTROLLER_LOCATION",
                          "locations": [
                            "australiaeast",
                            "centralus",
                            "eastus",
                            "eastus2",
                            "francecentral",
                            "japaneast",
                            "koreacentral",
                            "northeurope",
                            "southeastasia",
                            "uksouth",
                            "westeurope",
                            "westus2"
                          ]
                        }
                      ]
                    },
                    {
                      "title": "%arc.data.controller.connectivitymode%",
                      "fields": [
                        {
                          "type": "readonly_text",
                          "label": "%arc.data.controller.connectivitymode.description%",
                          "labelWidth": "600px"
                        },
                        {
                          "type": "options",
                          "label": "%arc.data.controller.connectivitymode%",
                          "required": true,
                          "variableName": "AZDATA_NB_VAR_ARC_DATA_CONTROLLER_CONNECTIVITY_MODE",
                          "options": {
                            "values": [
                              {
                                "name": "indirect",
                                "displayName": "%arc.data.controller.indirect%"
                              },
                              {
                                "name": "direct",
                                "displayName": "%arc.data.controller.direct%"
                              }
                            ],
                            "defaultValue": "%arc.data.controller.indirect%",
                            "optionsType": "radio"
                          }
                        },
                        {
                          "type": "readonly_text",
                          "label": "%arc.data.controller.serviceprincipal.description%",
                          "labelWidth": "600px",
                          "links": [
                            {
                              "text": "%arc.data.controller.readmore%",
                              "url": "https://docs.microsoft.com/azure/azure-arc/data/upload-metrics"
                            }
                          ]
                        },
                        {
                          "label": "%arc.data.controller.spclientid%",
                          "description": "%arc.data.controller.spclientid.description%",
                          "variableName": "AZDATA_NB_VAR_SP_CLIENT_ID",
                          "type": "text",
                          "required": true,
                          "defaultValue": "",
                          "placeHolder": "xxxxxxxx-xxxx-xxxx-xxxx-xxxxxxxxxxxx",
                          "enabled": {
                            "target": "AZDATA_NB_VAR_ARC_DATA_CONTROLLER_CONNECTIVITY_MODE",
                            "value": "direct"
                          },
                          "validations" : [{
                            "type": "regex_match",
                            "regex": "^[0-9A-Fa-f]{8}-([0-9A-Fa-f]{4}-){3}[0-9A-Fa-f]{12}$",
                            "description": "%arc.data.controller.spclientid.validation.description%"
                          }]
                        },
                        {
                          "label": "%arc.data.controller.spclientsecret%",
                          "description": "%arc.data.controller.spclientsecret.description%",
                          "variableName": "AZDATA_NB_VAR_SP_CLIENT_SECRET",
                          "type": "password",
                          "required": true,
                          "defaultValue": "",
                          "enabled": {
                            "target": "AZDATA_NB_VAR_ARC_DATA_CONTROLLER_CONNECTIVITY_MODE",
                            "value": "direct"
                          }
                        },
                        {
                          "label": "%arc.data.controller.sptenantid%",
                          "description": "%arc.data.controller.sptenantid.description%",
                          "variableName": "AZDATA_NB_VAR_SP_CLIENT_TENANTID",
                          "type": "text",
                          "required": true,
                          "defaultValue": "",
<<<<<<< HEAD
                          "placeHolder": "xxxxxxxx-xxxx-xxxx-xxxx-xxxxxxxxxxxx",
=======
>>>>>>> a70dce78
                          "enabled": false,
                          "valueProvider": {
                            "providerId": "subscription-id-to-tenant-id",
                            "triggerField": "AZDATA_NB_VAR_ARC_SUBSCRIPTION"
                          },
                          "validations" : [{
                            "type": "regex_match",
                            "regex": "^[0-9A-Fa-f]{8}-([0-9A-Fa-f]{4}-){3}[0-9A-Fa-f]{12}$",
                            "description": "%arc.data.controller.sptenantid.validation.description%"
                          }]
                        }
                      ]
                    }
                  ]
                },
                {
                  "title": "%arc.data.controller.create.controllerconfig.title%",
                  "sections": [
                    {
                      "title": "%arc.data.controller.details.title%",
                      "fields": [
                        {
                          "type": "readonly_text",
                          "label": "%arc.data.controller.details.description%",
                          "labelWidth": "600px"
                        },
                        {
                          "type": "text",
                          "label": "%arc.data.controller.namespace%",
                          "validations" : [{
                            "type": "regex_match",
                            "regex": "^[a-z0-9]([-a-z0-9]{0,61}[a-z0-9])?$",
                            "description": "%arc.data.controller.namespace.validation.description%"
                          }],
                          "defaultValue": "arc",
                          "required": true,
                          "variableName": "AZDATA_NB_VAR_ARC_DATA_CONTROLLER_NAMESPACE"
                        },
                        {
                          "type": "text",
                          "label": "%arc.data.controller.name%",
                          "validations" : [{
                            "type": "regex_match",
                            "regex": "^[a-z0-9]([-.a-z0-9]{0,251}[a-z0-9])?$",
                            "description": "%arc.data.controller.name.validation.description%"
                          }],
                          "defaultValue": "arc-dc",
                          "required": true,
                          "variableName": "AZDATA_NB_VAR_ARC_DATA_CONTROLLER_NAME"
                        },
                        {
                          "label": "%arc.storage-class.dc.label%",
                          "description": "%arc.sql.storage-class.dc.description%",
                          "variableName": "AZDATA_NB_VAR_ARC_DATA_CONTROLLER_STORAGE_CLASS",
                          "type": "kube_storage_class",
                          "required": true
                        }
                      ]
                    },
                    {
                      "title": "%arc.data.controller.admin.account.title%",
                      "fields": [
                        {
                          "label": "%arc.data.controller.admin.account.name%",
                          "variableName": "AZDATA_NB_VAR_ARC_ADMIN_USERNAME",
                          "type": "text",
                          "required": true,
                          "defaultValue": "arcadmin",
                          "enabled": true
                        },
                        {
                          "label": "%arc.data.controller.admin.account.password%",
                          "variableName": "AZDATA_NB_VAR_ARC_ADMIN_PASSWORD",
                          "type": "sql_password",
                          "userName": "arcadmin",
                          "confirmationRequired": true,
                          "confirmationLabel": "%arc.data.controller.admin.account.confirm.password%",
                          "defaultValue": "",
                          "required": true
                        }
                      ]
                    }
                  ]
                },
                {
                  "title": "%arc.data.controller.create.summary.title%",
                  "isSummaryPage": true,
                  "fieldHeight": "16px",
                  "sections": [
                    {
                      "title": "",
                      "collapsible": false,
                      "fieldWidth": "200px",
                      "fieldHeight": "14px",
                      "spaceBetweenFields": 0,
                      "rows": [
                        {
                          "items": [
                            {
                              "items": [
                                {
                                  "label": "%arc.data.controller.summary.arc.data.controller%",
                                  "type": "readonly_text",
                                  "enabled": true,
                                  "labelWidth": "185px"
                                }
                              ]
                            },
                            {
                              "items": [
                                {
                                  "label": "%arc.data.controller.summary.estimated.cost.per.month%",
                                  "type": "readonly_text",
                                  "enabled": true,
                                  "labelWidth": "190px",
                                  "labelCSSStyles": {
                                    "fontWeight": "Bold"
                                  }
                                }
                              ]
                            }
                          ]
                        },
                        {
                          "items": [
                            {
                              "items": [
                                {
                                  "label": "%arc.data.controller.summary.arc.by.microsoft%",
                                  "type": "readonly_text",
                                  "labelWidth": "185px"
                                }
                              ]
                            },
                            {
                              "items": [
                                {
                                  "label": "%arc.data.controller.summary.free%",
                                  "type": "readonly_text",
                                  "enabled": true,
                                  "defaultValue": "",
                                  "labelWidth": "100px"
                                }
                              ]
                            }
                          ]
                        },
                        {
                          "items": [
                            {
                              "items": [
                                {
                                  "label": "{0}",
                                  "type": "readonly_text",
                                  "enabled": true,
                                  "labelWidth": "69px",
                                  "links": [
                                    {
                                      "text": "%arc.data.controller.summary.arc.terms.of.use%",
                                      "url": "https://go.microsoft.com/fwlink/?linkid=2045708"
                                    }
                                  ]
                                },
                                {
                                  "label": "|",
                                  "type": "readonly_text",
                                  "enabled": true,
                                  "defaultValue": "",
                                  "labelWidth": "4px",
                                  "fieldWidth": "6px"
                                },
                                {
                                  "label": "{0}",
                                  "type": "readonly_text",
                                  "enabled": true,
                                  "labelWidth": "100px",
                                  "links": [
                                    {
                                      "text": "%arc.data.controller.summary.arc.terms.privacy.policy%",
                                      "url": "https://go.microsoft.com/fwlink/?linkid=512132"
                                    }
                                  ]
                                }
                              ]
                            }
                          ]
                        }
                      ]
                    },
                    {
                      "title": "%arc.data.controller.summary.terms%",
                      "fieldHeight": "88px",
                      "fields": [
                        {
                          "label": "%arc.data.controller.summary.terms.description%",
                          "type": "readonly_text",
                          "enabled": true,
                          "labelWidth": "750px",
                          "links": [
                            {
                              "text": "%arc.data.controller.summary.terms.link.text%",
                              "url": "https://go.microsoft.com/fwlink/?linkid=2045624"
                            }
                          ]
                        }
                      ]
                    },
                    {
                      "title": "%arc.data.controller.summary.kubernetes%",
                      "fields": [
                        {
                          "label": "%arc.data.controller.summary.kube.config.file.path%",
                          "type": "readonly_text",
                          "isEvaluated": true,
                          "defaultValue": "$(AZDATA_NB_VAR_ARC_CONFIG_FILE)"
                        },
                        {
                          "label": "%arc.data.controller.summary.cluster.context%",
                          "type": "readonly_text",
                          "isEvaluated": true,
                          "defaultValue": "$(AZDATA_NB_VAR_ARC_CLUSTER_CONTEXT)"
                        },
                        {
                          "label": "%arc.data.controller.summary.profile%",
                          "type": "readonly_text",
                          "isEvaluated": true,
                          "defaultValue": "$(AZDATA_NB_VAR_ARC_PROFILE)"
                        },
                        {
                          "label": "%arc.data.controller.summary.username%",
                          "type": "readonly_text",
                          "isEvaluated": true,
                          "defaultValue": "$(AZDATA_NB_VAR_ARC_ADMIN_USERNAME)"
                        }
                      ]
                    },
                    {
                      "title": "%arc.data.controller.summary.azure%",
                      "fields": [
                        {
                          "label": "%arc.data.controller.summary.subscription%",
                          "type": "readonly_text",
                          "isEvaluated": true,
                          "defaultValue": "$(AZDATA_NB_VAR_ARC_SUBSCRIPTION)",
                          "inputWidth": "600"
                        },
                        {
                          "label": "%arc.data.controller.summary.resource.group%",
                          "type": "readonly_text",
                          "isEvaluated": true,
                          "defaultValue": "$(AZDATA_NB_VAR_ARC_RESOURCE_GROUP)"
                        },
                        {
                          "label": "%arc.data.controller.summary.location%",
                          "type": "readonly_text",
                          "isEvaluated": true,
                          "defaultValue": "$(AZDATA_NB_VAR_ARC_DATA_CONTROLLER_LOCATION)"
                        }
                      ]
                    },
                    {
                      "title": "%arc.data.controller.summary.controller%",
                      "fields": [
                        {
                          "label": "%arc.data.controller.summary.data.controller.namespace%",
                          "type": "readonly_text",
                          "isEvaluated": true,
                          "defaultValue": "$(AZDATA_NB_VAR_ARC_DATA_CONTROLLER_NAMESPACE)"
                        },
                        {
                          "label": "%arc.data.controller.summary.data.controller.name%",
                          "type": "readonly_text",
                          "isEvaluated": true,
                          "defaultValue": "$(AZDATA_NB_VAR_ARC_DATA_CONTROLLER_NAME)"
                        },
                        {
                          "label": "%arc.data.controller.connectivitymode%",
                          "type": "readonly_text",
                          "isEvaluated": true,
                          "defaultValue": "$(AZDATA_NB_VAR_ARC_DATA_CONTROLLER_CONNECTIVITY_MODE)"
                        }
                      ]
                    }
                  ]
                }
              ]
            },
            "requiredTools": [
              {
                "name": "kubectl"
              },
              {
                "name": "azdata",
                "version": "20.2.0"
              }
            ],
            "when": true
          }
        ]
      },
      {
        "name": "arc.sql",
        "displayName": "%resource.type.arc.sql.display.name%",
        "description": "%resource.type.arc.sql.description%",
        "platforms": "*",
        "icon": "./images/miaa.svg",
        "tags": [
          "Hybrid",
          "SQL Server"
        ],
        "providers": [
          {
            "notebookWizard": {
              "notebook": "./notebooks/arcDeployment/deploy.sql.existing.arc.ipynb",
              "doneAction": {
                "label": "%deploy.done.action%"
              },
              "scriptAction": {
                "label": "%deploy.script.action%"
              },
              "codeCellInsertionPosition": 5,
              "title": "%arc.sql.wizard.title%",
              "name": "arc.sql.wizard",
              "labelPosition": "left",
              "generateSummaryPage": false,
              "pages": [
                {
                  "title": "%arc.sql.wizard.page1.title%",
                  "labelWidth": "175px",
                  "inputWidth": "280px",
                  "sections": [
                    {
                      "title": "%arc.sql.connection.settings.section.title%",
                      "fields": [
                        {
                          "label": "%arc.controller%",
                          "variableName": "",
                          "type": "options",
                          "editable": false,
                          "required": true,
                          "options": {
                            "source": {
                              "providerId": "arc.controllers",
                              "variableNames": {
                                "endpoint": "AZDATA_NB_VAR_CONTROLLER_ENDPOINT",
                                "username": "AZDATA_NB_VAR_CONTROLLER_USERNAME",
                                "password": "AZDATA_NB_VAR_CONTROLLER_PASSWORD"
                              }
                            },
                            "optionsType": "dropdown"
                          }
                        },
                        {
                          "label": "%arc.sql.instance.name%",
                          "variableName": "AZDATA_NB_VAR_SQL_INSTANCE_NAME",
                          "type": "text",
                          "defaultValue": "sqlinstance1",
                          "required": true,
                          "validations" : [{
                            "type": "regex_match",
                            "regex": "^[a-z]([-a-z0-9]{0,11}[a-z0-9])?$",
                            "description": "%arc.sql.invalid.instance.name%"
                          }]
                        },
                        {
                          "label": "%arc.sql.username%",
                          "variableName": "AZDATA_NB_VAR_SQL_USERNAME",
                          "type": "text",
                          "required": true,
                          "validations" : [{
                            "type": "regex_match",
                            "regex": "^(?!sa$)",
                            "description": "%arc.sql.invalid.username%"
                          }]
                        },
                        {
                          "label": "%arc.password%",
                          "variableName": "AZDATA_NB_VAR_SQL_PASSWORD",
                          "type": "sql_password",
                          "userName": "sa",
                          "confirmationRequired": true,
                          "confirmationLabel": "%arc.confirm.password%",
                          "defaultValue": "",
                          "required": true
                        }
                      ]
                    },
                    {
                      "title": "%arc.sql.instance.settings.section.title%",
                      "fields": [
                        {
                          "label": "%arc.storage-class.data.label%",
                          "description": "%arc.sql.storage-class.data.description%",
                          "variableName": "AZDATA_NB_VAR_SQL_STORAGE_CLASS_DATA",
                          "type": "kube_storage_class",
                          "required": true
                        },
                        {
                          "label": "%arc.storage-class.logs.label%",
                          "description": "%arc.sql.storage-class.logs.description%",
                          "variableName": "AZDATA_NB_VAR_SQL_STORAGE_CLASS_LOGS",
                          "type": "kube_storage_class",
                          "required": true
                        },
                        {
                          "label": "%arc.cores-request.label%",
                          "description": "%arc.sql.cores-request.description%",
                          "variableName": "AZDATA_NB_VAR_SQL_CORES_REQUEST",
                          "type": "number",
                          "min": 1,
                          "required": false,
                          "validations": [
                            {
                              "type": "<=",
                              "target": "AZDATA_NB_VAR_SQL_CORES_LIMIT",
                              "description": "%requested.cores.less.than.or.equal.to.cores.limit%"
                            }
                          ]
                        },
                        {
                          "label": "%arc.cores-limit.label%",
                          "description": "%arc.sql.cores-limit.description%",
                          "variableName": "AZDATA_NB_VAR_SQL_CORES_LIMIT",
                          "type": "number",
                          "min": 1,
                          "required": false,
                          "validations": [
                            {
                              "type": ">=",
                              "target": "AZDATA_NB_VAR_SQL_CORES_REQUEST",
                              "description": "%cores.limit.greater.than.or.equal.to.requested.cores%"
                            }
                          ]
                        },
                        {
                          "label": "%arc.memory-request.label%",
                          "description": "%arc.sql.memory-request.description%",
                          "variableName": "AZDATA_NB_VAR_SQL_MEMORY_REQUEST",
                          "type": "number",
                          "min": 2,
                          "required": false,
                          "validations": [{
                            "type": "<=",
                            "target": "AZDATA_NB_VAR_SQL_MEMORY_LIMIT",
                            "description": "%requested.memory.less.than.or.equal.to.memory.limit%"
                          }]
                        },
                        {
                          "label": "%arc.memory-limit.label%",
                          "description": "%arc.sql.memory-limit.description%",
                          "variableName": "AZDATA_NB_VAR_SQL_MEMORY_LIMIT",
                          "type": "number",
                          "min": 2,
                          "required": false,
                          "validations": [{
                            "type": ">=",
                            "target": "AZDATA_NB_VAR_SQL_MEMORY_REQUEST",
                            "description": "%memory.limit.greater.than.or.equal.to.requested.memory%"
                          }]
                        }
                      ]
                    }
                  ]
                }
              ]
            },
            "requiredTools": [
              {
                "name": "kubectl"
              },
              {
                "name": "azdata",
                "version": "20.2.0"
              }
            ],
            "when": "true"
          }
        ],
        "agreement": {
          "template": "%arc.agreement%",
          "links": [
            {
              "text": "%microsoft.agreement.privacy.statement%",
              "url": "https://go.microsoft.com/fwlink/?LinkId=853010"
            },
            {
              "text": "%arc.agreement.sql.terms.conditions%",
              "url": "https://go.microsoft.com/fwlink/?linkid=2045708"
            }
          ]
        }
      },
      {
        "name": "arc.postgres",
        "displayName": "%resource.type.arc.postgres.display.name%",
        "description": "%resource.type.arc.postgres.description%",
        "platforms": "*",
        "icon": "./images/postgres.svg",
        "tags": [
          "Hybrid",
          "PostgreSQL"
        ],
        "providers": [
          {
            "notebookWizard": {
              "notebook": "./notebooks/arcDeployment/deploy.postgres.existing.arc.ipynb",
              "doneAction": {
                "label": "%deploy.done.action%"
              },
              "scriptAction": {
                "label": "%deploy.script.action%"
              },
              "codeCellInsertionPosition": 5,
              "title": "%arc.postgres.wizard.title%",
              "name": "arc.postgres.wizard",
              "labelPosition": "left",
              "generateSummaryPage": false,
              "pages": [
                {
                  "title": "%arc.postgres.wizard.page1.title%",
                  "labelWidth": "205px",
                  "inputWidth": "280px",
                  "sections": [
                    {
                      "title": "%arc.postgres.settings.section.title%",
                      "fields": [
                        {
                          "label": "%arc.controller%",
                          "variableName": "",
                          "type": "options",
                          "editable": false,
                          "required": true,
                          "options": {
                            "source": {
                              "providerId": "arc.controllers",
                              "variableNames": {
                                "endpoint": "AZDATA_NB_VAR_CONTROLLER_ENDPOINT",
                                "username": "AZDATA_NB_VAR_CONTROLLER_USERNAME",
                                "password": "AZDATA_NB_VAR_CONTROLLER_PASSWORD"
                              }
                            },
                            "optionsType": "dropdown"
                          }
                        },
                        {
                          "label": "%arc.postgres.server.group.name%",
                          "variableName": "AZDATA_NB_VAR_POSTGRES_SERVER_GROUP_NAME",
                          "type": "text",
                          "description": "%arc.postgres.server.group.name.validation.description%",
                          "validations" : [{
                            "type": "regex_match",
                            "regex": "^[a-z]([-a-z0-9]{0,10}[a-z0-9])?$",
                            "description": "%arc.postgres.server.group.name.validation.description%"
                          }],
                          "required": true
                        },
                        {
                          "label": "%arc.password%",
                          "variableName": "AZDATA_NB_VAR_POSTGRES_SERVER_GROUP_PASSWORD",
                          "type": "password",
                          "confirmationRequired": true,
                          "confirmationLabel": "%arc.confirm.password%",
                          "defaultValue": "",
                          "required": true
                        },
                        {
                          "label": "%arc.postgres.server.group.workers.label%",
                          "description": "%arc.postgres.server.group.workers.description%",
                          "variableName": "AZDATA_NB_VAR_POSTGRES_SERVER_GROUP_WORKERS",
                          "type": "number",
                          "validations": [{
                            "type": "is_integer",
                            "description": "%should.be.integer%"
                          }],
                          "defaultValue": "0",
                          "min": 0
                        },
                        {
                          "label": "%arc.postgres.server.group.port%",
                          "variableName": "AZDATA_NB_VAR_POSTGRES_SERVER_GROUP_PORT",
                          "type": "number",
                          "validations": [{
                            "type": "is_integer",
                            "description": "%should.be.integer%"
                          }],
                          "defaultValue": "5432",
                          "min": 1,
                          "max": 65535
                        },
                        {
                          "label": "%arc.postgres.server.group.engine.version%",
                          "variableName": "AZDATA_NB_VAR_POSTGRES_SERVER_GROUP_ENGINE_VERSION",
                          "type": "options",
                          "options": [
                            "11",
                            "12"
                          ],
                          "defaultValue": "12"
                        },
                        {
                          "label": "%arc.postgres.server.group.extensions.label%",
                          "description": "%arc.postgres.server.group.extensions.description%",
                          "variableName": "AZDATA_NB_VAR_POSTGRES_SERVER_GROUP_EXTENSIONS",
                          "type": "text"
                        }
                      ]
                    },
                    {
                      "title": "%arc.postgres.settings.storage.title%",
                      "fields": [
                        {
                          "label": "%arc.storage-class.data.label%",
                          "description": "%arc.postgres.storage-class.data.description%",
                          "variableName": "AZDATA_NB_VAR_POSTGRES_STORAGE_CLASS_DATA",
                          "type": "kube_storage_class",
                          "required": true
                        },
                        {
                          "label": "%arc.postgres.server.group.volume.size.data.label%",
                          "description": "%arc.postgres.server.group.volume.size.data.description%",
                          "variableName": "AZDATA_NB_VAR_POSTGRES_SERVER_GROUP_VOLUME_SIZE_DATA",
                          "type": "number",
                          "defaultValue": "5",
                          "min": 1
                        },
                        {
                          "label": "%arc.storage-class.logs.label%",
                          "description": "%arc.postgres.storage-class.logs.description%",
                          "variableName": "AZDATA_NB_VAR_POSTGRES_STORAGE_CLASS_LOGS",
                          "type": "kube_storage_class",
                          "required": true
                        },
                        {
                          "label": "%arc.postgres.server.group.volume.size.logs.label%",
                          "description": "%arc.postgres.server.group.volume.size.logs.description%",
                          "variableName": "AZDATA_NB_VAR_POSTGRES_SERVER_GROUP_VOLUME_SIZE_LOGS",
                          "type": "number",
                          "defaultValue": "5",
                          "min": 1
                        },
                        {
                          "label": "%arc.storage-class.backups.label%",
                          "description": "%arc.postgres.storage-class.backups.description%",
                          "variableName": "AZDATA_NB_VAR_POSTGRES_STORAGE_CLASS_BACKUPS",
                          "type": "kube_storage_class",
                          "required": true
                        },
                        {
                          "label": "%arc.postgres.server.group.volume.size.backups.label%",
                          "description": "%arc.postgres.server.group.volume.size.backups.description%",
                          "variableName": "AZDATA_NB_VAR_POSTGRES_SERVER_GROUP_VOLUME_SIZE_BACKUPS",
                          "type": "number",
                          "defaultValue": "5",
                          "min": 1
                        }
                      ]
                    },
                    {
                      "title": "%arc.postgres.settings.resource.title%",
                      "fields": [
                        {
                          "label": "%arc.postgres.server.group.cores.request.label%",
                          "description": "%arc.postgres.server.group.cores.request.description%",
                          "variableName": "AZDATA_NB_VAR_POSTGRES_SERVER_GROUP_CORES_REQUEST",
                          "type": "number",
                          "min": 1,
                          "validations": [{
                            "type": "<=",
                            "target": "AZDATA_NB_VAR_POSTGRES_SERVER_GROUP_CORES_LIMIT",
                            "description": "%requested.cores.less.than.or.equal.to.cores.limit%"
                          }]
                        },
                        {
                          "label": "%arc.postgres.server.group.cores.limit.label%",
                          "description": "%arc.postgres.server.group.cores.limit.description%",
                          "variableName": "AZDATA_NB_VAR_POSTGRES_SERVER_GROUP_CORES_LIMIT",
                          "type": "number",
                          "min": 1,
                          "validations": [{
                            "type": ">=",
                            "target": "AZDATA_NB_VAR_POSTGRES_SERVER_GROUP_CORES_REQUEST",
                            "description": "%cores.limit.greater.than.or.equal.to.requested.cores%"
                          }]
                        },
                        {
                          "label": "%arc.postgres.server.group.memory.request.label%",
                          "description": "%arc.postgres.server.group.memory.request.description%",
                          "variableName": "AZDATA_NB_VAR_POSTGRES_SERVER_GROUP_MEMORY_REQUEST",
                          "type": "number",
                          "min": 0.25,
                          "validations": [{
                            "type": "<=",
                            "target": "AZDATA_NB_VAR_POSTGRES_SERVER_GROUP_MEMORY_LIMIT",
                            "description": "%requested.memory.less.than.or.equal.to.memory.limit%"
                          }]
                        },
                        {
                          "label": "%arc.postgres.server.group.memory.limit.label%",
                          "description": "%arc.postgres.server.group.memory.limit.description%",
                          "variableName": "AZDATA_NB_VAR_POSTGRES_SERVER_GROUP_MEMORY_LIMIT",
                          "type": "number",
                          "min": 0.25,
                          "validations": [{
                            "type": ">=",
                            "target": "AZDATA_NB_VAR_POSTGRES_SERVER_GROUP_MEMORY_REQUEST",
                            "description": "%memory.limit.greater.than.or.equal.to.requested.memory%"
                          }]
                        }
                      ]
                    }
                  ]
                }
              ]
            },
            "requiredTools": [
              {
                "name": "kubectl"
              },
              {
                "name": "azdata",
                "version": "20.2.0"
              }
            ],
            "when": "true"
          }
        ],
        "agreement": {
          "template": "%arc.agreement%",
          "links": [
            {
              "text": "%microsoft.agreement.privacy.statement%",
              "url": "https://go.microsoft.com/fwlink/?LinkId=853010"
            },
            {
              "text": "%arc.agreement.postgres.terms.conditions%",
              "url": "https://go.microsoft.com/fwlink/?linkid=2045708"
            }
          ]
        }
      }
    ]
  },
  "dependencies": {
    "request": "^2.88.0",
    "uuid": "^8.3.0",
    "vscode-nls": "^4.1.2",
    "yamljs": "^0.3.0"
  },
  "devDependencies": {
    "@types/mocha": "^5.2.5",
    "@types/node": "^12.11.7",
    "@types/request": "^2.48.3",
    "@types/sinon": "^9.0.4",
    "@types/uuid": "^8.3.0",
    "@types/yamljs": "^0.2.31",
    "mocha": "^5.2.0",
    "mocha-junit-reporter": "^1.17.0",
    "mocha-multi-reporters": "^1.1.7",
    "should": "^13.2.3",
    "sinon": "^9.0.2",
    "typemoq": "2.1.0",
    "vscodetestcover": "^1.1.0"
  },
  "__metadata": {
    "id": "68",
    "publisherDisplayName": "Microsoft",
    "publisherId": "Microsoft"
  }
}<|MERGE_RESOLUTION|>--- conflicted
+++ resolved
@@ -315,10 +315,6 @@
                           "type": "text",
                           "required": true,
                           "defaultValue": "",
-<<<<<<< HEAD
-                          "placeHolder": "xxxxxxxx-xxxx-xxxx-xxxx-xxxxxxxxxxxx",
-=======
->>>>>>> a70dce78
                           "enabled": false,
                           "valueProvider": {
                             "providerId": "subscription-id-to-tenant-id",
