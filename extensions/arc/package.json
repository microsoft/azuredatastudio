--- conflicted
+++ resolved
@@ -2,11 +2,7 @@
   "name": "arc",
   "displayName": "%arc.displayName%",
   "description": "%arc.description%",
-<<<<<<< HEAD
   "version": "0.5.0",
-=======
-  "version": "0.4.4",
->>>>>>> 0f9b1a7d
   "publisher": "Microsoft",
   "preview": true,
   "license": "https://raw.githubusercontent.com/Microsoft/azuredatastudio/main/LICENSE.txt",
