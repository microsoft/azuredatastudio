--- conflicted
+++ resolved
@@ -2,11 +2,7 @@
   "name": "arc",
   "displayName": "%arc.displayName%",
   "description": "%arc.description%",
-<<<<<<< HEAD
-  "version": "0.9.3",
-=======
   "version": "0.9.4",
->>>>>>> e00d48c2
   "publisher": "Microsoft",
   "preview": true,
   "license": "https://raw.githubusercontent.com/Microsoft/azuredatastudio/main/LICENSE.txt",
