--- conflicted
+++ resolved
@@ -315,24 +315,17 @@
                           "type": "text",
                           "required": true,
                           "defaultValue": "",
-<<<<<<< HEAD
+                          "placeHolder": "xxxxxxxx-xxxx-xxxx-xxxx-xxxxxxxxxxxx",
                           "enabled": false,
                           "valueProvider": {
                             "providerId": "subscription-id-to-tenant-id",
                             "triggerField": "AZDATA_NB_VAR_ARC_SUBSCRIPTION"
-                          }
-=======
-                          "placeHolder": "xxxxxxxx-xxxx-xxxx-xxxx-xxxxxxxxxxxx",
-                          "enabled": {
-                            "target": "AZDATA_NB_VAR_ARC_DATA_CONTROLLER_CONNECTIVITY_MODE",
-                            "value": "direct"
                           },
                           "validations" : [{
                             "type": "regex_match",
                             "regex": "^[0-9A-Fa-f]{8}-([0-9A-Fa-f]{4}-){3}[0-9A-Fa-f]{12}$",
                             "description": "%arc.data.controller.sptenantid.validation.description%"
                           }]
->>>>>>> 757ac1d4
                         }
                       ]
                     }
