/*---------------------------------------------------------------------------------------------
 *  Copyright (c) Microsoft Corporation. All rights reserved.
 *  Licensed under the Source EULA. See License.txt in the project root for license information.
 *--------------------------------------------------------------------------------------------*/

import * as path from 'path';
const testRunner = require('vscodetestcover');

const suite = 'resource-deployment Extension Tests';

const mochaOptions: any = {
<<<<<<< HEAD
=======
	ui: 'bdd',
>>>>>>> b175c97d
	useColors: true,
	timeout: 10000
};

// set relevant mocha options from the environment
if (process.env.ADS_TEST_GREP) {
	mochaOptions.grep = process.env.ADS_TEST_GREP;
	console.log(`setting options.grep to: ${mochaOptions.grep}`);
}
if (process.env.ADS_TEST_INVERT_GREP) {
	mochaOptions.invert = parseInt(process.env.ADS_TEST_INVERT_GREP);
	console.log(`setting options.invert to: ${mochaOptions.invert}`);
}
if (process.env.ADS_TEST_TIMEOUT) {
	mochaOptions.timeout = parseInt(process.env.ADS_TEST_TIMEOUT);
	console.log(`setting options.timeout to: ${mochaOptions.timeout}`);
}
if (process.env.ADS_TEST_RETRIES) {
	mochaOptions.retries = parseInt(process.env.ADS_TEST_RETRIES);
	console.log(`setting options.retries to: ${mochaOptions.retries}`);
}

if (process.env.BUILD_ARTIFACTSTAGINGDIRECTORY) {
	mochaOptions.reporter = 'mocha-multi-reporters';
	mochaOptions.reporterOptions = {
		reporterEnabled: 'spec, mocha-junit-reporter',
		mochaJunitReporterReporterOptions: {
			testsuitesTitle: `${suite} ${process.platform}`,
			mochaFile: path.join(process.env.BUILD_ARTIFACTSTAGINGDIRECTORY, `test-results/${process.platform}-${suite.toLowerCase().replace(/[^\w]/g, '-')}-results.xml`)
		}
	};
}

testRunner.configure(mochaOptions, { coverConfig: '../../coverConfig.json' });

export = testRunner;<|MERGE_RESOLUTION|>--- conflicted
+++ resolved
@@ -9,10 +9,7 @@
 const suite = 'resource-deployment Extension Tests';
 
 const mochaOptions: any = {
-<<<<<<< HEAD
-=======
 	ui: 'bdd',
->>>>>>> b175c97d
 	useColors: true,
 	timeout: 10000
 };
