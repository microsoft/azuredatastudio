/*---------------------------------------------------------------------------------------------
 *  Copyright (c) Microsoft Corporation. All rights reserved.
 *  Licensed under the Source EULA. See License.txt in the project root for license information.
 *--------------------------------------------------------------------------------------------*/
import * as azdata from 'azdata';
//import { SemVer } from 'semver';
import * as vscode from 'vscode';

export const NoteBookEnvironmentVariablePrefix = 'AZDATA_NB_VAR_';

export interface ResourceType {
	name: string;
	displayName: string;
	description: string;
	platforms: string[] | '*';
	icon: { light: string; dark: string };
	options: ResourceTypeOption[];
	providers: DeploymentProvider[];
	agreement?: AgreementInfo;
	displayIndex?: number;
	getProvider(selectedOptions: { option: string, value: string }[]): DeploymentProvider | undefined;
}

export interface AgreementInfo {
	template: string;
	links: azdata.LinkArea[];
}

export interface ResourceTypeOption {
	name: string;
	displayName: string;
	values: ResourceTypeOptionValue[];
}

export interface ResourceTypeOptionValue {
	name: string;
	displayName: string;
}

export interface DialogDeploymentProvider extends DeploymentProviderBase {
	dialog: DialogInfo;
}

export interface WizardDeploymentProvider extends DeploymentProviderBase {
	wizard: WizardInfo;
}

export interface NotebookDeploymentProvider extends DeploymentProviderBase {
	notebook: string | NotebookInfo;
}

export interface WebPageDeploymentProvider extends DeploymentProviderBase {
	webPageUrl: string;
}

export interface DownloadDeploymentProvider extends DeploymentProviderBase {
	downloadUrl: string;
}

export interface CommandDeploymentProvider extends DeploymentProviderBase {
	command: string;
}

export function instanceOfDialogDeploymentProvider(obj: any): obj is DialogDeploymentProvider {
	return obj && 'dialog' in obj;
}

export function instanceOfWizardDeploymentProvider(obj: any): obj is WizardDeploymentProvider {
	return obj && 'wizard' in obj;
}

export function instanceOfNotebookDeploymentProvider(obj: any): obj is NotebookDeploymentProvider {
	return obj && 'notebook' in obj;
}

export function instanceOfWebPageDeploymentProvider(obj: any): obj is WebPageDeploymentProvider {
	return obj && 'webPageUrl' in obj;
}

export function instanceOfDownloadDeploymentProvider(obj: any): obj is DownloadDeploymentProvider {
	return obj && 'downloadUrl' in obj;
}

export function instanceOfCommandDeploymentProvider(obj: any): obj is CommandDeploymentProvider {
	return obj && 'command' in obj;
}

export interface DeploymentProviderBase {
	requiredTools: ToolRequirementInfo[];
	when: string;
}

export type DeploymentProvider = DialogDeploymentProvider | WizardDeploymentProvider | NotebookDeploymentProvider | WebPageDeploymentProvider | DownloadDeploymentProvider | CommandDeploymentProvider;

export interface WizardInfo {
	notebook: string | NotebookInfo;
	azdata_notebook: string | NotebookInfo;
	type: BdcDeploymentType;
}

export interface NotebookBasedDialogInfo extends DialogInfoBase {
	notebook: string | NotebookInfo;
}

export interface CommandBasedDialogInfo extends DialogInfoBase {
	command: string;
}

export type DialogInfo = NotebookBasedDialogInfo | CommandBasedDialogInfo;

export function instanceOfNotebookBasedDialogInfo(obj: any): obj is NotebookBasedDialogInfo {
	return obj && 'notebook' in obj;
}

export function instanceOfCommandBasedDialogInfo(obj: any): obj is CommandBasedDialogInfo {
	return obj && 'command' in obj;
}

export interface DialogInfoBase {
	title: string;
	name: string;
	tabs: DialogTabInfo[];
}

export interface DialogTabInfo {
	title: string;
	sections: SectionInfo[];
	labelWidth?: string;
	inputWidth?: string;
}

export interface SectionInfo {
	title: string;
	fields?: FieldInfo[]; // Use this if the dialog is not wide. All fields will be displayed in one column, label will be placed on top of the input component.
	rows?: RowInfo[]; // Use this for wide dialog or wizard. label will be placed to the left of the input component.
	labelWidth?: string;
	inputWidth?: string;
	labelPosition?: LabelPosition; // Default value is top
	collapsible?: boolean;
	collapsed?: boolean;
	spaceBetweenFields?: string;
}

export interface RowInfo {
	fields: FieldInfo[];
}

export interface FieldInfo {
	label: string;
	variableName?: string;
	type: FieldType;
	defaultValue?: string;
	confirmationRequired?: boolean;
	confirmationLabel?: string;
	min?: number;
	max?: number;
	required?: boolean;
	options?: string[] | azdata.CategoryValue[];
	placeHolder?: string;
	userName?: string; // needed for sql server's password complexity requirement check, password can not include the login name.
	labelWidth?: string;
	inputWidth?: string;
	description?: string;
	useCustomValidator?: boolean;
	labelPosition?: LabelPosition; // overwrite the labelPosition of SectionInfo.
	fontStyle?: FontStyle;
	labelFontWeight?: FontWeight;
	links?: azdata.LinkArea[];
	editable?: boolean; // for editable dropdown
}

export const enum LabelPosition {
	Top = 'top',
	Left = 'left'
}

export const enum FontStyle {
	Normal = 'normal',
	Italic = 'italic'
}

<<<<<<< HEAD
export const enum FieldType {
=======
export enum FontWeight {
	Normal = 'normal',
	Bold = 'bold'
}

export enum FieldType {
>>>>>>> 6218c2c3
	Text = 'text',
	Number = 'number',
	DateTimeText = 'datetime_text',
	SQLPassword = 'sql_password',
	Password = 'password',
	Options = 'options',
	ReadonlyText = 'readonly_text',
	Checkbox = 'checkbox'
}

export interface NotebookInfo {
	win32: string;
	darwin: string;
	linux: string;
}

export enum OsType {
	win32 = 'win32',
	darwin = 'darwin',
	linux = 'linux',
	others = 'others'
}

export interface ToolRequirementInfo {
	name: string;
	version: string;
}

export enum ToolType {
	AzCli,
	KubeCtl,
	Docker,
	Azdata
}

export const enum ToolStatus {
	NotInstalled = 'NotInstalled',
	Installed = 'Installed',
	Installing = 'Installing',
	Error = 'Error'
}

export interface ITool {
	isInstalling: any;
	readonly name: string;
	readonly displayName: string;
	readonly description: string;
	readonly type: ToolType;
	readonly homePage: string;
	readonly displayStatus: string;
	readonly statusDescription: string | undefined;
	readonly autoInstallSupported: boolean;
	readonly autoInstallRequired: boolean;
	readonly isNotInstalled: boolean;
	readonly needsInstallation: boolean;
	readonly outputChannelName: string;
	readonly fullVersion: string | undefined;
	readonly onDidUpdateData: vscode.Event<ITool>;
	showOutputChannel(preserveFocus?: boolean): void;
	getErrorMessage(error: any): string;
	loadInformation(): Promise<void>;
	install(): Promise<void>;
}

export const enum BdcDeploymentType {
	NewAKS = 'new-aks',
	ExistingAKS = 'existing-aks',
	ExistingKubeAdm = 'existing-kubeadm'
}

export interface Command {
	command: string;
	sudo?: boolean;
	comment?: string;
	workingDirectory?: string;
	additionalEnvironmentVariables?: NodeJS.ProcessEnv;
	ignoreError?: boolean;
}<|MERGE_RESOLUTION|>--- conflicted
+++ resolved
@@ -179,16 +179,12 @@
 	Italic = 'italic'
 }
 
-<<<<<<< HEAD
-export const enum FieldType {
-=======
 export enum FontWeight {
 	Normal = 'normal',
 	Bold = 'bold'
 }
 
 export enum FieldType {
->>>>>>> 6218c2c3
 	Text = 'text',
 	Number = 'number',
 	DateTimeText = 'datetime_text',
@@ -248,7 +244,6 @@
 	readonly fullVersion: string | undefined;
 	readonly onDidUpdateData: vscode.Event<ITool>;
 	showOutputChannel(preserveFocus?: boolean): void;
-	getErrorMessage(error: any): string;
 	loadInformation(): Promise<void>;
 	install(): Promise<void>;
 }
