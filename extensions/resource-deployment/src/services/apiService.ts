/*---------------------------------------------------------------------------------------------
 *  Copyright (c) Microsoft Corporation. All rights reserved.
 *  Licensed under the Source EULA. See License.txt in the project root for license information.
 *--------------------------------------------------------------------------------------------*/

import * as azdataExt from 'azdata-ext';
import * as azurecore from 'azurecore';
import * as vscode from 'vscode';
import * as arc from 'arc';

export interface IApiService {
	readonly azurecoreApi: azurecore.IExtension;
<<<<<<< HEAD
	readonly azdataApi: azdataExt.IExtension;
=======
	readonly arcApi: arc.IExtension;
>>>>>>> d7939103
}

class ApiService implements IApiService {
	constructor() { }
	public get azurecoreApi() { return vscode.extensions.getExtension(azurecore.extension.name)?.exports; }
<<<<<<< HEAD
	public get azdataApi() { return vscode.extensions.getExtension(azdataExt.extension.name)?.exports; }
=======
	public get arcApi() { return vscode.extensions.getExtension(arc.extension.name)?.exports; }
>>>>>>> d7939103
}

export const apiService: IApiService = new ApiService();<|MERGE_RESOLUTION|>--- conflicted
+++ resolved
@@ -3,28 +3,22 @@
  *  Licensed under the Source EULA. See License.txt in the project root for license information.
  *--------------------------------------------------------------------------------------------*/
 
+import * as arc from 'arc';
 import * as azdataExt from 'azdata-ext';
 import * as azurecore from 'azurecore';
 import * as vscode from 'vscode';
-import * as arc from 'arc';
 
 export interface IApiService {
 	readonly azurecoreApi: azurecore.IExtension;
-<<<<<<< HEAD
 	readonly azdataApi: azdataExt.IExtension;
-=======
 	readonly arcApi: arc.IExtension;
->>>>>>> d7939103
 }
 
 class ApiService implements IApiService {
 	constructor() { }
 	public get azurecoreApi() { return vscode.extensions.getExtension(azurecore.extension.name)?.exports; }
-<<<<<<< HEAD
 	public get azdataApi() { return vscode.extensions.getExtension(azdataExt.extension.name)?.exports; }
-=======
 	public get arcApi() { return vscode.extensions.getExtension(arc.extension.name)?.exports; }
->>>>>>> d7939103
 }
 
 export const apiService: IApiService = new ApiService();