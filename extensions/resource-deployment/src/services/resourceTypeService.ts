/*---------------------------------------------------------------------------------------------
 *  Copyright (c) Microsoft Corporation. All rights reserved.
 *  Licensed under the Source EULA. See License.txt in the project root for license information.
 *--------------------------------------------------------------------------------------------*/

import { createWriteStream, promises as fs } from 'fs';
import * as https from 'https';
import * as os from 'os';
import * as path from 'path';
import * as vscode from 'vscode';
import * as nls from 'vscode-nls';
import { DeploymentProvider, instanceOfAzureSQLVMDeploymentProvider, instanceOfAzureSQLDBDeploymentProvider, instanceOfCommandDeploymentProvider, instanceOfDialogDeploymentProvider, instanceOfDownloadDeploymentProvider, instanceOfNotebookBasedDialogInfo, instanceOfNotebookDeploymentProvider, instanceOfNotebookWizardDeploymentProvider, instanceOfWebPageDeploymentProvider, instanceOfWizardDeploymentProvider, NotebookInfo, NotebookPathInfo, ResourceType, ResourceTypeOption, ResourceSubType, AgreementInfo } from '../interfaces';
import { AzdataService } from './azdataService';
import { KubeService } from './kubeService';
import { INotebookService } from './notebookService';
import { IPlatformService } from './platformService';
import { IToolsService } from './toolsService';
import * as loc from './../localizedConstants';
import { ResourceTypeWizard } from '../ui/resourceTypeWizard';
import { deepClone } from '../common/utils';

const localize = nls.loadMessageBundle();

export interface IResourceTypeService {
	getResourceTypes(filterByPlatform?: boolean): ResourceType[];
	validateResourceTypes(resourceTypes: ResourceType[]): string[];
	startDeployment(resourceType: ResourceType): void;
}

export class ResourceTypeService implements IResourceTypeService {
	private _resourceTypes: ResourceType[] = [];

	constructor(private platformService: IPlatformService, private toolsService: IToolsService, private notebookService: INotebookService) { }

	/**
	 * Get the supported resource types
	 * @param filterByPlatform indicates whether to return the resource types supported on current platform.
	 */
	getResourceTypes(filterByPlatform: boolean = true): ResourceType[] {
		if (this._resourceTypes.length === 0) {
			vscode.extensions.all.forEach((extension) => {
<<<<<<< HEAD
				const extensionResourceTypes = extension.packageJSON.contributes?.resourceDeploymentTypes as ResourceType[];
				extensionResourceTypes?.forEach((resourceType2: ResourceType) => {
					const resourceType = <ResourceType>JSON.parse(JSON.stringify(resourceType2)); // Deep copying the object from the extension to keep the original object intact.
					this.updatePathProperties(resourceType, extension.extensionPath);
					resourceType.getProvider = (selectedOptions) => { return this.getProvider(resourceType, selectedOptions); };
					resourceType.getOkButtonText = (selectedOptions) => { return this.getOkButtonText(resourceType, selectedOptions); };
					resourceType.getAgreementInfo = (selectedOptions) => { return this.getAgreementInfo(resourceType, selectedOptions); };
					this.getResourceSubTypes(filterByPlatform, resourceType);
					this._resourceTypes.push(resourceType);
				});

=======
				const extensionResourceTypes = extension.packageJSON.contributes && extension.packageJSON.contributes.resourceDeploymentTypes as ResourceType[];
				if (extensionResourceTypes) {
					extensionResourceTypes.forEach((extensionResourceType: ResourceType) => {
						// Clone the object - we modify it by adding complex types and so if we modify the original contribution then
						// we can break VS Code functionality since it will sometimes pass this object over the RPC layer which requires
						// stringifying it - which can break with some of the complex types we add.
						const resourceType = deepClone(extensionResourceType);
						this.updatePathProperties(resourceType, extension.extensionPath);
						resourceType.getProvider = (selectedOptions) => { return this.getProvider(resourceType, selectedOptions); };
						resourceType.getOkButtonText = (selectedOptions) => { return this.getOkButtonText(resourceType, selectedOptions); };
						this._resourceTypes.push(resourceType);
					});
				}
>>>>>>> d828a1f0
			});
		}

		let resourceTypes = this._resourceTypes;
		if (filterByPlatform) {
			resourceTypes = resourceTypes.filter(resourceType => (typeof resourceType.platforms === 'string' && resourceType.platforms === '*') || resourceType.platforms.includes(this.platformService.platform()));
		}

		return resourceTypes;
	}

	private updatePathProperties(resourceType: ResourceType, extensionPath: string): void {
		if (typeof resourceType.icon === 'string') {
			resourceType.icon = path.join(extensionPath, resourceType.icon);
		} else {
			resourceType.icon.dark = path.join(extensionPath, resourceType.icon.dark);
			resourceType.icon.light = path.join(extensionPath, resourceType.icon.light);
		}
		resourceType.providers.forEach((provider) => {
			this.updateProviderPathProperties(provider, extensionPath);
		});
	}

	private updateProviderPathProperties(provider: DeploymentProvider, extensionPath: string): void {
		if (instanceOfNotebookDeploymentProvider(provider)) {
			this.updateNotebookPath(provider, extensionPath);
		} else if (instanceOfDialogDeploymentProvider(provider) && instanceOfNotebookBasedDialogInfo(provider.dialog)) {
			this.updateNotebookPath(provider.dialog, extensionPath);
		}
		else if ('bdcWizard' in provider) {
			this.updateNotebookPath(provider.bdcWizard, extensionPath);
		}
		else if ('notebookWizard' in provider) {
			this.updateNotebookPath(provider.notebookWizard, extensionPath);
		}
		else if ('azureSQLVMWizard' in provider) {
			this.updateNotebookPath(provider.azureSQLVMWizard, extensionPath);
		}
		else if ('azureSQLDBWizard' in provider) {
			this.updateNotebookPath(provider.azureSQLDBWizard, extensionPath);
		}
	}

	private updateNotebookPath(objWithNotebookProperty: { notebook: string | NotebookPathInfo | NotebookInfo[] } | undefined, extensionPath: string): void {
		if (objWithNotebookProperty && objWithNotebookProperty.notebook) {
			if (typeof objWithNotebookProperty.notebook === 'string') {
				objWithNotebookProperty.notebook = path.join(extensionPath, objWithNotebookProperty.notebook);
			} else if (Array.isArray(objWithNotebookProperty.notebook)) {
				objWithNotebookProperty.notebook.forEach(nb => {
					nb.path = path.join(extensionPath, nb.path);
				});
			} else {
				if (objWithNotebookProperty.notebook.darwin) {
					objWithNotebookProperty.notebook.darwin = path.join(extensionPath, objWithNotebookProperty.notebook.darwin);
				}
				if (objWithNotebookProperty.notebook.win32) {
					objWithNotebookProperty.notebook.darwin = path.join(extensionPath, objWithNotebookProperty.notebook.win32);
				}
				if (objWithNotebookProperty.notebook.linux) {
					objWithNotebookProperty.notebook = path.join(extensionPath, objWithNotebookProperty.notebook.linux);
				}
			}
		}
	}

	private getResourceSubTypes(filterByPlatform: boolean = true, resourceType: ResourceType): void {
		const resourceSubTypes: ResourceSubType[] = [];
		vscode.extensions.all.forEach((extension) => {
			const extensionResourceSubTypes = extension.packageJSON.contributes?.resourceDeploymentSubTypes as ResourceSubType[];
			extensionResourceSubTypes?.forEach((resourceSubType: ResourceSubType) => {
				if (resourceSubType.name === resourceType.name) {
					this.updateProviderPathProperties(resourceSubType.provider, extension.extensionPath);
					resourceSubTypes.push(resourceSubType);
					const tagSet = new Set(resourceType.tags);
					resourceSubType.tags?.forEach(tag => tagSet.add(tag));
					resourceType.tags = Array.from(tagSet);
					resourceType.providers.push(resourceSubType.provider);
					if (resourceSubType.okButtonText) {
						resourceType.okButtonText?.push(resourceSubType.okButtonText!);
					}
					if (resourceSubType.options) {
						resourceType.options.forEach((roption) => {
							resourceSubType.options.forEach((soption) => {
								if (roption.name === soption.name) {
									roption.values = roption.values.concat(soption.values);
								}
							});
						});
					}
					if (resourceSubType.agreement) {
						resourceType.agreements?.push(resourceSubType.agreement!);
					}
				}
			});

		});
	}

	/**
	 * Validate the resource types and returns validation error messages if any.
	 * @param resourceTypes resource types to be validated
	 */
	validateResourceTypes(resourceTypes: ResourceType[]): string[] {
		// NOTE: The validation error messages do not need to be localized as it is only meant for the developer's use.
		const errorMessages: string[] = [];
		if (!resourceTypes || resourceTypes.length === 0) {
			errorMessages.push('Resource type list is empty');
		} else {
			let resourceTypeIndex = 1;
			resourceTypes.forEach(resourceType => {
				this.validateResourceType(resourceType, `resource type index: ${resourceTypeIndex}`, errorMessages);
				resourceTypeIndex++;
			});
		}

		return errorMessages;
	}

	private validateResourceType(resourceType: ResourceType, positionInfo: string, errorMessages: string[]): void {
		this.validateNameDisplayName(resourceType, 'resource type', positionInfo, errorMessages);
		if (!resourceType.icon || (typeof resourceType.icon === 'object' && (!resourceType.icon.dark || !resourceType.icon.light))) {
			errorMessages.push(`Icon for resource type is not specified properly. ${positionInfo} `);
		}

		if (resourceType.options && resourceType.options.length > 0) {
			let optionIndex = 1;
			resourceType.options.forEach(option => {
				const optionInfo = `${positionInfo}, option index: ${optionIndex} `;
				this.validateResourceTypeOption(option, optionInfo, errorMessages);
				optionIndex++;
			});
		}

		this.validateProviders(resourceType, positionInfo, errorMessages);
	}

	private validateResourceTypeOption(option: ResourceTypeOption, positionInfo: string, errorMessages: string[]): void {
		this.validateNameDisplayName(option, 'option', positionInfo, errorMessages);
		if (!option.values || option.values.length === 0) {
			errorMessages.push(`Option contains no values.${positionInfo} `);
		} else {
			let optionValueIndex = 1;
			option.values.forEach(optionValue => {
				const optionValueInfo = `${positionInfo}, option value index: ${optionValueIndex} `;
				this.validateNameDisplayName(optionValue, 'option value', optionValueInfo, errorMessages);
				optionValueIndex++;
			});

			// Make sure the values are unique
			for (let i = 0; i < option.values.length; i++) {
				if (option.values[i].name && option.values[i].displayName) {
					let dupePositions = [];
					for (let j = i + 1; j < option.values.length; j++) {
						if (option.values[i].name === option.values[j].name
							|| option.values[i].displayName === option.values[j].displayName) {
							// +1 to make the position 1 based.
							dupePositions.push(j + 1);
						}
					}

					if (dupePositions.length !== 0) {
						errorMessages.push(`Option values with same name or display name are found at the following positions: ${i + 1}, ${dupePositions.join(',')}.${positionInfo} `);
						errorMessages.push(JSON.stringify(option));
					}
				}
			}
		}
	}

	private validateProviders(resourceType: ResourceType, positionInfo: string, errorMessages: string[]): void {
		if (!resourceType.providers || resourceType.providers.length === 0) {
			errorMessages.push(`No providers defined for resource type, ${positionInfo}`);
		} else {
			let providerIndex = 1;
			resourceType.providers.forEach(provider => {
				const providerPositionInfo = `${positionInfo}, provider index: ${providerIndex} `;
				if (!instanceOfWizardDeploymentProvider(provider)
					&& !instanceOfNotebookWizardDeploymentProvider(provider)
					&& !instanceOfDialogDeploymentProvider(provider)
					&& !instanceOfNotebookDeploymentProvider(provider)
					&& !instanceOfDownloadDeploymentProvider(provider)
					&& !instanceOfWebPageDeploymentProvider(provider)
					&& !instanceOfCommandDeploymentProvider(provider)
					&& !instanceOfAzureSQLVMDeploymentProvider(provider)
					&& !instanceOfAzureSQLDBDeploymentProvider(provider)) {
					errorMessages.push(`No deployment method defined for the provider, ${providerPositionInfo}`);
				}

				if (provider.requiredTools && provider.requiredTools.length > 0) {
					provider.requiredTools.forEach(tool => {
						if (!this.toolsService.getToolByName(tool.name)) {
							errorMessages.push(`The tool is not supported: ${tool.name}, ${providerPositionInfo} `);
						}
					});
				}
				providerIndex++;
			});
		}
	}

	private validateNameDisplayName(obj: { name: string; displayName: string }, type: string, positionInfo: string, errorMessages: string[]): void {
		if (!obj.name) {
			errorMessages.push(`Name of the ${type} is empty.${positionInfo} `);
		}
		if (!obj.displayName) {
			errorMessages.push(`Display name of the ${type} is empty.${positionInfo} `);
		}
	}

	/**
	 * Get the provider based on the selected options
	 */
	private getProvider(resourceType: ResourceType, selectedOptions: { option: string, value: string }[]): DeploymentProvider | undefined {
		for (let i = 0; i < resourceType.providers.length; i++) {
			const provider = resourceType.providers[i];
			if (processWhenClause(provider.when, selectedOptions)) {
				return provider;
			}
		}
		return undefined;
	}

	/**
	 * Get the ok button text based on the selected options
	 */
	private getOkButtonText(resourceType: ResourceType, selectedOptions: { option: string, value: string }[]): string | undefined {
		if (resourceType.okButtonText) {
			for (const possibleOption of resourceType.okButtonText) {
				if (processWhenClause(possibleOption.when, selectedOptions)) {
					return possibleOption.value;
				}
			}
		}
		return loc.select;
	}

	private getAgreementInfo(resourceType: ResourceType, selectedOptions: { option: string, value: string }[]): AgreementInfo | undefined {
		if (resourceType.agreements) {
			for (const possibleOption of resourceType.agreements) {
				if (processWhenClause(possibleOption.when, selectedOptions)) {
					return possibleOption;
				}
			}
		}
		return undefined;
	}

	public startDeployment(resourceType: ResourceType): void {
		const wizard = new ResourceTypeWizard(resourceType, new KubeService(), new AzdataService(this.platformService), this.notebookService, this.toolsService, this.platformService, this);
		wizard.open();
	}

	public download(url: string): Promise<string> {
		const self = this;
		const promise = new Promise<string>((resolve, reject) => {
			https.get(url, async function (response) {
				console.log('Download installer from: ' + url);
				if (response.statusCode === 301 || response.statusCode === 302) {
					// Redirect and download from new location
					console.log('Redirecting the download to: ' + response.headers.location);
					self.download(response.headers.location!).then((result) => {
						resolve(result);
					}, (err) => {
						reject(err);
					});
					return;
				}
				if (response.statusCode !== 200) {
					reject(localize('downloadError', "Download failed, status code: {0}, message: {1}", response.statusCode, response.statusMessage));
					return;
				}
				const extension = path.extname(url);
				const originalFileName = path.basename(url, extension);
				let fileName = originalFileName;
				// Download it to the user's downloads folder
				// and fall back to the user's homedir if it does not exist.
				let downloadFolder = path.join(os.homedir(), 'Downloads');
				if (!await exists(downloadFolder)) {
					downloadFolder = os.homedir();
				}
				let cnt = 1;
				while (await exists(path.join(downloadFolder, fileName + extension))) {
					fileName = `${originalFileName}-${cnt}`;
					cnt++;
				}
				fileName = path.join(downloadFolder, fileName + extension);
				const file = createWriteStream(fileName);
				response.pipe(file);
				file.on('finish', () => {
					file.close();
					resolve(fileName);
				});
				file.on('error', async (err) => {
					await fs.unlink(fileName);
					reject(err.message);
				});
			});
		});
		return promise;
	}

}

async function exists(path: string): Promise<boolean> {
	try {
		await fs.access(path);
		return true;
	} catch (e) {
		return false;
	}
}

/**
 * processWhenClause takes in a when clause (either the word 'true' or a series of clauses in the format:
 * '<type_name>=<value_name>' joined by '&&').
 * If the when clause is true or undefined, return true as there is no clause to check.
 * It evaluates each individual when clause by comparing the equivalent selected options (sorted in alphabetical order and formatted to match).
 * If there is any selected option that doesn't match, return false.
 * Return true if all clauses match.
 */
export function processWhenClause(when: string | undefined, selectedOptions: { option: string, value: string }[]): boolean {
	if (when === undefined || when.toString().toLowerCase() === 'true') {
		return true;
	} else {
		const expected = when.replace(/\s/g, '').split('&&').sort();
		const actual = selectedOptions.map(option => `${option.option}=${option.value}`);
		for (let whenClause of expected) {
			if (actual.indexOf(whenClause) === -1) {
				return false;
			}
		}
		return true;
	}
}<|MERGE_RESOLUTION|>--- conflicted
+++ resolved
@@ -39,10 +39,12 @@
 	getResourceTypes(filterByPlatform: boolean = true): ResourceType[] {
 		if (this._resourceTypes.length === 0) {
 			vscode.extensions.all.forEach((extension) => {
-<<<<<<< HEAD
 				const extensionResourceTypes = extension.packageJSON.contributes?.resourceDeploymentTypes as ResourceType[];
-				extensionResourceTypes?.forEach((resourceType2: ResourceType) => {
-					const resourceType = <ResourceType>JSON.parse(JSON.stringify(resourceType2)); // Deep copying the object from the extension to keep the original object intact.
+				extensionResourceTypes?.forEach((extensionResourceType: ResourceType) => {
+					// Clone the object - we modify it by adding complex types and so if we modify the original contribution then
+					// we can break VS Code functionality since it will sometimes pass this object over the RPC layer which requires
+					// stringifying it - which can break with some of the complex types we add.
+					const resourceType = deepClone(extensionResourceType);
 					this.updatePathProperties(resourceType, extension.extensionPath);
 					resourceType.getProvider = (selectedOptions) => { return this.getProvider(resourceType, selectedOptions); };
 					resourceType.getOkButtonText = (selectedOptions) => { return this.getOkButtonText(resourceType, selectedOptions); };
@@ -51,21 +53,6 @@
 					this._resourceTypes.push(resourceType);
 				});
 
-=======
-				const extensionResourceTypes = extension.packageJSON.contributes && extension.packageJSON.contributes.resourceDeploymentTypes as ResourceType[];
-				if (extensionResourceTypes) {
-					extensionResourceTypes.forEach((extensionResourceType: ResourceType) => {
-						// Clone the object - we modify it by adding complex types and so if we modify the original contribution then
-						// we can break VS Code functionality since it will sometimes pass this object over the RPC layer which requires
-						// stringifying it - which can break with some of the complex types we add.
-						const resourceType = deepClone(extensionResourceType);
-						this.updatePathProperties(resourceType, extension.extensionPath);
-						resourceType.getProvider = (selectedOptions) => { return this.getProvider(resourceType, selectedOptions); };
-						resourceType.getOkButtonText = (selectedOptions) => { return this.getOkButtonText(resourceType, selectedOptions); };
-						this._resourceTypes.push(resourceType);
-					});
-				}
->>>>>>> d828a1f0
 			});
 		}
 
