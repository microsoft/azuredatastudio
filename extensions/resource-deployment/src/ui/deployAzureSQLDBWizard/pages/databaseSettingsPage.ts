--- conflicted
+++ resolved
@@ -8,11 +8,8 @@
 import * as constants from '../constants';
 import { BasePage } from './basePage';
 import * as nls from 'vscode-nls';
-<<<<<<< HEAD
 import { DeployAzureSQLDBWizardModel } from '../deployAzureSQLDBWizardModel';
-=======
 import { createCheckbox, createFlexContainer, createLabel } from '../../modelViewUtils';
->>>>>>> e15ad179
 const localize = nls.loadMessageBundle();
 
 export class DatabaseSettingsPage extends BasePage {
