--- conflicted
+++ resolved
@@ -11,11 +11,7 @@
 import * as vscode from 'vscode';
 import * as nls from 'vscode-nls';
 import { getDateTimeString, getErrorMessage, throwUnless } from '../common/utils';
-<<<<<<< HEAD
 import { AzureAccountFieldInfo, AzureLocationsFieldInfo, ComponentCSSStyles, DialogInfoBase, FieldInfo, FieldType, FilePickerFieldInfo, instanceOfDynamicEnablementInfo, IOptionsSource, KubeClusterContextFieldInfo, LabelPosition, NoteBookEnvironmentVariablePrefix, OptionsInfo, OptionsType, PageInfoBase, RowInfo, SectionInfo, TextCSSStyles } from '../interfaces';
-=======
-import { AzureAccountFieldInfo, AzureLocationsFieldInfo, ComponentCSSStyles, DialogInfoBase, FieldInfo, FieldType, FilePickerFieldInfo, IOptionsSource, KubeClusterContextFieldInfo, LabelPosition, NoteBookEnvironmentVariablePrefix, OptionsInfo, OptionsType, PageInfoBase, RowInfo, SectionInfo, TextCSSStyles } from '../interfaces';
->>>>>>> c7cca5af
 import * as loc from '../localizedConstants';
 import { apiService } from '../services/apiService';
 import { getDefaultKubeConfigPath, getKubeConfigClusterContexts } from '../services/kubeService';
@@ -130,11 +126,7 @@
 	inputComponents: InputComponents;
 	onNewValidatorCreated: (validator: Validator) => void;
 	onNewDisposableCreated: (disposable: vscode.Disposable) => void;
-<<<<<<< HEAD
 	onNewInputComponentCreated: (name: string, inputComponentInfo: InputComponentInfo<InputComponent>) => void;
-=======
-	onNewInputComponentCreated: (name: string, inputComponentInfo: InputComponentInfo) => void;
->>>>>>> c7cca5af
 }
 
 /**
@@ -169,12 +161,6 @@
 }
 
 /**
-<<<<<<< HEAD
- * A quick note on the naming convention for some functions in this module.
- * 'Field' suffix is used for functions that create a label+input component pair and the one without this suffix just creates one of these items.
- *
-=======
->>>>>>> c7cca5af
  * Creates an inputBox using the properties defined in context.fieldInfo object
  *
  * @param context - the fieldContext object for this field
@@ -191,7 +177,6 @@
 		max: context.fieldInfo.max,
 		placeHolder: context.fieldInfo.placeHolder,
 		width: context.fieldInfo.inputWidth,
-<<<<<<< HEAD
 		enabled: instanceOfDynamicEnablementInfo(context.fieldInfo.enabled) ? false : context.fieldInfo.enabled, // Dynamic enablement is initially set to false
 		validations: context.fieldValidations
 	});
@@ -201,17 +186,6 @@
 
 export function createInputBox(view: azdata.ModelView, inputInfo: InputBoxInfo): InputComponentInfo<azdata.InputBoxComponent> {
 	const component = view.modelBuilder.inputBox().withProperties<azdata.InputBoxProperties>({
-=======
-		enabled: context.fieldInfo.enabled,
-		validations: context.fieldValidations
-	});
-	addLabelInputPairToContainer(context.view, context.components, label, input, context.fieldInfo);
-	return input;
-}
-
-export function createInputBox(view: azdata.ModelView, inputInfo: InputBoxInfo): azdata.InputBoxComponent {
-	return view.modelBuilder.inputBox().withProperties<azdata.InputBoxProperties>({
->>>>>>> c7cca5af
 		value: inputInfo.defaultValue,
 		ariaLabel: inputInfo.ariaLabel,
 		inputType: inputInfo.type || 'text',
@@ -222,14 +196,11 @@
 		width: inputInfo.width,
 		enabled: inputInfo.enabled
 	}).withValidation(async (component) => await validateInputBoxComponent(component, inputInfo.validations)).component();
-<<<<<<< HEAD
 	return {
 		component: component,
 		getValue: (): string => component.value || '',
 		onValueChanged: component.onTextChanged
 	};
-=======
->>>>>>> c7cca5af
 }
 
 export function createLabel(view: azdata.ModelView, info: { text: string, description?: string, required?: boolean, width?: string, links?: azdata.LinkArea[], cssStyles?: TextCSSStyles }): azdata.TextComponent {
@@ -258,11 +229,7 @@
  * @param view - the ModelView object used to create the inputBox
  * @param info - an object to define the properties of the 'number' inputBox component. If the type property is set then it is overridden with 'number' type.
  */
-<<<<<<< HEAD
 export function createNumberInput(view: azdata.ModelView, info: InputBoxInfo): InputComponentInfo<azdata.InputBoxComponent> {
-=======
-export function createNumberInput(view: azdata.ModelView, info: InputBoxInfo): azdata.InputBoxComponent {
->>>>>>> c7cca5af
 	info.type = 'number'; // for the type to be 'number'
 	return createInputBox(view, info);
 }
@@ -383,18 +350,17 @@
 					console.error(`Could not find target component ${field.enabled.target} when hooking up dynamic enablement for ${field.label}`);
 					return;
 				}
-				targetComponent.onValueChanged(() => {
+				const updateFields = () => {
 					fieldComponent.component.enabled = targetComponent.getValue() === targetValue;
 					// We also need to update the required flag so that when the component is disabled it won't block the page from proceeding
 					if ('required' in fieldComponent.component) {
 						fieldComponent.component.required = fieldComponent.component.enabled === false ? false : field.required;
 					}
+				};
+				targetComponent.onValueChanged(() => {
+					updateFields();
 				});
-				// Initialize the state based on the current value of the component
-				fieldComponent.component.enabled = targetComponent.getValue() === targetValue;
-				if ('required' in fieldComponent.component) {
-					fieldComponent.component.required = fieldComponent.component.enabled === false ? false : field.required;
-				}
+				updateFields();
 			}
 		});
 	});
@@ -649,15 +615,11 @@
 		label: context.fieldInfo.label
 	});
 	dropdown.fireOnTextChange = true;
-<<<<<<< HEAD
 	context.onNewInputComponentCreated(context.fieldInfo.variableName || context.fieldInfo.label, {
 		getValue: (): string => typeof dropdown.value === 'string' ? dropdown.value : dropdown.value?.displayName || '',
 		onValueChanged: dropdown.onValueChanged,
 		component: dropdown
 	});
-=======
-	context.onNewInputComponentCreated(context.fieldInfo.variableName || context.fieldInfo.label, { component: dropdown });
->>>>>>> c7cca5af
 	addLabelInputPairToContainer(context.view, context.components, label, dropdown, context.fieldInfo);
 	return dropdown;
 }
@@ -665,27 +627,19 @@
 function processDateTimeTextField(context: FieldContext): void {
 	context.fieldInfo.defaultValue = context.fieldInfo.defaultValue + getDateTimeString();
 	const input = createInputBoxField({ context });
-<<<<<<< HEAD
 	context.onNewInputComponentCreated(context.fieldInfo.variableName || context.fieldInfo.label, {
 		component: input.component,
 		getValue: (): string => input.component.value || '',
 		onValueChanged: input.component.onTextChanged
 	});
-=======
-	context.onNewInputComponentCreated(context.fieldInfo.variableName || context.fieldInfo.label, { component: input });
->>>>>>> c7cca5af
 }
 
 function processNumberField(context: FieldContext): void {
 	const input = createInputBoxField({ context, inputBoxType: 'number' });
 	context.onNewInputComponentCreated(context.fieldInfo.variableName || context.fieldInfo.label, {
-<<<<<<< HEAD
 		component: input.component,
 		getValue: input.getValue,
 		onValueChanged: input.onValueChanged,
-=======
-		component: input,
->>>>>>> c7cca5af
 		inputValueTransformer: (value: string | number | undefined) => (typeof value === 'string') && value.length > 0 ? parseFloat(value) : value
 	});
 }
@@ -694,12 +648,8 @@
 	const isPasswordField = context.fieldInfo.type === FieldType.Password || context.fieldInfo.type === FieldType.SQLPassword;
 	const inputBoxType = isPasswordField ? 'password' : 'text';
 	const input = createInputBoxField({ context, inputBoxType });
-<<<<<<< HEAD
 	input.isPassword = isPasswordField;
 	context.onNewInputComponentCreated(context.fieldInfo.variableName || context.fieldInfo.label, input);
-=======
-	context.onNewInputComponentCreated(context.fieldInfo.variableName || context.fieldInfo.label, { component: input, isPassword: isPasswordField });
->>>>>>> c7cca5af
 	return input;
 
 }
@@ -816,7 +766,6 @@
 function processCheckboxField(context: FieldContext): void {
 	const checkbox = createCheckbox(context.view, { initialValue: context.fieldInfo.defaultValue! === 'true', label: context.fieldInfo.label, required: context.fieldInfo.required });
 	context.components.push(checkbox);
-<<<<<<< HEAD
 	const onChangedEmitter = new vscode.EventEmitter<void>();
 	context.onNewDisposableCreated(onChangedEmitter);
 	const onChangedEvent = checkbox.onChanged(() => onChangedEmitter.fire());
@@ -826,9 +775,6 @@
 		onValueChanged: onChangedEmitter.event,
 		component: checkbox
 	});
-=======
-	context.onNewInputComponentCreated(context.fieldInfo.variableName || context.fieldInfo.label, { component: checkbox });
->>>>>>> c7cca5af
 }
 
 /**
@@ -846,19 +792,11 @@
 		required: context.fieldInfo.required,
 		placeHolder: context.fieldInfo.placeHolder,
 		width: `${inputWidth - buttonWidth}px`,
-<<<<<<< HEAD
 		enabled: typeof context.fieldInfo.enabled === 'boolean' ? context.fieldInfo.enabled : false,
 		validations: context.fieldValidations
 	});
 	context.onNewInputComponentCreated(context.fieldInfo.variableName || context.fieldInfo.label, input);
 	input.component.enabled = false;
-=======
-		enabled: context.fieldInfo.enabled,
-		validations: context.fieldValidations
-	});
-	context.onNewInputComponentCreated(context.fieldInfo.variableName || context.fieldInfo.label, { component: input });
-	input.enabled = false;
->>>>>>> c7cca5af
 	const browseFileButton = context.view!.modelBuilder.button().withProperties<azdata.ButtonProperties>({ label: loc.browse, width: buttonWidth }).component();
 	const fieldInfo = context.fieldInfo as FilePickerFieldInfo;
 	let filter: { [name: string]: string[] } | undefined = undefined;
@@ -985,15 +923,11 @@
 	const label = createLabel(context.view, { text: context.fieldInfo.label, description: context.fieldInfo.description, required: context.fieldInfo.required, width: context.fieldInfo.labelWidth, cssStyles: context.fieldInfo.labelCSSStyles });
 	const radioGroupLoadingComponentBuilder = new RadioGroupLoadingComponentBuilder(context.view, context.onNewDisposableCreated, context.fieldInfo);
 	context.fieldInfo.labelPosition = LabelPosition.Left;
-<<<<<<< HEAD
 	context.onNewInputComponentCreated(context.fieldInfo.variableName || context.fieldInfo.label, {
 		component: radioGroupLoadingComponentBuilder,
 		getValue: (): string => radioGroupLoadingComponentBuilder.value || '',
 		onValueChanged: radioGroupLoadingComponentBuilder.onValueChanged,
 	});
-=======
-	context.onNewInputComponentCreated(context.fieldInfo.variableName || context.fieldInfo.label, { component: radioGroupLoadingComponentBuilder });
->>>>>>> c7cca5af
 	addLabelInputPairToContainer(context.view, context.components, label, radioGroupLoadingComponentBuilder.component(), context.fieldInfo);
 	const options = context.fieldInfo.options as OptionsInfo;
 	await radioGroupLoadingComponentBuilder.loadOptions(
@@ -1028,7 +962,6 @@
 	const resourceGroupDropdown = createAzureResourceGroupsDropdown(context, accountDropdown, accountValueToAccountMap, subscriptionDropdown, subscriptionValueToSubscriptionMap);
 	if (context.fieldInfo.allowNewResourceGroup) {
 		const newRGCheckbox = createCheckbox(context.view, { initialValue: false, label: loc.createNewResourceGroup });
-<<<<<<< HEAD
 		context.onNewInputComponentCreated(context.fieldInfo.newResourceGroupFlagVariableName!, {
 			component: newRGCheckbox,
 			getValue: (): string => newRGCheckbox.checked?.toString() || '',
@@ -1036,11 +969,6 @@
 		});
 		const newRGNameInput = createInputBox(context.view, { ariaLabel: loc.NewResourceGroupAriaLabel });
 		context.onNewInputComponentCreated(context.fieldInfo.newResourceGroupNameVariableName!, newRGNameInput);
-=======
-		context.onNewInputComponentCreated(context.fieldInfo.newResourceGroupFlagVariableName!, { component: newRGCheckbox });
-		const newRGNameInput = createInputBox(context.view, { ariaLabel: loc.NewResourceGroupAriaLabel });
-		context.onNewInputComponentCreated(context.fieldInfo.newResourceGroupNameVariableName!, { component: newRGNameInput });
->>>>>>> c7cca5af
 		context.components.push(newRGCheckbox);
 		context.components.push(newRGNameInput.component);
 		const setRGStatus = (newRG: boolean) => {
@@ -1126,15 +1054,11 @@
 		defaultValue: defaultStorageClass
 	});
 	storageClassDropdown.fireOnTextChange = true;
-<<<<<<< HEAD
 	context.onNewInputComponentCreated(context.fieldInfo.variableName || context.fieldInfo.label, {
 		component: storageClassDropdown,
 		getValue: (): string => (typeof storageClassDropdown.value === 'string' ? storageClassDropdown.value : storageClassDropdown.value?.displayName) || '',
 		onValueChanged: storageClassDropdown.onValueChanged
 	});
-=======
-	context.onNewInputComponentCreated(context.fieldInfo.variableName || context.fieldInfo.label, { component: storageClassDropdown });
->>>>>>> c7cca5af
 	addLabelInputPairToContainer(context.view, context.components, label, storageClassDropdown, context.fieldInfo);
 }
 
@@ -1158,15 +1082,11 @@
 		label: loc.account
 	});
 	accountDropdown.fireOnTextChange = true;
-<<<<<<< HEAD
 	context.onNewInputComponentCreated(context.fieldInfo.variableName || context.fieldInfo.label, {
 		component: accountDropdown,
 		getValue: (): string => (typeof accountDropdown.value === 'string' ? accountDropdown.value : accountDropdown.value?.displayName) || '',
 		onValueChanged: accountDropdown.onValueChanged
 	});
-=======
-	context.onNewInputComponentCreated(context.fieldInfo.variableName || context.fieldInfo.label, { component: accountDropdown });
->>>>>>> c7cca5af
 	const signInButton = context.view!.modelBuilder.button().withProperties<azdata.ButtonProperties>({ label: loc.signIn, width: '100px' }).component();
 	const refreshButton = context.view!.modelBuilder.button().withProperties<azdata.ButtonProperties>({ label: loc.refresh, width: '100px' }).component();
 	addLabelInputPairToContainer(context.view, context.components, label, accountDropdown, context.fieldInfo);
@@ -1216,15 +1136,11 @@
 			label: label.value!,
 			variableName: context.fieldInfo.displaySubscriptionVariableName
 		});
-<<<<<<< HEAD
 		context.onNewInputComponentCreated(context.fieldInfo.displaySubscriptionVariableName!, {
 			component: subscriptionDropdown,
 			getValue: (): string => (typeof subscriptionDropdown.value === 'string' ? subscriptionDropdown.value : subscriptionDropdown.value?.displayName) || '',
 			onValueChanged: subscriptionDropdown.onValueChanged,
 		});
-=======
-		context.onNewInputComponentCreated(context.fieldInfo.displaySubscriptionVariableName!, { component: subscriptionDropdown });
->>>>>>> c7cca5af
 	}
 	addLabelInputPairToContainer(context.view, context.components, label, subscriptionDropdown, context.fieldInfo);
 	return subscriptionDropdown;
@@ -1353,15 +1269,11 @@
 	});
 	const rgValueChangedEmitter = new vscode.EventEmitter<void>();
 	resourceGroupDropdown.onValueChanged(() => rgValueChangedEmitter.fire());
-<<<<<<< HEAD
 	context.onNewInputComponentCreated(context.fieldInfo.resourceGroupVariableName || context.fieldInfo.label, {
 		component: resourceGroupDropdown,
 		getValue: (): string => (typeof resourceGroupDropdown.value === 'string' ? resourceGroupDropdown.value : resourceGroupDropdown.value?.displayName) || '',
 		onValueChanged: resourceGroupDropdown.onValueChanged,
 	});
-=======
-	context.onNewInputComponentCreated(context.fieldInfo.resourceGroupVariableName || context.fieldInfo.label, { component: resourceGroupDropdown });
->>>>>>> c7cca5af
 	addLabelInputPairToContainer(context.view, context.components, label, resourceGroupDropdown, context.fieldInfo);
 	subscriptionDropdown.onValueChanged(async selectedItem => {
 		const selectedAccount = !accountDropdown || !accountDropdown.value ? undefined : accountValueToAccountMap.get(accountDropdown.value.toString());
@@ -1502,11 +1414,7 @@
 	}));
 }
 
-<<<<<<< HEAD
 async function getInputComponentValue(inputComponentInfo: InputComponentInfo<InputComponent>): Promise<InputValueType> {
-=======
-async function getInputComponentValue(inputComponentInfo: InputComponentInfo): Promise<InputValueType> {
->>>>>>> c7cca5af
 	const input = inputComponentInfo.component;
 	if (input === undefined) {
 		return undefined;
