--- conflicted
+++ resolved
@@ -38,10 +38,6 @@
 	component: T;
 	getValue: () => Promise<InputValueType>;
 	onValueChanged: vscode.Event<void>;
-<<<<<<< HEAD
-=======
-	inputValueTransformer?: InputValueTransformer;
->>>>>>> bb2a1db6
 	isPassword?: boolean
 };
 
@@ -200,11 +196,7 @@
 	}).withValidation(async (component) => await validateInputBoxComponent(component, inputInfo.validations)).component();
 	return {
 		component: component,
-<<<<<<< HEAD
 		getValue: async (): Promise<InputValueType> => component.value,
-=======
-		getValue: async (): Promise<InputValueType> => component.value || '',
->>>>>>> bb2a1db6
 		onValueChanged: component.onTextChanged
 	};
 }
@@ -485,11 +477,7 @@
 			}
 		},
 		() => context.inputComponents[context.fieldInfo.variableName || context.fieldInfo.label].getValue(),  // callback to fetch the value of this field, and return the default value if the field value is undefined
-<<<<<<< HEAD
 		(variable: string) => context.inputComponents[variable].getValue(),  // callback to fetch the value of a variable corresponding to any field already defined.
-=======
-		(variable: string) => getInputComponentValue(context.inputComponents[variable]),  // callback to fetch the value of a variable corresponding to any field already defined.
->>>>>>> bb2a1db6
 		(targetVariable: string) => (<azdata.InputBoxComponent>context.inputComponents[targetVariable].component).onValidityChanged,
 		(disposable: vscode.Disposable) => context.onNewDisposableCreated(disposable)
 	)));
@@ -613,8 +601,6 @@
 				throw e;
 			}
 		},
-		isPassword: await optionsSourceProvider.getIsPassword!(variableKey),
-		getValue: async (): Promise<InputValueType> => (typeof optionsComponent.value === 'string' ? optionsComponent.value : optionsComponent.value?.displayName) || '',
 		onValueChanged: optionsComponent.onValueChanged
 	});
 }
@@ -632,11 +618,7 @@
 	});
 	dropdown.fireOnTextChange = true;
 	context.onNewInputComponentCreated(context.fieldInfo.variableName || context.fieldInfo.label, {
-<<<<<<< HEAD
 		getValue: async (): Promise<InputValueType> => typeof dropdown.value === 'string' ? dropdown.value : dropdown.value?.name,
-=======
-		getValue: async (): Promise<InputValueType> => typeof dropdown.value === 'string' ? dropdown.value : dropdown.value?.displayName || '',
->>>>>>> bb2a1db6
 		onValueChanged: dropdown.onValueChanged,
 		component: dropdown
 	});
@@ -649,11 +631,7 @@
 	const input = createInputBoxField({ context });
 	context.onNewInputComponentCreated(context.fieldInfo.variableName || context.fieldInfo.label, {
 		component: input.component,
-<<<<<<< HEAD
 		getValue: async (): Promise<InputValueType> => input.component.value,
-=======
-		getValue: async (): Promise<InputValueType> => input.component.value || '',
->>>>>>> bb2a1db6
 		onValueChanged: input.component.onTextChanged
 	});
 }
@@ -662,17 +640,11 @@
 	const input = createInputBoxField({ context, inputBoxType: 'number' });
 	context.onNewInputComponentCreated(context.fieldInfo.variableName || context.fieldInfo.label, {
 		component: input.component,
-<<<<<<< HEAD
 		getValue: async (): Promise<InputValueType> => {
 			const value = await input.getValue();
 			return typeof value === 'string' && value.length > 0 ? parseFloat(value) : value;
 		},
 		onValueChanged: input.onValueChanged
-=======
-		getValue: input.getValue,
-		onValueChanged: input.onValueChanged,
-		inputValueTransformer: (value: string | number | undefined) => (typeof value === 'string') && value.length > 0 ? parseFloat(value) : value
->>>>>>> bb2a1db6
 	});
 }
 
@@ -760,23 +732,13 @@
 
 function processEvaluatedTextField(context: FieldContext): ReadOnlyFieldInputs {
 	const readOnlyField = processReadonlyTextField(context, false /*allowEvaluation*/);
-<<<<<<< HEAD
 	const onChangedEmitter = new vscode.EventEmitter<void>(); // Stub event since we don't currently support updating this when the dependent fields change
 	context.onNewDisposableCreated(onChangedEmitter);
 	context.onNewInputComponentCreated(context.fieldInfo.variableName || context.fieldInfo.label, {
 		component: readOnlyField.text!,
 		getValue: async (): Promise<InputValueType> => {
-=======
-	const onChangedEmitter = new vscode.EventEmitter<void>(); // Stub event since we don't currently supp
-	context.onNewDisposableCreated(onChangedEmitter);
-	context.onNewInputComponentCreated(context.fieldInfo.variableName || context.fieldInfo.label, {
-		component: readOnlyField.text!,
-		getValue: async (): Promise<InputValueType> => readOnlyField.text?.value || '',
-		onValueChanged: onChangedEmitter.event,
-		inputValueTransformer: async () => {
->>>>>>> bb2a1db6
 			readOnlyField.text!.value = await substituteVariableValues(context.inputComponents, context.fieldInfo.defaultValue);
-			return readOnlyField.text?.value;
+			return readOnlyField.text!.value;
 		},
 		onValueChanged: onChangedEmitter.event,
 	});
@@ -812,11 +774,7 @@
 	const onChangedEvent = checkbox.onChanged(() => onChangedEmitter.fire());
 	context.onNewDisposableCreated(onChangedEvent);
 	context.onNewInputComponentCreated(context.fieldInfo.variableName || context.fieldInfo.label, {
-<<<<<<< HEAD
 		getValue: async (): Promise<InputValueType> => checkbox.checked ? 'true' : 'false',
-=======
-		getValue: async (): Promise<InputValueType> => checkbox.checked?.toString() || '',
->>>>>>> bb2a1db6
 		onValueChanged: onChangedEmitter.event,
 		component: checkbox
 	});
@@ -970,11 +928,7 @@
 	context.fieldInfo.labelPosition = LabelPosition.Left;
 	context.onNewInputComponentCreated(context.fieldInfo.variableName || context.fieldInfo.label, {
 		component: radioGroupLoadingComponentBuilder,
-<<<<<<< HEAD
 		getValue: async (): Promise<InputValueType> => radioGroupLoadingComponentBuilder.value,
-=======
-		getValue: async (): Promise<InputValueType> => radioGroupLoadingComponentBuilder.value || '',
->>>>>>> bb2a1db6
 		onValueChanged: radioGroupLoadingComponentBuilder.onValueChanged,
 	});
 	addLabelInputPairToContainer(context.view, context.components, label, radioGroupLoadingComponentBuilder.component(), context.fieldInfo);
@@ -1013,11 +967,7 @@
 		const newRGCheckbox = createCheckbox(context.view, { initialValue: false, label: loc.createNewResourceGroup });
 		context.onNewInputComponentCreated(context.fieldInfo.newResourceGroupFlagVariableName!, {
 			component: newRGCheckbox,
-<<<<<<< HEAD
 			getValue: async (): Promise<InputValueType> => newRGCheckbox.checked ? 'true' : 'false',
-=======
-			getValue: async (): Promise<InputValueType> => newRGCheckbox.checked?.toString() || '',
->>>>>>> bb2a1db6
 			onValueChanged: newRGCheckbox.onChanged
 		});
 		const newRGNameInput = createInputBox(context.view, { ariaLabel: loc.NewResourceGroupAriaLabel });
@@ -1137,11 +1087,7 @@
 	accountDropdown.fireOnTextChange = true;
 	context.onNewInputComponentCreated(context.fieldInfo.variableName || context.fieldInfo.label, {
 		component: accountDropdown,
-<<<<<<< HEAD
 		getValue: async (): Promise<InputValueType> => typeof accountDropdown.value === 'string' ? accountDropdown.value : accountDropdown.value?.name,
-=======
-		getValue: async (): Promise<InputValueType> => (typeof accountDropdown.value === 'string' ? accountDropdown.value : accountDropdown.value?.displayName) || '',
->>>>>>> bb2a1db6
 		onValueChanged: accountDropdown.onValueChanged
 	});
 	const signInButton = context.view!.modelBuilder.button().withProperties<azdata.ButtonProperties>({ label: loc.signIn, width: '100px' }).component();
@@ -1182,14 +1128,8 @@
 	});
 	context.onNewInputComponentCreated(context.fieldInfo.subscriptionVariableName || context.fieldInfo.label, {
 		component: subscriptionDropdown,
-<<<<<<< HEAD
 		getValue: async (): Promise<InputValueType> => {
 			const inputValue = (typeof subscriptionDropdown.value === 'string' ? subscriptionDropdown.value : subscriptionDropdown.value?.name) || '';
-=======
-		getValue: async (): Promise<InputValueType> => (typeof subscriptionDropdown.value === 'string' ? subscriptionDropdown.value : subscriptionDropdown.value?.displayName) || '',
-		onValueChanged: subscriptionDropdown.onValueChanged,
-		inputValueTransformer: (inputValue: string) => {
->>>>>>> bb2a1db6
 			return subscriptionValueToSubscriptionMap.get(inputValue)?.id || inputValue;
 		},
 		onValueChanged: subscriptionDropdown.onValueChanged
@@ -1201,11 +1141,7 @@
 		});
 		context.onNewInputComponentCreated(context.fieldInfo.displaySubscriptionVariableName!, {
 			component: subscriptionDropdown,
-<<<<<<< HEAD
 			getValue: async (): Promise<InputValueType> => typeof subscriptionDropdown.value === 'string' ? subscriptionDropdown.value : subscriptionDropdown.value?.name,
-=======
-			getValue: async (): Promise<InputValueType> => (typeof subscriptionDropdown.value === 'string' ? subscriptionDropdown.value : subscriptionDropdown.value?.displayName) || '',
->>>>>>> bb2a1db6
 			onValueChanged: subscriptionDropdown.onValueChanged,
 		});
 	}
@@ -1427,11 +1363,7 @@
 		});
 		context.onNewInputComponentCreated(context.fieldInfo.locationVariableName, {
 			component: locationDropdown,
-<<<<<<< HEAD
 			getValue: async (): Promise<InputValueType> => typeof locationDropdown.value === 'string' ? locationDropdown.value : locationDropdown.value?.name,
-=======
-			getValue: async (): Promise<InputValueType> => (typeof locationDropdown.value === 'string' ? locationDropdown.value : locationDropdown.value?.displayName) || '',
->>>>>>> bb2a1db6
 			onValueChanged: locationDropdown.onValueChanged,
 		});
 	}
@@ -1442,15 +1374,10 @@
 		});
 		context.onNewInputComponentCreated(context.fieldInfo.displayLocationVariableName, {
 			component: locationDropdown,
-<<<<<<< HEAD
 			getValue: async (): Promise<InputValueType> => {
 				const inputValue = (typeof locationDropdown.value === 'string' ? locationDropdown.value : locationDropdown.value?.displayName) || '';
 				return apiService.azurecoreApi.getRegionDisplayName(inputValue);
 			},
-=======
-			inputValueTransformer: (value => apiService.azurecoreApi.getRegionDisplayName(value)),
-			getValue: async (): Promise<InputValueType> => (typeof locationDropdown.value === 'string' ? locationDropdown.value : locationDropdown.value?.displayName) || '',
->>>>>>> bb2a1db6
 			onValueChanged: locationDropdown.onValueChanged,
 		});
 	}
@@ -1492,32 +1419,6 @@
 	}));
 }
 
-<<<<<<< HEAD
-=======
-async function getInputComponentValue(inputComponentInfo: InputComponentInfo<InputComponent>): Promise<InputValueType> {
-	const input = inputComponentInfo.component;
-	if (input === undefined) {
-		return undefined;
-	}
-	let value: string | number | undefined;
-	if (input instanceof RadioGroupLoadingComponentBuilder) {
-		value = input.value;
-	} else if ('checked' in input) { // CheckBoxComponent
-		value = input.checked ? 'true' : 'false';
-	} else if ('value' in input) { // InputBoxComponent or DropDownComponent
-		const inputValue = input.value;
-		if (typeof inputValue === 'string' || typeof inputValue === 'undefined' || typeof inputValue === 'number') {
-			value = inputValue;
-		} else {
-			value = inputValue.name;
-		}
-	} else {
-		throw new Error(`Unknown input type with ID ${input.id}`);
-	}
-	return inputComponentInfo.inputValueTransformer ? await inputComponentInfo.inputValueTransformer(value ?? '') : value;
-}
-
->>>>>>> bb2a1db6
 export function isInputBoxEmpty(input: azdata.InputBoxComponent): boolean {
 	return input.value === undefined || input.value === '';
 }
