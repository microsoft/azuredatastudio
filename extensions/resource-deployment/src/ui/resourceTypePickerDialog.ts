--- conflicted
+++ resolved
@@ -273,12 +273,6 @@
 	private selectResourceType(resourceType: ResourceType): void {
 		this._currentResourceTypeDisposables.forEach(disposable => disposable.dispose());
 		this._selectedResourceType = resourceType;
-<<<<<<< HEAD
-=======
-		//handle special case when resource type has different OK button.
-		this._dialogObject.okButton.label = this._selectedResourceType.okButtonText || loc.select;
->>>>>>> 653b442b
-
 		this._agreementCheckboxChecked = false;
 		this._agreementContainer.clearItems();
 		if (resourceType.agreement) {
@@ -301,14 +295,11 @@
 					ariaLabel: option.displayName
 				}).component();
 
-<<<<<<< HEAD
 				this._toDispose.push(optionSelectBox.onValueChanged(() => {
 					this.updateOkButtonText();
 					this.updateToolsDisplayTable();
 				}));
-=======
-				this._currentResourceTypeDisposables.push(optionSelectBox.onValueChanged(() => { this.updateToolsDisplayTable(); }));
->>>>>>> 653b442b
+
 				this._optionDropDownMap.set(option.name, optionSelectBox);
 				const row = this._view.modelBuilder.flexContainer().withItems([optionLabel, optionSelectBox], { flex: '0 0 auto', CSSStyles: { 'margin-right': '20px' } }).withLayout({ flexFlow: 'row', alignItems: 'center' }).component();
 				this._optionsContainer.addItem(row);
