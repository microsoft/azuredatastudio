/*---------------------------------------------------------------------------------------------
 *  Copyright (c) Microsoft Corporation. All rights reserved.
 *  Licensed under the Source EULA. See License.txt in the project root for license information.
 *--------------------------------------------------------------------------------------------*/
import * as azdata from 'azdata';
import { EOL } from 'os';
import * as nls from 'vscode-nls';
import { AgreementInfo, DeploymentProvider, ITool, ResourceType } from '../interfaces';
import { IResourceTypeService } from '../services/resourceTypeService';
import { IToolsService } from '../services/toolsService';
import { DialogBase } from './dialogBase';
import { createFlexContainer } from './modelViewUtils';

const localize = nls.loadMessageBundle();

export class ResourceTypePickerDialog extends DialogBase {
	private toolRefreshTimestamp: number = 0;
	private _selectedResourceType: ResourceType;
	private _resourceTypeCards: azdata.CardComponent[] = [];
	private _view!: azdata.ModelView;
	private _resourceDescriptionLabel!: azdata.TextComponent;
	private _optionsContainer!: azdata.FlexContainer;
	private _toolsTable!: azdata.TableComponent;
	private _cardResourceTypeMap: Map<string, azdata.CardComponent> = new Map();
	private _optionDropDownMap: Map<string, azdata.DropDownComponent> = new Map();
	private _toolsLoadingComponent!: azdata.LoadingComponent;
	private _agreementContainer!: azdata.DivContainer;
	private _agreementCheckboxChecked: boolean = false;
	private _installToolButton: azdata.window.Button;
	private _tools: ITool[] = [];
	private _cardsContainer!: azdata.FlexContainer;

	constructor(
		private toolsService: IToolsService,
		private resourceTypeService: IResourceTypeService,
		resourceType: ResourceType) {
		super(localize('resourceTypePickerDialog.title', "Select the deployment options"), 'ResourceTypePickerDialog', true);
		this._selectedResourceType = resourceType;
		this._dialogObject.okButton.onClick(() => this.onComplete());
		this._installToolButton = azdata.window.createButton(localize('deploymentDialog.InstallToolsButton', "Install tools"));
		this._toDispose.push(this._installToolButton.onClick(() => {
			this.installTools();
		}));
		this._dialogObject.customButtons = [this._installToolButton];
		this._installToolButton.hidden = true;
		this._dialogObject.okButton.label = localize('deploymentDialog.OKButtonText', 'Select');
	}

	initialize() {
		let tab = azdata.window.createTab('');
		this._dialogObject.registerCloseValidator(() => {
			const isValid = this._selectedResourceType && (this._selectedResourceType.agreement === undefined || this._agreementCheckboxChecked);
			if (!isValid) {
				this._dialogObject.message = {
					text: localize('deploymentDialog.AcceptAgreements', "You must agree to the license agreements in order to proceed."),
					level: azdata.window.MessageLevel.Error
				};
			}
			return isValid;
		});
		tab.registerContent((view: azdata.ModelView) => {
			const tableWidth = 1126;
			this._view = view;
<<<<<<< HEAD
			this.resourceTypeService.getResourceTypes().forEach(resourceType => this.addCard(resourceType));
			this._cardsContainer = view.modelBuilder.flexContainer().withItems(this._resourceTypeCards, { flex: '0 0 auto', CSSStyles: { 'margin-bottom': '10px' } }).withLayout({ flexFlow: 'row' }).component();
=======
			this.resourceTypeService.getResourceTypes().sort((a: ResourceType, b: ResourceType) => {
				return (a.displayIndex || Number.MAX_VALUE) - (b.displayIndex || Number.MAX_VALUE);
			}).forEach(resourceType => this.addCard(resourceType));
			const cardsContainer = view.modelBuilder.flexContainer().withItems(this._resourceTypeCards, { flex: '0 0 auto', CSSStyles: { 'margin-bottom': '10px' } }).withLayout({ flexFlow: 'row' }).component();
>>>>>>> 6218c2c3
			this._resourceDescriptionLabel = view.modelBuilder.text().withProperties<azdata.TextComponentProperties>({ value: this._selectedResourceType ? this._selectedResourceType.description : undefined }).component();
			this._optionsContainer = view.modelBuilder.flexContainer().withLayout({ flexFlow: 'column' }).component();
			this._agreementContainer = view.modelBuilder.divContainer().component();
			const toolColumn: azdata.TableColumn = {
				value: localize('deploymentDialog.toolNameColumnHeader', "Tool"),
				width: 150
			};
			const descriptionColumn: azdata.TableColumn = {
				value: localize('deploymentDialog.toolDescriptionColumnHeader', "Description"),
				width: 650
			};
			const installStatusColumn: azdata.TableColumn = {
				value: localize('deploymentDialog.toolStatusColumnHeader', "Status"),
				width: 100
			};
			const versionColumn: azdata.TableColumn = {
				value: localize('deploymentDialog.toolVersionColumnHeader', "Version"),
				width: 100
			};

			this._toolsTable = view.modelBuilder.table().withProperties<azdata.TableComponentProperties>({
				data: [],
				columns: [toolColumn, descriptionColumn, installStatusColumn, versionColumn],
				width: tableWidth
			}).component();

			const toolsTableWrapper = view.modelBuilder.divContainer().withLayout({ width: tableWidth }).component();
			toolsTableWrapper.addItem(this._toolsTable, { CSSStyles: { 'border-left': '1px solid silver', 'border-top': '1px solid silver' } });
			this._toolsLoadingComponent = view.modelBuilder.loadingComponent().withItem(toolsTableWrapper).component();
			const formBuilder = view.modelBuilder.formContainer().withFormItems(
				[
					{
						component: this._cardsContainer,
						title: ''
					}, {
						component: this._resourceDescriptionLabel,
						title: ''
					}, {
						component: this._agreementContainer,
						title: ''
					},
					{
						component: this._optionsContainer,
						title: localize('deploymentDialog.OptionsTitle', "Options")
					}, {
						component: this._toolsLoadingComponent,
						title: localize('deploymentDialog.RequiredToolsTitle', "Required tools")
					}
				],
				{
					horizontal: false
				}
			);

			const form = formBuilder.withLayout({ width: '100%' }).component();

			return view.initializeModel(form).then(() => {
				if (this._selectedResourceType) {
					this.selectResourceType(this._selectedResourceType);
				}
			});
		});
		this._dialogObject.content = [tab];
	}

	private addCard(resourceType: ResourceType): void {
		const card = this._view.modelBuilder.card().withProperties<azdata.CardProperties>({
			cardType: azdata.CardType.VerticalButton,
			iconPath: {
				dark: resourceType.icon.dark,
				light: resourceType.icon.light
			},
			label: resourceType.displayName,
			selected: (this._selectedResourceType && this._selectedResourceType.name === resourceType.name),
			width: '220px',
			height: '180px',
			iconWidth: '50px',
			iconHeight: '50px'
		}).component();
		this._resourceTypeCards.push(card);
		this._cardResourceTypeMap.set(resourceType.name, card);
		this._toDispose.push(card.onCardSelectedChanged(() => this.selectResourceType(resourceType)));
	}

	private selectResourceType(resourceType: ResourceType): void {
		this._selectedResourceType = resourceType;
		const card = this._cardResourceTypeMap.get(this._selectedResourceType.name)!;
		if (card.selected) {
			// clear the selected state of the previously selected card
			this._resourceTypeCards.forEach(c => {
				if (c !== card) {
					c.selected = false;
				}
			});
		} else {
			// keep the selected state if no other card is selected
			if (this._resourceTypeCards.filter(c => { return c !== card && c.selected; }).length === 0) {
				card.selected = true;
			}
		}

		this._resourceDescriptionLabel.value = resourceType.description;
		this._agreementCheckboxChecked = false;
		this._agreementContainer.clearItems();
		if (resourceType.agreement) {
			this._agreementContainer.addItem(this.createAgreementCheckbox(resourceType.agreement));
		}

		this._optionsContainer.clearItems();
		this._optionDropDownMap.clear();
		resourceType.options.forEach(option => {
			const optionLabel = this._view.modelBuilder.text().withProperties<azdata.TextComponentProperties>({
				value: option.displayName
			}).component();
			optionLabel.width = '150px';

			const optionSelectBox = this._view.modelBuilder.dropDown().withProperties<azdata.DropDownProperties>({
				values: option.values,
				value: option.values[0],
				width: '300px'
			}).component();

			this._toDispose.push(optionSelectBox.onValueChanged(() => { this.updateToolsDisplayTable(); }));
			this._optionDropDownMap.set(option.name, optionSelectBox);
			const row = this._view.modelBuilder.flexContainer().withItems([optionLabel, optionSelectBox], { flex: '0 0 auto', CSSStyles: { 'margin-right': '20px' } }).withLayout({ flexFlow: 'row', alignItems: 'center' }).component();
			this._optionsContainer.addItem(row);
		});
		this.updateToolsDisplayTable();
	}

	private updateToolsDisplayTable(): void {
		this.toolRefreshTimestamp = new Date().getTime();
		const currentRefreshTimestamp = this.toolRefreshTimestamp;
		const toolRequirements = this.getCurrentProvider().requiredTools;
		const headerRowHeight = 28;
		this._toolsTable.height = 25 * Math.max(toolRequirements.length, 1) + headerRowHeight;
		this._dialogObject.message = {
			text: ''
		};
		this._installToolButton.hidden = true;
		if (toolRequirements.length === 0) {
			this._dialogObject.okButton.enabled = true;
			this._toolsTable.data = [[localize('deploymentDialog.NoRequiredTool', "No tools required"), '']];
			this._tools = [];
		} else {
			this._tools = toolRequirements.map(toolReq => {
				return this.toolsService.getToolByName(toolReq.name)!;
			});
			this._toolsLoadingComponent.loading = true;
			this._dialogObject.okButton.enabled = false;

			Promise.all(this._tools.map(tool => tool.loadInformation())).then(async () => {
				// If the local timestamp does not match the class level timestamp, it means user has changed options, ignore the results
				if (this.toolRefreshTimestamp !== currentRefreshTimestamp) {
					return;
				}
				let autoInstallRequired = false;
				const messages: string[] = [];
				this._toolsTable.data = toolRequirements.map(toolReq => {
					const tool = this.toolsService.getToolByName(toolReq.name)!;
					// subscribe to onUpdateData event of the tool.
					this._toDispose.push(tool.onDidUpdateData((t: ITool) => {
						this.updateToolsDisplayTableData(t);
					}));
					if (tool.isNotInstalled && !tool.autoInstallSupported) {
						messages.push(localize('deploymentDialog.ToolInformation', "{0}: {1}", tool.displayName, tool.homePage));
						if (tool.statusDescription !== undefined) {
							console.warn(localize('deploymentDialog.DetailToolStatusDescription', "Additional status information for tool: {0}. {1}", tool.name, tool.statusDescription));
						}
					}

					autoInstallRequired = tool.autoInstallRequired;
					return [tool.displayName, tool.description, tool.displayStatus, tool.fullVersion || ''];
				});

				this._installToolButton.hidden = !autoInstallRequired;
				this._dialogObject.okButton.enabled = messages.length === 0 && !autoInstallRequired;
				if (messages.length !== 0) {
					messages.push(localize('deploymentDialog.VersionInformationDebugHint', "You will need to restart Azure Data Studio if the tools are installed after Azure Data Studio is launched to pick up the updated PATH environment variable. You may find additional details in the debug console."));
					this._dialogObject.message = {
						level: azdata.window.MessageLevel.Error,
						text: localize('deploymentDialog.ToolCheckFailed', "Some required tools are not installed."),
						description: messages.join(EOL)
					};
				} else if (autoInstallRequired) {
					// we don't have scenarios that have mixed type of tools
					// either we don't support auto install: docker, or we support auto install for all required tools
					this._dialogObject.message = {
						level: azdata.window.MessageLevel.Information,
						text: localize('deploymentDialog.InstallToolsHint', "Some required tools are not installed, you can click the \"Install tools\" button to install them.")
					};
				}
				this._toolsLoadingComponent.loading = false;
			});
		}
	}

	private createAgreementCheckbox(agreementInfo: AgreementInfo): azdata.FlexContainer {
		const checkbox = this._view.modelBuilder.checkBox().component();
		checkbox.checked = false;
		this._toDispose.push(checkbox.onChanged(() => {
			this._agreementCheckboxChecked = !!checkbox.checked;
		}));
		const text = this._view.modelBuilder.text().withProperties<azdata.TextComponentProperties>({
			value: agreementInfo.template,
			links: agreementInfo.links,
			requiredIndicator: true
		}).component();
		return createFlexContainer(this._view, [checkbox, text]);
	}

	private getCurrentProvider(): DeploymentProvider {
		const options: { option: string, value: string }[] = [];

		this._optionDropDownMap.forEach((selectBox, option) => {
			let selectedValue: azdata.CategoryValue = selectBox.value as azdata.CategoryValue;
			options.push({ option: option, value: selectedValue.name });
		});

		return this._selectedResourceType.getProvider(options)!;
	}

	protected onComplete(): void {
		this.resourceTypeService.startDeployment(this.getCurrentProvider());
	}

	public updateToolsDisplayTableData(tool: ITool) {
		this._toolsTable.data = this._toolsTable.data.map(rowData => {
			if (rowData[0] === tool.displayName) {
				return [tool.displayName, tool.description, tool.displayStatus, tool.fullVersion || ''];
			} else {
				return rowData;
			}
		});
		this.enableContainers(!tool.isInstalling); // if installing the disableContainers else enable them
	}

	private enableContainers(enabled: boolean): void {
		this._cardsContainer.enabled = enabled;
		this._agreementContainer.enabled = enabled;
		this._optionsContainer.enabled = enabled;
	}

	private async installTools(): Promise<void> {
		this._installToolButton.enabled = false;
		let i: number = 0;
		try {
			for (; i < this._tools.length; i++) {
				if (this._tools[i].needsInstallation) {
					// Update the informational message
					this._dialogObject.message = {
						level: azdata.window.MessageLevel.Information,
						text: localize('deploymentDialog.InstallingTool', "Required tool '{0}' is being installed now.", this._tools[i].displayName)
					};
					await this._tools[i].install();
				}
			}
			// Update the informational message
			this._dialogObject.message = {
				level: azdata.window.MessageLevel.Information,
				text: localize('deploymentDialog.InstalledTools', "All required tools are installed now.")
			};
			this._dialogObject.okButton.enabled = true;
		} catch (error) {
			const errorMessage = this._tools[i].statusDescription || this._tools[i].getErrorMessage(error);
			if (errorMessage) {
				// Let the tooltip status show the errorMessage just shown so that last status is visible even after showError dialogue has been dismissed.
				this._dialogObject.message = {
					level: azdata.window.MessageLevel.Error,
					text: errorMessage
				};
			}
			this._tools[i].showOutputChannel(/*preserverFocus*/false);
		}
	}
}<|MERGE_RESOLUTION|>--- conflicted
+++ resolved
@@ -8,6 +8,7 @@
 import { AgreementInfo, DeploymentProvider, ITool, ResourceType } from '../interfaces';
 import { IResourceTypeService } from '../services/resourceTypeService';
 import { IToolsService } from '../services/toolsService';
+import { getErrorMessage } from '../utils';
 import { DialogBase } from './dialogBase';
 import { createFlexContainer } from './modelViewUtils';
 
@@ -61,15 +62,10 @@
 		tab.registerContent((view: azdata.ModelView) => {
 			const tableWidth = 1126;
 			this._view = view;
-<<<<<<< HEAD
-			this.resourceTypeService.getResourceTypes().forEach(resourceType => this.addCard(resourceType));
-			this._cardsContainer = view.modelBuilder.flexContainer().withItems(this._resourceTypeCards, { flex: '0 0 auto', CSSStyles: { 'margin-bottom': '10px' } }).withLayout({ flexFlow: 'row' }).component();
-=======
 			this.resourceTypeService.getResourceTypes().sort((a: ResourceType, b: ResourceType) => {
 				return (a.displayIndex || Number.MAX_VALUE) - (b.displayIndex || Number.MAX_VALUE);
 			}).forEach(resourceType => this.addCard(resourceType));
-			const cardsContainer = view.modelBuilder.flexContainer().withItems(this._resourceTypeCards, { flex: '0 0 auto', CSSStyles: { 'margin-bottom': '10px' } }).withLayout({ flexFlow: 'row' }).component();
->>>>>>> 6218c2c3
+			this._cardsContainer = view.modelBuilder.flexContainer().withItems(this._resourceTypeCards, { flex: '0 0 auto', CSSStyles: { 'margin-bottom': '10px' } }).withLayout({ flexFlow: 'row' }).component();
 			this._resourceDescriptionLabel = view.modelBuilder.text().withProperties<azdata.TextComponentProperties>({ value: this._selectedResourceType ? this._selectedResourceType.description : undefined }).component();
 			this._optionsContainer = view.modelBuilder.flexContainer().withLayout({ flexFlow: 'column' }).component();
 			this._agreementContainer = view.modelBuilder.divContainer().component();
@@ -334,7 +330,7 @@
 			};
 			this._dialogObject.okButton.enabled = true;
 		} catch (error) {
-			const errorMessage = this._tools[i].statusDescription || this._tools[i].getErrorMessage(error);
+			const errorMessage = this._tools[i].statusDescription || getErrorMessage(error);
 			if (errorMessage) {
 				// Let the tooltip status show the errorMessage just shown so that last status is visible even after showError dialogue has been dismissed.
 				this._dialogObject.message = {
