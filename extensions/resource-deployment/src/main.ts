/*---------------------------------------------------------------------------------------------
 *  Copyright (c) Microsoft Corporation. All rights reserved.
 *  Licensed under the Source EULA. See License.txt in the project root for license information.
 *--------------------------------------------------------------------------------------------*/
'use strict';

import * as vscode from 'vscode';
import * as nls from 'vscode-nls';
import { DialogInfo } from './interfaces';
import { NotebookService } from './services/notebookService';
import { PlatformService } from './services/platformService';
<<<<<<< HEAD
import * as nls from 'vscode-nls';
import { DeployClusterWizard } from './ui/deployClusterWizard/deployClusterWizard';
=======
import { ResourceTypeService } from './services/resourceTypeService';
import { ToolsService } from './services/toolsService';
import { NotebookInputDialog } from './ui/notebookInputDialog';
import { ResourceTypePickerDialog } from './ui/resourceTypePickerDialog';
>>>>>>> 7bd8a6f2

const localize = nls.loadMessageBundle();

export function activate(context: vscode.ExtensionContext) {
	const platformService = new PlatformService();
	const toolsService = new ToolsService();
	const notebookService = new NotebookService(platformService, context.extensionPath);
	const resourceTypeService = new ResourceTypeService(platformService, toolsService, notebookService);
	const resourceTypes = resourceTypeService.getResourceTypes();
	const validationFailures = resourceTypeService.validateResourceTypes(resourceTypes);
	if (validationFailures.length !== 0) {
		const errorMessage = localize('resourceDeployment.FailedToLoadExtension', 'Failed to load extension: {0}, Error detected in the resource type definition in package.json, check debug console for details.', context.extensionPath);
		vscode.window.showErrorMessage(errorMessage);
		validationFailures.forEach(message => console.error(message));
		return;
	}
	const openDialog = (resourceTypeName: string) => {
		const filtered = resourceTypes.filter(resourceType => resourceType.name === resourceTypeName);
		if (filtered.length !== 1) {
			vscode.window.showErrorMessage(localize('resourceDeployment.UnknownResourceType', 'The resource type: {0} is not defined', resourceTypeName));
		} else {
			const dialog = new ResourceTypePickerDialog(context, toolsService, resourceTypeService, filtered[0]);
			dialog.open();
		}
	};

	vscode.commands.registerCommand('azdata.resource.sql-image.deploy', () => {
		openDialog('sql-image');
	});
	vscode.commands.registerCommand('azdata.resource.sql-bdc.deploy', () => {
		openDialog('sql-bdc');
	});
	vscode.commands.registerCommand('azdata.resource.deploy', () => {
		openDialog('sql-bdc');
	});
	vscode.commands.registerCommand('azdata.openNotebookInputDialog', (dialogInfo: DialogInfo) => {
		const dialog = new NotebookInputDialog(notebookService, dialogInfo);
		dialog.open();
	});
}

// this method is called when your extension is deactivated
export function deactivate(): void {

}<|MERGE_RESOLUTION|>--- conflicted
+++ resolved
@@ -9,15 +9,10 @@
 import { DialogInfo } from './interfaces';
 import { NotebookService } from './services/notebookService';
 import { PlatformService } from './services/platformService';
-<<<<<<< HEAD
-import * as nls from 'vscode-nls';
-import { DeployClusterWizard } from './ui/deployClusterWizard/deployClusterWizard';
-=======
 import { ResourceTypeService } from './services/resourceTypeService';
 import { ToolsService } from './services/toolsService';
 import { NotebookInputDialog } from './ui/notebookInputDialog';
 import { ResourceTypePickerDialog } from './ui/resourceTypePickerDialog';
->>>>>>> 7bd8a6f2
 
 const localize = nls.loadMessageBundle();
 
