--- conflicted
+++ resolved
@@ -69,16 +69,11 @@
 	"azure-sqlvm-username-label": "Username",
 	"azure-sqlvm-password-label": "Password",
 	"azure-sqlvm-password-confirm-label": "Confirm password",
-<<<<<<< HEAD
 	"azure-sqlvm-vm-summary-page-label": "Summary",
-	"azure-sqlvm-vm-azure-resource-name-validation-description": "Azure resource names cannot contain special characters \/\"\"[]:|<>+=;,?*@&, whitespace, or begin with '_' or end with '.' or '-'",
 	"azure-sqldb-display-name": "Azure SQL databases",
 	"azure-sqldb-description": "Best for new applications or existing on-premises applications that want to use the latest stable SQL Server features and that are migrated to the cloud with minimal changes.\n(Selecting \"Database Server\" or \"Elastic Pool\" will open a creation link)",
 	"resource-type-display-name": "Resource Type",
 	"sql-azure-single-database-display-name": "Single Database (script to notebook)",
 	"sql-azure-elastic-pool-display-name": "Elastic Pool (open link for creation)",
 	"sql-azure-database-server-display-name": "Database Server (open link for creation)"
-=======
-	"azure-sqlvm-vm-summary-page-label": "Summary"
->>>>>>> 8ddd284e
 }