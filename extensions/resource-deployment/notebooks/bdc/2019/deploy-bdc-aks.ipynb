{
    "metadata": {
        "kernelspec": {
            "name": "python3",
            "display_name": "Python 3"
        },
        "language_info": {
            "name": "python",
            "version": "3.6.6",
            "mimetype": "text/x-python",
            "codemirror_mode": {
                "name": "ipython",
                "version": 3
            },
            "pygments_lexer": "ipython3",
            "nbconvert_exporter": "python",
            "file_extension": ".py"
        }
    },
    "nbformat_minor": 2,
    "nbformat": 4,
    "cells": [
        {
            "cell_type": "markdown",
            "source": [
                "![Microsoft](https://raw.githubusercontent.com/microsoft/azuredatastudio/master/src/sql/media/microsoft-small-logo.png)\n",
                " \n",
                "## Create Azure Kubernetes Service cluster and deploy SQL Server 2019 Big Data Cluster\n",
                " \n",
                "This notebook walks through the process of creating a new Azure Kubernetes Service cluster first, and then deploys a <a href=\"https://docs.microsoft.com/sql/big-data-cluster/big-data-cluster-overview?view=sqlallproducts-allversions\">SQL Server 2019 Big Data Cluster</a> on the newly created AKS cluster.\n",
                " \n",
                "* Follow the instructions in the **Prerequisites** cell to install the tools if not already installed.\n",
                "* The **Required information** will check and prompt you for password if it is not set in the environment variable. The password will be used to access the cluster controller, SQL Server, and Knox.\n",
                "\n",
                "<span style=\"color:red\"><font size=\"3\">Please press the \"Run Cells\" button to run the notebook</font></span>"
            ],
            "metadata": {
                "azdata_cell_guid": "4f6bc3bc-3592-420a-b534-384011189005"
            }
        },
        {
            "cell_type": "markdown",
            "source": [
                "### **Prerequisites**\n",
                "Ensure the following tools are installed and added to PATH before proceeding.\n",
                "\n",
                "|Tools|Description|Installation|\n",
                "|---|---|---|\n",
                "|Azure CLI |Command-line tool for managing Azure services. Used to create AKS cluster | [Installation](https://docs.microsoft.com/cli/azure/install-azure-cli?view=azure-cli-latest) |\n",
                "|kubectl | Command-line tool for monitoring the underlying Kuberentes cluster | [Installation](https://kubernetes.io/docs/tasks/tools/install-kubectl/#install-kubectl-binary-using-native-package-management) |\n",
                "|azdata | Command-line tool for installing and managing a Big Data Cluster |[Installation](https://docs.microsoft.com/en-us/sql/big-data-cluster/deploy-install-azdata?view=sqlallproducts-allversions) |"
            ],
            "metadata": {
                "azdata_cell_guid": "d949980e-ad3f-4d02-ae84-7e4fbb19a087"
            }
        },
        {
            "cell_type": "markdown",
            "source": [
                "### **Check dependencies**"
            ],
            "metadata": {
                "azdata_cell_guid": "a56d3413-a730-4997-b5c2-c8abd972757e"
            }
        },
        {
            "cell_type": "code",
            "source": [
                "import pandas,sys,os,json,html,getpass,time\n",
                "pandas_version = pandas.__version__.split('.')\n",
                "pandas_major = int(pandas_version[0])\n",
                "pandas_minor = int(pandas_version[1])\n",
                "pandas_patch = int(pandas_version[2])\n",
                "if not (pandas_major > 0 or (pandas_major == 0 and pandas_minor > 24) or (pandas_major == 0 and pandas_minor == 24 and pandas_patch >= 2)):\n",
                "    sys.exit('Please upgrade the Notebook dependency before you can proceed, you can do it by running the \"Reinstall Notebook dependencies\" command in command palette (View menu -> Command Palette…).')\n",
                "def run_command(command):\n",
                "    print(\"Executing: \" + command)\n",
                "    !{command}\n",
                "    if _exit_code != 0:\n",
                "        sys.exit(f'Command execution failed with exit code: {str(_exit_code)}.\\n\\t{command}\\n')\n",
                "    print(f'Successfully executed: {command}')\n",
                "\n",
                "run_command('kubectl version --client=true')\n",
                "run_command('azdata --version')\n",
                "run_command('az --version')"
            ],
            "metadata": {
                "azdata_cell_guid": "326645cf-022a-47f2-8aff-37de71da8955",
                "tags": [
                    "hide_input"
                ]
            },
            "outputs": [],
            "execution_count": 1
        },
        {
            "cell_type": "markdown",
            "source": [
                "### **Set variables**\r\n",
                "Generated by Azure Data Studio using the values collected in the Deploy Big Data Cluster wizard"
            ],
            "metadata": {
                "azdata_cell_guid": "8716915b-1439-431b-ab0a-0221ef94cb7f"
            }
        },
        {
            "cell_type": "markdown",
            "source": [
                "### **Required information**"
            ],
            "metadata": {
                "azdata_cell_guid": "720c200c-322a-49dd-9aa3-8bf7946aa251"
            }
        },
        {
            "cell_type": "code",
            "source": [
                "invoked_by_wizard = \"AZDATA_NB_VAR_BDC_ADMIN_PASSWORD\" in os.environ\n",
                "if invoked_by_wizard:\n",
                "    mssql_password = os.environ[\"AZDATA_NB_VAR_BDC_ADMIN_PASSWORD\"]\n",
                "else:\n",
                "    mssql_password = getpass.getpass(prompt = 'SQL Server 2019 Big Data Cluster controller password')\n",
                "    if mssql_password == \"\":\n",
                "        sys.exit(f'Password is required.')\n",
                "    confirm_password = getpass.getpass(prompt = 'Confirm password')\n",
                "    if mssql_password != confirm_password:\n",
                "        sys.exit(f'Passwords do not match.')\n",
                "print('You can also use the controller password to access Knox and SQL Server.')"
            ],
            "metadata": {
                "azdata_cell_guid": "17e5d087-7128-4d02-8c16-fe1ddee675e5",
                "tags": [
                    "hide_input"
                ]
            },
            "outputs": [],
            "execution_count": 2
        },
        {
            "cell_type": "markdown",
            "source": [
                "### **Login to Azure**\n",
                "\n",
                "This will open a web browser window to enable credentials to be entered. If this cells is hanging forever, it might be because your Web browser windows is waiting for you to enter your Azure credentials!\n",
                ""
            ],
            "metadata": {
                "azdata_cell_guid": "baddf2d9-93ee-4c42-aaf1-b42116bb1912"
            }
        },
        {
            "cell_type": "code",
            "source": [
                "run_command(f'az login')"
            ],
            "metadata": {
                "azdata_cell_guid": "8f1404a6-216d-49fb-b6ad-81beeea50083"
            },
            "outputs": [],
            "execution_count": 5
        },
        {
            "cell_type": "markdown",
            "source": [
                "\n",
                "### **Set active Azure subscription**"
            ],
            "metadata": {
                "azdata_cell_guid": "230dc0f1-bf6e-474a-bfaa-aae6f8aad12e"
            }
        },
        {
            "cell_type": "code",
            "source": [
                "if azure_subscription_id != \"\":\n",
                "    run_command(f'az account set --subscription {azure_subscription_id}')\n",
                "else:\n",
                "    print('Using the default Azure subscription', {azure_subscription_id})\n",
                "run_command(f'az account show')"
            ],
            "metadata": {
                "azdata_cell_guid": "ab230931-2e99-483b-a229-3847684a8c1c",
                "tags": [
                    "hide_input"
                ]
            },
            "outputs": [],
            "execution_count": 6
        },
        {
            "cell_type": "markdown",
            "source": [
                "### **Create Azure resource group**"
            ],
            "metadata": {
                "azdata_cell_guid": "d51db914-f484-489f-990d-72edb3065068"
            }
        },
        {
            "cell_type": "code",
            "source": [
                "run_command(f'az group create --name {azure_resource_group} --location {azure_region}')"
            ],
            "metadata": {
                "azdata_cell_guid": "7c53eb23-c327-41bf-8936-bd34a02ebdd5"
            },
            "outputs": [],
            "execution_count": 7
        },
        {
            "cell_type": "markdown",
            "source": [
                "### **Create AKS cluster**"
            ],
            "metadata": {
                "azdata_cell_guid": "818eb705-71e2-4013-8420-44886a5468b2"
            }
        },
        {
            "cell_type": "code",
            "source": [
                "run_command(f'az aks create --name {aks_cluster_name} --resource-group {azure_resource_group} --generate-ssh-keys --node-vm-size {azure_vm_size} --node-count {azure_vm_count}')"
            ],
            "metadata": {
                "azdata_cell_guid": "3cea1da0-0c18-4030-a5aa-79bc98a5a14d"
            },
            "outputs": [],
            "execution_count": 8
        },
        {
            "cell_type": "markdown",
            "source": [
                "### **Set the new AKS cluster as current context**"
            ],
            "metadata": {
                "azdata_cell_guid": "5ade8453-5e71-478f-b6b6-83c55626243d"
            }
        },
        {
            "cell_type": "code",
            "source": [
                "run_command(f'az aks get-credentials --resource-group {azure_resource_group} --name {aks_cluster_name} --admin --overwrite-existing')"
            ],
            "metadata": {
                "azdata_cell_guid": "9ccb9adf-1cf6-4dcb-8bd9-7ae9a85c2437"
            },
            "outputs": [],
            "execution_count": 9
        },
        {
            "cell_type": "markdown",
            "source": [
                "### **Create deployment configuration files**"
            ],
            "metadata": {
                "azdata_cell_guid": "57eb69fb-c68f-4ba8-818d-ffbaa0bc7aec"
            }
        },
        {
            "cell_type": "code",
            "source": [
                "mssql_target_profile = 'ads-bdc-custom-profile'\n",
                "if not os.path.exists(mssql_target_profile):\n",
                "    os.mkdir(mssql_target_profile)\n",
                "bdcJsonObj = json.loads(bdc_json)\n",
                "controlJsonObj = json.loads(control_json)\n",
                "bdcJsonFile = open(f'{mssql_target_profile}/bdc.json', 'w')\n",
                "bdcJsonFile.write(json.dumps(bdcJsonObj, indent = 4))\n",
                "bdcJsonFile.close()\n",
                "controlJsonFile = open(f'{mssql_target_profile}/control.json', 'w')\n",
                "controlJsonFile.write(json.dumps(controlJsonObj, indent = 4))\n",
                "controlJsonFile.close()\n",
                "print(f'Created deployment configuration folder: {mssql_target_profile}')"
            ],
            "metadata": {
                "azdata_cell_guid": "3fd73c04-8a79-4d08-9049-1dad30265558",
                "tags": [
                    "hide_input"
                ]
            },
            "outputs": [],
            "execution_count": 10
        },
        {
            "cell_type": "markdown",
            "source": [
                "### **Create SQL Server 2019 Big Data Cluster**"
            ],
            "metadata": {
                "azdata_cell_guid": "6e82fad8-0fd0-4952-87ce-3fea1edd98cb"
            }
        },
        {
            "cell_type": "code",
            "source": [
                "print (f'Creating SQL Server 2019 Big Data Cluster: {mssql_cluster_name} using configuration {mssql_target_profile}')\n",
                "os.environ[\"ACCEPT_EULA\"] = 'yes'\n",
                "os.environ[\"USERNAME\"] = mssql_username\n",
                "os.environ[\"PASSWORD\"] = mssql_password\n",
                "if os.name == 'nt':\n",
                "    print(f'If you don\\'t see output produced by azdata, you can run the following command in a terminal window to check the deployment status:\n\tkubectl get pods -n {mssql_cluster_name} ')\n",
                "run_command(f'azdata bdc create -c {mssql_target_profile}')"
            ],
            "metadata": {
                "azdata_cell_guid": "c43ea026-ca5e-4e2a-8602-fcc786354168",
                "tags": [
                    "hide_input"
                ]
            },
            "outputs": [],
            "execution_count": 11
        },
        {
            "cell_type": "markdown",
            "source": [
                "### **Login to SQL Server 2019 Big Data Cluster**"
            ],
            "metadata": {
                "azdata_cell_guid": "9c5428f4-08b9-4799-a35d-867c91dc29fb"
            }
        },
        {
            "cell_type": "code",
            "source": [
                "run_command(f'azdata login -n {mssql_cluster_name}')"
            ],
            "metadata": {
                "azdata_cell_guid": "5120c387-1088-435b-856e-e59f147c45a2"
            },
            "outputs": [],
            "execution_count": 12
        },
        {
            "cell_type": "markdown",
            "source": [
                "### **Show SQL Server 2019 Big Data Cluster endpoints**"
            ],
            "metadata": {
                "azdata_cell_guid": "97974eda-e108-4c21-a58e-c6bb58f14ef1"
            }
        },
        {
            "cell_type": "code",
            "source": [
                "from IPython.display import *\n",
                "pandas.set_option('display.max_colwidth', -1)\n",
                "cmd = f'azdata bdc endpoint list'\n",
                "cmdOutput = !{cmd}\n",
                "endpoints = json.loads(''.join(cmdOutput))\n",
                "endpointsDataFrame = pandas.DataFrame(endpoints)\n",
                "endpointsDataFrame.columns = [' '.join(word[0].upper() + word[1:] for word in columnName.split()) for columnName in endpoints[0].keys()]\n",
                "display(HTML(endpointsDataFrame.to_html(index=False, render_links=True)))"
            ],
            "metadata": {
                "azdata_cell_guid": "9a5d0aef-a8da-4845-b470-d714435f0304",
                "tags": [
                    "hide_input"
                ]
            },
            "outputs": [],
            "execution_count": 13
        },
        {
            "cell_type": "markdown",
            "source": [
                "### **Connect to SQL Server Master instance in Azure Data Studio**\n",
                "Click the link below to connect to the SQL Server Master instance of the SQL Server 2019 Big Data Cluster."
            ],
            "metadata": {
                "azdata_cell_guid": "4a49b629-bd7a-43ba-bf18-6cdc0737b0f9"
            }
        },
        {
            "cell_type": "code",
            "source": [
<<<<<<< HEAD
                "sqlEndpoints = [x for x in endpoints if x['name'] == 'sql-server-master']\r\n",
                "if sqlEndpoints and len(sqlEndpoints) == 1:\r\n",
                "    connectionParameter = '{\"serverName\":\"' + sqlEndpoints[0]['endpoint'] + '\",\"providerName\":\"MSSQL\",\"authenticationType\":\"SqlLogin\",\"userName\":' + json.dumps(mssql_username) + ',\"password\":' + json.dumps(mssql_password) + '}'\r\n",
                "    display(HTML('<br/><a href=\"command:azdata.connect?' + html.escape(connectionParameter)+'\"><font size=\"3\">Click here to connect to SQL Server Master instance</font></a><br/>'))\r\n",
                "else:\r\n",
=======
                "sqlEndpoints = [x for x in endpoints if x['name'] == 'sql-server-master']\n",
                "if sqlEndpoints and len(sqlEndpoints) == 1:\n",
                "    connectionParameter = '{\"serverName\":\"' + sqlEndpoints[0]['endpoint'] + '\",\"providerName\":\"MSSQL\",\"authenticationType\":\"SqlLogin\",\"userName\":\"sa\",\"password\":' + json.dumps(mssql_password) + '}'\n",
                "    display(HTML('<br/><a href=\"command:azdata.connect?' + html.escape(connectionParameter)+'\"><font size=\"3\">Click here to connect to SQL Server Master instance</font></a><br/>'))\n",
                "else:\n",
>>>>>>> 22774f28
                "    sys.exit('Could not find the SQL Server Master instance endpoint.')"
            ],
            "metadata": {
                "azdata_cell_guid": "1c9d1f2c-62ba-4070-920a-d30b67bdcc7c",
                "tags": [
                    "hide_input"
                ]
            },
            "outputs": [],
            "execution_count": 14
        }
    ]
}<|MERGE_RESOLUTION|>--- conflicted
+++ resolved
@@ -373,19 +373,11 @@
         {
             "cell_type": "code",
             "source": [
-<<<<<<< HEAD
                 "sqlEndpoints = [x for x in endpoints if x['name'] == 'sql-server-master']\r\n",
                 "if sqlEndpoints and len(sqlEndpoints) == 1:\r\n",
                 "    connectionParameter = '{\"serverName\":\"' + sqlEndpoints[0]['endpoint'] + '\",\"providerName\":\"MSSQL\",\"authenticationType\":\"SqlLogin\",\"userName\":' + json.dumps(mssql_username) + ',\"password\":' + json.dumps(mssql_password) + '}'\r\n",
                 "    display(HTML('<br/><a href=\"command:azdata.connect?' + html.escape(connectionParameter)+'\"><font size=\"3\">Click here to connect to SQL Server Master instance</font></a><br/>'))\r\n",
                 "else:\r\n",
-=======
-                "sqlEndpoints = [x for x in endpoints if x['name'] == 'sql-server-master']\n",
-                "if sqlEndpoints and len(sqlEndpoints) == 1:\n",
-                "    connectionParameter = '{\"serverName\":\"' + sqlEndpoints[0]['endpoint'] + '\",\"providerName\":\"MSSQL\",\"authenticationType\":\"SqlLogin\",\"userName\":\"sa\",\"password\":' + json.dumps(mssql_password) + '}'\n",
-                "    display(HTML('<br/><a href=\"command:azdata.connect?' + html.escape(connectionParameter)+'\"><font size=\"3\">Click here to connect to SQL Server Master instance</font></a><br/>'))\n",
-                "else:\n",
->>>>>>> 22774f28
                 "    sys.exit('Could not find the SQL Server Master instance endpoint.')"
             ],
             "metadata": {
