/*---------------------------------------------------------------------------------------------
 *  Copyright (c) Microsoft Corporation. All rights reserved.
 *  Licensed under the Source EULA. See License.txt in the project root for license information.
 *--------------------------------------------------------------------------------------------*/

import { NotificationType, RequestType } from 'vscode-languageclient';
import * as telemetry from '@microsoft/ads-extension-telemetry';
import * as azdata from 'azdata';
import { ConnectParams } from 'dataprotocol-client/lib/protocol';
import * as mssql from 'mssql';
import { DatabaseFileData } from 'mssql';

// ------------------------------- < Telemetry Sent Event > ------------------------------------

/**
 * Event sent when the language service send a telemetry event
 */
export namespace TelemetryNotification {
	export const type = new NotificationType<TelemetryParams, void>('telemetry/sqlevent');
}

/**
 * Update event parameters
 */
export class TelemetryParams {
	public params: {
		eventName: string;
		properties: telemetry.TelemetryEventProperties;
		measures: telemetry.TelemetryEventMeasures;
	};
}

// ------------------------------- </ Telemetry Sent Event > ----------------------------------

// ------------------------------- < Security Token Request > ------------------------------------------
export interface RequestSecurityTokenParams {
	provider: string;
	authority: string;
	resource: string;
	scopes: string[];
}

export interface RequestSecurityTokenResponse {
	accountKey: string;
	token: string;
}

export namespace SecurityTokenRequest {
	export const type = new RequestType<RequestSecurityTokenParams, RequestSecurityTokenResponse, void, void>('account/securityTokenRequest');
}
// ------------------------------- </ Security Token Request > ------------------------------------------

// ------------------------------- < Refresh Token Notification > ---------------------------------

/**
 * Parameters for a refresh token notification sent from STS to ADS
 */
export interface RefreshTokenParams {
	/**
	 * The tenant ID
	 */
	tenantId: string;
	/**
	 * The provider that indicates the type of linked account to query
	 */
	provider: string;
	/**
	 * The identifier of the target resource of the requested token
	 */
	resource: string;
	/**
	 * The account ID
	 */
	accountId: string;
	/**
	 * The URI for the editor that needs a token refresh
	 */
	uri: string;
}

export namespace RefreshTokenNotification {
	export const type = new NotificationType<RefreshTokenParams, void>('account/refreshToken');
}



// ------------------------------- </ Refresh Token Notification > -------------------------------

// ------------------------------- < Token Refreshed Notification > ---------------------------------

/**
 * Parameters for a new refresh token sent from ADS to STS
 */
export interface TokenRefreshedParams {
	/**
	 * The refresh token
	 */
	token: string;
	/**
	 * The token expiration, a Unix epoch
	 */
	expiresOn: Number;
	/**
	 * The URI for the editor that needs a token refresh
	 */
	uri: string;
}

export namespace TokenRefreshedNotification {
	export const type = new NotificationType<TokenRefreshedParams, void>('account/tokenRefreshed');
}

// ------------------------------- </ Token Refreshed Notification > -------------------------------


// ------------------------------- < Agent Management > ------------------------------------
// Job management parameters
export interface AgentJobsParams {
	ownerUri: string;
	jobId: string;
}

export interface AgentJobHistoryParams {
	ownerUri: string;
	jobId: string;
	jobName: string;
}

export interface AgentJobActionParams {
	ownerUri: string;
	jobName: string;
	action: string;
}

export interface CreateAgentJobParams {
	ownerUri: string;
	job: azdata.AgentJobInfo;
}

export interface UpdateAgentJobParams {
	ownerUri: string;
	originalJobName: string;
	job: azdata.AgentJobInfo;
}

export interface DeleteAgentJobParams {
	ownerUri: string;
	job: azdata.AgentJobInfo;
}

export interface AgentJobDefaultsParams {
	ownerUri: string;
}

// Job Step management parameters
export interface CreateAgentJobStepParams {
	ownerUri: string;
	step: azdata.AgentJobStepInfo;
}

export interface UpdateAgentJobStepParams {
	ownerUri: string;
	originalJobStepName: string;
	step: azdata.AgentJobStepInfo;
}

export interface DeleteAgentJobStepParams {
	ownerUri: string;
	step: azdata.AgentJobStepInfo;
}

// Notebook management parameters
export interface AgentNotebookParams {
	ownerUri: string;
}

export interface AgentNotebookHistoryParams {
	ownerUri: string;
	jobId: string;
	jobName: string;
	targetDatabase: string;
}

export interface AgentNotebookMaterializedParams {
	ownerUri: string;
	targetDatabase: string;
	notebookMaterializedId: number;
}

export interface AgentNotebookTemplateParams {
	ownerUri: string;
	targetDatabase: string;
	jobId: string;
}

export interface CreateAgentNotebookParams {
	ownerUri: string;
	notebook: azdata.AgentNotebookInfo;
	templateFilePath: string;
}

export interface UpdateAgentNotebookParams {
	ownerUri: string;
	originalNotebookName: string;
	notebook: azdata.AgentJobInfo;
	templateFilePath: string;
}

export interface UpdateAgentNotebookRunPinParams {
	ownerUri: string;
	targetDatabase: string;
	agentNotebookHistory: azdata.AgentNotebookHistoryInfo;
	materializedNotebookPin: boolean;
}

export interface UpdateAgentNotebookRunNameParams {
	ownerUri: string;
	targetDatabase: string;
	agentNotebookHistory: azdata.AgentNotebookHistoryInfo;
	materializedNotebookName: string;
}

export interface DeleteAgentNotebookParams {
	ownerUri: string;
	notebook: azdata.AgentNotebookInfo;
}

export interface DeleteAgentMaterializedNotebookParams {
	ownerUri: string;
	targetDatabase: string;
	agentNotebookHistory: azdata.AgentNotebookHistoryInfo;
}

// Alert management parameters
export interface AgentAlertsParams {
	ownerUri: string;
}

export interface CreateAgentAlertParams {
	ownerUri: string;
	alert: azdata.AgentAlertInfo;
}

export interface UpdateAgentAlertParams {
	ownerUri: string;
	originalAlertName: string;
	alert: azdata.AgentAlertInfo;
}

export interface DeleteAgentAlertParams {
	ownerUri: string;
	alert: azdata.AgentAlertInfo;
}

// Operator management parameters
export interface AgentOperatorsParams {
	ownerUri: string;
}

export interface CreateAgentOperatorParams {
	ownerUri: string;
	operator: azdata.AgentOperatorInfo;
}

export interface UpdateAgentOperatorParams {
	ownerUri: string;
	originalOperatorName: string;
	operator: azdata.AgentOperatorInfo;
}

export interface DeleteAgentOperatorParams {
	ownerUri: string;
	operator: azdata.AgentOperatorInfo;
}

// Proxy management parameters
export interface AgentProxiesParams {
	ownerUri: string;
}

export interface CreateAgentProxyParams {
	ownerUri: string;
	proxy: azdata.AgentProxyInfo;
}

export interface UpdateAgentProxyParams {
	ownerUri: string;
	originalProxyName: string;
	proxy: azdata.AgentProxyInfo;
}

export interface DeleteAgentProxyParams {
	ownerUri: string;
	proxy: azdata.AgentProxyInfo;
}

// Agent Credentials parameters
export interface GetCredentialsParams {
	ownerUri: string;
}

// Job Schedule management parameters
export interface AgentJobScheduleParams {
	ownerUri: string;
}

export interface CreateAgentJobScheduleParams {
	ownerUri: string;
	schedule: azdata.AgentJobScheduleInfo;
}

export interface UpdateAgentJobScheduleParams {
	ownerUri: string;
	originalScheduleName: string;
	schedule: azdata.AgentJobScheduleInfo;
}

export interface DeleteAgentJobScheduleParams {
	ownerUri: string;
	schedule: azdata.AgentJobScheduleInfo;
}

// Agent Job management requests
export namespace AgentJobsRequest {
	export const type = new RequestType<AgentJobsParams, azdata.AgentJobsResult, void, void>('agent/jobs');
}

export namespace AgentJobHistoryRequest {
	export const type = new RequestType<AgentJobHistoryParams, azdata.AgentJobHistoryResult, void, void>('agent/jobhistory');
}

export namespace AgentJobActionRequest {
	export const type = new RequestType<AgentJobActionParams, azdata.ResultStatus, void, void>('agent/jobaction');
}

export namespace CreateAgentJobRequest {
	export const type = new RequestType<CreateAgentJobParams, azdata.CreateAgentJobResult, void, void>('agent/createjob');
}

export namespace UpdateAgentJobRequest {
	export const type = new RequestType<UpdateAgentJobParams, azdata.UpdateAgentJobResult, void, void>('agent/updatejob');
}

export namespace DeleteAgentJobRequest {
	export const type = new RequestType<DeleteAgentJobParams, azdata.ResultStatus, void, void>('agent/deletejob');
}

export namespace AgentJobDefaultsRequest {
	export const type = new RequestType<AgentJobDefaultsParams, azdata.AgentJobDefaultsResult, void, void>('agent/jobdefaults');
}

// Job Step requests
export namespace CreateAgentJobStepRequest {
	export const type = new RequestType<CreateAgentJobStepParams, azdata.CreateAgentJobStepResult, void, void>('agent/createjobstep');
}

export namespace UpdateAgentJobStepRequest {
	export const type = new RequestType<UpdateAgentJobStepParams, azdata.UpdateAgentJobStepResult, void, void>('agent/updatejobstep');
}

export namespace DeleteAgentJobStepRequest {
	export const type = new RequestType<DeleteAgentJobStepParams, azdata.ResultStatus, void, void>('agent/deletejobstep');
}

// Notebooks request
export namespace AgentNotebooksRequest {
	export const type = new RequestType<AgentNotebookParams, azdata.AgentNotebooksResult, void, void>('agent/notebooks');
}

export namespace AgentNotebookHistoryRequest {
	export const type = new RequestType<AgentNotebookHistoryParams, azdata.AgentNotebookHistoryResult, void, void>('agent/notebookhistory');
}

export namespace AgentNotebookMaterializedRequest {
	export const type = new RequestType<AgentNotebookMaterializedParams, azdata.AgentNotebookMaterializedResult, void, void>('agent/notebookmaterialized');
}

export namespace UpdateAgentNotebookRunNameRequest {
	export const type = new RequestType<UpdateAgentNotebookRunNameParams, azdata.UpdateAgentNotebookResult, void, void>('agent/updatenotebookname');
}

export namespace DeleteMaterializedNotebookRequest {
	export const type = new RequestType<DeleteAgentMaterializedNotebookParams, azdata.ResultStatus, void, void>('agent/deletematerializednotebook');
}

export namespace UpdateAgentNotebookRunPinRequest {
	export const type = new RequestType<UpdateAgentNotebookRunPinParams, azdata.ResultStatus, void, void>('agent/updatenotebookpin');
}

export namespace AgentNotebookTemplateRequest {
	export const type = new RequestType<AgentNotebookTemplateParams, azdata.AgentNotebookTemplateResult, void, void>('agent/notebooktemplate');
}

export namespace CreateAgentNotebookRequest {
	export const type = new RequestType<CreateAgentNotebookParams, azdata.CreateAgentNotebookResult, void, void>('agent/createnotebook');
}

export namespace DeleteAgentNotebookRequest {
	export const type = new RequestType<DeleteAgentNotebookParams, azdata.ResultStatus, void, void>('agent/deletenotebook');
}

export namespace UpdateAgentNotebookRequest {
	export const type = new RequestType<UpdateAgentNotebookParams, azdata.UpdateAgentNotebookResult, void, void>('agent/updatenotebook');
}

// Alerts requests
export namespace AgentAlertsRequest {
	export const type = new RequestType<CreateAgentAlertParams, azdata.AgentAlertsResult, void, void>('agent/alerts');
}

export namespace CreateAgentAlertRequest {
	export const type = new RequestType<CreateAgentAlertParams, azdata.CreateAgentAlertResult, void, void>('agent/createalert');
}

export namespace UpdateAgentAlertRequest {
	export const type = new RequestType<UpdateAgentAlertParams, azdata.UpdateAgentAlertResult, void, void>('agent/updatealert');
}

export namespace DeleteAgentAlertRequest {
	export const type = new RequestType<DeleteAgentAlertParams, azdata.ResultStatus, void, void>('agent/deletealert');
}

// Operators requests
export namespace AgentOperatorsRequest {
	export const type = new RequestType<CreateAgentOperatorParams, azdata.AgentOperatorsResult, void, void>('agent/operators');
}

export namespace CreateAgentOperatorRequest {
	export const type = new RequestType<CreateAgentOperatorParams, azdata.CreateAgentOperatorResult, void, void>('agent/createoperator');
}

export namespace UpdateAgentOperatorRequest {
	export const type = new RequestType<UpdateAgentOperatorParams, azdata.UpdateAgentOperatorResult, void, void>('agent/updateoperator');
}

export namespace DeleteAgentOperatorRequest {
	export const type = new RequestType<DeleteAgentOperatorParams, azdata.ResultStatus, void, void>('agent/deleteoperator');
}

// Proxies requests
export namespace AgentProxiesRequest {
	export const type = new RequestType<CreateAgentProxyParams, azdata.AgentProxiesResult, void, void>('agent/proxies');
}

export namespace CreateAgentProxyRequest {
	export const type = new RequestType<CreateAgentProxyParams, azdata.CreateAgentProxyResult, void, void>('agent/createproxy');
}

export namespace UpdateAgentProxyRequest {
	export const type = new RequestType<UpdateAgentProxyParams, azdata.UpdateAgentProxyResult, void, void>('agent/updateproxy');
}

export namespace DeleteAgentProxyRequest {
	export const type = new RequestType<DeleteAgentProxyParams, azdata.ResultStatus, void, void>('agent/deleteproxy');
}

// Agent Credentials request
export namespace AgentCredentialsRequest {
	export const type = new RequestType<GetCredentialsParams, azdata.GetCredentialsResult, void, void>('security/credentials');
}

// Job Schedules requests
export namespace AgentJobSchedulesRequest {
	export const type = new RequestType<AgentJobScheduleParams, azdata.AgentJobSchedulesResult, void, void>('agent/schedules');
}

export namespace CreateAgentJobScheduleRequest {
	export const type = new RequestType<CreateAgentJobScheduleParams, azdata.CreateAgentJobScheduleResult, void, void>('agent/createschedule');
}

export namespace UpdateAgentJobScheduleRequest {
	export const type = new RequestType<UpdateAgentJobScheduleParams, azdata.UpdateAgentJobScheduleResult, void, void>('agent/updateschedule');
}

export namespace DeleteAgentJobScheduleRequest {
	export const type = new RequestType<DeleteAgentJobScheduleParams, azdata.ResultStatus, void, void>('agent/deleteschedule');
}

// ------------------------------- < Agent Management > ------------------------------------

// ------------------------------- < DacFx > ------------------------------------

export enum TaskExecutionMode {
	execute = 0,
	script = 1,
	executeAndScript = 2,
}

export interface ExportParams {
	databaseName: string;
	packageFilePath: string;
	ownerUri: string;
	taskExecutionMode: TaskExecutionMode;
}

export interface ImportParams {
	packageFilePath: string;
	databaseName: string;
	ownerUri: string;
	taskExecutionMode: TaskExecutionMode;
}


export interface ExtractParams {
	databaseName: string;
	packageFilePath: string;
	applicationName: string;
	applicationVersion: string;
	ownerUri: string;
	extractTarget?: mssql.ExtractTarget;
	taskExecutionMode: TaskExecutionMode;
	includePermissions?: boolean;
}

export interface DeployParams {
	packageFilePath: string;
	databaseName: string;
	upgradeExisting: boolean;
	sqlCommandVariableValues?: Record<string, string>;
	deploymentOptions?: mssql.DeploymentOptions;
	ownerUri: string;
	taskExecutionMode: TaskExecutionMode;
}

export interface GenerateDeployScriptParams {
	packageFilePath: string;
	databaseName: string;
	sqlCommandVariableValues?: Record<string, string>;
	deploymentOptions?: mssql.DeploymentOptions
	ownerUri: string;
	taskExecutionMode: TaskExecutionMode;
}

export interface GenerateDeployPlanParams {
	packageFilePath: string;
	databaseName: string;
	ownerUri: string;
	taskExecutionMode: TaskExecutionMode;
}

export interface GetOptionsFromProfileParams {
	profilePath: string;
}

export interface ValidateStreamingJobParams {
	packageFilePath: string,
	createStreamingJobTsql: string
}

export interface ParseTSqlScriptParams {
	filePath: string;
	databaseSchemaProvider: string;
}

export interface SavePublishProfileParams {
	profilePath: string;
	databaseName: string;
	connectionString: string;
	sqlCommandVariableValues?: Record<string, string>;
	deploymentOptions?: mssql.DeploymentOptions;
}

export namespace ExportRequest {
	export const type = new RequestType<ExportParams, mssql.DacFxResult, void, void>('dacfx/export');
}

export namespace ImportRequest {
	export const type = new RequestType<ImportParams, mssql.DacFxResult, void, void>('dacfx/import');
}

export namespace ExtractRequest {
	export const type = new RequestType<ExtractParams, mssql.DacFxResult, void, void>('dacfx/extract');
}

export namespace DeployRequest {
	export const type = new RequestType<DeployParams, mssql.DacFxResult, void, void>('dacfx/deploy');
}

export namespace GenerateDeployScriptRequest {
	export const type = new RequestType<GenerateDeployScriptParams, mssql.DacFxResult, void, void>('dacfx/generateDeploymentScript');
}

export namespace GenerateDeployPlanRequest {
	export const type = new RequestType<GenerateDeployPlanParams, mssql.GenerateDeployPlanResult, void, void>('dacfx/generateDeployPlan');
}

export namespace GetOptionsFromProfileRequest {
	export const type = new RequestType<GetOptionsFromProfileParams, mssql.DacFxOptionsResult, void, void>('dacfx/getOptionsFromProfile');
}

export namespace ValidateStreamingJobRequest {
	export const type = new RequestType<ValidateStreamingJobParams, mssql.ValidateStreamingJobResult, void, void>('dacfx/validateStreamingJob');
}

export namespace ParseTSqlScriptRequest {
	export const type = new RequestType<ParseTSqlScriptParams, mssql.ParseTSqlScriptResult, void, void>('dacfx/parseTSqlScript');
}

export namespace SavePublishProfileRequest {
	export const type = new RequestType<SavePublishProfileParams, azdata.ResultStatus, void, void>('dacfx/savePublishProfile');
}

// ------------------------------- </ DacFx > ------------------------------------

// ------------------------------- < Sql Projects > ------------------------------------
//#region SqlProjects

//#region Functions

//#region Project-level functions

export namespace CreateSqlProjectRequest {
	export const type = new RequestType<CreateSqlProjectParams, azdata.ResultStatus, void, void>('sqlProjects/createProject');
}

export namespace OpenSqlProjectRequest {
	export const type = new RequestType<SqlProjectParams, azdata.ResultStatus, void, void>('sqlProjects/openProject');
}

export namespace CloseSqlProjectRequest {
	export const type = new RequestType<SqlProjectParams, azdata.ResultStatus, void, void>('sqlProjects/closeProject');
}

export namespace GetCrossPlatformCompatibilityRequest {
	export const type = new RequestType<SqlProjectParams, mssql.GetCrossPlatformCompatibilityResult, void, void>('sqlProjects/getCrossPlatformCompatibility');
}

export namespace UpdateProjectForCrossPlatformRequest {
	export const type = new RequestType<SqlProjectParams, azdata.ResultStatus, void, void>('sqlProjects/updateProjectForCrossPlatform');
}

export namespace GetProjectPropertiesRequest {
	export const type = new RequestType<SqlProjectParams, mssql.GetProjectPropertiesResult, void, void>('sqlProjects/getProjectProperties');
}

export namespace SetDatabaseSourceRequest {
	export const type = new RequestType<SetDatabaseSourceParams, azdata.ResultStatus, void, void>('sqlProjects/setDatabaseSource');
}

export namespace SetDatabaseSchemaProviderRequest {
	export const type = new RequestType<SetDatabaseSchemaProviderParams, azdata.ResultStatus, void, void>('sqlProjects/setDatabaseSchemaProvider');
}

//#endregion

//#region File/folder functions

//#region SQL object script functions

export namespace AddSqlObjectScriptRequest {
	export const type = new RequestType<SqlProjectScriptParams, azdata.ResultStatus, void, void>('sqlProjects/addSqlObjectScript');
}

export namespace DeleteSqlObjectScriptRequest {
	export const type = new RequestType<SqlProjectScriptParams, azdata.ResultStatus, void, void>('sqlProjects/deleteSqlObjectScript');
}

export namespace ExcludeSqlObjectScriptRequest {
	export const type = new RequestType<SqlProjectScriptParams, azdata.ResultStatus, void, void>('sqlProjects/excludeSqlObjectScript');
}

export namespace MoveSqlObjectScriptRequest {
	export const type = new RequestType<MoveItemParams, azdata.ResultStatus, void, void>('sqlProjects/moveSqlObjectScript');
}

export namespace GetSqlObjectScriptsRequest {
	export const type = new RequestType<SqlProjectParams, mssql.GetScriptsResult, void, void>('sqlProjects/getSqlObjectScripts');
}


export namespace ExcludeFolderRequest {
	export const type = new RequestType<FolderParams, azdata.ResultStatus, void, void>('sqlProjects/excludeFolder');
}

export namespace MoveFolderRequest {
	export const type = new RequestType<MoveFolderParams, azdata.ResultStatus, void, void>('sqlProjects/moveFolder');
}


//#endregion

//#endregion

//#region Folder functions

export namespace AddFolderRequest {
	export const type = new RequestType<FolderParams, azdata.ResultStatus, void, void>('sqlProjects/addFolder');
}

export namespace DeleteFolderRequest {
	export const type = new RequestType<FolderParams, azdata.ResultStatus, void, void>('sqlProjects/deleteFolder');
}

export namespace GetFoldersRequest {
	export const type = new RequestType<SqlProjectParams, mssql.GetFoldersResult, void, void>('sqlProjects/getFolders');
}

//#endregion

//#region Pre/Post-deployment script functions

export namespace AddPostDeploymentScriptRequest {
	export const type = new RequestType<SqlProjectScriptParams, azdata.ResultStatus, void, void>('sqlProjects/addPostDeploymentScript');
}

export namespace AddPreDeploymentScriptRequest {
	export const type = new RequestType<SqlProjectScriptParams, azdata.ResultStatus, void, void>('sqlProjects/addPreDeploymentScript');
}

export namespace DeletePostDeploymentScriptRequest {
	export const type = new RequestType<SqlProjectScriptParams, azdata.ResultStatus, void, void>('sqlProjects/deletePostDeploymentScript');
}

export namespace DeletePreDeploymentScriptRequest {
	export const type = new RequestType<SqlProjectScriptParams, azdata.ResultStatus, void, void>('sqlProjects/deletePreDeploymentScript');
}

export namespace ExcludePostDeploymentScriptRequest {
	export const type = new RequestType<SqlProjectScriptParams, azdata.ResultStatus, void, void>('sqlProjects/excludePostDeploymentScript');
}

export namespace GetPostDeploymentScriptsRequest {
	export const type = new RequestType<SqlProjectParams, mssql.GetScriptsResult, void, void>('sqlProjects/getPostDeploymentScripts');
}

export namespace ExcludePreDeploymentScriptRequest {
	export const type = new RequestType<SqlProjectScriptParams, azdata.ResultStatus, void, void>('sqlProjects/excludePreDeploymentScript');
}

export namespace MovePostDeploymentScriptRequest {
	export const type = new RequestType<MoveItemParams, azdata.ResultStatus, void, void>('sqlProjects/movePostDeploymentScript');
}

export namespace MovePreDeploymentScriptRequest {
	export const type = new RequestType<MoveItemParams, azdata.ResultStatus, void, void>('sqlProjects/movePreDeploymentScript');
}

export namespace GetPreDeploymentScriptsRequest {
	export const type = new RequestType<SqlProjectParams, mssql.GetScriptsResult, void, void>('sqlProjects/getPreDeploymentScripts');
}

//#endregion

//#region None functions

export namespace AddNoneItemRequest {
	export const type = new RequestType<SqlProjectScriptParams, azdata.ResultStatus, void, void>('sqlProjects/addNoneItem');
}

export namespace DeleteNoneItemRequest {
	export const type = new RequestType<SqlProjectScriptParams, azdata.ResultStatus, void, void>('sqlProjects/deleteNoneItem');
}

export namespace ExcludeNoneItemRequest {
	export const type = new RequestType<SqlProjectScriptParams, azdata.ResultStatus, void, void>('sqlProjects/excludeNoneItem');
}

export namespace GetNoneItemsRequest {
	export const type = new RequestType<SqlProjectParams, mssql.GetScriptsResult, void, void>('sqlProjects/getNoneItems');
}

export namespace MoveNoneItemRequest {
	export const type = new RequestType<MoveItemParams, azdata.ResultStatus, void, void>('sqlProjects/moveNoneItem');
}

//#endregion

//#endregion

//#region SQLCMD variable functions

export namespace AddSqlCmdVariableRequest {
	export const type = new RequestType<AddSqlCmdVariableParams, azdata.ResultStatus, void, void>('sqlProjects/addSqlCmdVariable');
}

export namespace DeleteSqlCmdVariableRequest {
	export const type = new RequestType<DeleteSqlCmdVariableParams, azdata.ResultStatus, void, void>('sqlProjects/deleteSqlCmdVariable');
}

export namespace UpdateSqlCmdVariableRequest {
	export const type = new RequestType<AddSqlCmdVariableParams, azdata.ResultStatus, void, void>('sqlProjects/updateSqlCmdVariable');
}

export namespace GetSqlCmdVariablesRequest {
	export const type = new RequestType<SqlProjectParams, mssql.GetSqlCmdVariablesResult, void, void>('sqlProjects/getSqlCmdVariables');
}

//#endregion

//#region Database reference functions

export namespace AddDacpacReferenceRequest {
	export const type = new RequestType<AddDacpacReferenceParams, azdata.ResultStatus, void, void>('sqlprojects/addDacpacReference');
}

export namespace AddSqlProjectReferenceRequest {
	export const type = new RequestType<AddSqlProjectReferenceParams, azdata.ResultStatus, void, void>('sqlprojects/addSqlProjectReference');
}

export namespace AddSystemDatabaseReferenceRequest {
	export const type = new RequestType<AddSystemDatabaseReferenceParams, azdata.ResultStatus, void, void>('sqlprojects/addSystemDatabaseReference');
}

export namespace AddNugetPackageReferenceRequest {
	export const type = new RequestType<AddNugetPackageReferenceParams, azdata.ResultStatus, void, void>('sqlprojects/addNugetPackageReference');
}

export namespace DeleteDatabaseReferenceRequest {
	export const type = new RequestType<DeleteDatabaseReferenceParams, azdata.ResultStatus, void, void>('sqlprojects/deleteDatabaseReference');
}

export namespace GetDatabaseReferencesRequest {
	export const type = new RequestType<SqlProjectParams, mssql.GetDatabaseReferencesResult, void, void>('sqlProjects/getDatabaseReferences');
}

//#endregion

//#endregion

//#region Parameters

export interface SqlProjectParams {
	/**
	 * Absolute path of the project, including .sqlproj
	 */
	projectUri: string;
}

export interface SqlProjectScriptParams extends SqlProjectParams {
	/**
	 * Path of the script, including .sql, relative to the .sqlproj
	 */
	path: string;
}

export interface SetDatabaseSourceParams extends SqlProjectParams {
	/**
	 * Source of the database schema, used in telemetry
	 */
	databaseSource: string;
}

export interface SetDatabaseSchemaProviderParams extends SqlProjectParams {
	/**
	 * New DatabaseSchemaProvider value, in the form "Microsoft.Data.Tools.Schema.Sql.SqlXYZDatabaseSchemaProvider"
	 */
	databaseSchemaProvider: string;
}

export interface AddDacpacReferenceParams extends AddUserDatabaseReferenceParams {
	/**
	 * Path to the .dacpac file
	 */
	dacpacPath: string;
}

export interface AddNugetPackageReferenceParams extends AddUserDatabaseReferenceParams {
	/**
	 * NuGet package name
	 */
	packageName: string;

	/**
	 * NuGet package version
	 */
	packageVersion: string;
}

export interface AddDatabaseReferenceParams extends SqlProjectParams {
	/**
	 * Whether to suppress missing dependencies
	 */
	suppressMissingDependencies: boolean;
	/**
	 * Literal name used to reference another database in the same server, if not using SQLCMD variables
	 */
	databaseLiteral?: string;
}

export interface AddSqlProjectReferenceParams extends AddUserDatabaseReferenceParams {
	/**
	 * Path to the referenced .sqlproj file
	 */
	projectPath: string;
	/**
	 * GUID for the referenced SQL project
	 */
	projectGuid: string;
}

export interface AddSystemDatabaseReferenceParams extends AddDatabaseReferenceParams {
	/**
	 * Type of system database
	 */
	systemDatabase: mssql.SystemDatabase;

	/**
	 * Type of reference - ArtifactReference or PackageReference
	 */
	referenceType: mssql.SystemDbReferenceType;
}

export interface AddUserDatabaseReferenceParams extends AddDatabaseReferenceParams {
	/**
	 * SQLCMD variable name for specifying the other database this reference is to, if different from that of the current project
	 */
	databaseVariable?: string;
	/**
	 * SQLCMD variable name for specifying the other server this reference is to, if different from that of the current project.
	 * If this is set, DatabaseVariable must also be set.
	 */
	serverVariable?: string;
}

export interface DeleteDatabaseReferenceParams extends SqlProjectParams {
	/**
	 * Name of the reference to be deleted.  Name of the System DB, path of the sqlproj, or path of the dacpac
	 */
	name: string;
}

export interface FolderParams extends SqlProjectParams {
	/**
	 * Path of the folder, typically relative to the .sqlproj file
	 */
	path: string;
}

export interface MoveFolderParams extends FolderParams {
	/**
	 * Path of the folder, typically relative to the .sqlproj file
	 */
	destinationPath: string;
}

export interface CreateSqlProjectParams extends SqlProjectParams {
	/**
	 * Type of SQL Project: SDK-style or Legacy
	 */
	sqlProjectType: mssql.ProjectType;
	/**
	 * Database schema provider for the project, in the format
	 * "Microsoft.Data.Tools.Schema.Sql.SqlXYZDatabaseSchemaProvider".
	 * Case sensitive.
	 */
	databaseSchemaProvider?: string;
	/**
	 * Version of the Microsoft.Build.Sql SDK for the project, if overriding the default
	 */
	buildSdkVersion?: string;
}

export interface AddSqlCmdVariableParams extends SqlProjectParams {
	/**
	 * Name of the SQLCMD variable
	 */
	name: string;
	/**
	 * Default value of the SQLCMD variable
	 */
	defaultValue: string;
}

export interface DeleteSqlCmdVariableParams extends SqlProjectParams {
	/**
	 * Name of the SQLCMD variable to be deleted
	 */
	name?: string;
}

export interface MoveItemParams extends SqlProjectScriptParams {
	/**
	 * Destination path of the file or folder, relative to the .sqlproj
	 */
	destinationPath: string;
}

//#endregion

//#endregion

// ------------------------------- </ Sql Projects > -----------------------------------

// ------------------------------- <CMS> ----------------------------------------


export interface CreateCentralManagementServerParams {
	registeredServerName: string;
	registeredServerDescription: string;
	connectParams: ConnectParams;
}

export interface ListRegisteredServersParams extends RegisteredServerParamsBase {
	// same as base
}

export interface AddRegisteredServerParams extends RegisteredServerParamsBase {
	registeredServerName: string;
	registeredServerDescription: string;
	registeredServerConnectionDetails: azdata.ConnectionInfo;
}

export interface RemoveRegisteredServerParams extends RegisteredServerParamsBase {
	registeredServerName: string;
}

export interface AddServerGroupParams extends RegisteredServerParamsBase {
	groupName: string;
	groupDescription: string;
}

export interface RemoveServerGroupParams extends RegisteredServerParamsBase {
	groupName: string;
}

export interface RegisteredServerParamsBase {
	parentOwnerUri: string;
	relativePath: string;
}

export namespace CreateCentralManagementServerRequest {
	export const type = new RequestType<CreateCentralManagementServerParams, mssql.ListRegisteredServersResult, void, void>('cms/createCms');
}

export namespace ListRegisteredServersRequest {
	export const type = new RequestType<ListRegisteredServersParams, mssql.ListRegisteredServersResult, void, void>('cms/listRegisteredServers');
}

export namespace AddRegisteredServerRequest {
	export const type = new RequestType<AddRegisteredServerParams, boolean, void, void>('cms/addRegisteredServer');
}

export namespace RemoveRegisteredServerRequest {
	export const type = new RequestType<RemoveRegisteredServerParams, boolean, void, void>('cms/removeRegisteredServer');
}

export namespace AddServerGroupRequest {
	export const type = new RequestType<AddServerGroupParams, boolean, void, void>('cms/addCmsServerGroup');
}

export namespace RemoveServerGroupRequest {
	export const type = new RequestType<RemoveServerGroupParams, boolean, void, void>('cms/removeCmsServerGroup');
}
// ------------------------------- <CMS> ----------------------------------------

// ------------------------------- <Language Extensibility> -----------------------------

export interface LanguageExtensionRequestParam {
	ownerUri: string;
}

export interface ExternalLanguageRequestParam extends LanguageExtensionRequestParam {
	languageName: string;
}

export interface ExternalLanguageUpdateRequestParam extends LanguageExtensionRequestParam {
	language: mssql.ExternalLanguage;
}

export interface LanguageExtensionListResponseParam {
	languages: mssql.ExternalLanguage[];
}


export interface ExternalLanguageResponseParam {
}

export namespace LanguageExtensibilityListRequest {
	export const type = new RequestType<LanguageExtensionRequestParam, LanguageExtensionListResponseParam, void, void>('languageExtension/list');
}

export namespace LanguageExtensibilityDeleteRequest {
	export const type = new RequestType<ExternalLanguageRequestParam, ExternalLanguageResponseParam, void, void>('languageExtension/delete');
}

export namespace LanguageExtensibilityUpdateRequest {
	export const type = new RequestType<ExternalLanguageUpdateRequestParam, ExternalLanguageResponseParam, void, void>('languageExtension/update');
}

// ------------------------------- <Schema Compare> -----------------------------
export interface SchemaCompareParams {
	operationId: string;
	sourceEndpointInfo: mssql.SchemaCompareEndpointInfo;
	targetEndpointInfo: mssql.SchemaCompareEndpointInfo;
	taskExecutionMode: TaskExecutionMode;
	deploymentOptions: mssql.DeploymentOptions;
}

export interface SchemaCompareGenerateScriptParams {
	operationId: string;
	targetServerName: string;
	targetDatabaseName: string;
	taskExecutionMode: TaskExecutionMode;
}

export interface SchemaComparePublishDatabaseChangesParams {
	operationId: string;
	targetServerName: string;
	targetDatabaseName: string;
	taskExecutionMode: TaskExecutionMode;
}

export interface SchemaComparePublishProjectChangesParams {
	operationId: string;
	targetProjectPath: string;
	targetFolderStructure: mssql.ExtractTarget;
	taskExecutionMode: TaskExecutionMode;
}

export interface SchemaCompareGetOptionsParams {

}

export interface SchemaCompareNodeParams {
	operationId: string;
	diffEntry: mssql.DiffEntry;
	includeRequest: boolean;
	taskExecutionMode: TaskExecutionMode;
}

export interface SchemaCompareOpenScmpParams {
	filePath: string;
}

export interface SchemaCompareSaveScmpParams {
	sourceEndpointInfo: mssql.SchemaCompareEndpointInfo;
	targetEndpointInfo: mssql.SchemaCompareEndpointInfo;
	taskExecutionMode: TaskExecutionMode;
	deploymentOptions: mssql.DeploymentOptions;
	scmpFilePath: string;
	excludedSourceObjects: mssql.SchemaCompareObjectId[];
	excludedTargetObjects: mssql.SchemaCompareObjectId[];
}

export interface SchemaCompareCancelParams {
	operationId: string;
}

export namespace SchemaCompareRequest {
	export const type = new RequestType<SchemaCompareParams, mssql.SchemaCompareResult, void, void>('schemaCompare/compare');
}

export namespace SchemaCompareGenerateScriptRequest {
	export const type = new RequestType<SchemaCompareGenerateScriptParams, azdata.ResultStatus, void, void>('schemaCompare/generateScript');
}

export namespace SchemaComparePublishDatabaseChangesRequest {
	export const type = new RequestType<SchemaComparePublishDatabaseChangesParams, azdata.ResultStatus, void, void>('schemaCompare/publishDatabase');
}

export namespace SchemaComparePublishProjectChangesRequest {
	export const type = new RequestType<SchemaComparePublishProjectChangesParams, mssql.SchemaComparePublishProjectResult, void, void>('schemaCompare/publishProject');
}

export namespace SchemaCompareGetDefaultOptionsRequest {
	export const type = new RequestType<SchemaCompareGetOptionsParams, mssql.SchemaCompareOptionsResult, void, void>('schemaCompare/getDefaultOptions');
}

export namespace SchemaCompareIncludeExcludeNodeRequest {
	export const type = new RequestType<SchemaCompareNodeParams, mssql.SchemaCompareIncludeExcludeResult, void, void>('schemaCompare/includeExcludeNode');
}

export namespace SchemaCompareOpenScmpRequest {
	export const type = new RequestType<SchemaCompareOpenScmpParams, mssql.SchemaCompareOpenScmpResult, void, void>('schemaCompare/openScmp');
}

export namespace SchemaCompareSaveScmpRequest {
	export const type = new RequestType<SchemaCompareSaveScmpParams, azdata.ResultStatus, void, void>('schemaCompare/saveScmp');
}

export namespace SchemaCompareCancellationRequest {
	export const type = new RequestType<SchemaCompareCancelParams, azdata.ResultStatus, void, void>('schemaCompare/cancel');
}

// ------------------------------- <Schema Compare> -----------------------------

/// ------------------------------- <Sql Assessment> -----------------------------

export interface SqlAssessmentParams {
	ownerUri: string;
	targetType: azdata.sqlAssessment.SqlAssessmentTargetType;
}

export interface GenerateSqlAssessmentScriptParams {
	items: azdata.SqlAssessmentResultItem[];
	taskExecutionMode: azdata.TaskExecutionMode;
	targetServerName: string;
	targetDatabaseName: string;
}

export namespace SqlAssessmentInvokeRequest {
	export const type = new RequestType<SqlAssessmentParams, azdata.SqlAssessmentResult, void, void>('assessment/invoke');
}

export namespace GetSqlAssessmentItemsRequest {
	export const type = new RequestType<SqlAssessmentParams, azdata.SqlAssessmentResult, void, void>('assessment/getAssessmentItems');
}

export namespace GenerateSqlAssessmentScriptRequest {
	export const type = new RequestType<GenerateSqlAssessmentScriptParams, azdata.ResultStatus, void, void>('assessment/generateScript');
}

// ------------------------------- <Sql Assessment> -----------------------------

// ------------------------------- <Serialization> -----------------------------
export namespace SerializeDataStartRequest {
	export const type = new RequestType<azdata.SerializeDataStartRequestParams, azdata.SerializeDataResult, void, void>('serialize/start');
}

export namespace SerializeDataContinueRequest {
	export const type = new RequestType<azdata.SerializeDataContinueRequestParams, azdata.SerializeDataResult, void, void>('serialize/continue');
}
// ------------------------------- <Serialization> -----------------------------

// ------------------------------- < Load Completion Extension Request > ------------------------------------
/**
 * Completion extension load parameters
 */
export class CompletionExtensionParams {
	/// <summary>
	/// Absolute path for the assembly containing the completion extension
	/// </summary>
	public assemblyPath: string;
	/// <summary>
	/// The type name for the completion extension
	/// </summary>
	public typeName: string;
	/// <summary>
	/// Property bag for initializing the completion extension
	/// </summary>
	public properties: {};
}

export namespace CompletionExtLoadRequest {
	export const type = new RequestType<CompletionExtensionParams, boolean, void, void>('completion/extLoad');
}

// ------------------------------- < Load Completion Extension Request > ------------------------------------

/// ------------------------------- <Convert Notebook> -----------------------------

export interface ConvertNotebookToSqlParams {
	content: string;
}

export namespace ConvertNotebookToSqlRequest {
	export const type = new RequestType<ConvertNotebookToSqlParams, ConvertNotebookToSqlResult, void, void>('notebookconvert/convertnotebooktosql');
}

export interface ConvertNotebookToSqlResult extends azdata.ResultStatus {
	content: string;
}

export interface ConvertSqlToNotebookParams {
	clientUri: string;
}

export namespace ConvertSqlToNotebookRequest {
	export const type = new RequestType<ConvertSqlToNotebookParams, ConvertSqlToNotebookResult, void, void>('notebookconvert/convertsqltonotebook');
}

export interface ConvertSqlToNotebookResult extends azdata.ResultStatus {
	content: string;
}

// ------------------------------- <Convert Notebook> -----------------------------

// ------------------------------- < SQL Profiler > ------------------------------------

/**
 * Parameters to start a profiler session
 */
export interface CreateXEventSessionParams {
	/**
	 * Session Owner URI
	 */
	ownerUri: string;

	/**
	 * Session name
	 */
	sessionName: string;

	/**
	 * Profiler Session template
	 */
	template: ProfilerSessionTemplate;
}

export interface CreateXEventSessionResponse { }

/**
 * Parameters to start a profiler session
 */
export interface StartProfilingParams {
	/**
	 * Session Owner URI
	 */
	ownerUri: string;

	/**
	 * Session name or full path of XEL file to open
	 */
	sessionName: string;

	/**
	 * Identifies which type of target session name identifies
	 */
	sessionType: azdata.ProfilingSessionType;
}

export interface StartProfilingResponse { }

/**
 * Parameters to stop a profiler session
 */
export interface StopProfilingParams {
	/**
	 * Session Owner URI
	 */
	ownerUri: string;
}

export interface StopProfilingResponse { }

/**
 * Parameters to pause a profiler session
 */
export interface PauseProfilingParams {
	/**
	 * Session Owner URI
	 */
	ownerUri: string;
}

export interface PauseProfilingResponse { }

/**
 * Parameters to get a list of XEvent sessions
 */
export interface GetXEventSessionsParams {
	/**
	 * Session Owner URI
	 */
	ownerUri: string;
}

export interface GetXEventSessionsResponse {
	/**
	 * List of all running XEvent Sessions on target server
	 */
	sessions: string[];
}

export interface DisconnectSessionParams {
	/**
	 * Session Owner URI
	 */
	ownerUri: string;
}

export interface DisconnectSessionResponse { }

/**
 * Profiler Event
 */
export interface ProfilerEvent {
	/**
	 * Event class name
	 */
	name: string;

	/**
	 * Event timestamp
	 */
	timestamp: string;

	/**
	 * Event values
	 */
	values: {};
}

/**
 * Profiler Session Template
 */
export interface ProfilerSessionTemplate {
	/**
	 * Template name
	 */
	name: string;

	/**
	 * Default view for template
	 */
	defaultView: string;

	/**
	 * TSQL for creating a session
	 */
	createStatement: string;
}

/**
 * Profiler events available notification parameters
 */
export interface ProfilerEventsAvailableParams {
	/**
	 * Session owner URI
	 */
	ownerUri: string;

	/**
	 * New profiler events available
	 */
	events: ProfilerEvent[];

	/**
	 * If events may have been dropped
	 */
	eventsLost: boolean;
}

/**
 * Profiler events available notification parameters
 */
export interface ProfilerSessionStoppedParams {
	/**
	 * Session owner URI
	 */
	ownerUri: string;

	/**
	 * Stopped session Id
	 */
	sessionId: number;
}

/**
 * Profiler session created notification parameters
 */
export interface ProfilerSessionCreatedParams {
	/**
	 * Session owner URI
	 */
	ownerUri: string;

	/**
	 * Created session name
	 */
	sessionName: string;

	/**
	 * Template used to create session
	 */
	templateName: string;
}

export namespace CreateXEventSessionRequest {
	export const type = new RequestType<CreateXEventSessionParams, CreateXEventSessionResponse, void, void>('profiler/createsession');
}

export namespace StartProfilingRequest {
	export const type = new RequestType<StartProfilingParams, StartProfilingResponse, void, void>('profiler/start');
}

export namespace StopProfilingRequest {
	export const type = new RequestType<StopProfilingParams, StopProfilingResponse, void, void>('profiler/stop');
}

export namespace PauseProfilingRequest {
	export const type = new RequestType<PauseProfilingParams, PauseProfilingResponse, void, void>('profiler/pause');
}

export namespace GetXEventSessionsRequest {
	export const type = new RequestType<GetXEventSessionsParams, GetXEventSessionsResponse, void, void>('profiler/getsessions');
}

export namespace DisconnectSessionRequest {
	export const type = new RequestType<DisconnectSessionParams, DisconnectSessionResponse, void, void>('profiler/disconnect');
}

export namespace ProfilerEventsAvailableNotification {
	export const type = new NotificationType<ProfilerEventsAvailableParams, void>('profiler/eventsavailable');
}

export namespace ProfilerSessionStoppedNotification {
	export const type = new NotificationType<ProfilerSessionStoppedParams, void>('profiler/sessionstopped');
}

export namespace ProfilerSessionCreatedNotification {
	export const type = new NotificationType<ProfilerSessionCreatedParams, void>('profiler/sessioncreated');
}

// ------------------------------- < SQL Profiler > ------------------------------------

// ------------------------------- < Table Designer > ------------------------------------

export interface TableDesignerEditRequestParams {
	tableInfo: azdata.designers.TableInfo,
	tableChangeInfo: azdata.designers.DesignerEdit
}

export namespace InitializeTableDesignerRequest {
	export const type = new RequestType<azdata.designers.TableInfo, azdata.designers.TableDesignerInfo, void, void>('tabledesigner/initialize');
}

export namespace ProcessTableDesignerEditRequest {
	export const type = new RequestType<TableDesignerEditRequestParams, azdata.designers.DesignerEditResult<azdata.designers.TableDesignerView>, void, void>('tabledesigner/processedit');
}

export namespace PublishTableDesignerChangesRequest {
	export const type = new RequestType<azdata.designers.TableInfo, azdata.designers.PublishChangesResult, void, void>('tabledesigner/publish');
}

export namespace TableDesignerGenerateScriptRequest {
	export const type = new RequestType<azdata.designers.TableInfo, string, void, void>('tabledesigner/script');
}

export namespace TableDesignerGenerateChangePreviewReportRequest {
	export const type = new RequestType<azdata.designers.TableInfo, azdata.designers.GeneratePreviewReportResult, void, void>('tabledesigner/generatepreviewreport');
}
export namespace DisposeTableDesignerRequest {
	export const type = new RequestType<azdata.designers.TableInfo, void, void, void>('tabledesigner/dispose');
}
// ------------------------------- < Table Designer > ------------------------------------

// ------------------------------- < Azure Blob > ------------------------------------
export interface CreateSasParams {
	ownerUri: string;
	blobContainerUri: string;
	blobContainerKey: string;
	storageAccountName: string;
	expirationDate: string;
}

export namespace CreateSasRequest {
	export const type = new RequestType<CreateSasParams, mssql.CreateSasResponse, void, void>('blob/createSas');
}

// ------------------------------- < Azure Blob > ------------------------------------

// ------------------------------- < Execution Plan > ------------------------------------

export interface GetExecutionPlanParams {
	graphInfo: azdata.executionPlan.ExecutionPlanGraphInfo,
}

export namespace GetExecutionPlanRequest {
	export const type = new RequestType<GetExecutionPlanParams, azdata.executionPlan.GetExecutionPlanResult, void, void>('queryExecutionPlan/getExecutionPlan');
}

export interface ExecutionPlanComparisonParams {
	firstExecutionPlanGraphInfo: azdata.executionPlan.ExecutionPlanGraphInfo;
	secondExecutionPlanGraphInfo: azdata.executionPlan.ExecutionPlanGraphInfo;
}

export namespace ExecutionPlanComparisonRequest {
	export const type = new RequestType<ExecutionPlanComparisonParams, azdata.executionPlan.ExecutionPlanComparisonResult, void, void>('queryExecutionPlan/compareExecutionPlanGraph');
}

// ------------------------------- < Execution Plan > ------------------------------------

// ------------------------------- < Server Contextualization API > ------------------------------------

export interface ServerContextualizationParams {
	ownerUri: string;
}

export namespace GetServerContextualizationRequest {
	export const type = new RequestType<ServerContextualizationParams, azdata.contextualization.GetServerContextualizationResult, void, void>('metadata/getServerContext');
}

// ------------------------------- < Server Contextualization API > ------------------------------------

// ------------------------------- < Object Management > ------------------------------------
export interface InitializeViewRequestParams {
	connectionUri: string;
	database: string;
	contextId: string;
	isNewObject: boolean;
	objectType: string;
	parentUrn: string;
	objectUrn?: string;
}

export namespace InitializeViewRequest {
	export const type = new RequestType<InitializeViewRequestParams, mssql.ObjectManagement.ObjectViewInfo<mssql.ObjectManagement.SqlObject>, void, void>('objectManagement/initializeView');
}

export interface SaveObjectRequestParams {
	contextId: string;
	object: mssql.ObjectManagement.SqlObject;
}

export namespace SaveObjectRequest {
	export const type = new RequestType<SaveObjectRequestParams, void, void, void>('objectManagement/save');
}

export interface ScriptObjectRequestParams {
	contextId: string;
	object: mssql.ObjectManagement.SqlObject;
}

export namespace ScriptObjectRequest {
	export const type = new RequestType<ScriptObjectRequestParams, string, void, void>('objectManagement/script');
}

export interface DisposeViewRequestParams {
	contextId: string;
}

export namespace DisposeViewRequest {
	export const type = new RequestType<DisposeViewRequestParams, void, void, void>('objectManagement/disposeView');
}

export interface RenameObjectRequestParams {
	connectionUri: string;
	newName: string;
	objectUrn: string;
	objectType: mssql.ObjectManagement.NodeType;
}

export namespace RenameObjectRequest {
	export const type = new RequestType<RenameObjectRequestParams, void, void, void>('objectManagement/rename');
}

export interface DropObjectRequestParams {
	connectionUri: string;
	objectUrn: string;
	objectType: mssql.ObjectManagement.NodeType;
}

export namespace DropObjectRequest {
	export const type = new RequestType<DropObjectRequestParams, void, void, void>('objectManagement/drop');
}

export interface SearchObjectRequestParams {
	contextId: string;
	searchText: string | undefined;
	schema: string | undefined;
	objectTypes: mssql.ObjectManagement.NodeType[];
}

export namespace SearchObjectRequest {
	export const type = new RequestType<SearchObjectRequestParams, mssql.ObjectManagement.SearchResultItem[], void, void>('objectManagement/search');
}

export interface DetachDatabaseRequestParams {
	connectionUri: string;
	database: string;
	dropConnections: boolean;
	updateStatistics: boolean;
	generateScript: boolean;
}

export namespace DetachDatabaseRequest {
	export const type = new RequestType<DetachDatabaseRequestParams, string, void, void>('objectManagement/detachDatabase');
}

export interface DropDatabaseRequestParams {
	connectionUri: string;
	database: string;
	dropConnections: boolean;
	deleteBackupHistory: boolean;
	generateScript: boolean;
}

export namespace DropDatabaseRequest {
	export const type = new RequestType<DropDatabaseRequestParams, string, void, void>('objectManagement/dropDatabase');
}

export interface AttachDatabaseRequestParams {
	connectionUri: string;
	databases: DatabaseFileData[];
	generateScript: boolean;
}

export namespace AttachDatabaseRequest {
	export const type = new RequestType<AttachDatabaseRequestParams, string, void, void>('objectManagement/attachDatabase');
}

export interface GetDataFolderRequestParams {
	connectionUri: string;
}

export interface GetBackupFolderRequestParams {
	connectionUri: string;
}

export namespace GetDataFolderRequest {
	export const type = new RequestType<GetDataFolderRequestParams, string, void, void>('admin/getdatafolder');
}

<<<<<<< HEAD
=======
export interface GetBackupFolderRequestParams {
	connectionUri: string;
}

>>>>>>> 0a6f7d20
export namespace GetBackupFolderRequest {
	export const type = new RequestType<GetBackupFolderRequestParams, string, void, void>('admin/getbackupfolder');
}

export interface GetAssociatedFilesRequestParams {
	connectionUri: string;
	primaryFilePath: string;
}

export namespace GetAssociatedFilesRequest {
	export const type = new RequestType<GetAssociatedFilesRequestParams, string[], void, void>('admin/getassociatedfiles');
}

export namespace PurgeQueryStoreDataRequest {
	export const type = new RequestType<PurgeQueryStoreDataRequestParams, void, void, void>('objectManagement/purgeQueryStoreData');
}

export interface PurgeQueryStoreDataRequestParams {
	connectionUri: string;
	database: string;
}

// ------------------------------- < Object Management > ------------------------------------

// ------------------------------- < Encryption IV/KEY updation Event > ------------------------------------
/**
 * Parameters for the MSAL cache encryption key notification
 */
export class DidChangeEncryptionIVKeyParams {
	/**
	 * Buffer encoded IV string for MSAL cache encryption
	 */
	public iv: string;
	/**
	 * Buffer encoded Key string for MSAL cache encryption
	 */
	public key: string;
}

/**
 * Notification sent when the encryption keys are changed.
 */
export namespace EncryptionKeysChangedNotification {
	export const type = new NotificationType<DidChangeEncryptionIVKeyParams, void>('connection/encryptionKeysChanged');
}

// ------------------------------- < Clear Pooled Connections Request > ---------------------------------------

export namespace ClearPooledConnectionsRequest {
	export const type = new RequestType<object, void, void, void>('connection/clearpooledconnections');
}
// ------------------------------- < Query Store > ------------------------------------
//#region Query Store

//#region Functions

export namespace GetRegressedQueriesSummaryRequest {
	export const type = new RequestType<GetRegressedQueriesReportParams, mssql.QueryStoreQueryResult, void, void>('queryStore/getRegressedQueriesSummary');
}

export namespace GetRegressedQueriesDetailedSummaryRequest {
	export const type = new RequestType<GetRegressedQueriesReportParams, mssql.QueryStoreQueryResult, void, void>('queryStore/getRegressedQueriesDetailedSummary');
}

export namespace GetTrackedQueriesReportRequest {
	export const type = new RequestType<GetTrackedQueriesReportParams, mssql.QueryStoreQueryResult, void, void>('queryStore/getTrackedQueriesReport');
}

export namespace GetHighVariationQueriesSummaryRequest {
	export const type = new RequestType<GetHighVariationQueriesReportParams, mssql.QueryStoreQueryResult, void, void>('queryStore/getHighVariationQueriesSummary');
}

export namespace GetHighVariationQueriesDetailedSummaryRequest {
	export const type = new RequestType<GetHighVariationQueriesReportParams, mssql.QueryStoreQueryResult, void, void>('queryStore/getHighVariationQueriesDetailedSummary');
}

export namespace GetHighVariationQueriesDetailedSummaryWithWaitStatsRequest {
	export const type = new RequestType<GetHighVariationQueriesReportParams, mssql.QueryStoreQueryResult, void, void>('queryStore/getHighVariationQueriesDetailedSummaryWithWaitStats');
}

export namespace GetTopResourceConsumersSummaryRequest {
	export const type = new RequestType<GetTopResourceConsumersReportParams, mssql.QueryStoreQueryResult, void, void>('queryStore/getTopResourceConsumersSummary');
}

export namespace GetTopResourceConsumersDetailedSummaryRequest {
	export const type = new RequestType<GetTopResourceConsumersReportParams, mssql.QueryStoreQueryResult, void, void>('queryStore/getTopResourceConsumersDetailedSummary');
}

export namespace GetTopResourceConsumersDetailedSummaryWithWaitStatsRequest {
	export const type = new RequestType<GetTopResourceConsumersReportParams, mssql.QueryStoreQueryResult, void, void>('queryStore/getTopResourceConsumersDetailedSummaryWithWaitStats');
}

export namespace GetPlanSummaryChartViewRequest {
	export const type = new RequestType<GetPlanSummaryParams, mssql.QueryStoreQueryResult, void, void>('queryStore/getPlanSummaryChartView');
}

export namespace GetPlanSummaryGridViewRequest {
	export const type = new RequestType<GetPlanSummaryGridViewParams, mssql.QueryStoreQueryResult, void, void>('queryStore/getPlanSummaryGridView');
}

export namespace GetForcedPlanRequest {
	export const type = new RequestType<GetForcedPlanParams, mssql.QueryStoreQueryResult, void, void>('queryStore/getForcedPlan');
}

export namespace GetForcedPlanQueriesReportRequest {
	export const type = new RequestType<GetForcedPlanQueriesReportParams, mssql.QueryStoreQueryResult, void, void>('queryStore/getForcedPlanQueriesReport');
}

export namespace GetOverallResourceConsumptionReportRequest {
	export const type = new RequestType<GetOverallResourceConsumptionReportParams, mssql.QueryStoreQueryResult, void, void>('queryStore/getOverallResourceConsumptionReport');
}

//#endregion

//#region Parameters

/**
 * Base class for a Query Store report parameters
 */
export interface QueryStoreReportParams {
	/**
	 * Connection URI for the database
	 */
	connectionOwnerUri: string;
}

/**
 * Base class for parameters for a report type that uses QueryConfigurationBase for its configuration
 */
export interface QueryConfigurationParams extends QueryStoreReportParams {
	/**
	 * Metric to summarize
	 */
	selectedMetric: mssql.Metric;
	/**
	 * Statistic to calculate on SelecticMetric
	 */
	selectedStatistic: mssql.Statistic;
	/**
	 * Number of queries to return if ReturnAllQueries is not set
	 */
	topQueriesReturned: number;
	/**
	 * True to include all queries in the report; false to only include the top queries, up to the value specified by TopQueriesReturned
	 */
	returnAllQueries: boolean;
	/**
	 * Minimum number of query plans for a query to included in the report
	 */
	minNumberOfQueryPlans: number;
}

/**
 * Parameters for getting a Regressed Queries report
 */
export interface GetRegressedQueriesReportParams extends QueryConfigurationParams {
	/**
	 * Time interval during which to look for performance regressions for the report
	 */
	timeIntervalRecent: mssql.TimeInterval;
	/**
	 * Time interval during which to establish baseline performance for the report
	 */
	timeIntervalHistory: mssql.TimeInterval;
	/**
	 * Minimum number of executions for a query to be included
	 */
	minExecutionCount: number;
}

/**
 * Base class for parameters for a report that can be ordered by a specified column
 */
export interface OrderableQueryConfigurationParams extends QueryConfigurationParams {
	/**
	 * Name of the column to order results by
	 */
	orderByColumnId: string;
	/**
	 * Direction of the result ordering
	 */
	descending: boolean;
}

/**
 * Parameters for getting a Tracked Queries report
 */
export interface GetTrackedQueriesReportParams {
	/**
	 * Search text for a query
	 */
	querySearchText: string;
}

/**
 * Parameters for getting a High Variation Queries report
 */
export interface GetHighVariationQueriesReportParams extends OrderableQueryConfigurationParams {
	/**
	 * Time interval for the report
	 */
	timeInterval: mssql.TimeInterval;
}

/**
 * Parameters for getting a Top Resource Consumers report
 */
export interface GetTopResourceConsumersReportParams extends OrderableQueryConfigurationParams {
	/**
	 * Time interval for the report
	 */
	timeInterval: mssql.TimeInterval;
}

/**
 * Parameters for getting a Plan Summary
 */
export interface GetPlanSummaryParams extends QueryStoreReportParams {
	/**
	 * Query ID to view a summary of plans for
	 */
	queryId: number;
	/**
	 * Mode of the time interval search
	 */
	timeIntervalMode: mssql.PlanTimeIntervalMode;
	/**
	 * Time interval for the report
	 */
	timeInterval: mssql.TimeInterval;
	/**
	 * Metric to summarize
	 */
	selectedMetric: mssql.Metric;
	/**
	 * Statistic to calculate on SelecticMetric
	 */
	selectedStatistic: mssql.Statistic;
}

/**
 * Parameters for getting the grid view of a Plan Summary
 */
export interface GetPlanSummaryGridViewParams extends GetPlanSummaryParams {
	/**
	 * Name of the column to order results by
	 */
	orderByColumnId: string;
	/**
	 * Direction of the result ordering
	 */
	descending: boolean;
}

/**
 * Parameters for getting the forced plan for a query
 */
export interface GetForcedPlanParams extends QueryStoreReportParams {
	/**
	 * Query ID to view the plan for
	 */
	queryId: number;
	/**
	 * Plan ID to view
	 */
	planId: number;
}

/**
 * Parameters for getting a Forced Plan Queries report
 */
export interface GetForcedPlanQueriesReportParams extends OrderableQueryConfigurationParams {
	/**
	 * Time interval for the report
	 */
	timeInterval: mssql.TimeInterval;
}

/**
 * Parameters for getting an Overall Resource Consumption report
 */
export interface GetOverallResourceConsumptionReportParams extends QueryConfigurationParams {
	/**
	 * Time interval for the report
	 */
	specifiedTimeInterval: mssql.TimeInterval;
	/**
	 * Bucket interval for the report
	 */
	specifiedBucketInterval: mssql.BucketInterval;
}

//#endregion

//#endregion
// ------------------------------- </ Query Store > -----------------------------------<|MERGE_RESOLUTION|>--- conflicted
+++ resolved
@@ -1684,21 +1684,14 @@
 	connectionUri: string;
 }
 
+export namespace GetDataFolderRequest {
+	export const type = new RequestType<GetDataFolderRequestParams, string, void, void>('admin/getdatafolder');
+}
+
 export interface GetBackupFolderRequestParams {
 	connectionUri: string;
 }
 
-export namespace GetDataFolderRequest {
-	export const type = new RequestType<GetDataFolderRequestParams, string, void, void>('admin/getdatafolder');
-}
-
-<<<<<<< HEAD
-=======
-export interface GetBackupFolderRequestParams {
-	connectionUri: string;
-}
-
->>>>>>> 0a6f7d20
 export namespace GetBackupFolderRequest {
 	export const type = new RequestType<GetBackupFolderRequestParams, string, void, void>('admin/getbackupfolder');
 }
