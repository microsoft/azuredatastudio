--- conflicted
+++ resolved
@@ -9,11 +9,7 @@
 import { ConnectParams } from 'dataprotocol-client/lib/protocol';
 import * as mssql from 'mssql';
 import { DatabaseFileData } from 'mssql';
-<<<<<<< HEAD
-import { RestorePlanResponse } from 'azdata';
-=======
-import { BackupResponse } from 'azdata';
->>>>>>> 12a67b72
+import { BackupResponse, RestorePlanResponse } from 'azdata';
 
 // ------------------------------- < Telemetry Sent Event > ------------------------------------
 
@@ -1701,14 +1697,14 @@
 	export const type = new RequestType<GetBackupFolderRequestParams, string, void, void>('admin/getbackupfolder');
 }
 
-<<<<<<< HEAD
 export interface RestoreParams extends azdata.RestoreInfo {
 	ownerUri: string;
 }
 
 export namespace RestorePlanRequest {
 	export const type = new RequestType<RestoreParams, RestorePlanResponse, void, void>('restore/restoreplan');
-=======
+}
+
 export interface BackupDatabaseRequestParams {
 	ownerUri: string;
 	backupInfo: mssql.BackupInfo;
@@ -1717,7 +1713,6 @@
 
 export namespace BackupDatabaseRequest {
 	export const type = new RequestType<BackupDatabaseRequestParams, BackupResponse, void, void>('backup/backup');
->>>>>>> 12a67b72
 }
 
 export interface GetAssociatedFilesRequestParams {
