--- conflicted
+++ resolved
@@ -1690,7 +1690,14 @@
 	export const type = new RequestType<GetDataFolderRequestParams, string, void, void>('admin/getdatafolder');
 }
 
-<<<<<<< HEAD
+export interface GetBackupFolderRequestParams {
+	connectionUri: string;
+}
+
+export namespace GetBackupFolderRequest {
+	export const type = new RequestType<GetBackupFolderRequestParams, string, void, void>('admin/getbackupfolder');
+}
+
 export interface BackupDatabaseRequestParams {
 	ownerUri: string;
 	backupInfo: mssql.BackupInfo;
@@ -1699,16 +1706,6 @@
 
 export namespace BackupDatabaseRequest {
 	export const type = new RequestType<BackupDatabaseRequestParams, BackupResponse, void, void>('backup/backup');
-}
-
-=======
->>>>>>> 08a9d848
-export interface GetBackupFolderRequestParams {
-	connectionUri: string;
-}
-
-export namespace GetBackupFolderRequest {
-	export const type = new RequestType<GetBackupFolderRequestParams, string, void, void>('admin/getbackupfolder');
 }
 
 export interface GetAssociatedFilesRequestParams {
