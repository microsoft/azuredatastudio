--- conflicted
+++ resolved
@@ -145,23 +145,10 @@
 	return (azdata.env.quality === azdata.env.AppQuality.dev && setting?.globalValue === undefined && setting?.workspaceValue === undefined) ? true : config[parallelMessageProcessingConfig];
 }
 
-<<<<<<< HEAD
-=======
-export function getAzureAuthenticationLibraryConfig(): string {
-	const config = getAzureCoreExtConfiguration();
-	if (config) {
-		return config.get<string>(azureAuthenticationLibraryConfig, 'MSAL'); // default Auth library
-	}
-	else {
-		return 'MSAL';
-	}
-}
-
 /**
  * Retrieves configuration `mssql:enableSqlAuthenticationProvider` from settings file.
  * @returns true if setting is enabled in ADS, false otherwise.
  */
->>>>>>> 04bce3f3
 export function getEnableSqlAuthenticationProviderConfig(): boolean {
 	const config = getConfiguration();
 	if (config) {
