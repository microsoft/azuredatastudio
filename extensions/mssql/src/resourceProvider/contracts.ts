--- conflicted
+++ resolved
@@ -22,17 +22,13 @@
 	export const type = new RequestType<HandleFirewallRuleParams, HandleFirewallRuleResponse, void, void>('resource/handleFirewallRule');
 }
 
-<<<<<<< HEAD
 export namespace HandleOtherErrorRequest {
 	export const type = new RequestType<HandleOtherErrorParams, boolean, void, void>('resource/handleOtherError');
 }
 
-// Firewall rule interfaces
-=======
 /**
  * Firewall rule creation parameters
  */
->>>>>>> fb121f25
 export interface CreateFirewallRuleParams {
 	/**
 	 * Account information to use in connecting to Azure
