--- conflicted
+++ resolved
@@ -29,11 +29,8 @@
 
 import { SqlToolsServer } from './sqlToolsServer';
 import { promises as fs } from 'fs';
-<<<<<<< HEAD
+import { IconPathHelper } from './iconHelper';
 import * as nls from 'vscode-nls';
-=======
-import { IconPathHelper } from './iconHelper';
->>>>>>> 66fda575
 
 const localize = nls.loadMessageBundle();
 const msgSampleCodeDataFrame = localize('msgSampleCodeDataFrame', 'This sample code loads the file into a data frame and shows the first 10 results.');
