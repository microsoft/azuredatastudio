--- conflicted
+++ resolved
@@ -68,13 +68,9 @@
 
 			options.data = JSON.stringify(options.data);
 
-<<<<<<< HEAD
-			request.configure(null, options.strictSSL);
-=======
 			// Note this is currently required to be called each time since node-light is overwriting
 			// the setting passed in through the options. If/when that gets fixed this can be removed
-			this._requestPromise.configure(null, !auth.getIgnoreSslVerificationConfigSetting());
->>>>>>> 0c923de6
+			request.configure(null, !auth.getIgnoreSslVerificationConfigSetting());
 
 			const response = JSON.parse((await request.xhr(options)).responseText);
 			if (response && utils.isValidNumber(response.id)) {
@@ -105,7 +101,7 @@
 			let livyUrl = `https://${submissionArgs.host}:${submissionArgs.port}${submissionArgs.livyPath}/${livyBatchId}/log`;
 			let headers = await this.getAuthenticationHeaders(submissionArgs);
 
-			let options: XHROptions = {
+			let options: request.XHROptions = {
 				url: livyUrl,
 				type: 'GET',
 				strictSSL: !auth.getIgnoreSslVerificationConfigSetting(),
@@ -113,15 +109,11 @@
 				headers: headers
 			};
 
-<<<<<<< HEAD
-			const response = JSON.parse((await request.xhr(options)).responseText);
-=======
 			// Note this is currently required to be called each time since node-light is overwriting
 			// the setting passed in through the options. If/when that gets fixed this can be removed
-			this._requestPromise.configure(null, !auth.getIgnoreSslVerificationConfigSetting());
+			request.configure(null, !auth.getIgnoreSslVerificationConfigSetting());
 
-			const response = JSON.parse((await this._requestPromise.xhr(options)).responseText);
->>>>>>> 0c923de6
+			const response = JSON.parse((await request.xhr(options)).responseText);
 			if (response && response.log) {
 				return this.extractYarnAppIdFromLog(response.log);
 			}
