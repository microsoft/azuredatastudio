--- conflicted
+++ resolved
@@ -943,41 +943,6 @@
 			 */
 			schema: string | undefined;
 		}
-<<<<<<< HEAD
-
-		export interface Database extends SqlObject {
-			owner?: string;
-			collationName?: string;
-			recoveryModel?: string;
-			compatibilityLevel?: string;
-			containmentType?: string;
-
-			azureBackupRedundancyLevel?: string;
-			azureServiceLevelObjective?: string;
-			azureEdition?: string;
-			azureMaxSize?: string;
-		}
-
-		export interface DatabaseViewInfo extends ObjectViewInfo<Database> {
-			loginNames: string[];
-			collationNames: string[];
-			compatibilityLevels: string[];
-			containmentTypes: string[];
-			recoveryModels: string[];
-
-			isAzureDB: boolean;
-			azureBackupRedundancyLevels: string[];
-			azureServiceLevelObjectives: AzureEditionDetails[];
-			azureEditions: string[];
-			azureMaxSizes: AzureEditionDetails[];
-		}
-
-		export interface AzureEditionDetails {
-			editionDisplayName: string;
-			details: string[];
-		}
-=======
->>>>>>> 7886b285
 	}
 
 	export interface IObjectManagementService {
