/*---------------------------------------------------------------------------------------------
 *  Copyright (c) Microsoft Corporation. All rights reserved.
 *  Licensed under the Source EULA. See License.txt in the project root for license information.
 *--------------------------------------------------------------------------------------------*/

declare module 'mssql' {
	import * as azdata from 'azdata';

	/**
	 * Covers defining what the mssql extension exports to other extensions.
	 *
	 * This file should only contain definitions which rely on STABLE azdata typings
	 * (from azdata.d.ts). Anything which relies on PROPOSED typings (from azdata.proposed.d.ts)
	 * should go in mssql.proposed.d.ts.
	 *
	 * IMPORTANT: THIS IS NOT A HARD DEFINITION unlike vscode; therefore no enums or classes should be defined here
	 * (const enums get evaluated when typescript -> javascript so those are fine)
	 */


	export const enum extension {
		name = 'Microsoft.mssql'
	}

	/**
	* The APIs provided by Mssql extension
	*/
	export interface IExtension {
		/**
		 * Path to the root of the SQL Tools Service folder
		 */
		readonly sqlToolsServicePath: string;

		/**
		 * Get the Cms Service APIs to communicate with CMS connections supported by this extension
		 *
		 */
		readonly cmsService: ICmsService;

		readonly schemaCompare: ISchemaCompareService;

		readonly languageExtension: ILanguageExtensionService;

		readonly dacFx: IDacFxService;

		readonly sqlProjects: ISqlProjectsService;

		readonly azureBlob: IAzureBlobService;
	}

	/**
	 * A tree node in the object explorer tree
	 */
	export interface ITreeNode {
		getNodeInfo(): azdata.NodeInfo;
		getChildren(refreshChildren: boolean): ITreeNode[] | Thenable<ITreeNode[]>;
	}

	//#region --- schema compare
	export interface SchemaCompareResult extends azdata.ResultStatus {
		operationId: string;
		areEqual: boolean;
		differences: DiffEntry[];
	}

	export interface SchemaCompareIncludeExcludeResult extends azdata.ResultStatus {
		affectedDependencies: DiffEntry[];
		blockingDependencies: DiffEntry[];
	}

	export interface SchemaCompareCompletionResult extends azdata.ResultStatus {
		operationId: string;
		areEqual: boolean;
		differences: DiffEntry[];
	}

	export interface DiffEntry {
		updateAction: SchemaUpdateAction;
		differenceType: SchemaDifferenceType;
		name: string;
		sourceValue: string[];
		targetValue: string[];
		parent: DiffEntry;
		children: DiffEntry[];
		sourceScript: string;
		targetScript: string;
		included: boolean;
	}

	export const enum SchemaUpdateAction {
		Delete = 0,
		Change = 1,
		Add = 2
	}

	export const enum SchemaDifferenceType {
		Object = 0,
		Property = 1
	}

	export const enum SchemaCompareEndpointType {
		Database = 0,
		Dacpac = 1,
		Project = 2,
		// must be kept in-sync with SchemaCompareEndpointType in SQL Tools Service
		// located at \src\Microsoft.SqlTools.ServiceLayer\SchemaCompare\Contracts\SchemaCompareRequest.cs
	}

	export interface SchemaCompareEndpointInfo {
		endpointType: SchemaCompareEndpointType;
		packageFilePath: string;
		serverDisplayName: string;
		serverName: string;
		databaseName: string;
		ownerUri: string;
		connectionDetails: azdata.ConnectionInfo;
		connectionName?: string;
		projectFilePath: string;
		targetScripts: string[];
		extractTarget: ExtractTarget;
		dataSchemaProvider: string;
	}

	export interface SchemaCompareObjectId {
		nameParts: string[];
		sqlObjectType: string;
	}

	export interface SchemaCompareOptionsResult extends azdata.ResultStatus {
		defaultDeploymentOptions: DeploymentOptions;
	}

	/**
	* Interface containing deployment options of boolean type
	*/
	export interface DacDeployOptionPropertyBoolean {
		value: boolean;
		description: string;
		displayName: string;
	}

	/**
	* Interface containing deployment options of string[] type, value property holds enum names (nothing but option name) from <DacFx>\Product\Source\DeploymentApi\ObjectTypes.cs enum
	*/
	export interface DacDeployOptionPropertyObject {
		value: string[];
		description: string;
		displayName: string;
	}

	/*
	* Interface containing Deployment options from <DacFx>\Source\DeploymentApi\DacDeployOptions.cs
	* These property names should match with the properties defined in <sqltoolsservice>\src\Microsoft.SqlTools.ServiceLayer\DacFx\Contracts\DeploymentOptions.cs
	*/
	export interface DeploymentOptions {
		excludeObjectTypes: DacDeployOptionPropertyObject;
		// key will be the boolean option name
		booleanOptionsDictionary: { [key: string]: DacDeployOptionPropertyBoolean };
		// key will be the object type enum name (nothing but option name)
		objectTypesDictionary: { [key: string]: string };
	}

	/*
	* Interface containing option value and option name
	*/
	export interface IOptionWithValue {
		optionName: string;
		checked: boolean;
	}

	export interface SchemaCompareObjectId {
		nameParts: string[];
		sqlObjectType: string;
	}

	export interface ISchemaCompareService {
		schemaCompare(operationId: string, sourceEndpointInfo: SchemaCompareEndpointInfo, targetEndpointInfo: SchemaCompareEndpointInfo, taskExecutionMode: azdata.TaskExecutionMode, deploymentOptions: DeploymentOptions): Thenable<SchemaCompareResult>;
		schemaCompareGenerateScript(operationId: string, targetServerName: string, targetDatabaseName: string, taskExecutionMode: azdata.TaskExecutionMode): Thenable<azdata.ResultStatus>;
		schemaComparePublishDatabaseChanges(operationId: string, targetServerName: string, targetDatabaseName: string, taskExecutionMode: azdata.TaskExecutionMode): Thenable<azdata.ResultStatus>;
		schemaComparePublishProjectChanges(operationId: string, targetProjectPath: string, targetFolderStructure: ExtractTarget, taskExecutionMode: azdata.TaskExecutionMode): Thenable<SchemaComparePublishProjectResult>;
		schemaCompareGetDefaultOptions(): Thenable<SchemaCompareOptionsResult>;
		schemaCompareIncludeExcludeNode(operationId: string, diffEntry: DiffEntry, IncludeRequest: boolean, taskExecutionMode: azdata.TaskExecutionMode): Thenable<SchemaCompareIncludeExcludeResult>;
		schemaCompareOpenScmp(filePath: string): Thenable<SchemaCompareOpenScmpResult>;
		schemaCompareSaveScmp(sourceEndpointInfo: SchemaCompareEndpointInfo, targetEndpointInfo: SchemaCompareEndpointInfo, taskExecutionMode: azdata.TaskExecutionMode, deploymentOptions: DeploymentOptions, scmpFilePath: string, excludedSourceObjects: SchemaCompareObjectId[], excludedTargetObjects: SchemaCompareObjectId[]): Thenable<azdata.ResultStatus>;
		schemaCompareCancel(operationId: string): Thenable<azdata.ResultStatus>;
	}

	export interface SchemaCompareOpenScmpResult extends azdata.ResultStatus {
		sourceEndpointInfo: SchemaCompareEndpointInfo;
		targetEndpointInfo: SchemaCompareEndpointInfo;
		originalTargetName: string;
		originalConnectionString: string;
		deploymentOptions: DeploymentOptions;
		excludedSourceElements: SchemaCompareObjectId[];
		excludedTargetElements: SchemaCompareObjectId[];
	}

	export interface SchemaComparePublishProjectResult extends azdata.ResultStatus {
		changedFiles: string[];
		addedFiles: string[];
		deletedFiles: string[];
	}

	//#endregion

	//#region --- dacfx
	export const enum ExtractTarget {
		dacpac = 0,
		file = 1,
		flat = 2,
		objectType = 3,
		schema = 4,
		schemaObjectType = 5
	}

	export interface IDacFxService {
		exportBacpac(databaseName: string, packageFilePath: string, ownerUri: string, taskExecutionMode: azdata.TaskExecutionMode): Thenable<DacFxResult>;
		importBacpac(packageFilePath: string, databaseName: string, ownerUri: string, taskExecutionMode: azdata.TaskExecutionMode): Thenable<DacFxResult>;
		extractDacpac(databaseName: string, packageFilePath: string, applicationName: string, applicationVersion: string, ownerUri: string, taskExecutionMode: azdata.TaskExecutionMode): Thenable<DacFxResult>;
		createProjectFromDatabase(databaseName: string, targetFilePath: string, applicationName: string, applicationVersion: string, ownerUri: string, extractTarget: ExtractTarget, taskExecutionMode: azdata.TaskExecutionMode, includePermissions?: boolean): Thenable<DacFxResult>;
		deployDacpac(packageFilePath: string, databaseName: string, upgradeExisting: boolean, ownerUri: string, taskExecutionMode: azdata.TaskExecutionMode, sqlCommandVariableValues?: Map<string, string>, deploymentOptions?: DeploymentOptions): Thenable<DacFxResult>;
		generateDeployScript(packageFilePath: string, databaseName: string, ownerUri: string, taskExecutionMode: azdata.TaskExecutionMode, sqlCommandVariableValues?: Map<string, string>, deploymentOptions?: DeploymentOptions): Thenable<DacFxResult>;
		generateDeployPlan(packageFilePath: string, databaseName: string, ownerUri: string, taskExecutionMode: azdata.TaskExecutionMode): Thenable<GenerateDeployPlanResult>;
		getOptionsFromProfile(profilePath: string): Thenable<DacFxOptionsResult>;
		validateStreamingJob(packageFilePath: string, createStreamingJobTsql: string): Thenable<ValidateStreamingJobResult>;
		parseTSqlScript(filePath: string, databaseSchemaProvider: string): Thenable<ParseTSqlScriptResult>;
		savePublishProfile(profilePath: string, databaseName: string, connectionString: string, sqlCommandVariableValues?: Map<string, string>, deploymentOptions?: DeploymentOptions): Thenable<azdata.ResultStatus>;
	}

	export interface DacFxResult extends azdata.ResultStatus {
		operationId: string;
	}

	export interface GenerateDeployPlanResult extends DacFxResult {
		report: string;
	}

	export interface DacFxOptionsResult extends azdata.ResultStatus {
		deploymentOptions: DeploymentOptions;
	}

	export interface ValidateStreamingJobResult extends azdata.ResultStatus {
	}

	export interface ParseTSqlScriptResult {
		containsCreateTableStatement: boolean;
	}

	export interface ExportParams {
		databaseName: string;
		packageFilePath: string;
		ownerUri: string;
		taskExecutionMode: azdata.TaskExecutionMode;
	}

	export interface ImportParams {
		packageFilePath: string;
		databaseName: string;
		ownerUri: string;
		taskExecutionMode: azdata.TaskExecutionMode;
	}

	export interface ExtractParams {
		databaseName: string;
		packageFilePath: string;
		applicationName: string;
		applicationVersion: string;
		ownerUri: string;
		extractTarget?: ExtractTarget;
		taskExecutionMode: azdata.TaskExecutionMode;
	}

	export interface DeployParams {
		packageFilePath: string;
		databaseName: string;
		upgradeExisting: boolean;
		ownerUri: string;
		taskExecutionMode: azdata.TaskExecutionMode;
	}

	export interface GenerateDeployScriptParams {
		packageFilePath: string;
		databaseName: string;
		ownerUri: string;
		taskExecutionMode: azdata.TaskExecutionMode;
	}

	export interface GenerateDeployPlan {
		packageFilePath: string;
		databaseName: string;
		ownerUri: string;
		taskExecutionMode: azdata.TaskExecutionMode;
	}

	//#endregion

	//#region --- Sql Projects

	/**
	 * Interface for working with .sqlproj files
	 */
	export interface ISqlProjectsService {
		/**
		 * Add a dacpac reference to a project
		 * @param projectUri Absolute path of the project, including .sqlproj
		 * @param dacpacPath Path to the .dacpac file
		 * @param suppressMissingDependencies Whether to suppress missing dependencies
		 * @param databaseVariable SQLCMD variable name for specifying the other database this reference is to, if different from that of the current project
		 * @param serverVariable SQLCMD variable name for specifying the other server this reference is to, if different from that of the current project.
			 If this is set, DatabaseVariable must also be set.
		 * @param databaseLiteral Literal name used to reference another database in the same server, if not using SQLCMD variables
		 */
		addDacpacReference(projectUri: string, dacpacPath: string, suppressMissingDependencies: boolean, databaseVariable?: string, serverVariable?: string, databaseLiteral?: string): Promise<azdata.ResultStatus>;

		/**
		 * Add a SQL Project reference to a project
		 * @param projectUri Absolute path of the project, including .sqlproj
		 * @param projectPath Path to the referenced .sqlproj file
		 * @param projectGuid GUID for the referenced SQL project
		 * @param suppressMissingDependencies Whether to suppress missing dependencies
		 * @param databaseVariable SQLCMD variable name for specifying the other database this reference is to, if different from that of the current project
		 * @param serverVariable SQLCMD variable name for specifying the other server this reference is to, if different from that of the current project.
			 If this is set, DatabaseVariable must also be set.
		 * @param databaseLiteral Literal name used to reference another database in the same server, if not using SQLCMD variables
		 */
		addSqlProjectReference(projectUri: string, projectPath: string, projectGuid: string, suppressMissingDependencies: boolean, databaseVariable?: string, serverVariable?: string, databaseLiteral?: string): Promise<azdata.ResultStatus>;

		/**
		 * Add a system database reference to a project
		 * @param projectUri Absolute path of the project, including .sqlproj
		 * @param systemDatabase Type of system database
		 * @param suppressMissingDependencies Whether to suppress missing dependencies
		 * @param referenceType Type of reference - ArtifactReference or PackageReference
		 * @param databaseLiteral Literal name used to reference another database in the same server, if not using SQLCMD variables
		 */
		addSystemDatabaseReference(projectUri: string, systemDatabase: SystemDatabase, suppressMissingDependencies: boolean, referenceType: SystemDbReferenceType, databaseLiteral?: string): Promise<azdata.ResultStatus>;

		/**
		 * Add a nuget package database reference to a project
		 * @param projectUri Absolute path of the project, including .sqlproj
		 * @param packageName Name of the referenced nuget package
		 * @param packageVersion Version of the referenced nuget package
		 * @param suppressMissingDependencies Whether to suppress missing dependencies
		 * @param databaseVariable SQLCMD variable name for specifying the other database this reference is to, if different from that of the current project
		 * @param serverVariable SQLCMD variable name for specifying the other server this reference is to, if different from that of the current project.
			 If this is set, DatabaseVariable must also be set.
		 * @param databaseLiteral Literal name used to reference another database in the same server, if not using SQLCMD variables
		 */
		addNugetPackageReference(projectUri: string, packageName: string, packageVersion: string, suppressMissingDependencies: boolean, databaseVariable?: string, serverVariable?: string, databaseLiteral?: string): Promise<azdata.ResultStatus>;

		/**
		 * Delete a database reference from a project
		 * @param projectUri Absolute path of the project, including .sqlproj
		 * @param name Name of the reference to be deleted. Name of the System DB, path of the sqlproj, or path of the dacpac
		 */
		deleteDatabaseReference(projectUri: string, name: string): Promise<azdata.ResultStatus>;

		/**
		 * Add a folder to a project
		 * @param projectUri Absolute path of the project, including .sqlproj
		 * @param path Path of the folder, typically relative to the .sqlproj file
		 */
		addFolder(projectUri: string, path: string): Promise<azdata.ResultStatus>;

		/**
		 * Delete a folder from a project
		 * @param projectUri Absolute path of the project, including .sqlproj
		 * @param path Path of the folder, typically relative to the .sqlproj file
		 */
		deleteFolder(projectUri: string, path: string): Promise<azdata.ResultStatus>;

		/**
		 * Exclude a folder and its contents from a project
		 * @param projectUri Absolute path of the project, including .sqlproj
		 * @param path Path of the folder, typically relative to the .sqlproj file
		 */
		excludeFolder(projectUri: string, path: string): Promise<azdata.ResultStatus>;

		/**
		 * Move a folder and its contents within a project
		 * @param projectUri Absolute path of the project, including .sqlproj
		 * @param sourcePath Source path of the folder, typically relative to the .sqlproj file
		 * @param destinationPath Destination path of the folder, typically relative to the .sqlproj file
		 */
		moveFolder(projectUri: string, sourcePath: string, destinationPath: string): Promise<azdata.ResultStatus>;

		/**
		 * Add a post-deployment script to a project
		 * @param projectUri Absolute path of the project, including .sqlproj
		 * @param path Path of the script, including .sql, relative to the .sqlproj
		 */
		addPostDeploymentScript(projectUri: string, path: string): Promise<azdata.ResultStatus>;

		/**
		 * Add a pre-deployment script to a project
		 * @param projectUri Absolute path of the project, including .sqlproj
		 * @param path Path of the script, including .sql, relative to the .sqlproj
		 */
		addPreDeploymentScript(projectUri: string, path: string): Promise<azdata.ResultStatus>;

		/**
		 * Delete a post-deployment script from a project
		 * @param projectUri Absolute path of the project, including .sqlproj
		 * @param path Path of the script, including .sql, relative to the .sqlproj
		 */
		deletePostDeploymentScript(projectUri: string, path: string): Promise<azdata.ResultStatus>;

		/**
		 * Delete a pre-deployment script from a project
		 * @param projectUri Absolute path of the project, including .sqlproj
		 * @param path Path of the script, including .sql, relative to the .sqlproj
		 */
		deletePreDeploymentScript(projectUri: string, path: string): Promise<azdata.ResultStatus>;

		/**
		 * Exclude a post-deployment script from a project
		 * @param projectUri Absolute path of the project, including .sqlproj
		 * @param path Path of the script, including .sql, relative to the .sqlproj
		 */
		excludePostDeploymentScript(projectUri: string, path: string): Promise<azdata.ResultStatus>;

		/**
		 * Exclude a pre-deployment script from a project
		 * @param projectUri Absolute path of the project, including .sqlproj
		 * @param path Path of the script, including .sql, relative to the .sqlproj
		 */
		excludePreDeploymentScript(projectUri: string, path: string): Promise<azdata.ResultStatus>;

		/**
		 * Move a post-deployment script in a project
		 * @param projectUri Absolute path of the project, including .sqlproj
		 * @param path Path of the script, including .sql, relative to the .sqlproj
		 * @param destinationPath Destination path of the file or folder, relative to the .sqlproj
		 */
		movePostDeploymentScript(projectUri: string, path: string, destinationPath: string): Promise<azdata.ResultStatus>;

		/**
		 * Move a pre-deployment script in a project
		 * @param projectUri Absolute path of the project, including .sqlproj
		 * @param path Path of the script, including .sql, relative to the .sqlproj
		 * @param destinationPath Destination path of the file or folder, relative to the .sqlproj
		 */
		movePreDeploymentScript(projectUri: string, path: string, destinationPath: string): Promise<azdata.ResultStatus>;

		/**
		 * Close a SQL project
		 * @param projectUri Absolute path of the project, including .sqlproj
		 */
		closeProject(projectUri: string): Promise<azdata.ResultStatus>;

		/**
		 * Create a new SQL project
		 * @param projectUri Absolute path of the project, including .sqlproj
		 * @param sqlProjectType Type of SQL Project: SDK-style or Legacy
		 * @param databaseSchemaProvider Database schema provider for the project, in the format
			 "Microsoft.Data.Tools.Schema.Sql.SqlXYZDatabaseSchemaProvider".
			 Case sensitive.
		 * @param buildSdkVersion Version of the Microsoft.Build.Sql SDK for the project, if overriding the default
		 */
		createProject(projectUri: string, sqlProjectType: ProjectType, databaseSchemaProvider?: string, buildSdkVersion?: string): Promise<azdata.ResultStatus>;

		/**
		 * Get the cross-platform compatibility status for a project
		 * @param projectUri Absolute path of the project, including .sqlproj
		 */
		getCrossPlatformCompatibility(projectUri: string): Promise<GetCrossPlatformCompatibilityResult>;

		/**
		 * Open an existing SQL project
		 * @param projectUri Absolute path of the project, including .sqlproj
		 */
		openProject(projectUri: string): Promise<azdata.ResultStatus>;

		/**
		 * Update a SQL project to be cross-platform compatible
		 * @param projectUri Absolute path of the project, including .sqlproj
		 */
		updateProjectForCrossPlatform(projectUri: string): Promise<azdata.ResultStatus>;

		/**
		 * Set the DatabaseSource property of a .sqlproj file
		 * @param projectUri Absolute path of the project, including .sqlproj
		 * @param databaseSource Source of the database schema, used in telemetry
		 */
		setDatabaseSource(projectUri: string, databaseSource: string): Promise<azdata.ResultStatus>;

		/**
		 * Set the DatabaseSchemaProvider property of a SQL project
		 * @param projectUri Absolute path of the project, including .sqlproj
		 * @param databaseSchemaProvider New DatabaseSchemaProvider value, in the form "Microsoft.Data.Tools.Schema.Sql.SqlXYZDatabaseSchemaProvider"
		 */
		setDatabaseSchemaProvider(projectUri: string, databaseSchemaProvider: string): Promise<azdata.ResultStatus>;

		/**
		 * Get the cross-platform compatibility status for a project
		 * @param projectUri Absolute path of the project, including .sqlproj
		 */
		getProjectProperties(projectUri: string): Promise<GetProjectPropertiesResult>;

		/**
		 * Add a SQLCMD variable to a project
		 * @param projectUri Absolute path of the project, including .sqlproj
		 * @param name Name of the SQLCMD variable
		 * @param defaultValue Default value of the SQLCMD variable
		 */
		addSqlCmdVariable(projectUri: string, name: string, defaultValue: string): Promise<azdata.ResultStatus>;

		/**
		 * Delete a SQLCMD variable from a project
		 * @param projectUri Absolute path of the project, including .sqlproj
		 * @param name Name of the SQLCMD variable to be deleted
		 */
		deleteSqlCmdVariable(projectUri: string, name?: string): Promise<azdata.ResultStatus>;

		/**
		 * Update an existing SQLCMD variable in a project
		 * @param projectUri Absolute path of the project, including .sqlproj
		 * @param name Name of the SQLCMD variable
		 * @param defaultValue Default value of the SQLCMD variable
		 */
		updateSqlCmdVariable(projectUri: string, name: string, defaultValue: string): Promise<azdata.ResultStatus>;

		/**
		 * Add a SQL object script to a project
		 * @param projectUri Absolute path of the project, including .sqlproj
		 * @param path Path of the script, including .sql, relative to the .sqlproj
		 */
		addSqlObjectScript(projectUri: string, path: string): Promise<azdata.ResultStatus>;

		/**
		 * Delete a SQL object script from a project
		 * @param projectUri Absolute path of the project, including .sqlproj
		 * @param path Path of the script, including .sql, relative to the .sqlproj
		 */
		deleteSqlObjectScript(projectUri: string, path: string): Promise<azdata.ResultStatus>;

		/**
		 * Exclude a SQL object script from a project
		 * @param projectUri Absolute path of the project, including .sqlproj
		 * @param path Path of the script, including .sql, relative to the .sqlproj
		 */
		excludeSqlObjectScript(projectUri: string, path: string): Promise<azdata.ResultStatus>;

		/**
		 * Move a SQL object script in a project
		 * @param projectUri Absolute path of the project, including .sqlproj
		 * @param path Path of the script, including .sql, relative to the .sqlproj
		 * @param destinationPath Destination path of the file or folder, relative to the .sqlproj
		 */
		moveSqlObjectScript(projectUri: string, path: string, destinationPath: string): Promise<azdata.ResultStatus>;

		/**
		 * Get all the database references in a project
		 * @param projectUri Absolute path of the project, including .sqlproj
		 */
		getDatabaseReferences(projectUri: string): Promise<GetDatabaseReferencesResult>;

		/**
		 * Get all the folders in a project
		 * @param projectUri Absolute path of the project, including .sqlproj
		 */
		getFolders(projectUri: string): Promise<GetFoldersResult>;

		/**
		 * Get all the post-deployment scripts in a project
		 * @param projectUri Absolute path of the project, including .sqlproj
		 */
		getPostDeploymentScripts(projectUri: string): Promise<GetScriptsResult>;

		/**
		 * Get all the pre-deployment scripts in a project
		 * @param projectUri Absolute path of the project, including .sqlproj
		 */
		getPreDeploymentScripts(projectUri: string): Promise<GetScriptsResult>;

		/**
		 * Get all the SQLCMD variables in a project
		 * @param projectUri Absolute path of the project, including .sqlproj
		 */
		getSqlCmdVariables(projectUri: string): Promise<GetSqlCmdVariablesResult>;

		/**
		 * Get all the SQL object scripts in a project
		 * @param projectUri Absolute path of the project, including .sqlproj
		 */
		getSqlObjectScripts(projectUri: string): Promise<GetScriptsResult>;

		/**
		 * Add a None item to a project
		 * @param projectUri Absolute path of the project, including .sqlproj
		 * @param path Path of the item, including extension, relative to the .sqlproj
		 */
		addNoneItem(projectUri: string, path: string): Promise<azdata.ResultStatus>;

		/**
		 * Delete a None item from a project
		 * @param projectUri Absolute path of the project, including .sqlproj
		 * @param path Path of the item, including extension, relative to the .sqlproj
		 */
		deleteNoneItem(projectUri: string, path: string): Promise<azdata.ResultStatus>;

		/**
		 * Exclude a None item from a project
		 * @param projectUri Absolute path of the project, including .sqlproj
		 * @param path Path of the item, including extension, relative to the .sqlproj
		 */
		excludeNoneItem(projectUri: string, path: string): Promise<azdata.ResultStatus>;

		/**
		 * Get all the None items in a project
		 * @param projectUri Absolute path of the project, including .sqlproj
		 */
		getNoneItems(projectUri: string): Promise<GetScriptsResult>;

		/**
		 * Move a None item in a project
		 * @param projectUri Absolute path of the project, including .sqlproj
		 * @param path Path of the item, including extension, relative to the .sqlproj
		 * @param destinationPath Destination path of the file or folder, relative to the .sqlproj
		 */
		moveNoneItem(projectUri: string, path: string, destinationPath: string): Promise<azdata.ResultStatus>;
	}


	//#region Results

	export interface GetDatabaseReferencesResult extends azdata.ResultStatus {
		/**
		 * Array of system database references contained in the project
		 */
		systemDatabaseReferences: SystemDatabaseReference[];
		/**
		 * Array of dacpac references contained in the project
		 */
		dacpacReferences: DacpacReference[];
		/**
		 * Array of SQL project references contained in the project
		 */
		sqlProjectReferences: SqlProjectReference[];
		/**
		 * Array of NuGet package references contained in the project
		 */
		nugetPackageReferences: NugetPackageReference[];
	}

	export interface GetFoldersResult extends azdata.ResultStatus {
		/**
		 * Array of folders contained in the project
		 */
		folders: string[];
	}

	export interface GetCrossPlatformCompatibilityResult extends azdata.ResultStatus {
		/**
		 * Whether the project is cross-platform compatible
		 */
		isCrossPlatformCompatible: boolean;
	}

	export interface GetSqlCmdVariablesResult extends azdata.ResultStatus {
		/**
		 * Array of SQLCMD variables contained in the project
		 */
		sqlCmdVariables: SqlCmdVariable[];
	}

	export interface GetScriptsResult extends azdata.ResultStatus {
		/**
		 * Array of scripts contained in the project
		 */
		scripts: string[];
	}

	export interface GetProjectPropertiesResult extends azdata.ResultStatus {
		/**
		 * GUID for the SQL project
		 */
		projectGuid: string;
		/**
		 * Build configuration, defaulted to Debug if not specified
		 */
		configuration: string;
		/**
		 * Build platform, defaulted to AnyCPU if not specified
		 */
		platform: string;
		/**
		 * Output path for build, defaulted to "bin/Debug" if not specified.
			 May be absolute or relative.
		 */
		outputPath: string;
		/**
		 * Default collation for the project, defaulted to SQL_Latin1_General_CP1_CI_AS if not specified
		 */
		defaultCollation: string;
		/**
		 * Source of the database schema, used in telemetry
		 */
		databaseSource?: string;
		/**
		 * Style of the .sqlproj file - SdkStyle or LegacyStyle
		 */
		projectStyle: ProjectType;
		/**
		 * Database Schema Provider, in the format "Microsoft.Data.Tools.Schema.Sql.SqlXYZDatabaseSchemaProvider"
		 */
		databaseSchemaProvider: string
	}

	//#endregion

	//#region Types

	export const enum ProjectType {
		SdkStyle = 0,
		LegacyStyle = 1
	}

	export interface DatabaseReference {
		suppressMissingDependencies: boolean;
		databaseVariableLiteralName?: string;
	}

	interface UserDatabaseReference extends DatabaseReference {
		databaseVariable?: SqlCmdVariable;
		serverVariable?: SqlCmdVariable;
	}

	export interface SystemDatabaseReference extends DatabaseReference {
		systemDb: SystemDatabase;
	}

	export interface SqlProjectReference extends UserDatabaseReference {
		projectPath: string;
		projectGuid?: string;
	}

	export interface DacpacReference extends UserDatabaseReference {
		dacpacPath: string;
	}

	export interface NugetPackageReference extends UserDatabaseReference {
		packageName: string;
		packageVersion: string;
	}

	export const enum SystemDatabase {
		Master = 0,
		MSDB = 1
	}

	export const enum SystemDbReferenceType {
		ArtifactReference = 0,
		PackageReference = 1
	}

	export interface SqlCmdVariable {
		varName: string;
		value: string;
		defaultValue: string
	}

	//#endregion

	//#endregion

	//#region --- Language Extensibility
	export interface ExternalLanguageContent {
		pathToExtension: string;
		extensionFileName: string;
		platform?: string;
		parameters?: string;
		environmentVariables?: string;
		isLocalFile: boolean;
	}

	export interface ExternalLanguage {
		name: string;
		owner?: string;
		contents: ExternalLanguageContent[];
		createdDate?: string;
	}

	export interface ILanguageExtensionService {
		listLanguages(ownerUri: string): Thenable<ExternalLanguage[]>;
		deleteLanguage(ownerUri: string, languageName: string): Thenable<void>;
		updateLanguage(ownerUri: string, language: ExternalLanguage): Thenable<void>;
	}
	//#endregion

	//#region --- cms
	/**
	 *
	 * Interface containing all CMS related operations
	 */
	export interface ICmsService {
		/**
		 * Connects to or creates a Central management Server
		 */
		createCmsServer(name: string, description: string, connectiondetails: azdata.ConnectionInfo, ownerUri: string): Thenable<ListRegisteredServersResult>;

		/**
		 * gets all Registered Servers inside a CMS on a particular level
		 */
		getRegisteredServers(ownerUri: string, relativePath: string): Thenable<ListRegisteredServersResult>;

		/**
		 * Adds a Registered Server inside a CMS on a particular level
		 */
		addRegisteredServer(ownerUri: string, relativePath: string, registeredServerName: string, registeredServerDescription: string, connectionDetails: azdata.ConnectionInfo): Thenable<boolean>;

		/**
		 * Removes a Registered Server inside a CMS on a particular level
		 */
		removeRegisteredServer(ownerUri: string, relativePath: string, registeredServerName: string): Thenable<boolean>;

		/**
		 * Adds a Server Group inside a CMS on a particular level
		 */
		addServerGroup(ownerUri: string, relativePath: string, groupName: string, groupDescription: string): Thenable<boolean>;

		/**
		 * Removes a Server Group inside a CMS on a particular level
		 */
		removeServerGroup(ownerUri: string, relativePath: string, groupName: string): Thenable<boolean>;
	}
	/**
	 * CMS Result interfaces as passed back to Extensions
	 */
	export interface RegisteredServerResult {
		name: string;
		serverName: string;
		description: string;
		connectionDetails: azdata.ConnectionInfo;
		relativePath: string;
	}

	export interface RegisteredServerGroup {
		name: string;
		description: string;
		relativePath: string;
	}

	export interface ListRegisteredServersResult {
		registeredServersList: Array<RegisteredServerResult>;
		registeredServerGroups: Array<RegisteredServerGroup>;
	}
	//#endregion

	export interface CreateSasResponse {
		sharedAccessSignature: string;
	}

	export interface IAzureBlobService {
		/**
		 * Create a shared access signature for the specified blob container URI and saves it to the server specified with the connectionUri
		 * @param connectionUri The connection URI of the server to save the SAS to
		 * @param blobContainerUri The blob container URI to create the SAS for
		 * @param blobStorageKey The key used to access the storage account
		 * @param storageAccountName The name of the storage account the SAS will be created for
		 * @param expirationDate The expiration date of the SAS
		 * @returns A created shared access signature token
		 */
		createSas(connectionUri: string, blobContainerUri: string, blobStorageKey: string, storageAccountName: string, expirationDate: string): Promise<CreateSasResponse>;
	}

	// Object Management - Begin.
	export namespace ObjectManagement {

		/**
		 * Object types.
		 */
		export const enum NodeType {
			ApplicationRole = "ApplicationRole",
			Column = "Column",
			Database = "Database",
			DatabaseRole = "DatabaseRole",
			ServerLevelLogin = "ServerLevelLogin",
			ServerLevelServerRole = "ServerLevelServerRole",
			Server = "Server",
			Table = "Table",
			User = "User",
			View = "View"
		}

		/**
		 * Base interface for all the objects.
		 */
		export interface SqlObject {
			/**
			 * Name of the object.
			 */
			name: string;
		}

		/**
		 * Base interface for the object view information.
		 */
		export interface ObjectViewInfo<T extends SqlObject> {
			/**
			 * The object information
			 */
			objectInfo: T;
		}

		/**
		 * Interface representing an item in the search result.
		 */
		export interface SearchResultItem {
			/**
			 * name of the object.
			 */
			name: string;
			/**
			 * type of the object.
			 */
			type: string;
			/**
			 * schema of the object.
			 */
			schema: string | undefined;
		}
	}

	export interface IObjectManagementService {
		/**
		 * Initialize the object view and return the information to render the view.
		 * @param contextId The context id of the view, generated by the extension and will be used in subsequent save/script/dispose operations.
		 * @param objectType The object type.
		 * @param connectionUri The original connection's URI.
		 * @param database The target database.
		 * @param isNewObject Whether the view is for creating a new object.
		 * @param parentUrn The parent object's URN.
		 * @param objectUrn The object's URN.
		 */
		initializeView(contextId: string, objectType: ObjectManagement.NodeType, connectionUri: string, database: string, isNewObject: boolean, parentUrn: string, objectUrn: string): Thenable<ObjectManagement.ObjectViewInfo<ObjectManagement.SqlObject>>;
		/**
		 * Save an object.
		 * @param contextId The object view's context id.
		 * @param object The object to be saved.
		 */
		save(contextId: string, object: ObjectManagement.SqlObject): Thenable<void>;
		/**
		 * Script an object.
		 * @param contextId The object view's context id.
		 * @param object The object to be scripted.
		 */
		script(contextId: string, object: ObjectManagement.SqlObject): Thenable<string>;
		/**
		 * Dispose a view.
		 * @param contextId The id of the view.
		 */
		disposeView(contextId: string): Thenable<void>;
		/**
		 * Rename an object.
		 * @param connectionUri The URI of the server connection.
		 * @param objectType The object type.
		 * @param objectUrn SMO Urn of the object to be renamed. More information: https://learn.microsoft.com/sql/relational-databases/server-management-objects-smo/overview-smo
		 * @param newName The new name of the object.
		 */
		rename(connectionUri: string, objectType: ObjectManagement.NodeType, objectUrn: string, newName: string): Thenable<void>;
		/**
		 * Drop an object.
		 * @param connectionUri The URI of the server connection.
		 * @param objectType The object type.
		 * @param objectUrn SMO Urn of the object to be dropped. More information: https://learn.microsoft.com/sql/relational-databases/server-management-objects-smo/overview-smo
		 */
		drop(connectionUri: string, objectType: ObjectManagement.NodeType, objectUrn: string): Thenable<void>;
		/**
		 * Search for objects.
		 * @param contextId The object view's context id.
		 * @param objectTypes The object types to search for.
		 * @param searchText Search text.
		 * @param schema Schema to search in.
		 */
		search(contextId: string, objectTypes: string[], searchText?: string, schema?: string): Thenable<ObjectManagement.SearchResultItem[]>;
		/**
		 * Detach a database.
		 * @param connectionUri The URI of the server connection.
		 * @param objectUrn SMO Urn of the database to be detached. More information: https://learn.microsoft.com/sql/relational-databases/server-management-objects-smo/overview-smo
		 * @param dropConnections Whether to drop active connections to this database.
		 * @param updateStatistics Whether to update the optimization statistics related to this database.
		 * @param generateScript Whether to generate a TSQL script for the operation instead of detaching the database.
		 * @returns A string value representing the generated TSQL query if generateScript was set to true, and an empty string otherwise.
		 */
		detachDatabase(connectionUri: string, objectUrn: string, dropConnections: boolean, updateStatistics: boolean, generateScript: boolean): Thenable<string>;
		/**
		 * Attach a database.
		 * @param connectionUri The URI of the server connection.
		 * @param databases The name and file paths for each database that will be attached.
		 * @param generateScript Whether to generate a TSQL script for the operation instead of detaching the database.
		 * @returns A string value representing the generated TSQL query if generateScript was set to true, and an empty string otherwise.
		 */
		attachDatabases(connectionUri: string, databases: DatabaseFileData[], generateScript: boolean): Thenable<string>;
<<<<<<< HEAD
=======
		/**
		 * Drop a database.
		 * @param connectionUri The URI of the server connection.
		 * @param objectUrn SMO Urn of the database to be detached. More information: https://learn.microsoft.com/sql/relational-databases/server-management-objects-smo/overview-smo
		 * @param dropConnections Whether to drop active connections to this database.
		 * @param deleteBackupHistory Whether to delete backup and restore history information for this database.
		 * @param generateScript Whether to generate a TSQL script for the operation instead of detaching the database.
		 * @returns A string value representing the generated TSQL query if generateScript was set to true, and an empty string otherwise.
		 */
		dropDatabase(connectionUri: string, objectUrn: string, dropConnections: boolean, deleteBackupHistory: boolean, generateScript: boolean): Thenable<string>;

		getDataFolder(connectionUri: string): Thenable<string>;
>>>>>>> 10623191
	}

	export interface DatabaseFileData {
		databaseName: string;
		databaseFilePaths: string[];
	}
	// Object Management - End.
}<|MERGE_RESOLUTION|>--- conflicted
+++ resolved
@@ -992,8 +992,6 @@
 		 * @returns A string value representing the generated TSQL query if generateScript was set to true, and an empty string otherwise.
 		 */
 		attachDatabases(connectionUri: string, databases: DatabaseFileData[], generateScript: boolean): Thenable<string>;
-<<<<<<< HEAD
-=======
 		/**
 		 * Drop a database.
 		 * @param connectionUri The URI of the server connection.
@@ -1006,7 +1004,6 @@
 		dropDatabase(connectionUri: string, objectUrn: string, dropConnections: boolean, deleteBackupHistory: boolean, generateScript: boolean): Thenable<string>;
 
 		getDataFolder(connectionUri: string): Thenable<string>;
->>>>>>> 10623191
 	}
 
 	export interface DatabaseFileData {
