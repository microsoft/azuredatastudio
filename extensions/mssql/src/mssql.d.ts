/*---------------------------------------------------------------------------------------------
 *  Copyright (c) Microsoft Corporation. All rights reserved.
 *  Licensed under the Source EULA. See License.txt in the project root for license information.
 *--------------------------------------------------------------------------------------------*/

// This is the place for extensions to expose APIs.
declare module 'mssql' {
	import * as azdata from 'azdata';

	/**
	 * Covers defining what the mssql extension exports to other extensions
	 *
	 * IMPORTANT: THIS IS NOT A HARD DEFINITION unlike vscode; therefore no enums or classes should be defined here
	 * (const enums get evaluated when typescript -> javascript so those are fine)
	 */


	export const enum extension {
		name = 'Microsoft.mssql'
	}

	/**
	* The APIs provided by Mssql extension
	*/
	export interface IExtension {
		/**
		 * Path to the root of the SQL Tools Service folder
		 */
		readonly sqlToolsServicePath: string;

		/**
		 * Get the Cms Service APIs to communicate with CMS connections supported by this extension
		 *
		 */
		readonly cmsService: ICmsService;

		readonly schemaCompare: ISchemaCompareService;

		readonly languageExtension: ILanguageExtensionService;

		readonly dacFx: IDacFxService;

		readonly sqlProjects: ISqlProjectsService;

		readonly sqlAssessment: ISqlAssessmentService;

		readonly azureBlob: IAzureBlobService;
	}

	/**
	 * A browser supporting actions over the object explorer connections provided by this extension.
	 * Currently this is the
	 */
	export interface MssqlObjectExplorerBrowser {
		/**
		 * Gets the matching node given a context object, e.g. one from a right-click on a node in Object Explorer
		 */
		getNode<T extends ITreeNode>(objectExplorerContext: azdata.ObjectExplorerContext): Thenable<T>;
	}

	/**
	 * A tree node in the object explorer tree
	 */
	export interface ITreeNode {
		getNodeInfo(): azdata.NodeInfo;
		getChildren(refreshChildren: boolean): ITreeNode[] | Thenable<ITreeNode[]>;
	}

	/**
	 * A HDFS file node. This is a leaf node in the object explorer tree, and its contents
	 * can be queried
	 */
	export interface IFileNode extends ITreeNode {
		getFileContentsAsString(maxBytes?: number): Thenable<string>;
	}

	//#region --- schema compare
	export interface SchemaCompareResult extends azdata.ResultStatus {
		operationId: string;
		areEqual: boolean;
		differences: DiffEntry[];
	}

	export interface SchemaCompareIncludeExcludeResult extends azdata.ResultStatus {
		affectedDependencies: DiffEntry[];
		blockingDependencies: DiffEntry[];
	}

	export interface SchemaCompareCompletionResult extends azdata.ResultStatus {
		operationId: string;
		areEqual: boolean;
		differences: DiffEntry[];
	}

	export interface DiffEntry {
		updateAction: SchemaUpdateAction;
		differenceType: SchemaDifferenceType;
		name: string;
		sourceValue: string[];
		targetValue: string[];
		parent: DiffEntry;
		children: DiffEntry[];
		sourceScript: string;
		targetScript: string;
		included: boolean;
	}

	export const enum SchemaUpdateAction {
		Delete = 0,
		Change = 1,
		Add = 2
	}

	export const enum SchemaDifferenceType {
		Object = 0,
		Property = 1
	}

	export const enum SchemaCompareEndpointType {
		Database = 0,
		Dacpac = 1,
		Project = 2,
		// must be kept in-sync with SchemaCompareEndpointType in SQL Tools Service
		// located at \src\Microsoft.SqlTools.ServiceLayer\SchemaCompare\Contracts\SchemaCompareRequest.cs
	}

	export interface SchemaCompareEndpointInfo {
		endpointType: SchemaCompareEndpointType;
		packageFilePath: string;
		serverDisplayName: string;
		serverName: string;
		databaseName: string;
		ownerUri: string;
		connectionDetails: azdata.ConnectionInfo;
		connectionName?: string;
		projectFilePath: string;
		targetScripts: string[];
		folderStructure: ExtractTarget;
		dataSchemaProvider: string;
	}

	export interface SchemaCompareObjectId {
		nameParts: string[];
		sqlObjectType: string;
	}

	export interface SchemaCompareOptionsResult extends azdata.ResultStatus {
		defaultDeploymentOptions: DeploymentOptions;
	}

	/**
	* Interface containing deployment options of boolean type
	*/
	export interface DacDeployOptionPropertyBoolean {
		value: boolean;
		description: string;
		displayName: string;
	}

	/**
	* Interface containing deployment options of string[] type, value property holds enum names (nothing but option name) from <DacFx>\Product\Source\DeploymentApi\ObjectTypes.cs enum
	*/
	export interface DacDeployOptionPropertyObject {
		value: string[];
		description: string;
		displayName: string;
	}

	/*
	* Interface containing Deployment options from <DacFx>\Source\DeploymentApi\DacDeployOptions.cs
	* These property names should match with the properties defined in <sqltoolsservice>\src\Microsoft.SqlTools.ServiceLayer\DacFx\Contracts\DeploymentOptions.cs
	*/
	export interface DeploymentOptions {
		excludeObjectTypes: DacDeployOptionPropertyObject;
		// key will be the boolean option name
		booleanOptionsDictionary: { [key: string]: DacDeployOptionPropertyBoolean };
		// key will be the object type enum name (nothing but option name)
		objectTypesDictionary: { [key: string]: string };
	}

	/*
	* Interface containing option value and option name
	*/
	export interface IOptionWithValue {
		optionName: string;
		checked: boolean;
	}

	export interface SchemaCompareObjectId {
		nameParts: string[];
		sqlObjectType: string;
	}

	export interface ISchemaCompareService {
		schemaCompare(operationId: string, sourceEndpointInfo: SchemaCompareEndpointInfo, targetEndpointInfo: SchemaCompareEndpointInfo, taskExecutionMode: azdata.TaskExecutionMode, deploymentOptions: DeploymentOptions): Thenable<SchemaCompareResult>;
		schemaCompareGenerateScript(operationId: string, targetServerName: string, targetDatabaseName: string, taskExecutionMode: azdata.TaskExecutionMode): Thenable<azdata.ResultStatus>;
		schemaComparePublishDatabaseChanges(operationId: string, targetServerName: string, targetDatabaseName: string, taskExecutionMode: azdata.TaskExecutionMode): Thenable<azdata.ResultStatus>;
		schemaComparePublishProjectChanges(operationId: string, targetProjectPath: string, targetFolderStructure: ExtractTarget, taskExecutionMode: azdata.TaskExecutionMode): Thenable<SchemaComparePublishProjectResult>;
		schemaCompareGetDefaultOptions(): Thenable<SchemaCompareOptionsResult>;
		schemaCompareIncludeExcludeNode(operationId: string, diffEntry: DiffEntry, IncludeRequest: boolean, taskExecutionMode: azdata.TaskExecutionMode): Thenable<SchemaCompareIncludeExcludeResult>;
		schemaCompareOpenScmp(filePath: string): Thenable<SchemaCompareOpenScmpResult>;
		schemaCompareSaveScmp(sourceEndpointInfo: SchemaCompareEndpointInfo, targetEndpointInfo: SchemaCompareEndpointInfo, taskExecutionMode: azdata.TaskExecutionMode, deploymentOptions: DeploymentOptions, scmpFilePath: string, excludedSourceObjects: SchemaCompareObjectId[], excludedTargetObjects: SchemaCompareObjectId[]): Thenable<azdata.ResultStatus>;
		schemaCompareCancel(operationId: string): Thenable<azdata.ResultStatus>;
	}

	export interface SchemaCompareOpenScmpResult extends azdata.ResultStatus {
		sourceEndpointInfo: SchemaCompareEndpointInfo;
		targetEndpointInfo: SchemaCompareEndpointInfo;
		originalTargetName: string;
		originalConnectionString: string;
		deploymentOptions: DeploymentOptions;
		excludedSourceElements: SchemaCompareObjectId[];
		excludedTargetElements: SchemaCompareObjectId[];
	}

	export interface SchemaComparePublishProjectResult extends azdata.ResultStatus {
		changedFiles: string[];
		addedFiles: string[];
		deletedFiles: string[];
	}

	//#endregion

	//#region --- dacfx
	export const enum ExtractTarget {
		dacpac = 0,
		file = 1,
		flat = 2,
		objectType = 3,
		schema = 4,
		schemaObjectType = 5
	}

	export interface IDacFxService {
		exportBacpac(databaseName: string, packageFilePath: string, ownerUri: string, taskExecutionMode: azdata.TaskExecutionMode): Thenable<DacFxResult>;
		importBacpac(packageFilePath: string, databaseName: string, ownerUri: string, taskExecutionMode: azdata.TaskExecutionMode): Thenable<DacFxResult>;
		extractDacpac(databaseName: string, packageFilePath: string, applicationName: string, applicationVersion: string, ownerUri: string, taskExecutionMode: azdata.TaskExecutionMode): Thenable<DacFxResult>;
		createProjectFromDatabase(databaseName: string, targetFilePath: string, applicationName: string, applicationVersion: string, ownerUri: string, extractTarget: ExtractTarget, taskExecutionMode: azdata.TaskExecutionMode, includePermissions?: boolean): Thenable<DacFxResult>;
		deployDacpac(packageFilePath: string, databaseName: string, upgradeExisting: boolean, ownerUri: string, taskExecutionMode: azdata.TaskExecutionMode, sqlCommandVariableValues?: Record<string, string>, deploymentOptions?: DeploymentOptions): Thenable<DacFxResult>;
		generateDeployScript(packageFilePath: string, databaseName: string, ownerUri: string, taskExecutionMode: azdata.TaskExecutionMode, sqlCommandVariableValues?: Record<string, string>, deploymentOptions?: DeploymentOptions): Thenable<DacFxResult>;
		generateDeployPlan(packageFilePath: string, databaseName: string, ownerUri: string, taskExecutionMode: azdata.TaskExecutionMode): Thenable<GenerateDeployPlanResult>;
		getOptionsFromProfile(profilePath: string): Thenable<DacFxOptionsResult>;
		validateStreamingJob(packageFilePath: string, createStreamingJobTsql: string): Thenable<ValidateStreamingJobResult>;
		parseTSqlScript(filePath: string, databaseSchemaProvider: string): Thenable<ParseTSqlScriptResult>;
		savePublishProfile(profilePath: string, databaseName: string, connectionString: string, sqlCommandVariableValues?: Record<string, string>, deploymentOptions?: DeploymentOptions): Thenable<azdata.ResultStatus>;
	}

	export interface DacFxResult extends azdata.ResultStatus {
		operationId: string;
	}

	export interface GenerateDeployPlanResult extends DacFxResult {
		report: string;
	}

	export interface DacFxOptionsResult extends azdata.ResultStatus {
		deploymentOptions: DeploymentOptions;
	}

	export interface ValidateStreamingJobResult extends azdata.ResultStatus {
	}

	export interface ParseTSqlScriptResult {
		containsCreateTableStatement: boolean;
	}

	export interface ExportParams {
		databaseName: string;
		packageFilePath: string;
		ownerUri: string;
		taskExecutionMode: azdata.TaskExecutionMode;
	}

	export interface ImportParams {
		packageFilePath: string;
		databaseName: string;
		ownerUri: string;
		taskExecutionMode: azdata.TaskExecutionMode;
	}

	export interface ExtractParams {
		databaseName: string;
		packageFilePath: string;
		applicationName: string;
		applicationVersion: string;
		ownerUri: string;
		extractTarget?: ExtractTarget;
		taskExecutionMode: azdata.TaskExecutionMode;
	}

	export interface DeployParams {
		packageFilePath: string;
		databaseName: string;
		upgradeExisting: boolean;
		ownerUri: string;
		taskExecutionMode: azdata.TaskExecutionMode;
	}

	export interface GenerateDeployScriptParams {
		packageFilePath: string;
		databaseName: string;
		ownerUri: string;
		taskExecutionMode: azdata.TaskExecutionMode;
	}

	export interface GenerateDeployPlan {
		packageFilePath: string;
		databaseName: string;
		ownerUri: string;
		taskExecutionMode: azdata.TaskExecutionMode;
	}

	//#endregion

	//#region --- Sql Projects

	export interface ISqlProjectsService {
		openProject(projectUri: string): Promise<azdata.ResultStatus>;
		getCrossPlatformCompatiblityRequest(projectUri: string): Promise<GetCrossPlatformCompatiblityResult>;
	}

	export interface GetCrossPlatformCompatiblityResult extends azdata.ResultStatus {
		isCrossPlatformCompatible: boolean;
	}

	//#endregion

	//#region --- Language Extensibility
	export interface ExternalLanguageContent {
		pathToExtension: string;
		extensionFileName: string;
		platform?: string;
		parameters?: string;
		environmentVariables?: string;
		isLocalFile: boolean;
	}

	export interface ExternalLanguage {
		name: string;
		owner?: string;
		contents: ExternalLanguageContent[];
		createdDate?: string;
	}

	export interface ILanguageExtensionService {
		listLanguages(ownerUri: string): Thenable<ExternalLanguage[]>;
		deleteLanguage(ownerUri: string, languageName: string): Thenable<void>;
		updateLanguage(ownerUri: string, language: ExternalLanguage): Thenable<void>;
	}
	//#endregion

	//#region --- cms
	/**
	 *
	 * Interface containing all CMS related operations
	 */
	export interface ICmsService {
		/**
		 * Connects to or creates a Central management Server
		 */
		createCmsServer(name: string, description: string, connectiondetails: azdata.ConnectionInfo, ownerUri: string): Thenable<ListRegisteredServersResult>;

		/**
		 * gets all Registered Servers inside a CMS on a particular level
		 */
		getRegisteredServers(ownerUri: string, relativePath: string): Thenable<ListRegisteredServersResult>;

		/**
		 * Adds a Registered Server inside a CMS on a particular level
		 */
		addRegisteredServer(ownerUri: string, relativePath: string, registeredServerName: string, registeredServerDescription: string, connectionDetails: azdata.ConnectionInfo): Thenable<boolean>;

		/**
		 * Removes a Registered Server inside a CMS on a particular level
		 */
		removeRegisteredServer(ownerUri: string, relativePath: string, registeredServerName: string): Thenable<boolean>;

		/**
		 * Adds a Server Group inside a CMS on a particular level
		 */
		addServerGroup(ownerUri: string, relativePath: string, groupName: string, groupDescription: string): Thenable<boolean>;

		/**
		 * Removes a Server Group inside a CMS on a particular level
		 */
		removeServerGroup(ownerUri: string, relativePath: string, groupName: string): Thenable<boolean>;
	}
	/**
	 * CMS Result interfaces as passed back to Extensions
	 */
	export interface RegisteredServerResult {
		name: string;
		serverName: string;
		description: string;
		connectionDetails: azdata.ConnectionInfo;
		relativePath: string;
	}

	export interface RegisteredServerGroup {
		name: string;
		description: string;
		relativePath: string;
	}

	export interface ListRegisteredServersResult {
		registeredServersList: Array<RegisteredServerResult>;
		registeredServerGroups: Array<RegisteredServerGroup>;
	}
	//#endregion

	/**
	 * Sql Assessment
	 */

	// SqlAssessment interfaces  -----------------------------------------------------------------------



	export interface ISqlAssessmentService {
		assessmentInvoke(ownerUri: string, targetType: azdata.sqlAssessment.SqlAssessmentTargetType): Promise<azdata.SqlAssessmentResult>;
		getAssessmentItems(ownerUri: string, targetType: azdata.sqlAssessment.SqlAssessmentTargetType): Promise<azdata.SqlAssessmentResult>;
		generateAssessmentScript(items: azdata.SqlAssessmentResultItem[], targetServerName: string, targetDatabaseName: string, taskExecutionMode: azdata.TaskExecutionMode): Promise<azdata.ResultStatus>;
	}

	export interface CreateSasResponse {
		sharedAccessSignature: string;
	}

	export interface IAzureBlobService {
		/**
		 * Create a shared access signature for the specified blob container URI and saves it to the server specified with the connectionUri
		 * @param connectionUri The connection URI of the server to save the SAS to
		 * @param blobContainerUri The blob container URI to create the SAS for
		 * @param blobStorageKey The key used to access the storage account
		 * @param storageAccountName The name of the storage account the SAS will be created for
		 * @param expirationDate The expiration date of the SAS
		 * @returns A created shared access signature token
		 */
		createSas(connectionUri: string, blobContainerUri: string, blobStorageKey: string, storageAccountName: string, expirationDate: string): Promise<CreateSasResponse>;
	}
<<<<<<< HEAD

	export enum LoginMigrationStep {
		StartValidations = 0,
		MigrateLogins = 1,
		EstablishUserMapping = 2,
		MigrateServerRoles = 3,
		EstablishServerRoleMapping = 4,
		SetLoginPermissions = 5,
		SetServerRolePermissions = 6,
	}

	export interface StartLoginMigrationResult {
		exceptionMap: { [login: string]: any };
		completedStep: LoginMigrationStep;
		elapsedTime: string;
	}

	// TDEMigration interfaces  BEGIN -----------------------------------------------------------------------
	export interface TdeMigrationRequest {
		encryptedDatabases: string[];
		sourceSqlConnectionString: string;
		targetSubscriptionId: string;
		targetResourceGroupName: string;
		targetManagedInstanceName: string;
	}

	export interface TdeMigrationEntryResult {
		dbName: string;
		success: boolean;
		message: string;
	}

	export interface TdeMigrationResult {
		migrationStatuses: TdeMigrationEntryResult[];
	}

	export interface ITdeMigrationService {
		migrateCertificate(
			encryptedDatabases: string[],
			sourceSqlConnectionString: string,
			targetSubscriptionId: string,
			targetResourceGroupName: string,
			targetManagedInstanceName: string,
			networkSharePath: string,
			accessToken: string,
			reportUpdate: (dbName: string, succeeded: boolean, message: string) => void): Promise<TdeMigrationResult>;
	}
	// TDEMigration interfaces END -----------------------------------------------------------------------

	// Object Management Service
	export namespace ObjectManagement {
		/**
		 * Base interface for all the objects.
		 */
		export interface SqlObject {
			/**
			 * Name of the object.
			 */
			name: string;
		}

		/**
		 * Base interface for the object view information
		 */
		export interface ObjectViewInfo<T extends SqlObject> {
			/**
			 * The object information
			 */
			objectInfo: T;
		}

		/**
		 * Server level login.
		 */
		export interface Login extends SqlObject {
			/**
			 * Authentication type.
			 */
			authenticationType: AuthenticationType;
			/**
			 * Password for the login.
			 * Only applicable when the authentication type is 'Sql'.
			 */
			password: string | undefined;
			/**
			 * Old password of the login.
			 * Only applicable when the authentication type is 'Sql'.
			 * The old password is required when updating the login's own password and it doesn't have the 'ALTER ANY LOGIN' permission.
			 */
			oldPassword: string | undefined;
			/**
			 * Whether the password complexity policy is enforced.
			 * Only applicable when the authentication type is 'Sql'.
			 */
			enforcePasswordPolicy: boolean | undefined;
			/**
			 * Whether the password expiration policy is enforced.
			 * Only applicable when the authentication type is 'Sql'.
			 */
			enforcePasswordExpiration: boolean | undefined;
			/**
			 * Whether SQL Server should prompt for an updated password when the next the login is used.
			 * Only applicable when the authentication type is 'Sql'.
			 */
			mustChangePassword: boolean | undefined;
			/**
			 * Whether the login is locked out due to password policy violation.
			 * Only applicable when the authentication type is 'Sql'.
			 */
			isLockedOut: boolean;
			/**
			 * The default database for the login.
			 */
			defaultDatabase: string;
			/**
			 * The default language for the login.
			 */
			defaultLanguage: string;
			/**
			 * The server roles of the login.
			 */
			serverRoles: string[];
			/**
			 * The database users the login is mapped to.
			 */
			userMapping: ServerLoginUserInfo[];
			/**
			 * Whether the login is enabled.
			 */
			isEnabled: boolean;
			/**
			 * Whether the connect permission is granted to the login.
			 */
			connectPermission: boolean;
		}

		/**
		 * The authentication types.
		 */
		export enum AuthenticationType {
			Windows = 'Windows',
			Sql = 'Sql',
			AzureActiveDirectory = 'AAD'
		}

		/**
		 * The user mapping information for login.
		 */
		export interface ServerLoginUserInfo {
			/**
			 * Target database name.
			 */
			database: string;
			/**
			 * User name.
			 */
			user: string;
			/**
			 * Default schema of the user.
			 */
			defaultSchema: string;
			/**
			 * Databases roles of the user.
			 */
			databaseRoles: string[];
		}

		/**
		 * The information required to render the login view.
		 */
		export interface LoginViewInfo extends ObjectViewInfo<Login> {
			/**
			 * Whether Windows Authentication is supported.
			 */
			supportWindowsAuthentication: boolean;
			/**
			 * Whether Azure Active Directory Authentication is supported.
			 */
			supportAADAuthentication: boolean;
			/**
			 * Whether SQL Authentication is supported.
			 */
			supportSQLAuthentication: boolean;
			/**
			 * Whether the locked out state can be changed.
			 */
			canEditLockedOutState: boolean;
			/**
			 * Name of the databases in the server.
			 */
			databases: string[];
			/**
			 * Available languages in the server.
			 */
			languages: string[];
			/**
			 * All server roles in the server.
			 */
			serverRoles: string[];
			/**
			 * Whether advanced password options are supported.
			 * Advanced password options: check policy, check expiration, must change, unlock.
			 * Notes: 2 options to control the advanced options because Analytics Platform supports advanced options but does not support advanced options.
			 */
			supportAdvancedPasswordOptions: boolean;
			/**
			 * Whether advanced options are supported.
			 * Advanced options: default database, default language and connect permission.
			 */
			supportAdvancedOptions: boolean;
		}

		/**
		 * The permission information a principal has on a securable.
		 */
		export interface Permission {
			/**
			 * Name of the permission.
			 */
			name: string;
			/**
			 * Whether the permission is granted or denied.
			 */
			grant: boolean;
			/**
			 * Whether the pincipal can grant this permission to other principals.
			 * The value will be ignored if the grant property is set to false.
			 */
			withGrant: boolean;
		}

		/**
		 * The permissions a principal has over a securable.
		 */
		export interface SecurablePermissions {
			/**
			 * The securable.
			 */
			securable: SqlObject;
			/**
			 * The Permissions.
			 */
			permissions: Permission[];
		}

		/**
		 * Extend property for objects.
		 */
		export interface ExtendedProperty {
			/**
			 * Name of the property.
			 */
			name: string;
			/**
			 * Value of the property.
			 */
			value: string;
		}

		/**
		 * User types.
		 */
		export enum UserType {
			/**
			 * User with a server level login.
			 */
			WithLogin = 'WithLogin',
			/**
			 * User based on a Windows user/group that has no login, but can connect to the Database Engine through membership in a Windows group.
			 */
			WithWindowsGroupLogin = 'WithWindowsGroupLogin',
			/**
			 * Contained user, authentication is done within the database.
			 */
			Contained = 'Contained',
			/**
			 * User that cannot authenticate.
			 */
			NoConnectAccess = 'NoConnectAccess'
		}

		/**
		 * Database user.
		 */
		export interface User extends SqlObject {
			/**
			 * Type of the user.
			 */
			type: UserType;
			/**
			 * Default schema of the user.
			 */
			defaultSchema: string | undefined;
			/**
			 * Schemas owned by the user.
			 */
			ownedSchemas: string[] | undefined;
			/**
			 * Database roles that the user belongs to.
			 */
			databaseRoles: string[] | undefined;
			/**
			 * The name of the server login associated with the user.
			 * Only applicable when the user type is 'WithLogin'.
			 */
			loginName: string | undefined;
			/**
			 * The default language of the user.
			 * Only applicable when the user type is 'Contained'.
			 */
			defaultLanguage: string | undefined;
			/**
			 * Authentication type.
			 * Only applicable when user type is 'Contained'.
			 */
			authenticationType: AuthenticationType | undefined;
			/**
			 * Password of the user.
			 * Only applicable when the user type is 'Contained' and the authentication type is 'Sql'.
			 */
			password: string | undefined;
		}

		/**
		 * The information required to render the user view.
		 */
		export interface UserViewInfo extends ObjectViewInfo<User> {
			/**
			 * Whether contained user is supported.
			 */
			supportContainedUser: boolean;
			/**
			 * Whether Windows authentication is supported.
			 */
			supportWindowsAuthentication: boolean;
			/**
			 * Whether Azure Active Directory authentication is supported.
			 */
			supportAADAuthentication: boolean;
			/**
			 * Whether SQL Authentication is supported.
			 */
			supportSQLAuthentication: boolean;
			/**
			 * All languages supported by the database.
			 */
			languages: string[];
			/**
			 * All schemas in the database.
			 */
			schemas: string[];
			/**
			 * Name of all the logins in the server.
			 */
			logins: string[];
			/**
			 * Name of all the database roles.
			 */
			databaseRoles: string[];
		}
	}

	export interface IObjectManagementService {
		/**
		 * Initialize the login view and return the information to render the view.
		 * @param connectionUri The original connection's URI.
		 * @param contextId The context id of the view, generated by the extension and will be used in subsequent create/update/dispose operations.
		 * @param isNewObject Whether the view is for creating a new login object.
		 * @param name Name of the login. Only applicable when isNewObject is false.
		 */
		initializeLoginView(connectionUri: string, contextId: string, isNewObject: boolean, name: string | undefined): Thenable<ObjectManagement.LoginViewInfo>;
		/**
		 * Create a login.
		 * @param contextId The login view's context id.
		 * @param login The login information.
		 */
		createLogin(contextId: string, login: ObjectManagement.Login): Thenable<void>;
		/**
		 * Update a login.
		 * @param contextId The login view's context id.
		 * @param login The login information.
		 */
		updateLogin(contextId: string, login: ObjectManagement.Login): Thenable<void>;
		/**
		 * Delete a login.
		 * @param connectionUri The URI of the server connection.
		 * @param name Name of the login.
		 */
		deleteLogin(connectionUri: string, name: string): Thenable<void>;
		/**
		 * Dispose the login view.
		 * @param contextId The id of the view.
		 */
		disposeLoginView(contextId: string): Thenable<void>;
		/**
		 * Initialize the user view and return the information to render the view.
		 * @param connectionUri The original connection's URI.
		 * @param database Name of the database.
		 * @param contextId The id of the view, generated by the extension and will be used in subsequent create/update/dispose operations.
		 * @param isNewObject Whether the view is for creating a new user object.
		 * @param name Name of the user. Only applicable when isNewObject is false.
		 */
		initializeUserView(connectionUri: string, database: string, contextId: string, isNewObject: boolean, name: string | undefined): Thenable<ObjectManagement.UserViewInfo>;
		/**
		 * Create a user.
		 * @param contextId Id of the view.
		 * @param user The user information.
		 */
		createUser(contextId: string, user: ObjectManagement.User): Thenable<void>;
		/**
		 * Create a login.
		 * @param contextId Id of the view.
		 * @param user The user information.
		 */
		updateUser(contextId: string, user: ObjectManagement.User): Thenable<void>;
		/**
		 * Create a login.
		 * @param connectionUri The URI of the server connection.
		 * @param database Name of the database.
		 * @param name Name of the user.
		 */
		deleteUser(connectionUri: string, database: string, name: string): Thenable<void>;
		/**
		 * Dispose the user view.
		 * @param contextId The id of the view.
		 */
		disposeUserView(contextId: string): Thenable<void>;
	}
	//
=======
>>>>>>> e40c8dda
}<|MERGE_RESOLUTION|>--- conflicted
+++ resolved
@@ -414,8 +414,6 @@
 
 	// SqlAssessment interfaces  -----------------------------------------------------------------------
 
-
-
 	export interface ISqlAssessmentService {
 		assessmentInvoke(ownerUri: string, targetType: azdata.sqlAssessment.SqlAssessmentTargetType): Promise<azdata.SqlAssessmentResult>;
 		getAssessmentItems(ownerUri: string, targetType: azdata.sqlAssessment.SqlAssessmentTargetType): Promise<azdata.SqlAssessmentResult>;
@@ -438,57 +436,8 @@
 		 */
 		createSas(connectionUri: string, blobContainerUri: string, blobStorageKey: string, storageAccountName: string, expirationDate: string): Promise<CreateSasResponse>;
 	}
-<<<<<<< HEAD
-
-	export enum LoginMigrationStep {
-		StartValidations = 0,
-		MigrateLogins = 1,
-		EstablishUserMapping = 2,
-		MigrateServerRoles = 3,
-		EstablishServerRoleMapping = 4,
-		SetLoginPermissions = 5,
-		SetServerRolePermissions = 6,
-	}
-
-	export interface StartLoginMigrationResult {
-		exceptionMap: { [login: string]: any };
-		completedStep: LoginMigrationStep;
-		elapsedTime: string;
-	}
-
-	// TDEMigration interfaces  BEGIN -----------------------------------------------------------------------
-	export interface TdeMigrationRequest {
-		encryptedDatabases: string[];
-		sourceSqlConnectionString: string;
-		targetSubscriptionId: string;
-		targetResourceGroupName: string;
-		targetManagedInstanceName: string;
-	}
-
-	export interface TdeMigrationEntryResult {
-		dbName: string;
-		success: boolean;
-		message: string;
-	}
-
-	export interface TdeMigrationResult {
-		migrationStatuses: TdeMigrationEntryResult[];
-	}
-
-	export interface ITdeMigrationService {
-		migrateCertificate(
-			encryptedDatabases: string[],
-			sourceSqlConnectionString: string,
-			targetSubscriptionId: string,
-			targetResourceGroupName: string,
-			targetManagedInstanceName: string,
-			networkSharePath: string,
-			accessToken: string,
-			reportUpdate: (dbName: string, succeeded: boolean, message: string) => void): Promise<TdeMigrationResult>;
-	}
-	// TDEMigration interfaces END -----------------------------------------------------------------------
-
-	// Object Management Service
+
+	// Object Management - Begin.
 	export namespace ObjectManagement {
 		/**
 		 * Base interface for all the objects.
@@ -867,7 +816,5 @@
 		 */
 		disposeUserView(contextId: string): Thenable<void>;
 	}
-	//
-=======
->>>>>>> e40c8dda
+	// Object Management - End.
 }