--- conflicted
+++ resolved
@@ -1003,10 +1003,7 @@
 		 * @param generateScript Whether to generate a TSQL script for the operation instead of detaching the database.
 		 * @returns A string value representing the generated TSQL query if generateScript was set to true, and an empty string otherwise.
 		 */
-<<<<<<< HEAD
 		dropDatabase(connectionUri: string, database: string, objectUrn: string, dropConnections: boolean, deleteBackupHistory: boolean, generateScript: boolean): Thenable<string>;
-=======
-		dropDatabase(connectionUri: string, objectUrn: string, dropConnections: boolean, deleteBackupHistory: boolean, generateScript: boolean): Thenable<string>;
 		/**
 		 * Gets the file path for the default database file folder for a SQL Server instance.
 		 * @param connectionUri The URI of the connection for the specific server.
@@ -1026,7 +1023,6 @@
 		databaseName: string;
 		databaseFilePaths: string[];
 		owner: string;
->>>>>>> e4abe4d1
 	}
 	// Object Management - End.
 }