/*---------------------------------------------------------------------------------------------
 *  Copyright (c) Microsoft Corporation. All rights reserved.
 *  Licensed under the Source EULA. See License.txt in the project root for license information.
 *--------------------------------------------------------------------------------------------*/

// This is the place for extensions to expose APIs.
declare module 'mssql' {
	import * as azdata from 'azdata';

	/**
	 * Covers defining what the mssql extension exports to other extensions
	 *
	 * IMPORTANT: THIS IS NOT A HARD DEFINITION unlike vscode; therefore no enums or classes should be defined here
	 * (const enums get evaluated when typescript -> javascript so those are fine)
	 */


	export const enum extension {
		name = 'Microsoft.mssql'
	}

	/**
	* The APIs provided by Mssql extension
	*/
	export interface IExtension {
		/**
		 * Path to the root of the SQL Tools Service folder
		 */
		readonly sqlToolsServicePath: string;

		/**
		 * Get the Cms Service APIs to communicate with CMS connections supported by this extension
		 *
		 */
		readonly cmsService: ICmsService;

		readonly schemaCompare: ISchemaCompareService;

		readonly languageExtension: ILanguageExtensionService;

		readonly dacFx: IDacFxService;

		readonly sqlProjects: ISqlProjectsService;

		readonly sqlAssessment: ISqlAssessmentService;

		readonly azureBlob: IAzureBlobService;
	}

	/**
	 * A browser supporting actions over the object explorer connections provided by this extension.
	 * Currently this is the
	 */
	export interface MssqlObjectExplorerBrowser {
		/**
		 * Gets the matching node given a context object, e.g. one from a right-click on a node in Object Explorer
		 */
		getNode<T extends ITreeNode>(objectExplorerContext: azdata.ObjectExplorerContext): Thenable<T>;
	}

	/**
	 * A tree node in the object explorer tree
	 */
	export interface ITreeNode {
		getNodeInfo(): azdata.NodeInfo;
		getChildren(refreshChildren: boolean): ITreeNode[] | Thenable<ITreeNode[]>;
	}

	/**
	 * A HDFS file node. This is a leaf node in the object explorer tree, and its contents
	 * can be queried
	 */
	export interface IFileNode extends ITreeNode {
		getFileContentsAsString(maxBytes?: number): Thenable<string>;
	}

	//#region --- schema compare
	export interface SchemaCompareResult extends azdata.ResultStatus {
		operationId: string;
		areEqual: boolean;
		differences: DiffEntry[];
	}

	export interface SchemaCompareIncludeExcludeResult extends azdata.ResultStatus {
		affectedDependencies: DiffEntry[];
		blockingDependencies: DiffEntry[];
	}

	export interface SchemaCompareCompletionResult extends azdata.ResultStatus {
		operationId: string;
		areEqual: boolean;
		differences: DiffEntry[];
	}

	export interface DiffEntry {
		updateAction: SchemaUpdateAction;
		differenceType: SchemaDifferenceType;
		name: string;
		sourceValue: string[];
		targetValue: string[];
		parent: DiffEntry;
		children: DiffEntry[];
		sourceScript: string;
		targetScript: string;
		included: boolean;
	}

	export const enum SchemaUpdateAction {
		Delete = 0,
		Change = 1,
		Add = 2
	}

	export const enum SchemaDifferenceType {
		Object = 0,
		Property = 1
	}

	export const enum SchemaCompareEndpointType {
		Database = 0,
		Dacpac = 1,
		Project = 2,
		// must be kept in-sync with SchemaCompareEndpointType in SQL Tools Service
		// located at \src\Microsoft.SqlTools.ServiceLayer\SchemaCompare\Contracts\SchemaCompareRequest.cs
	}

	export interface SchemaCompareEndpointInfo {
		endpointType: SchemaCompareEndpointType;
		packageFilePath: string;
		serverDisplayName: string;
		serverName: string;
		databaseName: string;
		ownerUri: string;
		connectionDetails: azdata.ConnectionInfo;
		connectionName?: string;
		projectFilePath: string;
		targetScripts: string[];
		extractTarget: ExtractTarget;
		dataSchemaProvider: string;
	}

	export interface SchemaCompareObjectId {
		nameParts: string[];
		sqlObjectType: string;
	}

	export interface SchemaCompareOptionsResult extends azdata.ResultStatus {
		defaultDeploymentOptions: DeploymentOptions;
	}

	/**
	* Interface containing deployment options of boolean type
	*/
	export interface DacDeployOptionPropertyBoolean {
		value: boolean;
		description: string;
		displayName: string;
	}

	/**
	* Interface containing deployment options of string[] type, value property holds enum names (nothing but option name) from <DacFx>\Product\Source\DeploymentApi\ObjectTypes.cs enum
	*/
	export interface DacDeployOptionPropertyObject {
		value: string[];
		description: string;
		displayName: string;
	}

	/*
	* Interface containing Deployment options from <DacFx>\Source\DeploymentApi\DacDeployOptions.cs
	* These property names should match with the properties defined in <sqltoolsservice>\src\Microsoft.SqlTools.ServiceLayer\DacFx\Contracts\DeploymentOptions.cs
	*/
	export interface DeploymentOptions {
		excludeObjectTypes: DacDeployOptionPropertyObject;
		// key will be the boolean option name
		booleanOptionsDictionary: { [key: string]: DacDeployOptionPropertyBoolean };
		// key will be the object type enum name (nothing but option name)
		objectTypesDictionary: { [key: string]: string };
	}

	/*
	* Interface containing option value and option name
	*/
	export interface IOptionWithValue {
		optionName: string;
		checked: boolean;
	}

	export interface SchemaCompareObjectId {
		nameParts: string[];
		sqlObjectType: string;
	}

	export interface ISchemaCompareService {
		schemaCompare(operationId: string, sourceEndpointInfo: SchemaCompareEndpointInfo, targetEndpointInfo: SchemaCompareEndpointInfo, taskExecutionMode: azdata.TaskExecutionMode, deploymentOptions: DeploymentOptions): Thenable<SchemaCompareResult>;
		schemaCompareGenerateScript(operationId: string, targetServerName: string, targetDatabaseName: string, taskExecutionMode: azdata.TaskExecutionMode): Thenable<azdata.ResultStatus>;
		schemaComparePublishDatabaseChanges(operationId: string, targetServerName: string, targetDatabaseName: string, taskExecutionMode: azdata.TaskExecutionMode): Thenable<azdata.ResultStatus>;
		schemaComparePublishProjectChanges(operationId: string, targetProjectPath: string, targetFolderStructure: ExtractTarget, taskExecutionMode: azdata.TaskExecutionMode): Thenable<SchemaComparePublishProjectResult>;
		schemaCompareGetDefaultOptions(): Thenable<SchemaCompareOptionsResult>;
		schemaCompareIncludeExcludeNode(operationId: string, diffEntry: DiffEntry, IncludeRequest: boolean, taskExecutionMode: azdata.TaskExecutionMode): Thenable<SchemaCompareIncludeExcludeResult>;
		schemaCompareOpenScmp(filePath: string): Thenable<SchemaCompareOpenScmpResult>;
		schemaCompareSaveScmp(sourceEndpointInfo: SchemaCompareEndpointInfo, targetEndpointInfo: SchemaCompareEndpointInfo, taskExecutionMode: azdata.TaskExecutionMode, deploymentOptions: DeploymentOptions, scmpFilePath: string, excludedSourceObjects: SchemaCompareObjectId[], excludedTargetObjects: SchemaCompareObjectId[]): Thenable<azdata.ResultStatus>;
		schemaCompareCancel(operationId: string): Thenable<azdata.ResultStatus>;
	}

	export interface SchemaCompareOpenScmpResult extends azdata.ResultStatus {
		sourceEndpointInfo: SchemaCompareEndpointInfo;
		targetEndpointInfo: SchemaCompareEndpointInfo;
		originalTargetName: string;
		originalConnectionString: string;
		deploymentOptions: DeploymentOptions;
		excludedSourceElements: SchemaCompareObjectId[];
		excludedTargetElements: SchemaCompareObjectId[];
	}

	export interface SchemaComparePublishProjectResult extends azdata.ResultStatus {
		changedFiles: string[];
		addedFiles: string[];
		deletedFiles: string[];
	}

	//#endregion

	//#region --- dacfx
	export const enum ExtractTarget {
		dacpac = 0,
		file = 1,
		flat = 2,
		objectType = 3,
		schema = 4,
		schemaObjectType = 5
	}

	export interface IDacFxService {
		exportBacpac(databaseName: string, packageFilePath: string, ownerUri: string, taskExecutionMode: azdata.TaskExecutionMode): Thenable<DacFxResult>;
		importBacpac(packageFilePath: string, databaseName: string, ownerUri: string, taskExecutionMode: azdata.TaskExecutionMode): Thenable<DacFxResult>;
		extractDacpac(databaseName: string, packageFilePath: string, applicationName: string, applicationVersion: string, ownerUri: string, taskExecutionMode: azdata.TaskExecutionMode): Thenable<DacFxResult>;
		createProjectFromDatabase(databaseName: string, targetFilePath: string, applicationName: string, applicationVersion: string, ownerUri: string, extractTarget: ExtractTarget, taskExecutionMode: azdata.TaskExecutionMode, includePermissions?: boolean): Thenable<DacFxResult>;
		deployDacpac(packageFilePath: string, databaseName: string, upgradeExisting: boolean, ownerUri: string, taskExecutionMode: azdata.TaskExecutionMode, sqlCommandVariableValues?: Map<string, string>, deploymentOptions?: DeploymentOptions): Thenable<DacFxResult>;
		generateDeployScript(packageFilePath: string, databaseName: string, ownerUri: string, taskExecutionMode: azdata.TaskExecutionMode, sqlCommandVariableValues?: Map<string, string>, deploymentOptions?: DeploymentOptions): Thenable<DacFxResult>;
		generateDeployPlan(packageFilePath: string, databaseName: string, ownerUri: string, taskExecutionMode: azdata.TaskExecutionMode): Thenable<GenerateDeployPlanResult>;
		getOptionsFromProfile(profilePath: string): Thenable<DacFxOptionsResult>;
		validateStreamingJob(packageFilePath: string, createStreamingJobTsql: string): Thenable<ValidateStreamingJobResult>;
		parseTSqlScript(filePath: string, databaseSchemaProvider: string): Thenable<ParseTSqlScriptResult>;
		savePublishProfile(profilePath: string, databaseName: string, connectionString: string, sqlCommandVariableValues?: Map<string, string>, deploymentOptions?: DeploymentOptions): Thenable<azdata.ResultStatus>;
	}

	export interface DacFxResult extends azdata.ResultStatus {
		operationId: string;
	}

	export interface GenerateDeployPlanResult extends DacFxResult {
		report: string;
	}

	export interface DacFxOptionsResult extends azdata.ResultStatus {
		deploymentOptions: DeploymentOptions;
	}

	export interface ValidateStreamingJobResult extends azdata.ResultStatus {
	}

	export interface ParseTSqlScriptResult {
		containsCreateTableStatement: boolean;
	}

	export interface ExportParams {
		databaseName: string;
		packageFilePath: string;
		ownerUri: string;
		taskExecutionMode: azdata.TaskExecutionMode;
	}

	export interface ImportParams {
		packageFilePath: string;
		databaseName: string;
		ownerUri: string;
		taskExecutionMode: azdata.TaskExecutionMode;
	}

	export interface ExtractParams {
		databaseName: string;
		packageFilePath: string;
		applicationName: string;
		applicationVersion: string;
		ownerUri: string;
		extractTarget?: ExtractTarget;
		taskExecutionMode: azdata.TaskExecutionMode;
	}

	export interface DeployParams {
		packageFilePath: string;
		databaseName: string;
		upgradeExisting: boolean;
		ownerUri: string;
		taskExecutionMode: azdata.TaskExecutionMode;
	}

	export interface GenerateDeployScriptParams {
		packageFilePath: string;
		databaseName: string;
		ownerUri: string;
		taskExecutionMode: azdata.TaskExecutionMode;
	}

	export interface GenerateDeployPlan {
		packageFilePath: string;
		databaseName: string;
		ownerUri: string;
		taskExecutionMode: azdata.TaskExecutionMode;
	}

	//#endregion

	//#region --- Sql Projects

	/**
	 * Interface for working with .sqlproj files
	 */
	export interface ISqlProjectsService {
		/**
		 * Add a dacpac reference to a project
		 * @param projectUri Absolute path of the project, including .sqlproj
		 * @param dacpacPath Path to the .dacpac file
		 * @param suppressMissingDependencies Whether to suppress missing dependencies
		 * @param databaseVariable SQLCMD variable name for specifying the other database this reference is to, if different from that of the current project
		 * @param serverVariable SQLCMD variable name for specifying the other server this reference is to, if different from that of the current project.
			 If this is set, DatabaseVariable must also be set.
		 * @param databaseLiteral Literal name used to reference another database in the same server, if not using SQLCMD variables
		 */
		addDacpacReference(projectUri: string, dacpacPath: string, suppressMissingDependencies: boolean, databaseVariable?: string, serverVariable?: string, databaseLiteral?: string): Promise<azdata.ResultStatus>;

		/**
		 * Add a SQL Project reference to a project
		 * @param projectUri Absolute path of the project, including .sqlproj
		 * @param projectPath Path to the referenced .sqlproj file
		 * @param projectGuid GUID for the referenced SQL project
		 * @param suppressMissingDependencies Whether to suppress missing dependencies
		 * @param databaseVariable SQLCMD variable name for specifying the other database this reference is to, if different from that of the current project
		 * @param serverVariable SQLCMD variable name for specifying the other server this reference is to, if different from that of the current project.
			 If this is set, DatabaseVariable must also be set.
		 * @param databaseLiteral Literal name used to reference another database in the same server, if not using SQLCMD variables
		 */
		addSqlProjectReference(projectUri: string, projectPath: string, projectGuid: string, suppressMissingDependencies: boolean, databaseVariable?: string, serverVariable?: string, databaseLiteral?: string): Promise<azdata.ResultStatus>;

		/**
		 * Add a system database reference to a project
		 * @param projectUri Absolute path of the project, including .sqlproj
		 * @param systemDatabase Type of system database
		 * @param suppressMissingDependencies Whether to suppress missing dependencies
		 * @param databaseLiteral Literal name used to reference another database in the same server, if not using SQLCMD variables
		 */
		addSystemDatabaseReference(projectUri: string, systemDatabase: SystemDatabase, suppressMissingDependencies: boolean, databaseLiteral?: string): Promise<azdata.ResultStatus>;

		/**
		 * Add a nuget package database reference to a project
		 * @param projectUri Absolute path of the project, including .sqlproj
		 * @param packageName Name of the referenced nuget package
		 * @param packageVersion Version of the referenced nuget package
		 * @param suppressMissingDependencies Whether to suppress missing dependencies
		 * @param databaseVariable SQLCMD variable name for specifying the other database this reference is to, if different from that of the current project
		 * @param serverVariable SQLCMD variable name for specifying the other server this reference is to, if different from that of the current project.
			 If this is set, DatabaseVariable must also be set.
		 * @param databaseLiteral Literal name used to reference another database in the same server, if not using SQLCMD variables
		 */
		addNugetPackageReference(projectUri: string, packageName: string, packageVersion: string, suppressMissingDependencies: boolean, databaseVariable?: string, serverVariable?: string, databaseLiteral?: string): Promise<azdata.ResultStatus>;

		/**
		 * Delete a database reference from a project
		 * @param projectUri Absolute path of the project, including .sqlproj
		 * @param name Name of the reference to be deleted. Name of the System DB, path of the sqlproj, or path of the dacpac
		 */
		deleteDatabaseReference(projectUri: string, name: string): Promise<azdata.ResultStatus>;

		/**
		 * Add a folder to a project
		 * @param projectUri Absolute path of the project, including .sqlproj
		 * @param path Path of the folder, typically relative to the .sqlproj file
		 */
		addFolder(projectUri: string, path: string): Promise<azdata.ResultStatus>;

		/**
		 * Delete a folder from a project
		 * @param projectUri Absolute path of the project, including .sqlproj
		 * @param path Path of the folder, typically relative to the .sqlproj file
		 */
		deleteFolder(projectUri: string, path: string): Promise<azdata.ResultStatus>;

		/**
		 * Exclude a folder and its contents from a project
		 * @param projectUri Absolute path of the project, including .sqlproj
		 * @param path Path of the folder, typically relative to the .sqlproj file
		 */
		excludeFolder(projectUri: string, path: string): Promise<azdata.ResultStatus>;

		/**
		 * Move a folder and its contents within a project
		 * @param projectUri Absolute path of the project, including .sqlproj
		 * @param sourcePath Source path of the folder, typically relative to the .sqlproj file
		 * @param destinationPath Destination path of the folder, typically relative to the .sqlproj file
		 */
		moveFolder(projectUri: string, sourcePath: string, destinationPath: string): Promise<azdata.ResultStatus>;

		/**
		 * Add a post-deployment script to a project
		 * @param projectUri Absolute path of the project, including .sqlproj
		 * @param path Path of the script, including .sql, relative to the .sqlproj
		 */
		addPostDeploymentScript(projectUri: string, path: string): Promise<azdata.ResultStatus>;

		/**
		 * Add a pre-deployment script to a project
		 * @param projectUri Absolute path of the project, including .sqlproj
		 * @param path Path of the script, including .sql, relative to the .sqlproj
		 */
		addPreDeploymentScript(projectUri: string, path: string): Promise<azdata.ResultStatus>;

		/**
		 * Delete a post-deployment script from a project
		 * @param projectUri Absolute path of the project, including .sqlproj
		 * @param path Path of the script, including .sql, relative to the .sqlproj
		 */
		deletePostDeploymentScript(projectUri: string, path: string): Promise<azdata.ResultStatus>;

		/**
		 * Delete a pre-deployment script from a project
		 * @param projectUri Absolute path of the project, including .sqlproj
		 * @param path Path of the script, including .sql, relative to the .sqlproj
		 */
		deletePreDeploymentScript(projectUri: string, path: string): Promise<azdata.ResultStatus>;

		/**
		 * Exclude a post-deployment script from a project
		 * @param projectUri Absolute path of the project, including .sqlproj
		 * @param path Path of the script, including .sql, relative to the .sqlproj
		 */
		excludePostDeploymentScript(projectUri: string, path: string): Promise<azdata.ResultStatus>;

		/**
		 * Exclude a pre-deployment script from a project
		 * @param projectUri Absolute path of the project, including .sqlproj
		 * @param path Path of the script, including .sql, relative to the .sqlproj
		 */
		excludePreDeploymentScript(projectUri: string, path: string): Promise<azdata.ResultStatus>;

		/**
		 * Move a post-deployment script in a project
		 * @param projectUri Absolute path of the project, including .sqlproj
		 * @param path Path of the script, including .sql, relative to the .sqlproj
		 * @param destinationPath Destination path of the file or folder, relative to the .sqlproj
		 */
		movePostDeploymentScript(projectUri: string, path: string, destinationPath: string): Promise<azdata.ResultStatus>;

		/**
		 * Move a pre-deployment script in a project
		 * @param projectUri Absolute path of the project, including .sqlproj
		 * @param path Path of the script, including .sql, relative to the .sqlproj
		 * @param destinationPath Destination path of the file or folder, relative to the .sqlproj
		 */
		movePreDeploymentScript(projectUri: string, path: string, destinationPath: string): Promise<azdata.ResultStatus>;

		/**
		 * Close a SQL project
		 * @param projectUri Absolute path of the project, including .sqlproj
		 */
		closeProject(projectUri: string): Promise<azdata.ResultStatus>;

		/**
		 * Create a new SQL project
		 * @param projectUri Absolute path of the project, including .sqlproj
		 * @param sqlProjectType Type of SQL Project: SDK-style or Legacy
		 * @param databaseSchemaProvider Database schema provider for the project, in the format
			 "Microsoft.Data.Tools.Schema.Sql.SqlXYZDatabaseSchemaProvider".
			 Case sensitive.
		 * @param buildSdkVersion Version of the Microsoft.Build.Sql SDK for the project, if overriding the default
		 */
		createProject(projectUri: string, sqlProjectType: ProjectType, databaseSchemaProvider?: string, buildSdkVersion?: string): Promise<azdata.ResultStatus>;

		/**
		 * Get the cross-platform compatibility status for a project
		 * @param projectUri Absolute path of the project, including .sqlproj
		 */
		getCrossPlatformCompatibility(projectUri: string): Promise<GetCrossPlatformCompatibilityResult>;

		/**
		 * Open an existing SQL project
		 * @param projectUri Absolute path of the project, including .sqlproj
		 */
		openProject(projectUri: string): Promise<azdata.ResultStatus>;

		/**
		 * Update a SQL project to be cross-platform compatible
		 * @param projectUri Absolute path of the project, including .sqlproj
		 */
		updateProjectForCrossPlatform(projectUri: string): Promise<azdata.ResultStatus>;

		/**
		 * Set the DatabaseSource property of a .sqlproj file
		 * @param projectUri Absolute path of the project, including .sqlproj
		 * @param databaseSource Source of the database schema, used in telemetry
		 */
		setDatabaseSource(projectUri: string, databaseSource: string): Promise<azdata.ResultStatus>;

		/**
		 * Set the DatabaseSchemaProvider property of a SQL project
		 * @param projectUri Absolute path of the project, including .sqlproj
		 * @param databaseSchemaProvider New DatabaseSchemaProvider value, in the form "Microsoft.Data.Tools.Schema.Sql.SqlXYZDatabaseSchemaProvider"
		 */
		setDatabaseSchemaProvider(projectUri: string, databaseSchemaProvider: string): Promise<azdata.ResultStatus>;

		/**
		 * Get the cross-platform compatibility status for a project
		 * @param projectUri Absolute path of the project, including .sqlproj
		 */
		getProjectProperties(projectUri: string): Promise<GetProjectPropertiesResult>;

		/**
		 * Add a SQLCMD variable to a project
		 * @param projectUri Absolute path of the project, including .sqlproj
		 * @param name Name of the SQLCMD variable
		 * @param defaultValue Default value of the SQLCMD variable
		 */
		addSqlCmdVariable(projectUri: string, name: string, defaultValue: string): Promise<azdata.ResultStatus>;

		/**
		 * Delete a SQLCMD variable from a project
		 * @param projectUri Absolute path of the project, including .sqlproj
		 * @param name Name of the SQLCMD variable to be deleted
		 */
		deleteSqlCmdVariable(projectUri: string, name?: string): Promise<azdata.ResultStatus>;

		/**
		 * Update an existing SQLCMD variable in a project
		 * @param projectUri Absolute path of the project, including .sqlproj
		 * @param name Name of the SQLCMD variable
		 * @param defaultValue Default value of the SQLCMD variable
		 */
		updateSqlCmdVariable(projectUri: string, name: string, defaultValue: string): Promise<azdata.ResultStatus>;

		/**
		 * Add a SQL object script to a project
		 * @param projectUri Absolute path of the project, including .sqlproj
		 * @param path Path of the script, including .sql, relative to the .sqlproj
		 */
		addSqlObjectScript(projectUri: string, path: string): Promise<azdata.ResultStatus>;

		/**
		 * Delete a SQL object script from a project
		 * @param projectUri Absolute path of the project, including .sqlproj
		 * @param path Path of the script, including .sql, relative to the .sqlproj
		 */
		deleteSqlObjectScript(projectUri: string, path: string): Promise<azdata.ResultStatus>;

		/**
		 * Exclude a SQL object script from a project
		 * @param projectUri Absolute path of the project, including .sqlproj
		 * @param path Path of the script, including .sql, relative to the .sqlproj
		 */
		excludeSqlObjectScript(projectUri: string, path: string): Promise<azdata.ResultStatus>;

		/**
		 * Move a SQL object script in a project
		 * @param projectUri Absolute path of the project, including .sqlproj
		 * @param path Path of the script, including .sql, relative to the .sqlproj
		 * @param destinationPath Destination path of the file or folder, relative to the .sqlproj
		 */
		moveSqlObjectScript(projectUri: string, path: string, destinationPath: string): Promise<azdata.ResultStatus>;

		/**
		 * Get all the database references in a project
		 * @param projectUri Absolute path of the project, including .sqlproj
		 */
		getDatabaseReferences(projectUri: string): Promise<GetDatabaseReferencesResult>;

		/**
		 * Get all the folders in a project
		 * @param projectUri Absolute path of the project, including .sqlproj
		 */
		getFolders(projectUri: string): Promise<GetFoldersResult>;

		/**
		 * Get all the post-deployment scripts in a project
		 * @param projectUri Absolute path of the project, including .sqlproj
		 */
		getPostDeploymentScripts(projectUri: string): Promise<GetScriptsResult>;

		/**
		 * Get all the pre-deployment scripts in a project
		 * @param projectUri Absolute path of the project, including .sqlproj
		 */
		getPreDeploymentScripts(projectUri: string): Promise<GetScriptsResult>;

		/**
		 * Get all the SQLCMD variables in a project
		 * @param projectUri Absolute path of the project, including .sqlproj
		 */
		getSqlCmdVariables(projectUri: string): Promise<GetSqlCmdVariablesResult>;

		/**
		 * Get all the SQL object scripts in a project
		 * @param projectUri Absolute path of the project, including .sqlproj
		 */
		getSqlObjectScripts(projectUri: string): Promise<GetScriptsResult>;

		/**
		 * Add a None item to a project
		 * @param projectUri Absolute path of the project, including .sqlproj
		 * @param path Path of the item, including extension, relative to the .sqlproj
		 */
		addNoneItem(projectUri: string, path: string): Promise<azdata.ResultStatus>;

		/**
		 * Delete a None item from a project
		 * @param projectUri Absolute path of the project, including .sqlproj
		 * @param path Path of the item, including extension, relative to the .sqlproj
		 */
		deleteNoneItem(projectUri: string, path: string): Promise<azdata.ResultStatus>;

		/**
		 * Exclude a None item from a project
		 * @param projectUri Absolute path of the project, including .sqlproj
		 * @param path Path of the item, including extension, relative to the .sqlproj
		 */
		excludeNoneItem(projectUri: string, path: string): Promise<azdata.ResultStatus>;

		/**
		 * Get all the None items in a project
		 * @param projectUri Absolute path of the project, including .sqlproj
		 */
		getNoneItems(projectUri: string): Promise<GetScriptsResult>;

		/**
		 * Move a None item in a project
		 * @param projectUri Absolute path of the project, including .sqlproj
		 * @param path Path of the item, including extension, relative to the .sqlproj
		 * @param destinationPath Destination path of the file or folder, relative to the .sqlproj
		 */
		moveNoneItem(projectUri: string, path: string, destinationPath: string): Promise<azdata.ResultStatus>;
	}


	//#region Results

	export interface GetDatabaseReferencesResult extends azdata.ResultStatus {
		/**
		 * Array of system database references contained in the project
		 */
		systemDatabaseReferences: SystemDatabaseReference[];
		/**
		 * Array of dacpac references contained in the project
		 */
		dacpacReferences: DacpacReference[];
		/**
		 * Array of SQL project references contained in the project
		 */
		sqlProjectReferences: SqlProjectReference[];
		/**
		 * Array of NuGet package references contained in the project
		 */
		nugetPackageReferences: NugetPackageReference[];
	}

	export interface GetFoldersResult extends azdata.ResultStatus {
		/**
		 * Array of folders contained in the project
		 */
		folders: string[];
	}

	export interface GetCrossPlatformCompatibilityResult extends azdata.ResultStatus {
		/**
		 * Whether the project is cross-platform compatible
		 */
		isCrossPlatformCompatible: boolean;
	}

	export interface GetSqlCmdVariablesResult extends azdata.ResultStatus {
		/**
		 * Array of SQLCMD variables contained in the project
		 */
		sqlCmdVariables: SqlCmdVariable[];
	}

	export interface GetScriptsResult extends azdata.ResultStatus {
		/**
		 * Array of scripts contained in the project
		 */
		scripts: string[];
	}

	export interface GetProjectPropertiesResult extends azdata.ResultStatus {
		/**
		 * GUID for the SQL project
		 */
		projectGuid: string;
		/**
		 * Build configuration, defaulted to Debug if not specified
		 */
		configuration: string;
		/**
		 * Build platform, defaulted to AnyCPU if not specified
		 */
		platform: string;
		/**
		 * Output path for build, defaulted to "bin/Debug" if not specified.
			 May be absolute or relative.
		 */
		outputPath: string;
		/**
		 * Default collation for the project, defaulted to SQL_Latin1_General_CP1_CI_AS if not specified
		 */
		defaultCollation: string;
		/**
		 * Source of the database schema, used in telemetry
		 */
		databaseSource?: string;
		/**
		 * Style of the .sqlproj file - SdkStyle or LegacyStyle
		 */
		projectStyle: ProjectType;
		/**
		 * Database Schema Provider, in the format "Microsoft.Data.Tools.Schema.Sql.SqlXYZDatabaseSchemaProvider"
		 */
		databaseSchemaProvider: string
	}

	//#endregion

	//#region Types

	export const enum ProjectType {
		SdkStyle = 0,
		LegacyStyle = 1
	}

	export interface DatabaseReference {
		suppressMissingDependencies: boolean;
		databaseVariableLiteralName?: string;
	}

	interface UserDatabaseReference extends DatabaseReference {
		databaseVariable?: SqlCmdVariable;
		serverVariable?: SqlCmdVariable;
	}

	export interface SystemDatabaseReference extends DatabaseReference {
		systemDb: SystemDatabase;
	}

	export interface SqlProjectReference extends UserDatabaseReference {
		projectPath: string;
		projectGuid?: string;
	}

	export interface DacpacReference extends UserDatabaseReference {
		dacpacPath: string;
	}

	export interface NugetPackageReference extends UserDatabaseReference {
		packageName: string;
		packageVersion: string;
	}

	export const enum SystemDatabase {
		Master = 0,
		MSDB = 1
	}

	export interface SqlCmdVariable {
		varName: string;
		value: string;
		defaultValue: string
	}

	//#endregion

	//#endregion

	//#region --- Language Extensibility
	export interface ExternalLanguageContent {
		pathToExtension: string;
		extensionFileName: string;
		platform?: string;
		parameters?: string;
		environmentVariables?: string;
		isLocalFile: boolean;
	}

	export interface ExternalLanguage {
		name: string;
		owner?: string;
		contents: ExternalLanguageContent[];
		createdDate?: string;
	}

	export interface ILanguageExtensionService {
		listLanguages(ownerUri: string): Thenable<ExternalLanguage[]>;
		deleteLanguage(ownerUri: string, languageName: string): Thenable<void>;
		updateLanguage(ownerUri: string, language: ExternalLanguage): Thenable<void>;
	}
	//#endregion

	//#region --- cms
	/**
	 *
	 * Interface containing all CMS related operations
	 */
	export interface ICmsService {
		/**
		 * Connects to or creates a Central management Server
		 */
		createCmsServer(name: string, description: string, connectiondetails: azdata.ConnectionInfo, ownerUri: string): Thenable<ListRegisteredServersResult>;

		/**
		 * gets all Registered Servers inside a CMS on a particular level
		 */
		getRegisteredServers(ownerUri: string, relativePath: string): Thenable<ListRegisteredServersResult>;

		/**
		 * Adds a Registered Server inside a CMS on a particular level
		 */
		addRegisteredServer(ownerUri: string, relativePath: string, registeredServerName: string, registeredServerDescription: string, connectionDetails: azdata.ConnectionInfo): Thenable<boolean>;

		/**
		 * Removes a Registered Server inside a CMS on a particular level
		 */
		removeRegisteredServer(ownerUri: string, relativePath: string, registeredServerName: string): Thenable<boolean>;

		/**
		 * Adds a Server Group inside a CMS on a particular level
		 */
		addServerGroup(ownerUri: string, relativePath: string, groupName: string, groupDescription: string): Thenable<boolean>;

		/**
		 * Removes a Server Group inside a CMS on a particular level
		 */
		removeServerGroup(ownerUri: string, relativePath: string, groupName: string): Thenable<boolean>;
	}
	/**
	 * CMS Result interfaces as passed back to Extensions
	 */
	export interface RegisteredServerResult {
		name: string;
		serverName: string;
		description: string;
		connectionDetails: azdata.ConnectionInfo;
		relativePath: string;
	}

	export interface RegisteredServerGroup {
		name: string;
		description: string;
		relativePath: string;
	}

	export interface ListRegisteredServersResult {
		registeredServersList: Array<RegisteredServerResult>;
		registeredServerGroups: Array<RegisteredServerGroup>;
	}
	//#endregion

	/**
	 * Sql Assessment
	 */

	// SqlAssessment interfaces  -----------------------------------------------------------------------

	export interface ISqlAssessmentService {
		assessmentInvoke(ownerUri: string, targetType: azdata.sqlAssessment.SqlAssessmentTargetType): Promise<azdata.SqlAssessmentResult>;
		getAssessmentItems(ownerUri: string, targetType: azdata.sqlAssessment.SqlAssessmentTargetType): Promise<azdata.SqlAssessmentResult>;
		generateAssessmentScript(items: azdata.SqlAssessmentResultItem[], targetServerName: string, targetDatabaseName: string, taskExecutionMode: azdata.TaskExecutionMode): Promise<azdata.ResultStatus>;
	}

	export interface CreateSasResponse {
		sharedAccessSignature: string;
	}

	export interface IAzureBlobService {
		/**
		 * Create a shared access signature for the specified blob container URI and saves it to the server specified with the connectionUri
		 * @param connectionUri The connection URI of the server to save the SAS to
		 * @param blobContainerUri The blob container URI to create the SAS for
		 * @param blobStorageKey The key used to access the storage account
		 * @param storageAccountName The name of the storage account the SAS will be created for
		 * @param expirationDate The expiration date of the SAS
		 * @returns A created shared access signature token
		 */
		createSas(connectionUri: string, blobContainerUri: string, blobStorageKey: string, storageAccountName: string, expirationDate: string): Promise<CreateSasResponse>;
	}

	// Object Management - Begin.
	export namespace ObjectManagement {

		/**
		 * Object types.
		 */
		export const enum NodeType {
			ApplicationRole = "ApplicationRole",
			Column = "Column",
			Database = "Database",
			DatabaseRole = "DatabaseRole",
			ServerLevelLogin = "ServerLevelLogin",
			ServerLevelServerRole = "ServerLevelServerRole",
			Server = "Server",
			Table = "Table",
			User = "User",
			View = "View"
		}

		/**
		 * Base interface for all the objects.
		 */
		export interface SqlObject {
			/**
			 * Name of the object.
			 */
			name: string;
		}

		/**
		 * Base interface for the object view information.
		 */
		export interface ObjectViewInfo<T extends SqlObject> {
			/**
			 * The object information
			 */
			objectInfo: T;
		}

		/**
		 * Interface representing an item in the search result.
		 */
		export interface SearchResultItem {
			/**
			 * name of the object.
			 */
			name: string;
			/**
			 * type of the object.
			 */
			type: string;
			/**
			 * schema of the object.
			 */
			schema: string | undefined;
		}
<<<<<<< HEAD

		export interface Database extends SqlObject {
			owner?: string;
			collationName?: string;
			recoveryModel?: string;
			compatibilityLevel?: string;
			containmentType?: string;
		}

		export interface DatabaseViewInfo extends ObjectViewInfo<Database> {
			loginNames: string[];
			collationNames: string[];
			compatibilityLevels: string[];
			containmentTypes: string[];
			recoveryModels: string[];
		}

		export interface ServerPropertiesInfo extends SqlObject {
			language: string;
			memoryInMb: number;
			operatingSystem: string;
			platform: string;
			processors: string;
			version: string;
			minMemoryInMb: number;
			maxMemoryInMb: number;
		}

		export interface ServerPropertiesViewInfo extends ObjectViewInfo<ServerPropertiesInfo> {
		}
=======
>>>>>>> 7886b285
	}

	export interface IObjectManagementService {
		/**
		 * Initialize the object view and return the information to render the view.
		 * @param contextId The context id of the view, generated by the extension and will be used in subsequent save/script/dispose operations.
		 * @param objectType The object type.
		 * @param connectionUri The original connection's URI.
		 * @param database The target database.
		 * @param isNewObject Whether the view is for creating a new object.
		 * @param parentUrn The parent object's URN.
		 * @param objectUrn The object's URN.
		 */
		initializeView(contextId: string, objectType: ObjectManagement.NodeType, connectionUri: string, database: string, isNewObject: boolean, parentUrn: string, objectUrn: string): Thenable<ObjectManagement.ObjectViewInfo<ObjectManagement.SqlObject>>;
		/**
		 * Save an object.
		 * @param contextId The object view's context id.
		 * @param object The object to be saved.
		 */
		save(contextId: string, object: ObjectManagement.SqlObject): Thenable<void>;
		/**
		 * Script an object.
		 * @param contextId The object view's context id.
		 * @param object The object to be scripted.
		 */
		script(contextId: string, object: ObjectManagement.SqlObject): Thenable<string>;
		/**
		 * Dispose a view.
		 * @param contextId The id of the view.
		 */
		disposeView(contextId: string): Thenable<void>;
		/**
		 * Rename an object.
		 * @param connectionUri The URI of the server connection.
		 * @param objectType The object type.
		 * @param objectUrn SMO Urn of the object to be renamed. More information: https://learn.microsoft.com/sql/relational-databases/server-management-objects-smo/overview-smo
		 * @param newName The new name of the object.
		 */
		rename(connectionUri: string, objectType: ObjectManagement.NodeType, objectUrn: string, newName: string): Thenable<void>;
		/**
		 * Drop an object.
		 * @param connectionUri The URI of the server connection.
		 * @param objectType The object type.
		 * @param objectUrn SMO Urn of the object to be dropped. More information: https://learn.microsoft.com/sql/relational-databases/server-management-objects-smo/overview-smo
		 */
		drop(connectionUri: string, objectType: ObjectManagement.NodeType, objectUrn: string): Thenable<void>;
		/**
		 * Search for objects.
		 * @param contextId The object view's context id.
		 * @param objectTypes The object types to search for.
		 * @param searchText Search text.
		 * @param schema Schema to search in.
		 */
		search(contextId: string, objectTypes: string[], searchText?: string, schema?: string): Thenable<ObjectManagement.SearchResultItem[]>;
	}
	// Object Management - End.
}<|MERGE_RESOLUTION|>--- conflicted
+++ resolved
@@ -944,7 +944,6 @@
 			 */
 			schema: string | undefined;
 		}
-<<<<<<< HEAD
 
 		export interface Database extends SqlObject {
 			owner?: string;
@@ -975,8 +974,6 @@
 
 		export interface ServerPropertiesViewInfo extends ObjectViewInfo<ServerPropertiesInfo> {
 		}
-=======
->>>>>>> 7886b285
 	}
 
 	export interface IObjectManagementService {
