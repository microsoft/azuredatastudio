--- conflicted
+++ resolved
@@ -38,7 +38,6 @@
 		 *
 		 */
 		readonly cmsService: ICmsService;
-<<<<<<< HEAD
 
 		readonly schemaCompare: ISchemaCompareService;
 
@@ -51,18 +50,6 @@
 		readonly sqlMigration: ISqlMigrationService;
 
 		readonly blob: IBlobService;
-=======
-
-		readonly schemaCompare: ISchemaCompareService;
-
-		readonly languageExtension: ILanguageExtensionService;
-
-		readonly dacFx: IDacFxService;
-
-		readonly sqlAssessment: ISqlAssessmentService;
-
-		readonly sqlMigration: ISqlMigrationService;
->>>>>>> d9501ffc
 	}
 
 	/**
@@ -917,8 +904,6 @@
 	export interface ISqlMigrationService {
 		getAssessments(ownerUri: string, databases: string[]): Promise<AssessmentResult | undefined>;
 	}
-<<<<<<< HEAD
-
 
 	export interface IBlobService {
 		/**
@@ -926,6 +911,4 @@
 		*/
 		createSas(connectionUri: string, blobContainerUri: string, blobStorageKey: string, storageAccountName: string, expirationDate: string): Thenable<azdata.CreateSasResponse>;
 	}
-=======
->>>>>>> d9501ffc
 }