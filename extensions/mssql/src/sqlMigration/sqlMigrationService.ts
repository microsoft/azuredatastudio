/*---------------------------------------------------------------------------------------------
 *  Copyright (c) Microsoft Corporation. All rights reserved.
 *  Licensed under the Source EULA. See License.txt in the project root for license information.
 *--------------------------------------------------------------------------------------------*/

import * as mssql from '../mssql';
import { AppContext } from '../appContext';
import { SqlOpsDataClient, ISqlOpsFeature } from 'dataprotocol-client';
import { ClientCapabilities } from 'vscode-languageclient';
import * as constants from '../constants';
import * as contracts from '../contracts';

export class SqlMigrationService implements mssql.ISqlMigrationService {
	public static asFeature(context: AppContext): ISqlOpsFeature {
		return class extends SqlMigrationService {
			constructor(client: SqlOpsDataClient) {
				super(context, client);
			}

			fillClientCapabilities(capabilities: ClientCapabilities): void {
			}

			initialize(): void {
			}
		};
	}

	private constructor(context: AppContext, protected readonly client: SqlOpsDataClient) {
		context.registerService(constants.SqlMigrationService, this);
	}

<<<<<<< HEAD
	async getAssessments(ownerUri: string, databases: string[]): Promise<mssql.SqlMigrationAssessmentResult | undefined> {
		let params: contracts.SqlMigrationAssessmentParams = { ownerUri: ownerUri, databases: databases };
=======
	async getAssessments(ownerUri: string): Promise<mssql.AssessmentResult | undefined> {
		let params: contracts.SqlMigrationAssessmentParams = { ownerUri: ownerUri };
>>>>>>> d1892b51
		try {
			return this.client.sendRequest(contracts.GetSqlMigrationAssessmentItemsRequest.type, params);
		}
		catch (e) {
			this.client.logFailedRequest(contracts.GetSqlMigrationAssessmentItemsRequest.type, e);
		}

		return undefined;
	}
}<|MERGE_RESOLUTION|>--- conflicted
+++ resolved
@@ -29,13 +29,8 @@
 		context.registerService(constants.SqlMigrationService, this);
 	}
 
-<<<<<<< HEAD
-	async getAssessments(ownerUri: string, databases: string[]): Promise<mssql.SqlMigrationAssessmentResult | undefined> {
+	async getAssessments(ownerUri: string, databases: string[]): Promise<mssql.AssessmentResult | undefined> {
 		let params: contracts.SqlMigrationAssessmentParams = { ownerUri: ownerUri, databases: databases };
-=======
-	async getAssessments(ownerUri: string): Promise<mssql.AssessmentResult | undefined> {
-		let params: contracts.SqlMigrationAssessmentParams = { ownerUri: ownerUri };
->>>>>>> d1892b51
 		try {
 			return this.client.sendRequest(contracts.GetSqlMigrationAssessmentItemsRequest.type, params);
 		}
