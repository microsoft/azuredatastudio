/*---------------------------------------------------------------------------------------------
 *  Copyright (c) Microsoft Corporation. All rights reserved.
 *  Licensed under the Source EULA. See License.txt in the project root for license information.
 *--------------------------------------------------------------------------------------------*/

import * as nls from 'vscode-nls';
const localize = nls.loadMessageBundle();

// Object Types
export const LoginTypeDisplayName: string = localize('objectManagement.LoginTypeDisplayName', "login");
export const UserTypeDisplayName: string = localize('objectManagement.UserDisplayName', "user");
export const LoginTypeDisplayNameInTitle: string = localize('objectManagement.LoginTypeDisplayNameInTitle', "Login");
export const UserTypeDisplayNameInTitle: string = localize('objectManagement.UserTypeDisplayNameInTitle', "User");
export const TableTypeDisplayName: string = localize('objectManagement.TableDisplayName', "table");
export const ViewTypeDisplayName: string = localize('objectManagement.ViewDisplayName', "view");
export const ColumnTypeDisplayName: string = localize('objectManagement.ColumnDisplayName', "column");
export const DatabaseTypeDisplayName: string = localize('objectManagement.DatabaseDisplayName', "database");
export const DatabaseTypeDisplayNameInTitle: string = localize('objectManagement.DatabaseDisplayNameInTitle', "Database");

// Shared Strings
export const HelpText: string = localize('objectManagement.helpText', "Help");
export const YesText: string = localize('objectManagement.yesText', "Yes");
export const OkText: string = localize('objectManagement.OkText', "OK");
export const LoadingDialogText: string = localize('objectManagement.loadingDialog', "Loading dialog...");
export const FailedToRetrieveConnectionInfoErrorMessage: string = localize('objectManagement.noConnectionUriError', "Failed to retrieve the connection information, please reconnect and try again.")
export const RenameObjectDialogTitle: string = localize('objectManagement.renameObjectDialogTitle', "Enter new name");
export const ScriptText: string = localize('objectManagement.scriptText', "Script");
export const NoActionScriptedMessage: string = localize('objectManagement.noActionScriptedMessage', "There is no action to be scripted.");
export const ScriptGeneratedText: string = localize('objectManagement.scriptGenerated', "Script has been generated successfully. You can close the dialog to view it in the newly opened editor.")


export function RefreshObjectExplorerError(error: string): string {
	return localize({
		key: 'objectManagement.refreshOEError',
		comment: ['{0}: error message.']
	}, "An error occurred while while refreshing the object explorer. {0}", error);
}

export function DeleteObjectConfirmationText(objectType: string, objectName: string): string {
	return localize({
		key: 'objectManagement.deleteObjectConfirmation',
		comment: ['{0} object type, {1}: object name.']
	}, "Are you sure you want to delete the {0}: {1}?", objectType, objectName);
}

export function CreateObjectOperationDisplayName(objectType: string): string {
	return localize({
		key: 'objectManagement.createObjectOperationName',
		comment: ['{0} object type']
	}, "Create {0}", objectType);
}

export function UpdateObjectOperationDisplayName(objectType: string, objectName: string): string {
	return localize({
		key: 'objectManagement.updateObjectOperationName',
		comment: ['{0} object type, {1}: object name.']
	}, "Update {0} '{1}'", objectType, objectName);
}

export function DeleteObjectOperationDisplayName(objectType: string, objectName: string): string {
	return localize({
		key: 'objectManagement.deleteObjectOperationName',
		comment: ['{0} object type, {1}: object name.']
	}, "Delete {0} '{1}'", objectType, objectName);
}

export function DeleteObjectError(objectType: string, objectName: string, error: string): string {
	return localize({
		key: 'objectManagement.deleteObjectError',
		comment: ['{0} object type, {1}: object name, {2}: error message.']
	}, "An error occurred while deleting the {0}: {1}. {2}", objectType, objectName, error);
}

export function OpenObjectPropertiesDialogError(objectType: string, objectName: string, error: string): string {
	return localize({
		key: 'objectManagement.openObjectPropertiesDialogError',
		comment: ['{0} object type, {1}: object name, {2}: error message.']
	}, "An error occurred while opening the properties dialog for {0}: {1}. {2}", objectType, objectName, error);
}

export function OpenNewObjectDialogError(objectType: string, error: string): string {
	return localize({
		key: 'objectManagement.openNewObjectDialogError',
		comment: ['{0} object type, {1}: error message.']
	}, "An error occurred while opening the new {0} dialog. {1}", objectType, error);
}

export function NewObjectDialogTitle(objectType: string): string {
	return localize({
		key: 'objectManagement.newObjectDialogTitle',
		comment: ['{0} object type.']
	}, '{0} - New (Preview)', objectType);
}

export function ObjectPropertiesDialogTitle(objectType: string, objectName: string): string {
	return localize({
		key: 'objectManagement.objectPropertiesDialogTitle',
		comment: ['{0} object type, {1}: object name.']
	}, '{0} - {1} (Preview)', objectType, objectName);
}

export function RenameObjectOperationDisplayName(objectType: string, originalName: string, newName: string): string {
	return localize({
		key: 'objectManagement.renameObjectOperationName',
		comment: ['{0} object type, {1}: original name, {2}: new name']
	}, "Rename {0} '{1}' to '{2}'", objectType, originalName, newName);
}

export function RenameObjectError(objectType: string, originalName: string, newName: string, error: string): string {
	return localize({
		key: 'objectManagement.renameObjectError',
		comment: ['{0} object type, {1}: original name, {2}: new name, {3}: error message.']
	}, "An error occurred while renaming {0} '{1}' to '{2}'. {3}", objectType, originalName, newName, error);
}

<<<<<<< HEAD
export function OpenCreateDatabaseDialogError(error: string): string {
	return localize({
		key: 'admin.openCreateDatabaseDialogError',
		comment: ['{0}: error message.']
	}, "An error occurred while opening the Create Database dialog: {0}", error);
}

export function OpenDeleteDatabaseDialogError(error: string): string {
	return localize({
		key: 'admin.openDeleteDatabaseDialogError',
		comment: ['{0}: error message.']
	}, "An error occurred while opening the Delete Database dialog: {0}", error);
=======
export function ScriptError(error: string): string {
	return localize('objectManagement.scriptError', "An error occurred while generating script. {0}", error);
>>>>>>> c8618d39
}

export const NameText = localize('objectManagement.nameLabel', "Name");
export const SelectedText = localize('objectManagement.selectedLabel', "Selected");
export const GeneralSectionHeader = localize('objectManagement.generalSectionHeader', "General");
export const AdvancedSectionHeader = localize('objectManagement.advancedSectionHeader', "Advanced");
export const OptionsSectionHeader = localize('objectManagement.optionsSectionHeader', "Options");
export const PasswordText = localize('objectManagement.passwordLabel', "Password");
export const ConfirmPasswordText = localize('objectManagement.confirmPasswordLabel', "Confirm password");
export const EnabledText = localize('objectManagement.enabledLabel', "Enabled");
export const NameCannotBeEmptyError = localize('objectManagement.nameCannotBeEmptyError', "Name cannot be empty.");
export const PasswordCannotBeEmptyError = localize('objectManagement.passwordCannotBeEmptyError', "Password cannot be empty.");
export const PasswordsNotMatchError = localize('objectManagement.passwordsNotMatchError', "Password must match the confirm password.");
export const InvalidPasswordError = localize('objectManagement.invalidPasswordError', "Password doesn't meet the complexity requirement. For more information: https://docs.microsoft.com/sql/relational-databases/security/password-policy");
export const LoginNotSelectedError = localize('objectManagement.loginNotSelectedError', "Login is not selected.");
export const DatabaseExistsError = (dbName: string) => localize('objectManagement.databaseExistsError', "Database '{0}' already exists. Choose a different database name.", dbName);
export const OwnerText = localize('objectManagement.ownerLabel', "Owner");
export const CollationText = localize('objectManagement.collationLabel', "Collation");
export const RecoveryModelText = localize('objectManagement.recoveryModelLabel', "Recovery Model");
export const CompatibilityLevelText = localize('objectManagement.compatibilityLevelLabel', "Compatibility Level");
export const ContainmentTypeText = localize('objectManagement.containmentTypeLabel', "Containment Type");

// Login
export const BlankPasswordConfirmationText: string = localize('objectManagement.blankPasswordConfirmation', "Creating a login with a blank password is a security risk.  Are you sure you want to continue?");
export const DeleteLoginConfirmationText: string = localize('objectManagement.deleteLoginConfirmation', "Deleting server logins does not delete the database users associated with the logins. To complete the process, delete the users in each database. It may be necessary to first transfer the ownership of schemas to new users.");
export const SQLAuthenticationSectionHeader = localize('objectManagement.login.sqlAuthSectionHeader', "SQL Authentication");
export const ServerRoleSectionHeader = localize('objectManagement.login.serverRoleSectionHeader', "Server Roles");
export const AuthTypeText = localize('objectManagement.login.authenticateType', "Authentication");
export const SpecifyOldPasswordText = localize('objectManagement.login.specifyOldPasswordLabel', "Specify old password");
export const OldPasswordText = localize('objectManagement.login.oldPasswordLabel', "Old password");
export const EnforcePasswordPolicyText = localize('objectManagement.login.enforcePasswordPolicyLabel', "Enforce password policy");
export const EnforcePasswordExpirationText = localize('objectManagement.login.enforcePasswordExpirationLabel', "Enforce password expiration");
export const MustChangePasswordText = localize('objectManagement.login.mustChangePasswordLabel', "User must change password at next login");
export const DefaultDatabaseText = localize('objectManagement.login.defaultDatabaseLabel', "Default database");
export const DefaultLanguageText = localize('objectManagement.login.defaultLanguageLabel', "Default language");
export const PermissionToConnectText = localize('objectManagement.login.permissionToConnectLabel', "Permission to connect to database engine");
export const LoginLockedOutText = localize('objectManagement.login.lockedOutLabel', "Login is locked out");
export const WindowsAuthenticationTypeDisplayText = localize('objectManagement.login.windowsAuthenticationType', "Windows Authentication");
export const SQLAuthenticationTypeDisplayText = localize('objectManagement.login.sqlAuthenticationType', "SQL Authentication");
export const AADAuthenticationTypeDisplayText = localize('objectManagement.login.aadAuthenticationType', "Azure Active Directory Authentication");
export const OldPasswordCannotBeEmptyError = localize('objectManagement.login.oldPasswordCannotBeEmptyError', "Old password cannot be empty.");

// User
export const UserTypeText = localize('objectManagement.user.type', "Type");
export const UserWithLoginText = localize('objectManagement.user.userWithLogin', "User with login");
export const UserWithWindowsGroupLoginText = localize('objectManagement.user.userWithGroupLogin', "User with Windows group login");
export const ContainedUserText = localize('objectManagement.user.containedUser', "Contained user");
export const UserWithNoConnectAccess = localize('objectManagement.user.userWithNoConnectAccess', "User with no connect access");
export const DefaultSchemaText = localize('objectManagement.user.defaultSchemaLabel', "Default schema");
export const LoginText = localize('objectManagement.user.loginLabel', "Login");
export const OwnedSchemaSectionHeader = localize('objectManagement.user.ownedSchemasLabel', "Owned Schemas");
export const MembershipSectionHeader = localize('objectManagement.user.membershipLabel', "Membership");

// Create Database
export const CreateDatabaseTitle = localize('objectManagement.createDatabaseTitle', "Create Database");

// Delete Database
export const DeleteDatabaseTitle = localize('objectManagement.deleteDatabaseTitle', "Delete Database");
export const DatabaseNameLabel = localize('objectManagement.databaseNameLabel', "Database");
export const CloseConnectionsCheckboxLabel = localize('objectManagement.closeConnectionsCheckboxLabel', "Close existing connections");
export const DeleteBackupsCheckboxLabel = localize('objectManagement.deleteBackupsCheckboxLabel', "Delete backup and restore history information for database");<|MERGE_RESOLUTION|>--- conflicted
+++ resolved
@@ -113,7 +113,10 @@
 	}, "An error occurred while renaming {0} '{1}' to '{2}'. {3}", objectType, originalName, newName, error);
 }
 
-<<<<<<< HEAD
+export function ScriptError(error: string): string {
+	return localize('objectManagement.scriptError', "An error occurred while generating script. {0}", error);
+}
+
 export function OpenCreateDatabaseDialogError(error: string): string {
 	return localize({
 		key: 'admin.openCreateDatabaseDialogError',
@@ -126,10 +129,6 @@
 		key: 'admin.openDeleteDatabaseDialogError',
 		comment: ['{0}: error message.']
 	}, "An error occurred while opening the Delete Database dialog: {0}", error);
-=======
-export function ScriptError(error: string): string {
-	return localize('objectManagement.scriptError', "An error occurred while generating script. {0}", error);
->>>>>>> c8618d39
 }
 
 export const NameText = localize('objectManagement.nameLabel', "Name");
