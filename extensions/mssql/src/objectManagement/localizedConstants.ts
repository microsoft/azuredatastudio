/*---------------------------------------------------------------------------------------------
 *  Copyright (c) Microsoft Corporation. All rights reserved.
 *  Licensed under the Source EULA. See License.txt in the project root for license information.
 *--------------------------------------------------------------------------------------------*/

import * as nls from 'vscode-nls';
import { ObjectManagement } from 'mssql';
import { ObjectTypeInfo } from './ui/findObjectDialog';
import { AuthenticationType, UserType } from './interfaces';
const localize = nls.loadMessageBundle();

// Object Types
export const LoginTypeDisplayName: string = localize('objectManagement.LoginTypeDisplayName', "login");
export const UserTypeDisplayName: string = localize('objectManagement.UserDisplayName', "user");
export const LoginTypeDisplayNameInTitle: string = localize('objectManagement.LoginTypeDisplayNameInTitle', "Login");
export const UserTypeDisplayNameInTitle: string = localize('objectManagement.UserTypeDisplayNameInTitle', "User");
export const TableTypeDisplayName: string = localize('objectManagement.TableDisplayName', "table");
export const ViewTypeDisplayName: string = localize('objectManagement.ViewDisplayName', "view");
export const ColumnTypeDisplayName: string = localize('objectManagement.ColumnDisplayName', "column");
export const DatabaseTypeDisplayName: string = localize('objectManagement.DatabaseDisplayName', "database");
export const ServerRoleTypeDisplayName: string = localize('objectManagement.ServerRoleTypeDisplayName', "server role");
export const ServerRoleTypeDisplayNameInTitle: string = localize('objectManagement.ServerRoleTypeDisplayNameInTitle', "Server Role");
export const ServerTypeDisplayName: string = localize('objectManagement.ServerDisplayName', "Server");
export const ApplicationRoleTypeDisplayName: string = localize('objectManagement.ApplicationRoleTypeDisplayName', "application role");
export const ApplicationRoleTypeDisplayNameInTitle: string = localize('objectManagement.ApplicationRoleTypeDisplayNameInTitle', "Application Role");
export const DatabaseRoleTypeDisplayName: string = localize('objectManagement.DatabaseRoleTypeDisplayName', "database role");
export const DatabaseRoleTypeDisplayNameInTitle: string = localize('objectManagement.DatabaseRoleTypeDisplayNameInTitle', "Database Role");
export const DatabaseTypeDisplayNameInTitle: string = localize('objectManagement.DatabaseDisplayNameInTitle', "Database");
export function NoDialogFoundError(nodeType: string, objectType: string): string { return localize('objectManagement.noDialogFoundError', "Could not find a supported dialog for node type '{0}' and object type '{1}'.", nodeType, objectType); }

// Shared Strings
export const FailedToRetrieveConnectionInfoErrorMessage: string = localize('objectManagement.noConnectionUriError', "Failed to retrieve the connection information, please reconnect and try again.")
export const RenameObjectDialogTitle: string = localize('objectManagement.renameObjectDialogTitle', "Enter new name");
export const OwnerText: string = localize('objectManagement.ownerText', "Owner");
export const BrowseText = localize('objectManagement.browseText', "Browse…");
export const BrowseOwnerButtonAriaLabel = localize('objectManagement.browseForOwnerText', "Browse for an owner");
export const AddMemberAriaLabel = localize('objectManagement.addMembersText', "Add members");
export const RemoveMemberAriaLabel = localize('objectManagement.removeMemberText', "Remove selected member");
export const AddSecurableAriaLabel = localize('objectManagement.addSecurablesText', "Add securables");
export const RemoveSecurableAriaLabel = localize('objectManagement.removeSecurablesText', "Remove selected securable");
export const SecurablesText = localize('objectManagement.securablesText', "Securables");
export const ExplicitPermissionsTableLabel = localize('objectManagement.explicitPermissionsTableLabel', "Explicit permissions for selected securable");
export const EffectivePermissionsTableLabel = localize('objectManagement.effectivePermissionsTableLabel', "Effective permissions for selected securable");
export const PermissionColumnHeader = localize('objectManagement.permissionColumnHeader', "Permission");
export const GrantorColumnHeader = localize('objectManagement.grantorColumnHeader', "Grantor");
export const GrantColumnHeader = localize('objectManagement.grantColumnHeader', "Grant");
export const WithGrantColumnHeader = localize('objectManagement.withGrantColumnHeader', "With Grant");
export const DenyColumnHeader = localize('objectManagement.denyColumnHeader', "Deny");
export const SelectSecurablesDialogTitle = localize('objectManagement.selectSecurablesDialogTitle', "Select Securables");
export const AddFileAriaLabel = localize('objectManagement.addFileText', "Add database files");
export const RemoveFileAriaLabel = localize('objectManagement.removeFileText', "Remove database file");
export const CreateObjectLabel = localize('objectManagement.createObjectLabel', "Create");
export const ApplyUpdatesLabel = localize('objectManagement.applyUpdatesLabel', "Apply");

export function ExplicitPermissionsTableLabelSelected(name: string): string { return localize('objectManagement.explicitPermissionsTableLabelSelected', "Explicit permissions for: {0}", name); }
export function EffectivePermissionsTableLabelSelected(name: string): string { return localize('objectManagement.effectivePermissionsTableLabelSelected', "Effective permissions for: {0}", name); }

export function RefreshObjectExplorerError(error: string): string {
	return localize({
		key: 'objectManagement.refreshOEError',
		comment: ['{0}: error message.']
	}, "An error occurred while refreshing the object explorer. {0}", error);
}

export function DropObjectConfirmationText(objectType: string, objectName: string): string {
	return localize({
		key: 'objectManagement.dropObjectConfirmation',
		comment: ['{0} object type, {1}: object name.']
	}, "Are you sure you want to drop the {0}: {1}?", objectType, objectName);
}

export function CreateObjectOperationDisplayName(objectType: string): string {
	return localize({
		key: 'objectManagement.createObjectOperationName',
		comment: ['{0} object type']
	}, "Create {0}", objectType);
}

export function UpdateObjectOperationDisplayName(objectType: string, objectName: string): string {
	return localize({
		key: 'objectManagement.updateObjectOperationName',
		comment: ['{0} object type, {1}: object name.']
	}, "Update {0} '{1}'", objectType, objectName);
}

export function DropObjectOperationDisplayName(objectType: string, objectName: string): string {
	return localize({
		key: 'objectManagement.dropObjectOperationName',
		comment: ['{0} object type, {1}: object name.']
	}, "Drop {0} '{1}'", objectType, objectName);
}

export function DropObjectError(objectType: string, objectName: string, error: string): string {
	return localize({
		key: 'objectManagement.dropObjectError',
		comment: ['{0} object type, {1}: object name, {2}: error message.']
	}, "An error occurred while dropping the {0}: {1}. {2}", objectType, objectName, error);
}

export function OpenDetachDatabaseDialogError(error: string): string {
	return localize({
		key: 'objectManagement.openDetachDatabaseDialogError',
		comment: ['{0}: error message.']
	}, "An error occurred while opening the detach database dialog. {0}", error);
}

<<<<<<< HEAD
=======
export function OpenDropDatabaseDialogError(error: string): string {
	return localize({
		key: 'objectManagement.openDropDatabaseDialogError',
		comment: ['{0}: error message.']
	}, "An error occurred while opening the drop database dialog. {0}", error);
}

>>>>>>> 10623191
export function OpenAttachDatabaseDialogError(error: string): string {
	return localize({
		key: 'objectManagement.openAttachDatabaseDialogError',
		comment: ['{0}: error message.']
	}, "An error occurred while opening the attach database dialog. {0}", error);
}

export function OpenObjectPropertiesDialogError(objectType: string, objectName: string, error: string): string {
	return localize({
		key: 'objectManagement.openObjectPropertiesDialogError',
		comment: ['{0} object type, {1}: object name, {2}: error message.']
	}, "An error occurred while opening the properties dialog for {0}: {1}. {2}", objectType, objectName, error);
}

export function OpenNewObjectDialogError(objectType: string, error: string): string {
	return localize({
		key: 'objectManagement.openNewObjectDialogError',
		comment: ['{0} object type, {1}: error message.']
	}, "An error occurred while opening the new {0} dialog. {1}", objectType, error);
}

export function NewObjectDialogTitle(objectType: string): string {
	return localize({
		key: 'objectManagement.newObjectDialogTitle',
		comment: ['{0} object type.']
	}, '{0} - New (Preview)', objectType);
}

export function ObjectPropertiesDialogTitle(objectType: string, objectName: string): string {
	return localize({
		key: 'objectManagement.objectPropertiesDialogTitle',
		comment: ['{0} object type, {1}: object name.']
	}, '{0} Properties (Preview) - {1}', objectType, objectName);
}

export function RenameObjectOperationDisplayName(objectType: string, originalName: string, newName: string): string {
	return localize({
		key: 'objectManagement.renameObjectOperationName',
		comment: ['{0} object type, {1}: original name, {2}: new name']
	}, "Rename {0} '{1}' to '{2}'", objectType, originalName, newName);
}

export function RenameObjectError(objectType: string, originalName: string, newName: string, error: string): string {
	return localize({
		key: 'objectManagement.renameObjectError',
		comment: ['{0} object type, {1}: original name, {2}: new name, {3}: error message.']
	}, "An error occurred while renaming {0} '{1}' to '{2}'. {3}", objectType, originalName, newName, error);
}

export const NameText = localize('objectManagement.nameLabel', "Name");
export const GeneralSectionHeader = localize('objectManagement.generalSectionHeader', "General");
export const AdvancedSectionHeader = localize('objectManagement.advancedSectionHeader', "Advanced");
export const OptionsSectionHeader = localize('objectManagement.optionsSectionHeader', "Options");
export const PasswordText = localize('objectManagement.passwordLabel', "Password");
export const ConfirmPasswordText = localize('objectManagement.confirmPasswordLabel', "Confirm password");
export const EnabledText = localize('objectManagement.enabledLabel', "Enabled");
export const NameCannotBeEmptyError = localize('objectManagement.nameCannotBeEmptyError', "Name cannot be empty.");
export const PasswordCannotBeEmptyError = localize('objectManagement.passwordCannotBeEmptyError', "Password cannot be empty.");
export const PasswordsNotMatchError = localize('objectManagement.passwordsNotMatchError', "Password must match the confirm password.");
export const InvalidPasswordError = localize('objectManagement.invalidPasswordError', "Password doesn't meet the complexity requirement. For more information: https://docs.microsoft.com/sql/relational-databases/security/password-policy");
export const LoginNotSelectedError = localize('objectManagement.loginNotSelectedError', "Login is not selected.");
export const MembershipSectionHeader = localize('objectManagement.membershipLabel', "Membership");
export const MemberSectionHeader = localize('objectManagement.membersLabel', "Members");
export const SchemaText = localize('objectManagement.schemaLabel', "Schema");

// Database
export const CollationNotValidError = (collationName: string) => localize('objectManagement.collationNotValidError', "The selected collation '{0}' is not valid. Please choose a different collation.", collationName);
export const CollationText = localize('objectManagement.collationLabel', "Collation");
export const RecoveryModelText = localize('objectManagement.recoveryModelLabel', "Recovery Model");
export const CompatibilityLevelText = localize('objectManagement.compatibilityLevelLabel', "Compatibility Level");
export const ContainmentTypeText = localize('objectManagement.containmentTypeLabel', "Containment Type");
export const ConfigureSLOSectionHeader = localize('objectManagement.configureSLOSectionHeader', "Configure SLO");
export const BackupRedundancyText = localize('objectManagement.backupRedundancyLabel', "Backup Storage Redundancy");
export const CurrentSLOText = localize('objectManagement.currentSLOLabel', "Current Service Level Objective");
export const EditionText = localize('objectManagement.editionLabel', "Edition");
export const MaxSizeText = localize('objectManagement.maxSizeLabel', "Max Size");
export const AzurePricingLinkText = localize('objectManagement.azurePricingLink', "Azure SQL Database pricing calculator");
export const DetachDatabaseDialogTitle = (dbName: string) => localize('objectManagement.detachDatabaseDialogTitle', "Detach Database - {0} (Preview)", dbName);
export const DetachDropConnections = localize('objectManagement.detachDropConnections', "Drop connnections");
export const DetachUpdateStatistics = localize('objectManagement.detachUpdateStatistics', "Update statistics");
export const DatabaseFilesLabel = localize('objectManagement.databaseFiles', "Database Files");
export const DatabaseFileNameLabel = localize('objectManagement.databaseFileName', "Name");
export const DatabaseFileTypeLabel = localize('objectManagement.databaseFileType', "Type");
export const DatabaseFilePathLabel = localize('objectManagement.databaseFilePath', "Path");
export const DatabaseFileGroupLabel = localize('objectManagement.databaseFileGroup', "File Group");
export const DetachDatabaseOptions = localize('objectManagement.detachDatabaseOptions', "Detach Database Options");
export const AttachDatabaseDialogTitle = localize('objectManagement.attachDatabaseDialogTitle', "Attach Database (Preview)");
export const NoDatabaseFilesError = localize('objectManagement.doDatabaseFilesError', "No database files were specified to attach to the server.");
export const DatabasesToAttachLabel = localize('objectManagement.databasesToAttach', "Databases to Attach");
export const AssociatedFilesLabel = localize('objectManagement.associatedDatabaseFiles', "Associated Database Files");
export const MdfFileLocation = localize('objectManagement.mdfFileLocation', "MDF File Location");
export const DatabaseName = localize('objectManagement.databaseName', "DB Name");
export const AttachAsText = localize('objectManagement.attachAsText', "Attach As");
export const DetachButtonLabel = localize('objectManagement.detachButtonLabel', "Detach");
export const DropDatabaseDialogTitle = (dbName: string) => localize('objectManagement.dropDatabaseDialogTitle', "Drop Database - {0} (Preview)", dbName);
export const DropButtonLabel = localize('objectManagement.dropButtonLabel', "Drop");
export const DropDatabaseOptions = localize('objectManagement.dropDatabaseOptions', "Drop Database Options");
export const CloseConnections = localize('objectManagement.closeConnections', "Close existing connections");
export const DeleteBackupHistory = localize('objectManagement.deleteBackupHistory', "Delete backup and restore history information for database");
export const DatabaseDetailsLabel = localize('objectManagement.databaseDetails', "Database Details");

// Login
export const BlankPasswordConfirmationText: string = localize('objectManagement.blankPasswordConfirmation', "Creating a login with a blank password is a security risk.  Are you sure you want to continue?");
export const DropLoginConfirmationText: string = localize('objectManagement.dropLoginConfirmation', "Dropping server logins does not drop the database users associated with the logins. To complete the process, drop the users in each database. It may be necessary to first transfer the ownership of schemas to new users.");
export const SQLAuthenticationSectionHeader = localize('objectManagement.login.sqlAuthSectionHeader', "SQL Authentication");
export const ServerRoleSectionHeader = localize('objectManagement.login.serverRoleSectionHeader', "Server Roles");
export const AuthTypeText = localize('objectManagement.login.authenticateType', "Authentication");
export const SpecifyOldPasswordText = localize('objectManagement.login.specifyOldPasswordLabel', "Specify old password");
export const OldPasswordText = localize('objectManagement.login.oldPasswordLabel', "Old password");
export const EnforcePasswordPolicyText = localize('objectManagement.login.enforcePasswordPolicyLabel', "Enforce password policy");
export const EnforcePasswordExpirationText = localize('objectManagement.login.enforcePasswordExpirationLabel', "Enforce password expiration");
export const MustChangePasswordText = localize('objectManagement.login.mustChangePasswordLabel', "User must change password at next login");
export const DefaultDatabaseText = localize('objectManagement.login.defaultDatabaseLabel', "Default database");
export const DefaultLanguageText = localize('objectManagement.login.defaultLanguageLabel', "Default language");
export const PermissionToConnectText = localize('objectManagement.login.permissionToConnectLabel', "Permission to connect to database engine");
export const LoginLockedOutText = localize('objectManagement.login.lockedOutLabel', "Login is locked out");
export const WindowsAuthenticationTypeDisplayText = localize('objectManagement.login.windowsAuthenticationType', "Windows Authentication");
export const SQLAuthenticationTypeDisplayText = localize('objectManagement.login.sqlAuthenticationType', "SQL Authentication");
export const AADAuthenticationTypeDisplayText = localize('objectManagement.login.aadAuthenticationType', "Azure Active Directory Authentication");
export const OldPasswordCannotBeEmptyError = localize('objectManagement.login.oldPasswordCannotBeEmptyError', "Old password cannot be empty.");

// User
export const UserTypeText = localize('objectManagement.user.type', "Type");
export const UserType_LoginMapped = localize('objectManagement.user.loginMapped', "Mapped to a server login");
export const UserType_WindowsUser = localize('objectManagement.user.windowsUser', "Mapped to a Windows user/group");
export const UserType_SqlAuthentication = localize('objectManagement.user.sqlAuth', "Authenticate with password");
export const UserType_AADAuthentication = localize('objectManagement.user.aadAuth', "Authenticate with Azure Active Directory");
export const UserType_NoLoginAccess = localize('objectManagement.user.noLogin', "No Login Access");
export const DefaultSchemaText = localize('objectManagement.user.defaultSchemaLabel', "Default schema");
export const LoginText = localize('objectManagement.user.loginLabel', "Login");
export const OwnedSchemaSectionHeader = localize('objectManagement.user.ownedSchemasLabel', "Owned Schemas");

// Database Role
export const SelectDatabaseRoleMemberDialogTitle = localize('objectManagement.databaseRole.SelectMemberDialogTitle', "Select Database Role Members");
export const SelectDatabaseRoleOwnerDialogTitle = localize('objectManagement.databaseRole.SelectOwnerDialogTitle', "Select Database Role Owner");

// Server Role
export const SelectServerRoleMemberDialogTitle = localize('objectManagement.serverRole.SelectMemberDialogTitle', "Select Server Role Members");
export const SelectServerRoleOwnerDialogTitle = localize('objectManagement.serverRole.SelectOwnerDialogTitle', "Select Server Role Owner");

// Find Object Dialog
export const ObjectTypesText = localize('objectManagement.objectTypesLabel', "Object Types");
export const FilterSectionTitle = localize('objectManagement.filterSectionTitle', "Filters");
export const ObjectTypeText = localize('objectManagement.objectTypeLabel', "Object Type");
export const SearchTextLabel = localize('objectManagement.SearchTextLabel', "Search Text");
export const FindText = localize('objectManagement.findText', "Find");
export const SelectText = localize('objectManagement.selectText', "Select");
export const ObjectsText = localize('objectManagement.objectsLabel', "Objects");
export const LoadingObjectsText = localize('objectManagement.loadingObjectsLabel', "Loading objects…");
export function LoadingObjectsCompletedText(count: number): string {
	return localize('objectManagement.loadingObjectsCompletedLabel', "Loading objects completed, {0} objects found", count);
}

// ObjectSelectionMethodDialog
export const ObjectSelectionMethodDialogTitle = localize('objectManagement.objectSelectionMethodDialogTitle', "Add Objects");
export const ObjectSelectionMethodDialog_TypeLabel = localize('objectManagement.ObjectSelectionMethodDialog_TypeLabel', "How do you want to add objects?");
export const ObjectSelectionMethodDialog_SpecificObjects = localize('objectManagement.ObjectSelectionMethodDialog_SpecificObjects', "Specific objects…");
export const ObjectSelectionMethodDialog_AllObjectsOfTypes = localize('objectManagement.ObjectSelectionMethodDialog_AllObjectsOfTypes', "All objects of certain types");
export const ObjectSelectionMethodDialog_AllObjectsOfSchema = localize('objectManagement.ObjectSelectionMethodDialog_AllObjectsOfSchema', "All objects belonging to a schema");
export const ObjectSelectionMethodDialog_SelectSchemaDropdownLabel = localize('objectManagement.ObjectSelectionMethodDialog_SelectSchemaDropdownLabel', "Schema");

// Server Properties Dialog
export const PropertiesHeader = localize('objectManagement.properties', "Properties");
export const HardwareGenerationText = localize('objectManagement.hardwareGeneration', "Hardware Generation");
export const LanguageText = localize('objectManagement.language', "Language");
export const MemoryText = localize('objectManagement.memory', "Memory");
export const OperatingSystemText = localize('objectManagement.operatingSystem', "Operating System");
export const PlatformText = localize('objectManagement.platform', "Platform");
export const ProcessorsText = localize('objectManagement.processors', "Processors");
export const IsClusteredText = localize('objectManagement.isClustered', "Is Clustered");
export const IsHadrEnabledText = localize('objectManagement.isHadrEnabled', "Is HADR Enabled");
export const IsPolyBaseInstalledText = localize('objectManagement.isPolyBaseInstalled', "Is PolyBase Installed");
export const IsXTPSupportedText = localize('objectManagement.isXTPSupported', "Is XTP Supported");
export const ProductText = localize('objectManagement.product', "Product");
export const ReservedStorageSizeInMBText = localize('objectManagement.reservedStorageSizeInMB', "Reserved Storage Size (MB)");
export const RootDirectoryText = localize('objectManagement.rootDirectory', "Root Directory");
export const ServerCollationText = localize('objectManagement.serverCollation', "Server Collation");
export const ServiceTierText = localize('objectManagement.serviceTier', "Service Tier");
export const StorageSpaceUsageInMBText = localize('objectManagement.storageSpaceUsageInMB', "Storage Space Usage (MB)");
export const VersionText = localize('objectManagement.versionText', "Version");
export const minServerMemoryText = localize('objectManagement.minServerMemoryText', "Minimum Server Memory (MB)");
export const maxServerMemoryText = localize('objectManagement.maxServerMemoryText', "Maximum Server Memory (MB)");
export const serverMemoryMaxLowerThanMinInputError: string = localize('objectManagement.serverMemoryMaxLowerThanMinInputError', "Maximum server memory cannot be lower than minimum server memory")

//Database properties Dialog
export const LastDatabaseBackupText = localize('objectManagement.lastDatabaseBackup', "Last Database Backup");
export const LastDatabaseLogBackupText = localize('objectManagement.lastDatabaseLogBackup', "Last Database Log Backup");
export const BackupSectionHeader = localize('objectManagement.databaseProperties.backupSectionHeader', "Backup");
export const AutomaticSectionHeader = localize('objectManagement.databaseProperties.automaticSectionHeader', "Automatic");
export const LedgerSectionHeader = localize('objectManagement.databaseProperties.ledgerSectionHeader', "Ledger");
export const RecoverySectionHeader = localize('objectManagement.databaseProperties.recoverySectionHeader', "Recovery");
export const StateSectionHeader = localize('objectManagement.databaseProperties.stateSectionHeader', "State");
export const DatabaseSectionHeader = localize('objectManagement.databaseProperties.databaseSectionHeader', "Database");
export const NamePropertyText = localize('objectManagement.databaseProperties.name', "Name");
export const StatusText = localize('objectManagement.databaseProperties.status', "Status");
export const OwnerPropertyText = localize('objectManagement.databaseProperties.owner', "Owner");
export const DateCreatedText = localize('objectManagement.databaseProperties.dateCreated', "Date Created");
export const SizeText = localize('objectManagement.databaseProperties.size', "Size");
export const SpaceAvailableText = localize('objectManagement.databaseProperties.spaceAvailable', "Space Available");
export const NumberOfUsersText = localize('objectManagement.databaseProperties.numberOfUsers', "Number of Users");
export const MemoryAllocatedText = localize('objectManagement.databaseProperties.memoryAllocated', "Memory Allocated To Memory Optimized Objects");
export const MemoryUsedText = localize('objectManagement.databaseProperties.memoryUsed', "Memory Used By Memory Optimized Objects");
export const StringValueInMB = (value: string) => localize('objectManagement.databaseProperties.mbUnitText', "{0} MB", value);
export const AutoCreateIncrementalStatisticsText = localize('objectManagement.databaseProperties.autoCreateIncrementalStatisticsText', "Auto Create Incremental Statistics");
export const AutoCreateStatisticsText = localize('objectManagement.databaseProperties.AutoCreateStatisticsText', "Auto Create Statistics");
export const AutoShrinkText = localize('objectManagement.databaseProperties.autoShrinkText', "Auto Shrink");
export const AutoUpdateStatisticsText = localize('objectManagement.databaseProperties.autoUpdateStatisticsText', "Auto Update Statistics");
export const AutoUpdateStatisticsAsynchronouslyText = localize('objectManagement.databaseProperties.autoUpdateStatisticsAsynchronouslyText', "Auto Update Statistics Asynchronously");
export const IsLedgerDatabaseText = localize('objectManagement.databaseProperties.isLedgerDatabaseText', "Is Ledger Database");
export const PageVerifyText = localize('objectManagement.databaseProperties.pageVerifyText', "Page Verify");
export const TargetRecoveryTimeInSecondsText = localize('objectManagement.databaseProperties.targetRecoveryTimeInSecondsText', "Target Recovery Time (Seconds)");
export const DatabaseReadOnlyText = localize('objectManagement.databaseProperties.databaseReadOnlyText', "Database Read-Only");
export const DatabaseStateText = localize('objectManagement.databaseProperties.databaseStateText', "Database State");
export const EncryptionEnabledText = localize('objectManagement.databaseProperties.encryptionEnabledText', "Encryption Enabled");
export const RestrictAccessText = localize('objectManagement.databaseProperties.restrictAccessText', "Restrict Access");
export const DatabaseScopedConfigurationTabHeader = localize('objectManagement.databaseProperties.databaseProperties.databaseScopedConfigurationTabHeader', "Database Scoped Configuration");
export const DatabaseScopedOptionsColumnHeader = localize('objectManagement.databaseProperties.databaseScopedOptionsColumnHeader', "Database Scoped Options");
export const ValueForPrimaryColumnHeader = localize('objectManagement.databaseProperties.valueForPrimaryColumnHeader', "Value for Primary");
export const ValueForSecondaryColumnHeader = localize('objectManagement.databaseProperties.valueForSecondaryColumnHeader', "Value for Secondary");
export const SetSecondaryText = localize('objectManagement.databaseProperties.setSecondaryText', "Set Secondary same as Primary");

// Util functions
export function getNodeTypeDisplayName(type: string, inTitle: boolean = false): string {
	switch (type) {
		case ObjectManagement.NodeType.ApplicationRole:
			return inTitle ? ApplicationRoleTypeDisplayNameInTitle : ApplicationRoleTypeDisplayName;
		case ObjectManagement.NodeType.DatabaseRole:
			return inTitle ? DatabaseRoleTypeDisplayNameInTitle : DatabaseRoleTypeDisplayName;
		case ObjectManagement.NodeType.ServerLevelLogin:
			return inTitle ? LoginTypeDisplayNameInTitle : LoginTypeDisplayName;
		case ObjectManagement.NodeType.ServerLevelServerRole:
			return inTitle ? ServerRoleTypeDisplayNameInTitle : ServerRoleTypeDisplayName;
		case ObjectManagement.NodeType.Server:
			return ServerTypeDisplayName;
		case ObjectManagement.NodeType.User:
			return inTitle ? UserTypeDisplayNameInTitle : UserTypeDisplayName;
		case ObjectManagement.NodeType.Table:
			return TableTypeDisplayName;
		case ObjectManagement.NodeType.View:
			return ViewTypeDisplayName;
		case ObjectManagement.NodeType.Column:
			return ColumnTypeDisplayName;
		case ObjectManagement.NodeType.Database:
			return inTitle ? DatabaseTypeDisplayNameInTitle : DatabaseTypeDisplayName;
		default:
			throw new Error(`Unknown node type: ${type}`);
	}
}

const AuthencationTypeDisplayNameMap = new Map<AuthenticationType, string>();
AuthencationTypeDisplayNameMap.set(AuthenticationType.Windows, WindowsAuthenticationTypeDisplayText);
AuthencationTypeDisplayNameMap.set(AuthenticationType.Sql, SQLAuthenticationTypeDisplayText);
AuthencationTypeDisplayNameMap.set(AuthenticationType.AzureActiveDirectory, AADAuthenticationTypeDisplayText);

export function getAuthenticationTypeDisplayName(authType: AuthenticationType): string {
	if (AuthencationTypeDisplayNameMap.has(authType)) {
		return AuthencationTypeDisplayNameMap.get(authType);
	}
	throw new Error(`Unknown authentication type: ${authType}`);
}

export function getAuthenticationTypeByDisplayName(displayName: string): AuthenticationType {
	for (let [key, value] of AuthencationTypeDisplayNameMap.entries()) {
		if (value === displayName)
			return key;
	}
	throw new Error(`Unknown authentication type display name: ${displayName}`);
}

const UserTypeDisplayNameMap = new Map<UserType, string>();
UserTypeDisplayNameMap.set(UserType.LoginMapped, UserType_LoginMapped);
UserTypeDisplayNameMap.set(UserType.WindowsUser, UserType_WindowsUser);
UserTypeDisplayNameMap.set(UserType.SqlAuthentication, UserType_SqlAuthentication);
UserTypeDisplayNameMap.set(UserType.AADAuthentication, UserType_AADAuthentication);
UserTypeDisplayNameMap.set(UserType.NoLoginAccess, UserType_NoLoginAccess);

export function getUserTypeDisplayName(userType: UserType): string {
	if (UserTypeDisplayNameMap.has(userType)) {
		return UserTypeDisplayNameMap.get(userType);
	}
	throw new Error(`Unknown user type: ${userType}`);
}

export function getUserTypeByDisplayName(displayName: string): UserType {
	for (let [key, value] of UserTypeDisplayNameMap.entries()) {
		if (value === displayName)
			return key;
	}
	throw new Error(`Unknown user type display name: ${displayName}`);
}

export function getObjectTypeInfo(typeNames: string[]): ObjectTypeInfo[] {
	return typeNames.map(typeName => {
		return {
			name: typeName,
			displayName: getNodeTypeDisplayName(typeName, true)
		};
	});
}<|MERGE_RESOLUTION|>--- conflicted
+++ resolved
@@ -104,8 +104,6 @@
 	}, "An error occurred while opening the detach database dialog. {0}", error);
 }
 
-<<<<<<< HEAD
-=======
 export function OpenDropDatabaseDialogError(error: string): string {
 	return localize({
 		key: 'objectManagement.openDropDatabaseDialogError',
@@ -113,7 +111,6 @@
 	}, "An error occurred while opening the drop database dialog. {0}", error);
 }
 
->>>>>>> 10623191
 export function OpenAttachDatabaseDialogError(error: string): string {
 	return localize({
 		key: 'objectManagement.openAttachDatabaseDialogError',
