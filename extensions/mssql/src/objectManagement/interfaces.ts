/*---------------------------------------------------------------------------------------------
 *  Copyright (c) Microsoft Corporation. All rights reserved.
 *  Licensed under the MIT License. See License.txt in the project root for license information.
 *--------------------------------------------------------------------------------------------*/
import { ObjectManagement } from 'mssql';

/**
 * Base interface for all the security principal objects. e.g. Login, Server Role, Database Role...
 */
export interface SecurityPrincipalObject extends ObjectManagement.SqlObject {
	securablePermissions: SecurablePermissions[];
}

/**
 * Securable type metadata.
 */
export interface SecurableTypeMetadata {
	/**
	 * Name of the securable type.
	 */
	name: string;
	/**
	 * Display name of the securable type.
	 */
	displayName: string;
	/**
	 * Permissions supported by the securable type.
	 */
	permissions: PermissionMetadata[];
}

/**
 * Permission metadata.
 */
export interface PermissionMetadata {
	/**
	 * Name of the permission.
	 */
	name: string;
	/**
	 * Display name of the permission.
	 */
	displayName: string;
}

/**
 * Base interface for security principal object's view information.
 */
export interface SecurityPrincipalViewInfo<T extends SecurityPrincipalObject> extends ObjectManagement.ObjectViewInfo<T> {
	/**
	 * The securable types that the security principal object can be granted permissions on.
	 */
	supportedSecurableTypes: SecurableTypeMetadata[];
}

/**
 * Base interface for database level security principal object's view information.
 */
export interface DatabaseLevelPrincipalViewInfo<T extends SecurityPrincipalObject> extends SecurityPrincipalViewInfo<T> {
	/**
	 * The schemas in the database.
	 */
	schemas: string[];
}

/**
 * Server level login.
 */
export interface Login extends SecurityPrincipalObject {
	/**
	 * Authentication type.
	 */
	authenticationType: AuthenticationType;
	/**
	 * Password for the login.
	 * Only applicable when the authentication type is 'Sql'.
	 */
	password: string | undefined;
	/**
	 * Old password of the login.
	 * Only applicable when the authentication type is 'Sql'.
	 * The old password is required when updating the login's own password and it doesn't have the 'ALTER ANY LOGIN' permission.
	 */
	oldPassword: string | undefined;
	/**
	 * Whether the password complexity policy is enforced.
	 * Only applicable when the authentication type is 'Sql'.
	 */
	enforcePasswordPolicy: boolean | undefined;
	/**
	 * Whether the password expiration policy is enforced.
	 * Only applicable when the authentication type is 'Sql'.
	 */
	enforcePasswordExpiration: boolean | undefined;
	/**
	 * Whether SQL Server should prompt for an updated password when the next the login is used.
	 * Only applicable when the authentication type is 'Sql'.
	 */
	mustChangePassword: boolean | undefined;
	/**
	 * Whether the login is locked out due to password policy violation.
	 * Only applicable when the authentication type is 'Sql'.
	 */
	isLockedOut: boolean;
	/**
	 * The default database for the login.
	 */
	defaultDatabase: string;
	/**
	 * The default language for the login.
	 */
	defaultLanguage: string;
	/**
	 * The server roles of the login.
	 */
	serverRoles: string[];
	/**
	 * The database users the login is mapped to.
	 */
	userMapping: ServerLoginUserInfo[];
	/**
	 * Whether the login is enabled.
	 */
	isEnabled: boolean;
	/**
	 * Whether the connect permission is granted to the login.
	 */
	connectPermission: boolean;
}

/**
 * The authentication types.
 */
export const enum AuthenticationType {
	Windows = 'Windows',
	Sql = 'Sql',
	AzureActiveDirectory = 'AAD'
}

/**
 * The user mapping information for login.
 */
export interface ServerLoginUserInfo {
	/**
	 * Target database name.
	 */
	database: string;
	/**
	 * User name.
	 */
	user: string;
	/**
	 * Default schema of the user.
	 */
	defaultSchema: string;
	/**
	 * Databases roles of the user.
	 */
	databaseRoles: string[];
}

/**
 * The information required to render the login view.
 */
export interface LoginViewInfo extends SecurityPrincipalViewInfo<Login> {
	/**
	 * The authentication types supported by the server.
	 */
	authenticationTypes: AuthenticationType[];
	/**
	 * Whether the locked out state can be changed.
	 */
	canEditLockedOutState: boolean;
	/**
	 * Name of the databases in the server.
	 */
	databases: string[];
	/**
	 * Available languages in the server.
	 */
	languages: string[];
	/**
	 * All server roles in the server.
	 */
	serverRoles: string[];
	/**
	 * Whether advanced password options are supported.
	 * Advanced password options: check policy, check expiration, must change, unlock.
	 * Notes: 2 options to control the advanced options because Analytics Platform supports advanced options but does not support advanced options.
	 */
	supportAdvancedPasswordOptions: boolean;
	/**
	 * Whether advanced options are supported.
	 * Advanced options: default database, default language and connect permission.
	 */
	supportAdvancedOptions: boolean;
}

/**
 * The permission information a principal has on a securable.
 */
export interface SecurablePermissionItem {
	/**
	 * name of the permission.
	 */
	permission: string;
	/**
	 * Name of the grantor.
	 */
	grantor: string;
	/**
	 * Whether the permission is granted or denied. Undefined means not specified.
	 */
	grant?: boolean;
	/**
	 * Whether the pincipal can grant this permission to other principals.
	 * The value will be ignored if the grant property is set to false.
	 */
	withGrant?: boolean;
}

/**
 * The permissions a principal has over a securable.
 */
export interface SecurablePermissions {
	/**
	 * The securable name.
	 */
	name: string;
	/**
	 * The securable type.
	 */
	type: string;
	/**
	 * The schema name of the object if applicable.
	 */
	schema?: string;
	/**
	 * The permissions.
	 */
	permissions: SecurablePermissionItem[];
	/**
	 * The effective permissions. Includes all permissions granted to the principal, including those granted through role memberships.
	 */
	effectivePermissions: string[];
}

/**
 * Extend property for objects.
 */
export interface ExtendedProperty {
	/**
	 * Name of the property.
	 */
	name: string;
	/**
	 * Value of the property.
	 */
	value: string;
}

/**
 * User types.
 */
export const enum UserType {
	/**
	 * Mapped to a server login.
	 */
	LoginMapped = 'LoginMapped',
	/**
	 * Mapped to a Windows user or group.
	 */
	WindowsUser = 'WindowsUser',
	/**
	 * Authenticate with password.
	 */
	SqlAuthentication = 'SqlAuthentication',
	/**
	 * Authenticate with Microsoft Entra.
	 */
	AADAuthentication = 'AADAuthentication',
	/**
	 * User that cannot authenticate.
	 */
	NoLoginAccess = 'NoLoginAccess'
}

/**
 * Database user.
 */
export interface User extends SecurityPrincipalObject {
	/**
	 * Type of the user.
	 */
	type: UserType;
	/**
	 * Default schema of the user.
	 */
	defaultSchema: string | undefined;
	/**
	 * Schemas owned by the user.
	 */
	ownedSchemas: string[];
	/**
	 * Database roles that the user belongs to.
	 */
	databaseRoles: string[];
	/**
	 * The name of the server login associated with the user.
	 * Only applicable when the user type is 'WithLogin'.
	 */
	loginName: string | undefined;
	/**
	 * The default language of the user.
	 * Only applicable when the user type is 'Contained'.
	 */
	defaultLanguage: string | undefined;
	/**
	 * Password of the user.
	 * Only applicable when the user type is 'Contained' and the authentication type is 'Sql'.
	 */
	password: string | undefined;
}

/**
 * The information required to render the user view.
 */
export interface UserViewInfo extends DatabaseLevelPrincipalViewInfo<User> {
	/**
	 * All user types supported by the database.
	 */
	userTypes: UserType[];
	/**
	 * All languages supported by the database.
	 */
	languages: string[];
	/**
	 * Name of all the logins in the server.
	 */
	logins: string[];
	/**
	 * Name of all the database roles.
	 */
	databaseRoles: string[];
}

/**
 * Interface representing the server role object.
 */
export interface ServerRoleInfo extends SecurityPrincipalObject {
	/**
	 * Name of the server principal that owns the server role.
	 */
	owner: string;
	/**
	 * Name of the server principals that are members of the server role.
	 */
	members: string[];
	/**
	 * Server roles that the server role is a member of.
	 */
	memberships: string[];
}

/**
 * Interface representing the information required to render the server role view.
 */
export interface ServerRoleViewInfo extends SecurityPrincipalViewInfo<ServerRoleInfo> {
	/**
	 * Whether the server role is a fixed role.
	 */
	isFixedRole: boolean;
	/**
	 * List of all the server roles.
	 */
	serverRoles: string[];
}

/**
 * Interface representing the application role object.
 */
export interface ApplicationRoleInfo extends SecurityPrincipalObject {
	/**
	 * Default schema of the application role.
	 */
	defaultSchema: string;
	/**
	 * Schemas owned by the application role.
	 */
	ownedSchemas: string[];
	/**
	 * Password of the application role.
	 */
	password: string;
}

/**
 * Interface representing the information required to render the application role view.
 */
export interface ApplicationRoleViewInfo extends DatabaseLevelPrincipalViewInfo<ApplicationRoleInfo> {
}

/**
 * Interface representing the database role object.
 */
export interface DatabaseRoleInfo extends SecurityPrincipalObject {
	/**
	 * Name of the database principal that owns the database role.
	 */
	owner: string;
	/**
	 * Schemas owned by the database role.
	 */
	ownedSchemas: string[];
	/**
	 * Name of the user or database role that are members of the database role.
	 */
	members: string[];
}

/**
 * Interface representing the information required to render the database role view.
 */
export interface DatabaseRoleViewInfo extends DatabaseLevelPrincipalViewInfo<DatabaseRoleInfo> {
}

export interface Database extends ObjectManagement.SqlObject {
	owner?: string;
	collationName?: string;
	recoveryModel?: string;
	compatibilityLevel?: string;
	containmentType?: string;
	dateCreated?: string;
	lastDatabaseBackup?: string;
	lastDatabaseLogBackup?: string;
	memoryAllocatedToMemoryOptimizedObjectsInMb?: number;
	memoryUsedByMemoryOptimizedObjectsInMb?: number;
	numberOfUsers?: number;
	sizeInMb?: number;
	spaceAvailableInMb?: number;
	status?: string;
	azureBackupRedundancyLevel?: string;
	azureServiceLevelObjective?: string;
	azureEdition?: string;
	azureMaxSize?: string;
	autoCreateIncrementalStatistics: boolean;
	autoCreateStatistics: boolean;
	autoShrink: boolean;
	autoUpdateStatistics: boolean;
	autoUpdateStatisticsAsynchronously: boolean;
	isLedgerDatabase?: boolean;
	pageVerify?: string;
	targetRecoveryTimeInSec?: number;
	databaseReadOnly?: boolean;
	encryptionEnabled: boolean;
	restrictAccess?: string;
	databaseScopedConfigurations: DatabaseScopedConfigurationsInfo[];
	isFilesTabSupported?: boolean;
	files?: DatabaseFile[];
	filegroups?: FileGroup[];
	queryStoreOptions?: QueryStoreOptions;
<<<<<<< HEAD
	restoreOptions?: RestoreOptions;
=======
	backupEncryptors?: BackupEncryptor[];
>>>>>>> 12a67b72
}

export interface DatabaseViewInfo extends ObjectManagement.ObjectViewInfo<Database> {
	isAzureDB: boolean;
	isManagedInstance: boolean;
	isSqlOnDemand: boolean;
	loginNames?: OptionsCollection;
	collationNames?: OptionsCollection;
	compatibilityLevels?: OptionsCollection;
	containmentTypes?: OptionsCollection;
	recoveryModels?: OptionsCollection;
	azureBackupRedundancyLevels?: string[];
	azureServiceLevelObjectives?: AzureEditionDetails[];
	azureEditions?: string[];
	azureMaxSizes?: AzureEditionDetails[];
	pageVerifyOptions?: string[];
	restrictAccessOptions?: string[];
	propertiesOnOffOptions?: string[];
	dscElevateOptions?: string[];
	dscEnableDisableOptions?: string[];
	rowDataFileGroupsOptions?: string[];
	fileStreamFileGroupsOptions?: string[];
	fileTypesOptions?: string[];
	operationModeOptions?: string[];
	statisticsCollectionIntervalOptions?: string[];
	queryStoreCaptureModeOptions?: string[];
	sizeBasedCleanupModeOptions?: string[];
	staleThresholdOptions?: string[];
	serverFilestreamAccessLevel?: FileStreamEffectiveLevel;
	restoreDatabaseInfo?: RestoreDatabaseInfo;
}

export interface QueryStoreOptions {
	actualMode: string;
	dataFlushIntervalInMinutes: number;
	statisticsCollectionInterval: string;
	maxPlansPerQuery: number;
	maxSizeInMB: number;
	queryStoreCaptureMode: string;
	sizeBasedCleanupMode: string;
	staleQueryThresholdInDays: number;
	waitStatisticsCaptureMode?: string;
	capturePolicyOptions?: QueryStoreCapturePolicyOptions;
	currentStorageSizeInMB: number;
}

export interface RestoreDatabaseInfo {
	sourceDatabaseNames: string[];
	targetDatabaseNames: string[];
	recoveryStateOptions: CategoryValue[];
}

export interface CategoryValue {
	displayName: string;
	name: string;
}

export interface RestoreOptions {
	restorePlanResponse: RestorePlanResponse;
}

export interface RestorePlanResponse {
	sessionId: string;
	backupSetsToRestore: DatabaseFileInfo[];
	canRestore: boolean;
	errorMessage?: string | undefined;
	dbFiles: RestoreDatabaseFileInfo[];
	databaseNamesFromBackupSets: string[];
	planDetails: { [key: string]: RestorePlanDetailInfo };
}

export interface DatabaseFileInfo {
	properties: LocalizedPropertyInfo[];
	id: string;
	isSelected: boolean;
}

export interface RestorePlanDetailInfo {
	name: string;
	currentValue: any;
	isReadOnly: boolean;
	isVisible: boolean;
	defaultValue: any;
}

export interface LocalizedPropertyInfo {
	propertyName: string;
	propertyValue: string;
	propertyDisplayName: string;
	propertyValueDisplayName: string;
}

export interface RestoreDatabaseFileInfo {
	fileType: string;
	logicalFileName: string;
	originalFileName: string;
	restoreAsFileName: string;
}

export interface QueryStoreCapturePolicyOptions {
	executionCount: number;
	staleThreshold: string;
	totalCompileCPUTimeInMS: number;
	totalExecutionCPUTimeInMS: number;
}

<<<<<<< HEAD
=======
export interface BackupEncryptor {
	encryptorType: number;
	encryptorName: string;
}
>>>>>>> 12a67b72

export interface DatabaseScopedConfigurationsInfo {
	id: number;
	name: string;
	valueForPrimary: string;
	valueForSecondary: string;
}

export interface OptionsCollection {
	options: string[];
	defaultValueIndex: number;
}

export interface AzureEditionDetails {
	editionDisplayName: string;
	editionOptions: OptionsCollection;
}

export interface ProcessorAffinity {
	processorId: string;
	affinity: boolean;
	ioAffinity: boolean;
}

export interface NumaNode {
	numaNodeId: string
	processors: ProcessorAffinity[]
}

export enum AffinityType {
	ProcessorAffinity = 1,
	IOAffinity = 2,
}

export interface Server extends ObjectManagement.SqlObject {
	hardwareGeneration?: string;
	language: string;
	memoryInMB: number;
	operatingSystem: string;
	platform: string;
	processors: string;
	version: string;
	isClustered: boolean;
	isHadrEnabled: boolean;
	isPolyBaseInstalled?: boolean;
	isXTPSupported?: boolean;
	product: string;
	reservedStorageSizeMB?: number;
	rootDirectory: string;
	serverCollation: string;
	serviceTier?: string;
	storageSpaceUsageInMB?: number;
	minServerMemory: NumericServerProperty;
	maxServerMemory: NumericServerProperty;
	autoProcessorAffinityMaskForAll: boolean;
	autoProcessorAffinityIOMaskForAll: boolean;
	numaNodes: NumaNode[];
	authenticationMode: ServerLoginMode;
	loginAuditing: AuditLevel;
	checkCompressBackup: boolean;
	checkBackupChecksum: boolean;
	dataLocation: string;
	logLocation: string;
	backupLocation: string;
	allowTriggerToFireOthers: boolean;
	blockedProcThreshold: NumericServerProperty;
	cursorThreshold: NumericServerProperty;
	defaultFullTextLanguage: string;
	defaultLanguage: string;
	fullTextUpgradeOption: string;
	maxTextReplicationSize: NumericServerProperty;
	optimizeAdHocWorkloads: boolean;
	scanStartupProcs: boolean;
	twoDigitYearCutoff: number;
	costThresholdParallelism: NumericServerProperty;
	locks: NumericServerProperty;
	maxDegreeParallelism: NumericServerProperty;
	queryWait: NumericServerProperty;
}

/**
 * The server login types.
 */
export const enum ServerLoginMode {
	Integrated = 1, //windows auth only
	Mixed = 2// both sql server and windows auth
}

/**
 * The server audit levels.
 */
export const enum AuditLevel {
	None,
	Success,
	Failure,
	All
}

export interface NumericServerProperty {
	maximumValue: number;
	minimumValue: number;
	value: number;
}

export interface ServerViewInfo extends ObjectManagement.ObjectViewInfo<Server> {
	languageOptions: string[];
	fullTextUpgradeOptions: string[];
}

export const enum FileGrowthType {
	KB = 0,
	Percent = 1,
	None = 99
}

export const enum FileGroupType {
	RowsFileGroup = 0,
	FileStreamDataFileGroup = 2,
	MemoryOptimizedDataFileGroup = 3
}

export const enum FileStreamEffectiveLevel {
	Disabled = 0,
	TSqlAccess,
	TSqlLocalFileSystemAccess,
	TSqlFullFileSystemAccess
}

export interface DatabaseFile {
	id: number;
	name: string;
	type: string;
	path: string;
	fileGroup: string;
	fileNameWithExtension: string;
	sizeInMb: number;
	isAutoGrowthEnabled: boolean;
	autoFileGrowth: number;
	autoFileGrowthType: FileGrowthType;
	maxSizeLimitInMb: number
}

export interface FileGroup {
	id?: number;
	name: string;
	type: FileGroupType;
	isReadOnly: boolean;
	isDefault: boolean;
	autogrowAllFiles: boolean;
}<|MERGE_RESOLUTION|>--- conflicted
+++ resolved
@@ -459,11 +459,8 @@
 	files?: DatabaseFile[];
 	filegroups?: FileGroup[];
 	queryStoreOptions?: QueryStoreOptions;
-<<<<<<< HEAD
 	restoreOptions?: RestoreOptions;
-=======
 	backupEncryptors?: BackupEncryptor[];
->>>>>>> 12a67b72
 }
 
 export interface DatabaseViewInfo extends ObjectManagement.ObjectViewInfo<Database> {
@@ -570,13 +567,10 @@
 	totalExecutionCPUTimeInMS: number;
 }
 
-<<<<<<< HEAD
-=======
 export interface BackupEncryptor {
 	encryptorType: number;
 	encryptorName: string;
 }
->>>>>>> 12a67b72
 
 export interface DatabaseScopedConfigurationsInfo {
 	id: number;
