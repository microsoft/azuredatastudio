/*---------------------------------------------------------------------------------------------
 *  Copyright (c) Microsoft Corporation. All rights reserved.
 *  Licensed under the Source EULA. See License.txt in the project root for license information.
 *--------------------------------------------------------------------------------------------*/
import { ObjectManagement } from 'mssql';

/**
 * Base interface for all the security principal objects. e.g. Login, Server Role, Database Role...
 */
export interface SecurityPrincipalObject extends ObjectManagement.SqlObject {
	securablePermissions: SecurablePermissions[];
}

/**
 * Securable type metadata.
 */
export interface SecurableTypeMetadata {
	/**
	 * Name of the securable type.
	 */
	name: string;
	/**
	 * Display name of the securable type.
	 */
	displayName: string;
	/**
	 * Permissions supported by the securable type.
	 */
	permissions: PermissionMetadata[];
}

/**
 * Permission metadata.
 */
export interface PermissionMetadata {
	/**
	 * Name of the permission.
	 */
	name: string;
	/**
	 * Display name of the permission.
	 */
	displayName: string;
}

/**
 * Base interface for security principal object's view information.
 */
export interface SecurityPrincipalViewInfo<T extends SecurityPrincipalObject> extends ObjectManagement.ObjectViewInfo<T> {
	/**
	 * The securable types that the security principal object can be granted permissions on.
	 */
	supportedSecurableTypes: SecurableTypeMetadata[];
}

/**
 * Base interface for database level security principal object's view information.
 */
export interface DatabaseLevelPrincipalViewInfo<T extends SecurityPrincipalObject> extends SecurityPrincipalViewInfo<T> {
	/**
	 * The schemas in the database.
	 */
	schemas: string[];
}

/**
 * Server level login.
 */
export interface Login extends SecurityPrincipalObject {
	/**
	 * Authentication type.
	 */
	authenticationType: AuthenticationType;
	/**
	 * Password for the login.
	 * Only applicable when the authentication type is 'Sql'.
	 */
	password: string | undefined;
	/**
	 * Old password of the login.
	 * Only applicable when the authentication type is 'Sql'.
	 * The old password is required when updating the login's own password and it doesn't have the 'ALTER ANY LOGIN' permission.
	 */
	oldPassword: string | undefined;
	/**
	 * Whether the password complexity policy is enforced.
	 * Only applicable when the authentication type is 'Sql'.
	 */
	enforcePasswordPolicy: boolean | undefined;
	/**
	 * Whether the password expiration policy is enforced.
	 * Only applicable when the authentication type is 'Sql'.
	 */
	enforcePasswordExpiration: boolean | undefined;
	/**
	 * Whether SQL Server should prompt for an updated password when the next the login is used.
	 * Only applicable when the authentication type is 'Sql'.
	 */
	mustChangePassword: boolean | undefined;
	/**
	 * Whether the login is locked out due to password policy violation.
	 * Only applicable when the authentication type is 'Sql'.
	 */
	isLockedOut: boolean;
	/**
	 * The default database for the login.
	 */
	defaultDatabase: string;
	/**
	 * The default language for the login.
	 */
	defaultLanguage: string;
	/**
	 * The server roles of the login.
	 */
	serverRoles: string[];
	/**
	 * The database users the login is mapped to.
	 */
	userMapping: ServerLoginUserInfo[];
	/**
	 * Whether the login is enabled.
	 */
	isEnabled: boolean;
	/**
	 * Whether the connect permission is granted to the login.
	 */
	connectPermission: boolean;
}

/**
 * The authentication types.
 */
export const enum AuthenticationType {
	Windows = 'Windows',
	Sql = 'Sql',
	AzureActiveDirectory = 'AAD'
}

/**
 * The user mapping information for login.
 */
export interface ServerLoginUserInfo {
	/**
	 * Target database name.
	 */
	database: string;
	/**
	 * User name.
	 */
	user: string;
	/**
	 * Default schema of the user.
	 */
	defaultSchema: string;
	/**
	 * Databases roles of the user.
	 */
	databaseRoles: string[];
}

/**
 * The information required to render the login view.
 */
export interface LoginViewInfo extends SecurityPrincipalViewInfo<Login> {
	/**
	 * The authentication types supported by the server.
	 */
	authenticationTypes: AuthenticationType[];
	/**
	 * Whether the locked out state can be changed.
	 */
	canEditLockedOutState: boolean;
	/**
	 * Name of the databases in the server.
	 */
	databases: string[];
	/**
	 * Available languages in the server.
	 */
	languages: string[];
	/**
	 * All server roles in the server.
	 */
	serverRoles: string[];
	/**
	 * Whether advanced password options are supported.
	 * Advanced password options: check policy, check expiration, must change, unlock.
	 * Notes: 2 options to control the advanced options because Analytics Platform supports advanced options but does not support advanced options.
	 */
	supportAdvancedPasswordOptions: boolean;
	/**
	 * Whether advanced options are supported.
	 * Advanced options: default database, default language and connect permission.
	 */
	supportAdvancedOptions: boolean;
}

/**
 * The permission information a principal has on a securable.
 */
export interface SecurablePermissionItem {
	/**
	 * name of the permission.
	 */
	permission: string;
	/**
	 * Name of the grantor.
	 */
	grantor: string;
	/**
	 * Whether the permission is granted or denied. Undefined means not specified.
	 */
	grant?: boolean;
	/**
	 * Whether the pincipal can grant this permission to other principals.
	 * The value will be ignored if the grant property is set to false.
	 */
	withGrant?: boolean;
}

/**
 * The permissions a principal has over a securable.
 */
export interface SecurablePermissions {
	/**
	 * The securable name.
	 */
	name: string;
	/**
	 * The securable type.
	 */
	type: string;
	/**
	 * The schema name of the object if applicable.
	 */
	schema?: string;
	/**
	 * The permissions.
	 */
	permissions: SecurablePermissionItem[];
	/**
	 * The effective permissions. Includes all permissions granted to the principal, including those granted through role memberships.
	 */
	effectivePermissions: string[];
}

/**
 * Extend property for objects.
 */
export interface ExtendedProperty {
	/**
	 * Name of the property.
	 */
	name: string;
	/**
	 * Value of the property.
	 */
	value: string;
}

/**
 * User types.
 */
export const enum UserType {
	/**
	 * Mapped to a server login.
	 */
	LoginMapped = 'LoginMapped',
	/**
	 * Mapped to a Windows user or group.
	 */
	WindowsUser = 'WindowsUser',
	/**
	 * Authenticate with password.
	 */
	SqlAuthentication = 'SqlAuthentication',
	/**
	 * Authenticate with Azure Active Directory.
	 */
	AADAuthentication = 'AADAuthentication',
	/**
	 * User that cannot authenticate.
	 */
	NoLoginAccess = 'NoLoginAccess'
}

/**
 * Database user.
 */
export interface User extends SecurityPrincipalObject {
	/**
	 * Type of the user.
	 */
	type: UserType;
	/**
	 * Default schema of the user.
	 */
	defaultSchema: string | undefined;
	/**
	 * Schemas owned by the user.
	 */
	ownedSchemas: string[];
	/**
	 * Database roles that the user belongs to.
	 */
	databaseRoles: string[];
	/**
	 * The name of the server login associated with the user.
	 * Only applicable when the user type is 'WithLogin'.
	 */
	loginName: string | undefined;
	/**
	 * The default language of the user.
	 * Only applicable when the user type is 'Contained'.
	 */
	defaultLanguage: string | undefined;
	/**
	 * Password of the user.
	 * Only applicable when the user type is 'Contained' and the authentication type is 'Sql'.
	 */
	password: string | undefined;
}

/**
 * The information required to render the user view.
 */
export interface UserViewInfo extends DatabaseLevelPrincipalViewInfo<User> {
	/**
	 * All user types supported by the database.
	 */
	userTypes: UserType[];
	/**
	 * All languages supported by the database.
	 */
	languages: string[];
	/**
	 * Name of all the logins in the server.
	 */
	logins: string[];
	/**
	 * Name of all the database roles.
	 */
	databaseRoles: string[];
}

/**
 * Interface representing the server role object.
 */
export interface ServerRoleInfo extends SecurityPrincipalObject {
	/**
	 * Name of the server principal that owns the server role.
	 */
	owner: string;
	/**
	 * Name of the server principals that are members of the server role.
	 */
	members: string[];
	/**
	 * Server roles that the server role is a member of.
	 */
	memberships: string[];
}

/**
 * Interface representing the information required to render the server role view.
 */
export interface ServerRoleViewInfo extends SecurityPrincipalViewInfo<ServerRoleInfo> {
	/**
	 * Whether the server role is a fixed role.
	 */
	isFixedRole: boolean;
	/**
	 * List of all the server roles.
	 */
	serverRoles: string[];
}

/**
 * Interface representing the application role object.
 */
export interface ApplicationRoleInfo extends SecurityPrincipalObject {
	/**
	 * Default schema of the application role.
	 */
	defaultSchema: string;
	/**
	 * Schemas owned by the application role.
	 */
	ownedSchemas: string[];
	/**
	 * Password of the application role.
	 */
	password: string;
}

/**
 * Interface representing the information required to render the application role view.
 */
export interface ApplicationRoleViewInfo extends DatabaseLevelPrincipalViewInfo<ApplicationRoleInfo> {
}

/**
 * Interface representing the database role object.
 */
export interface DatabaseRoleInfo extends SecurityPrincipalObject {
	/**
	 * Name of the database principal that owns the database role.
	 */
	owner: string;
	/**
	 * Schemas owned by the database role.
	 */
	ownedSchemas: string[];
	/**
	 * Name of the user or database role that are members of the database role.
	 */
	members: string[];
}

/**
 * Interface representing the information required to render the database role view.
 */
export interface DatabaseRoleViewInfo extends DatabaseLevelPrincipalViewInfo<DatabaseRoleInfo> {
}

export interface Database extends ObjectManagement.SqlObject {
	owner?: string;
	collationName?: string;
	recoveryModel?: string;
	compatibilityLevel?: string;
	containmentType?: string;
	dateCreated?: string;
	lastDatabaseBackup?: string;
	lastDatabaseLogBackup?: string;
	memoryAllocatedToMemoryOptimizedObjectsInMb?: number;
	memoryUsedByMemoryOptimizedObjectsInMb?: number;
	numberOfUsers?: number;
	sizeInMb?: number;
	spaceAvailableInMb?: number;
	status?: string;
	azureBackupRedundancyLevel?: string;
	azureServiceLevelObjective?: string;
	azureEdition?: string;
	azureMaxSize?: string;
	autoCreateIncrementalStatistics: boolean;
	autoCreateStatistics: boolean;
	autoShrink: boolean;
	autoUpdateStatistics: boolean;
	autoUpdateStatisticsAsynchronously: boolean;
	isLedgerDatabase?: boolean;
	pageVerify?: string;
	targetRecoveryTimeInSec?: number;
	databaseReadOnly?: boolean;
	encryptionEnabled: boolean;
	restrictAccess?: string;
	databaseScopedConfigurations: DatabaseScopedConfigurationsInfo[];
	isFilesTabSupported?: boolean;
	files?: DatabaseFile[];
<<<<<<< HEAD
	filegroups?: FileGroups[];
=======
>>>>>>> 362290f8
}

export interface DatabaseViewInfo extends ObjectManagement.ObjectViewInfo<Database> {
	isAzureDB: boolean;
	isManagedInstance: boolean;
	isSqlOnDemand: boolean;
	loginNames?: OptionsCollection;
	collationNames?: OptionsCollection;
	compatibilityLevels?: OptionsCollection;
	containmentTypes?: OptionsCollection;
	recoveryModels?: OptionsCollection;
	azureBackupRedundancyLevels?: string[];
	azureServiceLevelObjectives?: AzureEditionDetails[];
	azureEditions?: string[];
	azureMaxSizes?: AzureEditionDetails[];
	pageVerifyOptions?: string[];
	restrictAccessOptions?: string[];
	dscOnOffOptions?: string[];
	dscElevateOptions?: string[];
	dscEnableDisableOptions?: string[];
<<<<<<< HEAD
=======
	rowDataFileGroupsOptions?: string[];
	fileStreamFileGroupsOptions?: string[];
>>>>>>> 362290f8
	fileTypesOptions?: string[];
}

export interface DatabaseScopedConfigurationsInfo {
	id: number;
	name: string;
	valueForPrimary: string;
	valueForSecondary: string;
}

export interface OptionsCollection {
	options: string[];
	defaultValueIndex: number;
}

export interface AzureEditionDetails {
	editionDisplayName: string;
	editionOptions: OptionsCollection;
}

export interface ProcessorAffinity {
	processorId: string;
	affinity: boolean;
	ioAffinity: boolean;
}

export interface NumaNode {
	numaNodeId: string
	processors: ProcessorAffinity[]
}

export enum AffinityType {
	ProcessorAffinity = 1,
	IOAffinity = 2,
}

export interface Server extends ObjectManagement.SqlObject {
	hardwareGeneration: string;
	language: string;
	memoryInMB: number;
	operatingSystem: string;
	platform: string;
	processors: string;
	version: string;
	isClustered: boolean;
	isHadrEnabled: boolean;
	isPolyBaseInstalled: boolean;
	isXTPSupported: boolean;
	product: string;
	reservedStorageSizeMB: number;
	rootDirectory: string;
	serverCollation: string;
	serviceTier: string;
	storageSpaceUsageInMB: number;
	minServerMemory: NumericServerProperty;
	maxServerMemory: NumericServerProperty;
	autoProcessorAffinityMaskForAll: boolean;
	autoProcessorAffinityIOMaskForAll: boolean;
	numaNodes: NumaNode[];
	authenticationMode: ServerLoginMode;
	loginAuditing: AuditLevel;
}

/**
 * The server login types.
 */
export const enum ServerLoginMode {
	Integrated, //windows auth only
	Mixed // both sql server and windows auth
}

/**
 * The server audit levels.
 */
export const enum AuditLevel {
	None,
	Success,
	Failure,
	All
}

export interface NumericServerProperty {
	maximumValue: number;
	minimumValue: number;
	value: number;
}

export interface ServerViewInfo extends ObjectManagement.ObjectViewInfo<Server> {
}

export const enum FileGrowthType {
	KB = 0,
	Percent = 1,
	None = 99
}

<<<<<<< HEAD
export const enum FileGroupType {
	RowsFileGroup = 0,
	FileStreamDataFileGroup = 2,
	MemoryOptimizedDataFileGroup = 3
}

=======
>>>>>>> 362290f8
export interface DatabaseFile {
	id: number;
	name: string;
	type: string;
	path: string;
	fileGroup: string;
	fileNameWithExtension: string;
	sizeInMb: number;
	isAutoGrowthEnabled: boolean;
	autoFileGrowth: number;
	autoFileGrowthType: FileGrowthType;
	maxSizeLimitInMb: number
<<<<<<< HEAD
}

export interface FileGroups {
	id?: number;
	name: string;
	type: FileGroupType;
	isReadOnly: boolean;
	isDefault: boolean;
	autogrowAllFiles: boolean;
=======
>>>>>>> 362290f8
}<|MERGE_RESOLUTION|>--- conflicted
+++ resolved
@@ -457,10 +457,7 @@
 	databaseScopedConfigurations: DatabaseScopedConfigurationsInfo[];
 	isFilesTabSupported?: boolean;
 	files?: DatabaseFile[];
-<<<<<<< HEAD
 	filegroups?: FileGroups[];
-=======
->>>>>>> 362290f8
 }
 
 export interface DatabaseViewInfo extends ObjectManagement.ObjectViewInfo<Database> {
@@ -481,11 +478,8 @@
 	dscOnOffOptions?: string[];
 	dscElevateOptions?: string[];
 	dscEnableDisableOptions?: string[];
-<<<<<<< HEAD
-=======
 	rowDataFileGroupsOptions?: string[];
 	fileStreamFileGroupsOptions?: string[];
->>>>>>> 362290f8
 	fileTypesOptions?: string[];
 }
 
@@ -582,15 +576,12 @@
 	None = 99
 }
 
-<<<<<<< HEAD
 export const enum FileGroupType {
 	RowsFileGroup = 0,
 	FileStreamDataFileGroup = 2,
 	MemoryOptimizedDataFileGroup = 3
 }
 
-=======
->>>>>>> 362290f8
 export interface DatabaseFile {
 	id: number;
 	name: string;
@@ -603,7 +594,6 @@
 	autoFileGrowth: number;
 	autoFileGrowthType: FileGrowthType;
 	maxSizeLimitInMb: number
-<<<<<<< HEAD
 }
 
 export interface FileGroups {
@@ -613,6 +603,4 @@
 	isReadOnly: boolean;
 	isDefault: boolean;
 	autogrowAllFiles: boolean;
-=======
->>>>>>> 362290f8
 }