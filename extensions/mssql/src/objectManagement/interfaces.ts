--- conflicted
+++ resolved
@@ -470,12 +470,9 @@
 	compatibilityLevels: string[];
 	containmentTypes: string[];
 	recoveryModels: string[];
-<<<<<<< HEAD
+	files: DatabaseFile[];
+
 	databaseEngineEdition: string;
-=======
-	files: DatabaseFile[];
-
->>>>>>> 6dc1b9b9
 	isAzureDB: boolean;
 	azureBackupRedundancyLevels: string[];
 	azureServiceLevelObjectives: AzureEditionDetails[];
