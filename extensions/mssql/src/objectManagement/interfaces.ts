--- conflicted
+++ resolved
@@ -430,7 +430,6 @@
 	recoveryModel?: string;
 	compatibilityLevel?: string;
 	containmentType?: string;
-<<<<<<< HEAD
 	dateCreated?: string;
 	lastDatabaseBackup?: string;
 	lastDatabaseLogBackup?: string;
@@ -440,13 +439,10 @@
 	sizeInMb?: string;
 	spaceAvailableInMb?: string;
 	status?: string;
-=======
-
 	azureBackupRedundancyLevel?: string;
 	azureServiceLevelObjective?: string;
 	azureEdition?: string;
 	azureMaxSize?: string;
->>>>>>> 1ff0a072
 }
 
 export interface DatabaseViewInfo extends ObjectManagement.ObjectViewInfo<Database> {
