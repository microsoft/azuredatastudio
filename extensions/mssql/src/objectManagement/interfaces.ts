--- conflicted
+++ resolved
@@ -459,24 +459,6 @@
 
 export interface DatabaseViewInfo extends ObjectManagement.ObjectViewInfo<Database> {
 	isAzureDB: boolean;
-<<<<<<< HEAD
-	azureBackupRedundancyLevels: string[];
-	azureServiceLevelObjectives: AzureEditionDetails[];
-	azureEditions: string[];
-	azureMaxSizes: AzureEditionDetails[];
-	pageVerifyOptions: string[];
-	restrictAccessOptions: string[];
-	dscOnOffOptions: string[];
-	dscElevateOptions: string[];
-	dscEnableDisableOptions: string[];
-}
-
-export interface DatabaseScopedConfigurationsInfo {
-	id: number;
-	name: string;
-	valueForPrimary: string;
-	valueForSecondary: string;
-=======
 	loginNames?: OptionsCollection;
 	collationNames?: OptionsCollection;
 	compatibilityLevels?: OptionsCollection;
@@ -489,12 +471,21 @@
 	azureMaxSizes?: AzureEditionDetails[];
 	pageVerifyOptions?: string[];
 	restrictAccessOptions?: string[];
+	dscOnOffOptions: string[];
+	dscElevateOptions: string[];
+	dscEnableDisableOptions: string[];
+}
+
+export interface DatabaseScopedConfigurationsInfo {
+	id: number;
+	name: string;
+	valueForPrimary: string;
+	valueForSecondary: string;
 }
 
 export interface OptionsCollection {
 	options: string[];
 	defaultValueIndex: number;
->>>>>>> 9727a761
 }
 
 export interface AzureEditionDetails {
