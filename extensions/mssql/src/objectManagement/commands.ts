--- conflicted
+++ resolved
@@ -16,12 +16,9 @@
 import * as constants from '../constants';
 import { getNodeTypeDisplayName, refreshParentNode } from './utils';
 import { TelemetryReporter } from '../telemetry';
-<<<<<<< HEAD
+import { ObjectManagementDialogBase, ObjectManagementDialogOptions } from './ui/objectManagementDialogBase';
 import { CreateDatabaseDialog } from './ui/createDatabaseDialog';
 import { DeleteDatabaseDialog } from './ui/deleteDatabaseDialog';
-=======
-import { ObjectManagementDialogBase, ObjectManagementDialogOptions } from './ui/objectManagementDialogBase';
->>>>>>> c8618d39
 
 export function registerObjectManagementCommands(appContext: AppContext) {
 	// Notes: Change the second parameter to false to use the actual object management service.
@@ -242,42 +239,6 @@
 	return connectionUri;
 }
 
-<<<<<<< HEAD
-async function handleCreateDatabaseDialogCommand(context: azdata.ObjectExplorerContext, service: IObjectManagementService): Promise<void> {
-	const connectionUri = await getConnectionUri(context);
-	if (!connectionUri) {
-		return;
-	}
-
-	try {
-		const dialog = new CreateDatabaseDialog(service, connectionUri, context);
-		await dialog.open();
-	}
-	catch (err) {
-		TelemetryReporter.createErrorEvent2(TelemetryViews.Admin, TelemetryActions.CreateDatabaseDialog, err).withAdditionalProperties({
-			objectType: context.nodeInfo!.nodeType
-		}).send();
-		await vscode.window.showErrorMessage(localizedConstants.OpenCreateDatabaseDialogError(getErrorMessage(err)));
-	}
-}
-
-async function handleDeleteDatabaseDialogCommand(context: azdata.ObjectExplorerContext, service: IObjectManagementService): Promise<void> {
-	const connectionUri = await getConnectionUri(context);
-	if (!connectionUri) {
-		return;
-	}
-
-	try {
-		const dialog = new DeleteDatabaseDialog(service, connectionUri, context);
-		await dialog.open();
-	}
-	catch (err) {
-		TelemetryReporter.createErrorEvent2(TelemetryViews.Admin, TelemetryActions.DeleteDatabaseDialog, err).withAdditionalProperties({
-			objectType: context.nodeInfo!.nodeType
-		}).send();
-		await vscode.window.showErrorMessage(localizedConstants.OpenDeleteDatabaseDialogError(getErrorMessage(err)));
-	}
-=======
 async function getParentUrn(context: azdata.ObjectExplorerContext): Promise<string> {
 	let node = undefined;
 	let currentNodePath = context.nodeInfo!.parentNodePath;
@@ -286,5 +247,40 @@
 		currentNodePath = node?.parentNodePath;
 	} while (node && currentNodePath && !node.metadata?.urn);
 	return node?.metadata?.urn;
->>>>>>> c8618d39
+}
+
+async function handleCreateDatabaseDialogCommand(context: azdata.ObjectExplorerContext, service: IObjectManagementService): Promise<void> {
+	const connectionUri = await getConnectionUri(context);
+	if (!connectionUri) {
+		return;
+	}
+
+	try {
+		const dialog = new CreateDatabaseDialog(service, connectionUri, context);
+		await dialog.open();
+	}
+	catch (err) {
+		TelemetryReporter.createErrorEvent2(TelemetryViews.Admin, TelemetryActions.CreateDatabaseDialog, err).withAdditionalProperties({
+			objectType: context.nodeInfo!.nodeType
+		}).send();
+		await vscode.window.showErrorMessage(localizedConstants.OpenCreateDatabaseDialogError(getErrorMessage(err)));
+	}
+}
+
+async function handleDeleteDatabaseDialogCommand(context: azdata.ObjectExplorerContext, service: IObjectManagementService): Promise<void> {
+	const connectionUri = await getConnectionUri(context);
+	if (!connectionUri) {
+		return;
+	}
+
+	try {
+		const dialog = new DeleteDatabaseDialog(service, connectionUri, context);
+		await dialog.open();
+	}
+	catch (err) {
+		TelemetryReporter.createErrorEvent2(TelemetryViews.Admin, TelemetryActions.DeleteDatabaseDialog, err).withAdditionalProperties({
+			objectType: context.nodeInfo!.nodeType
+		}).send();
+		await vscode.window.showErrorMessage(localizedConstants.OpenDeleteDatabaseDialogError(getErrorMessage(err)));
+	}
 }