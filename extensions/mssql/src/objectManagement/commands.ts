--- conflicted
+++ resolved
@@ -24,11 +24,8 @@
 import { DatabaseDialog } from './ui/databaseDialog';
 import { ServerPropertiesDialog } from './ui/serverPropertiesDialog';
 import { DetachDatabaseDialog } from './ui/detachDatabaseDialog';
-<<<<<<< HEAD
+import { DeleteDatabaseDialog } from './ui/deleteDatabaseDialog';
 import { AttachDatabaseDialog } from './ui/attachDatabaseDialog';
-=======
-import { DeleteDatabaseDialog } from './ui/deleteDatabaseDialog';
->>>>>>> 22e2b0df
 
 export function registerObjectManagementCommands(appContext: AppContext) {
 	// Notes: Change the second parameter to false to use the actual object management service.
@@ -51,13 +48,11 @@
 	appContext.extensionContext.subscriptions.push(vscode.commands.registerCommand('mssql.detachDatabase', async (context: azdata.ObjectExplorerContext) => {
 		await handleDetachDatabase(context, service);
 	}));
-<<<<<<< HEAD
+	appContext.extensionContext.subscriptions.push(vscode.commands.registerCommand('mssql.deleteDatabase', async (context: azdata.ObjectExplorerContext) => {
+		await handleDeleteDatabase(context, service);
+	}));
 	appContext.extensionContext.subscriptions.push(vscode.commands.registerCommand('mssql.attachDatabase', async (context: azdata.ObjectExplorerContext) => {
 		await handleAttachDatabase(context, service);
-=======
-	appContext.extensionContext.subscriptions.push(vscode.commands.registerCommand('mssql.deleteDatabase', async (context: azdata.ObjectExplorerContext) => {
-		await handleDeleteDatabase(context, service);
->>>>>>> 22e2b0df
 	}));
 }
 
@@ -299,11 +294,36 @@
 	}
 }
 
-<<<<<<< HEAD
+async function handleDeleteDatabase(context: azdata.ObjectExplorerContext, service: IObjectManagementService): Promise<void> {
+	const connectionUri = await getConnectionUri(context);
+	if (!connectionUri) {
+		return;
+	}
+	try {
+		const parentUrn = await getParentUrn(context);
+		const options: ObjectManagementDialogOptions = {
+			connectionUri: connectionUri,
+			isNewObject: false,
+			database: context.connectionProfile!.databaseName!,
+			objectType: context.nodeInfo.nodeType as ObjectManagement.NodeType,
+			objectName: context.nodeInfo.label,
+			parentUrn: parentUrn,
+			objectUrn: context.nodeInfo!.metadata!.urn,
+			objectExplorerContext: context
+		};
+		const dialog = new DeleteDatabaseDialog(service, options);
+		await dialog.open();
+	}
+	catch (err) {
+		TelemetryReporter.createErrorEvent2(ObjectManagementViewName, TelemetryActions.OpenDeleteDatabaseDialog, err).withAdditionalProperties({
+			objectType: context.nodeInfo!.nodeType
+		}).send();
+		console.error(err);
+		await vscode.window.showErrorMessage(objectManagementLoc.OpenDeleteDatabaseDialogError(getErrorMessage(err)));
+	}
+}
+
 async function handleAttachDatabase(context: azdata.ObjectExplorerContext, service: IObjectManagementService): Promise<void> {
-=======
-async function handleDeleteDatabase(context: azdata.ObjectExplorerContext, service: IObjectManagementService): Promise<void> {
->>>>>>> 22e2b0df
 	const connectionUri = await getConnectionUri(context);
 	if (!connectionUri) {
 		return;
@@ -312,7 +332,6 @@
 		const parentUrn = await getParentUrn(context);
 		const options: ObjectManagementDialogOptions = {
 			connectionUri: connectionUri,
-<<<<<<< HEAD
 			isNewObject: true,
 			database: context.connectionProfile!.databaseName!,
 			objectType: ObjectManagement.NodeType.Database,
@@ -329,25 +348,6 @@
 		}).send();
 		console.error(err);
 		await vscode.window.showErrorMessage(objectManagementLoc.OpenAttachDatabaseDialogError(getErrorMessage(err)));
-=======
-			isNewObject: false,
-			database: context.connectionProfile!.databaseName!,
-			objectType: context.nodeInfo.nodeType as ObjectManagement.NodeType,
-			objectName: context.nodeInfo.label,
-			parentUrn: parentUrn,
-			objectUrn: context.nodeInfo!.metadata!.urn,
-			objectExplorerContext: context
-		};
-		const dialog = new DeleteDatabaseDialog(service, options);
-		await dialog.open();
-	}
-	catch (err) {
-		TelemetryReporter.createErrorEvent2(ObjectManagementViewName, TelemetryActions.OpenDeleteDatabaseDialog, err).withAdditionalProperties({
-			objectType: context.nodeInfo!.nodeType
-		}).send();
-		console.error(err);
-		await vscode.window.showErrorMessage(objectManagementLoc.OpenDeleteDatabaseDialogError(getErrorMessage(err)));
->>>>>>> 22e2b0df
 	}
 }
 
