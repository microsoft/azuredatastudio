--- conflicted
+++ resolved
@@ -26,11 +26,8 @@
 import { DetachDatabaseDialog } from './ui/detachDatabaseDialog';
 import { DropDatabaseDialog } from './ui/dropDatabaseDialog';
 import { AttachDatabaseDialog } from './ui/attachDatabaseDialog';
-<<<<<<< HEAD
 import { RestoreDatabaseDialog } from './ui/restoreDatabaseDialog';
-=======
 import { BackupDatabaseDialog } from './ui/backupDatabaseDialog';
->>>>>>> 12a67b72
 
 export function registerObjectManagementCommands(appContext: AppContext) {
 	// Notes: Change the second parameter to false to use the actual object management service.
