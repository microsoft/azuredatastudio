--- conflicted
+++ resolved
@@ -22,11 +22,8 @@
 import { DatabaseRoleDialog } from './ui/databaseRoleDialog';
 import { ApplicationRoleDialog } from './ui/applicationRoleDialog';
 import { DatabaseDialog } from './ui/databaseDialog';
-<<<<<<< HEAD
+import { ServerPropertiesDialog } from './ui/serverPropertiesDialog';
 import { DetachDatabaseDialog } from './ui/detachDatabaseDialog';
-=======
-import { ServerPropertiesDialog } from './ui/serverPropertiesDialog';
->>>>>>> 2223d4ad
 
 export function registerObjectManagementCommands(appContext: AppContext) {
 	// Notes: Change the second parameter to false to use the actual object management service.
