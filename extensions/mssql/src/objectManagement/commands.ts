--- conflicted
+++ resolved
@@ -17,13 +17,10 @@
 import { getNodeTypeDisplayName, refreshParentNode } from './utils';
 import { TelemetryReporter } from '../telemetry';
 import { ObjectManagementDialogBase, ObjectManagementDialogOptions } from './ui/objectManagementDialogBase';
-<<<<<<< HEAD
-import { CreateDatabaseDialog } from './ui/createDatabaseDialog';
-=======
 import { ServerRoleDialog } from './ui/serverRoleDialog';
 import { DatabaseRoleDialog } from './ui/databaseRoleDialog';
 import { ApplicationRoleDialog } from './ui/applicationRoleDialog';
->>>>>>> 934d8ff8
+import { CreateDatabaseDialog } from './ui/createDatabaseDialog';
 
 export function registerObjectManagementCommands(appContext: AppContext) {
 	// Notes: Change the second parameter to false to use the actual object management service.
