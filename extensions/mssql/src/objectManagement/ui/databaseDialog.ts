--- conflicted
+++ resolved
@@ -17,12 +17,7 @@
 
 const MAXDOP_Max_Limit = 32767;
 const PAUSED_RESUMABLE_INDEX_Max_Limit = 71582;
-<<<<<<< HEAD
-const DscTableRowLength = 15;
-=======
 const DscTableRowLength = 20;
-const Dialog_Width = '750px';
->>>>>>> 9f6ec2fe
 
 export class DatabaseDialog extends ObjectManagementDialogBase<Database, DatabaseViewInfo> {
 	// Database Properties tabs
