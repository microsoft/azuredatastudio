/*---------------------------------------------------------------------------------------------
 *  Copyright (c) Microsoft Corporation. All rights reserved.
 *  Licensed under the Source EULA. See License.txt in the project root for license information.
 *--------------------------------------------------------------------------------------------*/

import * as azdata from 'azdata';
import { ObjectManagementDialogBase, ObjectManagementDialogOptions } from './objectManagementDialogBase';
import { DefaultInputWidth, DefaultTableWidth, DefaultMinTableRowCount, DefaultMaxTableRowCount, getTableHeight, DialogButton } from '../../ui/dialogBase';
import { IObjectManagementService } from 'mssql';
import * as localizedConstants from '../localizedConstants';
<<<<<<< HEAD
import { CreateDatabaseDocUrl, DatabaseGeneralPropertiesDocUrl, DatabaseOptionsPropertiesDocUrl, DatabaseScopedConfigurationPropertiesDocUrl, QueryStorePropertiesDocUrl } from '../constants';
import { Database, DatabaseScopedConfigurationsInfo, DatabaseViewInfo } from '../interfaces';
=======
import { CreateDatabaseDocUrl, DatabaseGeneralPropertiesDocUrl, DatabaseFilesPropertiesDocUrl, DatabaseOptionsPropertiesDocUrl, DatabaseScopedConfigurationPropertiesDocUrl } from '../constants';
import { Database, DatabaseFile, DatabaseScopedConfigurationsInfo, DatabaseViewInfo, FileGrowthType } from '../interfaces';
>>>>>>> e3ab53eb
import { convertNumToTwoDecimalStringInMB } from '../utils';
import { isUndefinedOrNull } from '../../types';
import { deepClone } from '../../util/objects';
import { DatabaseFileDialog } from './databaseFileDialog';

const MAXDOP_Max_Limit = 32767;
const PAUSED_RESUMABLE_INDEX_Max_Limit = 71582;
const DscTableRowLength = 15;

export class DatabaseDialog extends ObjectManagementDialogBase<Database, DatabaseViewInfo> {
	// Database Properties tabs
	private generalTab: azdata.Tab;
	private filesTab: azdata.Tab;
	private optionsTab: azdata.Tab;
	private dscTab: azdata.Tab;
	private queryStoreTab: azdata.Tab;
	private optionsTabSectionsContainer: azdata.Component[] = [];
	private activeTabId: string;

	// Database properties options
	// General Tab
	private readonly generalTabId: string = 'generalDatabaseId';
	private nameInput: azdata.InputBoxComponent;
	private backupSection: azdata.GroupContainer;
	private lastDatabaseBackupInput: azdata.InputBoxComponent;
	private lastDatabaseLogBackupInput: azdata.InputBoxComponent;
	private databaseSection: azdata.GroupContainer;
	private statusInput: azdata.InputBoxComponent;
	private ownerInput: azdata.InputBoxComponent;
	private dateCreatedInput: azdata.InputBoxComponent;
	private sizeInput: azdata.InputBoxComponent;
	private spaceAvailabeInput: azdata.InputBoxComponent;
	private numberOfUsersInput: azdata.InputBoxComponent;
	private memoryAllocatedInput: azdata.InputBoxComponent;
	private memoryUsedInput: azdata.InputBoxComponent;
	private collationInput: azdata.InputBoxComponent;
	// Files Tab
	private readonly filesTabId: string = 'filesDatabaseId';
	private databaseFilesTable: azdata.TableComponent;
	// Options Tab
	private readonly optionsTabId: string = 'optionsDatabaseId';
	private autoCreateIncrementalStatisticsInput: azdata.CheckBoxComponent;
	private autoCreateStatisticsInput: azdata.CheckBoxComponent;
	private autoShrinkInput: azdata.CheckBoxComponent;
	private autoUpdateStatisticsInput: azdata.CheckBoxComponent;
	private autoUpdateStatisticsAsynchronouslyInput: azdata.CheckBoxComponent;
	private isLedgerDatabaseInput!: azdata.CheckBoxComponent;
	private pageVerifyInput!: azdata.DropDownComponent;
	private targetRecoveryTimeInSecInput!: azdata.InputBoxComponent;
	private databaseReadOnlyInput!: azdata.CheckBoxComponent;
	private encryptionEnabledInput: azdata.CheckBoxComponent;
	private restrictAccessInput!: azdata.DropDownComponent;
	// Database Scoped Configurations Tab
	private readonly dscTabId: string = 'dscDatabaseId';
	private dscTabSectionsContainer: azdata.Component[] = [];
	private dscTable: azdata.TableComponent;
	private dscOriginalData: DatabaseScopedConfigurationsInfo[];
	private currentRowId: number;
	private valueForPrimaryDropdown: azdata.DropDownComponent;
	private valueForSecondaryDropdown: azdata.DropDownComponent;
	private setSecondaryCheckboxForDropdowns: azdata.CheckBoxComponent;
	private valueForPrimaryInput: azdata.InputBoxComponent;
	private valueForSecondaryInput: azdata.InputBoxComponent;
	private setSecondaryCheckboxForInputType: azdata.CheckBoxComponent;
	private dscPrimaryValueDropdownGroup: azdata.GroupContainer;
	private dscSecondaryValueDropdownGroup: azdata.GroupContainer;
	private dscSecondaryCheckboxForDropdownGroup: azdata.GroupContainer;
	private dscPrimaryValueInputGroup: azdata.GroupContainer;
	private dscSecondaryValueInputGroup: azdata.GroupContainer;
	private dscSecondaryCheckboxForInputGroup: azdata.GroupContainer;
	private setFocusToInput: azdata.InputBoxComponent = undefined;
	private currentRowObjectInfo: DatabaseScopedConfigurationsInfo;
	// Query store Tab
	private readonly queryStoreTabId: string = 'queryStoreTabId';
	private queryStoreTabSectionsContainer: azdata.Component[] = [];
	private areQueryStoreOptionsEnabled: boolean;
	private requestedOperationMode: azdata.DropDownComponent;
	private dataFlushIntervalInMinutes: azdata.InputBoxComponent;
	private statisticsCollectionInterval: azdata.DropDownComponent;
	private maxPlansPerQuery: azdata.InputBoxComponent;
	private maxSizeinMB: azdata.InputBoxComponent;
	private queryStoreCaptureMode: azdata.DropDownComponent;
	private sizeBasedCleanupMode: azdata.DropDownComponent;
	private stateQueryThresholdInDays: azdata.InputBoxComponent;
	private waitStatisticsCaptureMode: azdata.CheckBoxComponent;
	private executionCount: azdata.InputBoxComponent;
	private staleThreshold: azdata.DropDownComponent;
	private totalCompileCPUTimeInMS: azdata.InputBoxComponent;
	private totalExecutionCPUTimeInMS: azdata.InputBoxComponent;


	constructor(objectManagementService: IObjectManagementService, options: ObjectManagementDialogOptions) {
		super(objectManagementService, options);
	}

	protected override get helpUrl(): string {
		return this.options.isNewObject ? CreateDatabaseDocUrl : this.getDatabasePropertiesDocUrl();
	}

	private getDatabasePropertiesDocUrl(): string {
		let helpUrl = '';
		switch (this.activeTabId) {
			case this.generalTabId:
				helpUrl = DatabaseGeneralPropertiesDocUrl;
				break;
			case this.filesTabId:
				helpUrl = DatabaseFilesPropertiesDocUrl;
				break;
			case this.optionsTabId:
				helpUrl = DatabaseOptionsPropertiesDocUrl;
				break;
			case this.dscTabId:
				helpUrl = DatabaseScopedConfigurationPropertiesDocUrl;
				break;
			case this.queryStoreTabId:
				helpUrl = QueryStorePropertiesDocUrl;
				break;
			default:
				break;
		}
		return helpUrl;
	}

	protected async initializeUI(): Promise<void> {
		if (this.options.isNewObject) {
			let components = [];
			components.push(this.initializeGeneralSection());
			components.push(this.initializeOptionsSection());
			if (this.viewInfo.isAzureDB) {
				components.push(this.initializeConfigureSLOSection());
			}
			this.formContainer.addItems(components);
		} else {
			// Initialize general Tab sections
			this.initializeBackupSection();
			this.initializeDatabaseSection();

			//Initialize options Tab sections
			this.initializeOptionsGeneralSection();
			this.initializeAutomaticSection();
			if (!isUndefinedOrNull(this.objectInfo.isLedgerDatabase)) {
				this.initializeLedgerSection();
			}
			if (!isUndefinedOrNull(this.objectInfo.pageVerify) && !isUndefinedOrNull(this.objectInfo.targetRecoveryTimeInSec)) {
				this.initializeRecoverySection();
			}
			this.initializeStateSection();


			const tabs: azdata.Tab[] = [];
			// Initialize general Tab
			this.generalTab = {
				title: localizedConstants.GeneralSectionHeader,
				id: this.generalTabId,
				content: this.createGroup('', [
					this.databaseSection,
					this.backupSection
				], false)
			};
			tabs.push(this.generalTab);

			// Initialize Files Tab
			// Files tab is only enabled for SQL Server properties view
			if (!isUndefinedOrNull(this.objectInfo.isFilesTabSupported)) {
				const filesGeneralSection = this.initializeFilesGeneralSection();
				const databaseFilesSection = this.initializeDatabaseFilesSection();
				this.filesTab = {
					title: localizedConstants.FilesSectionHeader,
					id: this.filesTabId,
					content: this.createGroup('', [filesGeneralSection, databaseFilesSection], false)
				};
				tabs.push(this.filesTab);
			}

			// Initialize Options Tab
			this.optionsTab = {
				title: localizedConstants.OptionsSectionHeader,
				id: this.optionsTabId,
				content: this.createGroup('', this.optionsTabSectionsContainer, false)
			};
			tabs.push(this.optionsTab);

			// Initialize DSC Tab section
			if (!isUndefinedOrNull(this.objectInfo.databaseScopedConfigurations)) {
				await this.initializeDatabaseScopedConfigurationSection();
				this.dscTabSectionsContainer.push(await this.initializeDscValueDropdownTypeSection())
				this.dscTabSectionsContainer.push(await this.initializeDscValueInputTypeSection())
				this.dscTab = {
					title: localizedConstants.DatabaseScopedConfigurationTabHeader,
					id: this.dscTabId,
					content: this.createGroup('', this.dscTabSectionsContainer, false)
				}
				tabs.push(this.dscTab);
			}

<<<<<<< HEAD
			// Initilaize Query Store Tab
			this.initializeQueryStoreGeneralSection();
			this.initializeQueryStoreMonitoringSection();
			this.initializeQueryStoreRetentionSection();
			this.initializeQueryStoreCapturePolicySection();
			this.queryStoreTab = {
				title: localizedConstants.QueryStoreTabHeader,
				id: this.queryStoreTabId,
				content: this.createGroup('', this.queryStoreTabSectionsContainer, false)
			}
			tabs.push(this.queryStoreTab);

			// Initilaize tab group with tabbed panel
=======
			// Initialize tab group with tabbed panel
>>>>>>> e3ab53eb
			const propertiesTabGroup = { title: '', tabs: tabs };
			const propertiesTabbedPannel = this.modelView.modelBuilder.tabbedPanel()
				.withTabs([propertiesTabGroup])
				.withProps({
					CSSStyles: {
						'margin': '-10px 0px 0px -10px'
					}
				})
				.component();
			this.disposables.push(
				propertiesTabbedPannel.onTabChanged(async tabId => {
					this.activeTabId = tabId;
				}));
			this.formContainer.addItem(propertiesTabbedPannel);
		}
	}

	protected override async validateInput(): Promise<string[]> {
		let errors = await super.validateInput();
		let collationNames = this.viewInfo.collationNames?.options;
		if (collationNames?.length > 0 && !collationNames.some(name => name.toLowerCase() === this.objectInfo.collationName?.toLowerCase())) {
			errors.push(localizedConstants.CollationNotValidError(this.objectInfo.collationName ?? ''));
		}
		return errors;
	}

	//#region Create Database
	private initializeGeneralSection(): azdata.GroupContainer {
		let containers: azdata.Component[] = [];
		// The max length for database names is 128 characters: https://learn.microsoft.com/sql/t-sql/functions/db-name-transact-sql
		const maxLengthDatabaseName: number = 128;
		const props: azdata.InputBoxProperties = {
			ariaLabel: localizedConstants.NameText,
			required: true,
			maxLength: maxLengthDatabaseName
		};

		this.nameInput = this.createInputBox(async () => {
			this.objectInfo.name = this.nameInput.value;
		}, props);
		containers.push(this.createLabelInputContainer(localizedConstants.NameText, this.nameInput));

		let loginNames = this.viewInfo.loginNames?.options;
		if (loginNames?.length > 0) {
			let defaultIndex = this.viewInfo.loginNames.defaultValueIndex;
			this.objectInfo.owner = loginNames[defaultIndex];
			let ownerDropbox = this.createDropdown(localizedConstants.OwnerText, async () => {
				this.objectInfo.owner = ownerDropbox.value as string;
			}, loginNames, loginNames[defaultIndex]);
			containers.push(this.createLabelInputContainer(localizedConstants.OwnerText, ownerDropbox));
		}

		return this.createGroup(localizedConstants.GeneralSectionHeader, containers, false);
	}

	private initializeOptionsSection(): azdata.GroupContainer {
		let containers: azdata.Component[] = [];
		let collationNames = this.viewInfo.collationNames?.options;
		if (collationNames?.length > 0) {
			let defaultIndex = this.viewInfo.collationNames.defaultValueIndex;
			this.objectInfo.collationName = collationNames[defaultIndex];
			let collationDropbox = this.createDropdown(localizedConstants.CollationText, async () => {
				this.objectInfo.collationName = collationDropbox.value as string;
			}, collationNames, collationNames[defaultIndex], true, DefaultInputWidth, true, true);
			containers.push(this.createLabelInputContainer(localizedConstants.CollationText, collationDropbox));
		}

		let recoveryModels = this.viewInfo.recoveryModels?.options;
		if (recoveryModels?.length > 0) {
			let defaultIndex = this.viewInfo.recoveryModels.defaultValueIndex;
			this.objectInfo.recoveryModel = recoveryModels[defaultIndex];
			let recoveryDropbox = this.createDropdown(localizedConstants.RecoveryModelText, async () => {
				this.objectInfo.recoveryModel = recoveryDropbox.value as string;
			}, recoveryModels, recoveryModels[defaultIndex]);
			containers.push(this.createLabelInputContainer(localizedConstants.RecoveryModelText, recoveryDropbox));
		}

		let compatibilityLevels = this.viewInfo.compatibilityLevels?.options;
		if (compatibilityLevels?.length > 0) {
			let defaultIndex = this.viewInfo.compatibilityLevels.defaultValueIndex;
			this.objectInfo.compatibilityLevel = compatibilityLevels[defaultIndex];
			let compatibilityDropbox = this.createDropdown(localizedConstants.CompatibilityLevelText, async () => {
				this.objectInfo.compatibilityLevel = compatibilityDropbox.value as string;
			}, compatibilityLevels, compatibilityLevels[defaultIndex]);
			containers.push(this.createLabelInputContainer(localizedConstants.CompatibilityLevelText, compatibilityDropbox));
		}

		let containmentTypes = this.viewInfo.containmentTypes?.options;
		if (containmentTypes?.length > 0) {
			let defaultIndex = this.viewInfo.containmentTypes.defaultValueIndex;
			this.objectInfo.containmentType = containmentTypes[defaultIndex];
			let containmentDropbox = this.createDropdown(localizedConstants.ContainmentTypeText, async () => {
				this.objectInfo.containmentType = containmentDropbox.value as string;
			}, containmentTypes, containmentTypes[defaultIndex]);
			containers.push(this.createLabelInputContainer(localizedConstants.ContainmentTypeText, containmentDropbox));
		}

		return this.createGroup(localizedConstants.OptionsSectionHeader, containers, true, true);
	}
	//#endregion

	//#region Database Properties - General Tab
	private initializeBackupSection(): void {
		// Last Database Backup
		this.lastDatabaseBackupInput = this.createInputBox(async () => { }, {
			ariaLabel: localizedConstants.LastDatabaseBackupText,
			inputType: 'text',
			enabled: this.options.isNewObject,
			value: this.objectInfo.lastDatabaseBackup
		});
		const lastDatabaseBackupContainer = this.createLabelInputContainer(localizedConstants.LastDatabaseBackupText, this.lastDatabaseBackupInput);

		// Last Database Log Backup
		this.lastDatabaseLogBackupInput = this.createInputBox(async () => { }, {
			ariaLabel: localizedConstants.LastDatabaseLogBackupText,
			inputType: 'text',
			enabled: this.options.isNewObject,
			value: this.objectInfo.lastDatabaseLogBackup
		});
		const lastDatabaseLogBackupContainer = this.createLabelInputContainer(localizedConstants.LastDatabaseLogBackupText, this.lastDatabaseLogBackupInput);

		this.backupSection = this.createGroup(localizedConstants.BackupSectionHeader, [
			lastDatabaseBackupContainer,
			lastDatabaseLogBackupContainer
		], true);
	}

	private initializeDatabaseSection(): void {
		// Database Name
		this.nameInput = this.createInputBox(async () => { }, {
			ariaLabel: localizedConstants.NamePropertyText,
			inputType: 'text',
			enabled: this.options.isNewObject,
			value: this.objectInfo.name
		});
		const nameContainer = this.createLabelInputContainer(localizedConstants.NamePropertyText, this.nameInput);

		// Database Status
		this.statusInput = this.createInputBox(async () => { }, {
			ariaLabel: localizedConstants.StatusText,
			inputType: 'text',
			enabled: this.options.isNewObject,
			value: this.objectInfo.status
		});
		const statusContainer = this.createLabelInputContainer(localizedConstants.StatusText, this.statusInput);

		// Database Owner
		this.ownerInput = this.createInputBox(async () => { }, {
			ariaLabel: localizedConstants.OwnerPropertyText,
			inputType: 'text',
			enabled: this.options.isNewObject,
			value: this.objectInfo.owner
		});
		const ownerContainer = this.createLabelInputContainer(localizedConstants.OwnerPropertyText, this.ownerInput);

		// Created Date
		this.dateCreatedInput = this.createInputBox(async () => { }, {
			ariaLabel: localizedConstants.DateCreatedText,
			inputType: 'text',
			enabled: this.options.isNewObject,
			value: this.objectInfo.dateCreated
		});
		const dateCreatedContainer = this.createLabelInputContainer(localizedConstants.DateCreatedText, this.dateCreatedInput);

		// Size
		this.sizeInput = this.createInputBox(async () => { }, {
			ariaLabel: localizedConstants.SizeText,
			inputType: 'text',
			enabled: this.options.isNewObject,
			value: convertNumToTwoDecimalStringInMB(this.objectInfo.sizeInMb)
		});
		const sizeContainer = this.createLabelInputContainer(localizedConstants.SizeText, this.sizeInput);

		// Space Available
		this.spaceAvailabeInput = this.createInputBox(async () => { }, {
			ariaLabel: localizedConstants.SpaceAvailableText,
			inputType: 'text',
			enabled: this.options.isNewObject,
			value: convertNumToTwoDecimalStringInMB(this.objectInfo.spaceAvailableInMb)
		});
		const spaceAvailabeContainer = this.createLabelInputContainer(localizedConstants.SpaceAvailableText, this.spaceAvailabeInput);

		// Number of Users
		this.numberOfUsersInput = this.createInputBox(async () => { }, {
			ariaLabel: localizedConstants.NumberOfUsersText,
			inputType: 'text',
			enabled: this.options.isNewObject,
			value: this.objectInfo.numberOfUsers.toString()
		});
		const numberOfUsersContainer = this.createLabelInputContainer(localizedConstants.NumberOfUsersText, this.numberOfUsersInput);

		// Memory Allocated To Memory Optimized Objects
		this.memoryAllocatedInput = this.createInputBox(async () => { }, {
			ariaLabel: localizedConstants.MemoryAllocatedText,
			inputType: 'text',
			enabled: this.options.isNewObject,
			value: convertNumToTwoDecimalStringInMB(this.objectInfo.memoryAllocatedToMemoryOptimizedObjectsInMb)
		});
		const memoryAllocatedContainer = this.createLabelInputContainer(localizedConstants.MemoryAllocatedText, this.memoryAllocatedInput);

		// Memory Used By Memory Optimized Objects
		this.memoryUsedInput = this.createInputBox(async () => { }, {
			ariaLabel: localizedConstants.MemoryUsedText,
			inputType: 'text',
			enabled: this.options.isNewObject,
			value: convertNumToTwoDecimalStringInMB(this.objectInfo.memoryUsedByMemoryOptimizedObjectsInMb)
		});
		const memoryUsedContainer = this.createLabelInputContainer(localizedConstants.MemoryUsedText, this.memoryUsedInput);

		// Collation
		this.collationInput = this.createInputBox(async () => { }, {
			ariaLabel: localizedConstants.CollationText,
			inputType: 'text',
			enabled: this.options.isNewObject,
			value: this.objectInfo.collationName
		});
		const collationContainer = this.createLabelInputContainer(localizedConstants.CollationText, this.collationInput);

		this.databaseSection = this.createGroup(localizedConstants.DatabaseSectionHeader, [
			nameContainer,
			statusContainer,
			ownerContainer,
			collationContainer,
			dateCreatedContainer,
			sizeContainer,
			spaceAvailabeContainer,
			numberOfUsersContainer,
			memoryAllocatedContainer,
			memoryUsedContainer
		], true);
	}
	//#endregion

	//#region Database Properties - Files Tab
	private initializeFilesGeneralSection(): azdata.GroupContainer {
		let containers: azdata.Component[] = [];
		// Database name
		this.nameInput = this.createInputBox(async () => { }, {
			ariaLabel: localizedConstants.DatabaseNameText,
			inputType: 'text',
			enabled: this.options.isNewObject,
			value: this.objectInfo.name
		});
		containers.push(this.createLabelInputContainer(localizedConstants.DatabaseNameText, this.nameInput));

		// Owner
		let loginNames = this.viewInfo.loginNames?.options;

		if (loginNames?.length > 0) {
			// Removing <default> login name from the list and adding current owner if not exists
			if (!this.viewInfo.loginNames?.options.find(owner => owner === this.objectInfo.owner)) {
				loginNames[0] = this.objectInfo.owner;
			} else {
				loginNames.splice(0, 1);
			}
			let ownerDropbox = this.createDropdown(localizedConstants.OwnerText, async () => {
				this.objectInfo.owner = ownerDropbox.value as string;
			}, loginNames, this.objectInfo.owner);
			containers.push(this.createLabelInputContainer(localizedConstants.OwnerText, ownerDropbox));
		}
		return this.createGroup('', containers, false);
	}

	private initializeDatabaseFilesSection(): azdata.GroupContainer {
		this.databaseFilesTable = this.modelView.modelBuilder.table().withProps({
			columns: [{
				type: azdata.ColumnType.text,
				value: localizedConstants.LogicalNameText
			}, {
				type: azdata.ColumnType.text,
				value: localizedConstants.FileTypeText
			}, {
				type: azdata.ColumnType.text,
				value: localizedConstants.FilegroupText
			}, {
				type: azdata.ColumnType.text,
				value: localizedConstants.SizeInMbText
			}, {
				type: azdata.ColumnType.text,
				value: localizedConstants.AutogrowthMaxsizeText
			}, {
				type: azdata.ColumnType.text,
				value: localizedConstants.PathText
			}, {
				type: azdata.ColumnType.text,
				value: localizedConstants.FileNameText
			}],
			data: this.objectInfo.files?.map(file => {
				return this.convertToDataView(file);

			}),
			height: getTableHeight(this.objectInfo.files?.length, DefaultMinTableRowCount, DefaultMaxTableRowCount),
			width: DefaultTableWidth,
			forceFitColumns: azdata.ColumnSizingMode.DataFit,
			CSSStyles: {
				'margin-left': '10px'
			}
		}).component();
		const addButtonComponent: DialogButton = {
			buttonAriaLabel: localizedConstants.AddButton,
			buttonHandler: (button) => this.onAddDatabaseFilesButtonClicked(button)
		};
		const removeButtonComponent: DialogButton = {
			buttonAriaLabel: localizedConstants.RemoveButton,
			buttonHandler: () => this.onRemoveDatabaseFilesButtonClicked()
		};
		const editbuttonComponent: DialogButton = {
			buttonAriaLabel: localizedConstants.EditButton,
			buttonHandler: (button) => this.onEditDatabaseFilesButtonClicked(button)
		};
		const databaseFilesButtonContainer = this.addButtonsForTable(this.databaseFilesTable, addButtonComponent, removeButtonComponent, editbuttonComponent);

		return this.createGroup(localizedConstants.DatabaseFilesText, [this.databaseFilesTable, databaseFilesButtonContainer], true);
	}

	/**
	 * Converts the file object to a data view object
	 * @param file database file object
	 * @returns data view object
	 */
	private convertToDataView(file: DatabaseFile): any[] {
		return [
			file.name,
			file.type,
			file.fileGroup,
			file.sizeInMb,
			file.isAutoGrowthEnabled ? localizedConstants.AutoGrowthValueStringGenerator(file.type !== localizedConstants.FilestreamFileType
				, file.autoFileGrowth.toString()
				, file.autoFileGrowthType === FileGrowthType.Percent
				, file.maxSizeLimitInMb) : localizedConstants.NoneText,
			file.path,
			file.fileNameWithExtension
		];
	}

	private async onAddDatabaseFilesButtonClicked(button: azdata.ButtonComponent): Promise<void> {
		// Open file dialog to create file
		const result = await this.openDatabaseFileDialog(button);
		if (!isUndefinedOrNull(result)) {
			this.objectInfo.files?.push(result);
			var newData = this.objectInfo.files?.map(file => {
				return this.convertToDataView(file);
			});
			await this.setTableData(this.databaseFilesTable, newData, DefaultMaxTableRowCount)
		}
	}

	private async onEditDatabaseFilesButtonClicked(button: azdata.ButtonComponent): Promise<void> {
		if (this.databaseFilesTable.selectedRows.length === 1) {
			const result = await this.openDatabaseFileDialog(button);
			if (!isUndefinedOrNull(result)) {
				this.objectInfo.files[this.databaseFilesTable.selectedRows[0]] = result;
				var newData = this.objectInfo.files?.map(file => {
					return this.convertToDataView(file);
				});
				await this.setTableData(this.databaseFilesTable, newData, DefaultMaxTableRowCount)
			}
		}
	}

	/**
	 * Removes the selected database file from the table
	 */
	private async onRemoveDatabaseFilesButtonClicked(): Promise<void> {
		if (this.databaseFilesTable.selectedRows.length === 1) {
			this.objectInfo.files?.splice(this.databaseFilesTable.selectedRows[0], 1);
			var newData = this.objectInfo.files?.map(file => {
				return this.convertToDataView(file);
			});
			await this.setTableData(this.databaseFilesTable, newData, DefaultMaxTableRowCount)
		}
	}

	/**
	 * Validate the selected row to enable/disable the remove button
	 * @returns true if the remove button should be enabled, false otherwise
	 */
	protected override get removeButtonEnabled(): boolean {
		let isEnabled = true;
		if (this.databaseFilesTable.selectedRows !== undefined) {
			const selectedRowId = this.objectInfo.files[this.databaseFilesTable.selectedRows[0]].id;
			// Cannot delete a Primary row data file, Id is always 1.
			if (this.databaseFilesTable.selectedRows.length === 1 && selectedRowId === 1) {
				isEnabled = false;
			}
			// Cannot remove a log file if there are no other log files, LogFiletype is always a Log file type
			else if (this.objectInfo.files[this.databaseFilesTable.selectedRows[0]].type === localizedConstants.LogFiletype) {
				isEnabled = false;
				this.objectInfo.files.forEach(file => {
					if (file.id !== selectedRowId && file.type === localizedConstants.LogFiletype) {
						isEnabled = true;
					}
				});
			}
		}
		return isEnabled;
	}

	private async openDatabaseFileDialog(button: azdata.ButtonComponent): Promise<DatabaseFile> {
		const defaultFileSizeInMb: number = 8
		const defaultFileGrowthInMb: number = 64
		const defaultFileGrowthInPercent: number = 10;
		const defaultMaxFileSizeLimitedToInMb: number = 100;
		const selectedFile = this.databaseFilesTable.selectedRows !== undefined ? this.objectInfo.files[this.databaseFilesTable?.selectedRows[0]] : undefined;
		if (!isUndefinedOrNull(selectedFile) && selectedFile.type === localizedConstants.FilestreamFileType) {
			selectedFile.autoFileGrowth = defaultFileGrowthInMb;
		}
		const isNewFile: boolean = button.ariaLabel === localizedConstants.AddButton;
		const isEditingNewFile: boolean = button.ariaLabel === localizedConstants.EditButton && selectedFile.id === undefined;
		const databaseFile: DatabaseFile = isNewFile ? {
			id: undefined,
			name: '',
			type: localizedConstants.RowsDataFileType,
			path: this.objectInfo.files[0].path,
			fileGroup: this.viewInfo.rowDataFileGroupsOptions[0],
			fileNameWithExtension: '',
			sizeInMb: defaultFileSizeInMb,
			isAutoGrowthEnabled: true,
			autoFileGrowth: defaultFileGrowthInMb,
			autoFileGrowthType: FileGrowthType.KB,
			maxSizeLimitInMb: defaultMaxFileSizeLimitedToInMb
		} : selectedFile;

		const dialog = new DatabaseFileDialog({
			title: (isNewFile || isEditingNewFile) ? localizedConstants.AddDatabaseFilesText : localizedConstants.EditDatabaseFilesText(databaseFile.name),
			viewInfo: this.viewInfo,
			files: this.objectInfo.files,
			isNewFile: isNewFile,
			isEditingNewFile: isEditingNewFile,
			databaseFile: databaseFile,
			defaultFileConstants: {
				defaultFileSizeInMb: defaultFileSizeInMb,
				defaultFileGrowthInMb: defaultFileGrowthInMb,
				defaultFileGrowthInPercent: defaultFileGrowthInPercent,
				defaultMaxFileSizeLimitedToInMb: defaultMaxFileSizeLimitedToInMb
			}
		});
		await dialog.open();
		return await dialog.waitForClose();
	}

	//#endregion

	//#region Database Properties - Options Tab
	private initializeOptionsGeneralSection(): void {
		let containers: azdata.Component[] = [];

		// Collation
		let collationNames = this.viewInfo.collationNames.options;
		let collationDropbox = this.createDropdown(localizedConstants.CollationText, async (newValue) => {
			this.objectInfo.collationName = newValue as string;
		}, collationNames, this.objectInfo.collationName, true, DefaultInputWidth, true, true);
		containers.push(this.createLabelInputContainer(localizedConstants.CollationText, collationDropbox));

		// Recovery Model
		let recoveryModels = this.viewInfo.recoveryModels.options;
		let displayOptionsArray = recoveryModels.length === 0 ? [this.objectInfo.recoveryModel] : recoveryModels;
		let isEnabled = recoveryModels.length === 0 ? false : true;
		let recoveryDropbox = this.createDropdown(localizedConstants.RecoveryModelText, async (newValue) => {
			this.objectInfo.recoveryModel = newValue as string;
		}, displayOptionsArray, this.objectInfo.recoveryModel, isEnabled);
		containers.push(this.createLabelInputContainer(localizedConstants.RecoveryModelText, recoveryDropbox));

		// Compatibility Level
		let compatibilityLevels = this.viewInfo.compatibilityLevels.options;
		let compatibilityDropbox = this.createDropdown(localizedConstants.CompatibilityLevelText, async (newValue) => {
			this.objectInfo.compatibilityLevel = newValue as string;
		}, compatibilityLevels, this.objectInfo.compatibilityLevel);
		containers.push(this.createLabelInputContainer(localizedConstants.CompatibilityLevelText, compatibilityDropbox));

		// Containment Type
		let containmentTypes = this.viewInfo.containmentTypes.options;
		displayOptionsArray = containmentTypes.length === 0 ? [this.objectInfo.containmentType] : containmentTypes;
		isEnabled = containmentTypes.length === 0 ? false : true;
		let containmentDropbox = this.createDropdown(localizedConstants.ContainmentTypeText, async (newValue) => {
			this.objectInfo.containmentType = newValue as string;
		}, displayOptionsArray, this.objectInfo.containmentType, isEnabled);
		containers.push(this.createLabelInputContainer(localizedConstants.ContainmentTypeText, containmentDropbox));

		const optionsGeneralSection = this.createGroup('', containers, true, true);
		this.optionsTabSectionsContainer.push(optionsGeneralSection);
	}

	private initializeAutomaticSection(): void {
		// Auto Create Incremental Statistics
		this.autoCreateIncrementalStatisticsInput = this.createCheckbox(localizedConstants.AutoCreateIncrementalStatisticsText, async (checked) => {
			this.objectInfo.autoCreateIncrementalStatistics = checked;
		}, this.objectInfo.autoCreateIncrementalStatistics);

		// Auto Create Statistics
		this.autoCreateStatisticsInput = this.createCheckbox(localizedConstants.AutoCreateStatisticsText, async (checked) => {
			this.objectInfo.autoCreateStatistics = checked;
		}, this.objectInfo.autoCreateStatistics);

		// Auto Shrink
		this.autoShrinkInput = this.createCheckbox(localizedConstants.AutoShrinkText, async (checked) => {
			this.objectInfo.autoShrink = checked;
		}, this.objectInfo.autoShrink);

		// Auto Update Statistics
		this.autoUpdateStatisticsInput = this.createCheckbox(localizedConstants.AutoUpdateStatisticsText, async (checked) => {
			this.objectInfo.autoUpdateStatistics = checked;
		}, this.objectInfo.autoUpdateStatistics);

		//Auto Update Statistics Asynchronously
		this.autoUpdateStatisticsAsynchronouslyInput = this.createCheckbox(localizedConstants.AutoUpdateStatisticsAsynchronouslyText, async (checked) => {
			this.objectInfo.autoUpdateStatisticsAsynchronously = checked;
		}, this.objectInfo.autoUpdateStatisticsAsynchronously);
		const automaticSection = this.createGroup(localizedConstants.AutomaticSectionHeader, [
			this.autoCreateIncrementalStatisticsInput,
			this.autoCreateStatisticsInput,
			this.autoShrinkInput,
			this.autoUpdateStatisticsInput,
			this.autoUpdateStatisticsAsynchronouslyInput
		], true);

		this.optionsTabSectionsContainer.push(automaticSection);
	}

	private initializeLedgerSection(): void {
		// Ledger Database - ReadOnly (This can only be set during creation and not changed afterwards)
		this.isLedgerDatabaseInput = this.createCheckbox(localizedConstants.IsLedgerDatabaseText, async () => { }, this.objectInfo.isLedgerDatabase, false);

		const ledgerSection = this.createGroup(localizedConstants.LedgerSectionHeader, [
			this.isLedgerDatabaseInput
		], true);

		this.optionsTabSectionsContainer.push(ledgerSection);
	}

	private initializeRecoverySection(): void {
		// Page Verify
		this.pageVerifyInput = this.createDropdown(localizedConstants.PageVerifyText, async (newValue) => {
			this.objectInfo.pageVerify = newValue;
		}, this.viewInfo.pageVerifyOptions, this.objectInfo.pageVerify, true);
		const pageVerifyContainer = this.createLabelInputContainer(localizedConstants.PageVerifyText, this.pageVerifyInput);

		const props: azdata.InputBoxProperties = {
			ariaLabel: localizedConstants.TargetRecoveryTimeInSecondsText,
			inputType: 'number',
			enabled: true,
			min: 0
		};
		// Recovery Time In Seconds
		this.targetRecoveryTimeInSecInput = this.createInputBox(async (newValue) => {
			this.objectInfo.targetRecoveryTimeInSec = Number(newValue);
		}, props);
		const targetRecoveryTimeContainer = this.createLabelInputContainer(localizedConstants.TargetRecoveryTimeInSecondsText, this.targetRecoveryTimeInSecInput);

		const recoverySection = this.createGroup(localizedConstants.RecoverySectionHeader, [
			pageVerifyContainer,
			targetRecoveryTimeContainer
		], true);

		this.optionsTabSectionsContainer.push(recoverySection);
	}

	private initializeStateSection(): void {
		let containers: azdata.Component[] = [];
		// Database Read-Only
		if (!isUndefinedOrNull(this.objectInfo.databaseReadOnly)) {
			this.databaseReadOnlyInput = this.createCheckbox(localizedConstants.DatabaseReadOnlyText, async (checked) => {
				this.objectInfo.databaseReadOnly = checked;
			}, this.objectInfo.databaseReadOnly);
			containers.push(this.databaseReadOnlyInput);
		}

		// Database Status
		this.statusInput = this.createInputBox(async () => { }, {
			ariaLabel: localizedConstants.StatusText,
			inputType: 'text',
			enabled: this.options.isNewObject,
			value: this.objectInfo.status
		});
		containers.push(this.createLabelInputContainer(localizedConstants.DatabaseStateText, this.statusInput));

		// Encryption Enabled
		this.encryptionEnabledInput = this.createCheckbox(localizedConstants.EncryptionEnabledText, async (checked) => {
			this.objectInfo.encryptionEnabled = checked;
		}, this.objectInfo.encryptionEnabled);
		containers.push(this.encryptionEnabledInput);

		// Restrict Access
		if (!isUndefinedOrNull(this.objectInfo.restrictAccess)) {
			this.restrictAccessInput = this.createDropdown(localizedConstants.RestrictAccessText, async (newValue) => {
				this.objectInfo.restrictAccess = newValue;
			}, this.viewInfo.restrictAccessOptions, this.objectInfo.restrictAccess, true);
			containers.push(this.createLabelInputContainer(localizedConstants.RestrictAccessText, this.restrictAccessInput));
		}

		const stateSection = this.createGroup(localizedConstants.StateSectionHeader, containers, true);
		this.optionsTabSectionsContainer.push(stateSection);
	}
	//#endregion

	//#region Database Properties - Data Scoped configurations Tab
	private async initializeDatabaseScopedConfigurationSection(): Promise<void> {
		this.dscOriginalData = deepClone(this.objectInfo.databaseScopedConfigurations);
		const dscNameColumn: azdata.TableColumn = {
			type: azdata.ColumnType.text,
			value: localizedConstants.DatabaseScopedOptionsColumnHeader,
			width: 220
		};
		const primaryValueColumn: azdata.TableColumn = {
			type: azdata.ColumnType.text,
			value: localizedConstants.ValueForPrimaryColumnHeader,
			width: 105
		};
		const secondaryValueColumn: azdata.TableColumn = {
			type: azdata.ColumnType.text,
			value: localizedConstants.ValueForSecondaryColumnHeader,
			width: 105
		};

		this.dscTable = this.modelView.modelBuilder.table().withProps({
			columns: [dscNameColumn, primaryValueColumn, secondaryValueColumn],
			data: this.objectInfo.databaseScopedConfigurations.map(metaData => {
				return [metaData.name,
				metaData.valueForPrimary,
				metaData.valueForSecondary]
			}),
			height: getTableHeight(this.objectInfo.databaseScopedConfigurations.length, 1, DscTableRowLength),
			width: DefaultTableWidth
		}).component();

		this.dscTabSectionsContainer.push(this.createGroup('', [this.dscTable], true));
		this.disposables.push(
			this.dscTable.onRowSelected(
				async () => {
					// When refreshing the data on primary/secondary updates, we dont need to validate/toggle inputs again
					if (this.currentRowId !== this.dscTable.selectedRows[0]) {
						this.currentRowId = this.dscTable.selectedRows[0];
						await this.validateUpdateToggleDscPrimaryAndSecondaryOptions();
					}

					// This sets the focus to the primary/secondary inputs on data refresh
					if (!isUndefinedOrNull(this.setFocusToInput)) {
						await this.setFocusToInput.focus();
					}
				}
			)
		);
	}

	/**
	 * Validating the selected database scoped configuration and updating the primary and secondary dropdown options and their selected values
	 */
	private async validateUpdateToggleDscPrimaryAndSecondaryOptions(): Promise<void> {
		// Update the primary and secondary dropdown options based on the selected database scoped configuration
		this.currentRowObjectInfo = this.objectInfo.databaseScopedConfigurations[this.currentRowId];
		const isSecondaryCheckboxChecked = this.currentRowObjectInfo.valueForPrimary === this.currentRowObjectInfo.valueForSecondary;
		await this.hideDropdownAndInputSections();

		//  Cannot set the 'ELEVATE_ONLINE (11) and ELEVATE_RESUMABLE (12)' option for the secondaries replica while this option is only allowed to be set for the primary
		if (this.currentRowObjectInfo.id === 11 || this.currentRowObjectInfo.id === 12) {
			await this.dscPrimaryValueDropdownGroup.updateCssStyles({ 'visibility': 'visible' });
			if (JSON.stringify(this.valueForPrimaryDropdown.values) !== JSON.stringify(this.viewInfo.dscElevateOptions) ||
				this.valueForPrimaryDropdown.value !== this.currentRowObjectInfo.valueForPrimary) {
				await this.valueForPrimaryDropdown.updateProperties({
					values: this.viewInfo.dscElevateOptions
					, value: this.currentRowObjectInfo.valueForPrimary
				});
			}
		}
		// MAXDOP (1) option accepts both number and 'OFF' as primary values, and  secondary value accepts only PRIMARY as value
		else if (this.currentRowObjectInfo.id === 1) {
			await this.showInputSection(isSecondaryCheckboxChecked);
			await this.valueForPrimaryInput.updateProperties({
				value: this.currentRowObjectInfo.valueForPrimary
				, max: MAXDOP_Max_Limit
			});
			await this.valueForSecondaryInput.updateProperties({
				value: this.currentRowObjectInfo.valueForSecondary
				, max: MAXDOP_Max_Limit
			});
		}
		// Cannot set the 'AUTO_ABORT_PAUSED_INDEX (25)' option for the secondaries replica while this option is only allowed to be set for the primary.
		else if (this.currentRowObjectInfo.id === 25) {
			await this.dscPrimaryValueInputGroup.updateCssStyles({ 'visibility': 'visible', 'margin-top': '-175px' });
			await this.valueForPrimaryInput.updateProperties({
				value: this.currentRowObjectInfo.valueForPrimary
				, max: PAUSED_RESUMABLE_INDEX_Max_Limit
			});
		}
		// Can only set OFF/Azure blob storage endpoint to the 'LEDGER_DIGEST_STORAGE_ENDPOINT (38)'s primary and secondary values
		else if (this.currentRowObjectInfo.id === 38) {
			await this.showDropdownsSection(isSecondaryCheckboxChecked);
			if (JSON.stringify(this.valueForPrimaryDropdown.values) !== JSON.stringify([this.viewInfo.dscOnOffOptions[1]]) ||
				this.valueForPrimaryDropdown.value !== this.currentRowObjectInfo.valueForPrimary) {
				await this.valueForPrimaryDropdown.updateProperties({
					values: [this.viewInfo.dscOnOffOptions[1]] // Only OFF is allowed for primary value
					, value: this.currentRowObjectInfo.valueForPrimary
					, editable: true // This is to allow the user to enter the Azure blob storage endpoint
				});
			}
			if (JSON.stringify(this.valueForSecondaryDropdown.values) !== JSON.stringify([this.viewInfo.dscOnOffOptions[1]]) ||
				this.valueForSecondaryDropdown.value !== this.currentRowObjectInfo.valueForSecondary) {
				await this.valueForSecondaryDropdown.updateProperties({
					values: [this.viewInfo.dscOnOffOptions[1]] // Only OFF is allowed for secondary value
					, value: this.currentRowObjectInfo.valueForSecondary
					, editable: true // This is to allow the user to enter the Azure blob storage endpoint
				});
			}
		}
		// Cannot set the 'IDENTITY_CACHE (6)' option for the secondaries replica while this option is only allowed to be set for the primary.
		// Cannot set the 'GLOBAL_TEMPORARY_TABLE_AUTO_DROP (21)' option for the secondaries replica while this option is only allowed to be set for the primary.
		else if (this.currentRowObjectInfo.id === 6 || this.currentRowObjectInfo.id === 21) {
			await this.dscPrimaryValueDropdownGroup.updateCssStyles({ 'visibility': 'visible' });
			if (JSON.stringify(this.valueForPrimaryDropdown.values) !== JSON.stringify(this.viewInfo.dscOnOffOptions) ||
				this.valueForPrimaryDropdown.value !== this.currentRowObjectInfo.valueForPrimary) {
				await this.valueForPrimaryDropdown.updateProperties({
					values: this.viewInfo.dscOnOffOptions
					, value: this.currentRowObjectInfo.valueForPrimary
				});
			}
		}
		// DW_COMPATIBILITY_LEVEL (26) options accepts 1(Enabled) or 0(Disabled) values as primary and secondary values
		else if (this.currentRowObjectInfo.id === 26) {
			await this.showDropdownsSection(isSecondaryCheckboxChecked);
			if (JSON.stringify(this.valueForPrimaryDropdown.values) !== JSON.stringify(this.viewInfo.dscEnableDisableOptions) ||
				this.valueForPrimaryDropdown.value !== this.currentRowObjectInfo.valueForPrimary) {
				await this.valueForPrimaryDropdown.updateProperties({
					values: this.viewInfo.dscEnableDisableOptions
					, value: this.currentRowObjectInfo.valueForPrimary
				});
			}
			if (JSON.stringify(this.valueForSecondaryDropdown.values) !== JSON.stringify(this.viewInfo.dscEnableDisableOptions) ||
				this.valueForSecondaryDropdown.value !== this.currentRowObjectInfo.valueForSecondary) {
				await this.valueForSecondaryDropdown.updateProperties({
					values: this.viewInfo.dscEnableDisableOptions
					, value: this.currentRowObjectInfo.valueForSecondary
				});
			}
		}
		// All other options accepts primary and seconday values as ON/OFF/PRIMARY(only secondary)
		else {
			await this.showDropdownsSection(isSecondaryCheckboxChecked);
			if (JSON.stringify(this.valueForPrimaryDropdown.values) !== JSON.stringify(this.viewInfo.dscOnOffOptions) ||
				this.valueForPrimaryDropdown.value !== this.currentRowObjectInfo.valueForPrimary) {
				await this.valueForPrimaryDropdown.updateProperties({
					values: this.viewInfo.dscOnOffOptions
					, value: this.currentRowObjectInfo.valueForPrimary
				});
			}
			if (JSON.stringify(this.valueForSecondaryDropdown.values) !== JSON.stringify(this.viewInfo.dscOnOffOptions) ||
				this.valueForSecondaryDropdown.value !== this.currentRowObjectInfo.valueForSecondary) {
				await this.valueForSecondaryDropdown.updateProperties({
					values: this.viewInfo.dscOnOffOptions
					, value: this.currentRowObjectInfo.valueForSecondary
				});
			}
		}
	}

	/**
	 * Initializes primary and secondary values of Input type
	 * @returns GroupContainer for primary value and secondary value
	 */
	private async initializeDscValueInputTypeSection(): Promise<azdata.GroupContainer> {
		// Primary value
		this.valueForPrimaryInput = this.createInputBox(async (newValue) => {
			if (this.currentRowObjectInfo.valueForPrimary !== newValue) {
				this.currentRowObjectInfo.valueForPrimary = newValue;
				if (this.dscTable.data[this.currentRowId][1] !== newValue) {
					this.dscTable.data[this.currentRowId][1] = newValue;
				}
				// Update the secondary value with the primary, when the set seconadry checkbox is checked
				if (this.setSecondaryCheckboxForInputType.checked && this.currentRowObjectInfo.id !== 25) {
					this.currentRowObjectInfo.valueForSecondary = newValue;
					this.dscTable.data[this.currentRowId][2] = newValue;
				}
				await this.updateDscTable(this.dscTable.data, this.valueForPrimaryInput);
			}
		}, {
			ariaLabel: localizedConstants.ValueForPrimaryColumnHeader,
			inputType: 'number',
			enabled: true,
			value: '',
			width: 150,
			min: 0
		});
		const primaryContainer = this.createLabelInputContainer(localizedConstants.ValueForPrimaryColumnHeader, this.valueForPrimaryInput);
		this.dscPrimaryValueInputGroup = this.createGroup('', [primaryContainer], false, true);
		await this.dscPrimaryValueInputGroup.updateCssStyles({ 'visibility': 'hidden' });

		// Apply Primary To Secondary checkbox
		this.setSecondaryCheckboxForInputType = this.createCheckbox(localizedConstants.SetSecondaryText, async (checked) => {
			await this.dscSecondaryValueInputGroup.updateCssStyles({ 'visibility': checked ? 'hidden' : 'visible' });
			this.currentRowObjectInfo.valueForSecondary = checked ? this.currentRowObjectInfo.valueForPrimary : this.dscOriginalData[this.currentRowId].valueForSecondary;
			await this.valueForSecondaryInput.updateProperties({ value: this.currentRowObjectInfo.valueForSecondary });
			if (this.dscTable.data[this.currentRowId][2] !== this.currentRowObjectInfo.valueForSecondary) {
				this.dscTable.data[this.currentRowId][2] = this.currentRowObjectInfo.valueForSecondary;
				await this.updateDscTable(this.dscTable.data);
			}
		}, true);
		this.dscSecondaryCheckboxForInputGroup = this.createGroup('', [this.setSecondaryCheckboxForInputType], false, true);
		await this.dscSecondaryCheckboxForInputGroup.updateCssStyles({ 'visibility': 'hidden' });

		// Value for Secondary
		this.valueForSecondaryInput = this.createInputBox(async (newValue) => {
			this.currentRowObjectInfo.valueForSecondary = newValue;
			if (this.dscTable.data[this.currentRowId][2] !== newValue) {
				this.dscTable.data[this.currentRowId][2] = newValue;
				await this.updateDscTable(this.dscTable.data, this.valueForSecondaryInput);
			}
		}, {
			ariaLabel: localizedConstants.ValueForSecondaryColumnHeader,
			inputType: 'number',
			enabled: true,
			value: '',
			width: 150,
			min: 0
		});
		const secondaryContainer = this.createLabelInputContainer(localizedConstants.ValueForSecondaryColumnHeader, this.valueForSecondaryInput);
		this.dscSecondaryValueInputGroup = this.createGroup('', [secondaryContainer], false, true);
		await this.dscSecondaryValueInputGroup.updateCssStyles({ 'visibility': 'hidden' });

		const maxDopGroup = this.createGroup('', [this.dscPrimaryValueInputGroup, this.dscSecondaryCheckboxForInputGroup, this.dscSecondaryValueInputGroup], false, true);
		await maxDopGroup.updateCssStyles({ 'margin-left': '-10px' });
		return maxDopGroup;
	}

	/**
	 * Initializes primary and secondary values of Dropdown type
	 * @returns GroupContainer of primary and secondary values
	 */
	private async initializeDscValueDropdownTypeSection(): Promise<azdata.GroupContainer> {
		// Configurations that won't support secondary value update
		const dscConfigurationsWithoutSecondaryValue = [6, 11, 12, 21];
		// Value for Primary
		this.valueForPrimaryDropdown = this.createDropdown(localizedConstants.ValueForPrimaryColumnHeader, async (newValue) => {
			if (this.currentRowObjectInfo.valueForPrimary !== newValue) {
				this.currentRowObjectInfo.valueForPrimary = newValue;
				this.dscTable.data[this.currentRowId][1] = newValue;
				// Update the secondary value with the primary, when the set seconadry checkbox is checked
				if (this.setSecondaryCheckboxForDropdowns.checked &&
					!dscConfigurationsWithoutSecondaryValue.includes(this.currentRowObjectInfo.id)) {
					this.currentRowObjectInfo.valueForSecondary = newValue;
					this.dscTable.data[this.currentRowId][2] = newValue;
				}
				await this.updateDscTable(this.dscTable.data);
			}
		}, [], '', true, 150)
		const primaryContainer = this.createLabelInputContainer(localizedConstants.ValueForPrimaryColumnHeader, this.valueForPrimaryDropdown);
		this.dscPrimaryValueDropdownGroup = this.createGroup('', [primaryContainer], false, true);
		await this.dscPrimaryValueDropdownGroup.updateCssStyles({ 'visibility': 'hidden' });

		// Apply Primary To Secondary checkbox
		this.setSecondaryCheckboxForDropdowns = this.createCheckbox(localizedConstants.SetSecondaryText, async (checked) => {
			await this.dscSecondaryValueDropdownGroup.updateCssStyles({ 'visibility': checked ? 'hidden' : 'visible' });
			this.currentRowObjectInfo.valueForSecondary = checked ? this.currentRowObjectInfo.valueForPrimary : this.dscOriginalData[this.currentRowId].valueForSecondary;
			await this.valueForSecondaryDropdown.updateProperties({ value: this.currentRowObjectInfo.valueForSecondary });
		}, true);
		this.dscSecondaryCheckboxForDropdownGroup = this.createGroup('', [this.setSecondaryCheckboxForDropdowns], false, true);
		await this.dscSecondaryCheckboxForDropdownGroup.updateCssStyles({ 'visibility': 'hidden' });

		// Value for Secondary
		this.valueForSecondaryDropdown = this.createDropdown(localizedConstants.ValueForSecondaryColumnHeader, async (newValue) => {
			if (!isUndefinedOrNull(newValue)) {
				this.currentRowObjectInfo.valueForSecondary = newValue as string;
				if (this.dscTable.data[this.currentRowId][2] !== newValue) {
					this.dscTable.data[this.currentRowId][2] = newValue;
					await this.updateDscTable(this.dscTable.data);
				}
			}
		}, [], '', true, 150);
		const secondaryContainer = this.createLabelInputContainer(localizedConstants.ValueForSecondaryColumnHeader, this.valueForSecondaryDropdown);
		this.dscSecondaryValueDropdownGroup = this.createGroup('', [secondaryContainer], false, true);
		await this.dscSecondaryValueDropdownGroup.updateCssStyles({ 'visibility': 'hidden' });

		const valueGroup = this.createGroup('', [this.dscPrimaryValueDropdownGroup, this.dscSecondaryCheckboxForDropdownGroup, this.dscSecondaryValueDropdownGroup], true, true);
		await valueGroup.updateCssStyles({ 'margin-left': '-10px' });
		return valueGroup;
	}

	/**
	 * Make the dropdowns section for the selected database scoped configuration visible
	 * @param isSecondaryCheckboxChecked - Whether the secondary checkbox is checked or not
	 */
	private async showDropdownsSection(isSecondaryCheckboxChecked: boolean): Promise<void> {
		this.setSecondaryCheckboxForDropdowns.checked = isSecondaryCheckboxChecked;
		await this.dscPrimaryValueDropdownGroup.updateCssStyles({ 'visibility': 'visible' });
		await this.dscSecondaryCheckboxForDropdownGroup.updateCssStyles({ 'visibility': 'visible' });
		await this.dscSecondaryValueDropdownGroup.updateCssStyles({ 'visibility': isSecondaryCheckboxChecked ? 'hidden' : 'visible' });
	}

	/**
	 * Make the input section for the selected database scoped configuration visible
	 * @param isSecondaryCheckboxChecked - Whether the secondary checkbox is checked or not
	 */
	private async showInputSection(isSecondaryCheckboxChecked: boolean): Promise<void> {
		this.setSecondaryCheckboxForInputType.checked = isSecondaryCheckboxChecked;
		await this.dscPrimaryValueInputGroup.updateCssStyles({ 'visibility': 'visible', 'margin-top': '-175px' });
		await this.dscSecondaryCheckboxForInputGroup.updateCssStyles({ 'visibility': 'visible', 'margin-top': '-120px' });
		await this.dscSecondaryValueInputGroup.updateCssStyles({ 'visibility': isSecondaryCheckboxChecked ? 'hidden' : 'visible', 'margin-top': '-85px' });
	}

	/**
	 * Set all primary and secondary groups to hidden
	 */
	private async hideDropdownAndInputSections(): Promise<void> {
		await this.dscPrimaryValueInputGroup.updateCssStyles({ 'visibility': 'hidden', 'margin-top': '0px' });
		await this.dscSecondaryCheckboxForInputGroup.updateCssStyles({ 'visibility': 'hidden', 'margin-top': '0px' });
		await this.dscSecondaryValueInputGroup.updateCssStyles({ 'visibility': 'hidden', 'margin-top': '0px' });
		await this.dscPrimaryValueDropdownGroup.updateCssStyles({ 'visibility': 'hidden' });
		await this.dscSecondaryCheckboxForDropdownGroup.updateCssStyles({ 'visibility': 'hidden' });
		await this.dscSecondaryValueDropdownGroup.updateCssStyles({ 'visibility': 'hidden' });
	}

	/**
	 * Updates the data to the table and sets the focus to the selected row
	 * @param data - Modified data to be set in the table
	 */
	private async updateDscTable(data: any[][], inputToBeFocused: azdata.InputBoxComponent = undefined): Promise<void> {
		// Set the focus to the selected input box
		this.setFocusToInput = inputToBeFocused;
		await this.setTableData(this.dscTable, data, DscTableRowLength);
		// Restore the focus to previously selected row.
		this.dscTable.setActiveCell(this.currentRowId, 0);
	}
	// #endregion

	//#region Database Properties - Query Store Tab
	private initializeQueryStoreGeneralSection(): void {
		let containers: azdata.Component[] = [];
		const actualOperationMode = this.objectInfo.queryStoreOptions.actualMode;
		this.areQueryStoreOptionsEnabled = this.objectInfo.queryStoreOptions.actualMode !== 'OFF';
		// Operation Mode (Actual)
		const operationModeActual = this.createInputBox(async () => { }, {
			ariaLabel: localizedConstants.ActualOperationModeText,
			inputType: 'text',
			enabled: false,
			value: actualOperationMode
		});
		containers.push(this.createLabelInputContainer(localizedConstants.ActualOperationModeText, operationModeActual));

		// Operation Mode (Requested)
		this.requestedOperationMode = this.createDropdown(localizedConstants.RequestedOperationModeText, async (newValue) => {
			this.objectInfo.queryStoreOptions.actualMode = newValue as string;
			this.areQueryStoreOptionsEnabled = newValue !== 'OFF';
			await this.toggleQueryStoreOptions();
		}, this.viewInfo.operationModeOptions, String(this.objectInfo.queryStoreOptions.actualMode), true, DefaultInputWidth, true, true);
		containers.push(this.createLabelInputContainer(localizedConstants.RequestedOperationModeText, this.requestedOperationMode));

		const stateSection = this.createGroup(localizedConstants.GeneralSectionHeader, containers, true);
		this.queryStoreTabSectionsContainer.push(stateSection);
	}

	private initializeQueryStoreMonitoringSection(): void {
		let containers: azdata.Component[] = [];
		// Data Flush Interval (Minutes)
		this.dataFlushIntervalInMinutes = this.createInputBox(async (newValue) => {
			this.objectInfo.queryStoreOptions.dataFlushIntervalInMinutes = Number(newValue);
		}, {
			ariaLabel: localizedConstants.DataFlushIntervalInMinutesText,
			inputType: 'number',
			enabled: this.areQueryStoreOptionsEnabled,
			value: String(this.objectInfo.queryStoreOptions.dataFlushIntervalInMinutes),
			min: 0
		});
		containers.push(this.createLabelInputContainer(localizedConstants.DataFlushIntervalInMinutesText, this.dataFlushIntervalInMinutes));

		// Statistics Collection Interval
		this.statisticsCollectionInterval = this.createDropdown(localizedConstants.StatisticsCollectionInterval, async (newValue) => {
			this.objectInfo.queryStoreOptions.statisticsCollectionInterval = String(newValue);
		}, ['1 Minute', '5 Minutes', '10 Minutes', '15 Minute', '30 Minutes', '1 Hour', '1 Day'], '5 Minutes', this.areQueryStoreOptionsEnabled, DefaultInputWidth, true, true);
		containers.push(this.createLabelInputContainer(localizedConstants.StatisticsCollectionInterval, this.statisticsCollectionInterval));

		const stateSection = this.createGroup(localizedConstants.MonitoringSectionText, containers, true);
		this.queryStoreTabSectionsContainer.push(stateSection);
	}

	private initializeQueryStoreRetentionSection(): void {
		let containers: azdata.Component[] = [];
		// Max Plans Per Query
		this.maxPlansPerQuery = this.createInputBox(async (newValue) => { }, {
			ariaLabel: localizedConstants.MaxPlansPerQueryText,
			inputType: 'number',
			enabled: this.areQueryStoreOptionsEnabled,
			value: String(this.objectInfo.queryStoreOptions.maxPlansPerQuery),
			min: 0
		});
		containers.push(this.createLabelInputContainer(localizedConstants.MaxPlansPerQueryText, this.maxPlansPerQuery));

		// Max size (MB)
		this.maxSizeinMB = this.createInputBox(async (newValue) => { }, {
			ariaLabel: localizedConstants.MaxSizeInMbText,
			inputType: 'number',
			enabled: this.areQueryStoreOptionsEnabled,
			value: String(this.objectInfo.queryStoreOptions.maxSizeInMB),
			min: 0
		});
		containers.push(this.createLabelInputContainer(localizedConstants.MaxSizeInMbText, this.maxSizeinMB));

		// Query Store Capture Mode
		this.queryStoreCaptureMode = this.createDropdown(localizedConstants.QueryStoreCaptureModeText, async (newValue) => {
			this.objectInfo.collationName = newValue as string;
			await this.toggleQueryCapturePolicySection(newValue);
		}, this.viewInfo.queryStoreCaptureModeOptions, this.objectInfo.queryStoreOptions.queryStoreCaptureMode, this.areQueryStoreOptionsEnabled, DefaultInputWidth, true, true);
		containers.push(this.createLabelInputContainer(localizedConstants.QueryStoreCaptureModeText, this.queryStoreCaptureMode));

		// Size Based Cleanup Mode
		this.sizeBasedCleanupMode = this.createDropdown(localizedConstants.SizeBasedCleanupModeText, async (newValue) => {
			this.objectInfo.collationName = newValue as string;
		}, ['OFF', 'Auto'], this.objectInfo.queryStoreOptions.sizeBasedCleanupMode, this.areQueryStoreOptionsEnabled, DefaultInputWidth, true, true);
		containers.push(this.createLabelInputContainer(localizedConstants.SizeBasedCleanupModeText, this.sizeBasedCleanupMode));

		// State Query Threshold (Days)
		this.stateQueryThresholdInDays = this.createInputBox(async (newValue) => { }, {
			ariaLabel: localizedConstants.StateQueryThresholdInDaysText,
			inputType: 'number',
			enabled: this.areQueryStoreOptionsEnabled,
			value: String(this.objectInfo.queryStoreOptions.staleQueryThresholdInDays),
			min: 0
		});
		containers.push(this.createLabelInputContainer(localizedConstants.StateQueryThresholdInDaysText, this.stateQueryThresholdInDays));

		// Wait Statistics Capture Mode
		this.waitStatisticsCaptureMode = this.createCheckbox(localizedConstants.WaitStatisticsCaptureModeText, async (checked) => {
		}, this.objectInfo.queryStoreOptions.waitStatisticsCaptureMode, this.areQueryStoreOptionsEnabled);
		containers.push(this.waitStatisticsCaptureMode);

		const stateSection = this.createGroup(localizedConstants.WaitStatisticsCaptureModeText, containers, true);
		this.queryStoreTabSectionsContainer.push(stateSection);
	}

	private initializeQueryStoreCapturePolicySection(): void {
		let containers: azdata.Component[] = [];
		// Execution Count
		this.executionCount = this.createInputBox(async (newValue) => { }, {
			ariaLabel: localizedConstants.ExecutionCountText,
			inputType: 'number',
			enabled: this.areQueryStoreOptionsEnabled,
			value: String(this.objectInfo.queryStoreOptions.capturePolicyExecutionCount),
			min: 0
		});
		containers.push(this.createLabelInputContainer(localizedConstants.ExecutionCountText, this.executionCount));

		// Stale Threshold
		this.staleThreshold = this.createDropdown(localizedConstants.StaleThresholdText, async (newValue) => {
			this.objectInfo.collationName = newValue as string;
		}, this.viewInfo.StaleThresholdOptions, this.objectInfo.queryStoreOptions.capturePolicyStaleThreshold, this.areQueryStoreOptionsEnabled, DefaultInputWidth, true, true);
		containers.push(this.createLabelInputContainer(localizedConstants.StaleThresholdText, this.staleThreshold));

		// Total Compile CPU Time (ms)
		this.totalCompileCPUTimeInMS = this.createInputBox(async (newValue) => { }, {
			ariaLabel: localizedConstants.TotalCompileCPUTimeInMsText,
			inputType: 'number',
			enabled: this.areQueryStoreOptionsEnabled,
			value: String(this.objectInfo.queryStoreOptions.capturePolicyTotalCompileCPUTimeInMS),
			min: 0
		});
		containers.push(this.createLabelInputContainer(localizedConstants.TotalCompileCPUTimeInMsText, this.totalCompileCPUTimeInMS));

		// Total Execution CPU Time (ms)
		this.totalExecutionCPUTimeInMS = this.createInputBox(async (newValue) => { }, {
			ariaLabel: localizedConstants.TotalExecutionCPUTimeInMsText,
			inputType: 'number',
			enabled: this.areQueryStoreOptionsEnabled,
			value: String(this.objectInfo.queryStoreOptions.capturePolicyTotalExecutionCPUTimeInMS),
			min: 0
		});
		containers.push(this.createLabelInputContainer(localizedConstants.TotalExecutionCPUTimeInMsText, this.totalExecutionCPUTimeInMS));

		const stateSection = this.createGroup(localizedConstants.QueryStoreCapturePolicySectionText, containers, true);
		this.queryStoreTabSectionsContainer.push(stateSection);
	}

	private async toggleQueryStoreOptions(): Promise<void> {
		this.dataFlushIntervalInMinutes.enabled
			= this.statisticsCollectionInterval.enabled
			= this.maxPlansPerQuery.enabled
			= this.maxSizeinMB.enabled
			= this.queryStoreCaptureMode.enabled
			= this.sizeBasedCleanupMode.enabled
			= this.stateQueryThresholdInDays.enabled
			= this.waitStatisticsCaptureMode.enabled
			= this.executionCount.enabled
			= this.staleThreshold.enabled
			= this.totalCompileCPUTimeInMS.enabled
			= this.totalExecutionCPUTimeInMS.enabled = this.areQueryStoreOptionsEnabled;
	}

	private async toggleQueryCapturePolicySection(queryStoreCaptureValue: string): Promise<void> {
		this.executionCount.enabled
			= this.staleThreshold.enabled
			= this.totalCompileCPUTimeInMS.enabled
			= this.totalExecutionCPUTimeInMS.enabled = queryStoreCaptureValue === 'Custom';
	}
	//#endregion

	private initializeConfigureSLOSection(): azdata.GroupContainer {
		let containers: azdata.Component[] = [];
		if (this.viewInfo.azureEditions?.length > 0) {
			let defaultEdition = this.viewInfo.azureEditions[0];
			this.objectInfo.azureEdition = defaultEdition;

			// Service Level Objective options
			let sloDetails = this.viewInfo.azureServiceLevelObjectives.find(details => details.editionDisplayName === defaultEdition);
			let serviceLevels = sloDetails?.editionOptions.options ?? [];
			let defaultIndex = sloDetails?.editionOptions.defaultValueIndex ?? 0;
			this.objectInfo.azureServiceLevelObjective = serviceLevels[defaultIndex];
			let serviceLevelDropbox = this.createDropdown(localizedConstants.CurrentSLOText, async () => {
				this.objectInfo.azureServiceLevelObjective = serviceLevelDropbox.value as string;
			}, serviceLevels, serviceLevels[defaultIndex]);

			// Maximum Database Size options
			let sizeDetails = this.viewInfo.azureMaxSizes.find(details => details.editionDisplayName === defaultEdition);
			let maxSizes = sizeDetails?.editionOptions.options ?? [];
			defaultIndex = sizeDetails?.editionOptions.defaultValueIndex ?? 0;
			this.objectInfo.azureMaxSize = maxSizes[defaultIndex];
			let sizeDropbox = this.createDropdown(localizedConstants.MaxSizeText, async () => {
				this.objectInfo.azureMaxSize = sizeDropbox.value as string;
			}, maxSizes, maxSizes[defaultIndex]);

			// Azure Database Edition options
			let editionDropbox = this.createDropdown(localizedConstants.EditionText, async () => {
				let edition = editionDropbox.value as string;
				this.objectInfo.azureEdition = edition;

				// Update dropboxes for SLO and Size, since they're edition specific
				sloDetails = this.viewInfo.azureServiceLevelObjectives?.find(details => details.editionDisplayName === edition);
				serviceLevels = sloDetails?.editionOptions.options ?? [];
				defaultIndex = sloDetails?.editionOptions.defaultValueIndex ?? 0;
				serviceLevelDropbox.loading = true;
				await serviceLevelDropbox.updateProperties({ value: serviceLevels[defaultIndex], values: serviceLevels });
				serviceLevelDropbox.loading = false;

				sizeDetails = this.viewInfo.azureMaxSizes?.find(details => details.editionDisplayName === edition);
				maxSizes = sizeDetails?.editionOptions.options ?? [];
				defaultIndex = sizeDetails?.editionOptions.defaultValueIndex ?? 0;
				sizeDropbox.loading = true;
				await sizeDropbox.updateProperties({ value: maxSizes[defaultIndex], values: maxSizes });
				sizeDropbox.loading = false;
			}, this.viewInfo.azureEditions, defaultEdition);

			containers.push(this.createLabelInputContainer(localizedConstants.EditionText, editionDropbox));
			containers.push(this.createLabelInputContainer(localizedConstants.CurrentSLOText, serviceLevelDropbox));
			containers.push(this.createLabelInputContainer(localizedConstants.MaxSizeText, sizeDropbox));
		}

		if (this.viewInfo.azureBackupRedundancyLevels?.length > 0) {
			let backupDropbox = this.createDropdown(localizedConstants.BackupRedundancyText, async () => {
				this.objectInfo.azureBackupRedundancyLevel = backupDropbox.value as string;
			}, this.viewInfo.azureBackupRedundancyLevels, this.viewInfo.azureBackupRedundancyLevels[0]);
			containers.push(this.createLabelInputContainer(localizedConstants.BackupRedundancyText, backupDropbox));
		}

		containers.push(this.createHyperlink(localizedConstants.AzurePricingLinkText, 'https://go.microsoft.com/fwlink/?linkid=2239183'));

		return this.createGroup(localizedConstants.ConfigureSLOSectionHeader, containers, true, true);
	}
}<|MERGE_RESOLUTION|>--- conflicted
+++ resolved
@@ -8,13 +8,8 @@
 import { DefaultInputWidth, DefaultTableWidth, DefaultMinTableRowCount, DefaultMaxTableRowCount, getTableHeight, DialogButton } from '../../ui/dialogBase';
 import { IObjectManagementService } from 'mssql';
 import * as localizedConstants from '../localizedConstants';
-<<<<<<< HEAD
-import { CreateDatabaseDocUrl, DatabaseGeneralPropertiesDocUrl, DatabaseOptionsPropertiesDocUrl, DatabaseScopedConfigurationPropertiesDocUrl, QueryStorePropertiesDocUrl } from '../constants';
-import { Database, DatabaseScopedConfigurationsInfo, DatabaseViewInfo } from '../interfaces';
-=======
-import { CreateDatabaseDocUrl, DatabaseGeneralPropertiesDocUrl, DatabaseFilesPropertiesDocUrl, DatabaseOptionsPropertiesDocUrl, DatabaseScopedConfigurationPropertiesDocUrl } from '../constants';
+import { CreateDatabaseDocUrl, DatabaseGeneralPropertiesDocUrl, DatabaseFilesPropertiesDocUrl, DatabaseOptionsPropertiesDocUrl, DatabaseScopedConfigurationPropertiesDocUrl, QueryStorePropertiesDocUrl } from '../constants';
 import { Database, DatabaseFile, DatabaseScopedConfigurationsInfo, DatabaseViewInfo, FileGrowthType } from '../interfaces';
->>>>>>> e3ab53eb
 import { convertNumToTwoDecimalStringInMB } from '../utils';
 import { isUndefinedOrNull } from '../../types';
 import { deepClone } from '../../util/objects';
@@ -210,8 +205,7 @@
 				tabs.push(this.dscTab);
 			}
 
-<<<<<<< HEAD
-			// Initilaize Query Store Tab
+			// Intialize Query Store Tab
 			this.initializeQueryStoreGeneralSection();
 			this.initializeQueryStoreMonitoringSection();
 			this.initializeQueryStoreRetentionSection();
@@ -223,10 +217,7 @@
 			}
 			tabs.push(this.queryStoreTab);
 
-			// Initilaize tab group with tabbed panel
-=======
 			// Initialize tab group with tabbed panel
->>>>>>> e3ab53eb
 			const propertiesTabGroup = { title: '', tabs: tabs };
 			const propertiesTabbedPannel = this.modelView.modelBuilder.tabbedPanel()
 				.withTabs([propertiesTabGroup])
