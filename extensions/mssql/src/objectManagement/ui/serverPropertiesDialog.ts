/*---------------------------------------------------------------------------------------------
 *  Copyright (c) Microsoft Corporation. All rights reserved.
 *  Licensed under the Source EULA. See License.txt in the project root for license information.
 *--------------------------------------------------------------------------------------------*/
import * as azdata from 'azdata';
import { ObjectManagementDialogBase, ObjectManagementDialogOptions } from './objectManagementDialogBase';
import { DefaultColumnCheckboxWidth } from '../../ui/dialogBase';
import { IObjectManagementService } from 'mssql';
import * as localizedConstants from '../localizedConstants';
<<<<<<< HEAD
import { ViewGeneralServerPropertiesDocUrl, ViewMemoryServerPropertiesDocUrl, ViewProcessorsServerPropertiesDocUrl, ViewSecurityServerPropertiesDocUrl } from '../constants';
import { Server, ServerViewInfo, NumaNode } from '../interfaces';
=======
import { ViewGeneralServerPropertiesDocUrl, ViewMemoryServerPropertiesDocUrl, ViewProcessorsServerPropertiesDocUrl } from '../constants';
import { Server, ServerViewInfo, NumaNode, AffinityType } from '../interfaces';
>>>>>>> fee5bb5a

export class ServerPropertiesDialog extends ObjectManagementDialogBase<Server, ServerViewInfo> {
	private generalTab: azdata.Tab;
	private readonly generalTabId: string = 'generalId';
	private platformSection: azdata.GroupContainer;
	private sqlServerSection: azdata.GroupContainer;
	private nameInput: azdata.InputBoxComponent;
	private hardwareGenerationInput: azdata.InputBoxComponent;
	private languageDropdown: azdata.DropDownComponent;
	private memoryInput: azdata.InputBoxComponent;
	private operatingSystemInput: azdata.InputBoxComponent;
	private platformInput: azdata.InputBoxComponent;
	private processorsInput: azdata.InputBoxComponent;
	private isClusteredInput: azdata.InputBoxComponent;
	private isHadrEnabledInput: azdata.InputBoxComponent;
	private isPolyBaseInstalledInput: azdata.InputBoxComponent;
	private isXTPSupportedInput: azdata.InputBoxComponent;
	private productInput: azdata.InputBoxComponent;
	private reservedStorageSizeInMBInput: azdata.InputBoxComponent;
	private rootDirectoryInput: azdata.InputBoxComponent;
	private serverCollationInput: azdata.InputBoxComponent;
	private serviceTierInput: azdata.InputBoxComponent;
	private storageSpaceUsageInMBInput: azdata.InputBoxComponent;
	private versionInput: azdata.InputBoxComponent;

	private memoryTab: azdata.Tab;
	private readonly memoryTabId: string = 'memoryId';
	private memorySection: azdata.GroupContainer;
	private minServerMemoryInput: azdata.InputBoxComponent;
	private maxServerMemoryInput: azdata.InputBoxComponent;
	private engineEdition: azdata.DatabaseEngineEdition;

	private processorsTab: azdata.Tab;
	private readonly processorsTabId: string = 'processorsId';
	private processorsSection: azdata.GroupContainer;
	private autoSetProcessorAffinityMaskForAllCheckbox: azdata.CheckBoxComponent;
	private autoSetProcessorIOAffinityMaskForAllCheckbox: azdata.CheckBoxComponent;
<<<<<<< HEAD

	private securityTab: azdata.Tab;
	private readonly securityTabId: string = 'securityId';
	private securitySection: azdata.GroupContainer;
	// Server authentication radio buttons
	private onlyWindowsAuthRadioButton: azdata.RadioButtonComponent;
	private sqlServerAndWindowsAuthRadioButton: azdata.RadioButtonComponent;
	// Login auditing radio buttons
	private noneRadioButton: azdata.RadioButtonComponent;
	private failedLoginsOnlyRadioButton: azdata.RadioButtonComponent;
	private successfulLoginsOnlyRadioButton: azdata.RadioButtonComponent;
	private bothFailedAndSuccessfulLoginsRadioButton: azdata.RadioButtonComponent;

	private _disposables: vscode.Disposable[] = [];
=======
>>>>>>> fee5bb5a
	private activeTabId: string;

	constructor(objectManagementService: IObjectManagementService, options: ObjectManagementDialogOptions) {
		super(objectManagementService, options);
		this.dialogObject.customButtons[1].enabled = false;
	}

	protected override get helpUrl(): string {
		let helpUrl = '';
		switch (this.activeTabId) {
			case this.generalTabId:
				helpUrl = ViewGeneralServerPropertiesDocUrl;
				break;
			case this.memoryTabId:
				helpUrl = ViewMemoryServerPropertiesDocUrl;
			case this.processorsTabId:
				helpUrl = ViewProcessorsServerPropertiesDocUrl;
			case this.securityTabId:
				helpUrl = ViewSecurityServerPropertiesDocUrl;
			default:
				break;
		}
		return helpUrl;
	}

	protected override onFormFieldChange(): void {
		this.dialogObject.customButtons[1].enabled = false;
		this.dialogObject.okButton.enabled = this.isDirty;
	}

	protected async initializeUI(): Promise<void> {
		const serverInfo = await azdata.connection.getServerInfo(this.options.objectExplorerContext.connectionProfile.id);
		this.engineEdition = serverInfo.engineEditionId;
		this.initializeGeneralSection();
		this.initializeMemorySection();
		this.initializeProcessorsSection();
		this.initializeSecuritySection();
		const serverPropertiesTabGroup = { title: '', tabs: [this.generalTab, this.memoryTab, this.processorsTab, this.securityTab] };
		const serverPropertiesTabbedPannel = this.modelView.modelBuilder.tabbedPanel()
			.withTabs([serverPropertiesTabGroup])
			.withProps({
				CSSStyles: {
					'margin': '-10px 0px 0px -10px'
				}
			}).component();
		this.disposables.push(
			serverPropertiesTabbedPannel.onTabChanged(async tabId => {
				this.activeTabId = tabId;
			}));
		this.formContainer.addItem(serverPropertiesTabbedPannel);
	}

	private initializeGeneralSection(): void {
		this.nameInput = this.createInputBox(async () => { }, {
			ariaLabel: localizedConstants.NameText,
			inputType: 'text',
			enabled: this.options.isNewObject,
			value: this.objectInfo.name
		});
		const nameContainer = this.createLabelInputContainer(localizedConstants.NameText, this.nameInput);

		this.hardwareGenerationInput = this.createInputBox(async () => { }, {
			ariaLabel: localizedConstants.HardwareGenerationText,
			inputType: 'text',
			enabled: this.options.isNewObject,
			value: this.objectInfo.hardwareGeneration.toString()
		});
		const hardwareGenerationContainer = this.createLabelInputContainer(localizedConstants.HardwareGenerationText, this.hardwareGenerationInput);

		this.languageDropdown = this.createDropdown(localizedConstants.LanguageText, async () => { }, [this.objectInfo.language], this.objectInfo.language, this.options.isNewObject);
		const languageContainer = this.createLabelInputContainer(localizedConstants.LanguageText, this.languageDropdown);

		this.memoryInput = this.createInputBox(async () => { }, {
			ariaLabel: localizedConstants.MemoryText,
			inputType: 'text',
			enabled: this.options.isNewObject,
			value: localizedConstants.StringValueInMB(this.objectInfo.memoryInMB.toString())
		});
		const memoryContainer = this.createLabelInputContainer(localizedConstants.MemoryText, this.memoryInput);

		this.operatingSystemInput = this.createInputBox(async () => { }, {
			ariaLabel: localizedConstants.OperatingSystemText,
			inputType: 'text',
			enabled: this.options.isNewObject,
			value: this.objectInfo.operatingSystem
		});
		const operatingSystemContainer = this.createLabelInputContainer(localizedConstants.OperatingSystemText, this.operatingSystemInput);

		this.platformInput = this.createInputBox(async () => { }, {
			ariaLabel: localizedConstants.PlatformText,
			inputType: 'text',
			enabled: this.options.isNewObject,
			value: this.objectInfo.platform
		});
		const platformContainer = this.createLabelInputContainer(localizedConstants.PlatformText, this.platformInput);

		this.processorsInput = this.createInputBox(async () => { }, {
			ariaLabel: localizedConstants.ProcessorsText,
			inputType: 'text',
			enabled: this.options.isNewObject,
			value: this.objectInfo.processors
		});
		const processorsContainer = this.createLabelInputContainer(localizedConstants.ProcessorsText, this.processorsInput);

		this.isClusteredInput = this.createInputBox(async () => { }, {
			ariaLabel: localizedConstants.IsClusteredText,
			inputType: 'text',
			enabled: this.options.isNewObject,
			value: this.objectInfo.isClustered.toString()
		});
		const isClusteredContainer = this.createLabelInputContainer(localizedConstants.IsClusteredText, this.isClusteredInput);

		this.isHadrEnabledInput = this.createInputBox(async () => { }, {
			ariaLabel: localizedConstants.IsHadrEnabledText,
			inputType: 'text',
			enabled: this.options.isNewObject,
			value: this.objectInfo.isHadrEnabled.toString()
		});
		const isHadrEnabledContainer = this.createLabelInputContainer(localizedConstants.IsHadrEnabledText, this.isHadrEnabledInput);

		this.isPolyBaseInstalledInput = this.createInputBox(async () => { }, {
			ariaLabel: localizedConstants.IsPolyBaseInstalledText,
			inputType: 'text',
			enabled: this.options.isNewObject,
			value: this.objectInfo.isPolyBaseInstalled.toString()
		});
		const isPolyBaseInstalledContainer = this.createLabelInputContainer(localizedConstants.IsPolyBaseInstalledText, this.isPolyBaseInstalledInput);

		this.isXTPSupportedInput = this.createInputBox(async () => { }, {
			ariaLabel: localizedConstants.IsXTPSupportedText,
			inputType: 'text',
			enabled: this.options.isNewObject,
			value: this.objectInfo.isXTPSupported.toString()
		});
		const isXTPSupportedContainer = this.createLabelInputContainer(localizedConstants.IsXTPSupportedText, this.isXTPSupportedInput);

		this.productInput = this.createInputBox(async () => { }, {
			ariaLabel: localizedConstants.ProductText,
			inputType: 'text',
			enabled: this.options.isNewObject,
			value: this.objectInfo.product
		});
		const productContainer = this.createLabelInputContainer(localizedConstants.ProductText, this.productInput);

		this.reservedStorageSizeInMBInput = this.createInputBox(async () => { }, {
			ariaLabel: localizedConstants.ReservedStorageSizeInMBText,
			inputType: 'text',
			enabled: this.options.isNewObject,
			value: localizedConstants.StringValueInMB(this.objectInfo.reservedStorageSizeMB.toString())
		});
		const reservedStorageSizeInMBContainer = this.createLabelInputContainer(localizedConstants.ReservedStorageSizeInMBText, this.reservedStorageSizeInMBInput);

		this.rootDirectoryInput = this.createInputBox(async () => { }, {
			ariaLabel: localizedConstants.RootDirectoryText,
			inputType: 'text',
			enabled: this.options.isNewObject,
			value: this.objectInfo.rootDirectory
		});
		const rootDirectoryContainer = this.createLabelInputContainer(localizedConstants.RootDirectoryText, this.rootDirectoryInput);

		this.serverCollationInput = this.createInputBox(async () => { }, {
			ariaLabel: localizedConstants.ServerCollationText,
			inputType: 'text',
			enabled: this.options.isNewObject,
			value: this.objectInfo.serverCollation
		});
		const serverCollationContainer = this.createLabelInputContainer(localizedConstants.ServerCollationText, this.serverCollationInput);

		this.serviceTierInput = this.createInputBox(async () => { }, {
			ariaLabel: localizedConstants.ServiceTierText,
			inputType: 'text',
			enabled: this.options.isNewObject,
			value: this.objectInfo.serviceTier
		});
		const serviceTierContainer = this.createLabelInputContainer(localizedConstants.ServiceTierText, this.serviceTierInput);

		this.storageSpaceUsageInMBInput = this.createInputBox(async () => { }, {
			ariaLabel: localizedConstants.StorageSpaceUsageInMBText,
			inputType: 'text',
			enabled: this.options.isNewObject,
			value: localizedConstants.StringValueInMB(this.objectInfo.storageSpaceUsageInMB.toString())
		});
		const storageSpaceUsageInMbContainer = this.createLabelInputContainer(localizedConstants.StorageSpaceUsageInMBText, this.storageSpaceUsageInMBInput);

		this.versionInput = this.createInputBox(async () => { }, {
			ariaLabel: localizedConstants.VersionText,
			inputType: 'text',
			enabled: this.options.isNewObject,
			value: this.objectInfo.version
		});
		const versionContainer = this.createLabelInputContainer(localizedConstants.VersionText, this.versionInput);

		let platformItems = [
			nameContainer,
			languageContainer,
			memoryContainer,
			operatingSystemContainer,
			platformContainer,
			processorsContainer
		];

		let sqlServerItems = [
			isClusteredContainer,
			isHadrEnabledContainer,
			isPolyBaseInstalledContainer,
			isXTPSupportedContainer,
			productContainer,
			rootDirectoryContainer,
			serverCollationContainer,
			versionContainer
		];

		if (this.engineEdition === azdata.DatabaseEngineEdition.SqlManagedInstance) {
			platformItems.unshift(hardwareGenerationContainer);
			sqlServerItems.push(reservedStorageSizeInMBContainer, serviceTierContainer, storageSpaceUsageInMbContainer);
			// remove isXTPSupported
			sqlServerItems.splice(3, 1);
		}

		this.platformSection = this.createGroup('Platform', platformItems, true);
		this.sqlServerSection = this.createGroup('SQL Server', sqlServerItems, true);

		const generalContainer = this.createGroup('', [this.platformSection, this.sqlServerSection])

		this.generalTab = this.createTab(this.generalTabId, localizedConstants.GeneralSectionHeader, generalContainer);
	}

	private initializeMemorySection(): void {
		const isEnabled = this.engineEdition !== azdata.DatabaseEngineEdition.SqlManagedInstance;
		const minServerProps: azdata.InputBoxProperties = {
			ariaLabel: localizedConstants.minServerMemoryText,
			inputType: 'number',
			enabled: isEnabled,
			max: this.objectInfo.minServerMemory.maximumValue,
			min: this.objectInfo.minServerMemory.minimumValue,
			value: this.objectInfo.minServerMemory.value.toString(),
			required: true
		};
		this.minServerMemoryInput = this.createInputBox(async (newValue) => {
			this.objectInfo.minServerMemory.value = +newValue;
		}, minServerProps);
		const minMemoryContainer = this.createLabelInputContainer(localizedConstants.minServerMemoryText, this.minServerMemoryInput);

		const maxServerProps: azdata.InputBoxProperties = {
			ariaLabel: localizedConstants.maxServerMemoryText,
			inputType: 'number',
			enabled: isEnabled,
			max: this.objectInfo.maxServerMemory.maximumValue,
			min: this.objectInfo.maxServerMemory.minimumValue,
			value: this.objectInfo.maxServerMemory.value.toString(),
			required: true
		};
		this.maxServerMemoryInput = this.createInputBox(async (newValue) => {
			this.objectInfo.maxServerMemory.value = +newValue;
		}, maxServerProps);
		const maxMemoryContainer = this.createLabelInputContainer(localizedConstants.maxServerMemoryText, this.maxServerMemoryInput);

		this.memorySection = this.createGroup('', [
			minMemoryContainer,
			maxMemoryContainer
		], false);

		this.memoryTab = this.createTab(this.memoryTabId, localizedConstants.MemoryText, this.memorySection);
	}

	protected override async validateInput(): Promise<string[]> {
		const errors = await super.validateInput();
		if (this.objectInfo.maxServerMemory.value < this.objectInfo.minServerMemory.value) {
			errors.push(localizedConstants.serverMemoryMaxLowerThanMinInputError);
		}
		return errors;
	}

	private initializeProcessorsSection(): void {
		const isEnabled = this.engineEdition !== azdata.DatabaseEngineEdition.SqlManagedInstance;
		let nodes: NumaNode[] = this.objectInfo.numaNodes;
		let nodeTableList: azdata.TableComponent[] = [];
		let tableGroups: azdata.GroupContainer[] = [];
		for (let node of nodes) {
			let table = this.createProcessorTable(node);
			nodeTableList.push(table);
			tableGroups.push(this.createGroup(localizedConstants.serverNumaNodeLabel(node.numaNodeId), [table], true));
		}
		this.autoSetProcessorAffinityMaskForAllCheckbox = this.createCheckbox(localizedConstants.autoSetProcessorAffinityMaskForAllText, async (newValue) => {
			this.objectInfo.autoProcessorAffinityMaskForAll = newValue;
			for (let table of nodeTableList) {
				let newData = table.data;
				for (let i = 0; i < newData.length; i++) {
					if (newValue) {
						// if affinity mask for all is checked, then uncheck the individual processors
						newData[i][AffinityType.ProcessorAffinity] = false;
					}
				}
				await this.setTableData(table, newData);
			}
		}, this.objectInfo.autoProcessorAffinityMaskForAll, isEnabled);

		this.autoSetProcessorIOAffinityMaskForAllCheckbox = this.createCheckbox(localizedConstants.autoSetProcessorAffinityIOMaskForAllText, async (newValue) => {
			this.objectInfo.autoProcessorAffinityIOMaskForAll = newValue;
			for (let table of nodeTableList) {
				let newData = table.data;
				for (let i = 0; i < newData.length; i++) {
					if (newValue) {
						// if IO affinity mask for all is checked, then uncheck the individual processors
						newData[i][AffinityType.IOAffinity] = false;
					}
				}
				await this.setTableData(table, newData);
				this.resetNumaNodes();
			}
		}, this.objectInfo.autoProcessorAffinityIOMaskForAll, isEnabled);

		this.processorsSection = this.createGroup('', [
			this.autoSetProcessorAffinityMaskForAllCheckbox,
			this.autoSetProcessorIOAffinityMaskForAllCheckbox,
		], false);

		this.processorsSection.addItems(tableGroups);
		this.processorsTab = this.createTab(this.processorsTabId, localizedConstants.ProcessorsText, this.processorsSection);
	}

	private createProcessorTable(numaNode: NumaNode): azdata.TableComponent {
		const cssClass = 'no-borders';
		let tableData = numaNode.processors.map(row => [localizedConstants.serverCPULabel(row.processorId), row.affinity, row.ioAffinity]);
		let processorTable = this.createTable(localizedConstants.processorLabel,
			[
				<azdata.TableColumn>{
					name: localizedConstants.processorColumnText,
					value: localizedConstants.processorColumnText,
					type: azdata.ColumnType.text,
					cssClass: cssClass,
					headerCssClass: cssClass,
				},
				<azdata.TableColumn>{
					name: localizedConstants.processorAffinityColumnText,
					value: localizedConstants.processorAffinityColumnText,
					type: azdata.ColumnType.checkBox,
					width: DefaultColumnCheckboxWidth,
					action: azdata.ActionOnCellCheckboxCheck.customAction,
					cssClass: cssClass,
					headerCssClass: cssClass,
				},
				<azdata.TableColumn>{
					name: localizedConstants.processorIOAffinityColumnText,
					value: localizedConstants.processorIOAffinityColumnText,
					type: azdata.ColumnType.checkBox,
					width: DefaultColumnCheckboxWidth,
					action: azdata.ActionOnCellCheckboxCheck.customAction,
					cssClass: cssClass,
					headerCssClass: cssClass,
				}
			], tableData);

		this.disposables.push(processorTable.onCellAction(async (row) => {
			if (processorTable.selectedRows.length > 0) {
				const result = processorTable.data;
				let checkboxState = <azdata.ICheckboxCellActionEventArgs>row;
				let columnToAdjust = checkboxState.column === AffinityType.ProcessorAffinity ? AffinityType.IOAffinity : AffinityType.ProcessorAffinity;
				if (result[checkboxState.row][columnToAdjust]) {
					result[checkboxState.row][columnToAdjust] = !checkboxState.checked;
					processorTable.updateCells = result[checkboxState.row];
				}
				// uncheck the set all processors checkbox
				if (checkboxState.column === AffinityType.ProcessorAffinity) {
					this.autoSetProcessorAffinityMaskForAllCheckbox.checked = false;
					this.objectInfo.autoProcessorAffinityMaskForAll = false;
					this.objectInfo.numaNodes[+numaNode.numaNodeId].processors[checkboxState.row].affinity = checkboxState.checked;
					this.objectInfo.numaNodes[+numaNode.numaNodeId].processors[checkboxState.row].ioAffinity = false;
				}
				if (checkboxState.column === AffinityType.IOAffinity) {
					this.autoSetProcessorIOAffinityMaskForAllCheckbox.checked = false;
					this.objectInfo.autoProcessorAffinityIOMaskForAll = false;
					this.objectInfo.numaNodes[+numaNode.numaNodeId].processors[checkboxState.row].ioAffinity = checkboxState.checked;
					this.objectInfo.numaNodes[+numaNode.numaNodeId].processors[checkboxState.row].affinity = false;
				}
				this.onFormFieldChange();
			}
		}));
		return processorTable;
	}

<<<<<<< HEAD
	private initializeSecuritySection(): void {
		// cannot change auth mode in sql managed instance or non windows instances
		const isEnabled = this.engineEdition !== azdata.DatabaseEngineEdition.SqlManagedInstance || this.objectInfo.platform !== 'Windows';
		const radioServerGroupName = 'serverAuthenticationRadioGroup';
		this.onlyWindowsAuthRadioButton = this.createRadioButton(localizedConstants.onlyWindowsAuthModeText, radioServerGroupName, true, async (checked) => { await this.handleTypeChange(checked); });
		this.sqlServerAndWindowsAuthRadioButton = this.createRadioButton(localizedConstants.sqlServerAndWindowsAuthText, radioServerGroupName, false, async (checked) => { await this.handleTypeChange(checked); });
		this.onlyWindowsAuthRadioButton.enabled = isEnabled;
		this.sqlServerAndWindowsAuthRadioButton.enabled = isEnabled;
		const serverAuthSection = this.createGroup(localizedConstants.serverAuthenticationText, [
			this.onlyWindowsAuthRadioButton,
			this.sqlServerAndWindowsAuthRadioButton
		], true);

		const radioLoginsGroupName = 'serverLoginsRadioGroup';
		this.noneRadioButton = this.createRadioButton(localizedConstants.noLoginAuditingText, radioLoginsGroupName, true, async (checked) => { await this.handleTypeChange(checked); });
		this.failedLoginsOnlyRadioButton = this.createRadioButton(localizedConstants.failedLoginsOnlyText, radioLoginsGroupName, false, async (checked) => { await this.handleTypeChange(checked); });
		this.successfulLoginsOnlyRadioButton = this.createRadioButton(localizedConstants.successfulLoginsOnlyText, radioLoginsGroupName, false, async (checked) => { await this.handleTypeChange(checked); });
		this.bothFailedAndSuccessfulLoginsRadioButton = this.createRadioButton(localizedConstants.bothFailedAndSuccessfulLoginsText, radioLoginsGroupName, false, async (checked) => { await this.handleTypeChange(checked); });
		const serverLoginSection = this.createGroup(localizedConstants.loginAuditingText, [
			this.noneRadioButton,
			this.failedLoginsOnlyRadioButton,
			this.successfulLoginsOnlyRadioButton,
			this.bothFailedAndSuccessfulLoginsRadioButton
		], true);

		this.securitySection = this.createGroup('', [
			serverAuthSection,
			serverLoginSection
		], true);

		this.securityTab = this.createTab(this.securityTabId, localizedConstants.securityText, this.securitySection);
	}

	private async handleTypeChange(checked: boolean): Promise<void> {
=======
	private resetNumaNodes(): void {
		for (let node of this.objectInfo.numaNodes) {
			for (let cpu of node.processors) {
				cpu.ioAffinity = false;
			}
		}
>>>>>>> fee5bb5a
	}
}<|MERGE_RESOLUTION|>--- conflicted
+++ resolved
@@ -7,13 +7,8 @@
 import { DefaultColumnCheckboxWidth } from '../../ui/dialogBase';
 import { IObjectManagementService } from 'mssql';
 import * as localizedConstants from '../localizedConstants';
-<<<<<<< HEAD
 import { ViewGeneralServerPropertiesDocUrl, ViewMemoryServerPropertiesDocUrl, ViewProcessorsServerPropertiesDocUrl, ViewSecurityServerPropertiesDocUrl } from '../constants';
-import { Server, ServerViewInfo, NumaNode } from '../interfaces';
-=======
-import { ViewGeneralServerPropertiesDocUrl, ViewMemoryServerPropertiesDocUrl, ViewProcessorsServerPropertiesDocUrl } from '../constants';
 import { Server, ServerViewInfo, NumaNode, AffinityType } from '../interfaces';
->>>>>>> fee5bb5a
 
 export class ServerPropertiesDialog extends ObjectManagementDialogBase<Server, ServerViewInfo> {
 	private generalTab: azdata.Tab;
@@ -51,7 +46,6 @@
 	private processorsSection: azdata.GroupContainer;
 	private autoSetProcessorAffinityMaskForAllCheckbox: azdata.CheckBoxComponent;
 	private autoSetProcessorIOAffinityMaskForAllCheckbox: azdata.CheckBoxComponent;
-<<<<<<< HEAD
 
 	private securityTab: azdata.Tab;
 	private readonly securityTabId: string = 'securityId';
@@ -65,9 +59,6 @@
 	private successfulLoginsOnlyRadioButton: azdata.RadioButtonComponent;
 	private bothFailedAndSuccessfulLoginsRadioButton: azdata.RadioButtonComponent;
 
-	private _disposables: vscode.Disposable[] = [];
-=======
->>>>>>> fee5bb5a
 	private activeTabId: string;
 
 	constructor(objectManagementService: IObjectManagementService, options: ObjectManagementDialogOptions) {
@@ -449,7 +440,6 @@
 		return processorTable;
 	}
 
-<<<<<<< HEAD
 	private initializeSecuritySection(): void {
 		// cannot change auth mode in sql managed instance or non windows instances
 		const isEnabled = this.engineEdition !== azdata.DatabaseEngineEdition.SqlManagedInstance || this.objectInfo.platform !== 'Windows';
@@ -484,13 +474,12 @@
 	}
 
 	private async handleTypeChange(checked: boolean): Promise<void> {
-=======
+	}
 	private resetNumaNodes(): void {
 		for (let node of this.objectInfo.numaNodes) {
 			for (let cpu of node.processors) {
 				cpu.ioAffinity = false;
 			}
 		}
->>>>>>> fee5bb5a
 	}
 }