--- conflicted
+++ resolved
@@ -261,10 +261,9 @@
 		// Backup file path
 		this.backupFilePathInput = this.createDropdown(localizedConstants.BackupFilePathText, async (newValue) => {
 			await this.updateNewRestorePlanToDialog();
-<<<<<<< HEAD
 		}, [''], localizedConstants.BackupFolderPathTitle, false, RestoreInputsWidth - 30, false, true)
 
-		this.backupFilePathButton = this.createButton('...', '...', async () => {
+		this.backupFilePathButton = this.createButton('...', localizedConstants.BrowseFilesLabel, async () => {
 			switch (this.restoreFrom.value) {
 				case localizedConstants.RestoreFromUrlText:
 					await this.createBackupUrlFileBrowser();
@@ -277,19 +276,6 @@
 					break;
 			}
 			await this.updateNewRestorePlanToDialog();
-=======
-		}, {
-			ariaLabel: localizedConstants.BackupFilePathText,
-			inputType: 'text',
-			enabled: true,
-			value: '',
-			width: RestoreInputsWidth - 30,
-			placeHolder: localizedConstants.BackupFolderPathTitle
-		});
-		this.backupFilePathButton = this.createButton('...', localizedConstants.BrowseFilesLabel, async () => {
-			this.restoreFrom.value === localizedConstants.RestoreFromUrlText
-				? await this.createBackupUrlFileBrowser() : await this.createBackupFileBrowser()
->>>>>>> a0821460
 		});
 		this.backupFilePathButton.width = SelectFolderButtonWidth;
 		this.backupFilePathContainer = this.createLabelInputContainer(localizedConstants.BackupFilePathText, this.backupFilePathInput);
