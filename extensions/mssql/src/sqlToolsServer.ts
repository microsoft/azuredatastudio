--- conflicted
+++ resolved
@@ -196,13 +196,8 @@
 			SqlCredentialService.asFeature(context),
 			TableDesignerFeature,
 			ExecutionPlanServiceFeature,
-<<<<<<< HEAD
 			ErrorDiagnosticsProvider.asFeature(context),
-			TdeMigrationService.asFeature(context),
 			ObjectManagementService.asFeature(context)
-=======
-			ErrorDiagnosticsProvider.asFeature(context)
->>>>>>> e40c8dda
 		],
 		outputChannel: outputChannel,
 		// Automatically reveal the output channel only in dev mode, so that the users are not impacted and issues can still be caught during development.
