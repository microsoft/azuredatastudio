/*---------------------------------------------------------------------------------------------
 *  Copyright (c) Microsoft Corporation. All rights reserved.
 *  Licensed under the Source EULA. See License.txt in the project root for license information.
 *--------------------------------------------------------------------------------------------*/

import { IConfig, Events, LogLevel } from '@microsoft/ads-service-downloader';
import { ServerOptions, TransportKind } from 'vscode-languageclient';
import * as Constants from './constants';
import * as vscode from 'vscode';
import * as path from 'path';
import { getCommonLaunchArgsAndCleanupOldLogFiles, getConfigTracingLevel, getOrDownloadServer, getParallelMessageProcessingConfig, TracingLevel } from './utils';
import { TelemetryReporter, LanguageClientErrorHandler } from './telemetry';
import { SqlOpsDataClient, ClientOptions } from 'dataprotocol-client';
import { TelemetryFeature, AgentServicesFeature, SerializationFeature, AccountFeature, SqlAssessmentServicesFeature, ProfilerFeature, TableDesignerFeature, ExecutionPlanServiceFeature } from './features';
import { CredentialStore } from './credentialstore/credentialstore';
import { AzureResourceProvider } from './resourceProvider/resourceProvider';
import { SchemaCompareService } from './schemaCompare/schemaCompareService';
import { AppContext } from './appContext';
import { DacFxService } from './dacfx/dacFxService';
import { CmsService } from './cms/cmsService';
import { CompletionExtensionParams, CompletionExtLoadRequest } from './contracts';
import { promises as fs } from 'fs';
import * as nls from 'vscode-nls';
import { LanguageExtensionService } from './languageExtension/languageExtensionService';
import { SqlAssessmentService } from './sqlAssessment/sqlAssessmentService';
import { NotebookConvertService } from './notebookConvert/notebookConvertService';
import { SqlMigrationService } from './sqlMigration/sqlMigrationService';
import { SqlCredentialService } from './credentialstore/sqlCredentialService';
import { AzureBlobService } from './azureBlob/azureBlobService';
import { ErrorDiagnosticsProvider } from './errorDiagnostics/errorDiagnosticsProvider';
import { TdeMigrationService } from './tdeMigration/tdeMigrationService';
import { ObjectManagementService } from './objectManagement/objectManagementService';

const localize = nls.loadMessageBundle();
const outputChannel = vscode.window.createOutputChannel(Constants.serviceName);
const statusView = vscode.window.createStatusBarItem(vscode.StatusBarAlignment.Left);

// The mapping between MSSQL log level and the service downloader log level.
const LogLevelMapping: { [key: string]: number } = {
	[TracingLevel.All]: LogLevel.Verbose,
	[TracingLevel.Critical]: LogLevel.Critical,
	[TracingLevel.Error]: LogLevel.Error,
	[TracingLevel.Information]: LogLevel.Information,
	[TracingLevel.Verbose]: LogLevel.Verbose,
	[TracingLevel.Warning]: LogLevel.Warning
};

export class SqlToolsServer {

	private client: SqlOpsDataClient;
	private config: IConfig;
	private disposables = new Array<{ dispose: () => void }>();
	public installDirectory: string | undefined = undefined;

	public async start(context: AppContext): Promise<SqlOpsDataClient> {
		try {
			const installationStart = Date.now();
			const serverPath = await this.download(context);
			this.installDirectory = path.dirname(serverPath);
			const installationComplete = Date.now();
			let serverOptions = await generateServerOptions(context.extensionContext.logPath, serverPath);
			let clientOptions = getClientOptions(context);
			this.client = new SqlOpsDataClient('mssql', Constants.serviceName, serverOptions, clientOptions);
			const processStart = Date.now();
			const clientReadyPromise = this.client.onReady().then(() => {
				const processEnd = Date.now();
				statusView.text = localize('serviceStartedStatusMsg', "{0} Started", Constants.serviceName);
				setTimeout(() => {
					statusView.hide();
				}, 1500);
				vscode.commands.registerCommand('mssql.loadCompletionExtension', (params: CompletionExtensionParams) => {
					return this.client.sendRequest(CompletionExtLoadRequest.type, params);
				});
				TelemetryReporter.sendTelemetryEvent('startup/LanguageClientStarted', {
					installationTime: String(installationComplete - installationStart),
					processStartupTime: String(processEnd - processStart),
					totalTime: String(processEnd - installationStart),
					beginningTimestamp: String(installationStart)
				});
			});
			statusView.show();
			statusView.text = localize('startingServiceStatusMsg', "Starting {0}", Constants.serviceName);
			this.client.start();
			await Promise.all([this.activateFeatures(context), clientReadyPromise]);
			return this.client;
		} catch (e) {
			TelemetryReporter.sendTelemetryEvent('ServiceInitializingFailed');
			void vscode.window.showErrorMessage(localize('failedToStartServiceErrorMsg', "Failed to start {0}", Constants.serviceName));
			throw e;
		}
	}

	private async download(context: AppContext): Promise<string> {
		const configDir = context.extensionContext.extensionPath;
		const rawConfig = await fs.readFile(path.join(configDir, 'config.json'));
		this.config = JSON.parse(rawConfig.toString());
		this.config.installDirectory = path.join(configDir, this.config.installDirectory);
		this.config.proxy = vscode.workspace.getConfiguration('http').get('proxy');
		this.config.strictSSL = vscode.workspace.getConfiguration('http').get('proxyStrictSSL') || true;
		return getOrDownloadServer(this.config, handleServerProviderEvent);
	}

	private activateFeatures(context: AppContext): Promise<void> {
		const credsStore = new CredentialStore(context, this.config);
		const resourceProvider = new AzureResourceProvider(context.extensionContext.logPath, this.config);
		this.disposables.push(credsStore);
		this.disposables.push(resourceProvider);
		context.registerService(Constants.AzureBlobService, new AzureBlobService(this.client));
		return Promise.all([credsStore.start(), resourceProvider.start()]).then();
	}

	async dispose(): Promise<void> {
		this.disposables.forEach(d => d.dispose());
		if (this.client) {
			await this.client.stop();
		}
	}
}

async function generateServerOptions(logPath: string, executablePath: string): Promise<ServerOptions> {
	const launchArgs = getCommonLaunchArgsAndCleanupOldLogFiles(logPath, 'sqltools.log', executablePath);
	const enableAsyncMessageProcessing = await getParallelMessageProcessingConfig();
	if (enableAsyncMessageProcessing) {
		launchArgs.push('--parallel-message-processing');
	}
	return { command: executablePath, args: launchArgs, transport: TransportKind.stdio };
}

function handleServerProviderEvent(e: string, ...args: any[]): void {
	let dots = 0;
	switch (e) {
		case Events.INSTALL_START:
			outputChannel.show(true);
			statusView.show();
			outputChannel.appendLine(localize('installingServiceChannelMsg', "Installing {0} to {1}", Constants.serviceName, args[0]));
			statusView.text = localize('installingServiceStatusMsg', "Installing {0}", Constants.serviceName);
			break;
		case Events.INSTALL_END:
			outputChannel.appendLine(localize('installedServiceChannelMsg', "Installed {0}", Constants.serviceName));
			break;
		case Events.DOWNLOAD_START:
			outputChannel.appendLine(localize('downloadingServiceChannelMsg', "Downloading {0}", args[0]));
			outputChannel.append(localize('downloadingServiceSizeChannelMsg', "({0} KB)", Math.ceil(args[1] / 1024).toLocaleString(vscode.env.language)));
			statusView.text = localize('downloadingServiceStatusMsg', "Downloading {0}", Constants.serviceName);
			break;
		case Events.DOWNLOAD_PROGRESS:
			let newDots = Math.ceil(args[0] / 5);
			if (newDots > dots) {
				outputChannel.append('.'.repeat(newDots - dots));
				dots = newDots;
			}
			break;
		case Events.DOWNLOAD_END:
			// Start a new line to end the dots from the DOWNLOAD_PROGRESS event.
			outputChannel.appendLine('');
			outputChannel.appendLine(localize('downloadServiceDoneChannelMsg', "Downloaded {0}", Constants.serviceName));
			break;
		case Events.ENTRY_EXTRACTED:
			outputChannel.appendLine(localize('entryExtractedChannelMsg', "Extracted {0} ({1}/{2})", args[0], args[1], args[2]));
			break;
		case Events.LOG_EMITTED:
			const configuredLevel: number | undefined = LogLevelMapping[getConfigTracingLevel()];
			const logLevel = args[0] as LogLevel;
			const message = args[1] as string;
			if (configuredLevel !== undefined && logLevel >= configuredLevel) {
				outputChannel.appendLine(message);
			}
			break;
	}
}

function getClientOptions(context: AppContext): ClientOptions {
	return {
		documentSelector: ['sql'],
		synchronize: {
			configurationSection: Constants.extensionConfigSectionName
		},
		providerId: Constants.providerId,
		errorHandler: new LanguageClientErrorHandler(),
		features: [
			// we only want to add new features
			...SqlOpsDataClient.defaultFeatures,
			TelemetryFeature,
			AccountFeature,
			AgentServicesFeature,
			SerializationFeature,
			SqlAssessmentServicesFeature,
			SchemaCompareService.asFeature(context),
			LanguageExtensionService.asFeature(context),
			DacFxService.asFeature(context),
			CmsService.asFeature(context),
			SqlAssessmentService.asFeature(context),
			NotebookConvertService.asFeature(context),
			ProfilerFeature,
			SqlMigrationService.asFeature(context),
			SqlCredentialService.asFeature(context),
			TableDesignerFeature,
			ExecutionPlanServiceFeature,
<<<<<<< HEAD
			TdeMigrationService.asFeature(context),
			ObjectManagementService.asFeature(context)
=======
			ErrorDiagnosticsProvider.asFeature(context),
			TdeMigrationService.asFeature(context)
>>>>>>> ac0dc4ee
		],
		outputChannel: outputChannel
	};
}<|MERGE_RESOLUTION|>--- conflicted
+++ resolved
@@ -196,13 +196,9 @@
 			SqlCredentialService.asFeature(context),
 			TableDesignerFeature,
 			ExecutionPlanServiceFeature,
-<<<<<<< HEAD
+			ErrorDiagnosticsProvider.asFeature(context),
 			TdeMigrationService.asFeature(context),
 			ObjectManagementService.asFeature(context)
-=======
-			ErrorDiagnosticsProvider.asFeature(context),
-			TdeMigrationService.asFeature(context)
->>>>>>> ac0dc4ee
 		],
 		outputChannel: outputChannel
 	};
