/*---------------------------------------------------------------------------------------------
 *  Copyright (c) Microsoft Corporation. All rights reserved.
 *  Licensed under the Source EULA. See License.txt in the project root for license information.
 *--------------------------------------------------------------------------------------------*/

import { ServerProvider, IConfig, Events } from 'service-downloader';
import { ServerOptions, TransportKind } from 'vscode-languageclient';
import * as Constants from './constants';
import * as vscode from 'vscode';
import * as path from 'path';
import { getCommonLaunchArgsAndCleanupOldLogFiles } from './utils';
import { localize } from './localize';
import { Telemetry, LanguageClientErrorHandler } from './telemetry';
import { SqlOpsDataClient, ClientOptions } from 'dataprotocol-client';
import { TelemetryFeature, AgentServicesFeature, SerializationFeature } from './features';
import { CredentialStore } from './credentialstore/credentialstore';
import { AzureResourceProvider } from './resourceProvider/resourceProvider';
import { SchemaCompareService } from './schemaCompare/schemaCompareService';
import { AppContext } from './appContext';
import { DacFxService } from './dacfx/dacFxService';
import { CmsService } from './cms/cmsService';
import { CompletionExtensionParams, CompletionExtLoadRequest } from './contracts';
<<<<<<< HEAD
import { Deferred } from './util/promise';

const baseConfig = require('./config.json');
=======
import { promisify } from 'util';
import { readFile } from 'fs';
>>>>>>> bae797f9

const outputChannel = vscode.window.createOutputChannel(Constants.serviceName);
const statusView = vscode.window.createStatusBarItem(vscode.StatusBarAlignment.Left);

export class SqlToolsServer {

	public sqlToolsServiceReady: Deferred<boolean> = new Deferred();
	private client: SqlOpsDataClient;
	private config: IConfig;
	private disposables = new Array<{ dispose: () => void }>();

	public async start(context: AppContext): Promise<SqlOpsDataClient> {
		try {
			const installationStart = Date.now();
			const path = await this.download(context);
			const installationComplete = Date.now();
			let serverOptions = generateServerOptions(context.extensionContext.logPath, path);
			let clientOptions = getClientOptions(context);
			this.client = new SqlOpsDataClient(Constants.serviceName, serverOptions, clientOptions);
			const processStart = Date.now();
			const clientReadyPromise = this.client.onReady().then(() => {
				const processEnd = Date.now();
				statusView.text = localize('serviceStartedStatusMsg', "{0} Started", Constants.serviceName);
				setTimeout(() => {
					statusView.hide();
				}, 1500);
				vscode.commands.registerCommand('mssql.loadCompletionExtension', (params: CompletionExtensionParams) => {
					this.client.sendRequest(CompletionExtLoadRequest.type, params);
				});
				Telemetry.sendTelemetryEvent('startup/LanguageClientStarted', {
					installationTime: String(installationComplete - installationStart),
					processStartupTime: String(processEnd - processStart),
					totalTime: String(processEnd - installationStart),
					beginningTimestamp: String(installationStart)
				});
				this.sqlToolsServiceReady.resolve(true);
			});
			statusView.show();
			statusView.text = localize('startingServiceStatusMsg', "Starting {0}", Constants.serviceName);
			this.client.start();
			await Promise.all([this.activateFeatures(context), clientReadyPromise]);
			return this.client;
		} catch (e) {
			Telemetry.sendTelemetryEvent('ServiceInitializingFailed');
			vscode.window.showErrorMessage(localize('failedToStartServiceErrorMsg', "Failed to start {0}", Constants.serviceName));
			throw e;
		}
	}

	private async download(context: AppContext): Promise<string> {
		const rawConfig = await promisify(readFile)(path.join(context.extensionContext.extensionPath, 'config.json'));
		this.config = JSON.parse(rawConfig.toString());
		this.config.installDirectory = path.join(__dirname, this.config.installDirectory);
		this.config.proxy = vscode.workspace.getConfiguration('http').get('proxy');
		this.config.strictSSL = vscode.workspace.getConfiguration('http').get('proxyStrictSSL') || true;

		const serverdownloader = new ServerProvider(this.config);
		serverdownloader.eventEmitter.onAny(generateHandleServerProviderEvent());
		return serverdownloader.getOrDownloadServer();
	}

	private activateFeatures(context: AppContext): Promise<void> {
		const credsStore = new CredentialStore(context.extensionContext.logPath, this.config);
		const resourceProvider = new AzureResourceProvider(context.extensionContext.logPath, this.config);
		this.disposables.push(credsStore);
		this.disposables.push(resourceProvider);
		return Promise.all([credsStore.start(), resourceProvider.start()]).then();
	}

	dispose() {
		this.disposables.forEach(d => d.dispose());
		if (this.client) {
			this.client.stop();
		}
	}
}

function generateServerOptions(logPath: string, executablePath: string): ServerOptions {
	const launchArgs = getCommonLaunchArgsAndCleanupOldLogFiles(logPath, 'sqltools.log', executablePath);
	return { command: executablePath, args: launchArgs, transport: TransportKind.stdio };
}

function generateHandleServerProviderEvent() {
	let dots = 0;
	return (e: string, ...args: any[]) => {
		switch (e) {
			case Events.INSTALL_START:
				outputChannel.show(true);
				statusView.show();
				outputChannel.appendLine(localize('installingServiceChannelMsg', "Installing {0} to {1}", Constants.serviceName, args[0]));
				statusView.text = localize('installingServiceStatusMsg', "Installing {0}", Constants.serviceName);
				break;
			case Events.INSTALL_END:
				outputChannel.appendLine(localize('installedServiceChannelMsg', "Installed {0}", Constants.serviceName));
				break;
			case Events.DOWNLOAD_START:
				outputChannel.appendLine(localize('downloadingServiceChannelMsg', "Downloading {0}", args[0]));
				outputChannel.append(localize('downloadingServiceSizeChannelMsg', "({0} KB)", Math.ceil(args[1] / 1024).toLocaleString(vscode.env.language)));
				statusView.text = localize('downloadingServiceStatusMsg', "Downloading {0}", Constants.serviceName);
				break;
			case Events.DOWNLOAD_PROGRESS:
				let newDots = Math.ceil(args[0] / 5);
				if (newDots > dots) {
					outputChannel.append('.'.repeat(newDots - dots));
					dots = newDots;
				}
				break;
			case Events.DOWNLOAD_END:
				outputChannel.appendLine(localize('downloadServiceDoneChannelMsg', "Done installing {0}", Constants.serviceName));
				break;
			default:
				console.error(`Unknown event from Server Provider ${e}`);
				break;
		}
	};
}

function getClientOptions(context: AppContext): ClientOptions {
	return {
		documentSelector: ['sql'],
		synchronize: {
			configurationSection: Constants.extensionConfigSectionName
		},
		providerId: Constants.providerId,
		errorHandler: new LanguageClientErrorHandler(),
		features: [
			// we only want to add new features
			...SqlOpsDataClient.defaultFeatures,
			TelemetryFeature,
			AgentServicesFeature,
			SerializationFeature,
			SchemaCompareService.asFeature(context),
			DacFxService.asFeature(context),
			CmsService.asFeature(context)
		],
		outputChannel: new CustomOutputChannel()
	};
}

class CustomOutputChannel implements vscode.OutputChannel {
	name: string;
	append(value: string): void {
		console.log(value);
	}
	appendLine(value: string): void {
		console.log(value);
	}
	clear(): void {
	}
	show(preserveFocus?: boolean): void;
	show(column?: vscode.ViewColumn, preserveFocus?: boolean): void;
	show(column?: any, preserveFocus?: any) {
	}
	hide(): void {
	}
	dispose(): void {
	}
}<|MERGE_RESOLUTION|>--- conflicted
+++ resolved
@@ -20,21 +20,14 @@
 import { DacFxService } from './dacfx/dacFxService';
 import { CmsService } from './cms/cmsService';
 import { CompletionExtensionParams, CompletionExtLoadRequest } from './contracts';
-<<<<<<< HEAD
-import { Deferred } from './util/promise';
-
-const baseConfig = require('./config.json');
-=======
 import { promisify } from 'util';
 import { readFile } from 'fs';
->>>>>>> bae797f9
 
 const outputChannel = vscode.window.createOutputChannel(Constants.serviceName);
 const statusView = vscode.window.createStatusBarItem(vscode.StatusBarAlignment.Left);
 
 export class SqlToolsServer {
 
-	public sqlToolsServiceReady: Deferred<boolean> = new Deferred();
 	private client: SqlOpsDataClient;
 	private config: IConfig;
 	private disposables = new Array<{ dispose: () => void }>();
@@ -48,7 +41,7 @@
 			let clientOptions = getClientOptions(context);
 			this.client = new SqlOpsDataClient(Constants.serviceName, serverOptions, clientOptions);
 			const processStart = Date.now();
-			const clientReadyPromise = this.client.onReady().then(() => {
+			this.client.onReady().then(() => {
 				const processEnd = Date.now();
 				statusView.text = localize('serviceStartedStatusMsg', "{0} Started", Constants.serviceName);
 				setTimeout(() => {
@@ -63,12 +56,11 @@
 					totalTime: String(processEnd - installationStart),
 					beginningTimestamp: String(installationStart)
 				});
-				this.sqlToolsServiceReady.resolve(true);
 			});
 			statusView.show();
 			statusView.text = localize('startingServiceStatusMsg', "Starting {0}", Constants.serviceName);
 			this.client.start();
-			await Promise.all([this.activateFeatures(context), clientReadyPromise]);
+			await this.activateFeatures(context);
 			return this.client;
 		} catch (e) {
 			Telemetry.sendTelemetryEvent('ServiceInitializingFailed');
