--- conflicted
+++ resolved
@@ -54,34 +54,10 @@
 				let handleConnectionError = async (errorCode: number, errorMessage: string, connection: azdata.connection.ConnectionProfile): Promise<azdata.diagnostics.ConnectionDiagnosticsResult> => {
 					let restoredProfile = this.convertToIConnectionProfile(connection);
 					if (errorCode === ErrorDiagnosticsConstants.MssqlPasswordResetErrorCode) {
-<<<<<<< HEAD
 						logDebug(`Error Code ${errorCode} requires user to change their password, launching change password dialog.`)
 						return await this.handleChangePassword(restoredProfile);
 					}
-					else {
-						logDebug(`No error handler found for errorCode ${errorCode}.`);
-						return { handled: false };
-=======
-						// Need to convert inputed profile back to IConnectionProfile.
-						let restoredProfile = this.convertToIConnectionProfile(connection);
-						let result = undefined;
-						try {
-							// If a password reset failed was cancelled or closed, it will return undefined and NOT throw an error.
-							result = await azdata.connection.openChangePasswordDialog(restoredProfile);
-						}
-						catch (e) {
-							// Unexpected errors associated with the dialog itself will be noted here
-							// Examples include dialog being opened during an ongoing password change.
-							console.log('Password change dialog threw an unexpected error: ' + e);
-						}
-
-						// MSSQL uses 'password' as the option key for connection profile.
-						if (result) {
-							restoredProfile.options['password'] = result
-							return { handled: true, options: restoredProfile.options };
-						}
->>>>>>> 9f5ea763
-					}
+          logDebug(`No error handler found for errorCode ${errorCode}.`);
 					return { handled: false };
 				}
 
@@ -96,13 +72,15 @@
 				try {
 					const result = await azdata.connection.openChangePasswordDialog(connection);
 					// MSSQL uses 'password' as the option key for connection profile.
-					connection.options['password'] = result;
-					return { handled: true, options: connection.options };
+          if(result) {
+            connection.options['password'] = result;
+            return { handled: true, options: connection.options };
+          }
 				}
 				catch (e) {
-					console.error(`Change Password failed with error: ${e}`);
-					return { handled: false };
+					console.error(`Change password failed unexpectedly with error: ${e}`);
 				}
+        return { handled: false };
 			}
 		}
 	}
