/*---------------------------------------------------------------------------------------------
 *  Copyright (c) Microsoft Corporation. All rights reserved.
 *  Licensed under the Source EULA. See License.txt in the project root for license information.
 *--------------------------------------------------------------------------------------------*/
import * as nls from 'vscode-nls';
import { SqlOpsDataClient, SqlOpsFeature } from 'dataprotocol-client';
import { ClientCapabilities, StaticFeature, RPCMessageType, ServerCapabilities } from 'vscode-languageclient';
import { Disposable, window, QuickPickItem, QuickPickOptions } from 'vscode';
import { Telemetry } from './telemetry';
import * as contracts from './contracts';
import * as azdata from 'azdata';
import * as Utils from './utils';
import * as UUID from 'vscode-languageclient/lib/utils/uuid';
import { DataItemCache } from './util/dataCache';
import * as azurecore from 'azurecore';

const localize = nls.loadMessageBundle();

export class TelemetryFeature implements StaticFeature {

	constructor(private _client: SqlOpsDataClient) { }

	fillClientCapabilities(capabilities: ClientCapabilities): void {
		Utils.ensure(capabilities, 'telemetry')!.telemetry = true;
	}

	initialize(): void {
		this._client.onNotification(contracts.TelemetryNotification.type, e => {
			Telemetry.sendTelemetryEvent(e.params.eventName, e.params.properties, e.params.measures);
		});
	}
}

export class AccountFeature implements StaticFeature {

	tokenCache: DataItemCache<contracts.RequestSecurityTokenResponse | undefined>;

	constructor(private _client: SqlOpsDataClient) { }

	fillClientCapabilities(capabilities: ClientCapabilities): void { }

	initialize(): void {
		let timeToLiveInSeconds = 10;
		this.tokenCache = new DataItemCache(this.getToken, timeToLiveInSeconds);
		this._client.onRequest(contracts.SecurityTokenRequest.type, async (request): Promise<contracts.RequestSecurityTokenResponse | undefined> => {
			return this.tokenCache.getData(request);
		});
	}

	protected async getToken(request: contracts.RequestSecurityTokenParams): Promise<contracts.RequestSecurityTokenResponse | undefined> {
		const accountList = await azdata.accounts.getAllAccounts();
		let account: azurecore.AzureAccount;

		if (accountList.length < 1) {
			// TODO: Prompt user to add account
			void window.showErrorMessage(localize('mssql.missingLinkedAzureAccount', "Azure Data Studio needs to contact Azure Key Vault to access a column master key for Always Encrypted, but no linked Azure account is available. Please add a linked Azure account and retry the query."));
			return undefined;
		} else if (accountList.length > 1) {
			let options: QuickPickOptions = {
				ignoreFocusOut: true,
				placeHolder: localize('mssql.chooseLinkedAzureAccount', "Please select a linked Azure account:")
			};
			let items = accountList.map(a => new AccountFeature.AccountQuickPickItem(a));
			let selectedItem = await window.showQuickPick(items, options);
			if (!selectedItem) { // The user canceled the selection.
				void window.showErrorMessage(localize('mssql.canceledLinkedAzureAccountSelection', "Azure Data Studio needs to contact Azure Key Vault to access a column master key for Always Encrypted, but no linked Azure account was selected. Please retry the query and select a linked Azure account when prompted."));
				return undefined;
			}
			account = selectedItem.account;
		} else {
			account = accountList[0];
		}

		const tenant = account.properties.tenants.find(tenant => request.authority.includes(tenant.id));
		const unauthorizedMessage = localize('mssql.insufficientlyPrivelagedAzureAccount', "The configured Azure account for {0} does not have sufficient permissions for Azure Key Vault to access a column master key for Always Encrypted.", account.key.accountId);
		if (!tenant) {
			void window.showErrorMessage(unauthorizedMessage);
			return undefined;
		}
		const securityToken = await azdata.accounts.getAccountSecurityToken(account, tenant.id, azdata.AzureResource.AzureKeyVault);

		if (!securityToken?.token) {
			void window.showErrorMessage(unauthorizedMessage);
			return undefined;
		}

		let params: contracts.RequestSecurityTokenResponse = {
			accountKey: JSON.stringify(account.key),
			token: securityToken.token
		};

		return params;
	}

	static AccountQuickPickItem = class implements QuickPickItem {
		account: azdata.Account;
		label: string;
		description?: string;
		detail?: string;
		picked?: boolean;
		alwaysShow?: boolean;

		constructor(account: azdata.Account) {
			this.account = account;
			this.label = account.displayInfo.displayName;
		}
	};
}

export class AgentServicesFeature extends SqlOpsFeature<undefined> {
	private static readonly messagesTypes: RPCMessageType[] = [
		contracts.AgentJobsRequest.type,
		contracts.AgentJobHistoryRequest.type,
		contracts.AgentJobActionRequest.type
	];

	private onUpdatedHandler: () => any;

	constructor(client: SqlOpsDataClient) {
		super(client, AgentServicesFeature.messagesTypes);
	}

	public fillClientCapabilities(capabilities: ClientCapabilities): void {
		// this isn't explicitly necessary
		// ensure(ensure(capabilities, 'connection')!, 'agentServices')!.dynamicRegistration = true;
	}

	public initialize(capabilities: ServerCapabilities): void {
		this.register(this.messages, {
			id: UUID.generateUuid(),
			registerOptions: undefined
		});
	}

	protected registerProvider(options: undefined): Disposable {
		const client = this._client;
		let self = this;

		// On updated registration
		let registerOnUpdated = (handler: () => any): void => {
			self.onUpdatedHandler = handler;
		};

		let fireOnUpdated = (): void => {
			if (self.onUpdatedHandler) {
				self.onUpdatedHandler();
			}
		};

		// Job management methods
		let getJobs = (ownerUri: string): Thenable<azdata.AgentJobsResult> => {
			let params: contracts.AgentJobsParams = { ownerUri: ownerUri, jobId: null };
			return client.sendRequest(contracts.AgentJobsRequest.type, params).then(
				r => r,
				e => {
					client.logFailedRequest(contracts.AgentJobsRequest.type, e);
					return Promise.resolve(undefined);
				}
			);
		};

		let getJobHistory = (ownerUri: string, jobID: string, jobName: string): Thenable<azdata.AgentJobHistoryResult> => {
			let params: contracts.AgentJobHistoryParams = { ownerUri: ownerUri, jobId: jobID, jobName: jobName };

			return client.sendRequest(contracts.AgentJobHistoryRequest.type, params).then(
				r => r,
				e => {
					client.logFailedRequest(contracts.AgentJobHistoryRequest.type, e);
					return Promise.resolve(undefined);
				}
			);
		};

		let jobAction = (ownerUri: string, jobName: string, action: string): Thenable<azdata.ResultStatus> => {
			let params: contracts.AgentJobActionParams = { ownerUri: ownerUri, jobName: jobName, action: action };
			return client.sendRequest(contracts.AgentJobActionRequest.type, params).then(
				r => r,
				e => {
					client.logFailedRequest(contracts.AgentJobActionRequest.type, e);
					return Promise.resolve(undefined);
				}
			);
		};

		let createJob = (ownerUri: string, jobInfo: azdata.AgentJobInfo): Thenable<azdata.CreateAgentJobResult> => {
			let params: contracts.CreateAgentJobParams = {
				ownerUri: ownerUri,
				job: jobInfo
			};
			let requestType = contracts.CreateAgentJobRequest.type;
			return client.sendRequest(requestType, params).then(
				r => {
					fireOnUpdated();
					return r;
				},
				e => {
					client.logFailedRequest(requestType, e);
					return Promise.resolve(undefined);
				}
			);
		};

		let updateJob = (ownerUri: string, originalJobName: string, jobInfo: azdata.AgentJobInfo): Thenable<azdata.UpdateAgentJobResult> => {
			let params: contracts.UpdateAgentJobParams = {
				ownerUri: ownerUri,
				originalJobName: originalJobName,
				job: jobInfo
			};
			let requestType = contracts.UpdateAgentJobRequest.type;
			return client.sendRequest(requestType, params).then(
				r => {
					fireOnUpdated();
					return r;
				},
				e => {
					client.logFailedRequest(requestType, e);
					return Promise.resolve(undefined);
				}
			);
		};

		let deleteJob = (ownerUri: string, jobInfo: azdata.AgentJobInfo): Thenable<azdata.ResultStatus> => {
			let params: contracts.DeleteAgentJobParams = {
				ownerUri: ownerUri,
				job: jobInfo
			};
			let requestType = contracts.DeleteAgentJobRequest.type;
			return client.sendRequest(requestType, params).then(
				r => {
					fireOnUpdated();
					return r;
				},
				e => {
					client.logFailedRequest(requestType, e);
					return Promise.resolve(undefined);
				}
			);
		};

		let getJobDefaults = (ownerUri: string): Thenable<azdata.AgentJobDefaultsResult> => {
			let params: contracts.AgentJobDefaultsParams = {
				ownerUri: ownerUri
			};
			let requestType = contracts.AgentJobDefaultsRequest.type;
			return client.sendRequest(requestType, params).then(
				r => r,
				e => {
					client.logFailedRequest(requestType, e);
					return Promise.resolve(undefined);
				}
			);
		};

		// Job Step management methods
		let createJobStep = (ownerUri: string, stepInfo: azdata.AgentJobStepInfo): Thenable<azdata.CreateAgentJobStepResult> => {
			let params: contracts.CreateAgentJobStepParams = {
				ownerUri: ownerUri,
				step: stepInfo
			};
			let requestType = contracts.CreateAgentJobStepRequest.type;
			return client.sendRequest(requestType, params).then(
				r => {
					fireOnUpdated();
					return r;
				},
				e => {
					client.logFailedRequest(requestType, e);
					return Promise.resolve(undefined);
				}
			);
		};

		let updateJobStep = (ownerUri: string, originalJobStepName: string, stepInfo: azdata.AgentJobStepInfo): Thenable<azdata.UpdateAgentJobStepResult> => {
			let params: contracts.UpdateAgentJobStepParams = {
				ownerUri: ownerUri,
				originalJobStepName: originalJobStepName,
				step: stepInfo
			};
			let requestType = contracts.UpdateAgentJobStepRequest.type;
			return client.sendRequest(requestType, params).then(
				r => {
					fireOnUpdated();
					return r;
				},
				e => {
					client.logFailedRequest(requestType, e);
					return Promise.resolve(undefined);
				}
			);
		};

		let deleteJobStep = (ownerUri: string, stepInfo: azdata.AgentJobStepInfo): Thenable<azdata.ResultStatus> => {
			let params: contracts.DeleteAgentJobStepParams = {
				ownerUri: ownerUri,
				step: stepInfo
			};
			let requestType = contracts.DeleteAgentJobStepRequest.type;
			return client.sendRequest(requestType, params).then(
				r => {
					fireOnUpdated();
					return r;
				},
				e => {
					client.logFailedRequest(requestType, e);
					return Promise.resolve(undefined);
				}
			);
		};

		// Notebook Management methods
		const getNotebooks = (ownerUri: string): Thenable<azdata.AgentNotebooksResult> => {
			let params: contracts.AgentNotebookParams = { ownerUri: ownerUri };
			return client.sendRequest(contracts.AgentNotebooksRequest.type, params).then(
				r => r,
				e => {
					client.logFailedRequest(contracts.AgentNotebooksRequest.type, e);
					return Promise.resolve(undefined);
				}
			);
		};

		const getNotebookHistory = (ownerUri: string, jobID: string, jobName: string, targetDatabase: string): Thenable<azdata.AgentNotebookHistoryResult> => {
			let params: contracts.AgentNotebookHistoryParams = { ownerUri: ownerUri, jobId: jobID, jobName: jobName, targetDatabase: targetDatabase };

			return client.sendRequest(contracts.AgentNotebookHistoryRequest
				.type, params).then(
					r => r,
					e => {
						client.logFailedRequest(contracts.AgentNotebookHistoryRequest.type, e);
						return Promise.resolve(undefined);
					}
				);
		};

		const getMaterializedNotebook = (ownerUri: string, targetDatabase: string, notebookMaterializedId: number): Thenable<azdata.AgentNotebookMaterializedResult> => {
			let params: contracts.AgentNotebookMaterializedParams = { ownerUri: ownerUri, targetDatabase: targetDatabase, notebookMaterializedId: notebookMaterializedId };
			return client.sendRequest(contracts.AgentNotebookMaterializedRequest
				.type, params).then(
					r => r,
					e => {
						client.logFailedRequest(contracts.AgentNotebookMaterializedRequest.type, e);
						return Promise.resolve(undefined);
					}
				);
		};

		const getTemplateNotebook = (ownerUri: string, targetDatabase: string, jobId: string): Thenable<azdata.AgentNotebookTemplateResult> => {
			let params: contracts.AgentNotebookTemplateParams = { ownerUri: ownerUri, targetDatabase: targetDatabase, jobId: jobId };
			return client.sendRequest(contracts.AgentNotebookTemplateRequest
				.type, params).then(
					r => r,
					e => {
						client.logFailedRequest(contracts.AgentNotebookTemplateRequest.type, e);
						return Promise.resolve(undefined);
					}
				);
		};

		const createNotebook = (ownerUri: string, notebookInfo: azdata.AgentNotebookInfo, templateFilePath: string): Thenable<azdata.CreateAgentNotebookResult> => {
			let params: contracts.CreateAgentNotebookParams = {
				ownerUri: ownerUri,
				notebook: notebookInfo,
				templateFilePath: templateFilePath
			};
			let requestType = contracts.CreateAgentNotebookRequest.type;
			return client.sendRequest(requestType, params).then(
				r => {
					fireOnUpdated();
					return r;
				},
				e => {
					client.logFailedRequest(requestType, e);
					return Promise.resolve(undefined);
				}
			);
		};


		const updateNotebook = (ownerUri: string, originalNotebookName: string, notebookInfo: azdata.AgentNotebookInfo, templateFilePath: string): Thenable<azdata.UpdateAgentNotebookResult> => {
			let params: contracts.UpdateAgentNotebookParams = {
				ownerUri: ownerUri,
				originalNotebookName: originalNotebookName,
				notebook: notebookInfo,
				templateFilePath: templateFilePath
			};
			let requestType = contracts.UpdateAgentNotebookRequest.type;
			return client.sendRequest(requestType, params).then(
				r => {
					fireOnUpdated();
					return r;
				},
				e => {
					client.logFailedRequest(requestType, e);
					return Promise.resolve(undefined);
				}
			);
		};

		const deleteNotebook = (ownerUri: string, notebookInfo: azdata.AgentNotebookInfo): Thenable<azdata.ResultStatus> => {
			let params: contracts.DeleteAgentNotebookParams = {
				ownerUri: ownerUri,
				notebook: notebookInfo
			};
			let requestType = contracts.DeleteAgentNotebookRequest.type;
			return client.sendRequest(requestType, params).then(
				r => {
					fireOnUpdated();
					return r;
				},
				e => {
					client.logFailedRequest(requestType, e);
					return Promise.resolve(undefined);
				}
			);
		};

		const deleteMaterializedNotebook = (ownerUri: string, agentNotebookHistory: azdata.AgentNotebookHistoryInfo, targetDatabase: string): Thenable<azdata.ResultStatus> => {
			let params: contracts.DeleteAgentMaterializedNotebookParams = { ownerUri: ownerUri, targetDatabase: targetDatabase, agentNotebookHistory: agentNotebookHistory };
			return client.sendRequest(contracts.DeleteMaterializedNotebookRequest
				.type, params).then(
					r => r,
					e => {
						client.logFailedRequest(contracts.DeleteMaterializedNotebookRequest.type, e);
						return Promise.resolve(undefined);
					}
				);
		};

		const updateNotebookMaterializedName = (ownerUri: string, agentNotebookHistory: azdata.AgentNotebookHistoryInfo, targetDatabase: string, name: string): Thenable<azdata.ResultStatus> => {
			let params: contracts.UpdateAgentNotebookRunNameParams = { ownerUri: ownerUri, targetDatabase: targetDatabase, agentNotebookHistory: agentNotebookHistory, materializedNotebookName: name };
			return client.sendRequest(contracts.UpdateAgentNotebookRunNameRequest
				.type, params).then(
					r => r,
					e => {
						client.logFailedRequest(contracts.UpdateAgentNotebookRunNameRequest.type, e);
						return Promise.resolve(undefined);
					}
				);
		};

		const updateNotebookMaterializedPin = (ownerUri: string, agentNotebookHistory: azdata.AgentNotebookHistoryInfo, targetDatabase: string, pin: boolean): Thenable<azdata.ResultStatus> => {
			let params: contracts.UpdateAgentNotebookRunPinParams = { ownerUri: ownerUri, targetDatabase: targetDatabase, agentNotebookHistory: agentNotebookHistory, materializedNotebookPin: pin };
			return client.sendRequest(contracts.UpdateAgentNotebookRunPinRequest
				.type, params).then(
					r => r,
					e => {
						client.logFailedRequest(contracts.UpdateAgentNotebookRunPinRequest.type, e);
						return Promise.resolve(undefined);
					}
				);
		};



		// Alert management methods
		let getAlerts = (ownerUri: string): Thenable<azdata.AgentAlertsResult> => {
			let params: contracts.AgentAlertsParams = {
				ownerUri: ownerUri
			};
			let requestType = contracts.AgentAlertsRequest.type;
			return client.sendRequest(requestType, params).then(
				r => r,
				e => {
					client.logFailedRequest(requestType, e);
					return Promise.resolve(undefined);
				}
			);
		};

		let createAlert = (ownerUri: string, alertInfo: azdata.AgentAlertInfo): Thenable<azdata.CreateAgentAlertResult> => {
			let params: contracts.CreateAgentAlertParams = {
				ownerUri: ownerUri,
				alert: alertInfo
			};
			let requestType = contracts.CreateAgentAlertRequest.type;
			return client.sendRequest(requestType, params).then(
				r => {
					fireOnUpdated();
					return r;
				},
				e => {
					client.logFailedRequest(requestType, e);
					return Promise.resolve(undefined);
				}
			);
		};

		let updateAlert = (ownerUri: string, originalAlertName: string, alertInfo: azdata.AgentAlertInfo): Thenable<azdata.UpdateAgentAlertResult> => {
			let params: contracts.UpdateAgentAlertParams = {
				ownerUri: ownerUri,
				originalAlertName: originalAlertName,
				alert: alertInfo
			};
			let requestType = contracts.UpdateAgentAlertRequest.type;
			return client.sendRequest(requestType, params).then(
				r => {
					fireOnUpdated();
					return r;
				},
				e => {
					client.logFailedRequest(requestType, e);
					return Promise.resolve(undefined);
				}
			);
		};

		let deleteAlert = (ownerUri: string, alertInfo: azdata.AgentAlertInfo): Thenable<azdata.ResultStatus> => {
			let params: contracts.DeleteAgentAlertParams = {
				ownerUri: ownerUri,
				alert: alertInfo
			};
			let requestType = contracts.DeleteAgentAlertRequest.type;
			return client.sendRequest(requestType, params).then(
				r => {
					fireOnUpdated();
					return r;
				},
				e => {
					client.logFailedRequest(requestType, e);
					return Promise.resolve(undefined);
				}
			);
		};

		// Operator management methods
		let getOperators = (ownerUri: string): Thenable<azdata.AgentOperatorsResult> => {
			let params: contracts.AgentOperatorsParams = {
				ownerUri: ownerUri
			};
			let requestType = contracts.AgentOperatorsRequest.type;
			return client.sendRequest(requestType, params).then(
				r => r,
				e => {
					client.logFailedRequest(requestType, e);
					return Promise.resolve(undefined);
				}
			);
		};

		let createOperator = (ownerUri: string, operatorInfo: azdata.AgentOperatorInfo): Thenable<azdata.CreateAgentOperatorResult> => {
			let params: contracts.CreateAgentOperatorParams = {
				ownerUri: ownerUri,
				operator: operatorInfo
			};
			let requestType = contracts.CreateAgentOperatorRequest.type;
			return client.sendRequest(requestType, params).then(
				r => {
					fireOnUpdated();
					return r;
				},
				e => {
					client.logFailedRequest(requestType, e);
					return Promise.resolve(undefined);
				}
			);
		};

		let updateOperator = (ownerUri: string, originalOperatorName: string, operatorInfo: azdata.AgentOperatorInfo): Thenable<azdata.UpdateAgentOperatorResult> => {
			let params: contracts.UpdateAgentOperatorParams = {
				ownerUri: ownerUri,
				originalOperatorName: originalOperatorName,
				operator: operatorInfo
			};
			let requestType = contracts.UpdateAgentOperatorRequest.type;
			return client.sendRequest(requestType, params).then(
				r => {
					fireOnUpdated();
					return r;
				},
				e => {
					client.logFailedRequest(requestType, e);
					return Promise.resolve(undefined);
				}
			);
		};

		let deleteOperator = (ownerUri: string, operatorInfo: azdata.AgentOperatorInfo): Thenable<azdata.ResultStatus> => {
			let params: contracts.DeleteAgentOperatorParams = {
				ownerUri: ownerUri,
				operator: operatorInfo
			};
			let requestType = contracts.DeleteAgentOperatorRequest.type;
			return client.sendRequest(requestType, params).then(
				r => {
					fireOnUpdated();
					return r;
				},
				e => {
					client.logFailedRequest(requestType, e);
					return Promise.resolve(undefined);
				}
			);
		};

		// Proxy management methods
		let getProxies = (ownerUri: string): Thenable<azdata.AgentProxiesResult> => {
			let params: contracts.AgentProxiesParams = {
				ownerUri: ownerUri
			};
			let requestType = contracts.AgentProxiesRequest.type;
			return client.sendRequest(requestType, params).then(
				r => r,
				e => {
					client.logFailedRequest(requestType, e);
					return Promise.resolve(undefined);
				}
			);
		};

		let createProxy = (ownerUri: string, proxyInfo: azdata.AgentProxyInfo): Thenable<azdata.CreateAgentOperatorResult> => {
			let params: contracts.CreateAgentProxyParams = {
				ownerUri: ownerUri,
				proxy: proxyInfo
			};
			let requestType = contracts.CreateAgentProxyRequest.type;
			return client.sendRequest(requestType, params).then(
				r => {
					fireOnUpdated();
					return r;
				},
				e => {
					client.logFailedRequest(requestType, e);
					return Promise.resolve(undefined);
				}
			);
		};

		let updateProxy = (ownerUri: string, originalProxyName: string, proxyInfo: azdata.AgentProxyInfo): Thenable<azdata.UpdateAgentOperatorResult> => {
			let params: contracts.UpdateAgentProxyParams = {
				ownerUri: ownerUri,
				originalProxyName: originalProxyName,
				proxy: proxyInfo
			};
			let requestType = contracts.UpdateAgentProxyRequest.type;
			return client.sendRequest(requestType, params).then(
				r => {
					fireOnUpdated();
					return r;
				},
				e => {
					client.logFailedRequest(requestType, e);
					return Promise.resolve(undefined);
				}
			);
		};

		let deleteProxy = (ownerUri: string, proxyInfo: azdata.AgentProxyInfo): Thenable<azdata.ResultStatus> => {
			let params: contracts.DeleteAgentProxyParams = {
				ownerUri: ownerUri,
				proxy: proxyInfo
			};
			let requestType = contracts.DeleteAgentProxyRequest.type;
			return client.sendRequest(requestType, params).then(
				r => {
					fireOnUpdated();
					return r;
				},
				e => {
					client.logFailedRequest(requestType, e);
					return Promise.resolve(undefined);
				}
			);
		};

		// Agent Credential Method
		let getCredentials = (ownerUri: string): Thenable<azdata.GetCredentialsResult> => {
			let params: contracts.GetCredentialsParams = {
				ownerUri: ownerUri
			};
			let requestType = contracts.AgentCredentialsRequest.type;
			return client.sendRequest(requestType, params).then(
				r => r,
				e => {
					client.logFailedRequest(requestType, e);
					return Promise.resolve(undefined);
				}
			);
		};


		// Job Schedule management methods
		let getJobSchedules = (ownerUri: string): Thenable<azdata.AgentJobSchedulesResult> => {
			let params: contracts.AgentJobScheduleParams = {
				ownerUri: ownerUri
			};
			let requestType = contracts.AgentJobSchedulesRequest.type;
			return client.sendRequest(requestType, params).then(
				r => r,
				e => {
					client.logFailedRequest(requestType, e);
					return Promise.resolve(undefined);
				}
			);
		};

		let createJobSchedule = (ownerUri: string, scheduleInfo: azdata.AgentJobScheduleInfo): Thenable<azdata.CreateAgentJobScheduleResult> => {
			let params: contracts.CreateAgentJobScheduleParams = {
				ownerUri: ownerUri,
				schedule: scheduleInfo
			};
			let requestType = contracts.CreateAgentJobScheduleRequest.type;
			return client.sendRequest(requestType, params).then(
				r => {
					fireOnUpdated();
					return r;
				},
				e => {
					client.logFailedRequest(requestType, e);
					return Promise.resolve(undefined);
				}
			);
		};

		let updateJobSchedule = (ownerUri: string, originalScheduleName: string, scheduleInfo: azdata.AgentJobScheduleInfo): Thenable<azdata.UpdateAgentJobScheduleResult> => {
			let params: contracts.UpdateAgentJobScheduleParams = {
				ownerUri: ownerUri,
				originalScheduleName: originalScheduleName,
				schedule: scheduleInfo
			};
			let requestType = contracts.UpdateAgentJobScheduleRequest.type;
			return client.sendRequest(requestType, params).then(
				r => {
					fireOnUpdated();
					return r;
				},
				e => {
					client.logFailedRequest(requestType, e);
					return Promise.resolve(undefined);
				}
			);
		};

		let deleteJobSchedule = (ownerUri: string, scheduleInfo: azdata.AgentJobScheduleInfo): Thenable<azdata.ResultStatus> => {
			let params: contracts.DeleteAgentJobScheduleParams = {
				ownerUri: ownerUri,
				schedule: scheduleInfo
			};
			let requestType = contracts.DeleteAgentJobScheduleRequest.type;
			return client.sendRequest(requestType, params).then(
				r => {
					fireOnUpdated();
					return r;
				},
				e => {
					client.logFailedRequest(requestType, e);
					return Promise.resolve(undefined);
				}
			);
		};
		// Job management methods
		return azdata.dataprotocol.registerAgentServicesProvider({
			providerId: client.providerId,
			getJobs,
			getJobHistory,
			jobAction,
			createJob,
			updateJob,
			deleteJob,
			getJobDefaults,
			createJobStep,
			updateJobStep,
			deleteJobStep,
			getNotebooks,
			getNotebookHistory,
			getMaterializedNotebook,
			getTemplateNotebook,
			createNotebook,
			updateNotebook,
			deleteMaterializedNotebook,
			updateNotebookMaterializedName,
			updateNotebookMaterializedPin,
			deleteNotebook,
			getAlerts,
			createAlert,
			updateAlert,
			deleteAlert,
			getOperators,
			createOperator,
			updateOperator,
			deleteOperator,
			getProxies,
			createProxy,
			updateProxy,
			deleteProxy,
			getCredentials,
			getJobSchedules,
			createJobSchedule,
			updateJobSchedule,
			deleteJobSchedule,
			registerOnUpdated
		});
	}
}


export class SerializationFeature extends SqlOpsFeature<undefined> {
	private static readonly messageTypes: RPCMessageType[] = [
		contracts.SerializeDataStartRequest.type,
		contracts.SerializeDataContinueRequest.type,
	];

	constructor(client: SqlOpsDataClient) {
		super(client, SerializationFeature.messageTypes);
	}

	public fillClientCapabilities(capabilities: ClientCapabilities): void {
	}

	public initialize(capabilities: ServerCapabilities): void {
		this.register(this.messages, {
			id: UUID.generateUuid(),
			registerOptions: undefined
		});
	}

	protected registerProvider(options: undefined): Disposable {
		const client = this._client;

		let startSerialization = (requestParams: azdata.SerializeDataStartRequestParams): Thenable<azdata.SerializeDataResult> => {
			return client.sendRequest(contracts.SerializeDataStartRequest.type, requestParams).then(
				r => {
					return r;
				},
				e => {
					client.logFailedRequest(contracts.SerializeDataStartRequest.type, e);
					return Promise.resolve(<azdata.SerializeDataResult>{
						succeeded: false,
						messages: Utils.getErrorMessage(e)
					});
				}
			);
		};

		let continueSerialization = (requestParams: azdata.SerializeDataContinueRequestParams): Thenable<azdata.SerializeDataResult> => {
			return client.sendRequest(contracts.SerializeDataContinueRequest.type, requestParams).then(
				r => {
					return r;
				},
				e => {
					client.logFailedRequest(contracts.SerializeDataContinueRequest.type, e);
					return Promise.resolve(<azdata.SerializeDataResult>{
						succeeded: false,
						messages: Utils.getErrorMessage(e)
					});
				}
			);
		};

		return azdata.dataprotocol.registerSerializationProvider({
			providerId: client.providerId,
			startSerialization,
			continueSerialization
		});
	}
}

export class SqlAssessmentServicesFeature extends SqlOpsFeature<undefined> {
	private static readonly messagesTypes: RPCMessageType[] = [
		contracts.SqlAssessmentInvokeRequest.type,
		contracts.GetSqlAssessmentItemsRequest.type
	];
	constructor(client: SqlOpsDataClient) {
		super(client, SqlAssessmentServicesFeature.messagesTypes);
	}

	public fillClientCapabilities(capabilities: ClientCapabilities): void {
	}

	public initialize(capabilities: ServerCapabilities): void {
		this.register(this.messages, {
			id: UUID.generateUuid(),
			registerOptions: undefined
		});
	}

	protected registerProvider(options: undefined): Disposable {
		const client = this._client;

		let assessmentInvoke = async (ownerUri: string, targetType: azdata.sqlAssessment.SqlAssessmentTargetType): Promise<azdata.SqlAssessmentResult> => {
			let params: contracts.SqlAssessmentParams = { ownerUri: ownerUri, targetType: targetType };
			try {
				return client.sendRequest(contracts.SqlAssessmentInvokeRequest.type, params);
			}
			catch (e) {
				client.logFailedRequest(contracts.SqlAssessmentInvokeRequest.type, e);
			}

			return undefined;
		};

		let getAssessmentItems = async (ownerUri: string, targetType: azdata.sqlAssessment.SqlAssessmentTargetType): Promise<azdata.SqlAssessmentResult> => {
			let params: contracts.SqlAssessmentParams = { ownerUri: ownerUri, targetType: targetType };
			try {
				return client.sendRequest(contracts.GetSqlAssessmentItemsRequest.type, params);
			}
			catch (e) {
				client.logFailedRequest(contracts.GetSqlAssessmentItemsRequest.type, e);
			}

			return undefined;
		};

		let generateAssessmentScript = async (items: azdata.SqlAssessmentResultItem[]): Promise<azdata.ResultStatus> => {
			let params: contracts.GenerateSqlAssessmentScriptParams = { items: items, taskExecutionMode: azdata.TaskExecutionMode.script, targetServerName: '', targetDatabaseName: '' };
			try {
				return client.sendRequest(contracts.GenerateSqlAssessmentScriptRequest.type, params);
			}
			catch (e) {
				client.logFailedRequest(contracts.GenerateSqlAssessmentScriptRequest.type, e);
			}

			return undefined;
		};

		return azdata.dataprotocol.registerSqlAssessmentServicesProvider({
			providerId: client.providerId,
			assessmentInvoke,
			getAssessmentItems,
			generateAssessmentScript
		});
	}
}

export class ProfilerFeature extends SqlOpsFeature<undefined> {
	private static readonly messagesTypes: RPCMessageType[] = [
		contracts.StartProfilingRequest.type,
		contracts.StopProfilingRequest.type,
		contracts.ProfilerEventsAvailableNotification.type
	];

	constructor(client: SqlOpsDataClient) {
		super(client, ProfilerFeature.messagesTypes);
	}

	public fillClientCapabilities(capabilities: ClientCapabilities): void {
	}

	public initialize(capabilities: ServerCapabilities): void {
		this.register(this.messages, {
			id: UUID.generateUuid(),
			registerOptions: undefined
		});
	}

	protected registerProvider(options: undefined): Disposable {
		const client = this._client;

		let createSession = (ownerUri: string, sessionName: string, template: azdata.ProfilerSessionTemplate): Thenable<boolean> => {
			let params: contracts.CreateXEventSessionParams = {
				ownerUri,
				sessionName,
				template
			};

			return client.sendRequest(contracts.CreateXEventSessionRequest.type, params).then(
				r => true,
				e => {
					client.logFailedRequest(contracts.CreateXEventSessionRequest.type, e);
					return Promise.reject(e);
				}
			);
		};

		let startSession = (ownerUri: string, sessionName: string): Thenable<boolean> => {
			let params: contracts.StartProfilingParams = {
				ownerUri,
				sessionName
			};

			return client.sendRequest(contracts.StartProfilingRequest.type, params).then(
				r => true,
				e => {
					client.logFailedRequest(contracts.StartProfilingRequest.type, e);
					return Promise.reject(e);
				}
			);
		};

		let stopSession = (ownerUri: string): Thenable<boolean> => {
			let params: contracts.StopProfilingParams = {
				ownerUri
			};

			return client.sendRequest(contracts.StopProfilingRequest.type, params).then(
				r => true,
				e => {
					client.logFailedRequest(contracts.StopProfilingRequest.type, e);
					return Promise.reject(e);
				}
			);
		};

		let pauseSession = (ownerUri: string): Thenable<boolean> => {
			let params: contracts.PauseProfilingParams = {
				ownerUri
			};

			return client.sendRequest(contracts.PauseProfilingRequest.type, params).then(
				r => true,
				e => {
					client.logFailedRequest(contracts.PauseProfilingRequest.type, e);
					return Promise.reject(e);
				}
			);
		};

		let getXEventSessions = (ownerUri: string): Thenable<string[]> => {
			let params: contracts.GetXEventSessionsParams = {
				ownerUri
			};

			return client.sendRequest(contracts.GetXEventSessionsRequest.type, params).then(
				r => r.sessions,
				e => {
					client.logFailedRequest(contracts.GetXEventSessionsRequest.type, e);
					return Promise.reject(e);
				}
			);
		};

		let connectSession = (sessionId: string): Thenable<boolean> => {
			return undefined;
		};

		let disconnectSession = (ownerUri: string): Thenable<boolean> => {
			let params: contracts.DisconnectSessionParams = {
				ownerUri: ownerUri
			};
			return client.sendRequest(contracts.DisconnectSessionRequest.type, params).then(
				r => true,
				e => {
					client.logFailedRequest(contracts.DisconnectSessionRequest.type, e);
					return Promise.reject(e);
				}
			);
		};

		let registerOnSessionEventsAvailable = (handler: (response: azdata.ProfilerSessionEvents) => any): void => {
			client.onNotification(contracts.ProfilerEventsAvailableNotification.type, (params: contracts.ProfilerEventsAvailableParams) => {
				handler(<azdata.ProfilerSessionEvents>{
					sessionId: params.ownerUri,
					events: params.events,
					eventsLost: params.eventsLost
				});
			});
		};


		let registerOnSessionStopped = (handler: (response: azdata.ProfilerSessionStoppedParams) => any): void => {
			client.onNotification(contracts.ProfilerSessionStoppedNotification.type, (params: contracts.ProfilerSessionStoppedParams) => {
				handler(<azdata.ProfilerSessionStoppedParams>{
					ownerUri: params.ownerUri,
					sessionId: params.sessionId
				});
			});
		};

		let registerOnProfilerSessionCreated = (handler: (response: azdata.ProfilerSessionCreatedParams) => any): void => {
			client.onNotification(contracts.ProfilerSessionCreatedNotification.type, (params: contracts.ProfilerSessionCreatedParams) => {
				handler(<azdata.ProfilerSessionCreatedParams>{
					ownerUri: params.ownerUri,
					sessionName: params.sessionName,
					templateName: params.templateName
				});
			});
		};


		return azdata.dataprotocol.registerProfilerProvider({
			providerId: client.providerId,
			connectSession,
			disconnectSession,
			registerOnSessionEventsAvailable,
			registerOnSessionStopped,
			registerOnProfilerSessionCreated,
			createSession,
			startSession,
			stopSession,
			pauseSession,
			getXEventSessions
		});
	}
}


/**
 * Table Designer Feature
 * TODO: Move this feature to data protocol client repo once stablized
 */
export class TableDesignerFeature extends SqlOpsFeature<undefined> {
	private static readonly messagesTypes: RPCMessageType[] = [
		contracts.ProcessTableDesignerEditRequest.type,
	];
	constructor(client: SqlOpsDataClient) {
		super(client, TableDesignerFeature.messagesTypes);
	}

	public fillClientCapabilities(capabilities: ClientCapabilities): void {
	}

	public initialize(capabilities: ServerCapabilities): void {
		this.register(this.messages, {
			id: UUID.generateUuid(),
			registerOptions: undefined
		});
	}

	protected registerProvider(options: undefined): Disposable {
		const client = this._client;

<<<<<<< HEAD
		const getTableDesignerInfo = async (tableInfo: azdata.designers.TableInfo): Promise<azdata.designers.TableDesignerInfo> => {
=======
		const getTableDesignerInfo = (tableInfo: azdata.designers.TableInfo): Thenable<azdata.designers.TableDesignerInfo> => {
>>>>>>> 4ba192a5
			try {
				return client.sendRequest(contracts.GetTableDesignerInfoRequest.type, tableInfo);
			}
			catch (e) {
				client.logFailedRequest(contracts.GetTableDesignerInfoRequest.type, e);
				return Promise.reject(e);
			}
		};
<<<<<<< HEAD
		const processTableEdit = async (tableInfo: azdata.designers.TableInfo, data: azdata.designers.DesignerData, tableChangeInfo: azdata.designers.DesignerEdit): Promise<azdata.designers.DesignerEditResult> => {
			let params: contracts.TableDesignerEditRequestParams = {
				tableInfo: tableInfo,
				data: data,
=======
		const processTableEdit = (tableInfo: azdata.designers.TableInfo, viewModel: azdata.designers.DesignerViewModel, tableChangeInfo: azdata.designers.DesignerEdit): Thenable<azdata.designers.DesignerEditResult> => {
			let params: contracts.TableDesignerEditRequestParams = {
				tableInfo: tableInfo,
				viewModel: viewModel,
>>>>>>> 4ba192a5
				tableChangeInfo: tableChangeInfo
			};
			try {
				return client.sendRequest(contracts.ProcessTableDesignerEditRequest.type, params);
			}
			catch (e) {
				client.logFailedRequest(contracts.ProcessTableDesignerEditRequest.type, e);
				return Promise.reject(e);
			}
		};

<<<<<<< HEAD
		return azdata.dataprotocol.registerTableDesignerProvider({
			providerId: client.providerId,
			getTableDesignerInfo,
			processTableEdit
=======
		const saveTable = (tableInfo: azdata.designers.TableInfo, viewModel: azdata.designers.DesignerViewModel): Thenable<void> => {
			let params: contracts.SaveTableDesignerChangesRequestParams = {
				tableInfo: tableInfo,
				viewModel: viewModel
			};
			try {
				return client.sendRequest(contracts.SaveTableDesignerChangesRequest.type, params);
			}
			catch (e) {
				client.logFailedRequest(contracts.SaveTableDesignerChangesRequest.type, e);
				return Promise.reject(e);
			}
		};

		const disposeTableDesigner = (tableInfo: azdata.designers.TableInfo): Thenable<void> => {
			try {
				return client.sendRequest(contracts.DisposeTableDesignerRequest.type, tableInfo);
			}
			catch (e) {
				client.logFailedRequest(contracts.DisposeTableDesignerRequest.type, e);
				return Promise.reject(e);
			}
		};

		return azdata.dataprotocol.registerTableDesignerProvider({
			providerId: client.providerId,
			getTableDesignerInfo,
			processTableEdit,
			saveTable,
			disposeTableDesigner
>>>>>>> 4ba192a5
		});
	}
}
<|MERGE_RESOLUTION|>--- conflicted
+++ resolved
@@ -1108,11 +1108,7 @@
 	protected registerProvider(options: undefined): Disposable {
 		const client = this._client;
 
-<<<<<<< HEAD
-		const getTableDesignerInfo = async (tableInfo: azdata.designers.TableInfo): Promise<azdata.designers.TableDesignerInfo> => {
-=======
 		const getTableDesignerInfo = (tableInfo: azdata.designers.TableInfo): Thenable<azdata.designers.TableDesignerInfo> => {
->>>>>>> 4ba192a5
 			try {
 				return client.sendRequest(contracts.GetTableDesignerInfoRequest.type, tableInfo);
 			}
@@ -1121,17 +1117,10 @@
 				return Promise.reject(e);
 			}
 		};
-<<<<<<< HEAD
-		const processTableEdit = async (tableInfo: azdata.designers.TableInfo, data: azdata.designers.DesignerData, tableChangeInfo: azdata.designers.DesignerEdit): Promise<azdata.designers.DesignerEditResult> => {
-			let params: contracts.TableDesignerEditRequestParams = {
-				tableInfo: tableInfo,
-				data: data,
-=======
 		const processTableEdit = (tableInfo: azdata.designers.TableInfo, viewModel: azdata.designers.DesignerViewModel, tableChangeInfo: azdata.designers.DesignerEdit): Thenable<azdata.designers.DesignerEditResult> => {
 			let params: contracts.TableDesignerEditRequestParams = {
 				tableInfo: tableInfo,
 				viewModel: viewModel,
->>>>>>> 4ba192a5
 				tableChangeInfo: tableChangeInfo
 			};
 			try {
@@ -1143,12 +1132,6 @@
 			}
 		};
 
-<<<<<<< HEAD
-		return azdata.dataprotocol.registerTableDesignerProvider({
-			providerId: client.providerId,
-			getTableDesignerInfo,
-			processTableEdit
-=======
 		const saveTable = (tableInfo: azdata.designers.TableInfo, viewModel: azdata.designers.DesignerViewModel): Thenable<void> => {
 			let params: contracts.SaveTableDesignerChangesRequestParams = {
 				tableInfo: tableInfo,
@@ -1179,7 +1162,6 @@
 			processTableEdit,
 			saveTable,
 			disposeTableDesigner
->>>>>>> 4ba192a5
 		});
 	}
 }
