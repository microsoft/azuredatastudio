--- conflicted
+++ resolved
@@ -12,12 +12,9 @@
 import * as Utils from './utils';
 import * as UUID from 'vscode-languageclient/lib/utils/uuid';
 import { DataItemCache } from './util/dataCache';
-<<<<<<< HEAD
 import { DeleteCredentialRequest, ReadCredentialRequest, SaveCredentialRequest } from './credentialstore/contracts';
 import { Keychain } from './credentialstore/keychain';
-=======
 import * as azurecore from 'azurecore';
->>>>>>> dd5adad7
 
 const localize = nls.loadMessageBundle();
 
