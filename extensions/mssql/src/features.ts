/*---------------------------------------------------------------------------------------------
 *  Copyright (c) Microsoft Corporation. All rights reserved.
 *  Licensed under the Source EULA. See License.txt in the project root for license information.
 *--------------------------------------------------------------------------------------------*/

import { SqlOpsDataClient, SqlOpsFeature } from 'dataprotocol-client';
import { ClientCapabilities, StaticFeature, RPCMessageType, ServerCapabilities } from 'vscode-languageclient';
import { Disposable } from 'vscode';
import { Telemetry } from './telemetry';
import * as contracts from './contracts';
import * as azdata from 'azdata';
import * as Utils from './utils';
import * as UUID from 'vscode-languageclient/lib/utils/uuid';

export class TelemetryFeature implements StaticFeature {

	constructor(private _client: SqlOpsDataClient) { }

	fillClientCapabilities(capabilities: ClientCapabilities): void {
		Utils.ensure(capabilities, 'telemetry')!.telemetry = true;
	}

	initialize(): void {
		this._client.onNotification(contracts.TelemetryNotification.type, e => {
			Telemetry.sendTelemetryEvent(e.params.eventName, e.params.properties, e.params.measures);
		});
	}
}

export class DacFxServicesFeature extends SqlOpsFeature<undefined> {
	private static readonly messageTypes: RPCMessageType[] = [
		contracts.ExportRequest.type,
		contracts.ImportRequest.type,
		contracts.ExtractRequest.type,
		contracts.DeployRequest.type
	];

	constructor(client: SqlOpsDataClient) {
		super(client, DacFxServicesFeature.messageTypes);
	}

	public fillClientCapabilities(capabilities: ClientCapabilities): void {
	}

	public initialize(capabilities: ServerCapabilities): void {
		this.register(this.messages, {
			id: UUID.generateUuid(),
			registerOptions: undefined
		});
	}

	protected registerProvider(options: undefined): Disposable {
		const client = this._client;

		let exportBacpac = (databaseName: string, packageFilePath: string, ownerUri: string, taskExecutionMode: azdata.TaskExecutionMode): Thenable<azdata.DacFxResult> => {
			let params: contracts.ExportParams = { databaseName: databaseName, packageFilePath: packageFilePath, ownerUri: ownerUri, taskExecutionMode: taskExecutionMode };
			return client.sendRequest(contracts.ExportRequest.type, params).then(
				r => {
					return r;
				},
				e => {
					client.logFailedRequest(contracts.ExportRequest.type, e);
					return Promise.resolve(undefined);
				}
			);
		};

		let importBacpac = (packageFilePath: string, databaseName: string, ownerUri: string, taskExecutionMode: azdata.TaskExecutionMode): Thenable<azdata.DacFxResult> => {
			let params: contracts.ImportParams = { packageFilePath: packageFilePath, databaseName: databaseName, ownerUri: ownerUri, taskExecutionMode: taskExecutionMode };
			return client.sendRequest(contracts.ImportRequest.type, params).then(
				r => {
					return r;
				},
				e => {
					client.logFailedRequest(contracts.ImportRequest.type, e);
					return Promise.resolve(undefined);
				}
			);
		};

		let extractDacpac = (databaseName: string, packageFilePath: string, applicationName: string, applicationVersion: string, ownerUri: string, taskExecutionMode: azdata.TaskExecutionMode): Thenable<azdata.DacFxResult> => {
			let params: contracts.ExtractParams = { databaseName: databaseName, packageFilePath: packageFilePath, applicationName: applicationName, applicationVersion: applicationVersion, ownerUri: ownerUri, taskExecutionMode: taskExecutionMode };
			return client.sendRequest(contracts.ExtractRequest.type, params).then(
				r => {
					return r;
				},
				e => {
					client.logFailedRequest(contracts.ExtractRequest.type, e);
					return Promise.resolve(undefined);
				}
			);
		};

		let deployDacpac = (packageFilePath: string, targetDatabaseName: string, upgradeExisting: boolean, ownerUri: string, taskExecutionMode: azdata.TaskExecutionMode): Thenable<azdata.DacFxResult> => {
			let params: contracts.DeployParams = { packageFilePath: packageFilePath, databaseName: targetDatabaseName, upgradeExisting: upgradeExisting, ownerUri: ownerUri, taskExecutionMode: taskExecutionMode };
			return client.sendRequest(contracts.DeployRequest.type, params).then(
				r => {
					return r;
				},
				e => {
					client.logFailedRequest(contracts.DeployRequest.type, e);
					return Promise.resolve(undefined);
				}
			);
		};

		let generateDeployScript = (packageFilePath: string, targetDatabaseName: string, scriptFilePath: string, ownerUri: string, taskExecutionMode: azdata.TaskExecutionMode): Thenable<azdata.DacFxResult> => {
			let params: contracts.GenerateDeployScriptParams = { packageFilePath: packageFilePath, databaseName: targetDatabaseName, scriptFilePath: scriptFilePath, ownerUri: ownerUri, taskExecutionMode: taskExecutionMode };
			return client.sendRequest(contracts.GenerateDeployScriptRequest.type, params).then(
				r => {
					return r;
				},
				e => {
					client.logFailedRequest(contracts.GenerateDeployScriptRequest.type, e);
					return Promise.resolve(undefined);
				}
			);
		};

		let generateDeployPlan = (packageFilePath: string, targetDatabaseName: string, ownerUri: string, taskExecutionMode: azdata.TaskExecutionMode): Thenable<azdata.GenerateDeployPlanResult> => {
			let params: contracts.GenerateDeployPlanParams = { packageFilePath: packageFilePath, databaseName: targetDatabaseName, ownerUri: ownerUri, taskExecutionMode: taskExecutionMode };
			return client.sendRequest(contracts.GenerateDeployPlanRequest.type, params).then(
				r => {
					return r;
				},
				e => {
					client.logFailedRequest(contracts.GenerateDeployPlanRequest.type, e);
					return Promise.resolve(undefined);
				}
			);
		};

		return azdata.dataprotocol.registerDacFxServicesProvider({
			providerId: client.providerId,
			exportBacpac,
			importBacpac,
			extractDacpac,
			deployDacpac,
			generateDeployScript,
			generateDeployPlan
		});
	}
}

export class SchemaCompareServicesFeature extends SqlOpsFeature<undefined> {
	private static readonly messageTypes: RPCMessageType[] = [
		contracts.SchemaCompareRequest.type,
		contracts.SchemaCompareGenerateScriptRequest.type,
		contracts.SchemaCompareGetDefaultOptionsRequest.type,
		//		contracts.SchemaCompareIncludeNodeRequest.type
	];

	constructor(client: SqlOpsDataClient) {
		super(client, SchemaCompareServicesFeature.messageTypes);
	}

	public fillClientCapabilities(capabilities: ClientCapabilities): void {
	}

	public initialize(capabilities: ServerCapabilities): void {
		this.register(this.messages, {
			id: UUID.generateUuid(),
			registerOptions: undefined
		});
	}

	protected registerProvider(options: undefined): Disposable {
		const client = this._client;

		let schemaCompare = (sourceEndpointInfo: azdata.SchemaCompareEndpointInfo, targetEndpointInfo: azdata.SchemaCompareEndpointInfo, taskExecutionMode: azdata.TaskExecutionMode, deploymentOptions: azdata.DeploymentOptions): Thenable<azdata.SchemaCompareResult> => {
			let params: contracts.SchemaCompareParams = { sourceEndpointInfo: sourceEndpointInfo, targetEndpointInfo: targetEndpointInfo, taskExecutionMode: taskExecutionMode, deploymentOptions: deploymentOptions };
			return client.sendRequest(contracts.SchemaCompareRequest.type, params).then(
				r => {
					return r;
				},
				e => {
					client.logFailedRequest(contracts.SchemaCompareRequest.type, e);
					return Promise.resolve(undefined);
				}
			);
		};

		let schemaCompareGenerateScript = (operationId: string, targetDatabaseName: string, scriptFilePath: string, taskExecutionMode: azdata.TaskExecutionMode): Thenable<azdata.ResultStatus> => {
			let params: contracts.SchemaCompareGenerateScriptParams = { operationId: operationId, targetDatabaseName: targetDatabaseName, scriptFilePath: scriptFilePath, taskExecutionMode: taskExecutionMode };
			return client.sendRequest(contracts.SchemaCompareGenerateScriptRequest.type, params).then(
				r => {
					return r;
				},
				e => {
					client.logFailedRequest(contracts.SchemaCompareGenerateScriptRequest.type, e);
					return Promise.resolve(undefined);
				}
			);
		};

<<<<<<< HEAD
		let schemaCompareGetDefaultOptions = (): Thenable<azdata.SchemaCompareOptionsResult> => {
			let params: contracts.SchemaCompareGetOptionsParams = {};
			return client.sendRequest(contracts.SchemaCompareGetDefaultOptionsRequest.type, params).then(
=======
		let schemaComparePublishChanges = (operationId: string, targetServerName: string, targetDatabaseName: string, taskExecutionMode: azdata.TaskExecutionMode): Thenable<azdata.ResultStatus> => {
			let params: contracts.SchemaComparePublishChangesParams = { operationId: operationId, targetServerName: targetServerName, targetDatabaseName: targetDatabaseName, taskExecutionMode: taskExecutionMode };
			return client.sendRequest(contracts.SchemaComparePublishChangesRequest.type, params).then(
>>>>>>> 40b06c3f
				r => {
					return r;
				},
				e => {
<<<<<<< HEAD
					client.logFailedRequest(contracts.SchemaCompareGetDefaultOptionsRequest.type, e);
					return Promise.resolve(undefined);
				}
			);
		};

		let schemaCompareIncludeExcludeNode = (operationId: string, diffEntry: azdata.DiffEntry, includeRequest: boolean, taskExecutionMode: azdata.TaskExecutionMode): Thenable<azdata.DacFxResult> => {
			let params: contracts.SchemaCompareNodeParams = { operationId: operationId, diffEntry, includeRequest, taskExecutionMode: taskExecutionMode };
			return client.sendRequest(contracts.SchemaCompareIncludeNodeRequest.type, params).then(
				r => {
					return r;
				},
				e => {
					client.logFailedRequest(contracts.SchemaCompareIncludeNodeRequest.type, e);
=======
					client.logFailedRequest(contracts.SchemaComparePublishChangesRequest.type, e);
>>>>>>> 40b06c3f
					return Promise.resolve(undefined);
				}
			);
		};

		return azdata.dataprotocol.registerSchemaCompareServicesProvider({
			providerId: client.providerId,
			schemaCompare,
			schemaCompareGenerateScript,
<<<<<<< HEAD
			schemaCompareGetDefaultOptions,
			schemaCompareIncludeExcludeNode
=======
			schemaComparePublishChanges
>>>>>>> 40b06c3f
		});
	}
}

export class AgentServicesFeature extends SqlOpsFeature<undefined> {
	private static readonly messagesTypes: RPCMessageType[] = [
		contracts.AgentJobsRequest.type,
		contracts.AgentJobHistoryRequest.type,
		contracts.AgentJobActionRequest.type
	];

	private onUpdatedHandler: () => any;

	constructor(client: SqlOpsDataClient) {
		super(client, AgentServicesFeature.messagesTypes);
	}

	public fillClientCapabilities(capabilities: ClientCapabilities): void {
		// this isn't explicitly necessary
		// ensure(ensure(capabilities, 'connection')!, 'agentServices')!.dynamicRegistration = true;
	}

	public initialize(capabilities: ServerCapabilities): void {
		this.register(this.messages, {
			id: UUID.generateUuid(),
			registerOptions: undefined
		});
	}

	protected registerProvider(options: undefined): Disposable {
		const client = this._client;
		let self = this;

		// On updated registration
		let registerOnUpdated = (handler: () => any): void => {
			self.onUpdatedHandler = handler;
		};

		let fireOnUpdated = (): void => {
			if (self.onUpdatedHandler) {
				self.onUpdatedHandler();
			}
		};

		// Job management methods
		let getJobs = (ownerUri: string): Thenable<azdata.AgentJobsResult> => {
			let params: contracts.AgentJobsParams = { ownerUri: ownerUri, jobId: null };
			return client.sendRequest(contracts.AgentJobsRequest.type, params).then(
				r => r,
				e => {
					client.logFailedRequest(contracts.AgentJobsRequest.type, e);
					return Promise.resolve(undefined);
				}
			);
		};

		let getJobHistory = (ownerUri: string, jobID: string, jobName: string): Thenable<azdata.AgentJobHistoryResult> => {
			let params: contracts.AgentJobHistoryParams = { ownerUri: ownerUri, jobId: jobID, jobName: jobName };

			return client.sendRequest(contracts.AgentJobHistoryRequest.type, params).then(
				r => r,
				e => {
					client.logFailedRequest(contracts.AgentJobHistoryRequest.type, e);
					return Promise.resolve(undefined);
				}
			);
		};

		let jobAction = (ownerUri: string, jobName: string, action: string): Thenable<azdata.ResultStatus> => {
			let params: contracts.AgentJobActionParams = { ownerUri: ownerUri, jobName: jobName, action: action };
			return client.sendRequest(contracts.AgentJobActionRequest.type, params).then(
				r => r,
				e => {
					client.logFailedRequest(contracts.AgentJobActionRequest.type, e);
					return Promise.resolve(undefined);
				}
			);
		};

		let createJob = (ownerUri: string, jobInfo: azdata.AgentJobInfo): Thenable<azdata.CreateAgentJobResult> => {
			let params: contracts.CreateAgentJobParams = {
				ownerUri: ownerUri,
				job: jobInfo
			};
			let requestType = contracts.CreateAgentJobRequest.type;
			return client.sendRequest(requestType, params).then(
				r => {
					fireOnUpdated();
					return r;
				},
				e => {
					client.logFailedRequest(requestType, e);
					return Promise.resolve(undefined);
				}
			);
		};

		let updateJob = (ownerUri: string, originalJobName: string, jobInfo: azdata.AgentJobInfo): Thenable<azdata.UpdateAgentJobResult> => {
			let params: contracts.UpdateAgentJobParams = {
				ownerUri: ownerUri,
				originalJobName: originalJobName,
				job: jobInfo
			};
			let requestType = contracts.UpdateAgentJobRequest.type;
			return client.sendRequest(requestType, params).then(
				r => {
					fireOnUpdated();
					return r;
				},
				e => {
					client.logFailedRequest(requestType, e);
					return Promise.resolve(undefined);
				}
			);
		};

		let deleteJob = (ownerUri: string, jobInfo: azdata.AgentJobInfo): Thenable<azdata.ResultStatus> => {
			let params: contracts.DeleteAgentJobParams = {
				ownerUri: ownerUri,
				job: jobInfo
			};
			let requestType = contracts.DeleteAgentJobRequest.type;
			return client.sendRequest(requestType, params).then(
				r => {
					fireOnUpdated();
					return r;
				},
				e => {
					client.logFailedRequest(requestType, e);
					return Promise.resolve(undefined);
				}
			);
		};

		let getJobDefaults = (ownerUri: string): Thenable<azdata.AgentJobDefaultsResult> => {
			let params: contracts.AgentJobDefaultsParams = {
				ownerUri: ownerUri
			};
			let requestType = contracts.AgentJobDefaultsRequest.type;
			return client.sendRequest(requestType, params).then(
				r => r,
				e => {
					client.logFailedRequest(requestType, e);
					return Promise.resolve(undefined);
				}
			);
		};

		// Job Step management methods
		let createJobStep = (ownerUri: string, stepInfo: azdata.AgentJobStepInfo): Thenable<azdata.CreateAgentJobStepResult> => {
			let params: contracts.CreateAgentJobStepParams = {
				ownerUri: ownerUri,
				step: stepInfo
			};
			let requestType = contracts.CreateAgentJobStepRequest.type;
			return client.sendRequest(requestType, params).then(
				r => {
					fireOnUpdated();
					return r;
				},
				e => {
					client.logFailedRequest(requestType, e);
					return Promise.resolve(undefined);
				}
			);
		};

		let updateJobStep = (ownerUri: string, originalJobStepName: string, stepInfo: azdata.AgentJobStepInfo): Thenable<azdata.UpdateAgentJobStepResult> => {
			let params: contracts.UpdateAgentJobStepParams = {
				ownerUri: ownerUri,
				originalJobStepName: originalJobStepName,
				step: stepInfo
			};
			let requestType = contracts.UpdateAgentJobStepRequest.type;
			return client.sendRequest(requestType, params).then(
				r => {
					fireOnUpdated();
					return r;
				},
				e => {
					client.logFailedRequest(requestType, e);
					return Promise.resolve(undefined);
				}
			);
		};

		let deleteJobStep = (ownerUri: string, stepInfo: azdata.AgentJobStepInfo): Thenable<azdata.ResultStatus> => {
			let params: contracts.DeleteAgentJobStepParams = {
				ownerUri: ownerUri,
				step: stepInfo
			};
			let requestType = contracts.DeleteAgentJobStepRequest.type;
			return client.sendRequest(requestType, params).then(
				r => {
					fireOnUpdated();
					return r;
				},
				e => {
					client.logFailedRequest(requestType, e);
					return Promise.resolve(undefined);
				}
			);
		};

		// Alert management methods
		let getAlerts = (ownerUri: string): Thenable<azdata.AgentAlertsResult> => {
			let params: contracts.AgentAlertsParams = {
				ownerUri: ownerUri
			};
			let requestType = contracts.AgentAlertsRequest.type;
			return client.sendRequest(requestType, params).then(
				r => r,
				e => {
					client.logFailedRequest(requestType, e);
					return Promise.resolve(undefined);
				}
			);
		};

		let createAlert = (ownerUri: string, alertInfo: azdata.AgentAlertInfo): Thenable<azdata.CreateAgentAlertResult> => {
			let params: contracts.CreateAgentAlertParams = {
				ownerUri: ownerUri,
				alert: alertInfo
			};
			let requestType = contracts.CreateAgentAlertRequest.type;
			return client.sendRequest(requestType, params).then(
				r => {
					fireOnUpdated();
					return r;
				},
				e => {
					client.logFailedRequest(requestType, e);
					return Promise.resolve(undefined);
				}
			);
		};

		let updateAlert = (ownerUri: string, originalAlertName: string, alertInfo: azdata.AgentAlertInfo): Thenable<azdata.UpdateAgentAlertResult> => {
			let params: contracts.UpdateAgentAlertParams = {
				ownerUri: ownerUri,
				originalAlertName: originalAlertName,
				alert: alertInfo
			};
			let requestType = contracts.UpdateAgentAlertRequest.type;
			return client.sendRequest(requestType, params).then(
				r => {
					fireOnUpdated();
					return r;
				},
				e => {
					client.logFailedRequest(requestType, e);
					return Promise.resolve(undefined);
				}
			);
		};

		let deleteAlert = (ownerUri: string, alertInfo: azdata.AgentAlertInfo): Thenable<azdata.ResultStatus> => {
			let params: contracts.DeleteAgentAlertParams = {
				ownerUri: ownerUri,
				alert: alertInfo
			};
			let requestType = contracts.DeleteAgentAlertRequest.type;
			return client.sendRequest(requestType, params).then(
				r => {
					fireOnUpdated();
					return r;
				},
				e => {
					client.logFailedRequest(requestType, e);
					return Promise.resolve(undefined);
				}
			);
		};

		// Operator management methods
		let getOperators = (ownerUri: string): Thenable<azdata.AgentOperatorsResult> => {
			let params: contracts.AgentOperatorsParams = {
				ownerUri: ownerUri
			};
			let requestType = contracts.AgentOperatorsRequest.type;
			return client.sendRequest(requestType, params).then(
				r => r,
				e => {
					client.logFailedRequest(requestType, e);
					return Promise.resolve(undefined);
				}
			);
		};

		let createOperator = (ownerUri: string, operatorInfo: azdata.AgentOperatorInfo): Thenable<azdata.CreateAgentOperatorResult> => {
			let params: contracts.CreateAgentOperatorParams = {
				ownerUri: ownerUri,
				operator: operatorInfo
			};
			let requestType = contracts.CreateAgentOperatorRequest.type;
			return client.sendRequest(requestType, params).then(
				r => {
					fireOnUpdated();
					return r;
				},
				e => {
					client.logFailedRequest(requestType, e);
					return Promise.resolve(undefined);
				}
			);
		};

		let updateOperator = (ownerUri: string, originalOperatorName: string, operatorInfo: azdata.AgentOperatorInfo): Thenable<azdata.UpdateAgentOperatorResult> => {
			let params: contracts.UpdateAgentOperatorParams = {
				ownerUri: ownerUri,
				originalOperatorName: originalOperatorName,
				operator: operatorInfo
			};
			let requestType = contracts.UpdateAgentOperatorRequest.type;
			return client.sendRequest(requestType, params).then(
				r => {
					fireOnUpdated();
					return r;
				},
				e => {
					client.logFailedRequest(requestType, e);
					return Promise.resolve(undefined);
				}
			);
		};

		let deleteOperator = (ownerUri: string, operatorInfo: azdata.AgentOperatorInfo): Thenable<azdata.ResultStatus> => {
			let params: contracts.DeleteAgentOperatorParams = {
				ownerUri: ownerUri,
				operator: operatorInfo
			};
			let requestType = contracts.DeleteAgentOperatorRequest.type;
			return client.sendRequest(requestType, params).then(
				r => {
					fireOnUpdated();
					return r;
				},
				e => {
					client.logFailedRequest(requestType, e);
					return Promise.resolve(undefined);
				}
			);
		};

		// Proxy management methods
		let getProxies = (ownerUri: string): Thenable<azdata.AgentProxiesResult> => {
			let params: contracts.AgentProxiesParams = {
				ownerUri: ownerUri
			};
			let requestType = contracts.AgentProxiesRequest.type;
			return client.sendRequest(requestType, params).then(
				r => r,
				e => {
					client.logFailedRequest(requestType, e);
					return Promise.resolve(undefined);
				}
			);
		};

		let createProxy = (ownerUri: string, proxyInfo: azdata.AgentProxyInfo): Thenable<azdata.CreateAgentOperatorResult> => {
			let params: contracts.CreateAgentProxyParams = {
				ownerUri: ownerUri,
				proxy: proxyInfo
			};
			let requestType = contracts.CreateAgentProxyRequest.type;
			return client.sendRequest(requestType, params).then(
				r => {
					fireOnUpdated();
					return r;
				},
				e => {
					client.logFailedRequest(requestType, e);
					return Promise.resolve(undefined);
				}
			);
		};

		let updateProxy = (ownerUri: string, originalProxyName: string, proxyInfo: azdata.AgentProxyInfo): Thenable<azdata.UpdateAgentOperatorResult> => {
			let params: contracts.UpdateAgentProxyParams = {
				ownerUri: ownerUri,
				originalProxyName: originalProxyName,
				proxy: proxyInfo
			};
			let requestType = contracts.UpdateAgentProxyRequest.type;
			return client.sendRequest(requestType, params).then(
				r => {
					fireOnUpdated();
					return r;
				},
				e => {
					client.logFailedRequest(requestType, e);
					return Promise.resolve(undefined);
				}
			);
		};

		let deleteProxy = (ownerUri: string, proxyInfo: azdata.AgentProxyInfo): Thenable<azdata.ResultStatus> => {
			let params: contracts.DeleteAgentProxyParams = {
				ownerUri: ownerUri,
				proxy: proxyInfo
			};
			let requestType = contracts.DeleteAgentProxyRequest.type;
			return client.sendRequest(requestType, params).then(
				r => {
					fireOnUpdated();
					return r;
				},
				e => {
					client.logFailedRequest(requestType, e);
					return Promise.resolve(undefined);
				}
			);
		};

		// Agent Credential Method
		let getCredentials = (ownerUri: string): Thenable<azdata.GetCredentialsResult> => {
			let params: contracts.GetCredentialsParams = {
				ownerUri: ownerUri
			};
			let requestType = contracts.AgentCredentialsRequest.type;
			return client.sendRequest(requestType, params).then(
				r => r,
				e => {
					client.logFailedRequest(requestType, e);
					return Promise.resolve(undefined);
				}
			);
		};


		// Job Schedule management methods
		let getJobSchedules = (ownerUri: string): Thenable<azdata.AgentJobSchedulesResult> => {
			let params: contracts.AgentJobScheduleParams = {
				ownerUri: ownerUri
			};
			let requestType = contracts.AgentJobSchedulesRequest.type;
			return client.sendRequest(requestType, params).then(
				r => r,
				e => {
					client.logFailedRequest(requestType, e);
					return Promise.resolve(undefined);
				}
			);
		};

		let createJobSchedule = (ownerUri: string, scheduleInfo: azdata.AgentJobScheduleInfo): Thenable<azdata.CreateAgentJobScheduleResult> => {
			let params: contracts.CreateAgentJobScheduleParams = {
				ownerUri: ownerUri,
				schedule: scheduleInfo
			};
			let requestType = contracts.CreateAgentJobScheduleRequest.type;
			return client.sendRequest(requestType, params).then(
				r => {
					fireOnUpdated();
					return r;
				},
				e => {
					client.logFailedRequest(requestType, e);
					return Promise.resolve(undefined);
				}
			);
		};

		let updateJobSchedule = (ownerUri: string, originalScheduleName: string, scheduleInfo: azdata.AgentJobScheduleInfo): Thenable<azdata.UpdateAgentJobScheduleResult> => {
			let params: contracts.UpdateAgentJobScheduleParams = {
				ownerUri: ownerUri,
				originalScheduleName: originalScheduleName,
				schedule: scheduleInfo
			};
			let requestType = contracts.UpdateAgentJobScheduleRequest.type;
			return client.sendRequest(requestType, params).then(
				r => {
					fireOnUpdated();
					return r;
				},
				e => {
					client.logFailedRequest(requestType, e);
					return Promise.resolve(undefined);
				}
			);
		};

		let deleteJobSchedule = (ownerUri: string, scheduleInfo: azdata.AgentJobScheduleInfo): Thenable<azdata.ResultStatus> => {
			let params: contracts.DeleteAgentJobScheduleParams = {
				ownerUri: ownerUri,
				schedule: scheduleInfo
			};
			let requestType = contracts.DeleteAgentJobScheduleRequest.type;
			return client.sendRequest(requestType, params).then(
				r => {
					fireOnUpdated();
					return r;
				},
				e => {
					client.logFailedRequest(requestType, e);
					return Promise.resolve(undefined);
				}
			);
		};

		return azdata.dataprotocol.registerAgentServicesProvider({
			providerId: client.providerId,
			getJobs,
			getJobHistory,
			jobAction,
			createJob,
			updateJob,
			deleteJob,
			getJobDefaults,
			createJobStep,
			updateJobStep,
			deleteJobStep,
			getAlerts,
			createAlert,
			updateAlert,
			deleteAlert,
			getOperators,
			createOperator,
			updateOperator,
			deleteOperator,
			getProxies,
			createProxy,
			updateProxy,
			deleteProxy,
			getCredentials,
			getJobSchedules,
			createJobSchedule,
			updateJobSchedule,
			deleteJobSchedule,
			registerOnUpdated
		});
	}
}<|MERGE_RESOLUTION|>--- conflicted
+++ resolved
@@ -147,7 +147,7 @@
 		contracts.SchemaCompareRequest.type,
 		contracts.SchemaCompareGenerateScriptRequest.type,
 		contracts.SchemaCompareGetDefaultOptionsRequest.type,
-		//		contracts.SchemaCompareIncludeNodeRequest.type
+		contracts.SchemaCompareIncludeExcludeNodeRequest.type
 	];
 
 	constructor(client: SqlOpsDataClient) {
@@ -193,20 +193,26 @@
 			);
 		};
 
-<<<<<<< HEAD
+		let schemaComparePublishChanges = (operationId: string, targetServerName: string, targetDatabaseName: string, taskExecutionMode: azdata.TaskExecutionMode): Thenable<azdata.ResultStatus> => {
+			let params: contracts.SchemaComparePublishChangesParams = { operationId: operationId, targetServerName: targetServerName, targetDatabaseName: targetDatabaseName, taskExecutionMode: taskExecutionMode };
+			return client.sendRequest(contracts.SchemaComparePublishChangesRequest.type, params).then(
+				r => {
+					return r;
+				},
+				e => {
+					client.logFailedRequest(contracts.SchemaComparePublishChangesRequest.type, e);
+					return Promise.resolve(undefined);
+				}
+			);
+		};
+
 		let schemaCompareGetDefaultOptions = (): Thenable<azdata.SchemaCompareOptionsResult> => {
 			let params: contracts.SchemaCompareGetOptionsParams = {};
 			return client.sendRequest(contracts.SchemaCompareGetDefaultOptionsRequest.type, params).then(
-=======
-		let schemaComparePublishChanges = (operationId: string, targetServerName: string, targetDatabaseName: string, taskExecutionMode: azdata.TaskExecutionMode): Thenable<azdata.ResultStatus> => {
-			let params: contracts.SchemaComparePublishChangesParams = { operationId: operationId, targetServerName: targetServerName, targetDatabaseName: targetDatabaseName, taskExecutionMode: taskExecutionMode };
-			return client.sendRequest(contracts.SchemaComparePublishChangesRequest.type, params).then(
->>>>>>> 40b06c3f
-				r => {
-					return r;
-				},
-				e => {
-<<<<<<< HEAD
+				r => {
+					return r;
+				},
+				e => {
 					client.logFailedRequest(contracts.SchemaCompareGetDefaultOptionsRequest.type, e);
 					return Promise.resolve(undefined);
 				}
@@ -215,15 +221,12 @@
 
 		let schemaCompareIncludeExcludeNode = (operationId: string, diffEntry: azdata.DiffEntry, includeRequest: boolean, taskExecutionMode: azdata.TaskExecutionMode): Thenable<azdata.DacFxResult> => {
 			let params: contracts.SchemaCompareNodeParams = { operationId: operationId, diffEntry, includeRequest, taskExecutionMode: taskExecutionMode };
-			return client.sendRequest(contracts.SchemaCompareIncludeNodeRequest.type, params).then(
-				r => {
-					return r;
-				},
-				e => {
-					client.logFailedRequest(contracts.SchemaCompareIncludeNodeRequest.type, e);
-=======
-					client.logFailedRequest(contracts.SchemaComparePublishChangesRequest.type, e);
->>>>>>> 40b06c3f
+			return client.sendRequest(contracts.SchemaCompareIncludeExcludeNodeRequest.type, params).then(
+				r => {
+					return r;
+				},
+				e => {
+					client.logFailedRequest(contracts.SchemaCompareIncludeExcludeNodeRequest.type, e);
 					return Promise.resolve(undefined);
 				}
 			);
@@ -233,12 +236,9 @@
 			providerId: client.providerId,
 			schemaCompare,
 			schemaCompareGenerateScript,
-<<<<<<< HEAD
+			schemaComparePublishChanges,
 			schemaCompareGetDefaultOptions,
 			schemaCompareIncludeExcludeNode
-=======
-			schemaComparePublishChanges
->>>>>>> 40b06c3f
 		});
 	}
 }
