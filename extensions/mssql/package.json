--- conflicted
+++ resolved
@@ -1565,13 +1565,8 @@
   },
   "devDependencies": {
     "@types/mocha": "^7.0.2",
-<<<<<<< HEAD
-    "@microsoft/vscodetestcover": "^1.2.1",
-    "@microsoft/azdata-test": "^3.0.3",
-=======
     "@microsoft/vscodetestcover": "^1.2.2",
-    "@microsoft/azdata-test": "^3.0.1",
->>>>>>> 7ec08997
+    "@microsoft/azdata-test": "^3.0.3"
     "mocha": "^7.1.1",
     "should": "^13.2.3",
     "typemoq": "^2.1.0"
