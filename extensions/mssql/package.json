--- conflicted
+++ resolved
@@ -68,7 +68,6 @@
         "title": "%title.designTable%"
       },
       {
-<<<<<<< HEAD
         "command": "mssql.newLogin",
         "category": "MSSQL",
         "title": "%title.newLogin%"
@@ -87,7 +86,8 @@
         "command": "mssql.deleteObject",
         "category": "MSSQL",
         "title": "%title.deleteObject%"
-=======
+      },
+      {
         "command": "mssql.enableGroupBySchema",
         "category": "MSSQL",
         "title": "%mssql.objectExplorer.enableGroupBySchema%"
@@ -96,7 +96,6 @@
         "command": "mssql.disableGroupBySchema",
         "category": "MSSQL",
         "title": "%mssql.objectExplorer.disableGroupBySchema%"
->>>>>>> f25c2505
       }
     ],
     "outputChannels": [
@@ -454,7 +453,6 @@
           "group": "0_query@1"
         },
         {
-<<<<<<< HEAD
           "command": "mssql.newLogin",
           "when": "connectionProvider == MSSQL && nodeType == Folder && objectType == ServerLevelLogins && config.workbench.enablePreviewFeatures",
           "group": "0_query@1"
@@ -473,14 +471,14 @@
           "command": "mssql.deleteObject",
           "when": "connectionProvider == MSSQL && nodeType =~ /^(ServerLevelLogin|User)$/ && config.workbench.enablePreviewFeatures",
           "group": "0_query@2"
-=======
+        },
+        {
           "command": "mssql.enableGroupBySchema",
           "when": "connectionProvider == MSSQL && nodeType && nodeType =~ /^(Server|Database)$/ && !config.mssql.objectExplorer.groupBySchema"
         },
         {
           "command": "mssql.disableGroupBySchema",
           "when": "connectionProvider == MSSQL && nodeType && nodeType =~ /^(Server|Database)$/ && config.mssql.objectExplorer.groupBySchema"
->>>>>>> f25c2505
         }
       ],
       "dataExplorer/context": [
@@ -495,7 +493,6 @@
           "group": "connection@1"
         },
         {
-<<<<<<< HEAD
           "command": "mssql.newLogin",
           "when": "connectionProvider == MSSQL && nodeType == Folder && objectType == ServerLevelLogins && config.workbench.enablePreviewFeatures",
           "group": "connection@1"
@@ -514,14 +511,14 @@
           "command": "mssql.deleteObject",
           "when": "connectionProvider == MSSQL && nodeType =~ /^(ServerLevelLogin|User)$/ && config.workbench.enablePreviewFeatures",
           "group": "connection@2"
-=======
+        },
+        {
           "command": "mssql.enableGroupBySchema",
           "when": "connectionProvider == MSSQL && nodeType && nodeType =~ /^(Server|Database)$/ && !config.mssql.objectExplorer.groupBySchema"
         },
         {
           "command": "mssql.disableGroupBySchema",
           "when": "connectionProvider == MSSQL && nodeType && nodeType =~ /^(Server|Database)$/ && config.mssql.objectExplorer.groupBySchema"
->>>>>>> f25c2505
         }
       ],
       "notebook/toolbar": [
@@ -992,7 +989,9 @@
           "showOnConnectionDialog": true,
           "onSelectionChange": [
             {
-              "values": ["strict"],
+              "values": [
+                "strict"
+              ],
               "dependentOptionActions": [
                 {
                   "optionName": "trustServerCertificate",
