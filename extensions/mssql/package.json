{
  "name": "mssql",
  "version": "0.1.0",
  "publisher": "Microsoft",
  "aiKey": "AIF-5574968e-856d-40d2-af67-c89a14e76412",
  "activationEvents": [
    "*"
  ],
  "engines": {
    "vscode": "*"
  },
  "main": "./out/main",
  "extensionDependencies": [
    "vscode.sql"
  ],
  "scripts": {
    "compile": "gulp compile-extension:mssql-client",
    "update-grammar": "node ../../build/npm/update-grammar.js Microsoft/vscode-mssql syntaxes/SQL.plist ./syntaxes/sql.tmLanguage.json"
  },
  "dependencies": {
<<<<<<< HEAD
    "clipboardy": "^1.2.3",
    "dataprotocol-client": "github:Microsoft/sqlops-dataprotocolclient#0.2.10",
=======
    "dataprotocol-client": "github:Microsoft/sqlops-dataprotocolclient#0.2.11",
>>>>>>> e0339b50
    "opener": "^1.4.3",
    "service-downloader": "github:anthonydresser/service-downloader#0.1.5",
    "stream-meter": "^1.0.4",
    "uri-js": "^4.2.2",
    "vscode-extension-telemetry": "^0.0.15",
    "vscode-nls": "2.0.2",
    "webhdfs": "^1.1.1"
  },
  "devDependencies": {
  },
  "contributes": {
    "languages": [
      {
        "id": "sql",
        "extensions": [
          ".sql"
        ],
        "aliases": [
          "SQL"
        ]
      }
    ],
    "outputChannels": [
      "MSSQL"
    ],
    "snippets": [
      {
        "language": "sql",
        "path": "./snippets/mssql.json"
      }
    ],
    "configuration": {
      "type": "object",
      "title": "MSSQL configuration",
      "properties": {
        "mssql.query.displayBitAsNumber": {
          "type": "boolean",
          "default": true,
          "description": "Should BIT columns be displayed as numbers (1 or 0)? If false, BIT columns will be displayed as 'true' or 'false'"
        },
        "mssql.format.alignColumnDefinitionsInColumns": {
          "type": "boolean",
          "description": "Should column definitions be aligned?",
          "default": false
        },
        "mssql.format.datatypeCasing": {
          "type": "string",
          "description": "Should data types be formatted as UPPERCASE, lowercase, or none (not formatted)",
          "default": "none",
          "enum": [
            "none",
            "uppercase",
            "lowercase"
          ]
        },
        "mssql.format.keywordCasing": {
          "type": "string",
          "description": "Should keywords be formatted as UPPERCASE, lowercase, or none (not formatted)",
          "default": "none",
          "enum": [
            "none",
            "uppercase",
            "lowercase"
          ]
        },
        "mssql.format.placeCommasBeforeNextStatement": {
          "type": "boolean",
          "description": "should commas be placed at the beginning of each statement in a list e.g. ', mycolumn2' instead of at the end e.g. 'mycolumn1,'",
          "default": false
        },
        "mssql.format.placeSelectStatementReferencesOnNewLine": {
          "type": "boolean",
          "description": "Should references to objects in a select statements be split into separate lines? E.g. for 'SELECT C1, C2 FROM T1' both C1 and C2 will be on separate lines",
          "default": false
        },
        "mssql.logDebugInfo": {
          "type": "boolean",
          "default": false,
          "description": "[Optional] Log debug output to the console (View -> Output) and then select appropriate output channel from the dropdown"
        },
        "mssql.tracingLevel": {
          "type": "string",
          "description": "[Optional] Log level for backend services. Azure Data Studio generates a file name every time it starts and if the file already exists the logs entries are appended to that file. For cleanup of old log files see logRetentionMinutes and logFilesRemovalLimit settings. The default tracingLevel does not log much. Changing verbosity could lead to extensive logging and disk space requirements for the logs. Error includes Critical, Warning includes Error, Information includes Warning and Verbose includes Information",
          "default": "Critical",
          "enum": [
            "All",
            "Off",
            "Critical",
            "Error",
            "Warning",
            "Information",
            "Verbose"
          ]
        },
        "mssql.logRetentionMinutes": {
          "type": "number",
          "default": 10080,
          "description": "Number of minutes to retain log files for backend services. Default is 1 week."
        },
        "mssql.logFilesRemovalLimit": {
          "type": "number",
          "default": 100,
          "description": "Maximum number of old files to remove upon startup that have expired mssql.logRetentionMinutes. Files that do not get cleaned up due to this limitation get cleaned up next time Azure Data Studio starts up."
        },
        "ignorePlatformWarning": {
          "type": "boolean",
          "description": "[Optional] Do not show unsupported platform warnings",
          "default": false
        }
      }
    },
    "dashboard": {
      "provider": "MSSQL",
      "flavors": [
        {
          "flavor": "on_prem",
          "condition": {
            "field": "isCloud",
            "operator": "!=",
            "value": true
          },
          "databaseProperties": [
            {
              "displayName": "Recovery Model",
              "value": "recoveryModel"
            },
            {
              "displayName": "Last Database Backup",
              "value": "lastBackupDate",
              "ignore": [
                "1/1/0001 12:00:00 AM"
              ]
            },
            {
              "displayName": "Last Log Backup",
              "value": "lastLogBackupDate",
              "ignore": [
                "1/1/0001 12:00:00 AM"
              ]
            },
            {
              "displayName": "Compatibility Level",
              "value": "compatibilityLevel"
            },
            {
              "displayName": "Owner",
              "value": "owner"
            }
          ],
          "serverProperties": [
            {
              "displayName": "Version",
              "value": "serverVersion"
            },
            {
              "displayName": "Edition",
              "value": "serverEdition"
            },
            {
              "displayName": "Computer Name",
              "value": "machineName"
            },
            {
              "displayName": "OS Version",
              "value": "osVersion"
            }
          ]
        },
        {
          "flavor": "cloud",
          "condition": {
            "field": "isCloud",
            "operator": "==",
            "value": true
          },
          "databaseProperties": [
            {
              "displayName": "Edition",
              "value": "azureEdition"
            },
            {
              "displayName": "Pricing Tier",
              "value": "serviceLevelObjective"
            },
            {
              "displayName": "Compatibility Level",
              "value": "compatibilityLevel"
            },
            {
              "displayName": "Owner",
              "value": "owner"
            }
          ],
          "serverProperties": [
            {
              "displayName": "Version",
              "value": "serverVersion"
            },
            {
              "displayName": "Type",
              "value": "serverEdition"
            }
          ]
        }
      ]
    },
    "connectionProvider": {
      "providerId": "MSSQL",
      "displayName": "Microsoft SQL Server",
      "connectionOptions": [
        {
          "specialValueType": "connectionName",
          "isIdentity": true,
          "name": "connectionName",
          "displayName": "Name (optional)",
          "description": "Custom name of the connection",
          "groupName": "Source",
          "valueType": "string",
          "defaultValue": null,
          "objectType": null,
          "categoryValues": null,
          "isRequired": false,
          "isArray": false
        },
        {
          "specialValueType": "serverName",
          "isIdentity": true,
          "name": "server",
          "displayName": "Server",
          "description": "Name of the SQL Server instance",
          "groupName": "Source",
          "valueType": "string",
          "defaultValue": null,
          "objectType": null,
          "categoryValues": null,
          "isRequired": true,
          "isArray": false
        },
        {
          "specialValueType": "databaseName",
          "isIdentity": true,
          "name": "database",
          "displayName": "Database",
          "description": "The name of the initial catalog or database int the data source",
          "groupName": "Source",
          "valueType": "string",
          "defaultValue": null,
          "objectType": null,
          "categoryValues": null,
          "isRequired": false,
          "isArray": false
        },
        {
          "specialValueType": "authType",
          "isIdentity": true,
          "name": "authenticationType",
          "displayName": "Authentication type",
          "description": "Specifies the method of authenticating with SQL Server",
          "groupName": "Security",
          "valueType": "category",
          "defaultValue": null,
          "objectType": null,
          "categoryValues": [
            {
              "displayName": "SQL Login",
              "name": "SqlLogin"
            },
            {
              "displayName": "Windows Authentication",
              "name": "Integrated"
            },
            {
              "displayName": "Azure Active Directory - Universal with MFA support",
              "name": "AzureMFA"
            }
          ],
          "isRequired": true,
          "isArray": false
        },
        {
          "specialValueType": "userName",
          "isIdentity": true,
          "name": "user",
          "displayName": "User name",
          "description": "Indicates the user ID to be used when connecting to the data source",
          "groupName": "Security",
          "valueType": "string",
          "defaultValue": null,
          "objectType": null,
          "categoryValues": null,
          "isRequired": true,
          "isArray": false
        },
        {
          "specialValueType": "password",
          "isIdentity": true,
          "name": "password",
          "displayName": "Password",
          "description": "Indicates the password to be used when connecting to the data source",
          "groupName": "Security",
          "valueType": "password",
          "defaultValue": null,
          "objectType": null,
          "categoryValues": null,
          "isRequired": true,
          "isArray": false
        },
        {
          "specialValueType": null,
          "isIdentity": false,
          "name": "applicationIntent",
          "displayName": "Application intent",
          "description": "Declares the application workload type when connecting to a server",
          "groupName": "Initialization",
          "valueType": "category",
          "defaultValue": null,
          "objectType": null,
          "categoryValues": [
            {
              "displayName": "ReadWrite",
              "name": "ReadWrite"
            },
            {
              "displayName": "ReadOnly",
              "name": "ReadOnly"
            }
          ],
          "isRequired": false,
          "isArray": false
        },
        {
          "specialValueType": null,
          "isIdentity": false,
          "name": "asynchronousProcessing",
          "displayName": "Asynchronous processing",
          "description": "When true, enables usage of the Asynchronous functionality in the .Net Framework Data Provider",
          "groupName": "Initialization",
          "valueType": "boolean",
          "defaultValue": null,
          "objectType": null,
          "categoryValues": null,
          "isRequired": false,
          "isArray": false
        },
        {
          "specialValueType": null,
          "isIdentity": false,
          "name": "connectTimeout",
          "displayName": "Connect timeout",
          "description": "The length of time (in seconds) to wait for a connection to the server before terminating the attempt and generating an error",
          "groupName": "Initialization",
          "valueType": "number",
          "defaultValue": "15",
          "objectType": null,
          "categoryValues": null,
          "isRequired": false,
          "isArray": false
        },
        {
          "specialValueType": null,
          "isIdentity": false,
          "name": "currentLanguage",
          "displayName": "Current language",
          "description": "The SQL Server language record name",
          "groupName": "Initialization",
          "valueType": "string",
          "defaultValue": null,
          "objectType": null,
          "categoryValues": null,
          "isRequired": false,
          "isArray": false
        },
        {
          "specialValueType": null,
          "isIdentity": false,
          "name": "columnEncryptionSetting",
          "displayName": "Column encryption",
          "description": "Default column encryption setting for all the commands on the connection",
          "groupName": "Security",
          "valueType": "category",
          "defaultValue": null,
          "objectType": null,
          "categoryValues": [
            {
              "displayName": null,
              "name": "Disabled"
            },
            {
              "displayName": null,
              "name": "Enabled"
            }
          ],
          "isRequired": false,
          "isArray": false
        },
        {
          "specialValueType": null,
          "isIdentity": false,
          "name": "encrypt",
          "displayName": "Encrypt",
          "description": "When true, SQL Server uses SSL encryption for all data sent between the client and server if the servers has a certificate installed",
          "groupName": "Security",
          "valueType": "boolean",
          "defaultValue": null,
          "objectType": null,
          "categoryValues": null,
          "isRequired": false,
          "isArray": false
        },
        {
          "specialValueType": null,
          "isIdentity": false,
          "name": "persistSecurityInfo",
          "displayName": "Persist security info",
          "description": "When false, security-sensitive information, such as the password, is not returned as part of the connection",
          "groupName": "Security",
          "valueType": "boolean",
          "defaultValue": null,
          "objectType": null,
          "categoryValues": null,
          "isRequired": false,
          "isArray": false
        },
        {
          "specialValueType": null,
          "isIdentity": false,
          "name": "trustServerCertificate",
          "displayName": "Trust server certificate",
          "description": "When true (and encrypt=true), SQL Server uses SSL encryption for all data sent between the client and server without validating the server certificate",
          "groupName": "Security",
          "valueType": "boolean",
          "defaultValue": null,
          "objectType": null,
          "categoryValues": null,
          "isRequired": false,
          "isArray": false
        },
        {
          "specialValueType": null,
          "isIdentity": false,
          "name": "attachedDBFileName",
          "displayName": "Attached DB file name",
          "description": "The name of the primary file, including the full path name, of an attachable database",
          "groupName": "Source",
          "valueType": "string",
          "defaultValue": null,
          "objectType": null,
          "categoryValues": null,
          "isRequired": false,
          "isArray": false
        },
        {
          "specialValueType": null,
          "isIdentity": false,
          "name": "contextConnection",
          "displayName": "Context connection",
          "description": "When true, indicates the connection should be from the SQL server context. Available only when running in the SQL Server process",
          "groupName": "Source",
          "valueType": "boolean",
          "defaultValue": null,
          "objectType": null,
          "categoryValues": null,
          "isRequired": false,
          "isArray": false
        },
        {
          "specialValueType": null,
          "isIdentity": false,
          "name": "port",
          "displayName": "Port",
          "description": null,
          "groupName": null,
          "valueType": "number",
          "defaultValue": null,
          "objectType": null,
          "categoryValues": null,
          "isRequired": false,
          "isArray": false
        },
        {
          "specialValueType": null,
          "isIdentity": false,
          "name": "connectRetryCount",
          "displayName": "Connect retry count",
          "description": "Number of attempts to restore connection",
          "groupName": "Connection Resiliency",
          "valueType": "number",
          "defaultValue": "1",
          "objectType": null,
          "categoryValues": null,
          "isRequired": false,
          "isArray": false
        },
        {
          "specialValueType": null,
          "isIdentity": false,
          "name": "connectRetryInterval",
          "displayName": "Connect retry interval",
          "description": "Delay between attempts to restore connection",
          "groupName": "Connection Resiliency",
          "valueType": "number",
          "defaultValue": "10",
          "objectType": null,
          "categoryValues": null,
          "isRequired": false,
          "isArray": false
        },
        {
          "specialValueType": "appName",
          "isIdentity": false,
          "name": "applicationName",
          "displayName": "Application name",
          "description": "The name of the application",
          "groupName": "Context",
          "valueType": "string",
          "defaultValue": null,
          "objectType": null,
          "categoryValues": null,
          "isRequired": false,
          "isArray": false
        },
        {
          "specialValueType": null,
          "isIdentity": false,
          "name": "workstationId",
          "displayName": "Workstation Id",
          "description": "The name of the workstation connecting to SQL Server",
          "groupName": "Context",
          "valueType": "string",
          "defaultValue": null,
          "objectType": null,
          "categoryValues": null,
          "isRequired": false,
          "isArray": false
        },
        {
          "specialValueType": null,
          "isIdentity": false,
          "name": "pooling",
          "displayName": "Pooling",
          "description": "When true, the connection object is drawn from the appropriate pool, or if necessary, is created and added to the appropriate pool",
          "groupName": "Pooling",
          "valueType": "boolean",
          "defaultValue": null,
          "objectType": null,
          "categoryValues": null,
          "isRequired": false,
          "isArray": false
        },
        {
          "specialValueType": null,
          "isIdentity": false,
          "name": "maxPoolSize",
          "displayName": "Max pool size",
          "description": "The maximum number of connections allowed in the pool",
          "groupName": "Pooling",
          "valueType": "number",
          "defaultValue": null,
          "objectType": null,
          "categoryValues": null,
          "isRequired": false,
          "isArray": false
        },
        {
          "specialValueType": null,
          "isIdentity": false,
          "name": "minPoolSize",
          "displayName": "Min pool size",
          "description": "The minimum number of connections allowed in the pool",
          "groupName": "Pooling",
          "valueType": "number",
          "defaultValue": null,
          "objectType": null,
          "categoryValues": null,
          "isRequired": false,
          "isArray": false
        },
        {
          "specialValueType": null,
          "isIdentity": false,
          "name": "loadBalanceTimeout",
          "displayName": "Load balance timeout",
          "description": "The minimum amount of time (in seconds) for this connection to live in the pool before being destroyed",
          "groupName": "Pooling",
          "valueType": "number",
          "defaultValue": null,
          "objectType": null,
          "categoryValues": null,
          "isRequired": false,
          "isArray": false
        },
        {
          "specialValueType": null,
          "isIdentity": false,
          "name": "replication",
          "displayName": "Replication",
          "description": "Used by SQL Server in Replication",
          "groupName": "Replication",
          "valueType": "boolean",
          "defaultValue": null,
          "objectType": null,
          "categoryValues": null,
          "isRequired": false,
          "isArray": false
        },
        {
          "specialValueType": null,
          "isIdentity": false,
          "name": "attachDbFilename",
          "displayName": "Attach DB filename",
          "description": null,
          "groupName": null,
          "valueType": "string",
          "defaultValue": null,
          "objectType": null,
          "categoryValues": null,
          "isRequired": false,
          "isArray": false
        },
        {
          "specialValueType": null,
          "isIdentity": false,
          "name": "failoverPartner",
          "displayName": "Failover partner",
          "description": "The name or network address of the instance of SQL Server that acts as a failover partner",
          "groupName": " Source",
          "valueType": "string",
          "defaultValue": null,
          "objectType": null,
          "categoryValues": null,
          "isRequired": false,
          "isArray": false
        },
        {
          "specialValueType": null,
          "isIdentity": false,
          "name": "multiSubnetFailover",
          "displayName": "Multi subnet failover",
          "description": null,
          "groupName": null,
          "valueType": "boolean",
          "defaultValue": null,
          "objectType": null,
          "categoryValues": null,
          "isRequired": false,
          "isArray": false
        },
        {
          "specialValueType": null,
          "isIdentity": false,
          "name": "multipleActiveResultSets",
          "displayName": "Multiple active result sets",
          "description": "When true, multiple result sets can be returned and read from one connection",
          "groupName": "Advanced",
          "valueType": "boolean",
          "defaultValue": null,
          "objectType": null,
          "categoryValues": null,
          "isRequired": false,
          "isArray": false
        },
        {
          "specialValueType": null,
          "isIdentity": false,
          "name": "packetSize",
          "displayName": "Packet size",
          "description": "Size in bytes of the network packets used to communicate with an instance of SQL Server",
          "groupName": "Advanced",
          "valueType": "number",
          "defaultValue": null,
          "objectType": null,
          "categoryValues": null,
          "isRequired": false,
          "isArray": false
        },
        {
          "specialValueType": null,
          "isIdentity": false,
          "name": "typeSystemVersion",
          "displayName": "Type system version",
          "description": "Indicates which server type system then provider will expose through the DataReader",
          "groupName": "Advanced",
          "valueType": "string",
          "defaultValue": null,
          "objectType": null,
          "categoryValues": null,
          "isRequired": false,
          "isArray": false
        }
      ]
    }
  }
}<|MERGE_RESOLUTION|>--- conflicted
+++ resolved
@@ -18,15 +18,10 @@
     "update-grammar": "node ../../build/npm/update-grammar.js Microsoft/vscode-mssql syntaxes/SQL.plist ./syntaxes/sql.tmLanguage.json"
   },
   "dependencies": {
-<<<<<<< HEAD
     "clipboardy": "^1.2.3",
-    "dataprotocol-client": "github:Microsoft/sqlops-dataprotocolclient#0.2.10",
-=======
     "dataprotocol-client": "github:Microsoft/sqlops-dataprotocolclient#0.2.11",
->>>>>>> e0339b50
     "opener": "^1.4.3",
     "service-downloader": "github:anthonydresser/service-downloader#0.1.5",
-    "stream-meter": "^1.0.4",
     "uri-js": "^4.2.2",
     "vscode-extension-telemetry": "^0.0.15",
     "vscode-nls": "2.0.2",
