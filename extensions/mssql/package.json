{
  "name": "mssql",
  "version": "0.1.0",
  "publisher": "Microsoft",
  "aiKey": "29a207bb14f84905966a8f22524cb730-25407f35-11b6-4d4e-8114-ab9e843cb52f-7380",
  "activationEvents": [
    "*"
  ],
  "engines": {
    "vscode": "*"
  },
  "enabledApiProposals": [
    "textDocumentNotebook"
  ],
  "main": "./out/main",
  "typings": "./src/mssql",
  "extensionDependencies": [
    "vscode.sql"
  ],
  "scripts": {
    "compile": "gulp compile-extension:mssql-client",
    "update-grammar": "node ../../build/npm/update-grammar.js Microsoft/vscode-mssql syntaxes/SQL.plist ./syntaxes/sql.tmLanguage.json",
    "postinstall": "node ./build/postinstall.js"
  },
  "capabilities": {
    "virtualWorkspaces": false,
    "untrustedWorkspaces": {
      "supported": true
    }
  },
  "contributes": {
    "problemMatchers": [
      {
        "name": "tasks"
      }
    ],
    "commands": [
      {
        "command": "mssql.exportSqlAsNotebook",
        "title": "%mssql.exportSqlAsNotebook%"
      },
      {
        "command": "mssql.exportNotebookToSql",
        "title": "%mssql.exportNotebookToSql%",
        "icon": {
          "dark": "resources/dark/export_blue_dark.svg",
          "light": "resources/light/export_blue_light.svg"
        }
      },
      {
        "command": "mssql.searchServers",
        "title": "%title.searchServers%"
      },
      {
        "command": "mssql.clearSearchServerResult",
        "title": "%title.clearSearchServerResult%"
      },
      {
        "command": "mssql.showLogFile",
        "category": "MSSQL",
        "title": "%title.showLogFile%"
      },
      {
        "command": "mssql.newTable",
        "category": "MSSQL",
        "title": "%title.newTable%"
      },
      {
        "command": "mssql.designTable",
        "category": "MSSQL",
        "title": "%title.designTable%"
      },
      {
<<<<<<< HEAD
        "command": "mssql.changeNotebookConnection",
        "category": "MSSQL",
        "title": "%title.changeNotebookConnection%"
=======
        "command": "mssql.enableGroupBySchema",
        "category": "MSSQL",
        "title": "%mssql.objectExplorer.enableGroupBySchema%"
      },
      {
        "command": "mssql.disableGroupBySchema",
        "category": "MSSQL",
        "title": "%mssql.objectExplorer.disableGroupBySchema%"
>>>>>>> e40c8dda
      }
    ],
    "outputChannels": [
      "MSSQL"
    ],
    "snippets": [
      {
        "language": "sql",
        "path": "./snippets/mssql.json"
      }
    ],
    "configuration": {
      "type": "object",
      "title": "%mssql.configuration.title%",
      "properties": {
        "mssql.query.displayBitAsNumber": {
          "type": "boolean",
          "default": true,
          "description": "%mssql.query.displayBitAsNumber%"
        },
        "mssql.query.maxXmlCharsToStore": {
          "type": "number",
          "default": 2097152,
          "description": "%mssql.query.maxXmlCharsToStore%"
        },
        "mssql.query.maxCharsToStore": {
          "type": "number",
          "default": 65535,
          "description": "%mssql.query.maxCharsToStore%"
        },
        "mssql.format.alignColumnDefinitionsInColumns": {
          "type": "boolean",
          "description": "%mssql.format.alignColumnDefinitionsInColumns%",
          "default": false
        },
        "mssql.format.datatypeCasing": {
          "type": "string",
          "description": "%mssql.format.datatypeCasing%",
          "default": "none",
          "enum": [
            "none",
            "uppercase",
            "lowercase"
          ]
        },
        "mssql.format.keywordCasing": {
          "type": "string",
          "description": "%mssql.format.keywordCasing%",
          "default": "none",
          "enum": [
            "none",
            "uppercase",
            "lowercase"
          ]
        },
        "mssql.format.placeCommasBeforeNextStatement": {
          "type": "boolean",
          "description": "%mssql.format.placeCommasBeforeNextStatement%",
          "default": false
        },
        "mssql.format.placeSelectStatementReferencesOnNewLine": {
          "type": "boolean",
          "description": "%mssql.format.placeSelectStatementReferencesOnNewLine%",
          "default": false
        },
        "mssql.logDebugInfo": {
          "type": "boolean",
          "default": false,
          "description": "%mssql.logDebugInfo%"
        },
        "mssql.tracingLevel": {
          "type": "string",
          "description": "%mssql.tracingLevel%",
          "default": "Critical",
          "enum": [
            "All",
            "Off",
            "Critical",
            "Error",
            "Warning",
            "Information",
            "Verbose"
          ]
        },
        "mssql.trace.server": {
          "type": "string",
          "scope": "window",
          "enum": [
            "off",
            "messages",
            "verbose"
          ],
          "default": "off",
          "description": "%mssql.tracing.desc%"
        },
        "mssql.logRetentionMinutes": {
          "type": "number",
          "default": 10080,
          "description": "%mssql.logRetentionMinutes%"
        },
        "mssql.logFilesRemovalLimit": {
          "type": "number",
          "default": 100,
          "description": "%mssql.logFilesRemovalLimit%"
        },
        "mssql.intelliSense.enableIntelliSense": {
          "type": "boolean",
          "default": true,
          "description": "%mssql.intelliSense.enableIntelliSense%"
        },
        "mssql.intelliSense.enableErrorChecking": {
          "type": "boolean",
          "default": true,
          "description": "%mssql.intelliSense.enableErrorChecking%"
        },
        "mssql.intelliSense.enableSuggestions": {
          "type": "boolean",
          "default": true,
          "description": "%mssql.intelliSense.enableSuggestions%"
        },
        "mssql.intelliSense.enableQuickInfo": {
          "type": "boolean",
          "default": true,
          "description": "%mssql.intelliSense.enableQuickInfo%"
        },
        "mssql.intelliSense.lowerCaseSuggestions": {
          "type": "boolean",
          "default": false,
          "description": "%mssql.intelliSense.lowerCaseSuggestions%"
        },
        "mssql.executionPlan.expensiveOperationMetric": {
          "type": "string",
          "description": "%mssql.executionPlan.expensiveOperationMetric%",
          "default": "cost",
          "enum": [
            "off",
            "actualElapsedTime",
            "actualElapsedCpuTime",
            "cost",
            "subtreeCost",
            "actualNumberOfRowsForAllExecutions",
            "numberOfRowsRead"
          ],
          "enumDescriptions": [
            "%mssql.executionPlan.expensiveOperationMetric.off%",
	          "%mssql.executionPlan.expensiveOperationMetric.actualElapsedTime%",
	          "%mssql.executionPlan.expensiveOperationMetric.actualElapsedCpuTime%",
	          "%mssql.executionPlan.cost%",
	          "%mssql.executionPlan.subtreeCost%",
	          "%mssql.executionPlan.actualNumberOfRowsForAllExecutions%",
	          "%mssql.executionPlan.numberOfRowsRead%"
          ]
        },
        "mssql.query.rowCount": {
          "type": "number",
          "default": 0,
          "description": "%mssql.query.setRowCount%"
        },
        "mssql.query.textSize": {
          "type": "number",
          "default": 2147483647,
          "description": "%mssql.query.textSize%"
        },
        "mssql.query.executionTimeout": {
          "type": "number",
          "default": 0,
          "description": "%mssql.query.executionTimeout%"
        },
        "mssql.query.noCount": {
          "type": "boolean",
          "default": false,
          "description": "%mssql.query.noCount%"
        },
        "mssql.query.noExec": {
          "type": "boolean",
          "default": false,
          "description": "%mssql.query.noExec%"
        },
        "mssql.query.parseOnly": {
          "type": "boolean",
          "default": false,
          "description": "%mssql.query.parseOnly%"
        },
        "mssql.query.arithAbort": {
          "type": "boolean",
          "default": true,
          "description": "%mssql.query.arithAbort%"
        },
        "mssql.query.statisticsTime": {
          "type": "boolean",
          "default": false,
          "description": "%mssql.query.statisticsTime%"
        },
        "mssql.query.statisticsIO": {
          "type": "boolean",
          "default": false,
          "description": "%mssql.query.statisticsIO%"
        },
        "mssql.query.xactAbortOn": {
          "type": "boolean",
          "default": false,
          "description": "%mssql.query.xactAbortOn%"
        },
        "mssql.query.transactionIsolationLevel": {
          "enum": [
            "READ COMMITTED",
            "READ UNCOMMITTED",
            "REPEATABLE READ",
            "SERIALIZABLE"
          ],
          "default": "READ COMMITTED",
          "description": "%mssql.query.transactionIsolationLevel%"
        },
        "mssql.query.deadlockPriority": {
          "enum": [
            "Normal",
            "Low"
          ],
          "default": "Normal",
          "description": "%mssql.query.deadlockPriority%"
        },
        "mssql.query.lockTimeout": {
          "type": "number",
          "default": -1,
          "description": "%mssql.query.lockTimeout%"
        },
        "mssql.query.queryGovernorCostLimit": {
          "type": "number",
          "default": -1,
          "description": "%mssql.query.queryGovernorCostLimit%"
        },
        "mssql.query.ansiDefaults": {
          "type": "boolean",
          "default": false,
          "description": "%mssql.query.ansiDefaults%"
        },
        "mssql.query.quotedIdentifier": {
          "type": "boolean",
          "default": true,
          "description": "%mssql.query.quotedIdentifier%"
        },
        "mssql.query.ansiNullDefaultOn": {
          "type": "boolean",
          "default": true,
          "description": "%mssql.query.ansiNullDefaultOn%"
        },
        "mssql.query.implicitTransactions": {
          "type": "boolean",
          "default": false,
          "description": "%mssql.query.implicitTransactions%"
        },
        "mssql.query.cursorCloseOnCommit": {
          "type": "boolean",
          "default": false,
          "description": "%mssql.query.cursorCloseOnCommit%"
        },
        "mssql.query.ansiPadding": {
          "type": "boolean",
          "default": true,
          "description": "%mssql.query.ansiPadding%"
        },
        "mssql.query.ansiWarnings": {
          "type": "boolean",
          "default": true,
          "description": "%mssql.query.ansiWarnings%"
        },
        "mssql.query.ansiNulls": {
          "type": "boolean",
          "default": true,
          "description": "%mssql.query.ansiNulls%"
        },
        "mssql.query.alwaysEncryptedParameterization": {
          "type": "boolean",
          "default": false,
          "description": "%mssql.query.alwaysEncryptedParameterization%"
        },
        "mssql.ignorePlatformWarning": {
          "type": "boolean",
          "description": "%mssql.ignorePlatformWarning%",
          "default": false
        },
        "mssql.parallelMessageProcessing": {
          "type": "boolean",
          "description": "%mssql.parallelMessageProcessing%",
          "default": false
        },
        "mssql.tableDesigner.preloadDatabaseModel": {
          "type": "boolean",
          "default": false,
          "description": "%mssql.tableDesigner.preloadDatabaseModel%"
        },
        "mssql.objectExplorer.groupBySchema": {
          "type": "boolean",
          "default": false,
          "description": "%mssql.objectExplorer.groupBySchema%"
        }
      }
    },
    "menus": {
      "commandPalette": [
        {
          "command": "mssql.exportSqlAsNotebook",
          "when": "false"
        },
        {
          "command": "mssql.exportNotebookToSql",
          "when": "false"
        },
        {
          "command": "mssql.newTable",
          "when": "false"
        },
        {
          "command": "mssql.designTable",
          "when": "false"
        },
        {
          "command": "mssql.changeNotebookConnection",
          "when": "false"
        }
      ],
      "objectExplorer/item/context": [
        {
          "command": "mssql.designTable",
          "when": "connectionProvider == MSSQL && nodeType == Table && nodeSubType != LedgerDropped",
          "group": "0_query@3"
        },
        {
          "command": "mssql.newTable",
          "when": "connectionProvider == MSSQL && nodeType == Folder && objectType == Tables",
          "group": "0_query@1"
        },
        {
          "command": "mssql.enableGroupBySchema",
          "when": "connectionProvider == MSSQL && nodeType && nodeType =~ /^(Server|Database)$/ && !config.mssql.objectExplorer.groupBySchema"
        },
        {
          "command": "mssql.disableGroupBySchema",
          "when": "connectionProvider == MSSQL && nodeType && nodeType =~ /^(Server|Database)$/ && config.mssql.objectExplorer.groupBySchema"
        }
      ],
      "dataExplorer/context": [
        {
          "command": "mssql.designTable",
          "when": "connectionProvider == MSSQL && nodeType == Table",
          "group": "connection@3"
        },
        {
          "command": "mssql.newTable",
          "when": "connectionProvider == MSSQL && nodeType == Folder && objectType == Tables",
          "group": "connection@1"
        },
        {
          "command": "mssql.enableGroupBySchema",
          "when": "connectionProvider == MSSQL && nodeType && nodeType =~ /^(Server|Database)$/ && !config.mssql.objectExplorer.groupBySchema"
        },
        {
          "command": "mssql.disableGroupBySchema",
          "when": "connectionProvider == MSSQL && nodeType && nodeType =~ /^(Server|Database)$/ && config.mssql.objectExplorer.groupBySchema"
        }
      ],
      "notebook/toolbar": [
        {
          "command": "mssql.exportNotebookToSql",
          "when": "config.workbench.enablePreviewFeatures && providerId == sql"
        }
      ]
    },
    "dashboard": {
      "provider": "MSSQL",
      "flavors": [
        {
          "flavor": "on_prem",
          "conditions": [
            {
              "field": "isCloud",
              "operator": "!=",
              "value": true
            }
          ],
          "databaseProperties": [
            {
              "displayName": "%onprem.databaseProperties.recoveryModel%",
              "value": "recoveryModel"
            },
            {
              "displayName": "%onprem.databaseProperties.lastBackupDate%",
              "value": "lastBackupDate",
              "ignore": [
                "1/1/0001 12:00:00 AM"
              ]
            },
            {
              "displayName": "%onprem.databaseProperties.lastLogBackupDate%",
              "value": "lastLogBackupDate",
              "ignore": [
                "1/1/0001 12:00:00 AM"
              ]
            },
            {
              "displayName": "%onprem.databaseProperties.compatibilityLevel%",
              "value": "compatibilityLevel"
            },
            {
              "displayName": "%onprem.databaseProperties.owner%",
              "value": "owner"
            }
          ],
          "serverProperties": [
            {
              "displayName": "%onprem.serverProperties.serverVersion%",
              "value": "serverVersion"
            },
            {
              "displayName": "%onprem.serverProperties.serverEdition%",
              "value": "serverEdition"
            },
            {
              "displayName": "%onprem.serverProperties.machineName%",
              "value": "machineName"
            },
            {
              "displayName": "%onprem.serverProperties.osVersion%",
              "value": "osVersion"
            }
          ],
          "databasesListProperties": [
            {
              "displayName": "%databasesListProperties.name%",
              "value": "name",
              "widthWeight": 60
            },
            {
              "displayName": "%databasesListProperties.status%",
              "value": "state",
              "widthWeight": 10
            },
            {
              "displayName": "%databasesListProperties.size%",
              "value": "sizeInMB",
              "widthWeight": 10
            },
            {
              "displayName": "%databasesListProperties.lastBackup%",
              "value": "lastBackup",
              "widthWeight": 20
            }
          ]
        },
        {
          "flavor": "cloud",
          "conditions": [
            {
              "field": "isCloud",
              "operator": "==",
              "value": true
            },
            {
              "field": "engineEditionId",
              "operator": "!=",
              "value": "11"
            }
          ],
          "databaseProperties": [
            {
              "displayName": "%cloud.databaseProperties.azureEdition%",
              "value": "azureEdition"
            },
            {
              "displayName": "%cloud.databaseProperties.serviceLevelObjective%",
              "value": "serviceLevelObjective"
            },
            {
              "displayName": "%cloud.databaseProperties.compatibilityLevel%",
              "value": "compatibilityLevel"
            },
            {
              "displayName": "%cloud.databaseProperties.owner%",
              "value": "owner"
            }
          ],
          "serverProperties": [
            {
              "displayName": "%cloud.serverProperties.serverVersion%",
              "value": "serverVersion"
            },
            {
              "displayName": "%cloud.serverProperties.serverEdition%",
              "value": "serverEdition"
            }
          ],
          "databasesListProperties": [
            {
              "displayName": "%databasesListProperties.name%",
              "value": "name",
              "widthWeight": 60
            },
            {
              "displayName": "%databasesListProperties.status%",
              "value": "state",
              "widthWeight": 20
            },
            {
              "displayName": "%databasesListProperties.size%",
              "value": "sizeInMB",
              "widthWeight": 20
            }
          ]
        },
        {
          "flavor": "on_demand",
          "conditions": [
            {
              "field": "engineEditionId",
              "operator": "==",
              "value": "11"
            }
          ],
          "databaseProperties": [
            {
              "displayName": "%cloud.databaseProperties.compatibilityLevel%",
              "value": "compatibilityLevel"
            }
          ],
          "serverProperties": [
            {
              "displayName": "%cloud.serverProperties.serverVersion%",
              "value": "serverVersion"
            },
            {
              "displayName": "%cloud.serverProperties.serverEdition%",
              "value": "serverEdition"
            }
          ],
          "databasesListProperties": [
            {
              "displayName": "%databasesListProperties.name%",
              "value": "name",
              "widthWeight": 100
            }
          ]
        }
      ]
    },
    "connectionProvider": {
      "providerId": "MSSQL",
      "displayName": "%mssql.provider.displayName%",
      "isExecutionPlanProvider": true,
      "azureResource": "Sql",
      "supportedExecutionPlanFileExtensions": [
        "sqlplan"
      ],
      "connectionStringOptions": {
        "isEnabled": true
      },
      "iconPath": [
        {
          "id": "mssql:cloud",
          "path": {
            "light": "resources/light/azureDB.svg",
            "dark": "resources/dark/azureDB_inverse.svg"
          }
        },
        {
          "id": "mssql:managedInstance",
          "path": {
            "light": "resources/light/managedInstance.svg",
            "dark": "resources/dark/managedInstance_inverse.svg"
          }
        }
      ],
      "connectionOptions": [
        {
          "specialValueType": "connectionName",
          "isIdentity": true,
          "name": "connectionName",
          "displayName": "%mssql.connectionOptions.connectionName.displayName%",
          "description": "%mssql.connectionOptions.connectionName.description%",
          "groupName": "%mssql.connectionOptions.groupName.source%",
          "valueType": "string",
          "defaultValue": null,
          "objectType": null,
          "categoryValues": null,
          "isRequired": false,
          "isArray": false
        },
        {
          "specialValueType": "serverName",
          "isIdentity": true,
          "name": "server",
          "displayName": "%mssql.connectionOptions.serverName.displayName%",
          "description": "%mssql.connectionOptions.serverName.description%",
          "groupName": "%mssql.connectionOptions.groupName.source%",
          "valueType": "string",
          "defaultValue": null,
          "objectType": null,
          "categoryValues": null,
          "isRequired": true,
          "isArray": false
        },
        {
          "specialValueType": "databaseName",
          "isIdentity": true,
          "name": "database",
          "displayName": "%mssql.connectionOptions.databaseName.displayName%",
          "description": "%mssql.connectionOptions.databaseName.description%",
          "groupName": "%mssql.connectionOptions.groupName.source%",
          "valueType": "string",
          "defaultValue": null,
          "objectType": null,
          "categoryValues": null,
          "isRequired": false,
          "isArray": false
        },
        {
          "specialValueType": "authType",
          "isIdentity": true,
          "name": "authenticationType",
          "displayName": "%mssql.connectionOptions.authType.displayName%",
          "description": "%mssql.connectionOptions.authType.description%",
          "groupName": "%mssql.connectionOptions.groupName.security%",
          "valueType": "category",
          "defaultValue": "SqlLogin",
          "defaultValueOsOverrides": [
            {
              "os": "Windows",
              "defaultValueOverride": "Integrated"
            }
          ],
          "objectType": null,
          "categoryValues": [
            {
              "displayName": "%mssql.connectionOptions.authType.categoryValues.sqlLogin%",
              "name": "SqlLogin"
            },
            {
              "displayName": "%mssql.connectionOptions.authType.categoryValues.integrated%",
              "name": "Integrated"
            },
            {
              "displayName": "%mssql.connectionOptions.authType.categoryValues.azureMFA%",
              "name": "AzureMFA"
            }
          ],
          "isRequired": true,
          "isArray": false
        },
        {
          "specialValueType": "userName",
          "isIdentity": true,
          "name": "user",
          "displayName": "%mssql.connectionOptions.userName.displayName%",
          "description": "%mssql.connectionOptions.userName.description%",
          "groupName": "%mssql.connectionOptions.groupName.security%",
          "valueType": "string",
          "defaultValue": null,
          "objectType": null,
          "categoryValues": null,
          "isRequired": true,
          "isArray": false
        },
        {
          "specialValueType": "password",
          "isIdentity": true,
          "name": "password",
          "displayName": "%mssql.connectionOptions.password.displayName%",
          "description": "%mssql.connectionOptions.password.description%",
          "groupName": "%mssql.connectionOptions.groupName.security%",
          "valueType": "password",
          "defaultValue": null,
          "objectType": null,
          "categoryValues": null,
          "isRequired": true,
          "isArray": false
        },
        {
          "specialValueType": null,
          "isIdentity": false,
          "name": "applicationIntent",
          "displayName": "%mssql.connectionOptions.applicationIntent.displayName%",
          "description": "%mssql.connectionOptions.applicationIntent.description%",
          "groupName": "%mssql.connectionOptions.groupName.initialization%",
          "valueType": "category",
          "defaultValue": null,
          "objectType": null,
          "categoryValues": [
            {
              "displayName": "ReadWrite",
              "name": "ReadWrite"
            },
            {
              "displayName": "ReadOnly",
              "name": "ReadOnly"
            }
          ],
          "isRequired": false,
          "isArray": false
        },
        {
          "specialValueType": null,
          "isIdentity": false,
          "name": "connectTimeout",
          "displayName": "%mssql.connectionOptions.connectTimeout.displayName%",
          "description": "%mssql.connectionOptions.connectTimeout.description%",
          "groupName": "%mssql.connectionOptions.groupName.initialization%",
          "valueType": "number",
          "defaultValue": "30",
          "objectType": null,
          "categoryValues": null,
          "isRequired": false,
          "isArray": false
        },
        {
          "specialValueType": null,
          "isIdentity": false,
          "name": "commandTimeout",
          "displayName": "%mssql.connectionOptions.commandTimeout.displayName%",
          "description": "%mssql.connectionOptions.commandTimeout.description%",
          "groupName": "%mssql.connectionOptions.groupName.initialization%",
          "valueType": "number",
          "defaultValue": "30",
          "objectType": null,
          "categoryValues": null,
          "isRequired": false,
          "isArray": false
        },
        {
          "specialValueType": null,
          "isIdentity": false,
          "name": "currentLanguage",
          "displayName": "%mssql.connectionOptions.currentLanguage.displayName%",
          "description": "%mssql.connectionOptions.currentLanguage.description%",
          "groupName": "%mssql.connectionOptions.groupName.initialization%",
          "valueType": "string",
          "defaultValue": null,
          "objectType": null,
          "categoryValues": null,
          "isRequired": false,
          "isArray": false
        },
        {
          "specialValueType": null,
          "isIdentity": false,
          "name": "columnEncryptionSetting",
          "displayName": "%mssql.connectionOptions.columnEncryptionSetting.displayName%",
          "description": "%mssql.connectionOptions.columnEncryptionSetting.description%",
          "groupName": "%mssql.connectionOptions.groupName.security%",
          "valueType": "category",
          "defaultValue": null,
          "objectType": null,
          "categoryValues": [
            {
              "displayName": "%mssql.disabled%",
              "name": "Disabled"
            },
            {
              "displayName": "%mssql.enabled%",
              "name": "Enabled"
            }
          ],
          "isRequired": false,
          "isArray": false
        },
        {
          "specialValueType": null,
          "isIdentity": false,
          "name": "attestationProtocol",
          "displayName": "%mssql.connectionOptions.enclaveAttestationProtocol.displayName%",
          "description": "%mssql.connectionOptions.enclaveAttestationProtocol.description%",
          "groupName": "%mssql.connectionOptions.groupName.security%",
          "valueType": "category",
          "defaultValue": null,
          "objectType": null,
          "categoryValues": [
            {
              "displayName": "%mssql.connectionOptions.enclaveAttestationProtocol.categoryValues.HGS%",
              "name": "HGS"
            },
            {
              "displayName": "%mssql.connectionOptions.enclaveAttestationProtocol.categoryValues.AAS%",
              "name": "AAS"
            }
          ],
          "isRequired": false,
          "isArray": false
        },
        {
          "specialValueType": null,
          "isIdentity": false,
          "name": "enclaveAttestationUrl",
          "displayName": "%mssql.connectionOptions.enclaveAttestationUrl.displayName%",
          "description": "%mssql.connectionOptions.enclaveAttestationUrl.description%",
          "groupName": "%mssql.connectionOptions.groupName.security%",
          "valueType": "string",
          "defaultValue": null,
          "objectType": null,
          "categoryValues": null,
          "isRequired": false,
          "isArray": false
        },
        {
          "specialValueType": null,
          "isIdentity": false,
          "name": "encrypt",
          "displayName": "%mssql.connectionOptions.encrypt.displayName%",
          "description": "%mssql.connectionOptions.encrypt.description%",
          "groupName": "%mssql.connectionOptions.groupName.security%",
          "valueType": "category",
          "defaultValue": "true",
          "objectType": null,
          "categoryValues": [
            {
              "displayName": "%mssql.connectionOptions.encrypt.categoryValues.true%",
              "name": "true"
            },
            {
              "displayName": "%mssql.connectionOptions.encrypt.categoryValues.strict%",
              "name": "strict"
            },
            {
              "displayName": "%mssql.connectionOptions.encrypt.categoryValues.false%",
              "name": "false"
            }
          ],
          "isRequired": false,
          "isArray": false,
          "showOnConnectionDialog": true,
          "onSelectionChange": [
            {
              "values": ["strict"],
              "dependentOptionActions": [
                {
                  "optionName": "trustServerCertificate",
                  "action": "hide"
                }
              ]
            }
          ]
        },
        {
          "specialValueType": null,
          "isIdentity": false,
          "name": "persistSecurityInfo",
          "displayName": "%mssql.connectionOptions.persistSecurityInfo.displayName%",
          "description": "%mssql.connectionOptions.persistSecurityInfo.description%",
          "groupName": "%mssql.connectionOptions.groupName.security%",
          "valueType": "boolean",
          "defaultValue": null,
          "objectType": null,
          "categoryValues": null,
          "isRequired": false,
          "isArray": false
        },
        {
          "specialValueType": null,
          "isIdentity": false,
          "name": "hostNameInCertificate",
          "displayName": "%mssql.connectionOptions.hostNameInCertificate.displayName%",
          "description": "%mssql.connectionOptions.hostNameInCertificate.description%",
          "groupName": "%mssql.connectionOptions.groupName.security%",
          "valueType": "string",
          "defaultValue": null,
          "objectType": null,
          "categoryValues": null,
          "isRequired": false,
          "isArray": false
        },
        {
          "specialValueType": null,
          "isIdentity": false,
          "name": "trustServerCertificate",
          "displayName": "%mssql.connectionOptions.trustServerCertificate.displayName%",
          "description": "%mssql.connectionOptions.trustServerCertificate.description%",
          "groupName": "%mssql.connectionOptions.groupName.security%",
          "valueType": "boolean",
          "defaultValue": "false",
          "objectType": null,
          "categoryValues": null,
          "isRequired": false,
          "isArray": false,
          "showOnConnectionDialog": true
        },
        {
          "specialValueType": null,
          "isIdentity": false,
          "name": "attachedDBFileName",
          "displayName": "%mssql.connectionOptions.attachedDBFileName.displayName%",
          "description": "%mssql.connectionOptions.attachedDBFileName.description%",
          "groupName": "%mssql.connectionOptions.groupName.source%",
          "valueType": "string",
          "defaultValue": null,
          "objectType": null,
          "categoryValues": null,
          "isRequired": false,
          "isArray": false
        },
        {
          "specialValueType": null,
          "isIdentity": false,
          "name": "contextConnection",
          "displayName": "%mssql.connectionOptions.contextConnection.displayName%",
          "description": "%mssql.connectionOptions.contextConnection.description%",
          "groupName": "%mssql.connectionOptions.groupName.source%",
          "valueType": "boolean",
          "defaultValue": null,
          "objectType": null,
          "categoryValues": null,
          "isRequired": false,
          "isArray": false
        },
        {
          "specialValueType": null,
          "isIdentity": false,
          "name": "port",
          "displayName": "%mssql.connectionOptions.port.displayName%",
          "description": null,
          "groupName": null,
          "valueType": "number",
          "defaultValue": null,
          "objectType": null,
          "categoryValues": null,
          "isRequired": false,
          "isArray": false
        },
        {
          "specialValueType": null,
          "isIdentity": false,
          "name": "connectRetryCount",
          "displayName": "%mssql.connectionOptions.connectRetryCount.displayName%",
          "description": "%mssql.connectionOptions.connectRetryCount.description%",
          "groupName": "%mssql.connectionOptions.groupName.connectionResiliency%",
          "valueType": "number",
          "defaultValue": "1",
          "objectType": null,
          "categoryValues": null,
          "isRequired": false,
          "isArray": false
        },
        {
          "specialValueType": null,
          "isIdentity": false,
          "name": "connectRetryInterval",
          "displayName": "%mssql.connectionOptions.connectRetryInterval.displayName%",
          "description": "%mssql.connectionOptions.connectRetryInterval.description%",
          "groupName": "%mssql.connectionOptions.groupName.connectionResiliency%",
          "valueType": "number",
          "defaultValue": "10",
          "objectType": null,
          "categoryValues": null,
          "isRequired": false,
          "isArray": false
        },
        {
          "specialValueType": "appName",
          "isIdentity": false,
          "name": "applicationName",
          "displayName": "%mssql.connectionOptions.applicationName.displayName%",
          "description": "%mssql.connectionOptions.applicationName.description%",
          "groupName": "%mssql.connectionOptions.groupName.context%",
          "valueType": "string",
          "defaultValue": null,
          "objectType": null,
          "categoryValues": null,
          "isRequired": false,
          "isArray": false
        },
        {
          "specialValueType": null,
          "isIdentity": false,
          "name": "workstationId",
          "displayName": "%mssql.connectionOptions.workstationId.displayName%",
          "description": "%mssql.connectionOptions.workstationId.description%",
          "groupName": "%mssql.connectionOptions.groupName.context%",
          "valueType": "string",
          "defaultValue": null,
          "objectType": null,
          "categoryValues": null,
          "isRequired": false,
          "isArray": false
        },
        {
          "specialValueType": null,
          "isIdentity": false,
          "name": "pooling",
          "displayName": "%mssql.connectionOptions.pooling.displayName%",
          "description": "%mssql.connectionOptions.pooling.description%",
          "groupName": "%mssql.connectionOptions.groupName.pooling%",
          "valueType": "boolean",
          "defaultValue": null,
          "objectType": null,
          "categoryValues": null,
          "isRequired": false,
          "isArray": false
        },
        {
          "specialValueType": null,
          "isIdentity": false,
          "name": "maxPoolSize",
          "displayName": "%mssql.connectionOptions.maxPoolSize.displayName%",
          "description": "%mssql.connectionOptions.maxPoolSize.description%",
          "groupName": "%mssql.connectionOptions.groupName.pooling%",
          "valueType": "number",
          "defaultValue": null,
          "objectType": null,
          "categoryValues": null,
          "isRequired": false,
          "isArray": false
        },
        {
          "specialValueType": null,
          "isIdentity": false,
          "name": "minPoolSize",
          "displayName": "%mssql.connectionOptions.minPoolSize.displayName%",
          "description": "%mssql.connectionOptions.minPoolSize.description%",
          "groupName": "%mssql.connectionOptions.groupName.pooling%",
          "valueType": "number",
          "defaultValue": null,
          "objectType": null,
          "categoryValues": null,
          "isRequired": false,
          "isArray": false
        },
        {
          "specialValueType": null,
          "isIdentity": false,
          "name": "loadBalanceTimeout",
          "displayName": "%mssql.connectionOptions.loadBalanceTimeout.displayName%",
          "description": "%mssql.connectionOptions.loadBalanceTimeout.description%",
          "groupName": "%mssql.connectionOptions.groupName.pooling%",
          "valueType": "number",
          "defaultValue": null,
          "objectType": null,
          "categoryValues": null,
          "isRequired": false,
          "isArray": false
        },
        {
          "specialValueType": null,
          "isIdentity": false,
          "name": "replication",
          "displayName": "%mssql.connectionOptions.replication.displayName%",
          "description": "%mssql.connectionOptions.replication.description%",
          "groupName": "%mssql.connectionOptions.groupName.replication%",
          "valueType": "boolean",
          "defaultValue": null,
          "objectType": null,
          "categoryValues": null,
          "isRequired": false,
          "isArray": false
        },
        {
          "specialValueType": null,
          "isIdentity": false,
          "name": "attachDbFilename",
          "displayName": "%mssql.connectionOptions.attachDbFilename.displayName%",
          "description": null,
          "groupName": null,
          "valueType": "string",
          "defaultValue": null,
          "objectType": null,
          "categoryValues": null,
          "isRequired": false,
          "isArray": false
        },
        {
          "specialValueType": null,
          "isIdentity": false,
          "name": "failoverPartner",
          "displayName": "%mssql.connectionOptions.failoverPartner.displayName%",
          "description": "%mssql.connectionOptions.failoverPartner.description%",
          "groupName": "%mssql.connectionOptions.groupName.source%",
          "valueType": "string",
          "defaultValue": null,
          "objectType": null,
          "categoryValues": null,
          "isRequired": false,
          "isArray": false
        },
        {
          "specialValueType": null,
          "isIdentity": false,
          "name": "multiSubnetFailover",
          "displayName": "%mssql.connectionOptions.multiSubnetFailover.displayName%",
          "description": null,
          "groupName": null,
          "valueType": "boolean",
          "defaultValue": null,
          "objectType": null,
          "categoryValues": null,
          "isRequired": false,
          "isArray": false
        },
        {
          "specialValueType": null,
          "isIdentity": false,
          "name": "multipleActiveResultSets",
          "displayName": "%mssql.connectionOptions.multipleActiveResultSets.displayName%",
          "description": "%mssql.connectionOptions.multipleActiveResultSets.description%",
          "groupName": "%mssql.connectionOptions.groupName.advanced%",
          "valueType": "boolean",
          "defaultValue": null,
          "objectType": null,
          "categoryValues": null,
          "isRequired": false,
          "isArray": false
        },
        {
          "specialValueType": null,
          "isIdentity": false,
          "name": "packetSize",
          "displayName": "%mssql.connectionOptions.packetSize.displayName%",
          "description": "%mssql.connectionOptions.packetSize.description%",
          "groupName": "%mssql.connectionOptions.groupName.advanced%",
          "valueType": "number",
          "defaultValue": null,
          "objectType": null,
          "categoryValues": null,
          "isRequired": false,
          "isArray": false
        },
        {
          "specialValueType": null,
          "isIdentity": false,
          "name": "typeSystemVersion",
          "displayName": "%mssql.connectionOptions.typeSystemVersion.displayName%",
          "description": "%mssql.connectionOptions.typeSystemVersion.description%",
          "groupName": "%mssql.connectionOptions.groupName.advanced%",
          "valueType": "string",
          "defaultValue": null,
          "objectType": null,
          "categoryValues": null,
          "isRequired": false,
          "isArray": false
        }
      ]
    }
  },
  "dependencies": {
    "@microsoft/ads-extension-telemetry": "^1.3.4",
    "@microsoft/ads-service-downloader": "^1.1.0",
    "dataprotocol-client": "github:Microsoft/sqlops-dataprotocolclient#1.3.2",
    "find-remove": "1.2.1",
    "vscode-languageclient": "5.2.1",
    "vscode-nls": "^4.0.0"
  },
  "devDependencies": {
    "@types/mocha": "^7.0.2",
    "@microsoft/vscodetestcover": "^1.2.1",
    "@microsoft/azdata-test": "^2.0.3",
    "mocha": "^7.1.1",
    "should": "^13.2.3",
    "typemoq": "^2.1.0"
  }
}<|MERGE_RESOLUTION|>--- conflicted
+++ resolved
@@ -71,11 +71,11 @@
         "title": "%title.designTable%"
       },
       {
-<<<<<<< HEAD
         "command": "mssql.changeNotebookConnection",
         "category": "MSSQL",
         "title": "%title.changeNotebookConnection%"
-=======
+      },
+      {
         "command": "mssql.enableGroupBySchema",
         "category": "MSSQL",
         "title": "%mssql.objectExplorer.enableGroupBySchema%"
@@ -84,7 +84,6 @@
         "command": "mssql.disableGroupBySchema",
         "category": "MSSQL",
         "title": "%mssql.objectExplorer.disableGroupBySchema%"
->>>>>>> e40c8dda
       }
     ],
     "outputChannels": [
