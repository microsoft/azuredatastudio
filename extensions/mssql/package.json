{
  "name": "mssql",
  "version": "0.1.0",
  "publisher": "Microsoft",
  "aiKey": "29a207bb14f84905966a8f22524cb730-25407f35-11b6-4d4e-8114-ab9e843cb52f-7380",
  "activationEvents": [
    "*"
  ],
  "engines": {
    "vscode": "*"
  },
  "main": "./out/main",
  "typings": "./src/mssql",
  "extensionDependencies": [
    "vscode.sql"
  ],
  "scripts": {
    "compile": "gulp compile-extension:mssql-client",
    "postinstall": "node ./build/postinstall.js"
  },
  "capabilities": {
    "virtualWorkspaces": false,
    "untrustedWorkspaces": {
      "supported": true
    }
  },
  "contributes": {
    "problemMatchers": [
      {
        "name": "tasks"
      }
    ],
    "commands": [
      {
        "command": "mssql.exportSqlAsNotebook",
        "title": "%mssql.exportSqlAsNotebook%"
      },
      {
        "command": "mssql.exportNotebookToSql",
        "title": "%mssql.exportNotebookToSql%",
        "icon": {
          "dark": "resources/dark/export_blue_dark.svg",
          "light": "resources/light/export_blue_light.svg"
        }
      },
      {
        "command": "mssql.searchServers",
        "title": "%title.searchServers%"
      },
      {
        "command": "mssql.clearSearchServerResult",
        "title": "%title.clearSearchServerResult%"
      },
      {
        "command": "mssql.showLogFile",
        "category": "MSSQL",
        "title": "%title.showLogFile%"
      },
      {
        "command": "mssql.newTable",
        "category": "MSSQL",
        "title": "%title.newTable%",
        "icon": "$(add)"
      },
      {
        "command": "mssql.designTable",
        "category": "MSSQL",
        "title": "%title.designTable%",
        "icon": "$(edit)"
      },
      {
        "command": "mssql.changeNotebookConnection",
        "category": "MSSQL",
        "title": "%title.changeNotebookConnection%"
      },
      {
        "command": "mssql.newDatabase",
        "category": "MSSQL",
        "title": "%title.newDatabase%",
        "icon": "$(add)"
      },
      {
        "command": "mssql.newDatabaseRole",
        "category": "MSSQL",
        "title": "%title.newDatabaseRole%",
        "icon": "$(add)"
      },
      {
        "command": "mssql.newLogin",
        "category": "MSSQL",
        "title": "%title.newLogin%",
        "icon": "$(add)"
      },
      {
        "command": "mssql.newUser",
        "category": "MSSQL",
        "title": "%title.newUser%",
        "icon": "$(add)"
      },
      {
        "command": "mssql.newApplicationRole",
        "category": "MSSQL",
        "title": "%title.newApplicationRole%",
        "icon": "$(add)"
      },
      {
        "command": "mssql.newServerRole",
        "category": "MSSQL",
        "title": "%title.newServerRole%",
        "icon": "$(add)"
      },
      {
        "command": "mssql.objectProperties",
        "category": "MSSQL",
        "title": "%title.objectProperties%",
        "icon": "$(edit)"
      },
      {
        "command": "mssql.dropDatabase",
        "category": "MSSQL",
        "title": "%title.dropObject%",
        "icon": "$(trash)"
      },
      {
        "command": "mssql.dropObject",
        "category": "MSSQL",
        "title": "%title.dropObject%",
        "icon": "$(trash)"
      },
      {
        "command": "mssql.renameObject",
        "category": "MSSQL",
        "title": "%title.renameObject%"
      },
      {
        "command": "mssql.newDatabaseRole",
        "category": "MSSQL",
        "title": "%title.newDatabaseRole%",
        "icon": "$(add)"
      },
      {
        "command": "mssql.newLogin",
        "category": "MSSQL",
        "title": "%title.newLogin%",
        "icon": "$(add)"
      },
      {
        "command": "mssql.newUser",
        "category": "MSSQL",
        "title": "%title.newUser%",
        "icon": "$(add)"
      },
      {
        "command": "mssql.newApplicationRole",
        "category": "MSSQL",
        "title": "%title.newApplicationRole%",
        "icon": "$(add)"
      },
      {
        "command": "mssql.newServerRole",
        "category": "MSSQL",
        "title": "%title.newServerRole%",
        "icon": "$(add)"
      },
      {
        "command": "mssql.detachDatabase",
        "category": "MSSQL",
        "title": "%title.detachDatabase%"
      },
      {
        "command": "mssql.attachDatabase",
        "category": "MSSQL",
        "title": "%title.attachDatabase%"
      },
      {
        "command": "mssql.backupDatabase",
        "category": "MSSQL",
        "title": "%title.backupDatabase%"
      },
      {
        "command": "mssql.enableGroupBySchema",
        "category": "MSSQL",
        "title": "%mssql.objectExplorer.enableGroupBySchema%",
        "icon": {
          "dark": "resources/dark/groupBySchemaEnabled_inverse.svg",
          "light": "resources/light/groupBySchemaEnabled.svg"
        }
      },
      {
        "command": "mssql.disableGroupBySchema",
        "category": "MSSQL",
        "title": "%mssql.objectExplorer.disableGroupBySchema%",
        "icon": {
          "dark": "resources/dark/groupBySchemaDisabled_inverse.svg",
          "light": "resources/light/groupBySchemaDisabled.svg"
        }
      },
      {
        "command": "mssql.enableGroupBySchemaTitle",
        "category": "MSSQL",
        "title": "%mssql.objectExplorer.enableGroupBySchemaTitle%",
        "icon": {
          "dark": "resources/dark/groupBySchemaEnabled_inverse.svg",
          "light": "resources/light/groupBySchemaEnabled.svg"
        }
      },
      {
        "command": "mssql.disableGroupBySchemaTitle",
        "category": "MSSQL",
        "title": "%mssql.objectExplorer.disableGroupBySchemaTitle%",
        "icon": {
          "dark": "resources/dark/groupBySchemaDisabled_inverse.svg",
          "light": "resources/light/groupBySchemaDisabled.svg"
        }
      },
      {
        "command": "mssql.clearPooledConnections",
        "category": "MSSQL",
        "title": "%mssql.connection.clearPooledConnections%"
      }
    ],
    "outputChannels": [
      "MSSQL"
    ],
    "snippets": [
      {
        "language": "sql",
        "path": "./snippets/mssql.json"
      }
    ],
    "configuration": {
      "type": "object",
      "title": "%mssql.configuration.title%",
      "properties": {
        "mssql.query.displayBitAsNumber": {
          "type": "boolean",
          "default": true,
          "description": "%mssql.query.displayBitAsNumber%"
        },
        "mssql.query.maxXmlCharsToStore": {
          "type": "integer",
          "default": 2097152,
          "description": "%mssql.query.maxXmlCharsToStore%",
          "maximum": 2147483647
        },
        "mssql.query.maxCharsToStore": {
          "type": "integer",
          "default": 65535,
          "description": "%mssql.query.maxCharsToStore%",
          "maximum": 2147483647
        },
        "mssql.format.alignColumnDefinitionsInColumns": {
          "type": "boolean",
          "description": "%mssql.format.alignColumnDefinitionsInColumns%",
          "default": false
        },
        "mssql.format.datatypeCasing": {
          "type": "string",
          "description": "%mssql.format.datatypeCasing%",
          "default": "none",
          "enum": [
            "none",
            "uppercase",
            "lowercase"
          ]
        },
        "mssql.format.keywordCasing": {
          "type": "string",
          "description": "%mssql.format.keywordCasing%",
          "default": "none",
          "enum": [
            "none",
            "uppercase",
            "lowercase"
          ]
        },
        "mssql.format.placeCommasBeforeNextStatement": {
          "type": "boolean",
          "description": "%mssql.format.placeCommasBeforeNextStatement%",
          "default": false
        },
        "mssql.format.placeSelectStatementReferencesOnNewLine": {
          "type": "boolean",
          "description": "%mssql.format.placeSelectStatementReferencesOnNewLine%",
          "default": false
        },
        "mssql.logDebugInfo": {
          "type": "boolean",
          "default": false,
          "description": "%mssql.logDebugInfo%"
        },
        "mssql.piiLogging": {
          "type": "boolean",
          "default": false,
          "description": "%mssql.piiLogging%"
        },
        "mssql.tracingLevel": {
          "type": "string",
          "description": "%mssql.tracingLevel%",
          "default": "Critical",
          "enum": [
            "All",
            "Off",
            "Critical",
            "Error",
            "Warning",
            "Information",
            "Verbose"
          ]
        },
        "mssql.trace.server": {
          "type": "string",
          "scope": "window",
          "enum": [
            "off",
            "messages",
            "verbose"
          ],
          "default": "off",
          "description": "%mssql.tracing.desc%"
        },
        "mssql.logRetentionMinutes": {
          "type": "number",
          "default": 10080,
          "description": "%mssql.logRetentionMinutes%"
        },
        "mssql.logFilesRemovalLimit": {
          "type": "number",
          "default": 100,
          "description": "%mssql.logFilesRemovalLimit%"
        },
        "mssql.intelliSense.enableIntelliSense": {
          "type": "boolean",
          "default": true,
          "description": "%mssql.intelliSense.enableIntelliSense%"
        },
        "mssql.intelliSense.enableErrorChecking": {
          "type": "boolean",
          "default": true,
          "description": "%mssql.intelliSense.enableErrorChecking%"
        },
        "mssql.intelliSense.enableSuggestions": {
          "type": "boolean",
          "default": true,
          "description": "%mssql.intelliSense.enableSuggestions%"
        },
        "mssql.intelliSense.enableQuickInfo": {
          "type": "boolean",
          "default": true,
          "description": "%mssql.intelliSense.enableQuickInfo%"
        },
        "mssql.intelliSense.lowerCaseSuggestions": {
          "type": "boolean",
          "default": false,
          "description": "%mssql.intelliSense.lowerCaseSuggestions%"
        },
        "mssql.executionPlan.expensiveOperationMetric": {
          "type": "string",
          "description": "%mssql.executionPlan.expensiveOperationMetric%",
          "default": "cost",
          "enum": [
            "off",
            "actualElapsedTime",
            "actualElapsedCpuTime",
            "cost",
            "subtreeCost",
            "actualNumberOfRowsForAllExecutions",
            "numberOfRowsRead"
          ],
          "enumDescriptions": [
            "%mssql.executionPlan.expensiveOperationMetric.off%",
            "%mssql.executionPlan.expensiveOperationMetric.actualElapsedTime%",
            "%mssql.executionPlan.expensiveOperationMetric.actualElapsedCpuTime%",
            "%mssql.executionPlan.cost%",
            "%mssql.executionPlan.subtreeCost%",
            "%mssql.executionPlan.actualNumberOfRowsForAllExecutions%",
            "%mssql.executionPlan.numberOfRowsRead%"
          ]
        },
        "mssql.query.rowCount": {
          "type": "integer",
          "default": 0,
          "description": "%mssql.query.setRowCount%",
          "maximum": 2147483647
        },
        "mssql.query.textSize": {
          "type": "integer",
          "default": 2147483647,
          "description": "%mssql.query.textSize%",
          "maximum": 2147483647
        },
        "mssql.query.executionTimeout": {
          "type": "integer",
          "default": 0,
          "description": "%mssql.query.executionTimeout%",
          "maximum": 2147483647
        },
        "mssql.query.noCount": {
          "type": "boolean",
          "default": false,
          "description": "%mssql.query.noCount%"
        },
        "mssql.query.noExec": {
          "type": "boolean",
          "default": false,
          "description": "%mssql.query.noExec%"
        },
        "mssql.query.parseOnly": {
          "type": "boolean",
          "default": false,
          "description": "%mssql.query.parseOnly%"
        },
        "mssql.query.arithAbort": {
          "type": "boolean",
          "default": true,
          "description": "%mssql.query.arithAbort%"
        },
        "mssql.query.statisticsTime": {
          "type": "boolean",
          "default": false,
          "description": "%mssql.query.statisticsTime%"
        },
        "mssql.query.statisticsIO": {
          "type": "boolean",
          "default": false,
          "description": "%mssql.query.statisticsIO%"
        },
        "mssql.query.xactAbortOn": {
          "type": "boolean",
          "default": false,
          "description": "%mssql.query.xactAbortOn%"
        },
        "mssql.query.transactionIsolationLevel": {
          "enum": [
            "READ COMMITTED",
            "READ UNCOMMITTED",
            "REPEATABLE READ",
            "SERIALIZABLE"
          ],
          "default": "READ COMMITTED",
          "description": "%mssql.query.transactionIsolationLevel%"
        },
        "mssql.query.deadlockPriority": {
          "enum": [
            "Normal",
            "Low"
          ],
          "default": "Normal",
          "description": "%mssql.query.deadlockPriority%"
        },
        "mssql.query.lockTimeout": {
          "type": "integer",
          "default": -1,
          "description": "%mssql.query.lockTimeout%",
          "maximum": 2147483647
        },
        "mssql.query.queryGovernorCostLimit": {
          "type": "integer",
          "default": -1,
          "description": "%mssql.query.queryGovernorCostLimit%",
          "maximum": 2147483647
        },
        "mssql.query.ansiDefaults": {
          "type": "boolean",
          "default": false,
          "description": "%mssql.query.ansiDefaults%"
        },
        "mssql.query.quotedIdentifier": {
          "type": "boolean",
          "default": true,
          "description": "%mssql.query.quotedIdentifier%"
        },
        "mssql.query.ansiNullDefaultOn": {
          "type": "boolean",
          "default": true,
          "description": "%mssql.query.ansiNullDefaultOn%"
        },
        "mssql.query.implicitTransactions": {
          "type": "boolean",
          "default": false,
          "description": "%mssql.query.implicitTransactions%"
        },
        "mssql.query.cursorCloseOnCommit": {
          "type": "boolean",
          "default": false,
          "description": "%mssql.query.cursorCloseOnCommit%"
        },
        "mssql.query.ansiPadding": {
          "type": "boolean",
          "default": true,
          "description": "%mssql.query.ansiPadding%"
        },
        "mssql.query.ansiWarnings": {
          "type": "boolean",
          "default": true,
          "description": "%mssql.query.ansiWarnings%"
        },
        "mssql.query.ansiNulls": {
          "type": "boolean",
          "default": true,
          "description": "%mssql.query.ansiNulls%"
        },
        "mssql.query.alwaysEncryptedParameterization": {
          "type": "boolean",
          "default": false,
          "description": "%mssql.query.alwaysEncryptedParameterization%"
        },
        "mssql.ignorePlatformWarning": {
          "type": "boolean",
          "description": "%mssql.ignorePlatformWarning%",
          "default": false
        },
        "mssql.parallelMessageProcessing": {
          "type": "boolean",
          "description": "%mssql.parallelMessageProcessing%",
          "default": false
        },
        "mssql.enableSqlAuthenticationProvider": {
          "type": "boolean",
          "description": "%mssql.enableSqlAuthenticationProvider%",
          "default": true
        },
        "mssql.enableConnectionPooling": {
          "type": "boolean",
          "description": "%mssql.enableConnectionPooling%",
          "default": true
        },
        "mssql.tableDesigner.preloadDatabaseModel": {
          "type": "boolean",
          "default": false,
          "description": "%mssql.tableDesigner.preloadDatabaseModel%"
        },
        "mssql.tableDesigner.allowDisableAndReenableDdlTriggers": {
          "type": "boolean",
          "default": true,
          "description": "%mssql.tableDesigner.allowDisableAndReenableDdlTriggers%"
        },
        "mssql.objectExplorer.groupBySchema": {
          "type": "boolean",
          "default": false,
          "description": "%mssql.objectExplorer.groupBySchema%"
        },
        "mssql.objectExplorer.expandTimeout": {
          "type": "integer",
          "default": 45,
          "minimum": 1,
          "description": "%mssql.objectExplorer.expandTimeout%",
          "maximum": 2147483647
        }
      }
    },
    "menus": {
      "commandPalette": [
        {
          "command": "mssql.exportSqlAsNotebook",
          "when": "false"
        },
        {
          "command": "mssql.exportNotebookToSql",
          "when": "false"
        },
        {
          "command": "mssql.newTable",
          "when": "false"
        },
        {
          "command": "mssql.designTable",
          "when": "false"
        },
        {
          "command": "mssql.changeNotebookConnection",
          "when": "false"
        },
        {
          "command": "mssql.newDatabase",
          "when": "false"
        },
        {
          "command": "mssql.newDatabaseRole",
          "when": "false"
        },
        {
          "command": "mssql.newLogin",
          "when": "false"
        },
        {
          "command": "mssql.newUser",
          "when": "false"
        },
        {
          "command": "mssql.newApplicationRole",
          "when": "false"
        },
        {
          "command": "mssql.newServerRole",
          "when": "false"
        },
        {
          "command": "mssql.objectProperties",
          "when": "false"
        },
        {
          "command": "mssql.dropDatabase",
          "when": "false"
        },
        {
          "command": "mssql.dropObject",
          "when": "false"
        },
        {
          "command": "mssql.renameObject",
          "when": "false"
        },
        {
          "command": "mssql.detachDatabase",
          "when": "false"
        },
        {
          "command": "mssql.attachDatabase",
          "when": "false"
        },
        {
<<<<<<< HEAD
          "command": "mssql.backupDatabase",
=======
          "command": "mssql.enableGroupBySchema",
          "when": "false"
        },
        {
          "command": "mssql.disableGroupBySchema",
>>>>>>> 3e5b1dc8
          "when": "false"
        }
      ],
      "objectExplorer/item/context": [
        {
          "command": "mssql.designTable",
          "when": "connectionProvider == MSSQL && nodeType == Table && nodeSubType != LedgerDropped",
          "group": "0_query@3",
          "isDefault": true
        },
        {
          "command": "mssql.newTable",
          "when": "connectionProvider == MSSQL && nodeType == Folder && objectType == Tables",
          "group": "0_query@1"
        },
        {
          "command": "mssql.newDatabase",
          "when": "connectionProvider == MSSQL && nodeType == Folder && objectType == Databases && config.workbench.enablePreviewFeatures",
          "group": "1_objectManagement@0"
        },
        {
          "command": "mssql.newDatabase",
          "when": "connectionProvider == MSSQL && nodeType == Database && !(nodePath =~ /^.*\\/System Databases\\/.*$/) && config.workbench.enablePreviewFeatures",
          "group": "1_objectManagement@0"
        },
        {
          "command": "mssql.newDatabaseRole",
          "when": "connectionProvider == MSSQL && nodeType == Folder && objectType == DatabaseRoles && config.workbench.enablePreviewFeatures",
          "group": "1_objectManagement@0"
        },
        {
          "command": "mssql.newDatabaseRole",
          "when": "connectionProvider == MSSQL && nodeType == DatabaseRole && !(nodePath =~ /^.*\\/System Databases\\/.*$/) && config.workbench.enablePreviewFeatures",
          "group": "1_objectManagement@0"
        },
        {
          "command": "mssql.newApplicationRole",
          "when": "connectionProvider == MSSQL && nodeType == Folder && objectType == ApplicationRoles && config.workbench.enablePreviewFeatures",
          "group": "1_objectManagement@0"
        },
        {
          "command": "mssql.newApplicationRole",
          "when": "connectionProvider == MSSQL && nodeType == ApplicationRole && !(nodePath =~ /^.*\\/System Databases\\/.*$/) && config.workbench.enablePreviewFeatures",
          "group": "1_objectManagement@0"
        },
        {
          "command": "mssql.newServerRole",
          "when": "connectionProvider == MSSQL && nodeType == Folder && objectType == ServerLevelServerRoles && config.workbench.enablePreviewFeatures",
          "group": "1_objectManagement@0"
        },
        {
          "command": "mssql.newServerRole",
          "when": "connectionProvider == MSSQL && nodeType == ServerLevelServerRole && !(nodePath =~ /^.*\\/System Databases\\/.*$/) && config.workbench.enablePreviewFeatures",
          "group": "1_objectManagement@0"
        },
        {
          "command": "mssql.newLogin",
          "when": "connectionProvider == MSSQL && nodeType == Folder && objectType == ServerLevelLogins && config.workbench.enablePreviewFeatures",
          "group": "1_objectManagement@0"
        },
        {
          "command": "mssql.newLogin",
          "when": "connectionProvider == MSSQL && nodeType == ServerLevelLogin && !(nodePath =~ /^.*\\/System Databases\\/.*$/) && config.workbench.enablePreviewFeatures",
          "group": "1_objectManagement@0"
        },
        {
          "command": "mssql.newUser",
          "when": "connectionProvider == MSSQL && nodeType == Folder && objectType == Users && config.workbench.enablePreviewFeatures",
          "group": "1_objectManagement@0"
        },
        {
          "command": "mssql.newUser",
          "when": "connectionProvider == MSSQL && nodeType == User && !(nodePath =~ /^.*\\/System Databases\\/.*$/) && config.workbench.enablePreviewFeatures",
          "group": "1_objectManagement@0"
        },
        {
          "command": "mssql.renameObject",
          "when": "connectionProvider == MSSQL && nodeType =~ /^(ServerLevelLogin|User|Table|View|ServerLevelServerRole|ApplicationRole|DatabaseRole|Database)$/ && config.workbench.enablePreviewFeatures",
          "group": "1_objectManagement@1"
        },
        {
          "command": "mssql.renameObject",
          "when": "connectionProvider == MSSQL && nodeType == Column && config.workbench.enablePreviewFeatures && nodePath =~ /^.*\\/Tables\\/.*\\/Columns\\/.*$/",
          "group": "1_objectManagement@1"
        },
        {
          "command": "mssql.detachDatabase",
          "when": "connectionProvider == MSSQL && nodeType == Database && !isCloud && !(nodePath =~ /^.*\\/System Databases\\/.*$/) && config.workbench.enablePreviewFeatures",
          "group": "1_objectManagement@2"
        },
        {
          "command": "mssql.attachDatabase",
          "when": "connectionProvider == MSSQL && nodeType == Folder && objectType == Databases && !isCloud && config.workbench.enablePreviewFeatures",
          "group": "1_objectManagement@2"
        },
        {
          "command": "mssql.backupDatabase",
          "when": "connectionProvider == MSSQL && nodeType == Database && !isCloud && !(nodePath =~ /^.*\\/System Databases\\/.*$/) && mssql:engineedition != 11 && config.workbench.enablePreviewFeatures",
          "group": "1_objectManagement@3"
        },
        {
          "command": "mssql.dropDatabase",
          "when": "connectionProvider == MSSQL && nodeType == Database && !(nodePath =~ /^.*\\/System Databases\\/.*$/) && config.workbench.enablePreviewFeatures",
          "group": "1_objectManagement@4"
        },
        {
          "command": "mssql.dropObject",
          "when": "connectionProvider == MSSQL && nodeType =~ /^(ServerLevelLogin|User|ServerLevelServerRole|ApplicationRole|DatabaseRole)$/ && !(nodePath =~ /^.*\\/System Databases\\/.*$/) && config.workbench.enablePreviewFeatures",
          "group": "1_objectManagement@4"
        },
        {
          "command": "mssql.enableGroupBySchema",
          "when": "connectionProvider == MSSQL && nodeType && nodeType =~ /^(Server|Database)$/ && !config.mssql.objectExplorer.groupBySchema",
          "group": "z_objectexplorer@0"
        },
        {
          "command": "mssql.objectProperties",
          "when": "connectionProvider == MSSQL && nodeType =~ /^(ServerLevelLogin|User|ServerLevelServerRole|ApplicationRole|DatabaseRole)$/ && config.workbench.enablePreviewFeatures",
          "group": "z_objectexplorer@3",
          "isDefault": true
        },
        {
          "command": "mssql.objectProperties",
          "when": "connectionProvider == MSSQL && serverInfo && !isCloud && nodeType =~ /^(Database|Server)$/ && mssql:engineedition != 11 && config.workbench.enablePreviewFeatures",
          "group": "z_objectexplorer@3"
        },
        {
          "command": "mssql.disableGroupBySchema",
          "when": "connectionProvider == MSSQL && nodeType && nodeType =~ /^(Server|Database)$/ && config.mssql.objectExplorer.groupBySchema"
        },
        {
          "command": "mssql.designTable",
          "when": "connectionProvider == MSSQL && nodeType == Table && nodeSubType != LedgerDropped",
          "group": "inline@2"
        },
        {
          "command": "mssql.newTable",
          "when": "connectionProvider == MSSQL && nodeType == Folder && objectType == Tables",
          "group": "inline@0"
        },
        {
          "command": "mssql.newDatabase",
          "when": "connectionProvider == MSSQL && nodeType == Folder && objectType == Databases && config.workbench.enablePreviewFeatures",
          "group": "inline@0"
        },
        {
          "command": "mssql.objectProperties",
          "when": "connectionProvider == MSSQL && nodeType =~ /^(ServerLevelLogin|User|ServerLevelServerRole|ApplicationRole|DatabaseRole)$/ && config.workbench.enablePreviewFeatures",
          "group": "inline@2"
        },
        {
          "command": "mssql.dropDatabase",
          "when": "connectionProvider == MSSQL && nodeType == Database && !(nodePath =~ /^.*\\/System Databases\\/.*$/) && config.workbench.enablePreviewFeatures",
          "group": "inline@3"
        },
        {
          "command": "mssql.dropObject",
          "when": "connectionProvider == MSSQL && nodeType =~ /^(ServerLevelLogin|User|ServerLevelServerRole|ApplicationRole|DatabaseRole)$/ && !(nodePath =~ /^.*\\/System Databases\\/.*$/)  && config.workbench.enablePreviewFeatures",
          "group": "inline@3"
        }
      ],
      "dataExplorer/context": [
        {
          "command": "mssql.designTable",
          "when": "connectionProvider == MSSQL && nodeType == Table",
          "group": "connection@3"
        },
        {
          "command": "mssql.newTable",
          "when": "connectionProvider == MSSQL && nodeType == Folder && objectType == Tables",
          "group": "connection@1"
        },
        {
          "command": "mssql.newDatabase",
          "when": "connectionProvider == MSSQL && nodeType == Folder && objectType == Databases && config.workbench.enablePreviewFeatures",
          "group": "1_objectManagement@0"
        },
        {
          "command": "mssql.newDatabase",
          "when": "connectionProvider == MSSQL && nodeType == Database  && !(nodePath =~ /^.*\\/System Databases\\/.*$/) && config.workbench.enablePreviewFeatures",
          "group": "1_objectManagement@0"
        },
        {
          "command": "mssql.renameObject",
          "when": "connectionProvider == MSSQL && nodeType =~ /^(ServerLevelLogin|User|Table|View|ServerLevelServerRole|ApplicationRole|DatabaseRole)$/ && config.workbench.enablePreviewFeatures",
          "group": "1_objectManagement@1"
        },
        {
          "command": "mssql.renameObject",
          "when": "connectionProvider == MSSQL && nodeType == Column && config.workbench.enablePreviewFeatures && nodePath =~ /^.*\\/Tables\\/.*\\/Columns\\/.*$/",
          "group": "1_objectManagement@1"
        },
        {
          "command": "mssql.dropDatabase",
          "when": "connectionProvider == MSSQL && nodeType == Database && !(nodePath =~ /^.*\\/System Databases\\/.*$/) && config.workbench.enablePreviewFeatures",
          "group": "1_objectManagement@3"
        },
        {
          "command": "mssql.dropObject",
          "when": "connectionProvider == MSSQL && nodeType =~ /^(ServerLevelLogin|User|ServerLevelServerRole|ApplicationRole|DatabaseRole)$/ && !(nodePath =~ /^.*\\/System Databases\\/.*$/) && config.workbench.enablePreviewFeatures",
          "group": "1_objectManagement@3"
        },
        {
          "command": "mssql.objectProperties",
          "when": "connectionProvider == MSSQL && nodeType =~ /^(ServerLevelLogin|User|ServerLevelServerRole|ApplicationRole|DatabaseRole)$/ && config.workbench.enablePreviewFeatures",
          "group": "z_objectManagement"
        },
        {
          "command": "mssql.enableGroupBySchema",
          "when": "connectionProvider == MSSQL && nodeType && nodeType =~ /^(Server|Database)$/ && !config.mssql.objectExplorer.groupBySchema"
        },
        {
          "command": "mssql.disableGroupBySchema",
          "when": "connectionProvider == MSSQL && nodeType && nodeType =~ /^(Server|Database)$/ && config.mssql.objectExplorer.groupBySchema"
        }
      ],
      "notebook/toolbar": [
        {
          "command": "mssql.exportNotebookToSql",
          "when": "config.workbench.enablePreviewFeatures && providerId == sql"
        }
      ],
      "view/title": [
        {
          "command": "mssql.enableGroupBySchemaTitle",
          "when": "view == dataExplorer.servers && !config.mssql.objectExplorer.groupBySchema",
          "group": "navigation@4"
        },
        {
          "command": "mssql.disableGroupBySchemaTitle",
          "when": "view == dataExplorer.servers && config.mssql.objectExplorer.groupBySchema",
          "group": "navigation@5"
        }
      ]
    },
    "dashboard": {
      "provider": "MSSQL",
      "flavors": [
        {
          "flavor": "on_prem",
          "conditions": [
            {
              "field": "isCloud",
              "operator": "!=",
              "value": true
            }
          ],
          "databaseProperties": [
            {
              "displayName": "%onprem.databaseProperties.recoveryModel%",
              "value": "recoveryModel"
            },
            {
              "displayName": "%onprem.databaseProperties.lastBackupDate%",
              "value": "lastBackupDate",
              "ignore": [
                "1/1/0001 12:00:00 AM"
              ]
            },
            {
              "displayName": "%onprem.databaseProperties.lastLogBackupDate%",
              "value": "lastLogBackupDate",
              "ignore": [
                "1/1/0001 12:00:00 AM"
              ]
            },
            {
              "displayName": "%onprem.databaseProperties.compatibilityLevel%",
              "value": "compatibilityLevel"
            },
            {
              "displayName": "%onprem.databaseProperties.owner%",
              "value": "owner"
            }
          ],
          "serverProperties": [
            {
              "displayName": "%onprem.serverProperties.serverVersion%",
              "value": "serverVersion"
            },
            {
              "displayName": "%onprem.serverProperties.serverEdition%",
              "value": "serverEdition"
            },
            {
              "displayName": "%onprem.serverProperties.machineName%",
              "value": "machineName"
            },
            {
              "displayName": "%onprem.serverProperties.osVersion%",
              "value": "osVersion"
            }
          ],
          "databasesListProperties": [
            {
              "displayName": "%databasesListProperties.name%",
              "value": "name",
              "widthWeight": 60
            },
            {
              "displayName": "%databasesListProperties.status%",
              "value": "state",
              "widthWeight": 10
            },
            {
              "displayName": "%databasesListProperties.size%",
              "value": "sizeInMB",
              "widthWeight": 10
            },
            {
              "displayName": "%databasesListProperties.lastBackup%",
              "value": "lastBackup",
              "widthWeight": 20
            }
          ]
        },
        {
          "flavor": "cloud",
          "conditions": [
            {
              "field": "isCloud",
              "operator": "==",
              "value": true
            },
            {
              "field": "engineEditionId",
              "operator": "!=",
              "value": "11"
            }
          ],
          "databaseProperties": [
            {
              "displayName": "%cloud.databaseProperties.azureEdition%",
              "value": "azureEdition"
            },
            {
              "displayName": "%cloud.databaseProperties.serviceLevelObjective%",
              "value": "serviceLevelObjective"
            },
            {
              "displayName": "%cloud.databaseProperties.compatibilityLevel%",
              "value": "compatibilityLevel"
            },
            {
              "displayName": "%cloud.databaseProperties.owner%",
              "value": "owner"
            }
          ],
          "serverProperties": [
            {
              "displayName": "%cloud.serverProperties.serverVersion%",
              "value": "serverVersion"
            },
            {
              "displayName": "%cloud.serverProperties.serverEdition%",
              "value": "serverEdition"
            }
          ],
          "databasesListProperties": [
            {
              "displayName": "%databasesListProperties.name%",
              "value": "name",
              "widthWeight": 60
            },
            {
              "displayName": "%databasesListProperties.status%",
              "value": "state",
              "widthWeight": 20
            },
            {
              "displayName": "%databasesListProperties.size%",
              "value": "sizeInMB",
              "widthWeight": 20
            }
          ]
        },
        {
          "flavor": "on_demand",
          "conditions": [
            {
              "field": "engineEditionId",
              "operator": "==",
              "value": "11"
            }
          ],
          "databaseProperties": [
            {
              "displayName": "%cloud.databaseProperties.compatibilityLevel%",
              "value": "compatibilityLevel"
            }
          ],
          "serverProperties": [
            {
              "displayName": "%cloud.serverProperties.serverVersion%",
              "value": "serverVersion"
            },
            {
              "displayName": "%cloud.serverProperties.serverEdition%",
              "value": "serverEdition"
            }
          ],
          "databasesListProperties": [
            {
              "displayName": "%databasesListProperties.name%",
              "value": "name",
              "widthWeight": 100
            }
          ]
        }
      ]
    },
    "connectionProvider": {
      "providerId": "MSSQL",
      "displayName": "%mssql.provider.displayName%",
      "useFullOptions": true,
      "isExecutionPlanProvider": true,
      "supportCopyResultsToClipboard": true,
      "azureResource": "Sql",
      "supportedExecutionPlanFileExtensions": [
        "sqlplan"
      ],
      "connectionStringOptions": {
        "isEnabled": true
      },
      "iconPath": [
        {
          "id": "mssql:cloud",
          "path": {
            "light": "resources/light/azureDB.svg",
            "dark": "resources/dark/azureDB_inverse.svg"
          }
        },
        {
          "id": "mssql:managedInstance",
          "path": {
            "light": "resources/light/managedInstance.svg",
            "dark": "resources/dark/managedInstance_inverse.svg"
          }
        }
      ],
      "connectionOptions": [
        {
          "specialValueType": "connectionName",
          "isIdentity": true,
          "name": "connectionName",
          "displayName": "%mssql.connectionOptions.connectionName.displayName%",
          "description": "%mssql.connectionOptions.connectionName.description%",
          "groupName": "%mssql.connectionOptions.groupName.source%",
          "valueType": "string",
          "defaultValue": null,
          "objectType": null,
          "categoryValues": null,
          "isRequired": false,
          "isArray": false
        },
        {
          "specialValueType": "serverName",
          "isIdentity": true,
          "name": "server",
          "displayName": "%mssql.connectionOptions.serverName.displayName%",
          "description": "%mssql.connectionOptions.serverName.description%",
          "groupName": "%mssql.connectionOptions.groupName.source%",
          "valueType": "string",
          "defaultValue": null,
          "placeholder": "%mssql.connectionOptions.serverName.placeholder%",
          "objectType": null,
          "categoryValues": null,
          "isRequired": true,
          "isArray": false
        },
        {
          "specialValueType": "databaseName",
          "isIdentity": true,
          "name": "database",
          "displayName": "%mssql.connectionOptions.databaseName.displayName%",
          "description": "%mssql.connectionOptions.databaseName.description%",
          "groupName": "%mssql.connectionOptions.groupName.source%",
          "valueType": "string",
          "defaultValue": null,
          "objectType": null,
          "categoryValues": null,
          "isRequired": false,
          "isArray": false
        },
        {
          "specialValueType": "authType",
          "isIdentity": true,
          "name": "authenticationType",
          "displayName": "%mssql.connectionOptions.authType.displayName%",
          "description": "%mssql.connectionOptions.authType.description%",
          "groupName": "%mssql.connectionOptions.groupName.security%",
          "valueType": "category",
          "defaultValue": "SqlLogin",
          "defaultValueOsOverrides": [
            {
              "os": "Windows",
              "defaultValueOverride": "Integrated"
            }
          ],
          "objectType": null,
          "categoryValues": [
            {
              "displayName": "%mssql.connectionOptions.authType.categoryValues.sqlLogin%",
              "name": "SqlLogin"
            },
            {
              "displayName": "%mssql.connectionOptions.authType.categoryValues.integrated%",
              "name": "Integrated"
            },
            {
              "displayName": "%mssql.connectionOptions.authType.categoryValues.azureMFA%",
              "name": "AzureMFA"
            }
          ],
          "isRequired": true,
          "isArray": false
        },
        {
          "specialValueType": "userName",
          "isIdentity": true,
          "name": "user",
          "displayName": "%mssql.connectionOptions.userName.displayName%",
          "description": "%mssql.connectionOptions.userName.description%",
          "groupName": "%mssql.connectionOptions.groupName.security%",
          "valueType": "string",
          "defaultValue": null,
          "objectType": null,
          "categoryValues": null,
          "isRequired": true,
          "isArray": false
        },
        {
          "specialValueType": "password",
          "isIdentity": true,
          "name": "password",
          "displayName": "%mssql.connectionOptions.password.displayName%",
          "description": "%mssql.connectionOptions.password.description%",
          "groupName": "%mssql.connectionOptions.groupName.security%",
          "valueType": "password",
          "defaultValue": null,
          "objectType": null,
          "categoryValues": null,
          "isRequired": true,
          "isArray": false
        },
        {
          "specialValueType": null,
          "isIdentity": false,
          "name": "applicationName",
          "displayName": "%mssql.connectionOptions.applicationName.displayName%",
          "description": "%mssql.connectionOptions.applicationName.description%",
          "groupName": "%mssql.connectionOptions.groupName.initialization%",
          "valueType": "string",
          "defaultValue": "azdata",
          "objectType": null,
          "categoryValues": null,
          "isRequired": false,
          "isArray": false
        },
        {
          "specialValueType": null,
          "isIdentity": false,
          "name": "applicationIntent",
          "displayName": "%mssql.connectionOptions.applicationIntent.displayName%",
          "description": "%mssql.connectionOptions.applicationIntent.description%",
          "groupName": "%mssql.connectionOptions.groupName.initialization%",
          "valueType": "category",
          "defaultValue": null,
          "objectType": null,
          "categoryValues": [
            {
              "displayName": "ReadWrite",
              "name": "ReadWrite"
            },
            {
              "displayName": "ReadOnly",
              "name": "ReadOnly"
            }
          ],
          "isRequired": false,
          "isArray": false
        },
        {
          "specialValueType": null,
          "isIdentity": false,
          "name": "connectTimeout",
          "displayName": "%mssql.connectionOptions.connectTimeout.displayName%",
          "description": "%mssql.connectionOptions.connectTimeout.description%",
          "groupName": "%mssql.connectionOptions.groupName.initialization%",
          "valueType": "number",
          "defaultValue": "30",
          "objectType": null,
          "categoryValues": null,
          "isRequired": false,
          "isArray": false
        },
        {
          "specialValueType": null,
          "isIdentity": false,
          "name": "commandTimeout",
          "displayName": "%mssql.connectionOptions.commandTimeout.displayName%",
          "description": "%mssql.connectionOptions.commandTimeout.description%",
          "groupName": "%mssql.connectionOptions.groupName.initialization%",
          "valueType": "number",
          "defaultValue": "30",
          "objectType": null,
          "categoryValues": null,
          "isRequired": false,
          "isArray": false
        },
        {
          "specialValueType": null,
          "isIdentity": false,
          "name": "currentLanguage",
          "displayName": "%mssql.connectionOptions.currentLanguage.displayName%",
          "description": "%mssql.connectionOptions.currentLanguage.description%",
          "groupName": "%mssql.connectionOptions.groupName.initialization%",
          "valueType": "string",
          "defaultValue": null,
          "objectType": null,
          "categoryValues": null,
          "isRequired": false,
          "isArray": false
        },
        {
          "specialValueType": null,
          "isIdentity": false,
          "name": "columnEncryptionSetting",
          "displayName": "%mssql.connectionOptions.columnEncryptionSetting.displayName%",
          "description": "%mssql.connectionOptions.columnEncryptionSetting.description%",
          "groupName": "%mssql.connectionOptions.groupName.security%",
          "valueType": "category",
          "defaultValue": null,
          "objectType": null,
          "categoryValues": [
            {
              "displayName": "%mssql.disabled%",
              "name": "disabled"
            },
            {
              "displayName": "%mssql.enabled%",
              "name": "enabled"
            }
          ],
          "isRequired": false,
          "isArray": false,
          "onSelectionChange": [
            {
              "values": [
                "disabled",
                ""
              ],
              "dependentOptionActions": [
                {
                  "optionName": "secureEnclaves",
                  "action": "hide"
                }
              ]
            }
          ]
        },
        {
          "specialValueType": null,
          "isIdentity": false,
          "name": "secureEnclaves",
          "displayName": "%mssql.connectionOptions.secureEnclaves.displayName%",
          "description": "%mssql.connectionOptions.secureEnclaves.description%",
          "groupName": "%mssql.connectionOptions.groupName.security%",
          "valueType": "category",
          "defaultValue": null,
          "objectType": null,
          "categoryValues": [
            {
              "displayName": "%mssql.disabled%",
              "name": "disabled"
            },
            {
              "displayName": "%mssql.enabled%",
              "name": "enabled"
            }
          ],
          "isRequired": false,
          "isArray": false,
          "onSelectionChange": [
            {
              "values": [
                "disabled",
                ""
              ],
              "dependentOptionActions": [
                {
                  "optionName": "attestationProtocol",
                  "action": "hide",
                  "required": true
                }
              ]
            }
          ]
        },
        {
          "specialValueType": null,
          "isIdentity": false,
          "name": "attestationProtocol",
          "displayName": "%mssql.connectionOptions.enclaveAttestationProtocol.displayName%",
          "description": "%mssql.connectionOptions.enclaveAttestationProtocol.description%",
          "groupName": "%mssql.connectionOptions.groupName.security%",
          "valueType": "category",
          "defaultValue": null,
          "objectType": null,
          "categoryValues": [
            {
              "displayName": "%mssql.connectionOptions.enclaveAttestationProtocol.categoryValues.HGS%",
              "name": "hgs"
            },
            {
              "displayName": "%mssql.connectionOptions.enclaveAttestationProtocol.categoryValues.AAS%",
              "name": "aas"
            },
            {
              "displayName": "%mssql.connectionOptions.enclaveAttestationProtocol.categoryValues.None%",
              "name": "none"
            }
          ],
          "isRequired": false,
          "isArray": false,
          "onSelectionChange": [
            {
              "values": [
                "none",
                ""
              ],
              "dependentOptionActions": [
                {
                  "optionName": "enclaveAttestationUrl",
                  "action": "hide",
                  "required": true
                }
              ]
            }
          ]
        },
        {
          "specialValueType": null,
          "isIdentity": false,
          "name": "enclaveAttestationUrl",
          "displayName": "%mssql.connectionOptions.enclaveAttestationUrl.displayName%",
          "description": "%mssql.connectionOptions.enclaveAttestationUrl.description%",
          "groupName": "%mssql.connectionOptions.groupName.security%",
          "valueType": "string",
          "defaultValue": null,
          "objectType": null,
          "categoryValues": null,
          "isRequired": false,
          "isArray": false
        },
        {
          "specialValueType": null,
          "isIdentity": false,
          "name": "encrypt",
          "displayName": "%mssql.connectionOptions.encrypt.displayName%",
          "description": "%mssql.connectionOptions.encrypt.description%",
          "groupName": "%mssql.connectionOptions.groupName.security%",
          "valueType": "category",
          "defaultValue": "true",
          "objectType": null,
          "categoryValues": [
            {
              "displayName": "%mssql.connectionOptions.encrypt.categoryValues.true%",
              "name": "true"
            },
            {
              "displayName": "%mssql.connectionOptions.encrypt.categoryValues.strict%",
              "name": "strict"
            },
            {
              "displayName": "%mssql.connectionOptions.encrypt.categoryValues.false%",
              "name": "false"
            }
          ],
          "isRequired": false,
          "isArray": false,
          "showOnConnectionDialog": true,
          "onSelectionChange": [
            {
              "values": [
                "strict"
              ],
              "dependentOptionActions": [
                {
                  "optionName": "trustServerCertificate",
                  "action": "hide"
                }
              ]
            }
          ]
        },
        {
          "specialValueType": null,
          "isIdentity": false,
          "name": "persistSecurityInfo",
          "displayName": "%mssql.connectionOptions.persistSecurityInfo.displayName%",
          "description": "%mssql.connectionOptions.persistSecurityInfo.description%",
          "groupName": "%mssql.connectionOptions.groupName.security%",
          "valueType": "boolean",
          "defaultValue": null,
          "objectType": null,
          "categoryValues": null,
          "isRequired": false,
          "isArray": false
        },
        {
          "specialValueType": null,
          "isIdentity": false,
          "name": "hostNameInCertificate",
          "displayName": "%mssql.connectionOptions.hostNameInCertificate.displayName%",
          "description": "%mssql.connectionOptions.hostNameInCertificate.description%",
          "groupName": "%mssql.connectionOptions.groupName.security%",
          "valueType": "string",
          "defaultValue": null,
          "objectType": null,
          "categoryValues": null,
          "isRequired": false,
          "isArray": false
        },
        {
          "specialValueType": null,
          "isIdentity": false,
          "name": "trustServerCertificate",
          "displayName": "%mssql.connectionOptions.trustServerCertificate.displayName%",
          "description": "%mssql.connectionOptions.trustServerCertificate.description%",
          "groupName": "%mssql.connectionOptions.groupName.security%",
          "valueType": "boolean",
          "defaultValue": "false",
          "objectType": null,
          "categoryValues": null,
          "isRequired": false,
          "isArray": false,
          "showOnConnectionDialog": true
        },
        {
          "specialValueType": null,
          "isIdentity": false,
          "name": "contextConnection",
          "displayName": "%mssql.connectionOptions.contextConnection.displayName%",
          "description": "%mssql.connectionOptions.contextConnection.description%",
          "groupName": "%mssql.connectionOptions.groupName.source%",
          "valueType": "boolean",
          "defaultValue": null,
          "objectType": null,
          "categoryValues": null,
          "isRequired": false,
          "isArray": false
        },
        {
          "specialValueType": null,
          "isIdentity": false,
          "name": "port",
          "displayName": "%mssql.connectionOptions.port.displayName%",
          "description": null,
          "groupName": null,
          "valueType": "number",
          "defaultValue": null,
          "objectType": null,
          "categoryValues": null,
          "isRequired": false,
          "isArray": false
        },
        {
          "specialValueType": null,
          "isIdentity": false,
          "name": "connectRetryCount",
          "displayName": "%mssql.connectionOptions.connectRetryCount.displayName%",
          "description": "%mssql.connectionOptions.connectRetryCount.description%",
          "groupName": "%mssql.connectionOptions.groupName.connectionResiliency%",
          "valueType": "number",
          "defaultValue": "1",
          "objectType": null,
          "categoryValues": null,
          "isRequired": false,
          "isArray": false
        },
        {
          "specialValueType": null,
          "isIdentity": false,
          "name": "connectRetryInterval",
          "displayName": "%mssql.connectionOptions.connectRetryInterval.displayName%",
          "description": "%mssql.connectionOptions.connectRetryInterval.description%",
          "groupName": "%mssql.connectionOptions.groupName.connectionResiliency%",
          "valueType": "number",
          "defaultValue": "10",
          "objectType": null,
          "categoryValues": null,
          "isRequired": false,
          "isArray": false
        },
        {
          "specialValueType": null,
          "isIdentity": false,
          "name": "workstationId",
          "displayName": "%mssql.connectionOptions.workstationId.displayName%",
          "description": "%mssql.connectionOptions.workstationId.description%",
          "groupName": "%mssql.connectionOptions.groupName.context%",
          "valueType": "string",
          "defaultValue": null,
          "objectType": null,
          "categoryValues": null,
          "isRequired": false,
          "isArray": false
        },
        {
          "specialValueType": null,
          "isIdentity": false,
          "name": "pooling",
          "displayName": "%mssql.connectionOptions.pooling.displayName%",
          "description": "%mssql.connectionOptions.pooling.description%",
          "groupName": "%mssql.connectionOptions.groupName.pooling%",
          "valueType": "boolean",
          "defaultValue": null,
          "objectType": null,
          "categoryValues": null,
          "isRequired": false,
          "isArray": false
        },
        {
          "specialValueType": null,
          "isIdentity": false,
          "name": "maxPoolSize",
          "displayName": "%mssql.connectionOptions.maxPoolSize.displayName%",
          "description": "%mssql.connectionOptions.maxPoolSize.description%",
          "groupName": "%mssql.connectionOptions.groupName.pooling%",
          "valueType": "number",
          "defaultValue": null,
          "objectType": null,
          "categoryValues": null,
          "isRequired": false,
          "isArray": false
        },
        {
          "specialValueType": null,
          "isIdentity": false,
          "name": "minPoolSize",
          "displayName": "%mssql.connectionOptions.minPoolSize.displayName%",
          "description": "%mssql.connectionOptions.minPoolSize.description%",
          "groupName": "%mssql.connectionOptions.groupName.pooling%",
          "valueType": "number",
          "defaultValue": null,
          "objectType": null,
          "categoryValues": null,
          "isRequired": false,
          "isArray": false
        },
        {
          "specialValueType": null,
          "isIdentity": false,
          "name": "loadBalanceTimeout",
          "displayName": "%mssql.connectionOptions.loadBalanceTimeout.displayName%",
          "description": "%mssql.connectionOptions.loadBalanceTimeout.description%",
          "groupName": "%mssql.connectionOptions.groupName.pooling%",
          "valueType": "number",
          "defaultValue": null,
          "objectType": null,
          "categoryValues": null,
          "isRequired": false,
          "isArray": false
        },
        {
          "specialValueType": null,
          "isIdentity": false,
          "name": "replication",
          "displayName": "%mssql.connectionOptions.replication.displayName%",
          "description": "%mssql.connectionOptions.replication.description%",
          "groupName": "%mssql.connectionOptions.groupName.replication%",
          "valueType": "boolean",
          "defaultValue": null,
          "objectType": null,
          "categoryValues": null,
          "isRequired": false,
          "isArray": false
        },
        {
          "specialValueType": null,
          "isIdentity": false,
          "name": "attachDbFilename",
          "displayName": "%mssql.connectionOptions.attachDbFilename.displayName%",
          "description": "%mssql.connectionOptions.attachDbFilename.description%",
          "groupName": "%mssql.connectionOptions.groupName.source%",
          "valueType": "string",
          "defaultValue": null,
          "objectType": null,
          "categoryValues": null,
          "isRequired": false,
          "isArray": false
        },
        {
          "specialValueType": null,
          "isIdentity": false,
          "name": "failoverPartner",
          "displayName": "%mssql.connectionOptions.failoverPartner.displayName%",
          "description": "%mssql.connectionOptions.failoverPartner.description%",
          "groupName": "%mssql.connectionOptions.groupName.source%",
          "valueType": "string",
          "defaultValue": null,
          "objectType": null,
          "categoryValues": null,
          "isRequired": false,
          "isArray": false
        },
        {
          "specialValueType": null,
          "isIdentity": false,
          "name": "multiSubnetFailover",
          "displayName": "%mssql.connectionOptions.multiSubnetFailover.displayName%",
          "description": null,
          "groupName": null,
          "valueType": "boolean",
          "defaultValue": null,
          "objectType": null,
          "categoryValues": null,
          "isRequired": false,
          "isArray": false
        },
        {
          "specialValueType": null,
          "isIdentity": false,
          "name": "multipleActiveResultSets",
          "displayName": "%mssql.connectionOptions.multipleActiveResultSets.displayName%",
          "description": "%mssql.connectionOptions.multipleActiveResultSets.description%",
          "groupName": "%mssql.connectionOptions.groupName.advanced%",
          "valueType": "boolean",
          "defaultValue": null,
          "objectType": null,
          "categoryValues": null,
          "isRequired": false,
          "isArray": false
        },
        {
          "specialValueType": null,
          "isIdentity": false,
          "name": "packetSize",
          "displayName": "%mssql.connectionOptions.packetSize.displayName%",
          "description": "%mssql.connectionOptions.packetSize.description%",
          "groupName": "%mssql.connectionOptions.groupName.advanced%",
          "valueType": "number",
          "defaultValue": null,
          "objectType": null,
          "categoryValues": null,
          "isRequired": false,
          "isArray": false
        },
        {
          "specialValueType": null,
          "isIdentity": false,
          "name": "typeSystemVersion",
          "displayName": "%mssql.connectionOptions.typeSystemVersion.displayName%",
          "description": "%mssql.connectionOptions.typeSystemVersion.description%",
          "groupName": "%mssql.connectionOptions.groupName.advanced%",
          "valueType": "string",
          "defaultValue": null,
          "objectType": null,
          "categoryValues": null,
          "isRequired": false,
          "isArray": false
        }
      ]
    }
  },
  "dependencies": {
    "@microsoft/ads-extension-telemetry": "^3.0.1",
    "@microsoft/ads-service-downloader": "^1.2.1",
    "dataprotocol-client": "github:Microsoft/sqlops-dataprotocolclient#1.3.8",
    "find-remove": "1.2.1",
    "vscode-languageclient": "5.2.1",
    "vscode-nls": "^4.0.0"
  },
  "devDependencies": {
    "@types/mocha": "^7.0.2",
    "@microsoft/vscodetestcover": "^1.2.2",
    "@microsoft/azdata-test": "^3.0.3",
    "mocha": "^7.1.1",
    "should": "^13.2.3",
    "typemoq": "^2.1.0"
  }
}<|MERGE_RESOLUTION|>--- conflicted
+++ resolved
@@ -620,15 +620,15 @@
           "when": "false"
         },
         {
-<<<<<<< HEAD
           "command": "mssql.backupDatabase",
-=======
+          "when": "false"
+        },
+        {
           "command": "mssql.enableGroupBySchema",
           "when": "false"
         },
         {
           "command": "mssql.disableGroupBySchema",
->>>>>>> 3e5b1dc8
           "when": "false"
         }
       ],
