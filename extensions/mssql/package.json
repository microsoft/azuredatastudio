--- conflicted
+++ resolved
@@ -524,11 +524,7 @@
         },
         {
           "command": "mssql.objectProperties",
-<<<<<<< HEAD
-          "when": "connectionProvider == MSSQL && serverInfo && !isCloud && nodeType && nodeType == Server && mssql:engineedition != 11 && isDevelopment",
-=======
           "when": "connectionProvider == MSSQL && serverInfo && !isCloud && nodeType && nodeType =~ /^(Database|Server)$/ && mssql:engineedition != 11 && isDevelopment",
->>>>>>> c8ed14f4
           "group": "0_query@1"
         },
         {
