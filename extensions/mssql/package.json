--- conflicted
+++ resolved
@@ -1251,7 +1251,6 @@
           "isArray": false
         },
         {
-<<<<<<< HEAD
           "specialValueType": "appName",
           "isIdentity": false,
           "name": "applicationName",
@@ -1266,8 +1265,6 @@
           "isArray": false
         },
         {
-=======
->>>>>>> 6de9c5e1
           "specialValueType": null,
           "isIdentity": false,
           "name": "workstationId",
