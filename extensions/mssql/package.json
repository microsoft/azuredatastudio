{
  "name": "mssql",
  "version": "0.1.0",
  "publisher": "Microsoft",
  "aiKey": "AIF-5574968e-856d-40d2-af67-c89a14e76412",
  "activationEvents": [
    "*"
  ],
  "engines": {
    "vscode": "*"
  },
  "main": "./out/main",
  "extensionDependencies": [
    "vscode.sql"
  ],
  "scripts": {
    "compile": "gulp compile-extension:mssql-client",
    "update-grammar": "node ../../build/npm/update-grammar.js Microsoft/vscode-mssql syntaxes/SQL.plist ./syntaxes/sql.tmLanguage.json"
  },
  "contributes": {
    "languages": [
      {
        "id": "sql",
        "extensions": [
          ".sql"
        ],
        "aliases": [
          "SQL"
        ]
      }
    ],
    "outputChannels": [
      "MSSQL"
    ],
    "snippets": [
      {
        "language": "sql",
        "path": "./snippets/mssql.json"
      }
    ],
    "configuration": {
      "type": "object",
      "title": "MSSQL configuration",
      "properties": {
        "mssql.query.displayBitAsNumber": {
          "type": "boolean",
          "default": true,
          "description": "Should BIT columns be displayed as numbers (1 or 0)? If false, BIT columns will be displayed as 'true' or 'false'"
        },
        "mssql.format.alignColumnDefinitionsInColumns": {
          "type": "boolean",
          "description": "Should column definitions be aligned?",
          "default": false
        },
        "mssql.format.datatypeCasing": {
          "type": "string",
          "description": "Should data types be formatted as UPPERCASE, lowercase, or none (not formatted)",
          "default": "none",
          "enum": [
            "none",
            "uppercase",
            "lowercase"
          ]
        },
        "mssql.format.keywordCasing": {
          "type": "string",
          "description": "Should keywords be formatted as UPPERCASE, lowercase, or none (not formatted)",
          "default": "none",
          "enum": [
            "none",
            "uppercase",
            "lowercase"
          ]
        },
        "mssql.format.placeCommasBeforeNextStatement": {
          "type": "boolean",
          "description": "should commas be placed at the beginning of each statement in a list e.g. ', mycolumn2' instead of at the end e.g. 'mycolumn1,'",
          "default": false
        },
        "mssql.format.placeSelectStatementReferencesOnNewLine": {
          "type": "boolean",
          "description": "Should references to objects in a select statements be split into separate lines? E.g. for 'SELECT C1, C2 FROM T1' both C1 and C2 will be on separate lines",
          "default": false
        },
        "mssql.logDebugInfo": {
          "type": "boolean",
          "default": false,
          "description": "[Optional] Log debug output to the VS Code console (Help -> Toggle Developer Tools)"
        },
        "ignorePlatformWarning": {
          "type": "boolean",
          "description": "[Optional] Do not show unsupported platform warnings",
          "default": false
        }
      }
    },
    "dashboard": {
      "provider": "MSSQL",
      "flavors": [
        {
          "flavor": "on_prem",
          "condition": {
            "field": "isCloud",
            "operator": "!=",
            "value": true
          },
          "databaseProperties": [
            {
              "displayName": "Recovery Model",
              "value": "recoveryModel"
            },
            {
              "displayName": "Last Database Backup",
              "value": "lastBackupDate",
              "ignore": [
                "1/1/0001 12:00:00 AM"
              ]
            },
            {
              "displayName": "Last Log Backup",
              "value": "lastLogBackupDate",
              "ignore": [
                "1/1/0001 12:00:00 AM"
              ]
            },
            {
              "displayName": "Compatibility Level",
              "value": "compatibilityLevel"
            },
            {
              "displayName": "Owner",
              "value": "owner"
            }
          ],
          "serverProperties": [
            {
              "displayName": "Version",
              "value": "serverVersion"
            },
            {
              "displayName": "Edition",
              "value": "serverEdition"
            },
            {
              "displayName": "Computer Name",
              "value": "machineName"
            },
            {
              "displayName": "OS Version",
              "value": "osVersion"
            }
          ]
        },
        {
          "flavor": "cloud",
          "condition": {
            "field": "isCloud",
            "operator": "==",
            "value": true
          },
          "databaseProperties": [
            {
              "displayName": "Edition",
              "value": "azureEdition"
            },
            {
              "displayName": "Pricing Tier",
              "value": "serviceLevelObjective"
            },
            {
              "displayName": "Compatibility Level",
              "value": "compatibilityLevel"
            },
            {
              "displayName": "Owner",
              "value": "owner"
            }
          ],
          "serverProperties": [
            {
              "displayName": "Version",
              "value": "serverVersion"
            },
            {
              "displayName": "Type",
              "value": "serverEdition"
            }
          ]
        }
      ]
    },
    "connectionProvider": {
      "providerId": "MSSQL",
      "displayName": "Microsoft SQL Server",
      "connectionOptions": [
        {
          "specialValueType": "serverName",
          "isIdentity": true,
          "name": "server",
          "displayName": "Server",
          "description": "Name of the SQL Server instance",
          "groupName": "Source",
          "valueType": "string",
          "defaultValue": null,
          "objectType": null,
          "categoryValues": null,
          "isRequired": true,
          "isArray": false
        },
        {
          "specialValueType": "databaseName",
          "isIdentity": true,
          "name": "database",
          "displayName": "Database",
          "description": "The name of the initial catalog or database int the data source",
          "groupName": "Source",
          "valueType": "string",
          "defaultValue": null,
          "objectType": null,
          "categoryValues": null,
          "isRequired": false,
          "isArray": false
        },
        {
          "specialValueType": "authType",
          "isIdentity": true,
          "name": "authenticationType",
          "displayName": "Authentication type",
          "description": "Specifies the method of authenticating with SQL Server",
          "groupName": "Security",
          "valueType": "category",
          "defaultValue": null,
          "objectType": null,
          "categoryValues": [
            {
              "displayName": "SQL Login",
              "name": "SqlLogin"
            },
            {
              "displayName": "Windows Authentication",
              "name": "Integrated"
            }
          ],
          "isRequired": true,
          "isArray": false
        },
        {
          "specialValueType": "userName",
          "isIdentity": true,
          "name": "user",
          "displayName": "User name",
          "description": "Indicates the user ID to be used when connecting to the data source",
          "groupName": "Security",
          "valueType": "string",
          "defaultValue": null,
          "objectType": null,
          "categoryValues": null,
          "isRequired": true,
          "isArray": false
        },
        {
          "specialValueType": "password",
          "isIdentity": true,
          "name": "password",
          "displayName": "Password",
          "description": "Indicates the password to be used when connecting to the data source",
          "groupName": "Security",
          "valueType": "password",
          "defaultValue": null,
          "objectType": null,
          "categoryValues": null,
          "isRequired": true,
          "isArray": false
        },
        {
          "specialValueType": null,
          "isIdentity": false,
          "name": "applicationIntent",
          "displayName": "Application intent",
          "description": "Declares the application workload type when connecting to a server",
          "groupName": "Initialization",
          "valueType": "category",
          "defaultValue": null,
          "objectType": null,
          "categoryValues": [
            {
              "displayName": "ReadWrite",
              "name": "ReadWrite"
            },
            {
              "displayName": "ReadOnly",
              "name": "ReadOnly"
            }
          ],
          "isRequired": false,
          "isArray": false
        },
        {
          "specialValueType": null,
          "isIdentity": false,
          "name": "asynchronousProcessing",
          "displayName": "Asynchronous processing enabled",
          "description": "When true, enables usage of the Asynchronous functionality in the .Net Framework Data Provider",
          "groupName": "Initialization",
          "valueType": "boolean",
          "defaultValue": null,
          "objectType": null,
          "categoryValues": null,
          "isRequired": false,
          "isArray": false
        },
        {
          "specialValueType": null,
          "isIdentity": false,
          "name": "connectTimeout",
          "displayName": "Connect timeout",
          "description": "The length of time (in seconds) to wait for a connection to the server before terminating the attempt and generating an error",
          "groupName": "Initialization",
          "valueType": "number",
          "defaultValue": "15",
          "objectType": null,
          "categoryValues": null,
          "isRequired": false,
          "isArray": false
        },
        {
          "specialValueType": null,
          "isIdentity": false,
          "name": "currentLanguage",
          "displayName": "Current language",
          "description": "The SQL Server language record name",
          "groupName": "Initialization",
          "valueType": "string",
          "defaultValue": null,
          "objectType": null,
          "categoryValues": null,
          "isRequired": false,
          "isArray": false
        },
        {
          "specialValueType": null,
          "isIdentity": false,
          "name": "columnEncryptionSetting",
          "displayName": "Column encryption setting",
          "description": "Default column encryption setting for all the commands on the connection",
          "groupName": "Security",
          "valueType": "category",
          "defaultValue": null,
          "objectType": null,
          "categoryValues": [
            {
              "displayName": null,
              "name": "Disabled"
            },
            {
              "displayName": null,
              "name": "Enabled"
            }
          ],
          "isRequired": false,
          "isArray": false
        },
        {
          "specialValueType": null,
          "isIdentity": false,
          "name": "encrypt",
          "displayName": "Encrypt",
          "description": "When true, SQL Server uses SSL encryption for all data sent between the client and server if the servers has a certificate installed",
          "groupName": "Security",
          "valueType": "boolean",
          "defaultValue": null,
          "objectType": null,
          "categoryValues": null,
          "isRequired": false,
          "isArray": false
        },
        {
          "specialValueType": null,
          "isIdentity": false,
          "name": "persistSecurityInfo",
          "displayName": "Persist security info",
          "description": "When false, security-sensitive information, such as the password, is not returned as part of the connection",
          "groupName": "Security",
          "valueType": "boolean",
          "defaultValue": null,
          "objectType": null,
          "categoryValues": null,
          "isRequired": false,
          "isArray": false
        },
        {
          "specialValueType": null,
          "isIdentity": false,
          "name": "trustServerCertificate",
          "displayName": "Trust server certificate",
          "description": "When true (and encrypt=true), SQL Server uses SSL encryption for all data sent between the client and server without validating the server certificate",
          "groupName": "Security",
          "valueType": "boolean",
          "defaultValue": null,
          "objectType": null,
          "categoryValues": null,
          "isRequired": false,
          "isArray": false
        },
        {
          "specialValueType": null,
          "isIdentity": false,
          "name": "attachedDBFileName",
          "displayName": "Attached DB file name",
          "description": "The name of the primary file, including the full path name, of an attachable database",
          "groupName": "Source",
          "valueType": "string",
          "defaultValue": null,
          "objectType": null,
          "categoryValues": null,
          "isRequired": false,
          "isArray": false
        },
        {
          "specialValueType": null,
          "isIdentity": false,
          "name": "contextConnection",
          "displayName": "Context connection",
          "description": "When true, indicates the connection should be from the SQL server context. Available only when running in the SQL Server process",
          "groupName": "Source",
          "valueType": "boolean",
          "defaultValue": null,
          "objectType": null,
          "categoryValues": null,
          "isRequired": false,
          "isArray": false
        },
        {
          "specialValueType": null,
          "isIdentity": false,
          "name": "port",
          "displayName": "Port",
          "description": null,
          "groupName": null,
          "valueType": "number",
          "defaultValue": null,
          "objectType": null,
          "categoryValues": null,
          "isRequired": false,
          "isArray": false
        },
        {
          "specialValueType": null,
          "isIdentity": false,
          "name": "connectRetryCount",
          "displayName": "Connect retry count",
          "description": "Number of attempts to restore connection",
          "groupName": "Connection Resiliency",
          "valueType": "number",
          "defaultValue": "1",
          "objectType": null,
          "categoryValues": null,
          "isRequired": false,
          "isArray": false
        },
        {
          "specialValueType": null,
          "isIdentity": false,
          "name": "connectRetryInterval",
          "displayName": "Connect retry interval",
          "description": "Delay between attempts to restore connection",
          "groupName": "Connection Resiliency",
          "valueType": "number",
          "defaultValue": "10",
          "objectType": null,
          "categoryValues": null,
          "isRequired": false,
          "isArray": false
        },
        {
          "specialValueType": "appName",
          "isIdentity": false,
          "name": "applicationName",
          "displayName": "Application name",
          "description": "The name of the application",
          "groupName": "Context",
          "valueType": "string",
          "defaultValue": null,
          "objectType": null,
          "categoryValues": null,
          "isRequired": false,
          "isArray": false
        },
        {
          "specialValueType": null,
          "isIdentity": false,
          "name": "workstationId",
          "displayName": "Workstation Id",
          "description": "The name of the workstation connecting to SQL Server",
          "groupName": "Context",
          "valueType": "string",
          "defaultValue": null,
          "objectType": null,
          "categoryValues": null,
          "isRequired": false,
          "isArray": false
        },
        {
          "specialValueType": null,
          "isIdentity": false,
          "name": "pooling",
          "displayName": "Pooling",
          "description": "When true, the connection object is drawn from the appropriate pool, or if necessary, is created and added to the appropriate pool",
          "groupName": "Pooling",
          "valueType": "boolean",
          "defaultValue": null,
          "objectType": null,
          "categoryValues": null,
          "isRequired": false,
          "isArray": false
        },
        {
          "specialValueType": null,
          "isIdentity": false,
          "name": "maxPoolSize",
          "displayName": "Max pool size",
          "description": "The maximum number of connections allowed in the pool",
          "groupName": "Pooling",
          "valueType": "number",
          "defaultValue": null,
          "objectType": null,
          "categoryValues": null,
          "isRequired": false,
          "isArray": false
        },
        {
          "specialValueType": null,
          "isIdentity": false,
          "name": "minPoolSize",
          "displayName": "Min pool size",
          "description": "The minimum number of connections allowed in the pool",
          "groupName": "Pooling",
          "valueType": "number",
          "defaultValue": null,
          "objectType": null,
          "categoryValues": null,
          "isRequired": false,
          "isArray": false
        },
        {
          "specialValueType": null,
          "isIdentity": false,
          "name": "loadBalanceTimeout",
          "displayName": "Load balance timeout",
          "description": "The minimum amount of time (in seconds) for this connection to live in the pool before being destroyed",
          "groupName": "Pooling",
          "valueType": "number",
          "defaultValue": null,
          "objectType": null,
          "categoryValues": null,
          "isRequired": false,
          "isArray": false
        },
        {
          "specialValueType": null,
          "isIdentity": false,
          "name": "replication",
          "displayName": "Replication",
          "description": "Used by SQL Server in Replication",
          "groupName": "Replication",
          "valueType": "boolean",
          "defaultValue": null,
          "objectType": null,
          "categoryValues": null,
          "isRequired": false,
          "isArray": false
        },
        {
          "specialValueType": null,
          "isIdentity": false,
          "name": "attachDbFilename",
          "displayName": "Attach DB filename",
          "description": null,
          "groupName": null,
          "valueType": "string",
          "defaultValue": null,
          "objectType": null,
          "categoryValues": null,
          "isRequired": false,
          "isArray": false
        },
        {
          "specialValueType": null,
          "isIdentity": false,
          "name": "failoverPartner",
          "displayName": "Failover partner",
          "description": "The name or network address of the instance of SQL Server that acts as a failover partner",
          "groupName": " Source",
          "valueType": "string",
          "defaultValue": null,
          "objectType": null,
          "categoryValues": null,
          "isRequired": false,
          "isArray": false
        },
        {
          "specialValueType": null,
          "isIdentity": false,
          "name": "multiSubnetFailover",
          "displayName": "Multi subnet failover",
          "description": null,
          "groupName": null,
          "valueType": "boolean",
          "defaultValue": null,
          "objectType": null,
          "categoryValues": null,
          "isRequired": false,
          "isArray": false
        },
        {
          "specialValueType": null,
          "isIdentity": false,
          "name": "multipleActiveResultSets",
          "displayName": "Multiple active result sets",
          "description": "When true, multiple result sets can be returned and read from one connection",
          "groupName": "Advanced",
          "valueType": "boolean",
          "defaultValue": null,
          "objectType": null,
          "categoryValues": null,
          "isRequired": false,
          "isArray": false
        },
        {
          "specialValueType": null,
          "isIdentity": false,
          "name": "packetSize",
          "displayName": "Packet size",
          "description": "Size in bytes of the network packets used to communicate with an instance of SQL Server",
          "groupName": "Advanced",
          "valueType": "number",
          "defaultValue": null,
          "objectType": null,
          "categoryValues": null,
          "isRequired": false,
          "isArray": false
        },
        {
          "specialValueType": null,
          "isIdentity": false,
          "name": "typeSystemVersion",
          "displayName": "Type system version",
          "description": "Indicates which server type system then provider will expose through the DataReader",
          "groupName": "Advanced",
          "valueType": "string",
          "defaultValue": null,
          "objectType": null,
          "categoryValues": null,
          "isRequired": false,
          "isArray": false
        }
      ]
    }
  },
  "dependencies": {
<<<<<<< HEAD
    "crypto": "^1.0.1",
    "dataprotocol-client": "C:/Users/adbist/Desktop/SQL_Tools/sqlops-dataprotocolclient",
=======
    "dataprotocol-client": "github:Microsoft/sqlops-dataprotocolclient#0.1.5",
>>>>>>> 3d1c1aef
    "opener": "^1.4.3",
    "service-downloader": "github:anthonydresser/service-downloader#0.1.2",
    "vscode-extension-telemetry": "^0.0.15"
  },
  "devDependencies": {
  },
  "resolutions": {
    "vscode-jsonrpc": "3.5.0",
    "vscode-languageclient": "3.5.0",
    "vscode-languageserver-protocol": "3.5.0",
    "vscode-languageserver-types": "3.5.0"
  }
}<|MERGE_RESOLUTION|>--- conflicted
+++ resolved
@@ -658,12 +658,7 @@
     }
   },
   "dependencies": {
-<<<<<<< HEAD
-    "crypto": "^1.0.1",
-    "dataprotocol-client": "C:/Users/adbist/Desktop/SQL_Tools/sqlops-dataprotocolclient",
-=======
     "dataprotocol-client": "github:Microsoft/sqlops-dataprotocolclient#0.1.5",
->>>>>>> 3d1c1aef
     "opener": "^1.4.3",
     "service-downloader": "github:anthonydresser/service-downloader#0.1.2",
     "vscode-extension-telemetry": "^0.0.15"
