{
  "name": "mssql",
  "version": "0.1.0",
  "publisher": "Microsoft",
  "aiKey": "29a207bb14f84905966a8f22524cb730-25407f35-11b6-4d4e-8114-ab9e843cb52f-7380",
  "activationEvents": [
    "*"
  ],
  "engines": {
    "vscode": "*"
  },
  "main": "./out/main",
  "typings": "./src/mssql",
  "extensionDependencies": [
    "vscode.sql"
  ],
  "scripts": {
    "compile": "gulp compile-extension:mssql-client",
    "update-grammar": "node ../../build/npm/update-grammar.js Microsoft/vscode-mssql syntaxes/SQL.plist ./syntaxes/sql.tmLanguage.json",
    "postinstall": "node ./build/postinstall.js"
  },
  "capabilities": {
    "virtualWorkspaces": false,
    "untrustedWorkspaces": {
      "supported": true
    }
  },
  "contributes": {
    "problemMatchers": [
      {
        "name": "tasks"
      }
    ],
    "commands": [
      {
        "command": "objectExplorer.scriptAsAlter",
        "title": "Script as Alter"
      },
      {
        "command": "mssql.exportSqlAsNotebook",
        "title": "%mssql.exportSqlAsNotebook%"
      },
      {
        "command": "mssql.exportNotebookToSql",
        "title": "%mssql.exportNotebookToSql%",
        "icon": {
          "dark": "resources/dark/export_blue_dark.svg",
          "light": "resources/light/export_blue_light.svg"
        }
      },
      {
        "command": "mssql.searchServers",
        "title": "%title.searchServers%"
      },
      {
        "command": "mssql.clearSearchServerResult",
        "title": "%title.clearSearchServerResult%"
      },
      {
        "command": "mssql.showLogFile",
        "category": "MSSQL",
        "title": "%title.showLogFile%"
      },
      {
        "command": "mssql.newTable",
        "category": "MSSQL",
        "title": "%title.newTable%",
        "icon": "$(add)"
      },
      {
        "command": "mssql.designTable",
        "category": "MSSQL",
        "title": "%title.designTable%",
        "icon": "$(edit)"
      },
      {
        "command": "mssql.changeNotebookConnection",
        "category": "MSSQL",
        "title": "%title.changeNotebookConnection%"
      },
      {
        "command": "mssql.newObject",
        "category": "MSSQL",
        "title": "%title.newObject%",
        "icon": "$(add)"
      },
      {
        "command": "mssql.objectProperties",
        "category": "MSSQL",
        "title": "%title.objectProperties%",
        "icon": "$(edit)"
      },
      {
        "command": "mssql.deleteObject",
        "category": "MSSQL",
        "title": "%title.deleteObject%",
        "icon": "$(trash)"
      },
      {
        "command": "mssql.renameObject",
        "category": "MSSQL",
        "title": "%title.renameObject%"
      },
      {
        "command": "mssql.detachDatabase",
        "category": "MSSQL",
        "title": "%title.detachDatabase%"
      },
      {
        "command": "mssql.attachDatabase",
        "category": "MSSQL",
        "title": "%title.attachDatabase%"
      },
      {
        "command": "mssql.enableGroupBySchema",
        "category": "MSSQL",
        "title": "%mssql.objectExplorer.enableGroupBySchema%",
        "icon": {
          "dark": "resources/dark/groupBySchemaEnabled_inverse.svg",
          "light": "resources/light/groupBySchemaEnabled.svg"
        }
      },
      {
        "command": "mssql.disableGroupBySchema",
        "category": "MSSQL",
        "title": "%mssql.objectExplorer.disableGroupBySchema%",
        "icon": {
          "dark": "resources/dark/groupBySchemaDisabled_inverse.svg",
          "light": "resources/light/groupBySchemaDisabled.svg"
        }
      },
      {
        "command": "mssql.enableGroupBySchemaTitle",
        "category": "MSSQL",
        "title": "%mssql.objectExplorer.enableGroupBySchemaTitle%",
        "icon": {
          "dark": "resources/dark/groupBySchemaEnabled_inverse.svg",
          "light": "resources/light/groupBySchemaEnabled.svg"
        }
      },
      {
        "command": "mssql.disableGroupBySchemaTitle",
        "category": "MSSQL",
        "title": "%mssql.objectExplorer.disableGroupBySchemaTitle%",
        "icon": {
          "dark": "resources/dark/groupBySchemaDisabled_inverse.svg",
          "light": "resources/light/groupBySchemaDisabled.svg"
        }
      }
    ],
    "outputChannels": [
      "MSSQL"
    ],
    "snippets": [
      {
        "language": "sql",
        "path": "./snippets/mssql.json"
      }
    ],
    "configuration": {
      "type": "object",
      "title": "%mssql.configuration.title%",
      "properties": {
        "mssql.query.displayBitAsNumber": {
          "type": "boolean",
          "default": true,
          "description": "%mssql.query.displayBitAsNumber%"
        },
        "mssql.query.maxXmlCharsToStore": {
          "type": "number",
          "default": 2097152,
          "description": "%mssql.query.maxXmlCharsToStore%"
        },
        "mssql.query.maxCharsToStore": {
          "type": "number",
          "default": 65535,
          "description": "%mssql.query.maxCharsToStore%"
        },
        "mssql.format.alignColumnDefinitionsInColumns": {
          "type": "boolean",
          "description": "%mssql.format.alignColumnDefinitionsInColumns%",
          "default": false
        },
        "mssql.format.datatypeCasing": {
          "type": "string",
          "description": "%mssql.format.datatypeCasing%",
          "default": "none",
          "enum": [
            "none",
            "uppercase",
            "lowercase"
          ]
        },
        "mssql.format.keywordCasing": {
          "type": "string",
          "description": "%mssql.format.keywordCasing%",
          "default": "none",
          "enum": [
            "none",
            "uppercase",
            "lowercase"
          ]
        },
        "mssql.format.placeCommasBeforeNextStatement": {
          "type": "boolean",
          "description": "%mssql.format.placeCommasBeforeNextStatement%",
          "default": false
        },
        "mssql.format.placeSelectStatementReferencesOnNewLine": {
          "type": "boolean",
          "description": "%mssql.format.placeSelectStatementReferencesOnNewLine%",
          "default": false
        },
        "mssql.logDebugInfo": {
          "type": "boolean",
          "default": false,
          "description": "%mssql.logDebugInfo%"
        },
        "mssql.piiLogging": {
          "type": "boolean",
          "default": false,
          "description": "%mssql.piiLogging%"
        },
        "mssql.tracingLevel": {
          "type": "string",
          "description": "%mssql.tracingLevel%",
          "default": "Critical",
          "enum": [
            "All",
            "Off",
            "Critical",
            "Error",
            "Warning",
            "Information",
            "Verbose"
          ]
        },
        "mssql.trace.server": {
          "type": "string",
          "scope": "window",
          "enum": [
            "off",
            "messages",
            "verbose"
          ],
          "default": "off",
          "description": "%mssql.tracing.desc%"
        },
        "mssql.logRetentionMinutes": {
          "type": "number",
          "default": 10080,
          "description": "%mssql.logRetentionMinutes%"
        },
        "mssql.logFilesRemovalLimit": {
          "type": "number",
          "default": 100,
          "description": "%mssql.logFilesRemovalLimit%"
        },
        "mssql.intelliSense.enableIntelliSense": {
          "type": "boolean",
          "default": true,
          "description": "%mssql.intelliSense.enableIntelliSense%"
        },
        "mssql.intelliSense.enableErrorChecking": {
          "type": "boolean",
          "default": true,
          "description": "%mssql.intelliSense.enableErrorChecking%"
        },
        "mssql.intelliSense.enableSuggestions": {
          "type": "boolean",
          "default": true,
          "description": "%mssql.intelliSense.enableSuggestions%"
        },
        "mssql.intelliSense.enableQuickInfo": {
          "type": "boolean",
          "default": true,
          "description": "%mssql.intelliSense.enableQuickInfo%"
        },
        "mssql.intelliSense.lowerCaseSuggestions": {
          "type": "boolean",
          "default": false,
          "description": "%mssql.intelliSense.lowerCaseSuggestions%"
        },
        "mssql.executionPlan.expensiveOperationMetric": {
          "type": "string",
          "description": "%mssql.executionPlan.expensiveOperationMetric%",
          "default": "cost",
          "enum": [
            "off",
            "actualElapsedTime",
            "actualElapsedCpuTime",
            "cost",
            "subtreeCost",
            "actualNumberOfRowsForAllExecutions",
            "numberOfRowsRead"
          ],
          "enumDescriptions": [
            "%mssql.executionPlan.expensiveOperationMetric.off%",
            "%mssql.executionPlan.expensiveOperationMetric.actualElapsedTime%",
            "%mssql.executionPlan.expensiveOperationMetric.actualElapsedCpuTime%",
            "%mssql.executionPlan.cost%",
            "%mssql.executionPlan.subtreeCost%",
            "%mssql.executionPlan.actualNumberOfRowsForAllExecutions%",
            "%mssql.executionPlan.numberOfRowsRead%"
          ]
        },
        "mssql.query.rowCount": {
          "type": "number",
          "default": 0,
          "description": "%mssql.query.setRowCount%"
        },
        "mssql.query.textSize": {
          "type": "number",
          "default": 2147483647,
          "description": "%mssql.query.textSize%"
        },
        "mssql.query.executionTimeout": {
          "type": "number",
          "default": 0,
          "description": "%mssql.query.executionTimeout%"
        },
        "mssql.query.noCount": {
          "type": "boolean",
          "default": false,
          "description": "%mssql.query.noCount%"
        },
        "mssql.query.noExec": {
          "type": "boolean",
          "default": false,
          "description": "%mssql.query.noExec%"
        },
        "mssql.query.parseOnly": {
          "type": "boolean",
          "default": false,
          "description": "%mssql.query.parseOnly%"
        },
        "mssql.query.arithAbort": {
          "type": "boolean",
          "default": true,
          "description": "%mssql.query.arithAbort%"
        },
        "mssql.query.statisticsTime": {
          "type": "boolean",
          "default": false,
          "description": "%mssql.query.statisticsTime%"
        },
        "mssql.query.statisticsIO": {
          "type": "boolean",
          "default": false,
          "description": "%mssql.query.statisticsIO%"
        },
        "mssql.query.xactAbortOn": {
          "type": "boolean",
          "default": false,
          "description": "%mssql.query.xactAbortOn%"
        },
        "mssql.query.transactionIsolationLevel": {
          "enum": [
            "READ COMMITTED",
            "READ UNCOMMITTED",
            "REPEATABLE READ",
            "SERIALIZABLE"
          ],
          "default": "READ COMMITTED",
          "description": "%mssql.query.transactionIsolationLevel%"
        },
        "mssql.query.deadlockPriority": {
          "enum": [
            "Normal",
            "Low"
          ],
          "default": "Normal",
          "description": "%mssql.query.deadlockPriority%"
        },
        "mssql.query.lockTimeout": {
          "type": "number",
          "default": -1,
          "description": "%mssql.query.lockTimeout%"
        },
        "mssql.query.queryGovernorCostLimit": {
          "type": "number",
          "default": -1,
          "description": "%mssql.query.queryGovernorCostLimit%"
        },
        "mssql.query.ansiDefaults": {
          "type": "boolean",
          "default": false,
          "description": "%mssql.query.ansiDefaults%"
        },
        "mssql.query.quotedIdentifier": {
          "type": "boolean",
          "default": true,
          "description": "%mssql.query.quotedIdentifier%"
        },
        "mssql.query.ansiNullDefaultOn": {
          "type": "boolean",
          "default": true,
          "description": "%mssql.query.ansiNullDefaultOn%"
        },
        "mssql.query.implicitTransactions": {
          "type": "boolean",
          "default": false,
          "description": "%mssql.query.implicitTransactions%"
        },
        "mssql.query.cursorCloseOnCommit": {
          "type": "boolean",
          "default": false,
          "description": "%mssql.query.cursorCloseOnCommit%"
        },
        "mssql.query.ansiPadding": {
          "type": "boolean",
          "default": true,
          "description": "%mssql.query.ansiPadding%"
        },
        "mssql.query.ansiWarnings": {
          "type": "boolean",
          "default": true,
          "description": "%mssql.query.ansiWarnings%"
        },
        "mssql.query.ansiNulls": {
          "type": "boolean",
          "default": true,
          "description": "%mssql.query.ansiNulls%"
        },
        "mssql.query.alwaysEncryptedParameterization": {
          "type": "boolean",
          "default": false,
          "description": "%mssql.query.alwaysEncryptedParameterization%"
        },
        "mssql.ignorePlatformWarning": {
          "type": "boolean",
          "description": "%mssql.ignorePlatformWarning%",
          "default": false
        },
        "mssql.parallelMessageProcessing": {
          "type": "boolean",
          "description": "%mssql.parallelMessageProcessing%",
          "default": false
        },
        "mssql.enableSqlAuthenticationProvider": {
          "type": "boolean",
          "description": "%mssql.enableSqlAuthenticationProvider%",
          "default": true
        },
        "mssql.tableDesigner.preloadDatabaseModel": {
          "type": "boolean",
          "default": false,
          "description": "%mssql.tableDesigner.preloadDatabaseModel%"
        },
        "mssql.tableDesigner.allowDisableAndReenableDdlTriggers": {
          "type": "boolean",
          "default": true,
          "description": "%mssql.tableDesigner.allowDisableAndReenableDdlTriggers%"
        },
        "mssql.objectExplorer.groupBySchema": {
          "type": "boolean",
          "default": false,
          "description": "%mssql.objectExplorer.groupBySchema%"
        },
        "mssql.objectExplorer.expandTimeout": {
          "type": "number",
          "default": 45,
          "minimum": 1,
          "description": "%mssql.objectExplorer.expandTimeout%"
        }
      }
    },
    "menus": {
      "commandPalette": [
        {
          "command": "mssql.exportSqlAsNotebook",
          "when": "false"
        },
        {
          "command": "mssql.exportNotebookToSql",
          "when": "false"
        },
        {
          "command": "mssql.newTable",
          "when": "false"
        },
        {
          "command": "mssql.designTable",
          "when": "false"
        },
        {
          "command": "mssql.changeNotebookConnection",
          "when": "false"
        },
        {
          "command": "mssql.newObject",
          "when": "false"
        },
        {
          "command": "mssql.objectProperties",
          "when": "false"
        },
        {
          "command": "mssql.deleteObject",
          "when": "false"
        },
        {
          "command": "mssql.renameObject",
          "when": "false"
        },
        {
          "command": "mssql.detachDatabase",
          "when": "false"
<<<<<<< HEAD
        },
        {
          "command": "mssql.attachDatabase",
          "when": "false"
=======
>>>>>>> e52aa01c
        }
      ],
      "objectExplorer/item/context": [
        {
          "command": "objectExplorer.scriptAsAlter",
          "when": "nodeType == Table",
          "group": "0_query@5"
        },
        {
          "command": "mssql.designTable",
          "when": "connectionProvider == MSSQL && nodeType == Table && nodeSubType != LedgerDropped",
          "group": "0_query@3",
          "isDefault": true
        },
        {
          "command": "mssql.newTable",
          "when": "connectionProvider == MSSQL && nodeType == Folder && objectType == Tables",
          "group": "0_query@1"
        },
        {
          "command": "mssql.newObject",
          "when": "connectionProvider == MSSQL && nodeType == Folder && objectType =~ /^(ServerLevelLogins|Users|ServerLevelServerRoles|ApplicationRoles|DatabaseRoles|Databases)$/ && config.workbench.enablePreviewFeatures",
          "group": "1_objectManagement"
        },
        {
          "command": "mssql.objectProperties",
          "when": "connectionProvider == MSSQL && nodeType =~ /^(ServerLevelLogin|User|ServerLevelServerRole|ApplicationRole|DatabaseRole)$/ && config.workbench.enablePreviewFeatures",
          "group": "z_objectManagement",
          "isDefault": true
        },
        {
          "command": "mssql.objectProperties",
          "when": "connectionProvider == MSSQL && serverInfo && !isCloud && nodeType && nodeType =~ /^(Database|Server)$/ && mssql:engineedition != 11 && isDevelopment",
          "group": "z_objectManagement"
        },
        {
          "command": "mssql.deleteObject",
          "when": "connectionProvider == MSSQL && nodeType =~ /^(ServerLevelLogin|User|ServerLevelServerRole|ApplicationRole|DatabaseRole|Database)$/ && config.workbench.enablePreviewFeatures",
          "group": "1_objectManagement"
        },
        {
          "command": "mssql.renameObject",
          "when": "connectionProvider == MSSQL && nodeType =~ /^(ServerLevelLogin|User|Table|View|ServerLevelServerRole|ApplicationRole|DatabaseRole)$/ && config.workbench.enablePreviewFeatures",
          "group": "1_objectManagement"
        },
        {
          "command": "mssql.renameObject",
          "when": "connectionProvider == MSSQL && nodeType == Column && config.workbench.enablePreviewFeatures && nodePath =~ /^.*\\/Tables\\/.*\\/Columns\\/.*$/",
          "group": "1_objectManagement"
        },
        {
          "command": "mssql.detachDatabase",
          "when": "connectionProvider == MSSQL && nodeType == Database && !isCloud && config.workbench.enablePreviewFeatures",
          "group": "1_objectManagement"
        },
        {
          "command": "mssql.attachDatabase",
          "when": "connectionProvider == MSSQL && nodeType == Folder && objectType == Databases && !isCloud && config.workbench.enablePreviewFeatures",
          "group": "0_query@4"
        },
        {
          "command": "mssql.enableGroupBySchema",
          "when": "connectionProvider == MSSQL && nodeType && nodeType =~ /^(Server|Database)$/ && !config.mssql.objectExplorer.groupBySchema"
        },
        {
          "command": "mssql.disableGroupBySchema",
          "when": "connectionProvider == MSSQL && nodeType && nodeType =~ /^(Server|Database)$/ && config.mssql.objectExplorer.groupBySchema"
        },
        {
          "command": "mssql.designTable",
          "when": "connectionProvider == MSSQL && nodeType == Table && nodeSubType != LedgerDropped",
          "group": "inline@2"
        },
        {
          "command": "mssql.newTable",
          "when": "connectionProvider == MSSQL && nodeType == Folder && objectType == Tables",
          "group": "inline@0"
        },
        {
          "command": "mssql.newObject",
          "when": "connectionProvider == MSSQL && nodeType == Folder && objectType =~ /^(ServerLevelLogins|Users|ServerLevelServerRoles|ApplicationRoles|DatabaseRoles)$/ && config.workbench.enablePreviewFeatures",
          "group": "inline@0"
        },
        {
          "command": "mssql.objectProperties",
          "when": "connectionProvider == MSSQL && nodeType =~ /^(ServerLevelLogin|User|ServerLevelServerRole|ApplicationRole|DatabaseRole)$/ && config.workbench.enablePreviewFeatures",
          "group": "inline@2"
        },
        {
          "command": "mssql.deleteObject",
          "when": "connectionProvider == MSSQL && nodeType =~ /^(ServerLevelLogin|User|ServerLevelServerRole|ApplicationRole|DatabaseRole|Database)$/ && config.workbench.enablePreviewFeatures",
          "group": "inline@3"
        }
      ],
      "dataExplorer/context": [
        {
          "command": "mssql.designTable",
          "when": "connectionProvider == MSSQL && nodeType == Table",
          "group": "connection@3"
        },
        {
          "command": "mssql.newTable",
          "when": "connectionProvider == MSSQL && nodeType == Folder && objectType == Tables",
          "group": "connection@1"
        },
        {
          "command": "mssql.newObject",
          "when": "connectionProvider == MSSQL && nodeType == Folder && objectType =~ /^(ServerLevelLogins|Users|ServerLevelServerRoles|ApplicationRoles|DatabaseRoles|Databases)$/ && config.workbench.enablePreviewFeatures",
          "group": "1_objectManagement"
        },
        {
          "command": "mssql.objectProperties",
          "when": "connectionProvider == MSSQL && nodeType =~ /^(ServerLevelLogin|User|ServerLevelServerRole|ApplicationRole|DatabaseRole)$/ && config.workbench.enablePreviewFeatures",
          "group": "z_objectManagement"
        },
        {
          "command": "mssql.deleteObject",
          "when": "connectionProvider == MSSQL && nodeType =~ /^(ServerLevelLogin|User|ServerLevelServerRole|ApplicationRole|DatabaseRole|Database)$/ && config.workbench.enablePreviewFeatures",
          "group": "1_objectManagement"
        },
        {
          "command": "mssql.renameObject",
          "when": "connectionProvider == MSSQL && nodeType =~ /^(ServerLevelLogin|User|Table|View|ServerLevelServerRole|ApplicationRole|DatabaseRole)$/ && config.workbench.enablePreviewFeatures",
          "group": "1_objectManagement"
        },
        {
          "command": "mssql.renameObject",
          "when": "connectionProvider == MSSQL && nodeType == Column && config.workbench.enablePreviewFeatures && nodePath =~ /^.*\\/Tables\\/.*\\/Columns\\/.*$/",
          "group": "1_objectManagement"
        },
        {
          "command": "mssql.enableGroupBySchema",
          "when": "connectionProvider == MSSQL && nodeType && nodeType =~ /^(Server|Database)$/ && !config.mssql.objectExplorer.groupBySchema"
        },
        {
          "command": "mssql.disableGroupBySchema",
          "when": "connectionProvider == MSSQL && nodeType && nodeType =~ /^(Server|Database)$/ && config.mssql.objectExplorer.groupBySchema"
        }
      ],
      "notebook/toolbar": [
        {
          "command": "mssql.exportNotebookToSql",
          "when": "config.workbench.enablePreviewFeatures && providerId == sql"
        }
      ],
      "view/title": [
        {
          "command": "mssql.enableGroupBySchemaTitle",
          "when": "view == dataExplorer.servers && !config.mssql.objectExplorer.groupBySchema",
          "group": "navigation@4"
        },
        {
          "command": "mssql.disableGroupBySchemaTitle",
          "when": "view == dataExplorer.servers && config.mssql.objectExplorer.groupBySchema",
          "group": "navigation@5"
        }
      ]
    },
    "dashboard": {
      "provider": "MSSQL",
      "flavors": [
        {
          "flavor": "on_prem",
          "conditions": [
            {
              "field": "isCloud",
              "operator": "!=",
              "value": true
            }
          ],
          "databaseProperties": [
            {
              "displayName": "%onprem.databaseProperties.recoveryModel%",
              "value": "recoveryModel"
            },
            {
              "displayName": "%onprem.databaseProperties.lastBackupDate%",
              "value": "lastBackupDate",
              "ignore": [
                "1/1/0001 12:00:00 AM"
              ]
            },
            {
              "displayName": "%onprem.databaseProperties.lastLogBackupDate%",
              "value": "lastLogBackupDate",
              "ignore": [
                "1/1/0001 12:00:00 AM"
              ]
            },
            {
              "displayName": "%onprem.databaseProperties.compatibilityLevel%",
              "value": "compatibilityLevel"
            },
            {
              "displayName": "%onprem.databaseProperties.owner%",
              "value": "owner"
            }
          ],
          "serverProperties": [
            {
              "displayName": "%onprem.serverProperties.serverVersion%",
              "value": "serverVersion"
            },
            {
              "displayName": "%onprem.serverProperties.serverEdition%",
              "value": "serverEdition"
            },
            {
              "displayName": "%onprem.serverProperties.machineName%",
              "value": "machineName"
            },
            {
              "displayName": "%onprem.serverProperties.osVersion%",
              "value": "osVersion"
            }
          ],
          "databasesListProperties": [
            {
              "displayName": "%databasesListProperties.name%",
              "value": "name",
              "widthWeight": 60
            },
            {
              "displayName": "%databasesListProperties.status%",
              "value": "state",
              "widthWeight": 10
            },
            {
              "displayName": "%databasesListProperties.size%",
              "value": "sizeInMB",
              "widthWeight": 10
            },
            {
              "displayName": "%databasesListProperties.lastBackup%",
              "value": "lastBackup",
              "widthWeight": 20
            }
          ]
        },
        {
          "flavor": "cloud",
          "conditions": [
            {
              "field": "isCloud",
              "operator": "==",
              "value": true
            },
            {
              "field": "engineEditionId",
              "operator": "!=",
              "value": "11"
            }
          ],
          "databaseProperties": [
            {
              "displayName": "%cloud.databaseProperties.azureEdition%",
              "value": "azureEdition"
            },
            {
              "displayName": "%cloud.databaseProperties.serviceLevelObjective%",
              "value": "serviceLevelObjective"
            },
            {
              "displayName": "%cloud.databaseProperties.compatibilityLevel%",
              "value": "compatibilityLevel"
            },
            {
              "displayName": "%cloud.databaseProperties.owner%",
              "value": "owner"
            }
          ],
          "serverProperties": [
            {
              "displayName": "%cloud.serverProperties.serverVersion%",
              "value": "serverVersion"
            },
            {
              "displayName": "%cloud.serverProperties.serverEdition%",
              "value": "serverEdition"
            }
          ],
          "databasesListProperties": [
            {
              "displayName": "%databasesListProperties.name%",
              "value": "name",
              "widthWeight": 60
            },
            {
              "displayName": "%databasesListProperties.status%",
              "value": "state",
              "widthWeight": 20
            },
            {
              "displayName": "%databasesListProperties.size%",
              "value": "sizeInMB",
              "widthWeight": 20
            }
          ]
        },
        {
          "flavor": "on_demand",
          "conditions": [
            {
              "field": "engineEditionId",
              "operator": "==",
              "value": "11"
            }
          ],
          "databaseProperties": [
            {
              "displayName": "%cloud.databaseProperties.compatibilityLevel%",
              "value": "compatibilityLevel"
            }
          ],
          "serverProperties": [
            {
              "displayName": "%cloud.serverProperties.serverVersion%",
              "value": "serverVersion"
            },
            {
              "displayName": "%cloud.serverProperties.serverEdition%",
              "value": "serverEdition"
            }
          ],
          "databasesListProperties": [
            {
              "displayName": "%databasesListProperties.name%",
              "value": "name",
              "widthWeight": 100
            }
          ]
        }
      ]
    },
    "connectionProvider": {
      "providerId": "MSSQL",
      "displayName": "%mssql.provider.displayName%",
      "useFullOptions": true,
      "isExecutionPlanProvider": true,
      "supportCopyResultsToClipboard": true,
      "azureResource": "Sql",
      "supportedExecutionPlanFileExtensions": [
        "sqlplan"
      ],
      "connectionStringOptions": {
        "isEnabled": true
      },
      "iconPath": [
        {
          "id": "mssql:cloud",
          "path": {
            "light": "resources/light/azureDB.svg",
            "dark": "resources/dark/azureDB_inverse.svg"
          }
        },
        {
          "id": "mssql:managedInstance",
          "path": {
            "light": "resources/light/managedInstance.svg",
            "dark": "resources/dark/managedInstance_inverse.svg"
          }
        }
      ],
      "connectionOptions": [
        {
          "specialValueType": "connectionName",
          "isIdentity": true,
          "name": "connectionName",
          "displayName": "%mssql.connectionOptions.connectionName.displayName%",
          "description": "%mssql.connectionOptions.connectionName.description%",
          "groupName": "%mssql.connectionOptions.groupName.source%",
          "valueType": "string",
          "defaultValue": null,
          "objectType": null,
          "categoryValues": null,
          "isRequired": false,
          "isArray": false
        },
        {
          "specialValueType": "serverName",
          "isIdentity": true,
          "name": "server",
          "displayName": "%mssql.connectionOptions.serverName.displayName%",
          "description": "%mssql.connectionOptions.serverName.description%",
          "groupName": "%mssql.connectionOptions.groupName.source%",
          "valueType": "string",
          "defaultValue": null,
          "placeholder": "%mssql.connectionOptions.serverName.placeholder%",
          "objectType": null,
          "categoryValues": null,
          "isRequired": true,
          "isArray": false
        },
        {
          "specialValueType": "databaseName",
          "isIdentity": true,
          "name": "database",
          "displayName": "%mssql.connectionOptions.databaseName.displayName%",
          "description": "%mssql.connectionOptions.databaseName.description%",
          "groupName": "%mssql.connectionOptions.groupName.source%",
          "valueType": "string",
          "defaultValue": null,
          "objectType": null,
          "categoryValues": null,
          "isRequired": false,
          "isArray": false
        },
        {
          "specialValueType": "authType",
          "isIdentity": true,
          "name": "authenticationType",
          "displayName": "%mssql.connectionOptions.authType.displayName%",
          "description": "%mssql.connectionOptions.authType.description%",
          "groupName": "%mssql.connectionOptions.groupName.security%",
          "valueType": "category",
          "defaultValue": "SqlLogin",
          "defaultValueOsOverrides": [
            {
              "os": "Windows",
              "defaultValueOverride": "Integrated"
            }
          ],
          "objectType": null,
          "categoryValues": [
            {
              "displayName": "%mssql.connectionOptions.authType.categoryValues.sqlLogin%",
              "name": "SqlLogin"
            },
            {
              "displayName": "%mssql.connectionOptions.authType.categoryValues.integrated%",
              "name": "Integrated"
            },
            {
              "displayName": "%mssql.connectionOptions.authType.categoryValues.azureMFA%",
              "name": "AzureMFA"
            }
          ],
          "isRequired": true,
          "isArray": false
        },
        {
          "specialValueType": "userName",
          "isIdentity": true,
          "name": "user",
          "displayName": "%mssql.connectionOptions.userName.displayName%",
          "description": "%mssql.connectionOptions.userName.description%",
          "groupName": "%mssql.connectionOptions.groupName.security%",
          "valueType": "string",
          "defaultValue": null,
          "objectType": null,
          "categoryValues": null,
          "isRequired": true,
          "isArray": false
        },
        {
          "specialValueType": "password",
          "isIdentity": true,
          "name": "password",
          "displayName": "%mssql.connectionOptions.password.displayName%",
          "description": "%mssql.connectionOptions.password.description%",
          "groupName": "%mssql.connectionOptions.groupName.security%",
          "valueType": "password",
          "defaultValue": null,
          "objectType": null,
          "categoryValues": null,
          "isRequired": true,
          "isArray": false
        },
        {
          "specialValueType": null,
          "isIdentity": false,
          "name": "applicationName",
          "displayName": "%mssql.connectionOptions.applicationName.displayName%",
          "description": "%mssql.connectionOptions.applicationName.description%",
          "groupName": "%mssql.connectionOptions.groupName.initialization%",
          "valueType": "string",
          "defaultValue": "azdata",
          "objectType": null,
          "categoryValues": null,
          "isRequired": false,
          "isArray": false
        },
        {
          "specialValueType": null,
          "isIdentity": false,
          "name": "applicationIntent",
          "displayName": "%mssql.connectionOptions.applicationIntent.displayName%",
          "description": "%mssql.connectionOptions.applicationIntent.description%",
          "groupName": "%mssql.connectionOptions.groupName.initialization%",
          "valueType": "category",
          "defaultValue": null,
          "objectType": null,
          "categoryValues": [
            {
              "displayName": "ReadWrite",
              "name": "ReadWrite"
            },
            {
              "displayName": "ReadOnly",
              "name": "ReadOnly"
            }
          ],
          "isRequired": false,
          "isArray": false
        },
        {
          "specialValueType": null,
          "isIdentity": false,
          "name": "connectTimeout",
          "displayName": "%mssql.connectionOptions.connectTimeout.displayName%",
          "description": "%mssql.connectionOptions.connectTimeout.description%",
          "groupName": "%mssql.connectionOptions.groupName.initialization%",
          "valueType": "number",
          "defaultValue": "30",
          "objectType": null,
          "categoryValues": null,
          "isRequired": false,
          "isArray": false
        },
        {
          "specialValueType": null,
          "isIdentity": false,
          "name": "commandTimeout",
          "displayName": "%mssql.connectionOptions.commandTimeout.displayName%",
          "description": "%mssql.connectionOptions.commandTimeout.description%",
          "groupName": "%mssql.connectionOptions.groupName.initialization%",
          "valueType": "number",
          "defaultValue": "30",
          "objectType": null,
          "categoryValues": null,
          "isRequired": false,
          "isArray": false
        },
        {
          "specialValueType": null,
          "isIdentity": false,
          "name": "currentLanguage",
          "displayName": "%mssql.connectionOptions.currentLanguage.displayName%",
          "description": "%mssql.connectionOptions.currentLanguage.description%",
          "groupName": "%mssql.connectionOptions.groupName.initialization%",
          "valueType": "string",
          "defaultValue": null,
          "objectType": null,
          "categoryValues": null,
          "isRequired": false,
          "isArray": false
        },
        {
          "specialValueType": null,
          "isIdentity": false,
          "name": "columnEncryptionSetting",
          "displayName": "%mssql.connectionOptions.columnEncryptionSetting.displayName%",
          "description": "%mssql.connectionOptions.columnEncryptionSetting.description%",
          "groupName": "%mssql.connectionOptions.groupName.security%",
          "valueType": "category",
          "defaultValue": null,
          "objectType": null,
          "categoryValues": [
            {
              "displayName": "%mssql.disabled%",
              "name": "disabled"
            },
            {
              "displayName": "%mssql.enabled%",
              "name": "enabled"
            }
          ],
          "isRequired": false,
          "isArray": false,
          "onSelectionChange": [
            {
              "values": [
                "disabled",
                ""
              ],
              "dependentOptionActions": [
                {
                  "optionName": "secureEnclaves",
                  "action": "hide"
                }
              ]
            }
          ]
        },
        {
          "specialValueType": null,
          "isIdentity": false,
          "name": "secureEnclaves",
          "displayName": "%mssql.connectionOptions.secureEnclaves.displayName%",
          "description": "%mssql.connectionOptions.secureEnclaves.description%",
          "groupName": "%mssql.connectionOptions.groupName.security%",
          "valueType": "category",
          "defaultValue": null,
          "objectType": null,
          "categoryValues": [
            {
              "displayName": "%mssql.disabled%",
              "name": "disabled"
            },
            {
              "displayName": "%mssql.enabled%",
              "name": "enabled"
            }
          ],
          "isRequired": false,
          "isArray": false,
          "onSelectionChange": [
            {
              "values": [
                "disabled",
                ""
              ],
              "dependentOptionActions": [
                {
                  "optionName": "attestationProtocol",
                  "action": "hide",
                  "required": true
                }
              ]
            }
          ]
        },
        {
          "specialValueType": null,
          "isIdentity": false,
          "name": "attestationProtocol",
          "displayName": "%mssql.connectionOptions.enclaveAttestationProtocol.displayName%",
          "description": "%mssql.connectionOptions.enclaveAttestationProtocol.description%",
          "groupName": "%mssql.connectionOptions.groupName.security%",
          "valueType": "category",
          "defaultValue": null,
          "objectType": null,
          "categoryValues": [
            {
              "displayName": "%mssql.connectionOptions.enclaveAttestationProtocol.categoryValues.HGS%",
              "name": "hgs"
            },
            {
              "displayName": "%mssql.connectionOptions.enclaveAttestationProtocol.categoryValues.AAS%",
              "name": "aas"
            },
            {
              "displayName": "%mssql.connectionOptions.enclaveAttestationProtocol.categoryValues.None%",
              "name": "none"
            }
          ],
          "isRequired": false,
          "isArray": false,
          "onSelectionChange": [
            {
              "values": [
                "none",
                ""
              ],
              "dependentOptionActions": [
                {
                  "optionName": "enclaveAttestationUrl",
                  "action": "hide",
                  "required": true
                }
              ]
            }
          ]
        },
        {
          "specialValueType": null,
          "isIdentity": false,
          "name": "enclaveAttestationUrl",
          "displayName": "%mssql.connectionOptions.enclaveAttestationUrl.displayName%",
          "description": "%mssql.connectionOptions.enclaveAttestationUrl.description%",
          "groupName": "%mssql.connectionOptions.groupName.security%",
          "valueType": "string",
          "defaultValue": null,
          "objectType": null,
          "categoryValues": null,
          "isRequired": false,
          "isArray": false
        },
        {
          "specialValueType": null,
          "isIdentity": false,
          "name": "encrypt",
          "displayName": "%mssql.connectionOptions.encrypt.displayName%",
          "description": "%mssql.connectionOptions.encrypt.description%",
          "groupName": "%mssql.connectionOptions.groupName.security%",
          "valueType": "category",
          "defaultValue": "true",
          "objectType": null,
          "categoryValues": [
            {
              "displayName": "%mssql.connectionOptions.encrypt.categoryValues.true%",
              "name": "true"
            },
            {
              "displayName": "%mssql.connectionOptions.encrypt.categoryValues.strict%",
              "name": "strict"
            },
            {
              "displayName": "%mssql.connectionOptions.encrypt.categoryValues.false%",
              "name": "false"
            }
          ],
          "isRequired": false,
          "isArray": false,
          "showOnConnectionDialog": true,
          "onSelectionChange": [
            {
              "values": [
                "strict"
              ],
              "dependentOptionActions": [
                {
                  "optionName": "trustServerCertificate",
                  "action": "hide"
                }
              ]
            }
          ]
        },
        {
          "specialValueType": null,
          "isIdentity": false,
          "name": "persistSecurityInfo",
          "displayName": "%mssql.connectionOptions.persistSecurityInfo.displayName%",
          "description": "%mssql.connectionOptions.persistSecurityInfo.description%",
          "groupName": "%mssql.connectionOptions.groupName.security%",
          "valueType": "boolean",
          "defaultValue": null,
          "objectType": null,
          "categoryValues": null,
          "isRequired": false,
          "isArray": false
        },
        {
          "specialValueType": null,
          "isIdentity": false,
          "name": "hostNameInCertificate",
          "displayName": "%mssql.connectionOptions.hostNameInCertificate.displayName%",
          "description": "%mssql.connectionOptions.hostNameInCertificate.description%",
          "groupName": "%mssql.connectionOptions.groupName.security%",
          "valueType": "string",
          "defaultValue": null,
          "objectType": null,
          "categoryValues": null,
          "isRequired": false,
          "isArray": false
        },
        {
          "specialValueType": null,
          "isIdentity": false,
          "name": "trustServerCertificate",
          "displayName": "%mssql.connectionOptions.trustServerCertificate.displayName%",
          "description": "%mssql.connectionOptions.trustServerCertificate.description%",
          "groupName": "%mssql.connectionOptions.groupName.security%",
          "valueType": "boolean",
          "defaultValue": "false",
          "objectType": null,
          "categoryValues": null,
          "isRequired": false,
          "isArray": false,
          "showOnConnectionDialog": true
        },
        {
          "specialValueType": null,
          "isIdentity": false,
          "name": "contextConnection",
          "displayName": "%mssql.connectionOptions.contextConnection.displayName%",
          "description": "%mssql.connectionOptions.contextConnection.description%",
          "groupName": "%mssql.connectionOptions.groupName.source%",
          "valueType": "boolean",
          "defaultValue": null,
          "objectType": null,
          "categoryValues": null,
          "isRequired": false,
          "isArray": false
        },
        {
          "specialValueType": null,
          "isIdentity": false,
          "name": "port",
          "displayName": "%mssql.connectionOptions.port.displayName%",
          "description": null,
          "groupName": null,
          "valueType": "number",
          "defaultValue": null,
          "objectType": null,
          "categoryValues": null,
          "isRequired": false,
          "isArray": false
        },
        {
          "specialValueType": null,
          "isIdentity": false,
          "name": "connectRetryCount",
          "displayName": "%mssql.connectionOptions.connectRetryCount.displayName%",
          "description": "%mssql.connectionOptions.connectRetryCount.description%",
          "groupName": "%mssql.connectionOptions.groupName.connectionResiliency%",
          "valueType": "number",
          "defaultValue": "1",
          "objectType": null,
          "categoryValues": null,
          "isRequired": false,
          "isArray": false
        },
        {
          "specialValueType": null,
          "isIdentity": false,
          "name": "connectRetryInterval",
          "displayName": "%mssql.connectionOptions.connectRetryInterval.displayName%",
          "description": "%mssql.connectionOptions.connectRetryInterval.description%",
          "groupName": "%mssql.connectionOptions.groupName.connectionResiliency%",
          "valueType": "number",
          "defaultValue": "10",
          "objectType": null,
          "categoryValues": null,
          "isRequired": false,
          "isArray": false
        },
        {
          "specialValueType": null,
          "isIdentity": false,
          "name": "workstationId",
          "displayName": "%mssql.connectionOptions.workstationId.displayName%",
          "description": "%mssql.connectionOptions.workstationId.description%",
          "groupName": "%mssql.connectionOptions.groupName.context%",
          "valueType": "string",
          "defaultValue": null,
          "objectType": null,
          "categoryValues": null,
          "isRequired": false,
          "isArray": false
        },
        {
          "specialValueType": null,
          "isIdentity": false,
          "name": "pooling",
          "displayName": "%mssql.connectionOptions.pooling.displayName%",
          "description": "%mssql.connectionOptions.pooling.description%",
          "groupName": "%mssql.connectionOptions.groupName.pooling%",
          "valueType": "boolean",
          "defaultValue": null,
          "objectType": null,
          "categoryValues": null,
          "isRequired": false,
          "isArray": false
        },
        {
          "specialValueType": null,
          "isIdentity": false,
          "name": "maxPoolSize",
          "displayName": "%mssql.connectionOptions.maxPoolSize.displayName%",
          "description": "%mssql.connectionOptions.maxPoolSize.description%",
          "groupName": "%mssql.connectionOptions.groupName.pooling%",
          "valueType": "number",
          "defaultValue": null,
          "objectType": null,
          "categoryValues": null,
          "isRequired": false,
          "isArray": false
        },
        {
          "specialValueType": null,
          "isIdentity": false,
          "name": "minPoolSize",
          "displayName": "%mssql.connectionOptions.minPoolSize.displayName%",
          "description": "%mssql.connectionOptions.minPoolSize.description%",
          "groupName": "%mssql.connectionOptions.groupName.pooling%",
          "valueType": "number",
          "defaultValue": null,
          "objectType": null,
          "categoryValues": null,
          "isRequired": false,
          "isArray": false
        },
        {
          "specialValueType": null,
          "isIdentity": false,
          "name": "loadBalanceTimeout",
          "displayName": "%mssql.connectionOptions.loadBalanceTimeout.displayName%",
          "description": "%mssql.connectionOptions.loadBalanceTimeout.description%",
          "groupName": "%mssql.connectionOptions.groupName.pooling%",
          "valueType": "number",
          "defaultValue": null,
          "objectType": null,
          "categoryValues": null,
          "isRequired": false,
          "isArray": false
        },
        {
          "specialValueType": null,
          "isIdentity": false,
          "name": "replication",
          "displayName": "%mssql.connectionOptions.replication.displayName%",
          "description": "%mssql.connectionOptions.replication.description%",
          "groupName": "%mssql.connectionOptions.groupName.replication%",
          "valueType": "boolean",
          "defaultValue": null,
          "objectType": null,
          "categoryValues": null,
          "isRequired": false,
          "isArray": false
        },
        {
          "specialValueType": null,
          "isIdentity": false,
          "name": "attachDbFilename",
          "displayName": "%mssql.connectionOptions.attachDbFilename.displayName%",
          "description": "%mssql.connectionOptions.attachDbFilename.description%",
          "groupName": "%mssql.connectionOptions.groupName.source%",
          "valueType": "string",
          "defaultValue": null,
          "objectType": null,
          "categoryValues": null,
          "isRequired": false,
          "isArray": false
        },
        {
          "specialValueType": null,
          "isIdentity": false,
          "name": "failoverPartner",
          "displayName": "%mssql.connectionOptions.failoverPartner.displayName%",
          "description": "%mssql.connectionOptions.failoverPartner.description%",
          "groupName": "%mssql.connectionOptions.groupName.source%",
          "valueType": "string",
          "defaultValue": null,
          "objectType": null,
          "categoryValues": null,
          "isRequired": false,
          "isArray": false
        },
        {
          "specialValueType": null,
          "isIdentity": false,
          "name": "multiSubnetFailover",
          "displayName": "%mssql.connectionOptions.multiSubnetFailover.displayName%",
          "description": null,
          "groupName": null,
          "valueType": "boolean",
          "defaultValue": null,
          "objectType": null,
          "categoryValues": null,
          "isRequired": false,
          "isArray": false
        },
        {
          "specialValueType": null,
          "isIdentity": false,
          "name": "multipleActiveResultSets",
          "displayName": "%mssql.connectionOptions.multipleActiveResultSets.displayName%",
          "description": "%mssql.connectionOptions.multipleActiveResultSets.description%",
          "groupName": "%mssql.connectionOptions.groupName.advanced%",
          "valueType": "boolean",
          "defaultValue": null,
          "objectType": null,
          "categoryValues": null,
          "isRequired": false,
          "isArray": false
        },
        {
          "specialValueType": null,
          "isIdentity": false,
          "name": "packetSize",
          "displayName": "%mssql.connectionOptions.packetSize.displayName%",
          "description": "%mssql.connectionOptions.packetSize.description%",
          "groupName": "%mssql.connectionOptions.groupName.advanced%",
          "valueType": "number",
          "defaultValue": null,
          "objectType": null,
          "categoryValues": null,
          "isRequired": false,
          "isArray": false
        },
        {
          "specialValueType": null,
          "isIdentity": false,
          "name": "typeSystemVersion",
          "displayName": "%mssql.connectionOptions.typeSystemVersion.displayName%",
          "description": "%mssql.connectionOptions.typeSystemVersion.description%",
          "groupName": "%mssql.connectionOptions.groupName.advanced%",
          "valueType": "string",
          "defaultValue": null,
          "objectType": null,
          "categoryValues": null,
          "isRequired": false,
          "isArray": false
        }
      ]
    }
  },
  "dependencies": {
    "@microsoft/ads-extension-telemetry": "^3.0.1",
    "@microsoft/ads-service-downloader": "^1.2.1",
    "dataprotocol-client": "github:Microsoft/sqlops-dataprotocolclient#1.3.5",
    "find-remove": "1.2.1",
    "vscode-languageclient": "5.2.1",
    "vscode-nls": "^4.0.0"
  },
  "devDependencies": {
    "@types/mocha": "^7.0.2",
    "@microsoft/vscodetestcover": "^1.2.1",
    "@microsoft/azdata-test": "^3.0.1",
    "mocha": "^7.1.1",
    "should": "^13.2.3",
    "typemoq": "^2.1.0"
  }
}<|MERGE_RESOLUTION|>--- conflicted
+++ resolved
@@ -506,13 +506,10 @@
         {
           "command": "mssql.detachDatabase",
           "when": "false"
-<<<<<<< HEAD
         },
         {
           "command": "mssql.attachDatabase",
           "when": "false"
-=======
->>>>>>> e52aa01c
         }
       ],
       "objectExplorer/item/context": [
@@ -567,6 +564,11 @@
           "command": "mssql.detachDatabase",
           "when": "connectionProvider == MSSQL && nodeType == Database && !isCloud && config.workbench.enablePreviewFeatures",
           "group": "1_objectManagement"
+        },
+        {
+          "command": "mssql.attachDatabase",
+          "when": "connectionProvider == MSSQL && nodeType == Folder && objectType == Databases && !isCloud && config.workbench.enablePreviewFeatures",
+          "group": "0_query@4"
         },
         {
           "command": "mssql.attachDatabase",
