--- conflicted
+++ resolved
@@ -77,13 +77,6 @@
 		return this.createClient(['MicrosoftSqlToolsCredentials.exe', 'MicrosoftSqlToolsCredentials']);
 	}
 
-<<<<<<< HEAD
-	private createSerializationClient(): Promise<SqlOpsDataClient> {
-		return this.createClient(['MicrosoftSqlToolsSerialization.exe', 'MicrosoftSqlToolsSerialization']);
-	}
-
-=======
->>>>>>> 8a9ee405
 	private createResourceProviderClient(): Promise<SqlOpsDataClient> {
 		return this.createClient(['SqlToolsResourceProviderService.exe', 'SqlToolsResourceProviderService']);
 	}
@@ -106,74 +99,6 @@
 					{ serviceInstalled: serverResult.installedBeforeInitializing ? 1 : 0 }
 				);
 
-<<<<<<< HEAD
-				self.createSerializationClient().then(serializationClient => {
-					// Serialization
-					let serializationProvider: sqlops.SerializationProvider = {
-						handle: 0,
-						saveAs(saveFormat: string, savePath: string, results: string, appendToFile: boolean): Thenable<sqlops.SaveResultRequestResult> {
-							return self._serialization.saveAs(saveFormat, savePath, results, appendToFile);
-						}
-					};
-					sqlops.serialization.registerProvider(serializationProvider);
-				}, error => {
-					Utils.logDebug('Cannot find Serialization executables. error: ' + error, MainController._extensionConstants.extensionConfigSectionName);
-=======
-				self.createResourceProviderClient().then(rpClient => {
-					let resourceProvider = new AzureResourceProvider(self._client, rpClient);
-					data.resources.registerResourceProvider({
-						displayName: 'Azure SQL Resource Provider', // TODO Localize
-						id: 'Microsoft.Azure.SQL.ResourceProvider',
-						settings: {
-
-						}
-					}, resourceProvider);
-					Utils.logDebug('resourceProvider registered', MainController._extensionConstants.extensionConfigSectionName);
-				}, error => {
-					Utils.logDebug('Cannot find ResourceProvider executables. error: ' + error, MainController._extensionConstants.extensionConfigSectionName);
->>>>>>> 8a9ee405
-				});
-
-				self.createCredentialClient().then(credentialClient => {
-					self._credentialStore.languageClient = credentialClient;
-<<<<<<< HEAD
-					let credentialProvider: sqlops.CredentialProvider = {
-						handle: 0,
-						saveCredential(credentialId: string, password: string): Thenable<boolean> {
-							return self._credentialStore.saveCredential(credentialId, password);
-						},
-						readCredential(credentialId: string): Thenable<sqlops.Credential> {
-							return self._credentialStore.readCredential(credentialId);
-						},
-						deleteCredential(credentialId: string): Thenable<boolean> {
-							return self._credentialStore.deleteCredential(credentialId);
-						}
-					};
-					sqlops.credentials.registerProvider(credentialProvider);
-					Utils.logDebug('credentialProvider registered', MainController._extensionConstants.extensionConfigSectionName);
-=======
-					credentialClient.onReady().then(() => {
-						let credentialProvider: data.CredentialProvider = {
-							handle: 0,
-							saveCredential(credentialId: string, password: string): Thenable<boolean> {
-								return self._credentialStore.saveCredential(credentialId, password);
-							},
-							readCredential(credentialId: string): Thenable<data.Credential> {
-								return self._credentialStore.readCredential(credentialId);
-							},
-							deleteCredential(credentialId: string): Thenable<boolean> {
-								return self._credentialStore.deleteCredential(credentialId);
-							}
-						};
-						data.credentials.registerProvider(credentialProvider);
-						Utils.logDebug('credentialProvider registered', MainController._extensionConstants.extensionConfigSectionName);
-					});
->>>>>>> 8a9ee405
-				}, error => {
-					Utils.logDebug('Cannot find credentials executables. error: ' + error, MainController._extensionConstants.extensionConfigSectionName);
-				});
-
-<<<<<<< HEAD
 				self.createResourceProviderClient().then(rpClient => {
 					let resourceProvider = new AzureResourceProvider(self._client, rpClient);
 					sqlops.resources.registerResourceProvider({
@@ -188,8 +113,28 @@
 					Utils.logDebug('Cannot find ResourceProvider executables. error: ' + error, MainController._extensionConstants.extensionConfigSectionName);
 				});
 
-=======
->>>>>>> 8a9ee405
+				self.createCredentialClient().then(credentialClient => {
+					self._credentialStore.languageClient = credentialClient;
+					credentialClient.onReady().then(() => {
+						let credentialProvider: sqlops.CredentialProvider = {
+							handle: 0,
+							saveCredential(credentialId: string, password: string): Thenable<boolean> {
+								return self._credentialStore.saveCredential(credentialId, password);
+							},
+							readCredential(credentialId: string): Thenable<sqlops.Credential> {
+								return self._credentialStore.readCredential(credentialId);
+							},
+							deleteCredential(credentialId: string): Thenable<boolean> {
+								return self._credentialStore.deleteCredential(credentialId);
+							}
+						};
+						sqlops.credentials.registerProvider(credentialProvider);
+						Utils.logDebug('credentialProvider registered', MainController._extensionConstants.extensionConfigSectionName);
+					});
+				}, error => {
+					Utils.logDebug('Cannot find credentials executables. error: ' + error, MainController._extensionConstants.extensionConfigSectionName);
+				});
+
 				Utils.logDebug(SharedConstants.extensionActivated, MainController._extensionConstants.extensionConfigSectionName);
 				self._initialized = true;
 				resolve(true);
