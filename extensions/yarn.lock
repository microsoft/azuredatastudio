# THIS IS AN AUTOGENERATED FILE. DO NOT EDIT THIS FILE DIRECTLY.
# yarn lockfile v1


<<<<<<< HEAD
agent-base@4, agent-base@^4.1.0:
  version "4.2.0"
  resolved "https://registry.yarnpkg.com/agent-base/-/agent-base-4.2.0.tgz#9838b5c3392b962bad031e6a4c5e1024abec45ce"
  dependencies:
    es6-promisify "^5.0.0"

ajv@^5.1.0:
  version "5.5.2"
  resolved "https://registry.yarnpkg.com/ajv/-/ajv-5.5.2.tgz#73b5eeca3fab653e3d3f9422b341ad42205dc965"
  dependencies:
    co "^4.6.0"
    fast-deep-equal "^1.0.0"
    fast-json-stable-stringify "^2.0.0"
    json-schema-traverse "^0.3.0"

ansi-cyan@^0.1.1:
  version "0.1.1"
  resolved "https://registry.yarnpkg.com/ansi-cyan/-/ansi-cyan-0.1.1.tgz#538ae528af8982f28ae30d86f2f17456d2609873"
  dependencies:
    ansi-wrap "0.1.0"

ansi-gray@^0.1.1:
  version "0.1.1"
  resolved "https://registry.yarnpkg.com/ansi-gray/-/ansi-gray-0.1.1.tgz#2962cf54ec9792c48510a3deb524436861ef7251"
  dependencies:
    ansi-wrap "0.1.0"

ansi-red@^0.1.1:
  version "0.1.1"
  resolved "https://registry.yarnpkg.com/ansi-red/-/ansi-red-0.1.1.tgz#8c638f9d1080800a353c9c28c8a81ca4705d946c"
  dependencies:
    ansi-wrap "0.1.0"

ansi-regex@^2.0.0:
  version "2.1.1"
  resolved "https://registry.yarnpkg.com/ansi-regex/-/ansi-regex-2.1.1.tgz#c3b33ab5ee360d86e0e628f0468ae7ef27d654df"

ansi-styles@^2.2.1:
  version "2.2.1"
  resolved "https://registry.yarnpkg.com/ansi-styles/-/ansi-styles-2.2.1.tgz#b432dd3358b634cf75e1e4664368240533c1ddbe"

ansi-wrap@0.1.0:
  version "0.1.0"
  resolved "https://registry.yarnpkg.com/ansi-wrap/-/ansi-wrap-0.1.0.tgz#a82250ddb0015e9a27ca82e82ea603bbfa45efaf"

applicationinsights@0.18.0:
  version "0.18.0"
  resolved "https://registry.yarnpkg.com/applicationinsights/-/applicationinsights-0.18.0.tgz#162ebb48a383408bc4de44db32b417307f45bbc1"

arr-diff@^1.0.1:
  version "1.1.0"
  resolved "https://registry.yarnpkg.com/arr-diff/-/arr-diff-1.1.0.tgz#687c32758163588fef7de7b36fabe495eb1a399a"
  dependencies:
    arr-flatten "^1.0.1"
    array-slice "^0.2.3"

arr-diff@^2.0.0:
  version "2.0.0"
  resolved "https://registry.yarnpkg.com/arr-diff/-/arr-diff-2.0.0.tgz#8f3b827f955a8bd669697e4a4256ac3ceae356cf"
  dependencies:
    arr-flatten "^1.0.1"

arr-flatten@^1.0.1:
  version "1.1.0"
  resolved "https://registry.yarnpkg.com/arr-flatten/-/arr-flatten-1.1.0.tgz#36048bbff4e7b47e136644316c99669ea5ae91f1"

arr-union@^2.0.1:
  version "2.1.0"
  resolved "https://registry.yarnpkg.com/arr-union/-/arr-union-2.1.0.tgz#20f9eab5ec70f5c7d215b1077b1c39161d292c7d"

array-differ@^1.0.0:
  version "1.0.0"
  resolved "https://registry.yarnpkg.com/array-differ/-/array-differ-1.0.0.tgz#eff52e3758249d33be402b8bb8e564bb2b5d4031"

array-slice@^0.2.3:
  version "0.2.3"
  resolved "https://registry.yarnpkg.com/array-slice/-/array-slice-0.2.3.tgz#dd3cfb80ed7973a75117cdac69b0b99ec86186f5"

array-union@^1.0.1:
  version "1.0.2"
  resolved "https://registry.yarnpkg.com/array-union/-/array-union-1.0.2.tgz#9a34410e4f4e3da23dea375be5be70f24778ec39"
  dependencies:
    array-uniq "^1.0.1"

array-uniq@^1.0.1, array-uniq@^1.0.2:
  version "1.0.3"
  resolved "https://registry.yarnpkg.com/array-uniq/-/array-uniq-1.0.3.tgz#af6ac877a25cc7f74e058894753858dfdb24fdb6"

array-unique@^0.2.1:
  version "0.2.1"
  resolved "https://registry.yarnpkg.com/array-unique/-/array-unique-0.2.1.tgz#a1d97ccafcbc2625cc70fadceb36a50c58b01a53"

arrify@^1.0.0:
  version "1.0.1"
  resolved "https://registry.yarnpkg.com/arrify/-/arrify-1.0.1.tgz#898508da2226f380df904728456849c1501a4b0d"

asn1@~0.2.3:
  version "0.2.3"
  resolved "https://registry.yarnpkg.com/asn1/-/asn1-0.2.3.tgz#dac8787713c9966849fc8180777ebe9c1ddf3b86"

assert-plus@1.0.0, assert-plus@^1.0.0:
  version "1.0.0"
  resolved "https://registry.yarnpkg.com/assert-plus/-/assert-plus-1.0.0.tgz#f12e0f3c5d77b0b1cdd9146942e4e96c1e4dd525"

assert-plus@^0.2.0:
  version "0.2.0"
  resolved "https://registry.yarnpkg.com/assert-plus/-/assert-plus-0.2.0.tgz#d74e1b87e7affc0db8aadb7021f3fe48101ab234"

asynckit@^0.4.0:
  version "0.4.0"
  resolved "https://registry.yarnpkg.com/asynckit/-/asynckit-0.4.0.tgz#c79ed97f7f34cb8f2ba1bc9790bcc366474b4b79"

aws-sign2@~0.6.0:
  version "0.6.0"
  resolved "https://registry.yarnpkg.com/aws-sign2/-/aws-sign2-0.6.0.tgz#14342dd38dbcc94d0e5b87d763cd63612c0e794f"

aws-sign2@~0.7.0:
  version "0.7.0"
  resolved "https://registry.yarnpkg.com/aws-sign2/-/aws-sign2-0.7.0.tgz#b46e890934a9591f2d2f6f86d7e6a9f1b3fe76a8"

aws4@^1.2.1, aws4@^1.6.0:
  version "1.6.0"
  resolved "https://registry.yarnpkg.com/aws4/-/aws4-1.6.0.tgz#83ef5ca860b2b32e4a0deedee8c771b9db57471e"

balanced-match@^1.0.0:
  version "1.0.0"
  resolved "https://registry.yarnpkg.com/balanced-match/-/balanced-match-1.0.0.tgz#89b4d199ab2bee49de164ea02b89ce462d71b767"

base64-js@0.0.8:
  version "0.0.8"
  resolved "https://registry.yarnpkg.com/base64-js/-/base64-js-0.0.8.tgz#1101e9544f4a76b1bc3b26d452ca96d7a35e7978"

bcrypt-pbkdf@^1.0.0:
  version "1.0.1"
  resolved "https://registry.yarnpkg.com/bcrypt-pbkdf/-/bcrypt-pbkdf-1.0.1.tgz#63bc5dcb61331b92bc05fd528953c33462a06f8d"
  dependencies:
    tweetnacl "^0.14.3"

beeper@^1.0.0:
  version "1.1.1"
  resolved "https://registry.yarnpkg.com/beeper/-/beeper-1.1.1.tgz#e6d5ea8c5dad001304a70b22638447f69cb2f809"

bl@^1.0.0:
  version "1.2.1"
  resolved "https://registry.yarnpkg.com/bl/-/bl-1.2.1.tgz#cac328f7bee45730d404b692203fcb590e172d5e"
  dependencies:
    readable-stream "^2.0.5"

block-stream@*:
  version "0.0.9"
  resolved "https://registry.yarnpkg.com/block-stream/-/block-stream-0.0.9.tgz#13ebfe778a03205cfe03751481ebb4b3300c126a"
  dependencies:
    inherits "~2.0.0"

bluebird@^3.5.0:
  version "3.5.1"
  resolved "https://registry.yarnpkg.com/bluebird/-/bluebird-3.5.1.tgz#d9551f9de98f1fcda1e683d17ee91a0602ee2eb9"

boom@2.x.x:
  version "2.10.1"
  resolved "https://registry.yarnpkg.com/boom/-/boom-2.10.1.tgz#39c8918ceff5799f83f9492a848f625add0c766f"
  dependencies:
    hoek "2.x.x"

boom@4.x.x:
  version "4.3.1"
  resolved "https://registry.yarnpkg.com/boom/-/boom-4.3.1.tgz#4f8a3005cb4a7e3889f749030fd25b96e01d2e31"
  dependencies:
    hoek "4.x.x"

boom@5.x.x:
  version "5.2.0"
  resolved "https://registry.yarnpkg.com/boom/-/boom-5.2.0.tgz#5dd9da6ee3a5f302077436290cb717d3f4a54e02"
  dependencies:
    hoek "4.x.x"

brace-expansion@^1.1.7:
  version "1.1.11"
  resolved "https://registry.yarnpkg.com/brace-expansion/-/brace-expansion-1.1.11.tgz#3c7fcbf529d87226f3d2f52b966ff5271eb441dd"
  dependencies:
    balanced-match "^1.0.0"
    concat-map "0.0.1"

braces@^1.8.2:
  version "1.8.5"
  resolved "https://registry.yarnpkg.com/braces/-/braces-1.8.5.tgz#ba77962e12dff969d6b76711e914b737857bf6a7"
  dependencies:
    expand-range "^1.8.1"
    preserve "^0.2.0"
    repeat-element "^1.1.2"

browser-stdout@1.3.0:
  version "1.3.0"
  resolved "https://registry.yarnpkg.com/browser-stdout/-/browser-stdout-1.3.0.tgz#f351d32969d32fa5d7a5567154263d928ae3bd1f"

buffer-crc32@~0.2.3:
  version "0.2.13"
  resolved "https://registry.yarnpkg.com/buffer-crc32/-/buffer-crc32-0.2.13.tgz#0d333e3f00eac50aa1454abd30ef8c2a5d9a7242"

buffer@^3.0.1:
  version "3.6.0"
  resolved "https://registry.yarnpkg.com/buffer/-/buffer-3.6.0.tgz#a72c936f77b96bf52f5f7e7b467180628551defb"
  dependencies:
    base64-js "0.0.8"
    ieee754 "^1.1.4"
    isarray "^1.0.0"

caseless@~0.11.0:
  version "0.11.0"
  resolved "https://registry.yarnpkg.com/caseless/-/caseless-0.11.0.tgz#715b96ea9841593cc33067923f5ec60ebda4f7d7"

caseless@~0.12.0:
  version "0.12.0"
  resolved "https://registry.yarnpkg.com/caseless/-/caseless-0.12.0.tgz#1b681c21ff84033c826543090689420d187151dc"

chalk@^1.0.0, chalk@^1.1.1:
  version "1.1.3"
  resolved "https://registry.yarnpkg.com/chalk/-/chalk-1.1.3.tgz#a8115c55e4a702fe4d150abd3872822a7e09fc98"
  dependencies:
    ansi-styles "^2.2.1"
    escape-string-regexp "^1.0.2"
    has-ansi "^2.0.0"
    strip-ansi "^3.0.0"
    supports-color "^2.0.0"

clone-buffer@^1.0.0:
  version "1.0.0"
  resolved "https://registry.yarnpkg.com/clone-buffer/-/clone-buffer-1.0.0.tgz#e3e25b207ac4e701af721e2cb5a16792cac3dc58"

clone-stats@^0.0.1:
  version "0.0.1"
  resolved "https://registry.yarnpkg.com/clone-stats/-/clone-stats-0.0.1.tgz#b88f94a82cf38b8791d58046ea4029ad88ca99d1"

clone-stats@^1.0.0:
  version "1.0.0"
  resolved "https://registry.yarnpkg.com/clone-stats/-/clone-stats-1.0.0.tgz#b3782dff8bb5474e18b9b6bf0fdfe782f8777680"

clone@^0.2.0:
  version "0.2.0"
  resolved "https://registry.yarnpkg.com/clone/-/clone-0.2.0.tgz#c6126a90ad4f72dbf5acdb243cc37724fe93fc1f"

clone@^1.0.0:
  version "1.0.3"
  resolved "https://registry.yarnpkg.com/clone/-/clone-1.0.3.tgz#298d7e2231660f40c003c2ed3140decf3f53085f"

clone@^2.1.1:
  version "2.1.1"
  resolved "https://registry.yarnpkg.com/clone/-/clone-2.1.1.tgz#d217d1e961118e3ac9a4b8bba3285553bf647cdb"

cloneable-readable@^1.0.0:
  version "1.0.0"
  resolved "https://registry.yarnpkg.com/cloneable-readable/-/cloneable-readable-1.0.0.tgz#a6290d413f217a61232f95e458ff38418cfb0117"
  dependencies:
    inherits "^2.0.1"
    process-nextick-args "^1.0.6"
    through2 "^2.0.1"

co@^4.6.0:
  version "4.6.0"
  resolved "https://registry.yarnpkg.com/co/-/co-4.6.0.tgz#6ea6bdf3d853ae54ccb8e47bfa0bf3f9031fb184"

color-support@^1.1.3:
  version "1.1.3"
  resolved "https://registry.yarnpkg.com/color-support/-/color-support-1.1.3.tgz#93834379a1cc9a0c61f82f52f0d04322251bd5a2"

combined-stream@1.0.6, combined-stream@^1.0.5, combined-stream@~1.0.5:
  version "1.0.6"
  resolved "https://registry.yarnpkg.com/combined-stream/-/combined-stream-1.0.6.tgz#723e7df6e801ac5613113a7e445a9b69cb632818"
  dependencies:
    delayed-stream "~1.0.0"

commander@2.11.0:
  version "2.11.0"
  resolved "https://registry.yarnpkg.com/commander/-/commander-2.11.0.tgz#157152fd1e7a6c8d98a5b715cf376df928004563"

commander@2.9.0:
  version "2.9.0"
  resolved "https://registry.yarnpkg.com/commander/-/commander-2.9.0.tgz#9c99094176e12240cb22d6c5146098400fe0f7d4"
  dependencies:
    graceful-readlink ">= 1.0.0"

commander@^2.9.0:
  version "2.14.1"
  resolved "https://registry.yarnpkg.com/commander/-/commander-2.14.1.tgz#2235123e37af8ca3c65df45b026dbd357b01b9aa"

commander@~2.8.1:
  version "2.8.1"
  resolved "https://registry.yarnpkg.com/commander/-/commander-2.8.1.tgz#06be367febfda0c330aa1e2a072d3dc9762425d4"
  dependencies:
    graceful-readlink ">= 1.0.0"

concat-map@0.0.1:
  version "0.0.1"
  resolved "https://registry.yarnpkg.com/concat-map/-/concat-map-0.0.1.tgz#d8a96bd77fd68df7793a73036a3ba0d5405d477b"

convert-source-map@^1.1.1:
  version "1.5.1"
  resolved "https://registry.yarnpkg.com/convert-source-map/-/convert-source-map-1.5.1.tgz#b8278097b9bc229365de5c62cf5fcaed8b5599e5"

core-util-is@1.0.2, core-util-is@~1.0.0:
  version "1.0.2"
  resolved "https://registry.yarnpkg.com/core-util-is/-/core-util-is-1.0.2.tgz#b5fd54220aa2bc5ab57aab7140c940754503c1a7"

cryptiles@2.x.x:
  version "2.0.5"
  resolved "https://registry.yarnpkg.com/cryptiles/-/cryptiles-2.0.5.tgz#3bdfecdc608147c1c67202fa291e7dca59eaa3b8"
  dependencies:
    boom "2.x.x"

cryptiles@3.x.x:
  version "3.1.2"
  resolved "https://registry.yarnpkg.com/cryptiles/-/cryptiles-3.1.2.tgz#a89fbb220f5ce25ec56e8c4aa8a4fd7b5b0d29fe"
  dependencies:
    boom "5.x.x"

dashdash@^1.12.0:
  version "1.14.1"
  resolved "https://registry.yarnpkg.com/dashdash/-/dashdash-1.14.1.tgz#853cfa0f7cbe2fed5de20326b8dd581035f6e2f0"
  dependencies:
    assert-plus "^1.0.0"

"dataprotocol-client@git://github.com/Microsoft/sqlops-dataprotocolclient.git#feature/agentDmp1":
  version "0.1.0"
  resolved "git://github.com/Microsoft/sqlops-dataprotocolclient.git#c8c99c52c5c1fd5b4e430312680c31563c8a374e"
  dependencies:
    sqlops "github:anthonydresser/vscode-extension-vscode#1.1.11"
    vscode "1.1.5"
    vscode-languageclient "3.5.0"

dateformat@^2.0.0:
  version "2.2.0"
  resolved "https://registry.yarnpkg.com/dateformat/-/dateformat-2.2.0.tgz#4065e2013cf9fb916ddfd82efb506ad4c6769062"

debug@2:
  version "2.6.9"
  resolved "https://registry.yarnpkg.com/debug/-/debug-2.6.9.tgz#5d128515df134ff327e90a4c93f4e077a536341f"
  dependencies:
    ms "2.0.0"

debug@2.6.8:
  version "2.6.8"
  resolved "https://registry.yarnpkg.com/debug/-/debug-2.6.8.tgz#e731531ca2ede27d188222427da17821d68ff4fc"
  dependencies:
    ms "2.0.0"

debug@3.1.0, debug@^3.1.0:
  version "3.1.0"
  resolved "https://registry.yarnpkg.com/debug/-/debug-3.1.0.tgz#5bb5a0672628b64149566ba16819e61518c67261"
  dependencies:
    ms "2.0.0"

decompress-tar@^4.0.0, decompress-tar@^4.1.0, decompress-tar@^4.1.1:
  version "4.1.1"
  resolved "https://registry.yarnpkg.com/decompress-tar/-/decompress-tar-4.1.1.tgz#718cbd3fcb16209716e70a26b84e7ba4592e5af1"
  dependencies:
    file-type "^5.2.0"
    is-stream "^1.1.0"
    tar-stream "^1.5.2"

decompress-tarbz2@^4.0.0:
  version "4.1.1"
  resolved "https://registry.yarnpkg.com/decompress-tarbz2/-/decompress-tarbz2-4.1.1.tgz#3082a5b880ea4043816349f378b56c516be1a39b"
  dependencies:
    decompress-tar "^4.1.0"
    file-type "^6.1.0"
    is-stream "^1.1.0"
    seek-bzip "^1.0.5"
    unbzip2-stream "^1.0.9"

decompress-targz@^4.0.0:
  version "4.1.1"
  resolved "https://registry.yarnpkg.com/decompress-targz/-/decompress-targz-4.1.1.tgz#c09bc35c4d11f3de09f2d2da53e9de23e7ce1eee"
  dependencies:
    decompress-tar "^4.1.1"
    file-type "^5.2.0"
    is-stream "^1.1.0"

decompress-unzip@^4.0.1:
  version "4.0.1"
  resolved "https://registry.yarnpkg.com/decompress-unzip/-/decompress-unzip-4.0.1.tgz#deaaccdfd14aeaf85578f733ae8210f9b4848f69"
  dependencies:
    file-type "^3.8.0"
    get-stream "^2.2.0"
    pify "^2.3.0"
    yauzl "^2.4.2"

decompress@^4.2.0:
  version "4.2.0"
  resolved "https://registry.yarnpkg.com/decompress/-/decompress-4.2.0.tgz#7aedd85427e5a92dacfe55674a7c505e96d01f9d"
  dependencies:
    decompress-tar "^4.0.0"
    decompress-tarbz2 "^4.0.0"
    decompress-targz "^4.0.0"
    decompress-unzip "^4.0.1"
    graceful-fs "^4.1.10"
    make-dir "^1.0.0"
    pify "^2.3.0"
    strip-dirs "^2.0.0"

deep-assign@^1.0.0:
  version "1.0.0"
  resolved "https://registry.yarnpkg.com/deep-assign/-/deep-assign-1.0.0.tgz#b092743be8427dc621ea0067cdec7e70dd19f37b"
  dependencies:
    is-obj "^1.0.0"

delayed-stream@~1.0.0:
  version "1.0.0"
  resolved "https://registry.yarnpkg.com/delayed-stream/-/delayed-stream-1.0.0.tgz#df3ae199acadfb7d440aaae0b29e2272b24ec619"

diff@3.2.0:
  version "3.2.0"
  resolved "https://registry.yarnpkg.com/diff/-/diff-3.2.0.tgz#c9ce393a4b7cbd0b058a725c93df299027868ff9"

diff@3.3.1:
  version "3.3.1"
  resolved "https://registry.yarnpkg.com/diff/-/diff-3.3.1.tgz#aa8567a6eed03c531fc89d3f711cd0e5259dec75"

duplexer2@0.0.2:
  version "0.0.2"
  resolved "https://registry.yarnpkg.com/duplexer2/-/duplexer2-0.0.2.tgz#c614dcf67e2fb14995a91711e5a617e8a60a31db"
  dependencies:
    readable-stream "~1.1.9"

duplexer@~0.1.1:
  version "0.1.1"
  resolved "https://registry.yarnpkg.com/duplexer/-/duplexer-0.1.1.tgz#ace6ff808c1ce66b57d1ebf97977acb02334cfc1"

duplexify@^3.2.0:
  version "3.5.3"
  resolved "https://registry.yarnpkg.com/duplexify/-/duplexify-3.5.3.tgz#8b5818800df92fd0125b27ab896491912858243e"
  dependencies:
    end-of-stream "^1.0.0"
    inherits "^2.0.1"
    readable-stream "^2.0.0"
    stream-shift "^1.0.0"

ecc-jsbn@~0.1.1:
  version "0.1.1"
  resolved "https://registry.yarnpkg.com/ecc-jsbn/-/ecc-jsbn-0.1.1.tgz#0fc73a9ed5f0d53c38193398523ef7e543777505"
  dependencies:
    jsbn "~0.1.0"

end-of-stream@^1.0.0:
  version "1.4.1"
  resolved "https://registry.yarnpkg.com/end-of-stream/-/end-of-stream-1.4.1.tgz#ed29634d19baba463b6ce6b80a37213eab71ec43"
  dependencies:
    once "^1.4.0"

es6-promise@^4.0.3:
  version "4.2.4"
  resolved "https://registry.yarnpkg.com/es6-promise/-/es6-promise-4.2.4.tgz#dc4221c2b16518760bd8c39a52d8f356fc00ed29"

es6-promisify@^5.0.0:
  version "5.0.0"
  resolved "https://registry.yarnpkg.com/es6-promisify/-/es6-promisify-5.0.0.tgz#5109d62f3e56ea967c4b63505aef08291c8a5203"
  dependencies:
    es6-promise "^4.0.3"

escape-string-regexp@1.0.5, escape-string-regexp@^1.0.2:
  version "1.0.5"
  resolved "https://registry.yarnpkg.com/escape-string-regexp/-/escape-string-regexp-1.0.5.tgz#1b61c0562190a8dff6ae3bb2cf0200ca130b86d4"

event-stream@^3.3.1, event-stream@~3.3.4:
  version "3.3.4"
  resolved "https://registry.yarnpkg.com/event-stream/-/event-stream-3.3.4.tgz#4ab4c9a0f5a54db9338b4c34d86bfce8f4b35571"
  dependencies:
    duplexer "~0.1.1"
    from "~0"
    map-stream "~0.1.0"
    pause-stream "0.0.11"
    split "0.3"
    stream-combiner "~0.0.4"
    through "~2.3.1"

expand-brackets@^0.1.4:
  version "0.1.5"
  resolved "https://registry.yarnpkg.com/expand-brackets/-/expand-brackets-0.1.5.tgz#df07284e342a807cd733ac5af72411e581d1177b"
  dependencies:
    is-posix-bracket "^0.1.0"

expand-range@^1.8.1:
  version "1.8.2"
  resolved "https://registry.yarnpkg.com/expand-range/-/expand-range-1.8.2.tgz#a299effd335fe2721ebae8e257ec79644fc85337"
  dependencies:
    fill-range "^2.1.0"

extend-shallow@^1.1.2:
  version "1.1.4"
  resolved "https://registry.yarnpkg.com/extend-shallow/-/extend-shallow-1.1.4.tgz#19d6bf94dfc09d76ba711f39b872d21ff4dd9071"
  dependencies:
    kind-of "^1.1.0"

extend-shallow@^2.0.1:
  version "2.0.1"
  resolved "https://registry.yarnpkg.com/extend-shallow/-/extend-shallow-2.0.1.tgz#51af7d614ad9a9f610ea1bafbb989d6b1c56890f"
  dependencies:
    is-extendable "^0.1.0"

extend@^3.0.0, extend@~3.0.0, extend@~3.0.1:
  version "3.0.1"
  resolved "https://registry.yarnpkg.com/extend/-/extend-3.0.1.tgz#a755ea7bc1adfcc5a31ce7e762dbaadc5e636444"

"extensions-modules@file:../extensions-modules":
  version "0.1.0"
  dependencies:
    dataprotocol-client "git://github.com/Microsoft/sqlops-dataprotocolclient.git#feature/agentDmp1"
    decompress "^4.2.0"
    fs-extra-promise "^1.0.1"
    http-proxy-agent "^2.0.0"
    https-proxy-agent "^2.1.0"
    opener "^1.4.3"
    tmp "0.0.33"
    vscode-extension-telemetry "0.0.8"
    vscode-languageclient "^3.5.0"

extglob@^0.3.1:
  version "0.3.2"
  resolved "https://registry.yarnpkg.com/extglob/-/extglob-0.3.2.tgz#2e18ff3d2f49ab2765cec9023f011daa8d8349a1"
  dependencies:
    is-extglob "^1.0.0"

extsprintf@1.3.0:
  version "1.3.0"
  resolved "https://registry.yarnpkg.com/extsprintf/-/extsprintf-1.3.0.tgz#96918440e3041a7a414f8c52e3c574eb3c3e1e05"

extsprintf@^1.2.0:
  version "1.4.0"
  resolved "https://registry.yarnpkg.com/extsprintf/-/extsprintf-1.4.0.tgz#e2689f8f356fad62cca65a3a91c5df5f9551692f"

fancy-log@^1.1.0:
  version "1.3.2"
  resolved "https://registry.yarnpkg.com/fancy-log/-/fancy-log-1.3.2.tgz#f41125e3d84f2e7d89a43d06d958c8f78be16be1"
  dependencies:
    ansi-gray "^0.1.1"
    color-support "^1.1.3"
    time-stamp "^1.0.0"

fast-deep-equal@^1.0.0:
  version "1.0.0"
  resolved "https://registry.yarnpkg.com/fast-deep-equal/-/fast-deep-equal-1.0.0.tgz#96256a3bc975595eb36d82e9929d060d893439ff"

fast-json-stable-stringify@^2.0.0:
  version "2.0.0"
  resolved "https://registry.yarnpkg.com/fast-json-stable-stringify/-/fast-json-stable-stringify-2.0.0.tgz#d5142c0caee6b1189f87d3a76111064f86c8bbf2"

fd-slicer@~1.0.1:
  version "1.0.1"
  resolved "https://registry.yarnpkg.com/fd-slicer/-/fd-slicer-1.0.1.tgz#8b5bcbd9ec327c5041bf9ab023fd6750f1177e65"
  dependencies:
    pend "~1.2.0"

file-type@^3.8.0:
  version "3.9.0"
  resolved "https://registry.yarnpkg.com/file-type/-/file-type-3.9.0.tgz#257a078384d1db8087bc449d107d52a52672b9e9"

file-type@^5.2.0:
  version "5.2.0"
  resolved "https://registry.yarnpkg.com/file-type/-/file-type-5.2.0.tgz#2ddbea7c73ffe36368dfae49dc338c058c2b8ad6"

file-type@^6.1.0:
  version "6.2.0"
  resolved "https://registry.yarnpkg.com/file-type/-/file-type-6.2.0.tgz#e50cd75d356ffed4e306dc4f5bcf52a79903a919"

filename-regex@^2.0.0:
  version "2.0.1"
  resolved "https://registry.yarnpkg.com/filename-regex/-/filename-regex-2.0.1.tgz#c1c4b9bee3e09725ddb106b75c1e301fe2f18b26"

fill-range@^2.1.0:
  version "2.2.3"
  resolved "https://registry.yarnpkg.com/fill-range/-/fill-range-2.2.3.tgz#50b77dfd7e469bc7492470963699fe7a8485a723"
  dependencies:
    is-number "^2.1.0"
    isobject "^2.0.0"
    randomatic "^1.1.3"
    repeat-element "^1.1.2"
    repeat-string "^1.5.2"

first-chunk-stream@^1.0.0:
  version "1.0.0"
  resolved "https://registry.yarnpkg.com/first-chunk-stream/-/first-chunk-stream-1.0.0.tgz#59bfb50cd905f60d7c394cd3d9acaab4e6ad934e"

for-in@^1.0.1:
  version "1.0.2"
  resolved "https://registry.yarnpkg.com/for-in/-/for-in-1.0.2.tgz#81068d295a8142ec0ac726c6e2200c30fb6d5e80"

for-own@^0.1.4:
  version "0.1.5"
  resolved "https://registry.yarnpkg.com/for-own/-/for-own-0.1.5.tgz#5265c681a4f294dabbf17c9509b6763aa84510ce"
  dependencies:
    for-in "^1.0.1"

forever-agent@~0.6.1:
  version "0.6.1"
  resolved "https://registry.yarnpkg.com/forever-agent/-/forever-agent-0.6.1.tgz#fbc71f0c41adeb37f96c577ad1ed42d8fdacca91"

form-data@~2.1.1:
  version "2.1.4"
  resolved "https://registry.yarnpkg.com/form-data/-/form-data-2.1.4.tgz#33c183acf193276ecaa98143a69e94bfee1750d1"
  dependencies:
    asynckit "^0.4.0"
    combined-stream "^1.0.5"
    mime-types "^2.1.12"

form-data@~2.3.1:
  version "2.3.2"
  resolved "https://registry.yarnpkg.com/form-data/-/form-data-2.3.2.tgz#4970498be604c20c005d4f5c23aecd21d6b49099"
  dependencies:
    asynckit "^0.4.0"
    combined-stream "1.0.6"
    mime-types "^2.1.12"

from@~0:
  version "0.1.7"
  resolved "https://registry.yarnpkg.com/from/-/from-0.1.7.tgz#83c60afc58b9c56997007ed1a768b3ab303a44fe"

fs-extra-promise@^1.0.1:
  version "1.0.1"
  resolved "https://registry.yarnpkg.com/fs-extra-promise/-/fs-extra-promise-1.0.1.tgz#b6ed1ace97b10e06b95f458d051b7f05c6613ee6"
  dependencies:
    bluebird "^3.5.0"
    fs-extra "^2.1.2"

fs-extra@^2.1.2:
  version "2.1.2"
  resolved "https://registry.yarnpkg.com/fs-extra/-/fs-extra-2.1.2.tgz#046c70163cef9aad46b0e4a7fa467fb22d71de35"
  dependencies:
    graceful-fs "^4.1.2"
    jsonfile "^2.1.0"

fs.realpath@^1.0.0:
  version "1.0.0"
  resolved "https://registry.yarnpkg.com/fs.realpath/-/fs.realpath-1.0.0.tgz#1504ad2523158caa40db4a2787cb01411994ea4f"

fstream@^1.0.2:
  version "1.0.11"
  resolved "https://registry.yarnpkg.com/fstream/-/fstream-1.0.11.tgz#5c1fb1f117477114f0632a0eb4b71b3cb0fd3171"
  dependencies:
    graceful-fs "^4.1.2"
    inherits "~2.0.0"
    mkdirp ">=0.5 0"
    rimraf "2"

generate-function@^2.0.0:
  version "2.0.0"
  resolved "https://registry.yarnpkg.com/generate-function/-/generate-function-2.0.0.tgz#6858fe7c0969b7d4e9093337647ac79f60dfbe74"

generate-object-property@^1.1.0:
  version "1.2.0"
  resolved "https://registry.yarnpkg.com/generate-object-property/-/generate-object-property-1.2.0.tgz#9c0e1c40308ce804f4783618b937fa88f99d50d0"
  dependencies:
    is-property "^1.0.0"

get-stream@^2.2.0:
  version "2.3.1"
  resolved "https://registry.yarnpkg.com/get-stream/-/get-stream-2.3.1.tgz#5f38f93f346009666ee0150a054167f91bdd95de"
  dependencies:
    object-assign "^4.0.1"
    pinkie-promise "^2.0.0"

getpass@^0.1.1:
  version "0.1.7"
  resolved "https://registry.yarnpkg.com/getpass/-/getpass-0.1.7.tgz#5eff8e3e684d569ae4cb2b1282604e8ba62149fa"
  dependencies:
    assert-plus "^1.0.0"

glob-base@^0.3.0:
  version "0.3.0"
  resolved "https://registry.yarnpkg.com/glob-base/-/glob-base-0.3.0.tgz#dbb164f6221b1c0b1ccf82aea328b497df0ea3c4"
  dependencies:
    glob-parent "^2.0.0"
    is-glob "^2.0.0"

glob-parent@^2.0.0:
  version "2.0.0"
  resolved "https://registry.yarnpkg.com/glob-parent/-/glob-parent-2.0.0.tgz#81383d72db054fcccf5336daa902f182f6edbb28"
  dependencies:
    is-glob "^2.0.0"

glob-parent@^3.0.0:
  version "3.1.0"
  resolved "https://registry.yarnpkg.com/glob-parent/-/glob-parent-3.1.0.tgz#9e6af6299d8d3bd2bd40430832bd113df906c5ae"
  dependencies:
    is-glob "^3.1.0"
    path-dirname "^1.0.0"

glob-stream@^5.3.2:
  version "5.3.5"
  resolved "https://registry.yarnpkg.com/glob-stream/-/glob-stream-5.3.5.tgz#a55665a9a8ccdc41915a87c701e32d4e016fad22"
  dependencies:
    extend "^3.0.0"
    glob "^5.0.3"
    glob-parent "^3.0.0"
    micromatch "^2.3.7"
    ordered-read-streams "^0.3.0"
    through2 "^0.6.0"
    to-absolute-glob "^0.1.1"
    unique-stream "^2.0.2"

glob@7.1.1:
  version "7.1.1"
  resolved "https://registry.yarnpkg.com/glob/-/glob-7.1.1.tgz#805211df04faaf1c63a3600306cdf5ade50b2ec8"
  dependencies:
    fs.realpath "^1.0.0"
    inflight "^1.0.4"
    inherits "2"
    minimatch "^3.0.2"
    once "^1.3.0"
    path-is-absolute "^1.0.0"

glob@7.1.2, glob@^7.0.5, glob@^7.1.1, glob@^7.1.2:
  version "7.1.2"
  resolved "https://registry.yarnpkg.com/glob/-/glob-7.1.2.tgz#c19c9df9a028702d678612384a6552404c636d15"
  dependencies:
    fs.realpath "^1.0.0"
    inflight "^1.0.4"
    inherits "2"
    minimatch "^3.0.4"
    once "^1.3.0"
    path-is-absolute "^1.0.0"

glob@^5.0.3:
  version "5.0.15"
  resolved "https://registry.yarnpkg.com/glob/-/glob-5.0.15.tgz#1bc936b9e02f4a603fcc222ecf7633d30b8b93b1"
  dependencies:
    inflight "^1.0.4"
    inherits "2"
    minimatch "2 || 3"
    once "^1.3.0"
    path-is-absolute "^1.0.0"

glogg@^1.0.0:
  version "1.0.1"
  resolved "https://registry.yarnpkg.com/glogg/-/glogg-1.0.1.tgz#dcf758e44789cc3f3d32c1f3562a3676e6a34810"
  dependencies:
    sparkles "^1.0.0"

graceful-fs@^4.0.0, graceful-fs@^4.1.10, graceful-fs@^4.1.2, graceful-fs@^4.1.6:
  version "4.1.11"
  resolved "https://registry.yarnpkg.com/graceful-fs/-/graceful-fs-4.1.11.tgz#0e8bdfe4d1ddb8854d64e04ea7c00e2a026e5658"

"graceful-readlink@>= 1.0.0":
  version "1.0.1"
  resolved "https://registry.yarnpkg.com/graceful-readlink/-/graceful-readlink-1.0.1.tgz#4cafad76bc62f02fa039b2f94e9a3dd3a391a725"

growl@1.10.3:
  version "1.10.3"
  resolved "https://registry.yarnpkg.com/growl/-/growl-1.10.3.tgz#1926ba90cf3edfe2adb4927f5880bc22c66c790f"

growl@1.9.2:
  version "1.9.2"
  resolved "https://registry.yarnpkg.com/growl/-/growl-1.9.2.tgz#0ea7743715db8d8de2c5ede1775e1b45ac85c02f"

gulp-chmod@^2.0.0:
  version "2.0.0"
  resolved "https://registry.yarnpkg.com/gulp-chmod/-/gulp-chmod-2.0.0.tgz#00c390b928a0799b251accf631aa09e01cc6299c"
  dependencies:
    deep-assign "^1.0.0"
    stat-mode "^0.2.0"
    through2 "^2.0.0"

gulp-filter@^5.0.0, gulp-filter@^5.0.1:
  version "5.1.0"
  resolved "https://registry.yarnpkg.com/gulp-filter/-/gulp-filter-5.1.0.tgz#a05e11affb07cf7dcf41a7de1cb7b63ac3783e73"
  dependencies:
    multimatch "^2.0.0"
    plugin-error "^0.1.2"
    streamfilter "^1.0.5"

gulp-gunzip@0.0.3:
  version "0.0.3"
  resolved "https://registry.yarnpkg.com/gulp-gunzip/-/gulp-gunzip-0.0.3.tgz#7b6e07b0f58fd3d42515c48ead5a63df0572f62f"
  dependencies:
    through2 "~0.6.5"
    vinyl "~0.4.6"

gulp-gunzip@1.0.0:
  version "1.0.0"
  resolved "https://registry.yarnpkg.com/gulp-gunzip/-/gulp-gunzip-1.0.0.tgz#15b741145e83a9c6f50886241b57cc5871f151a9"
  dependencies:
    through2 "~0.6.5"
    vinyl "~0.4.6"

gulp-remote-src@^0.4.2, gulp-remote-src@^0.4.3:
  version "0.4.3"
  resolved "https://registry.yarnpkg.com/gulp-remote-src/-/gulp-remote-src-0.4.3.tgz#5728cfd643433dd4845ddef0969f0f971a2ab4a1"
  dependencies:
    event-stream "~3.3.4"
    node.extend "~1.1.2"
    request "~2.79.0"
    through2 "~2.0.3"
    vinyl "~2.0.1"

gulp-sourcemaps@1.6.0:
  version "1.6.0"
  resolved "https://registry.yarnpkg.com/gulp-sourcemaps/-/gulp-sourcemaps-1.6.0.tgz#b86ff349d801ceb56e1d9e7dc7bbcb4b7dee600c"
  dependencies:
    convert-source-map "^1.1.1"
    graceful-fs "^4.1.2"
    strip-bom "^2.0.0"
    through2 "^2.0.0"
    vinyl "^1.0.0"

gulp-symdest@^1.1.0:
  version "1.1.0"
  resolved "https://registry.yarnpkg.com/gulp-symdest/-/gulp-symdest-1.1.0.tgz#c165320732d192ce56fd94271ffa123234bf2ae0"
  dependencies:
    event-stream "^3.3.1"
    mkdirp "^0.5.1"
    queue "^3.1.0"
    vinyl-fs "^2.4.3"

gulp-untar@^0.0.6:
  version "0.0.6"
  resolved "https://registry.yarnpkg.com/gulp-untar/-/gulp-untar-0.0.6.tgz#d6bdefde7e9a8e054c9f162385a0782c4be74000"
  dependencies:
    event-stream "~3.3.4"
    gulp-util "~3.0.8"
    streamifier "~0.1.1"
    tar "^2.2.1"
    through2 "~2.0.3"

gulp-util@~3.0.8:
  version "3.0.8"
  resolved "https://registry.yarnpkg.com/gulp-util/-/gulp-util-3.0.8.tgz#0054e1e744502e27c04c187c3ecc505dd54bbb4f"
  dependencies:
    array-differ "^1.0.0"
    array-uniq "^1.0.2"
    beeper "^1.0.0"
    chalk "^1.0.0"
    dateformat "^2.0.0"
    fancy-log "^1.1.0"
    gulplog "^1.0.0"
    has-gulplog "^0.1.0"
    lodash._reescape "^3.0.0"
    lodash._reevaluate "^3.0.0"
    lodash._reinterpolate "^3.0.0"
    lodash.template "^3.0.0"
    minimist "^1.1.0"
    multipipe "^0.1.2"
    object-assign "^3.0.0"
    replace-ext "0.0.1"
    through2 "^2.0.0"
    vinyl "^0.5.0"

gulp-vinyl-zip@^1.4.0:
  version "1.4.0"
  resolved "https://registry.yarnpkg.com/gulp-vinyl-zip/-/gulp-vinyl-zip-1.4.0.tgz#56382f2ccb57231bb0478c78737ccd572973bee1"
  dependencies:
    event-stream "^3.3.1"
    queue "^3.0.10"
    through2 "^0.6.3"
    vinyl "^0.4.6"
    vinyl-fs "^2.0.0"
    yauzl "^2.2.1"
    yazl "^2.2.1"

gulp-vinyl-zip@^2.1.0:
  version "2.1.0"
  resolved "https://registry.yarnpkg.com/gulp-vinyl-zip/-/gulp-vinyl-zip-2.1.0.tgz#24e40685dc05b7149995245099e0590263be8dad"
  dependencies:
    event-stream "^3.3.1"
    queue "^4.2.1"
    through2 "^2.0.3"
    vinyl "^2.0.2"
    vinyl-fs "^2.0.0"
    yauzl "^2.2.1"
    yazl "^2.2.1"

gulplog@^1.0.0:
  version "1.0.0"
  resolved "https://registry.yarnpkg.com/gulplog/-/gulplog-1.0.0.tgz#e28c4d45d05ecbbed818363ce8f9c5926229ffe5"
  dependencies:
    glogg "^1.0.0"

har-schema@^2.0.0:
  version "2.0.0"
  resolved "https://registry.yarnpkg.com/har-schema/-/har-schema-2.0.0.tgz#a94c2224ebcac04782a0d9035521f24735b7ec92"

har-validator@~2.0.6:
  version "2.0.6"
  resolved "https://registry.yarnpkg.com/har-validator/-/har-validator-2.0.6.tgz#cdcbc08188265ad119b6a5a7c8ab70eecfb5d27d"
  dependencies:
    chalk "^1.1.1"
    commander "^2.9.0"
    is-my-json-valid "^2.12.4"
    pinkie-promise "^2.0.0"

har-validator@~5.0.3:
  version "5.0.3"
  resolved "https://registry.yarnpkg.com/har-validator/-/har-validator-5.0.3.tgz#ba402c266194f15956ef15e0fcf242993f6a7dfd"
  dependencies:
    ajv "^5.1.0"
    har-schema "^2.0.0"

has-ansi@^2.0.0:
  version "2.0.0"
  resolved "https://registry.yarnpkg.com/has-ansi/-/has-ansi-2.0.0.tgz#34f5049ce1ecdf2b0649af3ef24e45ed35416d91"
  dependencies:
    ansi-regex "^2.0.0"

has-flag@^1.0.0:
  version "1.0.0"
  resolved "https://registry.yarnpkg.com/has-flag/-/has-flag-1.0.0.tgz#9d9e793165ce017a00f00418c43f942a7b1d11fa"

has-flag@^2.0.0:
  version "2.0.0"
  resolved "https://registry.yarnpkg.com/has-flag/-/has-flag-2.0.0.tgz#e8207af1cc7b30d446cc70b734b5e8be18f88d51"

has-gulplog@^0.1.0:
  version "0.1.0"
  resolved "https://registry.yarnpkg.com/has-gulplog/-/has-gulplog-0.1.0.tgz#6414c82913697da51590397dafb12f22967811ce"
  dependencies:
    sparkles "^1.0.0"

hawk@~3.1.3:
  version "3.1.3"
  resolved "https://registry.yarnpkg.com/hawk/-/hawk-3.1.3.tgz#078444bd7c1640b0fe540d2c9b73d59678e8e1c4"
  dependencies:
    boom "2.x.x"
    cryptiles "2.x.x"
    hoek "2.x.x"
    sntp "1.x.x"

hawk@~6.0.2:
  version "6.0.2"
  resolved "https://registry.yarnpkg.com/hawk/-/hawk-6.0.2.tgz#af4d914eb065f9b5ce4d9d11c1cb2126eecc3038"
  dependencies:
    boom "4.x.x"
    cryptiles "3.x.x"
    hoek "4.x.x"
    sntp "2.x.x"

he@1.1.1:
  version "1.1.1"
  resolved "https://registry.yarnpkg.com/he/-/he-1.1.1.tgz#93410fd21b009735151f8868c2f271f3427e23fd"

hoek@2.x.x:
  version "2.16.3"
  resolved "https://registry.yarnpkg.com/hoek/-/hoek-2.16.3.tgz#20bb7403d3cea398e91dc4710a8ff1b8274a25ed"

hoek@4.x.x:
  version "4.2.1"
  resolved "https://registry.yarnpkg.com/hoek/-/hoek-4.2.1.tgz#9634502aa12c445dd5a7c5734b572bb8738aacbb"

http-proxy-agent@^2.0.0:
  version "2.0.0"
  resolved "https://registry.yarnpkg.com/http-proxy-agent/-/http-proxy-agent-2.0.0.tgz#46482a2f0523a4d6082551709f469cb3e4a85ff4"
  dependencies:
    agent-base "4"
    debug "2"

http-signature@~1.1.0:
  version "1.1.1"
  resolved "https://registry.yarnpkg.com/http-signature/-/http-signature-1.1.1.tgz#df72e267066cd0ac67fb76adf8e134a8fbcf91bf"
  dependencies:
    assert-plus "^0.2.0"
    jsprim "^1.2.2"
    sshpk "^1.7.0"

http-signature@~1.2.0:
  version "1.2.0"
  resolved "https://registry.yarnpkg.com/http-signature/-/http-signature-1.2.0.tgz#9aecd925114772f3d95b65a60abb8f7c18fbace1"
  dependencies:
    assert-plus "^1.0.0"
    jsprim "^1.2.2"
    sshpk "^1.7.0"

https-proxy-agent@^2.1.0:
  version "2.1.1"
  resolved "https://registry.yarnpkg.com/https-proxy-agent/-/https-proxy-agent-2.1.1.tgz#a7ce4382a1ba8266ee848578778122d491260fd9"
  dependencies:
    agent-base "^4.1.0"
    debug "^3.1.0"

ieee754@^1.1.4:
  version "1.1.8"
  resolved "https://registry.yarnpkg.com/ieee754/-/ieee754-1.1.8.tgz#be33d40ac10ef1926701f6f08a2d86fbfd1ad3e4"

inflight@^1.0.4:
  version "1.0.6"
  resolved "https://registry.yarnpkg.com/inflight/-/inflight-1.0.6.tgz#49bd6331d7d02d0c09bc910a1075ba8165b56df9"
  dependencies:
    once "^1.3.0"
    wrappy "1"

inherits@2, inherits@^2.0.1, inherits@~2.0.0, inherits@~2.0.1, inherits@~2.0.3:
  version "2.0.3"
  resolved "https://registry.yarnpkg.com/inherits/-/inherits-2.0.3.tgz#633c2c83e3da42a502f52466022480f4208261de"

is-buffer@^1.1.5:
  version "1.1.6"
  resolved "https://registry.yarnpkg.com/is-buffer/-/is-buffer-1.1.6.tgz#efaa2ea9daa0d7ab2ea13a97b2b8ad51fefbe8be"

is-dotfile@^1.0.0:
  version "1.0.3"
  resolved "https://registry.yarnpkg.com/is-dotfile/-/is-dotfile-1.0.3.tgz#a6a2f32ffd2dfb04f5ca25ecd0f6b83cf798a1e1"

is-equal-shallow@^0.1.3:
  version "0.1.3"
  resolved "https://registry.yarnpkg.com/is-equal-shallow/-/is-equal-shallow-0.1.3.tgz#2238098fc221de0bcfa5d9eac4c45d638aa1c534"
  dependencies:
    is-primitive "^2.0.0"

is-extendable@^0.1.0, is-extendable@^0.1.1:
  version "0.1.1"
  resolved "https://registry.yarnpkg.com/is-extendable/-/is-extendable-0.1.1.tgz#62b110e289a471418e3ec36a617d472e301dfc89"

is-extglob@^1.0.0:
  version "1.0.0"
  resolved "https://registry.yarnpkg.com/is-extglob/-/is-extglob-1.0.0.tgz#ac468177c4943405a092fc8f29760c6ffc6206c0"

is-extglob@^2.1.0:
  version "2.1.1"
  resolved "https://registry.yarnpkg.com/is-extglob/-/is-extglob-2.1.1.tgz#a88c02535791f02ed37c76a1b9ea9773c833f8c2"

is-glob@^2.0.0, is-glob@^2.0.1:
  version "2.0.1"
  resolved "https://registry.yarnpkg.com/is-glob/-/is-glob-2.0.1.tgz#d096f926a3ded5600f3fdfd91198cb0888c2d863"
  dependencies:
    is-extglob "^1.0.0"

is-glob@^3.1.0:
  version "3.1.0"
  resolved "https://registry.yarnpkg.com/is-glob/-/is-glob-3.1.0.tgz#7ba5ae24217804ac70707b96922567486cc3e84a"
  dependencies:
    is-extglob "^2.1.0"

is-my-ip-valid@^1.0.0:
  version "1.0.0"
  resolved "https://registry.yarnpkg.com/is-my-ip-valid/-/is-my-ip-valid-1.0.0.tgz#7b351b8e8edd4d3995d4d066680e664d94696824"

is-my-json-valid@^2.12.4:
  version "2.17.2"
  resolved "https://registry.yarnpkg.com/is-my-json-valid/-/is-my-json-valid-2.17.2.tgz#6b2103a288e94ef3de5cf15d29dd85fc4b78d65c"
  dependencies:
    generate-function "^2.0.0"
    generate-object-property "^1.1.0"
    is-my-ip-valid "^1.0.0"
    jsonpointer "^4.0.0"
    xtend "^4.0.0"

is-natural-number@^4.0.1:
  version "4.0.1"
  resolved "https://registry.yarnpkg.com/is-natural-number/-/is-natural-number-4.0.1.tgz#ab9d76e1db4ced51e35de0c72ebecf09f734cde8"

is-number@^2.1.0:
  version "2.1.0"
  resolved "https://registry.yarnpkg.com/is-number/-/is-number-2.1.0.tgz#01fcbbb393463a548f2f466cce16dece49db908f"
  dependencies:
    kind-of "^3.0.2"

is-number@^3.0.0:
  version "3.0.0"
  resolved "https://registry.yarnpkg.com/is-number/-/is-number-3.0.0.tgz#24fd6201a4782cf50561c810276afc7d12d71195"
  dependencies:
    kind-of "^3.0.2"

is-obj@^1.0.0:
  version "1.0.1"
  resolved "https://registry.yarnpkg.com/is-obj/-/is-obj-1.0.1.tgz#3e4729ac1f5fde025cd7d83a896dab9f4f67db0f"

is-posix-bracket@^0.1.0:
  version "0.1.1"
  resolved "https://registry.yarnpkg.com/is-posix-bracket/-/is-posix-bracket-0.1.1.tgz#3334dc79774368e92f016e6fbc0a88f5cd6e6bc4"

is-primitive@^2.0.0:
  version "2.0.0"
  resolved "https://registry.yarnpkg.com/is-primitive/-/is-primitive-2.0.0.tgz#207bab91638499c07b2adf240a41a87210034575"

is-property@^1.0.0:
  version "1.0.2"
  resolved "https://registry.yarnpkg.com/is-property/-/is-property-1.0.2.tgz#57fe1c4e48474edd65b09911f26b1cd4095dda84"

is-stream@^1.0.1, is-stream@^1.1.0:
  version "1.1.0"
  resolved "https://registry.yarnpkg.com/is-stream/-/is-stream-1.1.0.tgz#12d4a3dd4e68e0b79ceb8dbc84173ae80d91ca44"

is-typedarray@~1.0.0:
  version "1.0.0"
  resolved "https://registry.yarnpkg.com/is-typedarray/-/is-typedarray-1.0.0.tgz#e479c80858df0c1b11ddda6940f96011fcda4a9a"

is-utf8@^0.2.0:
  version "0.2.1"
  resolved "https://registry.yarnpkg.com/is-utf8/-/is-utf8-0.2.1.tgz#4b0da1442104d1b336340e80797e865cf39f7d72"

is-valid-glob@^0.3.0:
  version "0.3.0"
  resolved "https://registry.yarnpkg.com/is-valid-glob/-/is-valid-glob-0.3.0.tgz#d4b55c69f51886f9b65c70d6c2622d37e29f48fe"

is@^3.1.0:
  version "3.2.1"
  resolved "https://registry.yarnpkg.com/is/-/is-3.2.1.tgz#d0ac2ad55eb7b0bec926a5266f6c662aaa83dca5"

isarray@0.0.1:
  version "0.0.1"
  resolved "https://registry.yarnpkg.com/isarray/-/isarray-0.0.1.tgz#8a18acfca9a8f4177e09abfc6038939b05d1eedf"

isarray@1.0.0, isarray@^1.0.0, isarray@~1.0.0:
  version "1.0.0"
  resolved "https://registry.yarnpkg.com/isarray/-/isarray-1.0.0.tgz#bb935d48582cba168c06834957a54a3e07124f11"

isobject@^2.0.0:
  version "2.1.0"
  resolved "https://registry.yarnpkg.com/isobject/-/isobject-2.1.0.tgz#f065561096a3f1da2ef46272f815c840d87e0c89"
  dependencies:
    isarray "1.0.0"

isstream@~0.1.2:
  version "0.1.2"
  resolved "https://registry.yarnpkg.com/isstream/-/isstream-0.1.2.tgz#47e63f7af55afa6f92e1500e690eb8b8529c099a"

jsbn@~0.1.0:
  version "0.1.1"
  resolved "https://registry.yarnpkg.com/jsbn/-/jsbn-0.1.1.tgz#a5e654c2e5a2deb5f201d96cefbca80c0ef2f513"

json-schema-traverse@^0.3.0:
  version "0.3.1"
  resolved "https://registry.yarnpkg.com/json-schema-traverse/-/json-schema-traverse-0.3.1.tgz#349a6d44c53a51de89b40805c5d5e59b417d3340"

json-schema@0.2.3:
  version "0.2.3"
  resolved "https://registry.yarnpkg.com/json-schema/-/json-schema-0.2.3.tgz#b480c892e59a2f05954ce727bd3f2a4e882f9e13"

json-stable-stringify@^1.0.0:
  version "1.0.1"
  resolved "https://registry.yarnpkg.com/json-stable-stringify/-/json-stable-stringify-1.0.1.tgz#9a759d39c5f2ff503fd5300646ed445f88c4f9af"
  dependencies:
    jsonify "~0.0.0"

json-stringify-safe@~5.0.1:
  version "5.0.1"
  resolved "https://registry.yarnpkg.com/json-stringify-safe/-/json-stringify-safe-5.0.1.tgz#1296a2d58fd45f19a0f6ce01d65701e2c735b6eb"

json3@3.3.2:
  version "3.3.2"
  resolved "https://registry.yarnpkg.com/json3/-/json3-3.3.2.tgz#3c0434743df93e2f5c42aee7b19bcb483575f4e1"

jsonfile@^2.1.0:
  version "2.4.0"
  resolved "https://registry.yarnpkg.com/jsonfile/-/jsonfile-2.4.0.tgz#3736a2b428b87bbda0cc83b53fa3d633a35c2ae8"
  optionalDependencies:
    graceful-fs "^4.1.6"

jsonify@~0.0.0:
  version "0.0.0"
  resolved "https://registry.yarnpkg.com/jsonify/-/jsonify-0.0.0.tgz#2c74b6ee41d93ca51b7b5aaee8f503631d252a73"

jsonpointer@^4.0.0:
  version "4.0.1"
  resolved "https://registry.yarnpkg.com/jsonpointer/-/jsonpointer-4.0.1.tgz#4fd92cb34e0e9db3c89c8622ecf51f9b978c6cb9"

jsprim@^1.2.2:
  version "1.4.1"
  resolved "https://registry.yarnpkg.com/jsprim/-/jsprim-1.4.1.tgz#313e66bc1e5cc06e438bc1b7499c2e5c56acb6a2"
  dependencies:
    assert-plus "1.0.0"
    extsprintf "1.3.0"
    json-schema "0.2.3"
    verror "1.10.0"

kind-of@^1.1.0:
  version "1.1.0"
  resolved "https://registry.yarnpkg.com/kind-of/-/kind-of-1.1.0.tgz#140a3d2d41a36d2efcfa9377b62c24f8495a5c44"

kind-of@^3.0.2:
  version "3.2.2"
  resolved "https://registry.yarnpkg.com/kind-of/-/kind-of-3.2.2.tgz#31ea21a734bab9bbb0f32466d893aea51e4a3c64"
  dependencies:
    is-buffer "^1.1.5"

kind-of@^4.0.0:
  version "4.0.0"
  resolved "https://registry.yarnpkg.com/kind-of/-/kind-of-4.0.0.tgz#20813df3d712928b207378691a45066fae72dd57"
  dependencies:
    is-buffer "^1.1.5"

lazystream@^1.0.0:
  version "1.0.0"
  resolved "https://registry.yarnpkg.com/lazystream/-/lazystream-1.0.0.tgz#f6995fe0f820392f61396be89462407bb77168e4"
  dependencies:
    readable-stream "^2.0.5"

lodash._baseassign@^3.0.0:
  version "3.2.0"
  resolved "https://registry.yarnpkg.com/lodash._baseassign/-/lodash._baseassign-3.2.0.tgz#8c38a099500f215ad09e59f1722fd0c52bfe0a4e"
  dependencies:
    lodash._basecopy "^3.0.0"
    lodash.keys "^3.0.0"

lodash._basecopy@^3.0.0:
  version "3.0.1"
  resolved "https://registry.yarnpkg.com/lodash._basecopy/-/lodash._basecopy-3.0.1.tgz#8da0e6a876cf344c0ad8a54882111dd3c5c7ca36"

lodash._basecreate@^3.0.0:
  version "3.0.3"
  resolved "https://registry.yarnpkg.com/lodash._basecreate/-/lodash._basecreate-3.0.3.tgz#1bc661614daa7fc311b7d03bf16806a0213cf821"

lodash._basetostring@^3.0.0:
  version "3.0.1"
  resolved "https://registry.yarnpkg.com/lodash._basetostring/-/lodash._basetostring-3.0.1.tgz#d1861d877f824a52f669832dcaf3ee15566a07d5"

lodash._basevalues@^3.0.0:
  version "3.0.0"
  resolved "https://registry.yarnpkg.com/lodash._basevalues/-/lodash._basevalues-3.0.0.tgz#5b775762802bde3d3297503e26300820fdf661b7"

lodash._getnative@^3.0.0:
  version "3.9.1"
  resolved "https://registry.yarnpkg.com/lodash._getnative/-/lodash._getnative-3.9.1.tgz#570bc7dede46d61cdcde687d65d3eecbaa3aaff5"

lodash._isiterateecall@^3.0.0:
  version "3.0.9"
  resolved "https://registry.yarnpkg.com/lodash._isiterateecall/-/lodash._isiterateecall-3.0.9.tgz#5203ad7ba425fae842460e696db9cf3e6aac057c"

lodash._reescape@^3.0.0:
  version "3.0.0"
  resolved "https://registry.yarnpkg.com/lodash._reescape/-/lodash._reescape-3.0.0.tgz#2b1d6f5dfe07c8a355753e5f27fac7f1cde1616a"

lodash._reevaluate@^3.0.0:
  version "3.0.0"
  resolved "https://registry.yarnpkg.com/lodash._reevaluate/-/lodash._reevaluate-3.0.0.tgz#58bc74c40664953ae0b124d806996daca431e2ed"

lodash._reinterpolate@^3.0.0:
  version "3.0.0"
  resolved "https://registry.yarnpkg.com/lodash._reinterpolate/-/lodash._reinterpolate-3.0.0.tgz#0ccf2d89166af03b3663c796538b75ac6e114d9d"

lodash._root@^3.0.0:
  version "3.0.1"
  resolved "https://registry.yarnpkg.com/lodash._root/-/lodash._root-3.0.1.tgz#fba1c4524c19ee9a5f8136b4609f017cf4ded692"

lodash.create@3.1.1:
  version "3.1.1"
  resolved "https://registry.yarnpkg.com/lodash.create/-/lodash.create-3.1.1.tgz#d7f2849f0dbda7e04682bb8cd72ab022461debe7"
  dependencies:
    lodash._baseassign "^3.0.0"
    lodash._basecreate "^3.0.0"
    lodash._isiterateecall "^3.0.0"

lodash.escape@^3.0.0:
  version "3.2.0"
  resolved "https://registry.yarnpkg.com/lodash.escape/-/lodash.escape-3.2.0.tgz#995ee0dc18c1b48cc92effae71a10aab5b487698"
  dependencies:
    lodash._root "^3.0.0"

lodash.isarguments@^3.0.0:
  version "3.1.0"
  resolved "https://registry.yarnpkg.com/lodash.isarguments/-/lodash.isarguments-3.1.0.tgz#2f573d85c6a24289ff00663b491c1d338ff3458a"

lodash.isarray@^3.0.0:
  version "3.0.4"
  resolved "https://registry.yarnpkg.com/lodash.isarray/-/lodash.isarray-3.0.4.tgz#79e4eb88c36a8122af86f844aa9bcd851b5fbb55"

lodash.isequal@^4.0.0:
  version "4.5.0"
  resolved "https://registry.yarnpkg.com/lodash.isequal/-/lodash.isequal-4.5.0.tgz#415c4478f2bcc30120c22ce10ed3226f7d3e18e0"

lodash.keys@^3.0.0:
  version "3.1.2"
  resolved "https://registry.yarnpkg.com/lodash.keys/-/lodash.keys-3.1.2.tgz#4dbc0472b156be50a0b286855d1bd0b0c656098a"
  dependencies:
    lodash._getnative "^3.0.0"
    lodash.isarguments "^3.0.0"
    lodash.isarray "^3.0.0"

lodash.restparam@^3.0.0:
  version "3.6.1"
  resolved "https://registry.yarnpkg.com/lodash.restparam/-/lodash.restparam-3.6.1.tgz#936a4e309ef330a7645ed4145986c85ae5b20805"

lodash.template@^3.0.0:
  version "3.6.2"
  resolved "https://registry.yarnpkg.com/lodash.template/-/lodash.template-3.6.2.tgz#f8cdecc6169a255be9098ae8b0c53d378931d14f"
  dependencies:
    lodash._basecopy "^3.0.0"
    lodash._basetostring "^3.0.0"
    lodash._basevalues "^3.0.0"
    lodash._isiterateecall "^3.0.0"
    lodash._reinterpolate "^3.0.0"
    lodash.escape "^3.0.0"
    lodash.keys "^3.0.0"
    lodash.restparam "^3.0.0"
    lodash.templatesettings "^3.0.0"

lodash.templatesettings@^3.0.0:
  version "3.1.1"
  resolved "https://registry.yarnpkg.com/lodash.templatesettings/-/lodash.templatesettings-3.1.1.tgz#fb307844753b66b9f1afa54e262c745307dba8e5"
  dependencies:
    lodash._reinterpolate "^3.0.0"
    lodash.escape "^3.0.0"

make-dir@^1.0.0:
  version "1.1.0"
  resolved "https://registry.yarnpkg.com/make-dir/-/make-dir-1.1.0.tgz#19b4369fe48c116f53c2af95ad102c0e39e85d51"
  dependencies:
    pify "^3.0.0"

map-stream@~0.1.0:
  version "0.1.0"
  resolved "https://registry.yarnpkg.com/map-stream/-/map-stream-0.1.0.tgz#e56aa94c4c8055a16404a0674b78f215f7c8e194"

merge-stream@^1.0.0:
  version "1.0.1"
  resolved "https://registry.yarnpkg.com/merge-stream/-/merge-stream-1.0.1.tgz#4041202d508a342ba00174008df0c251b8c135e1"
  dependencies:
    readable-stream "^2.0.1"

micromatch@^2.3.7:
  version "2.3.11"
  resolved "https://registry.yarnpkg.com/micromatch/-/micromatch-2.3.11.tgz#86677c97d1720b363431d04d0d15293bd38c1565"
  dependencies:
    arr-diff "^2.0.0"
    array-unique "^0.2.1"
    braces "^1.8.2"
    expand-brackets "^0.1.4"
    extglob "^0.3.1"
    filename-regex "^2.0.0"
    is-extglob "^1.0.0"
    is-glob "^2.0.1"
    kind-of "^3.0.2"
    normalize-path "^2.0.1"
    object.omit "^2.0.0"
    parse-glob "^3.0.4"
    regex-cache "^0.4.2"

mime-db@~1.33.0:
  version "1.33.0"
  resolved "https://registry.yarnpkg.com/mime-db/-/mime-db-1.33.0.tgz#a3492050a5cb9b63450541e39d9788d2272783db"

mime-types@^2.1.12, mime-types@~2.1.17, mime-types@~2.1.7:
  version "2.1.18"
  resolved "https://registry.yarnpkg.com/mime-types/-/mime-types-2.1.18.tgz#6f323f60a83d11146f831ff11fd66e2fe5503bb8"
  dependencies:
    mime-db "~1.33.0"

"minimatch@2 || 3", minimatch@^3.0.0, minimatch@^3.0.2, minimatch@^3.0.4:
  version "3.0.4"
  resolved "https://registry.yarnpkg.com/minimatch/-/minimatch-3.0.4.tgz#5166e286457f03306064be5497e8dbb0c3d32083"
  dependencies:
    brace-expansion "^1.1.7"

minimist@0.0.8:
  version "0.0.8"
  resolved "https://registry.yarnpkg.com/minimist/-/minimist-0.0.8.tgz#857fcabfc3397d2625b8228262e86aa7a011b05d"

minimist@^1.1.0:
  version "1.2.0"
  resolved "https://registry.yarnpkg.com/minimist/-/minimist-1.2.0.tgz#a35008b20f41383eec1fb914f4cd5df79a264284"

mkdirp@0.5.1, "mkdirp@>=0.5 0", mkdirp@^0.5.0, mkdirp@^0.5.1:
  version "0.5.1"
  resolved "https://registry.yarnpkg.com/mkdirp/-/mkdirp-0.5.1.tgz#30057438eac6cf7f8c4767f38648d6697d75c903"
  dependencies:
    minimist "0.0.8"

mocha@^3.2.0:
  version "3.5.3"
  resolved "https://registry.yarnpkg.com/mocha/-/mocha-3.5.3.tgz#1e0480fe36d2da5858d1eb6acc38418b26eaa20d"
  dependencies:
    browser-stdout "1.3.0"
    commander "2.9.0"
    debug "2.6.8"
    diff "3.2.0"
    escape-string-regexp "1.0.5"
    glob "7.1.1"
    growl "1.9.2"
    he "1.1.1"
    json3 "3.3.2"
    lodash.create "3.1.1"
    mkdirp "0.5.1"
    supports-color "3.1.2"

mocha@^4.0.1:
  version "4.1.0"
  resolved "https://registry.yarnpkg.com/mocha/-/mocha-4.1.0.tgz#7d86cfbcf35cb829e2754c32e17355ec05338794"
  dependencies:
    browser-stdout "1.3.0"
    commander "2.11.0"
    debug "3.1.0"
    diff "3.3.1"
    escape-string-regexp "1.0.5"
    glob "7.1.2"
    growl "1.10.3"
    he "1.1.1"
    mkdirp "0.5.1"
    supports-color "4.4.0"

ms@2.0.0:
  version "2.0.0"
  resolved "https://registry.yarnpkg.com/ms/-/ms-2.0.0.tgz#5608aeadfc00be6c2901df5f9861788de0d597c8"

multimatch@^2.0.0:
  version "2.1.0"
  resolved "https://registry.yarnpkg.com/multimatch/-/multimatch-2.1.0.tgz#9c7906a22fb4c02919e2f5f75161b4cdbd4b2a2b"
  dependencies:
    array-differ "^1.0.0"
    array-union "^1.0.1"
    arrify "^1.0.0"
    minimatch "^3.0.0"

multipipe@^0.1.2:
  version "0.1.2"
  resolved "https://registry.yarnpkg.com/multipipe/-/multipipe-0.1.2.tgz#2a8f2ddf70eed564dff2d57f1e1a137d9f05078b"
  dependencies:
    duplexer2 "0.0.2"

node.extend@~1.1.2:
  version "1.1.6"
  resolved "https://registry.yarnpkg.com/node.extend/-/node.extend-1.1.6.tgz#a7b882c82d6c93a4863a5504bd5de8ec86258b96"
  dependencies:
    is "^3.1.0"

normalize-path@^2.0.1:
  version "2.1.1"
  resolved "https://registry.yarnpkg.com/normalize-path/-/normalize-path-2.1.1.tgz#1ab28b556e198363a8c1a6f7e6fa20137fe6aed9"
  dependencies:
    remove-trailing-separator "^1.0.1"

oauth-sign@~0.8.1, oauth-sign@~0.8.2:
  version "0.8.2"
  resolved "https://registry.yarnpkg.com/oauth-sign/-/oauth-sign-0.8.2.tgz#46a6ab7f0aead8deae9ec0565780b7d4efeb9d43"

object-assign@^3.0.0:
  version "3.0.0"
  resolved "https://registry.yarnpkg.com/object-assign/-/object-assign-3.0.0.tgz#9bedd5ca0897949bca47e7ff408062d549f587f2"

object-assign@^4.0.0, object-assign@^4.0.1:
  version "4.1.1"
  resolved "https://registry.yarnpkg.com/object-assign/-/object-assign-4.1.1.tgz#2109adc7965887cfc05cbbd442cac8bfbb360863"

object.omit@^2.0.0:
  version "2.0.1"
  resolved "https://registry.yarnpkg.com/object.omit/-/object.omit-2.0.1.tgz#1a9c744829f39dbb858c76ca3579ae2a54ebd1fa"
  dependencies:
    for-own "^0.1.4"
    is-extendable "^0.1.1"

once@^1.3.0, once@^1.4.0:
  version "1.4.0"
  resolved "https://registry.yarnpkg.com/once/-/once-1.4.0.tgz#583b1aa775961d4b113ac17d9c50baef9dd76bd1"
  dependencies:
    wrappy "1"

opener@^1.4.3:
  version "1.4.3"
  resolved "https://registry.yarnpkg.com/opener/-/opener-1.4.3.tgz#5c6da2c5d7e5831e8ffa3964950f8d6674ac90b8"

ordered-read-streams@^0.3.0:
  version "0.3.0"
  resolved "https://registry.yarnpkg.com/ordered-read-streams/-/ordered-read-streams-0.3.0.tgz#7137e69b3298bb342247a1bbee3881c80e2fd78b"
  dependencies:
    is-stream "^1.0.1"
    readable-stream "^2.0.1"

os-tmpdir@~1.0.2:
  version "1.0.2"
  resolved "https://registry.yarnpkg.com/os-tmpdir/-/os-tmpdir-1.0.2.tgz#bbe67406c79aa85c5cfec766fe5734555dfa1274"

parse-glob@^3.0.4:
  version "3.0.4"
  resolved "https://registry.yarnpkg.com/parse-glob/-/parse-glob-3.0.4.tgz#b2c376cfb11f35513badd173ef0bb6e3a388391c"
  dependencies:
    glob-base "^0.3.0"
    is-dotfile "^1.0.0"
    is-extglob "^1.0.0"
    is-glob "^2.0.0"

path-dirname@^1.0.0:
  version "1.0.2"
  resolved "https://registry.yarnpkg.com/path-dirname/-/path-dirname-1.0.2.tgz#cc33d24d525e099a5388c0336c6e32b9160609e0"

path-is-absolute@^1.0.0:
  version "1.0.1"
  resolved "https://registry.yarnpkg.com/path-is-absolute/-/path-is-absolute-1.0.1.tgz#174b9268735534ffbc7ace6bf53a5a9e1b5c5f5f"

pause-stream@0.0.11:
  version "0.0.11"
  resolved "https://registry.yarnpkg.com/pause-stream/-/pause-stream-0.0.11.tgz#fe5a34b0cbce12b5aa6a2b403ee2e73b602f1445"
  dependencies:
    through "~2.3"

pend@~1.2.0:
  version "1.2.0"
  resolved "https://registry.yarnpkg.com/pend/-/pend-1.2.0.tgz#7a57eb550a6783f9115331fcf4663d5c8e007a50"

performance-now@^2.1.0:
  version "2.1.0"
  resolved "https://registry.yarnpkg.com/performance-now/-/performance-now-2.1.0.tgz#6309f4e0e5fa913ec1c69307ae364b4b377c9e7b"

pify@^2.3.0:
  version "2.3.0"
  resolved "https://registry.yarnpkg.com/pify/-/pify-2.3.0.tgz#ed141a6ac043a849ea588498e7dca8b15330e90c"

pify@^3.0.0:
  version "3.0.0"
  resolved "https://registry.yarnpkg.com/pify/-/pify-3.0.0.tgz#e5a4acd2c101fdf3d9a4d07f0dbc4db49dd28176"

pinkie-promise@^2.0.0:
  version "2.0.1"
  resolved "https://registry.yarnpkg.com/pinkie-promise/-/pinkie-promise-2.0.1.tgz#2135d6dfa7a358c069ac9b178776288228450ffa"
  dependencies:
    pinkie "^2.0.0"

pinkie@^2.0.0:
  version "2.0.4"
  resolved "https://registry.yarnpkg.com/pinkie/-/pinkie-2.0.4.tgz#72556b80cfa0d48a974e80e77248e80ed4f7f870"

plugin-error@^0.1.2:
  version "0.1.2"
  resolved "https://registry.yarnpkg.com/plugin-error/-/plugin-error-0.1.2.tgz#3b9bb3335ccf00f425e07437e19276967da47ace"
  dependencies:
    ansi-cyan "^0.1.1"
    ansi-red "^0.1.1"
    arr-diff "^1.0.1"
    arr-union "^2.0.1"
    extend-shallow "^1.1.2"

preserve@^0.2.0:
  version "0.2.0"
  resolved "https://registry.yarnpkg.com/preserve/-/preserve-0.2.0.tgz#815ed1f6ebc65926f865b310c0713bcb3315ce4b"

process-nextick-args@^1.0.6, process-nextick-args@~1.0.6:
  version "1.0.7"
  resolved "https://registry.yarnpkg.com/process-nextick-args/-/process-nextick-args-1.0.7.tgz#150e20b756590ad3f91093f25a4f2ad8bff30ba3"

process-nextick-args@~2.0.0:
  version "2.0.0"
  resolved "https://registry.yarnpkg.com/process-nextick-args/-/process-nextick-args-2.0.0.tgz#a37d732f4271b4ab1ad070d35508e8290788ffaa"

punycode@^1.4.1:
  version "1.4.1"
  resolved "https://registry.yarnpkg.com/punycode/-/punycode-1.4.1.tgz#c0d5a63b2718800ad8e1eb0fa5269c84dd41845e"

qs@~6.3.0:
  version "6.3.2"
  resolved "https://registry.yarnpkg.com/qs/-/qs-6.3.2.tgz#e75bd5f6e268122a2a0e0bda630b2550c166502c"

qs@~6.5.1:
  version "6.5.1"
  resolved "https://registry.yarnpkg.com/qs/-/qs-6.5.1.tgz#349cdf6eef89ec45c12d7d5eb3fc0c870343a6d8"

querystringify@~1.0.0:
  version "1.0.0"
  resolved "https://registry.yarnpkg.com/querystringify/-/querystringify-1.0.0.tgz#6286242112c5b712fa654e526652bf6a13ff05cb"

queue@^3.0.10, queue@^3.1.0:
  version "3.1.0"
  resolved "https://registry.yarnpkg.com/queue/-/queue-3.1.0.tgz#6c49d01f009e2256788789f2bffac6b8b9990585"
  dependencies:
    inherits "~2.0.0"

queue@^4.2.1:
  version "4.4.2"
  resolved "https://registry.yarnpkg.com/queue/-/queue-4.4.2.tgz#5a9733d9a8b8bd1b36e934bc9c55ab89b28e29c7"
  dependencies:
    inherits "~2.0.0"

randomatic@^1.1.3:
  version "1.1.7"
  resolved "https://registry.yarnpkg.com/randomatic/-/randomatic-1.1.7.tgz#c7abe9cc8b87c0baa876b19fde83fd464797e38c"
  dependencies:
    is-number "^3.0.0"
    kind-of "^4.0.0"

"readable-stream@>=1.0.33-1 <1.1.0-0":
  version "1.0.34"
  resolved "https://registry.yarnpkg.com/readable-stream/-/readable-stream-1.0.34.tgz#125820e34bc842d2f2aaafafe4c2916ee32c157c"
  dependencies:
    core-util-is "~1.0.0"
    inherits "~2.0.1"
    isarray "0.0.1"
    string_decoder "~0.10.x"

readable-stream@^2.0.0, readable-stream@^2.0.5:
  version "2.3.3"
  resolved "https://registry.yarnpkg.com/readable-stream/-/readable-stream-2.3.3.tgz#368f2512d79f9d46fdfc71349ae7878bbc1eb95c"
  dependencies:
    core-util-is "~1.0.0"
    inherits "~2.0.3"
    isarray "~1.0.0"
    process-nextick-args "~1.0.6"
    safe-buffer "~5.1.1"
    string_decoder "~1.0.3"
    util-deprecate "~1.0.1"

readable-stream@^2.0.1, readable-stream@^2.0.2, readable-stream@^2.0.4, readable-stream@^2.1.5:
  version "2.3.4"
  resolved "https://registry.yarnpkg.com/readable-stream/-/readable-stream-2.3.4.tgz#c946c3f47fa7d8eabc0b6150f4a12f69a4574071"
  dependencies:
    core-util-is "~1.0.0"
    inherits "~2.0.3"
    isarray "~1.0.0"
    process-nextick-args "~2.0.0"
    safe-buffer "~5.1.1"
    string_decoder "~1.0.3"
    util-deprecate "~1.0.1"

readable-stream@~1.1.9:
  version "1.1.14"
  resolved "https://registry.yarnpkg.com/readable-stream/-/readable-stream-1.1.14.tgz#7cf4c54ef648e3813084c636dd2079e166c081d9"
  dependencies:
    core-util-is "~1.0.0"
    inherits "~2.0.1"
    isarray "0.0.1"
    string_decoder "~0.10.x"

regex-cache@^0.4.2:
  version "0.4.4"
  resolved "https://registry.yarnpkg.com/regex-cache/-/regex-cache-0.4.4.tgz#75bdc58a2a1496cec48a12835bc54c8d562336dd"
  dependencies:
    is-equal-shallow "^0.1.3"

remove-trailing-separator@^1.0.1:
  version "1.1.0"
  resolved "https://registry.yarnpkg.com/remove-trailing-separator/-/remove-trailing-separator-1.1.0.tgz#c24bce2a283adad5bc3f58e0d48249b92379d8ef"

repeat-element@^1.1.2:
  version "1.1.2"
  resolved "https://registry.yarnpkg.com/repeat-element/-/repeat-element-1.1.2.tgz#ef089a178d1483baae4d93eb98b4f9e4e11d990a"

repeat-string@^1.5.2:
  version "1.6.1"
  resolved "https://registry.yarnpkg.com/repeat-string/-/repeat-string-1.6.1.tgz#8dcae470e1c88abc2d600fff4a776286da75e637"

replace-ext@0.0.1:
  version "0.0.1"
  resolved "https://registry.yarnpkg.com/replace-ext/-/replace-ext-0.0.1.tgz#29bbd92078a739f0bcce2b4ee41e837953522924"

replace-ext@^1.0.0:
  version "1.0.0"
  resolved "https://registry.yarnpkg.com/replace-ext/-/replace-ext-1.0.0.tgz#de63128373fcbf7c3ccfa4de5a480c45a67958eb"

request@^2.79.0, request@^2.83.0:
  version "2.83.0"
  resolved "https://registry.yarnpkg.com/request/-/request-2.83.0.tgz#ca0b65da02ed62935887808e6f510381034e3356"
  dependencies:
    aws-sign2 "~0.7.0"
    aws4 "^1.6.0"
    caseless "~0.12.0"
    combined-stream "~1.0.5"
    extend "~3.0.1"
    forever-agent "~0.6.1"
    form-data "~2.3.1"
    har-validator "~5.0.3"
    hawk "~6.0.2"
    http-signature "~1.2.0"
    is-typedarray "~1.0.0"
    isstream "~0.1.2"
    json-stringify-safe "~5.0.1"
    mime-types "~2.1.17"
    oauth-sign "~0.8.2"
    performance-now "^2.1.0"
    qs "~6.5.1"
    safe-buffer "^5.1.1"
    stringstream "~0.0.5"
    tough-cookie "~2.3.3"
    tunnel-agent "^0.6.0"
    uuid "^3.1.0"

request@~2.79.0:
  version "2.79.0"
  resolved "https://registry.yarnpkg.com/request/-/request-2.79.0.tgz#4dfe5bf6be8b8cdc37fcf93e04b65577722710de"
  dependencies:
    aws-sign2 "~0.6.0"
    aws4 "^1.2.1"
    caseless "~0.11.0"
    combined-stream "~1.0.5"
    extend "~3.0.0"
    forever-agent "~0.6.1"
    form-data "~2.1.1"
    har-validator "~2.0.6"
    hawk "~3.1.3"
    http-signature "~1.1.0"
    is-typedarray "~1.0.0"
    isstream "~0.1.2"
    json-stringify-safe "~5.0.1"
    mime-types "~2.1.7"
    oauth-sign "~0.8.1"
    qs "~6.3.0"
    stringstream "~0.0.4"
    tough-cookie "~2.3.0"
    tunnel-agent "~0.4.1"
    uuid "^3.0.0"

requires-port@~1.0.0:
  version "1.0.0"
  resolved "https://registry.yarnpkg.com/requires-port/-/requires-port-1.0.0.tgz#925d2601d39ac485e091cf0da5c6e694dc3dcaff"

rimraf@2:
  version "2.6.2"
  resolved "https://registry.yarnpkg.com/rimraf/-/rimraf-2.6.2.tgz#2ed8150d24a16ea8651e6d6ef0f47c4158ce7a36"
  dependencies:
    glob "^7.0.5"

safe-buffer@^5.0.1, safe-buffer@^5.1.1, safe-buffer@~5.1.0, safe-buffer@~5.1.1:
  version "5.1.1"
  resolved "https://registry.yarnpkg.com/safe-buffer/-/safe-buffer-5.1.1.tgz#893312af69b2123def71f57889001671eeb2c853"

seek-bzip@^1.0.5:
  version "1.0.5"
  resolved "https://registry.yarnpkg.com/seek-bzip/-/seek-bzip-1.0.5.tgz#cfe917cb3d274bcffac792758af53173eb1fabdc"
  dependencies:
    commander "~2.8.1"

semver@^5.3.0, semver@^5.4.1:
  version "5.5.0"
  resolved "https://registry.yarnpkg.com/semver/-/semver-5.5.0.tgz#dc4bbc7a6ca9d916dee5d43516f0092b58f7b8ab"

sntp@1.x.x:
  version "1.0.9"
  resolved "https://registry.yarnpkg.com/sntp/-/sntp-1.0.9.tgz#6541184cc90aeea6c6e7b35e2659082443c66198"
  dependencies:
    hoek "2.x.x"

sntp@2.x.x:
  version "2.1.0"
  resolved "https://registry.yarnpkg.com/sntp/-/sntp-2.1.0.tgz#2c6cec14fedc2222739caf9b5c3d85d1cc5a2cc8"
  dependencies:
    hoek "4.x.x"

source-map-support@^0.4.11:
  version "0.4.18"
  resolved "https://registry.yarnpkg.com/source-map-support/-/source-map-support-0.4.18.tgz#0286a6de8be42641338594e97ccea75f0a2c585f"
  dependencies:
    source-map "^0.5.6"

source-map-support@^0.5.0:
  version "0.5.3"
  resolved "https://registry.yarnpkg.com/source-map-support/-/source-map-support-0.5.3.tgz#2b3d5fff298cfa4d1afd7d4352d569e9a0158e76"
  dependencies:
    source-map "^0.6.0"

source-map@^0.5.6:
  version "0.5.7"
  resolved "https://registry.yarnpkg.com/source-map/-/source-map-0.5.7.tgz#8a039d2d1021d22d1ea14c80d8ea468ba2ef3fcc"

source-map@^0.6.0:
  version "0.6.1"
  resolved "https://registry.yarnpkg.com/source-map/-/source-map-0.6.1.tgz#74722af32e9614e9c287a8d0bbde48b5e2f1a263"

sparkles@^1.0.0:
  version "1.0.0"
  resolved "https://registry.yarnpkg.com/sparkles/-/sparkles-1.0.0.tgz#1acbbfb592436d10bbe8f785b7cc6f82815012c3"

split@0.3:
  version "0.3.3"
  resolved "https://registry.yarnpkg.com/split/-/split-0.3.3.tgz#cd0eea5e63a211dfff7eb0f091c4133e2d0dd28f"
  dependencies:
    through "2"

"sqlops@github:anthonydresser/vscode-extension-vscode#1.1.11":
  version "1.1.11"
  resolved "https://codeload.github.com/anthonydresser/vscode-extension-vscode/tar.gz/06c604d7f6ab9642a678d86a1b93412da37b01cc"
  dependencies:
    glob "^7.1.2"
    gulp-chmod "^2.0.0"
    gulp-filter "^5.0.1"
    gulp-gunzip "1.0.0"
    gulp-remote-src "^0.4.3"
    gulp-symdest "^1.1.0"
    gulp-untar "^0.0.6"
    gulp-vinyl-zip "^2.1.0"
    mocha "^4.0.1"
    request "^2.83.0"
    semver "^5.4.1"
    source-map-support "^0.5.0"
    url-parse "^1.1.9"
    vinyl-source-stream "^1.1.0"

sshpk@^1.7.0:
  version "1.13.1"
  resolved "https://registry.yarnpkg.com/sshpk/-/sshpk-1.13.1.tgz#512df6da6287144316dc4c18fe1cf1d940739be3"
  dependencies:
    asn1 "~0.2.3"
    assert-plus "^1.0.0"
    dashdash "^1.12.0"
    getpass "^0.1.1"
  optionalDependencies:
    bcrypt-pbkdf "^1.0.0"
    ecc-jsbn "~0.1.1"
    jsbn "~0.1.0"
    tweetnacl "~0.14.0"

stat-mode@^0.2.0:
  version "0.2.2"
  resolved "https://registry.yarnpkg.com/stat-mode/-/stat-mode-0.2.2.tgz#e6c80b623123d7d80cf132ce538f346289072502"

stream-combiner@~0.0.4:
  version "0.0.4"
  resolved "https://registry.yarnpkg.com/stream-combiner/-/stream-combiner-0.0.4.tgz#4d5e433c185261dde623ca3f44c586bcf5c4ad14"
  dependencies:
    duplexer "~0.1.1"

stream-shift@^1.0.0:
  version "1.0.0"
  resolved "https://registry.yarnpkg.com/stream-shift/-/stream-shift-1.0.0.tgz#d5c752825e5367e786f78e18e445ea223a155952"

streamfilter@^1.0.5:
  version "1.0.7"
  resolved "https://registry.yarnpkg.com/streamfilter/-/streamfilter-1.0.7.tgz#ae3e64522aa5a35c061fd17f67620c7653c643c9"
  dependencies:
    readable-stream "^2.0.2"

streamifier@~0.1.1:
  version "0.1.1"
  resolved "https://registry.yarnpkg.com/streamifier/-/streamifier-0.1.1.tgz#97e98d8fa4d105d62a2691d1dc07e820db8dfc4f"

string_decoder@~0.10.x:
  version "0.10.31"
  resolved "https://registry.yarnpkg.com/string_decoder/-/string_decoder-0.10.31.tgz#62e203bc41766c6c28c9fc84301dab1c5310fa94"

string_decoder@~1.0.3:
  version "1.0.3"
  resolved "https://registry.yarnpkg.com/string_decoder/-/string_decoder-1.0.3.tgz#0fc67d7c141825de94282dd536bec6b9bce860ab"
  dependencies:
    safe-buffer "~5.1.0"

stringstream@~0.0.4, stringstream@~0.0.5:
  version "0.0.5"
  resolved "https://registry.yarnpkg.com/stringstream/-/stringstream-0.0.5.tgz#4e484cd4de5a0bbbee18e46307710a8a81621878"

strip-ansi@^3.0.0:
  version "3.0.1"
  resolved "https://registry.yarnpkg.com/strip-ansi/-/strip-ansi-3.0.1.tgz#6a385fb8853d952d5ff05d0e8aaf94278dc63dcf"
  dependencies:
    ansi-regex "^2.0.0"

strip-bom-stream@^1.0.0:
  version "1.0.0"
  resolved "https://registry.yarnpkg.com/strip-bom-stream/-/strip-bom-stream-1.0.0.tgz#e7144398577d51a6bed0fa1994fa05f43fd988ee"
  dependencies:
    first-chunk-stream "^1.0.0"
    strip-bom "^2.0.0"

strip-bom@^2.0.0:
  version "2.0.0"
  resolved "https://registry.yarnpkg.com/strip-bom/-/strip-bom-2.0.0.tgz#6219a85616520491f35788bdbf1447a99c7e6b0e"
  dependencies:
    is-utf8 "^0.2.0"

strip-dirs@^2.0.0:
  version "2.1.0"
  resolved "https://registry.yarnpkg.com/strip-dirs/-/strip-dirs-2.1.0.tgz#4987736264fc344cf20f6c34aca9d13d1d4ed6c5"
  dependencies:
    is-natural-number "^4.0.1"

supports-color@3.1.2:
  version "3.1.2"
  resolved "https://registry.yarnpkg.com/supports-color/-/supports-color-3.1.2.tgz#72a262894d9d408b956ca05ff37b2ed8a6e2a2d5"
  dependencies:
    has-flag "^1.0.0"

supports-color@4.4.0:
  version "4.4.0"
  resolved "https://registry.yarnpkg.com/supports-color/-/supports-color-4.4.0.tgz#883f7ddabc165142b2a61427f3352ded195d1a3e"
  dependencies:
    has-flag "^2.0.0"

supports-color@^2.0.0:
  version "2.0.0"
  resolved "https://registry.yarnpkg.com/supports-color/-/supports-color-2.0.0.tgz#535d045ce6b6363fa40117084629995e9df324c7"

tar-stream@^1.5.2:
  version "1.5.5"
  resolved "https://registry.yarnpkg.com/tar-stream/-/tar-stream-1.5.5.tgz#5cad84779f45c83b1f2508d96b09d88c7218af55"
  dependencies:
    bl "^1.0.0"
    end-of-stream "^1.0.0"
    readable-stream "^2.0.0"
    xtend "^4.0.0"

tar@^2.2.1:
  version "2.2.1"
  resolved "https://registry.yarnpkg.com/tar/-/tar-2.2.1.tgz#8e4d2a256c0e2185c6b18ad694aec968b83cb1d1"
  dependencies:
    block-stream "*"
    fstream "^1.0.2"
    inherits "2"

through2-filter@^2.0.0:
  version "2.0.0"
  resolved "https://registry.yarnpkg.com/through2-filter/-/through2-filter-2.0.0.tgz#60bc55a0dacb76085db1f9dae99ab43f83d622ec"
  dependencies:
    through2 "~2.0.0"
    xtend "~4.0.0"

through2@^0.6.0, through2@^0.6.3, through2@~0.6.5:
  version "0.6.5"
  resolved "https://registry.yarnpkg.com/through2/-/through2-0.6.5.tgz#41ab9c67b29d57209071410e1d7a7a968cd3ad48"
  dependencies:
    readable-stream ">=1.0.33-1 <1.1.0-0"
    xtend ">=4.0.0 <4.1.0-0"

through2@^2.0.0, through2@^2.0.1, through2@^2.0.3, through2@~2.0.0, through2@~2.0.3:
  version "2.0.3"
  resolved "https://registry.yarnpkg.com/through2/-/through2-2.0.3.tgz#0004569b37c7c74ba39c43f3ced78d1ad94140be"
  dependencies:
    readable-stream "^2.1.5"
    xtend "~4.0.1"

through@2, through@^2.3.6, through@~2.3, through@~2.3.1:
  version "2.3.8"
  resolved "https://registry.yarnpkg.com/through/-/through-2.3.8.tgz#0dd4c9ffaabc357960b1b724115d7e0e86a2e1f5"

time-stamp@^1.0.0:
  version "1.1.0"
  resolved "https://registry.yarnpkg.com/time-stamp/-/time-stamp-1.1.0.tgz#764a5a11af50561921b133f3b44e618687e0f5c3"

tmp@0.0.33:
  version "0.0.33"
  resolved "https://registry.yarnpkg.com/tmp/-/tmp-0.0.33.tgz#6d34335889768d21b2bcda0aa277ced3b1bfadf9"
  dependencies:
    os-tmpdir "~1.0.2"

to-absolute-glob@^0.1.1:
  version "0.1.1"
  resolved "https://registry.yarnpkg.com/to-absolute-glob/-/to-absolute-glob-0.1.1.tgz#1cdfa472a9ef50c239ee66999b662ca0eb39937f"
  dependencies:
    extend-shallow "^2.0.1"

tough-cookie@~2.3.0, tough-cookie@~2.3.3:
  version "2.3.3"
  resolved "https://registry.yarnpkg.com/tough-cookie/-/tough-cookie-2.3.3.tgz#0b618a5565b6dea90bf3425d04d55edc475a7561"
  dependencies:
    punycode "^1.4.1"

tunnel-agent@^0.6.0:
  version "0.6.0"
  resolved "https://registry.yarnpkg.com/tunnel-agent/-/tunnel-agent-0.6.0.tgz#27a5dea06b36b04a0a9966774b290868f0fc40fd"
  dependencies:
    safe-buffer "^5.0.1"

tunnel-agent@~0.4.1:
  version "0.4.3"
  resolved "https://registry.yarnpkg.com/tunnel-agent/-/tunnel-agent-0.4.3.tgz#6373db76909fe570e08d73583365ed828a74eeeb"

tweetnacl@^0.14.3, tweetnacl@~0.14.0:
  version "0.14.5"
  resolved "https://registry.yarnpkg.com/tweetnacl/-/tweetnacl-0.14.5.tgz#5ae68177f192d4456269d108afa93ff8743f4f64"

=======
>>>>>>> 1c08e646
typescript@2.6.2:
  version "2.6.2"
  resolved "https://registry.yarnpkg.com/typescript/-/typescript-2.6.2.tgz#3c5b6fd7f6de0914269027f03c0946758f7673a4"<|MERGE_RESOLUTION|>--- conflicted
+++ resolved
@@ -2,1946 +2,6 @@
 # yarn lockfile v1
 
 
-<<<<<<< HEAD
-agent-base@4, agent-base@^4.1.0:
-  version "4.2.0"
-  resolved "https://registry.yarnpkg.com/agent-base/-/agent-base-4.2.0.tgz#9838b5c3392b962bad031e6a4c5e1024abec45ce"
-  dependencies:
-    es6-promisify "^5.0.0"
-
-ajv@^5.1.0:
-  version "5.5.2"
-  resolved "https://registry.yarnpkg.com/ajv/-/ajv-5.5.2.tgz#73b5eeca3fab653e3d3f9422b341ad42205dc965"
-  dependencies:
-    co "^4.6.0"
-    fast-deep-equal "^1.0.0"
-    fast-json-stable-stringify "^2.0.0"
-    json-schema-traverse "^0.3.0"
-
-ansi-cyan@^0.1.1:
-  version "0.1.1"
-  resolved "https://registry.yarnpkg.com/ansi-cyan/-/ansi-cyan-0.1.1.tgz#538ae528af8982f28ae30d86f2f17456d2609873"
-  dependencies:
-    ansi-wrap "0.1.0"
-
-ansi-gray@^0.1.1:
-  version "0.1.1"
-  resolved "https://registry.yarnpkg.com/ansi-gray/-/ansi-gray-0.1.1.tgz#2962cf54ec9792c48510a3deb524436861ef7251"
-  dependencies:
-    ansi-wrap "0.1.0"
-
-ansi-red@^0.1.1:
-  version "0.1.1"
-  resolved "https://registry.yarnpkg.com/ansi-red/-/ansi-red-0.1.1.tgz#8c638f9d1080800a353c9c28c8a81ca4705d946c"
-  dependencies:
-    ansi-wrap "0.1.0"
-
-ansi-regex@^2.0.0:
-  version "2.1.1"
-  resolved "https://registry.yarnpkg.com/ansi-regex/-/ansi-regex-2.1.1.tgz#c3b33ab5ee360d86e0e628f0468ae7ef27d654df"
-
-ansi-styles@^2.2.1:
-  version "2.2.1"
-  resolved "https://registry.yarnpkg.com/ansi-styles/-/ansi-styles-2.2.1.tgz#b432dd3358b634cf75e1e4664368240533c1ddbe"
-
-ansi-wrap@0.1.0:
-  version "0.1.0"
-  resolved "https://registry.yarnpkg.com/ansi-wrap/-/ansi-wrap-0.1.0.tgz#a82250ddb0015e9a27ca82e82ea603bbfa45efaf"
-
-applicationinsights@0.18.0:
-  version "0.18.0"
-  resolved "https://registry.yarnpkg.com/applicationinsights/-/applicationinsights-0.18.0.tgz#162ebb48a383408bc4de44db32b417307f45bbc1"
-
-arr-diff@^1.0.1:
-  version "1.1.0"
-  resolved "https://registry.yarnpkg.com/arr-diff/-/arr-diff-1.1.0.tgz#687c32758163588fef7de7b36fabe495eb1a399a"
-  dependencies:
-    arr-flatten "^1.0.1"
-    array-slice "^0.2.3"
-
-arr-diff@^2.0.0:
-  version "2.0.0"
-  resolved "https://registry.yarnpkg.com/arr-diff/-/arr-diff-2.0.0.tgz#8f3b827f955a8bd669697e4a4256ac3ceae356cf"
-  dependencies:
-    arr-flatten "^1.0.1"
-
-arr-flatten@^1.0.1:
-  version "1.1.0"
-  resolved "https://registry.yarnpkg.com/arr-flatten/-/arr-flatten-1.1.0.tgz#36048bbff4e7b47e136644316c99669ea5ae91f1"
-
-arr-union@^2.0.1:
-  version "2.1.0"
-  resolved "https://registry.yarnpkg.com/arr-union/-/arr-union-2.1.0.tgz#20f9eab5ec70f5c7d215b1077b1c39161d292c7d"
-
-array-differ@^1.0.0:
-  version "1.0.0"
-  resolved "https://registry.yarnpkg.com/array-differ/-/array-differ-1.0.0.tgz#eff52e3758249d33be402b8bb8e564bb2b5d4031"
-
-array-slice@^0.2.3:
-  version "0.2.3"
-  resolved "https://registry.yarnpkg.com/array-slice/-/array-slice-0.2.3.tgz#dd3cfb80ed7973a75117cdac69b0b99ec86186f5"
-
-array-union@^1.0.1:
-  version "1.0.2"
-  resolved "https://registry.yarnpkg.com/array-union/-/array-union-1.0.2.tgz#9a34410e4f4e3da23dea375be5be70f24778ec39"
-  dependencies:
-    array-uniq "^1.0.1"
-
-array-uniq@^1.0.1, array-uniq@^1.0.2:
-  version "1.0.3"
-  resolved "https://registry.yarnpkg.com/array-uniq/-/array-uniq-1.0.3.tgz#af6ac877a25cc7f74e058894753858dfdb24fdb6"
-
-array-unique@^0.2.1:
-  version "0.2.1"
-  resolved "https://registry.yarnpkg.com/array-unique/-/array-unique-0.2.1.tgz#a1d97ccafcbc2625cc70fadceb36a50c58b01a53"
-
-arrify@^1.0.0:
-  version "1.0.1"
-  resolved "https://registry.yarnpkg.com/arrify/-/arrify-1.0.1.tgz#898508da2226f380df904728456849c1501a4b0d"
-
-asn1@~0.2.3:
-  version "0.2.3"
-  resolved "https://registry.yarnpkg.com/asn1/-/asn1-0.2.3.tgz#dac8787713c9966849fc8180777ebe9c1ddf3b86"
-
-assert-plus@1.0.0, assert-plus@^1.0.0:
-  version "1.0.0"
-  resolved "https://registry.yarnpkg.com/assert-plus/-/assert-plus-1.0.0.tgz#f12e0f3c5d77b0b1cdd9146942e4e96c1e4dd525"
-
-assert-plus@^0.2.0:
-  version "0.2.0"
-  resolved "https://registry.yarnpkg.com/assert-plus/-/assert-plus-0.2.0.tgz#d74e1b87e7affc0db8aadb7021f3fe48101ab234"
-
-asynckit@^0.4.0:
-  version "0.4.0"
-  resolved "https://registry.yarnpkg.com/asynckit/-/asynckit-0.4.0.tgz#c79ed97f7f34cb8f2ba1bc9790bcc366474b4b79"
-
-aws-sign2@~0.6.0:
-  version "0.6.0"
-  resolved "https://registry.yarnpkg.com/aws-sign2/-/aws-sign2-0.6.0.tgz#14342dd38dbcc94d0e5b87d763cd63612c0e794f"
-
-aws-sign2@~0.7.0:
-  version "0.7.0"
-  resolved "https://registry.yarnpkg.com/aws-sign2/-/aws-sign2-0.7.0.tgz#b46e890934a9591f2d2f6f86d7e6a9f1b3fe76a8"
-
-aws4@^1.2.1, aws4@^1.6.0:
-  version "1.6.0"
-  resolved "https://registry.yarnpkg.com/aws4/-/aws4-1.6.0.tgz#83ef5ca860b2b32e4a0deedee8c771b9db57471e"
-
-balanced-match@^1.0.0:
-  version "1.0.0"
-  resolved "https://registry.yarnpkg.com/balanced-match/-/balanced-match-1.0.0.tgz#89b4d199ab2bee49de164ea02b89ce462d71b767"
-
-base64-js@0.0.8:
-  version "0.0.8"
-  resolved "https://registry.yarnpkg.com/base64-js/-/base64-js-0.0.8.tgz#1101e9544f4a76b1bc3b26d452ca96d7a35e7978"
-
-bcrypt-pbkdf@^1.0.0:
-  version "1.0.1"
-  resolved "https://registry.yarnpkg.com/bcrypt-pbkdf/-/bcrypt-pbkdf-1.0.1.tgz#63bc5dcb61331b92bc05fd528953c33462a06f8d"
-  dependencies:
-    tweetnacl "^0.14.3"
-
-beeper@^1.0.0:
-  version "1.1.1"
-  resolved "https://registry.yarnpkg.com/beeper/-/beeper-1.1.1.tgz#e6d5ea8c5dad001304a70b22638447f69cb2f809"
-
-bl@^1.0.0:
-  version "1.2.1"
-  resolved "https://registry.yarnpkg.com/bl/-/bl-1.2.1.tgz#cac328f7bee45730d404b692203fcb590e172d5e"
-  dependencies:
-    readable-stream "^2.0.5"
-
-block-stream@*:
-  version "0.0.9"
-  resolved "https://registry.yarnpkg.com/block-stream/-/block-stream-0.0.9.tgz#13ebfe778a03205cfe03751481ebb4b3300c126a"
-  dependencies:
-    inherits "~2.0.0"
-
-bluebird@^3.5.0:
-  version "3.5.1"
-  resolved "https://registry.yarnpkg.com/bluebird/-/bluebird-3.5.1.tgz#d9551f9de98f1fcda1e683d17ee91a0602ee2eb9"
-
-boom@2.x.x:
-  version "2.10.1"
-  resolved "https://registry.yarnpkg.com/boom/-/boom-2.10.1.tgz#39c8918ceff5799f83f9492a848f625add0c766f"
-  dependencies:
-    hoek "2.x.x"
-
-boom@4.x.x:
-  version "4.3.1"
-  resolved "https://registry.yarnpkg.com/boom/-/boom-4.3.1.tgz#4f8a3005cb4a7e3889f749030fd25b96e01d2e31"
-  dependencies:
-    hoek "4.x.x"
-
-boom@5.x.x:
-  version "5.2.0"
-  resolved "https://registry.yarnpkg.com/boom/-/boom-5.2.0.tgz#5dd9da6ee3a5f302077436290cb717d3f4a54e02"
-  dependencies:
-    hoek "4.x.x"
-
-brace-expansion@^1.1.7:
-  version "1.1.11"
-  resolved "https://registry.yarnpkg.com/brace-expansion/-/brace-expansion-1.1.11.tgz#3c7fcbf529d87226f3d2f52b966ff5271eb441dd"
-  dependencies:
-    balanced-match "^1.0.0"
-    concat-map "0.0.1"
-
-braces@^1.8.2:
-  version "1.8.5"
-  resolved "https://registry.yarnpkg.com/braces/-/braces-1.8.5.tgz#ba77962e12dff969d6b76711e914b737857bf6a7"
-  dependencies:
-    expand-range "^1.8.1"
-    preserve "^0.2.0"
-    repeat-element "^1.1.2"
-
-browser-stdout@1.3.0:
-  version "1.3.0"
-  resolved "https://registry.yarnpkg.com/browser-stdout/-/browser-stdout-1.3.0.tgz#f351d32969d32fa5d7a5567154263d928ae3bd1f"
-
-buffer-crc32@~0.2.3:
-  version "0.2.13"
-  resolved "https://registry.yarnpkg.com/buffer-crc32/-/buffer-crc32-0.2.13.tgz#0d333e3f00eac50aa1454abd30ef8c2a5d9a7242"
-
-buffer@^3.0.1:
-  version "3.6.0"
-  resolved "https://registry.yarnpkg.com/buffer/-/buffer-3.6.0.tgz#a72c936f77b96bf52f5f7e7b467180628551defb"
-  dependencies:
-    base64-js "0.0.8"
-    ieee754 "^1.1.4"
-    isarray "^1.0.0"
-
-caseless@~0.11.0:
-  version "0.11.0"
-  resolved "https://registry.yarnpkg.com/caseless/-/caseless-0.11.0.tgz#715b96ea9841593cc33067923f5ec60ebda4f7d7"
-
-caseless@~0.12.0:
-  version "0.12.0"
-  resolved "https://registry.yarnpkg.com/caseless/-/caseless-0.12.0.tgz#1b681c21ff84033c826543090689420d187151dc"
-
-chalk@^1.0.0, chalk@^1.1.1:
-  version "1.1.3"
-  resolved "https://registry.yarnpkg.com/chalk/-/chalk-1.1.3.tgz#a8115c55e4a702fe4d150abd3872822a7e09fc98"
-  dependencies:
-    ansi-styles "^2.2.1"
-    escape-string-regexp "^1.0.2"
-    has-ansi "^2.0.0"
-    strip-ansi "^3.0.0"
-    supports-color "^2.0.0"
-
-clone-buffer@^1.0.0:
-  version "1.0.0"
-  resolved "https://registry.yarnpkg.com/clone-buffer/-/clone-buffer-1.0.0.tgz#e3e25b207ac4e701af721e2cb5a16792cac3dc58"
-
-clone-stats@^0.0.1:
-  version "0.0.1"
-  resolved "https://registry.yarnpkg.com/clone-stats/-/clone-stats-0.0.1.tgz#b88f94a82cf38b8791d58046ea4029ad88ca99d1"
-
-clone-stats@^1.0.0:
-  version "1.0.0"
-  resolved "https://registry.yarnpkg.com/clone-stats/-/clone-stats-1.0.0.tgz#b3782dff8bb5474e18b9b6bf0fdfe782f8777680"
-
-clone@^0.2.0:
-  version "0.2.0"
-  resolved "https://registry.yarnpkg.com/clone/-/clone-0.2.0.tgz#c6126a90ad4f72dbf5acdb243cc37724fe93fc1f"
-
-clone@^1.0.0:
-  version "1.0.3"
-  resolved "https://registry.yarnpkg.com/clone/-/clone-1.0.3.tgz#298d7e2231660f40c003c2ed3140decf3f53085f"
-
-clone@^2.1.1:
-  version "2.1.1"
-  resolved "https://registry.yarnpkg.com/clone/-/clone-2.1.1.tgz#d217d1e961118e3ac9a4b8bba3285553bf647cdb"
-
-cloneable-readable@^1.0.0:
-  version "1.0.0"
-  resolved "https://registry.yarnpkg.com/cloneable-readable/-/cloneable-readable-1.0.0.tgz#a6290d413f217a61232f95e458ff38418cfb0117"
-  dependencies:
-    inherits "^2.0.1"
-    process-nextick-args "^1.0.6"
-    through2 "^2.0.1"
-
-co@^4.6.0:
-  version "4.6.0"
-  resolved "https://registry.yarnpkg.com/co/-/co-4.6.0.tgz#6ea6bdf3d853ae54ccb8e47bfa0bf3f9031fb184"
-
-color-support@^1.1.3:
-  version "1.1.3"
-  resolved "https://registry.yarnpkg.com/color-support/-/color-support-1.1.3.tgz#93834379a1cc9a0c61f82f52f0d04322251bd5a2"
-
-combined-stream@1.0.6, combined-stream@^1.0.5, combined-stream@~1.0.5:
-  version "1.0.6"
-  resolved "https://registry.yarnpkg.com/combined-stream/-/combined-stream-1.0.6.tgz#723e7df6e801ac5613113a7e445a9b69cb632818"
-  dependencies:
-    delayed-stream "~1.0.0"
-
-commander@2.11.0:
-  version "2.11.0"
-  resolved "https://registry.yarnpkg.com/commander/-/commander-2.11.0.tgz#157152fd1e7a6c8d98a5b715cf376df928004563"
-
-commander@2.9.0:
-  version "2.9.0"
-  resolved "https://registry.yarnpkg.com/commander/-/commander-2.9.0.tgz#9c99094176e12240cb22d6c5146098400fe0f7d4"
-  dependencies:
-    graceful-readlink ">= 1.0.0"
-
-commander@^2.9.0:
-  version "2.14.1"
-  resolved "https://registry.yarnpkg.com/commander/-/commander-2.14.1.tgz#2235123e37af8ca3c65df45b026dbd357b01b9aa"
-
-commander@~2.8.1:
-  version "2.8.1"
-  resolved "https://registry.yarnpkg.com/commander/-/commander-2.8.1.tgz#06be367febfda0c330aa1e2a072d3dc9762425d4"
-  dependencies:
-    graceful-readlink ">= 1.0.0"
-
-concat-map@0.0.1:
-  version "0.0.1"
-  resolved "https://registry.yarnpkg.com/concat-map/-/concat-map-0.0.1.tgz#d8a96bd77fd68df7793a73036a3ba0d5405d477b"
-
-convert-source-map@^1.1.1:
-  version "1.5.1"
-  resolved "https://registry.yarnpkg.com/convert-source-map/-/convert-source-map-1.5.1.tgz#b8278097b9bc229365de5c62cf5fcaed8b5599e5"
-
-core-util-is@1.0.2, core-util-is@~1.0.0:
-  version "1.0.2"
-  resolved "https://registry.yarnpkg.com/core-util-is/-/core-util-is-1.0.2.tgz#b5fd54220aa2bc5ab57aab7140c940754503c1a7"
-
-cryptiles@2.x.x:
-  version "2.0.5"
-  resolved "https://registry.yarnpkg.com/cryptiles/-/cryptiles-2.0.5.tgz#3bdfecdc608147c1c67202fa291e7dca59eaa3b8"
-  dependencies:
-    boom "2.x.x"
-
-cryptiles@3.x.x:
-  version "3.1.2"
-  resolved "https://registry.yarnpkg.com/cryptiles/-/cryptiles-3.1.2.tgz#a89fbb220f5ce25ec56e8c4aa8a4fd7b5b0d29fe"
-  dependencies:
-    boom "5.x.x"
-
-dashdash@^1.12.0:
-  version "1.14.1"
-  resolved "https://registry.yarnpkg.com/dashdash/-/dashdash-1.14.1.tgz#853cfa0f7cbe2fed5de20326b8dd581035f6e2f0"
-  dependencies:
-    assert-plus "^1.0.0"
-
-"dataprotocol-client@git://github.com/Microsoft/sqlops-dataprotocolclient.git#feature/agentDmp1":
-  version "0.1.0"
-  resolved "git://github.com/Microsoft/sqlops-dataprotocolclient.git#c8c99c52c5c1fd5b4e430312680c31563c8a374e"
-  dependencies:
-    sqlops "github:anthonydresser/vscode-extension-vscode#1.1.11"
-    vscode "1.1.5"
-    vscode-languageclient "3.5.0"
-
-dateformat@^2.0.0:
-  version "2.2.0"
-  resolved "https://registry.yarnpkg.com/dateformat/-/dateformat-2.2.0.tgz#4065e2013cf9fb916ddfd82efb506ad4c6769062"
-
-debug@2:
-  version "2.6.9"
-  resolved "https://registry.yarnpkg.com/debug/-/debug-2.6.9.tgz#5d128515df134ff327e90a4c93f4e077a536341f"
-  dependencies:
-    ms "2.0.0"
-
-debug@2.6.8:
-  version "2.6.8"
-  resolved "https://registry.yarnpkg.com/debug/-/debug-2.6.8.tgz#e731531ca2ede27d188222427da17821d68ff4fc"
-  dependencies:
-    ms "2.0.0"
-
-debug@3.1.0, debug@^3.1.0:
-  version "3.1.0"
-  resolved "https://registry.yarnpkg.com/debug/-/debug-3.1.0.tgz#5bb5a0672628b64149566ba16819e61518c67261"
-  dependencies:
-    ms "2.0.0"
-
-decompress-tar@^4.0.0, decompress-tar@^4.1.0, decompress-tar@^4.1.1:
-  version "4.1.1"
-  resolved "https://registry.yarnpkg.com/decompress-tar/-/decompress-tar-4.1.1.tgz#718cbd3fcb16209716e70a26b84e7ba4592e5af1"
-  dependencies:
-    file-type "^5.2.0"
-    is-stream "^1.1.0"
-    tar-stream "^1.5.2"
-
-decompress-tarbz2@^4.0.0:
-  version "4.1.1"
-  resolved "https://registry.yarnpkg.com/decompress-tarbz2/-/decompress-tarbz2-4.1.1.tgz#3082a5b880ea4043816349f378b56c516be1a39b"
-  dependencies:
-    decompress-tar "^4.1.0"
-    file-type "^6.1.0"
-    is-stream "^1.1.0"
-    seek-bzip "^1.0.5"
-    unbzip2-stream "^1.0.9"
-
-decompress-targz@^4.0.0:
-  version "4.1.1"
-  resolved "https://registry.yarnpkg.com/decompress-targz/-/decompress-targz-4.1.1.tgz#c09bc35c4d11f3de09f2d2da53e9de23e7ce1eee"
-  dependencies:
-    decompress-tar "^4.1.1"
-    file-type "^5.2.0"
-    is-stream "^1.1.0"
-
-decompress-unzip@^4.0.1:
-  version "4.0.1"
-  resolved "https://registry.yarnpkg.com/decompress-unzip/-/decompress-unzip-4.0.1.tgz#deaaccdfd14aeaf85578f733ae8210f9b4848f69"
-  dependencies:
-    file-type "^3.8.0"
-    get-stream "^2.2.0"
-    pify "^2.3.0"
-    yauzl "^2.4.2"
-
-decompress@^4.2.0:
-  version "4.2.0"
-  resolved "https://registry.yarnpkg.com/decompress/-/decompress-4.2.0.tgz#7aedd85427e5a92dacfe55674a7c505e96d01f9d"
-  dependencies:
-    decompress-tar "^4.0.0"
-    decompress-tarbz2 "^4.0.0"
-    decompress-targz "^4.0.0"
-    decompress-unzip "^4.0.1"
-    graceful-fs "^4.1.10"
-    make-dir "^1.0.0"
-    pify "^2.3.0"
-    strip-dirs "^2.0.0"
-
-deep-assign@^1.0.0:
-  version "1.0.0"
-  resolved "https://registry.yarnpkg.com/deep-assign/-/deep-assign-1.0.0.tgz#b092743be8427dc621ea0067cdec7e70dd19f37b"
-  dependencies:
-    is-obj "^1.0.0"
-
-delayed-stream@~1.0.0:
-  version "1.0.0"
-  resolved "https://registry.yarnpkg.com/delayed-stream/-/delayed-stream-1.0.0.tgz#df3ae199acadfb7d440aaae0b29e2272b24ec619"
-
-diff@3.2.0:
-  version "3.2.0"
-  resolved "https://registry.yarnpkg.com/diff/-/diff-3.2.0.tgz#c9ce393a4b7cbd0b058a725c93df299027868ff9"
-
-diff@3.3.1:
-  version "3.3.1"
-  resolved "https://registry.yarnpkg.com/diff/-/diff-3.3.1.tgz#aa8567a6eed03c531fc89d3f711cd0e5259dec75"
-
-duplexer2@0.0.2:
-  version "0.0.2"
-  resolved "https://registry.yarnpkg.com/duplexer2/-/duplexer2-0.0.2.tgz#c614dcf67e2fb14995a91711e5a617e8a60a31db"
-  dependencies:
-    readable-stream "~1.1.9"
-
-duplexer@~0.1.1:
-  version "0.1.1"
-  resolved "https://registry.yarnpkg.com/duplexer/-/duplexer-0.1.1.tgz#ace6ff808c1ce66b57d1ebf97977acb02334cfc1"
-
-duplexify@^3.2.0:
-  version "3.5.3"
-  resolved "https://registry.yarnpkg.com/duplexify/-/duplexify-3.5.3.tgz#8b5818800df92fd0125b27ab896491912858243e"
-  dependencies:
-    end-of-stream "^1.0.0"
-    inherits "^2.0.1"
-    readable-stream "^2.0.0"
-    stream-shift "^1.0.0"
-
-ecc-jsbn@~0.1.1:
-  version "0.1.1"
-  resolved "https://registry.yarnpkg.com/ecc-jsbn/-/ecc-jsbn-0.1.1.tgz#0fc73a9ed5f0d53c38193398523ef7e543777505"
-  dependencies:
-    jsbn "~0.1.0"
-
-end-of-stream@^1.0.0:
-  version "1.4.1"
-  resolved "https://registry.yarnpkg.com/end-of-stream/-/end-of-stream-1.4.1.tgz#ed29634d19baba463b6ce6b80a37213eab71ec43"
-  dependencies:
-    once "^1.4.0"
-
-es6-promise@^4.0.3:
-  version "4.2.4"
-  resolved "https://registry.yarnpkg.com/es6-promise/-/es6-promise-4.2.4.tgz#dc4221c2b16518760bd8c39a52d8f356fc00ed29"
-
-es6-promisify@^5.0.0:
-  version "5.0.0"
-  resolved "https://registry.yarnpkg.com/es6-promisify/-/es6-promisify-5.0.0.tgz#5109d62f3e56ea967c4b63505aef08291c8a5203"
-  dependencies:
-    es6-promise "^4.0.3"
-
-escape-string-regexp@1.0.5, escape-string-regexp@^1.0.2:
-  version "1.0.5"
-  resolved "https://registry.yarnpkg.com/escape-string-regexp/-/escape-string-regexp-1.0.5.tgz#1b61c0562190a8dff6ae3bb2cf0200ca130b86d4"
-
-event-stream@^3.3.1, event-stream@~3.3.4:
-  version "3.3.4"
-  resolved "https://registry.yarnpkg.com/event-stream/-/event-stream-3.3.4.tgz#4ab4c9a0f5a54db9338b4c34d86bfce8f4b35571"
-  dependencies:
-    duplexer "~0.1.1"
-    from "~0"
-    map-stream "~0.1.0"
-    pause-stream "0.0.11"
-    split "0.3"
-    stream-combiner "~0.0.4"
-    through "~2.3.1"
-
-expand-brackets@^0.1.4:
-  version "0.1.5"
-  resolved "https://registry.yarnpkg.com/expand-brackets/-/expand-brackets-0.1.5.tgz#df07284e342a807cd733ac5af72411e581d1177b"
-  dependencies:
-    is-posix-bracket "^0.1.0"
-
-expand-range@^1.8.1:
-  version "1.8.2"
-  resolved "https://registry.yarnpkg.com/expand-range/-/expand-range-1.8.2.tgz#a299effd335fe2721ebae8e257ec79644fc85337"
-  dependencies:
-    fill-range "^2.1.0"
-
-extend-shallow@^1.1.2:
-  version "1.1.4"
-  resolved "https://registry.yarnpkg.com/extend-shallow/-/extend-shallow-1.1.4.tgz#19d6bf94dfc09d76ba711f39b872d21ff4dd9071"
-  dependencies:
-    kind-of "^1.1.0"
-
-extend-shallow@^2.0.1:
-  version "2.0.1"
-  resolved "https://registry.yarnpkg.com/extend-shallow/-/extend-shallow-2.0.1.tgz#51af7d614ad9a9f610ea1bafbb989d6b1c56890f"
-  dependencies:
-    is-extendable "^0.1.0"
-
-extend@^3.0.0, extend@~3.0.0, extend@~3.0.1:
-  version "3.0.1"
-  resolved "https://registry.yarnpkg.com/extend/-/extend-3.0.1.tgz#a755ea7bc1adfcc5a31ce7e762dbaadc5e636444"
-
-"extensions-modules@file:../extensions-modules":
-  version "0.1.0"
-  dependencies:
-    dataprotocol-client "git://github.com/Microsoft/sqlops-dataprotocolclient.git#feature/agentDmp1"
-    decompress "^4.2.0"
-    fs-extra-promise "^1.0.1"
-    http-proxy-agent "^2.0.0"
-    https-proxy-agent "^2.1.0"
-    opener "^1.4.3"
-    tmp "0.0.33"
-    vscode-extension-telemetry "0.0.8"
-    vscode-languageclient "^3.5.0"
-
-extglob@^0.3.1:
-  version "0.3.2"
-  resolved "https://registry.yarnpkg.com/extglob/-/extglob-0.3.2.tgz#2e18ff3d2f49ab2765cec9023f011daa8d8349a1"
-  dependencies:
-    is-extglob "^1.0.0"
-
-extsprintf@1.3.0:
-  version "1.3.0"
-  resolved "https://registry.yarnpkg.com/extsprintf/-/extsprintf-1.3.0.tgz#96918440e3041a7a414f8c52e3c574eb3c3e1e05"
-
-extsprintf@^1.2.0:
-  version "1.4.0"
-  resolved "https://registry.yarnpkg.com/extsprintf/-/extsprintf-1.4.0.tgz#e2689f8f356fad62cca65a3a91c5df5f9551692f"
-
-fancy-log@^1.1.0:
-  version "1.3.2"
-  resolved "https://registry.yarnpkg.com/fancy-log/-/fancy-log-1.3.2.tgz#f41125e3d84f2e7d89a43d06d958c8f78be16be1"
-  dependencies:
-    ansi-gray "^0.1.1"
-    color-support "^1.1.3"
-    time-stamp "^1.0.0"
-
-fast-deep-equal@^1.0.0:
-  version "1.0.0"
-  resolved "https://registry.yarnpkg.com/fast-deep-equal/-/fast-deep-equal-1.0.0.tgz#96256a3bc975595eb36d82e9929d060d893439ff"
-
-fast-json-stable-stringify@^2.0.0:
-  version "2.0.0"
-  resolved "https://registry.yarnpkg.com/fast-json-stable-stringify/-/fast-json-stable-stringify-2.0.0.tgz#d5142c0caee6b1189f87d3a76111064f86c8bbf2"
-
-fd-slicer@~1.0.1:
-  version "1.0.1"
-  resolved "https://registry.yarnpkg.com/fd-slicer/-/fd-slicer-1.0.1.tgz#8b5bcbd9ec327c5041bf9ab023fd6750f1177e65"
-  dependencies:
-    pend "~1.2.0"
-
-file-type@^3.8.0:
-  version "3.9.0"
-  resolved "https://registry.yarnpkg.com/file-type/-/file-type-3.9.0.tgz#257a078384d1db8087bc449d107d52a52672b9e9"
-
-file-type@^5.2.0:
-  version "5.2.0"
-  resolved "https://registry.yarnpkg.com/file-type/-/file-type-5.2.0.tgz#2ddbea7c73ffe36368dfae49dc338c058c2b8ad6"
-
-file-type@^6.1.0:
-  version "6.2.0"
-  resolved "https://registry.yarnpkg.com/file-type/-/file-type-6.2.0.tgz#e50cd75d356ffed4e306dc4f5bcf52a79903a919"
-
-filename-regex@^2.0.0:
-  version "2.0.1"
-  resolved "https://registry.yarnpkg.com/filename-regex/-/filename-regex-2.0.1.tgz#c1c4b9bee3e09725ddb106b75c1e301fe2f18b26"
-
-fill-range@^2.1.0:
-  version "2.2.3"
-  resolved "https://registry.yarnpkg.com/fill-range/-/fill-range-2.2.3.tgz#50b77dfd7e469bc7492470963699fe7a8485a723"
-  dependencies:
-    is-number "^2.1.0"
-    isobject "^2.0.0"
-    randomatic "^1.1.3"
-    repeat-element "^1.1.2"
-    repeat-string "^1.5.2"
-
-first-chunk-stream@^1.0.0:
-  version "1.0.0"
-  resolved "https://registry.yarnpkg.com/first-chunk-stream/-/first-chunk-stream-1.0.0.tgz#59bfb50cd905f60d7c394cd3d9acaab4e6ad934e"
-
-for-in@^1.0.1:
-  version "1.0.2"
-  resolved "https://registry.yarnpkg.com/for-in/-/for-in-1.0.2.tgz#81068d295a8142ec0ac726c6e2200c30fb6d5e80"
-
-for-own@^0.1.4:
-  version "0.1.5"
-  resolved "https://registry.yarnpkg.com/for-own/-/for-own-0.1.5.tgz#5265c681a4f294dabbf17c9509b6763aa84510ce"
-  dependencies:
-    for-in "^1.0.1"
-
-forever-agent@~0.6.1:
-  version "0.6.1"
-  resolved "https://registry.yarnpkg.com/forever-agent/-/forever-agent-0.6.1.tgz#fbc71f0c41adeb37f96c577ad1ed42d8fdacca91"
-
-form-data@~2.1.1:
-  version "2.1.4"
-  resolved "https://registry.yarnpkg.com/form-data/-/form-data-2.1.4.tgz#33c183acf193276ecaa98143a69e94bfee1750d1"
-  dependencies:
-    asynckit "^0.4.0"
-    combined-stream "^1.0.5"
-    mime-types "^2.1.12"
-
-form-data@~2.3.1:
-  version "2.3.2"
-  resolved "https://registry.yarnpkg.com/form-data/-/form-data-2.3.2.tgz#4970498be604c20c005d4f5c23aecd21d6b49099"
-  dependencies:
-    asynckit "^0.4.0"
-    combined-stream "1.0.6"
-    mime-types "^2.1.12"
-
-from@~0:
-  version "0.1.7"
-  resolved "https://registry.yarnpkg.com/from/-/from-0.1.7.tgz#83c60afc58b9c56997007ed1a768b3ab303a44fe"
-
-fs-extra-promise@^1.0.1:
-  version "1.0.1"
-  resolved "https://registry.yarnpkg.com/fs-extra-promise/-/fs-extra-promise-1.0.1.tgz#b6ed1ace97b10e06b95f458d051b7f05c6613ee6"
-  dependencies:
-    bluebird "^3.5.0"
-    fs-extra "^2.1.2"
-
-fs-extra@^2.1.2:
-  version "2.1.2"
-  resolved "https://registry.yarnpkg.com/fs-extra/-/fs-extra-2.1.2.tgz#046c70163cef9aad46b0e4a7fa467fb22d71de35"
-  dependencies:
-    graceful-fs "^4.1.2"
-    jsonfile "^2.1.0"
-
-fs.realpath@^1.0.0:
-  version "1.0.0"
-  resolved "https://registry.yarnpkg.com/fs.realpath/-/fs.realpath-1.0.0.tgz#1504ad2523158caa40db4a2787cb01411994ea4f"
-
-fstream@^1.0.2:
-  version "1.0.11"
-  resolved "https://registry.yarnpkg.com/fstream/-/fstream-1.0.11.tgz#5c1fb1f117477114f0632a0eb4b71b3cb0fd3171"
-  dependencies:
-    graceful-fs "^4.1.2"
-    inherits "~2.0.0"
-    mkdirp ">=0.5 0"
-    rimraf "2"
-
-generate-function@^2.0.0:
-  version "2.0.0"
-  resolved "https://registry.yarnpkg.com/generate-function/-/generate-function-2.0.0.tgz#6858fe7c0969b7d4e9093337647ac79f60dfbe74"
-
-generate-object-property@^1.1.0:
-  version "1.2.0"
-  resolved "https://registry.yarnpkg.com/generate-object-property/-/generate-object-property-1.2.0.tgz#9c0e1c40308ce804f4783618b937fa88f99d50d0"
-  dependencies:
-    is-property "^1.0.0"
-
-get-stream@^2.2.0:
-  version "2.3.1"
-  resolved "https://registry.yarnpkg.com/get-stream/-/get-stream-2.3.1.tgz#5f38f93f346009666ee0150a054167f91bdd95de"
-  dependencies:
-    object-assign "^4.0.1"
-    pinkie-promise "^2.0.0"
-
-getpass@^0.1.1:
-  version "0.1.7"
-  resolved "https://registry.yarnpkg.com/getpass/-/getpass-0.1.7.tgz#5eff8e3e684d569ae4cb2b1282604e8ba62149fa"
-  dependencies:
-    assert-plus "^1.0.0"
-
-glob-base@^0.3.0:
-  version "0.3.0"
-  resolved "https://registry.yarnpkg.com/glob-base/-/glob-base-0.3.0.tgz#dbb164f6221b1c0b1ccf82aea328b497df0ea3c4"
-  dependencies:
-    glob-parent "^2.0.0"
-    is-glob "^2.0.0"
-
-glob-parent@^2.0.0:
-  version "2.0.0"
-  resolved "https://registry.yarnpkg.com/glob-parent/-/glob-parent-2.0.0.tgz#81383d72db054fcccf5336daa902f182f6edbb28"
-  dependencies:
-    is-glob "^2.0.0"
-
-glob-parent@^3.0.0:
-  version "3.1.0"
-  resolved "https://registry.yarnpkg.com/glob-parent/-/glob-parent-3.1.0.tgz#9e6af6299d8d3bd2bd40430832bd113df906c5ae"
-  dependencies:
-    is-glob "^3.1.0"
-    path-dirname "^1.0.0"
-
-glob-stream@^5.3.2:
-  version "5.3.5"
-  resolved "https://registry.yarnpkg.com/glob-stream/-/glob-stream-5.3.5.tgz#a55665a9a8ccdc41915a87c701e32d4e016fad22"
-  dependencies:
-    extend "^3.0.0"
-    glob "^5.0.3"
-    glob-parent "^3.0.0"
-    micromatch "^2.3.7"
-    ordered-read-streams "^0.3.0"
-    through2 "^0.6.0"
-    to-absolute-glob "^0.1.1"
-    unique-stream "^2.0.2"
-
-glob@7.1.1:
-  version "7.1.1"
-  resolved "https://registry.yarnpkg.com/glob/-/glob-7.1.1.tgz#805211df04faaf1c63a3600306cdf5ade50b2ec8"
-  dependencies:
-    fs.realpath "^1.0.0"
-    inflight "^1.0.4"
-    inherits "2"
-    minimatch "^3.0.2"
-    once "^1.3.0"
-    path-is-absolute "^1.0.0"
-
-glob@7.1.2, glob@^7.0.5, glob@^7.1.1, glob@^7.1.2:
-  version "7.1.2"
-  resolved "https://registry.yarnpkg.com/glob/-/glob-7.1.2.tgz#c19c9df9a028702d678612384a6552404c636d15"
-  dependencies:
-    fs.realpath "^1.0.0"
-    inflight "^1.0.4"
-    inherits "2"
-    minimatch "^3.0.4"
-    once "^1.3.0"
-    path-is-absolute "^1.0.0"
-
-glob@^5.0.3:
-  version "5.0.15"
-  resolved "https://registry.yarnpkg.com/glob/-/glob-5.0.15.tgz#1bc936b9e02f4a603fcc222ecf7633d30b8b93b1"
-  dependencies:
-    inflight "^1.0.4"
-    inherits "2"
-    minimatch "2 || 3"
-    once "^1.3.0"
-    path-is-absolute "^1.0.0"
-
-glogg@^1.0.0:
-  version "1.0.1"
-  resolved "https://registry.yarnpkg.com/glogg/-/glogg-1.0.1.tgz#dcf758e44789cc3f3d32c1f3562a3676e6a34810"
-  dependencies:
-    sparkles "^1.0.0"
-
-graceful-fs@^4.0.0, graceful-fs@^4.1.10, graceful-fs@^4.1.2, graceful-fs@^4.1.6:
-  version "4.1.11"
-  resolved "https://registry.yarnpkg.com/graceful-fs/-/graceful-fs-4.1.11.tgz#0e8bdfe4d1ddb8854d64e04ea7c00e2a026e5658"
-
-"graceful-readlink@>= 1.0.0":
-  version "1.0.1"
-  resolved "https://registry.yarnpkg.com/graceful-readlink/-/graceful-readlink-1.0.1.tgz#4cafad76bc62f02fa039b2f94e9a3dd3a391a725"
-
-growl@1.10.3:
-  version "1.10.3"
-  resolved "https://registry.yarnpkg.com/growl/-/growl-1.10.3.tgz#1926ba90cf3edfe2adb4927f5880bc22c66c790f"
-
-growl@1.9.2:
-  version "1.9.2"
-  resolved "https://registry.yarnpkg.com/growl/-/growl-1.9.2.tgz#0ea7743715db8d8de2c5ede1775e1b45ac85c02f"
-
-gulp-chmod@^2.0.0:
-  version "2.0.0"
-  resolved "https://registry.yarnpkg.com/gulp-chmod/-/gulp-chmod-2.0.0.tgz#00c390b928a0799b251accf631aa09e01cc6299c"
-  dependencies:
-    deep-assign "^1.0.0"
-    stat-mode "^0.2.0"
-    through2 "^2.0.0"
-
-gulp-filter@^5.0.0, gulp-filter@^5.0.1:
-  version "5.1.0"
-  resolved "https://registry.yarnpkg.com/gulp-filter/-/gulp-filter-5.1.0.tgz#a05e11affb07cf7dcf41a7de1cb7b63ac3783e73"
-  dependencies:
-    multimatch "^2.0.0"
-    plugin-error "^0.1.2"
-    streamfilter "^1.0.5"
-
-gulp-gunzip@0.0.3:
-  version "0.0.3"
-  resolved "https://registry.yarnpkg.com/gulp-gunzip/-/gulp-gunzip-0.0.3.tgz#7b6e07b0f58fd3d42515c48ead5a63df0572f62f"
-  dependencies:
-    through2 "~0.6.5"
-    vinyl "~0.4.6"
-
-gulp-gunzip@1.0.0:
-  version "1.0.0"
-  resolved "https://registry.yarnpkg.com/gulp-gunzip/-/gulp-gunzip-1.0.0.tgz#15b741145e83a9c6f50886241b57cc5871f151a9"
-  dependencies:
-    through2 "~0.6.5"
-    vinyl "~0.4.6"
-
-gulp-remote-src@^0.4.2, gulp-remote-src@^0.4.3:
-  version "0.4.3"
-  resolved "https://registry.yarnpkg.com/gulp-remote-src/-/gulp-remote-src-0.4.3.tgz#5728cfd643433dd4845ddef0969f0f971a2ab4a1"
-  dependencies:
-    event-stream "~3.3.4"
-    node.extend "~1.1.2"
-    request "~2.79.0"
-    through2 "~2.0.3"
-    vinyl "~2.0.1"
-
-gulp-sourcemaps@1.6.0:
-  version "1.6.0"
-  resolved "https://registry.yarnpkg.com/gulp-sourcemaps/-/gulp-sourcemaps-1.6.0.tgz#b86ff349d801ceb56e1d9e7dc7bbcb4b7dee600c"
-  dependencies:
-    convert-source-map "^1.1.1"
-    graceful-fs "^4.1.2"
-    strip-bom "^2.0.0"
-    through2 "^2.0.0"
-    vinyl "^1.0.0"
-
-gulp-symdest@^1.1.0:
-  version "1.1.0"
-  resolved "https://registry.yarnpkg.com/gulp-symdest/-/gulp-symdest-1.1.0.tgz#c165320732d192ce56fd94271ffa123234bf2ae0"
-  dependencies:
-    event-stream "^3.3.1"
-    mkdirp "^0.5.1"
-    queue "^3.1.0"
-    vinyl-fs "^2.4.3"
-
-gulp-untar@^0.0.6:
-  version "0.0.6"
-  resolved "https://registry.yarnpkg.com/gulp-untar/-/gulp-untar-0.0.6.tgz#d6bdefde7e9a8e054c9f162385a0782c4be74000"
-  dependencies:
-    event-stream "~3.3.4"
-    gulp-util "~3.0.8"
-    streamifier "~0.1.1"
-    tar "^2.2.1"
-    through2 "~2.0.3"
-
-gulp-util@~3.0.8:
-  version "3.0.8"
-  resolved "https://registry.yarnpkg.com/gulp-util/-/gulp-util-3.0.8.tgz#0054e1e744502e27c04c187c3ecc505dd54bbb4f"
-  dependencies:
-    array-differ "^1.0.0"
-    array-uniq "^1.0.2"
-    beeper "^1.0.0"
-    chalk "^1.0.0"
-    dateformat "^2.0.0"
-    fancy-log "^1.1.0"
-    gulplog "^1.0.0"
-    has-gulplog "^0.1.0"
-    lodash._reescape "^3.0.0"
-    lodash._reevaluate "^3.0.0"
-    lodash._reinterpolate "^3.0.0"
-    lodash.template "^3.0.0"
-    minimist "^1.1.0"
-    multipipe "^0.1.2"
-    object-assign "^3.0.0"
-    replace-ext "0.0.1"
-    through2 "^2.0.0"
-    vinyl "^0.5.0"
-
-gulp-vinyl-zip@^1.4.0:
-  version "1.4.0"
-  resolved "https://registry.yarnpkg.com/gulp-vinyl-zip/-/gulp-vinyl-zip-1.4.0.tgz#56382f2ccb57231bb0478c78737ccd572973bee1"
-  dependencies:
-    event-stream "^3.3.1"
-    queue "^3.0.10"
-    through2 "^0.6.3"
-    vinyl "^0.4.6"
-    vinyl-fs "^2.0.0"
-    yauzl "^2.2.1"
-    yazl "^2.2.1"
-
-gulp-vinyl-zip@^2.1.0:
-  version "2.1.0"
-  resolved "https://registry.yarnpkg.com/gulp-vinyl-zip/-/gulp-vinyl-zip-2.1.0.tgz#24e40685dc05b7149995245099e0590263be8dad"
-  dependencies:
-    event-stream "^3.3.1"
-    queue "^4.2.1"
-    through2 "^2.0.3"
-    vinyl "^2.0.2"
-    vinyl-fs "^2.0.0"
-    yauzl "^2.2.1"
-    yazl "^2.2.1"
-
-gulplog@^1.0.0:
-  version "1.0.0"
-  resolved "https://registry.yarnpkg.com/gulplog/-/gulplog-1.0.0.tgz#e28c4d45d05ecbbed818363ce8f9c5926229ffe5"
-  dependencies:
-    glogg "^1.0.0"
-
-har-schema@^2.0.0:
-  version "2.0.0"
-  resolved "https://registry.yarnpkg.com/har-schema/-/har-schema-2.0.0.tgz#a94c2224ebcac04782a0d9035521f24735b7ec92"
-
-har-validator@~2.0.6:
-  version "2.0.6"
-  resolved "https://registry.yarnpkg.com/har-validator/-/har-validator-2.0.6.tgz#cdcbc08188265ad119b6a5a7c8ab70eecfb5d27d"
-  dependencies:
-    chalk "^1.1.1"
-    commander "^2.9.0"
-    is-my-json-valid "^2.12.4"
-    pinkie-promise "^2.0.0"
-
-har-validator@~5.0.3:
-  version "5.0.3"
-  resolved "https://registry.yarnpkg.com/har-validator/-/har-validator-5.0.3.tgz#ba402c266194f15956ef15e0fcf242993f6a7dfd"
-  dependencies:
-    ajv "^5.1.0"
-    har-schema "^2.0.0"
-
-has-ansi@^2.0.0:
-  version "2.0.0"
-  resolved "https://registry.yarnpkg.com/has-ansi/-/has-ansi-2.0.0.tgz#34f5049ce1ecdf2b0649af3ef24e45ed35416d91"
-  dependencies:
-    ansi-regex "^2.0.0"
-
-has-flag@^1.0.0:
-  version "1.0.0"
-  resolved "https://registry.yarnpkg.com/has-flag/-/has-flag-1.0.0.tgz#9d9e793165ce017a00f00418c43f942a7b1d11fa"
-
-has-flag@^2.0.0:
-  version "2.0.0"
-  resolved "https://registry.yarnpkg.com/has-flag/-/has-flag-2.0.0.tgz#e8207af1cc7b30d446cc70b734b5e8be18f88d51"
-
-has-gulplog@^0.1.0:
-  version "0.1.0"
-  resolved "https://registry.yarnpkg.com/has-gulplog/-/has-gulplog-0.1.0.tgz#6414c82913697da51590397dafb12f22967811ce"
-  dependencies:
-    sparkles "^1.0.0"
-
-hawk@~3.1.3:
-  version "3.1.3"
-  resolved "https://registry.yarnpkg.com/hawk/-/hawk-3.1.3.tgz#078444bd7c1640b0fe540d2c9b73d59678e8e1c4"
-  dependencies:
-    boom "2.x.x"
-    cryptiles "2.x.x"
-    hoek "2.x.x"
-    sntp "1.x.x"
-
-hawk@~6.0.2:
-  version "6.0.2"
-  resolved "https://registry.yarnpkg.com/hawk/-/hawk-6.0.2.tgz#af4d914eb065f9b5ce4d9d11c1cb2126eecc3038"
-  dependencies:
-    boom "4.x.x"
-    cryptiles "3.x.x"
-    hoek "4.x.x"
-    sntp "2.x.x"
-
-he@1.1.1:
-  version "1.1.1"
-  resolved "https://registry.yarnpkg.com/he/-/he-1.1.1.tgz#93410fd21b009735151f8868c2f271f3427e23fd"
-
-hoek@2.x.x:
-  version "2.16.3"
-  resolved "https://registry.yarnpkg.com/hoek/-/hoek-2.16.3.tgz#20bb7403d3cea398e91dc4710a8ff1b8274a25ed"
-
-hoek@4.x.x:
-  version "4.2.1"
-  resolved "https://registry.yarnpkg.com/hoek/-/hoek-4.2.1.tgz#9634502aa12c445dd5a7c5734b572bb8738aacbb"
-
-http-proxy-agent@^2.0.0:
-  version "2.0.0"
-  resolved "https://registry.yarnpkg.com/http-proxy-agent/-/http-proxy-agent-2.0.0.tgz#46482a2f0523a4d6082551709f469cb3e4a85ff4"
-  dependencies:
-    agent-base "4"
-    debug "2"
-
-http-signature@~1.1.0:
-  version "1.1.1"
-  resolved "https://registry.yarnpkg.com/http-signature/-/http-signature-1.1.1.tgz#df72e267066cd0ac67fb76adf8e134a8fbcf91bf"
-  dependencies:
-    assert-plus "^0.2.0"
-    jsprim "^1.2.2"
-    sshpk "^1.7.0"
-
-http-signature@~1.2.0:
-  version "1.2.0"
-  resolved "https://registry.yarnpkg.com/http-signature/-/http-signature-1.2.0.tgz#9aecd925114772f3d95b65a60abb8f7c18fbace1"
-  dependencies:
-    assert-plus "^1.0.0"
-    jsprim "^1.2.2"
-    sshpk "^1.7.0"
-
-https-proxy-agent@^2.1.0:
-  version "2.1.1"
-  resolved "https://registry.yarnpkg.com/https-proxy-agent/-/https-proxy-agent-2.1.1.tgz#a7ce4382a1ba8266ee848578778122d491260fd9"
-  dependencies:
-    agent-base "^4.1.0"
-    debug "^3.1.0"
-
-ieee754@^1.1.4:
-  version "1.1.8"
-  resolved "https://registry.yarnpkg.com/ieee754/-/ieee754-1.1.8.tgz#be33d40ac10ef1926701f6f08a2d86fbfd1ad3e4"
-
-inflight@^1.0.4:
-  version "1.0.6"
-  resolved "https://registry.yarnpkg.com/inflight/-/inflight-1.0.6.tgz#49bd6331d7d02d0c09bc910a1075ba8165b56df9"
-  dependencies:
-    once "^1.3.0"
-    wrappy "1"
-
-inherits@2, inherits@^2.0.1, inherits@~2.0.0, inherits@~2.0.1, inherits@~2.0.3:
-  version "2.0.3"
-  resolved "https://registry.yarnpkg.com/inherits/-/inherits-2.0.3.tgz#633c2c83e3da42a502f52466022480f4208261de"
-
-is-buffer@^1.1.5:
-  version "1.1.6"
-  resolved "https://registry.yarnpkg.com/is-buffer/-/is-buffer-1.1.6.tgz#efaa2ea9daa0d7ab2ea13a97b2b8ad51fefbe8be"
-
-is-dotfile@^1.0.0:
-  version "1.0.3"
-  resolved "https://registry.yarnpkg.com/is-dotfile/-/is-dotfile-1.0.3.tgz#a6a2f32ffd2dfb04f5ca25ecd0f6b83cf798a1e1"
-
-is-equal-shallow@^0.1.3:
-  version "0.1.3"
-  resolved "https://registry.yarnpkg.com/is-equal-shallow/-/is-equal-shallow-0.1.3.tgz#2238098fc221de0bcfa5d9eac4c45d638aa1c534"
-  dependencies:
-    is-primitive "^2.0.0"
-
-is-extendable@^0.1.0, is-extendable@^0.1.1:
-  version "0.1.1"
-  resolved "https://registry.yarnpkg.com/is-extendable/-/is-extendable-0.1.1.tgz#62b110e289a471418e3ec36a617d472e301dfc89"
-
-is-extglob@^1.0.0:
-  version "1.0.0"
-  resolved "https://registry.yarnpkg.com/is-extglob/-/is-extglob-1.0.0.tgz#ac468177c4943405a092fc8f29760c6ffc6206c0"
-
-is-extglob@^2.1.0:
-  version "2.1.1"
-  resolved "https://registry.yarnpkg.com/is-extglob/-/is-extglob-2.1.1.tgz#a88c02535791f02ed37c76a1b9ea9773c833f8c2"
-
-is-glob@^2.0.0, is-glob@^2.0.1:
-  version "2.0.1"
-  resolved "https://registry.yarnpkg.com/is-glob/-/is-glob-2.0.1.tgz#d096f926a3ded5600f3fdfd91198cb0888c2d863"
-  dependencies:
-    is-extglob "^1.0.0"
-
-is-glob@^3.1.0:
-  version "3.1.0"
-  resolved "https://registry.yarnpkg.com/is-glob/-/is-glob-3.1.0.tgz#7ba5ae24217804ac70707b96922567486cc3e84a"
-  dependencies:
-    is-extglob "^2.1.0"
-
-is-my-ip-valid@^1.0.0:
-  version "1.0.0"
-  resolved "https://registry.yarnpkg.com/is-my-ip-valid/-/is-my-ip-valid-1.0.0.tgz#7b351b8e8edd4d3995d4d066680e664d94696824"
-
-is-my-json-valid@^2.12.4:
-  version "2.17.2"
-  resolved "https://registry.yarnpkg.com/is-my-json-valid/-/is-my-json-valid-2.17.2.tgz#6b2103a288e94ef3de5cf15d29dd85fc4b78d65c"
-  dependencies:
-    generate-function "^2.0.0"
-    generate-object-property "^1.1.0"
-    is-my-ip-valid "^1.0.0"
-    jsonpointer "^4.0.0"
-    xtend "^4.0.0"
-
-is-natural-number@^4.0.1:
-  version "4.0.1"
-  resolved "https://registry.yarnpkg.com/is-natural-number/-/is-natural-number-4.0.1.tgz#ab9d76e1db4ced51e35de0c72ebecf09f734cde8"
-
-is-number@^2.1.0:
-  version "2.1.0"
-  resolved "https://registry.yarnpkg.com/is-number/-/is-number-2.1.0.tgz#01fcbbb393463a548f2f466cce16dece49db908f"
-  dependencies:
-    kind-of "^3.0.2"
-
-is-number@^3.0.0:
-  version "3.0.0"
-  resolved "https://registry.yarnpkg.com/is-number/-/is-number-3.0.0.tgz#24fd6201a4782cf50561c810276afc7d12d71195"
-  dependencies:
-    kind-of "^3.0.2"
-
-is-obj@^1.0.0:
-  version "1.0.1"
-  resolved "https://registry.yarnpkg.com/is-obj/-/is-obj-1.0.1.tgz#3e4729ac1f5fde025cd7d83a896dab9f4f67db0f"
-
-is-posix-bracket@^0.1.0:
-  version "0.1.1"
-  resolved "https://registry.yarnpkg.com/is-posix-bracket/-/is-posix-bracket-0.1.1.tgz#3334dc79774368e92f016e6fbc0a88f5cd6e6bc4"
-
-is-primitive@^2.0.0:
-  version "2.0.0"
-  resolved "https://registry.yarnpkg.com/is-primitive/-/is-primitive-2.0.0.tgz#207bab91638499c07b2adf240a41a87210034575"
-
-is-property@^1.0.0:
-  version "1.0.2"
-  resolved "https://registry.yarnpkg.com/is-property/-/is-property-1.0.2.tgz#57fe1c4e48474edd65b09911f26b1cd4095dda84"
-
-is-stream@^1.0.1, is-stream@^1.1.0:
-  version "1.1.0"
-  resolved "https://registry.yarnpkg.com/is-stream/-/is-stream-1.1.0.tgz#12d4a3dd4e68e0b79ceb8dbc84173ae80d91ca44"
-
-is-typedarray@~1.0.0:
-  version "1.0.0"
-  resolved "https://registry.yarnpkg.com/is-typedarray/-/is-typedarray-1.0.0.tgz#e479c80858df0c1b11ddda6940f96011fcda4a9a"
-
-is-utf8@^0.2.0:
-  version "0.2.1"
-  resolved "https://registry.yarnpkg.com/is-utf8/-/is-utf8-0.2.1.tgz#4b0da1442104d1b336340e80797e865cf39f7d72"
-
-is-valid-glob@^0.3.0:
-  version "0.3.0"
-  resolved "https://registry.yarnpkg.com/is-valid-glob/-/is-valid-glob-0.3.0.tgz#d4b55c69f51886f9b65c70d6c2622d37e29f48fe"
-
-is@^3.1.0:
-  version "3.2.1"
-  resolved "https://registry.yarnpkg.com/is/-/is-3.2.1.tgz#d0ac2ad55eb7b0bec926a5266f6c662aaa83dca5"
-
-isarray@0.0.1:
-  version "0.0.1"
-  resolved "https://registry.yarnpkg.com/isarray/-/isarray-0.0.1.tgz#8a18acfca9a8f4177e09abfc6038939b05d1eedf"
-
-isarray@1.0.0, isarray@^1.0.0, isarray@~1.0.0:
-  version "1.0.0"
-  resolved "https://registry.yarnpkg.com/isarray/-/isarray-1.0.0.tgz#bb935d48582cba168c06834957a54a3e07124f11"
-
-isobject@^2.0.0:
-  version "2.1.0"
-  resolved "https://registry.yarnpkg.com/isobject/-/isobject-2.1.0.tgz#f065561096a3f1da2ef46272f815c840d87e0c89"
-  dependencies:
-    isarray "1.0.0"
-
-isstream@~0.1.2:
-  version "0.1.2"
-  resolved "https://registry.yarnpkg.com/isstream/-/isstream-0.1.2.tgz#47e63f7af55afa6f92e1500e690eb8b8529c099a"
-
-jsbn@~0.1.0:
-  version "0.1.1"
-  resolved "https://registry.yarnpkg.com/jsbn/-/jsbn-0.1.1.tgz#a5e654c2e5a2deb5f201d96cefbca80c0ef2f513"
-
-json-schema-traverse@^0.3.0:
-  version "0.3.1"
-  resolved "https://registry.yarnpkg.com/json-schema-traverse/-/json-schema-traverse-0.3.1.tgz#349a6d44c53a51de89b40805c5d5e59b417d3340"
-
-json-schema@0.2.3:
-  version "0.2.3"
-  resolved "https://registry.yarnpkg.com/json-schema/-/json-schema-0.2.3.tgz#b480c892e59a2f05954ce727bd3f2a4e882f9e13"
-
-json-stable-stringify@^1.0.0:
-  version "1.0.1"
-  resolved "https://registry.yarnpkg.com/json-stable-stringify/-/json-stable-stringify-1.0.1.tgz#9a759d39c5f2ff503fd5300646ed445f88c4f9af"
-  dependencies:
-    jsonify "~0.0.0"
-
-json-stringify-safe@~5.0.1:
-  version "5.0.1"
-  resolved "https://registry.yarnpkg.com/json-stringify-safe/-/json-stringify-safe-5.0.1.tgz#1296a2d58fd45f19a0f6ce01d65701e2c735b6eb"
-
-json3@3.3.2:
-  version "3.3.2"
-  resolved "https://registry.yarnpkg.com/json3/-/json3-3.3.2.tgz#3c0434743df93e2f5c42aee7b19bcb483575f4e1"
-
-jsonfile@^2.1.0:
-  version "2.4.0"
-  resolved "https://registry.yarnpkg.com/jsonfile/-/jsonfile-2.4.0.tgz#3736a2b428b87bbda0cc83b53fa3d633a35c2ae8"
-  optionalDependencies:
-    graceful-fs "^4.1.6"
-
-jsonify@~0.0.0:
-  version "0.0.0"
-  resolved "https://registry.yarnpkg.com/jsonify/-/jsonify-0.0.0.tgz#2c74b6ee41d93ca51b7b5aaee8f503631d252a73"
-
-jsonpointer@^4.0.0:
-  version "4.0.1"
-  resolved "https://registry.yarnpkg.com/jsonpointer/-/jsonpointer-4.0.1.tgz#4fd92cb34e0e9db3c89c8622ecf51f9b978c6cb9"
-
-jsprim@^1.2.2:
-  version "1.4.1"
-  resolved "https://registry.yarnpkg.com/jsprim/-/jsprim-1.4.1.tgz#313e66bc1e5cc06e438bc1b7499c2e5c56acb6a2"
-  dependencies:
-    assert-plus "1.0.0"
-    extsprintf "1.3.0"
-    json-schema "0.2.3"
-    verror "1.10.0"
-
-kind-of@^1.1.0:
-  version "1.1.0"
-  resolved "https://registry.yarnpkg.com/kind-of/-/kind-of-1.1.0.tgz#140a3d2d41a36d2efcfa9377b62c24f8495a5c44"
-
-kind-of@^3.0.2:
-  version "3.2.2"
-  resolved "https://registry.yarnpkg.com/kind-of/-/kind-of-3.2.2.tgz#31ea21a734bab9bbb0f32466d893aea51e4a3c64"
-  dependencies:
-    is-buffer "^1.1.5"
-
-kind-of@^4.0.0:
-  version "4.0.0"
-  resolved "https://registry.yarnpkg.com/kind-of/-/kind-of-4.0.0.tgz#20813df3d712928b207378691a45066fae72dd57"
-  dependencies:
-    is-buffer "^1.1.5"
-
-lazystream@^1.0.0:
-  version "1.0.0"
-  resolved "https://registry.yarnpkg.com/lazystream/-/lazystream-1.0.0.tgz#f6995fe0f820392f61396be89462407bb77168e4"
-  dependencies:
-    readable-stream "^2.0.5"
-
-lodash._baseassign@^3.0.0:
-  version "3.2.0"
-  resolved "https://registry.yarnpkg.com/lodash._baseassign/-/lodash._baseassign-3.2.0.tgz#8c38a099500f215ad09e59f1722fd0c52bfe0a4e"
-  dependencies:
-    lodash._basecopy "^3.0.0"
-    lodash.keys "^3.0.0"
-
-lodash._basecopy@^3.0.0:
-  version "3.0.1"
-  resolved "https://registry.yarnpkg.com/lodash._basecopy/-/lodash._basecopy-3.0.1.tgz#8da0e6a876cf344c0ad8a54882111dd3c5c7ca36"
-
-lodash._basecreate@^3.0.0:
-  version "3.0.3"
-  resolved "https://registry.yarnpkg.com/lodash._basecreate/-/lodash._basecreate-3.0.3.tgz#1bc661614daa7fc311b7d03bf16806a0213cf821"
-
-lodash._basetostring@^3.0.0:
-  version "3.0.1"
-  resolved "https://registry.yarnpkg.com/lodash._basetostring/-/lodash._basetostring-3.0.1.tgz#d1861d877f824a52f669832dcaf3ee15566a07d5"
-
-lodash._basevalues@^3.0.0:
-  version "3.0.0"
-  resolved "https://registry.yarnpkg.com/lodash._basevalues/-/lodash._basevalues-3.0.0.tgz#5b775762802bde3d3297503e26300820fdf661b7"
-
-lodash._getnative@^3.0.0:
-  version "3.9.1"
-  resolved "https://registry.yarnpkg.com/lodash._getnative/-/lodash._getnative-3.9.1.tgz#570bc7dede46d61cdcde687d65d3eecbaa3aaff5"
-
-lodash._isiterateecall@^3.0.0:
-  version "3.0.9"
-  resolved "https://registry.yarnpkg.com/lodash._isiterateecall/-/lodash._isiterateecall-3.0.9.tgz#5203ad7ba425fae842460e696db9cf3e6aac057c"
-
-lodash._reescape@^3.0.0:
-  version "3.0.0"
-  resolved "https://registry.yarnpkg.com/lodash._reescape/-/lodash._reescape-3.0.0.tgz#2b1d6f5dfe07c8a355753e5f27fac7f1cde1616a"
-
-lodash._reevaluate@^3.0.0:
-  version "3.0.0"
-  resolved "https://registry.yarnpkg.com/lodash._reevaluate/-/lodash._reevaluate-3.0.0.tgz#58bc74c40664953ae0b124d806996daca431e2ed"
-
-lodash._reinterpolate@^3.0.0:
-  version "3.0.0"
-  resolved "https://registry.yarnpkg.com/lodash._reinterpolate/-/lodash._reinterpolate-3.0.0.tgz#0ccf2d89166af03b3663c796538b75ac6e114d9d"
-
-lodash._root@^3.0.0:
-  version "3.0.1"
-  resolved "https://registry.yarnpkg.com/lodash._root/-/lodash._root-3.0.1.tgz#fba1c4524c19ee9a5f8136b4609f017cf4ded692"
-
-lodash.create@3.1.1:
-  version "3.1.1"
-  resolved "https://registry.yarnpkg.com/lodash.create/-/lodash.create-3.1.1.tgz#d7f2849f0dbda7e04682bb8cd72ab022461debe7"
-  dependencies:
-    lodash._baseassign "^3.0.0"
-    lodash._basecreate "^3.0.0"
-    lodash._isiterateecall "^3.0.0"
-
-lodash.escape@^3.0.0:
-  version "3.2.0"
-  resolved "https://registry.yarnpkg.com/lodash.escape/-/lodash.escape-3.2.0.tgz#995ee0dc18c1b48cc92effae71a10aab5b487698"
-  dependencies:
-    lodash._root "^3.0.0"
-
-lodash.isarguments@^3.0.0:
-  version "3.1.0"
-  resolved "https://registry.yarnpkg.com/lodash.isarguments/-/lodash.isarguments-3.1.0.tgz#2f573d85c6a24289ff00663b491c1d338ff3458a"
-
-lodash.isarray@^3.0.0:
-  version "3.0.4"
-  resolved "https://registry.yarnpkg.com/lodash.isarray/-/lodash.isarray-3.0.4.tgz#79e4eb88c36a8122af86f844aa9bcd851b5fbb55"
-
-lodash.isequal@^4.0.0:
-  version "4.5.0"
-  resolved "https://registry.yarnpkg.com/lodash.isequal/-/lodash.isequal-4.5.0.tgz#415c4478f2bcc30120c22ce10ed3226f7d3e18e0"
-
-lodash.keys@^3.0.0:
-  version "3.1.2"
-  resolved "https://registry.yarnpkg.com/lodash.keys/-/lodash.keys-3.1.2.tgz#4dbc0472b156be50a0b286855d1bd0b0c656098a"
-  dependencies:
-    lodash._getnative "^3.0.0"
-    lodash.isarguments "^3.0.0"
-    lodash.isarray "^3.0.0"
-
-lodash.restparam@^3.0.0:
-  version "3.6.1"
-  resolved "https://registry.yarnpkg.com/lodash.restparam/-/lodash.restparam-3.6.1.tgz#936a4e309ef330a7645ed4145986c85ae5b20805"
-
-lodash.template@^3.0.0:
-  version "3.6.2"
-  resolved "https://registry.yarnpkg.com/lodash.template/-/lodash.template-3.6.2.tgz#f8cdecc6169a255be9098ae8b0c53d378931d14f"
-  dependencies:
-    lodash._basecopy "^3.0.0"
-    lodash._basetostring "^3.0.0"
-    lodash._basevalues "^3.0.0"
-    lodash._isiterateecall "^3.0.0"
-    lodash._reinterpolate "^3.0.0"
-    lodash.escape "^3.0.0"
-    lodash.keys "^3.0.0"
-    lodash.restparam "^3.0.0"
-    lodash.templatesettings "^3.0.0"
-
-lodash.templatesettings@^3.0.0:
-  version "3.1.1"
-  resolved "https://registry.yarnpkg.com/lodash.templatesettings/-/lodash.templatesettings-3.1.1.tgz#fb307844753b66b9f1afa54e262c745307dba8e5"
-  dependencies:
-    lodash._reinterpolate "^3.0.0"
-    lodash.escape "^3.0.0"
-
-make-dir@^1.0.0:
-  version "1.1.0"
-  resolved "https://registry.yarnpkg.com/make-dir/-/make-dir-1.1.0.tgz#19b4369fe48c116f53c2af95ad102c0e39e85d51"
-  dependencies:
-    pify "^3.0.0"
-
-map-stream@~0.1.0:
-  version "0.1.0"
-  resolved "https://registry.yarnpkg.com/map-stream/-/map-stream-0.1.0.tgz#e56aa94c4c8055a16404a0674b78f215f7c8e194"
-
-merge-stream@^1.0.0:
-  version "1.0.1"
-  resolved "https://registry.yarnpkg.com/merge-stream/-/merge-stream-1.0.1.tgz#4041202d508a342ba00174008df0c251b8c135e1"
-  dependencies:
-    readable-stream "^2.0.1"
-
-micromatch@^2.3.7:
-  version "2.3.11"
-  resolved "https://registry.yarnpkg.com/micromatch/-/micromatch-2.3.11.tgz#86677c97d1720b363431d04d0d15293bd38c1565"
-  dependencies:
-    arr-diff "^2.0.0"
-    array-unique "^0.2.1"
-    braces "^1.8.2"
-    expand-brackets "^0.1.4"
-    extglob "^0.3.1"
-    filename-regex "^2.0.0"
-    is-extglob "^1.0.0"
-    is-glob "^2.0.1"
-    kind-of "^3.0.2"
-    normalize-path "^2.0.1"
-    object.omit "^2.0.0"
-    parse-glob "^3.0.4"
-    regex-cache "^0.4.2"
-
-mime-db@~1.33.0:
-  version "1.33.0"
-  resolved "https://registry.yarnpkg.com/mime-db/-/mime-db-1.33.0.tgz#a3492050a5cb9b63450541e39d9788d2272783db"
-
-mime-types@^2.1.12, mime-types@~2.1.17, mime-types@~2.1.7:
-  version "2.1.18"
-  resolved "https://registry.yarnpkg.com/mime-types/-/mime-types-2.1.18.tgz#6f323f60a83d11146f831ff11fd66e2fe5503bb8"
-  dependencies:
-    mime-db "~1.33.0"
-
-"minimatch@2 || 3", minimatch@^3.0.0, minimatch@^3.0.2, minimatch@^3.0.4:
-  version "3.0.4"
-  resolved "https://registry.yarnpkg.com/minimatch/-/minimatch-3.0.4.tgz#5166e286457f03306064be5497e8dbb0c3d32083"
-  dependencies:
-    brace-expansion "^1.1.7"
-
-minimist@0.0.8:
-  version "0.0.8"
-  resolved "https://registry.yarnpkg.com/minimist/-/minimist-0.0.8.tgz#857fcabfc3397d2625b8228262e86aa7a011b05d"
-
-minimist@^1.1.0:
-  version "1.2.0"
-  resolved "https://registry.yarnpkg.com/minimist/-/minimist-1.2.0.tgz#a35008b20f41383eec1fb914f4cd5df79a264284"
-
-mkdirp@0.5.1, "mkdirp@>=0.5 0", mkdirp@^0.5.0, mkdirp@^0.5.1:
-  version "0.5.1"
-  resolved "https://registry.yarnpkg.com/mkdirp/-/mkdirp-0.5.1.tgz#30057438eac6cf7f8c4767f38648d6697d75c903"
-  dependencies:
-    minimist "0.0.8"
-
-mocha@^3.2.0:
-  version "3.5.3"
-  resolved "https://registry.yarnpkg.com/mocha/-/mocha-3.5.3.tgz#1e0480fe36d2da5858d1eb6acc38418b26eaa20d"
-  dependencies:
-    browser-stdout "1.3.0"
-    commander "2.9.0"
-    debug "2.6.8"
-    diff "3.2.0"
-    escape-string-regexp "1.0.5"
-    glob "7.1.1"
-    growl "1.9.2"
-    he "1.1.1"
-    json3 "3.3.2"
-    lodash.create "3.1.1"
-    mkdirp "0.5.1"
-    supports-color "3.1.2"
-
-mocha@^4.0.1:
-  version "4.1.0"
-  resolved "https://registry.yarnpkg.com/mocha/-/mocha-4.1.0.tgz#7d86cfbcf35cb829e2754c32e17355ec05338794"
-  dependencies:
-    browser-stdout "1.3.0"
-    commander "2.11.0"
-    debug "3.1.0"
-    diff "3.3.1"
-    escape-string-regexp "1.0.5"
-    glob "7.1.2"
-    growl "1.10.3"
-    he "1.1.1"
-    mkdirp "0.5.1"
-    supports-color "4.4.0"
-
-ms@2.0.0:
-  version "2.0.0"
-  resolved "https://registry.yarnpkg.com/ms/-/ms-2.0.0.tgz#5608aeadfc00be6c2901df5f9861788de0d597c8"
-
-multimatch@^2.0.0:
-  version "2.1.0"
-  resolved "https://registry.yarnpkg.com/multimatch/-/multimatch-2.1.0.tgz#9c7906a22fb4c02919e2f5f75161b4cdbd4b2a2b"
-  dependencies:
-    array-differ "^1.0.0"
-    array-union "^1.0.1"
-    arrify "^1.0.0"
-    minimatch "^3.0.0"
-
-multipipe@^0.1.2:
-  version "0.1.2"
-  resolved "https://registry.yarnpkg.com/multipipe/-/multipipe-0.1.2.tgz#2a8f2ddf70eed564dff2d57f1e1a137d9f05078b"
-  dependencies:
-    duplexer2 "0.0.2"
-
-node.extend@~1.1.2:
-  version "1.1.6"
-  resolved "https://registry.yarnpkg.com/node.extend/-/node.extend-1.1.6.tgz#a7b882c82d6c93a4863a5504bd5de8ec86258b96"
-  dependencies:
-    is "^3.1.0"
-
-normalize-path@^2.0.1:
-  version "2.1.1"
-  resolved "https://registry.yarnpkg.com/normalize-path/-/normalize-path-2.1.1.tgz#1ab28b556e198363a8c1a6f7e6fa20137fe6aed9"
-  dependencies:
-    remove-trailing-separator "^1.0.1"
-
-oauth-sign@~0.8.1, oauth-sign@~0.8.2:
-  version "0.8.2"
-  resolved "https://registry.yarnpkg.com/oauth-sign/-/oauth-sign-0.8.2.tgz#46a6ab7f0aead8deae9ec0565780b7d4efeb9d43"
-
-object-assign@^3.0.0:
-  version "3.0.0"
-  resolved "https://registry.yarnpkg.com/object-assign/-/object-assign-3.0.0.tgz#9bedd5ca0897949bca47e7ff408062d549f587f2"
-
-object-assign@^4.0.0, object-assign@^4.0.1:
-  version "4.1.1"
-  resolved "https://registry.yarnpkg.com/object-assign/-/object-assign-4.1.1.tgz#2109adc7965887cfc05cbbd442cac8bfbb360863"
-
-object.omit@^2.0.0:
-  version "2.0.1"
-  resolved "https://registry.yarnpkg.com/object.omit/-/object.omit-2.0.1.tgz#1a9c744829f39dbb858c76ca3579ae2a54ebd1fa"
-  dependencies:
-    for-own "^0.1.4"
-    is-extendable "^0.1.1"
-
-once@^1.3.0, once@^1.4.0:
-  version "1.4.0"
-  resolved "https://registry.yarnpkg.com/once/-/once-1.4.0.tgz#583b1aa775961d4b113ac17d9c50baef9dd76bd1"
-  dependencies:
-    wrappy "1"
-
-opener@^1.4.3:
-  version "1.4.3"
-  resolved "https://registry.yarnpkg.com/opener/-/opener-1.4.3.tgz#5c6da2c5d7e5831e8ffa3964950f8d6674ac90b8"
-
-ordered-read-streams@^0.3.0:
-  version "0.3.0"
-  resolved "https://registry.yarnpkg.com/ordered-read-streams/-/ordered-read-streams-0.3.0.tgz#7137e69b3298bb342247a1bbee3881c80e2fd78b"
-  dependencies:
-    is-stream "^1.0.1"
-    readable-stream "^2.0.1"
-
-os-tmpdir@~1.0.2:
-  version "1.0.2"
-  resolved "https://registry.yarnpkg.com/os-tmpdir/-/os-tmpdir-1.0.2.tgz#bbe67406c79aa85c5cfec766fe5734555dfa1274"
-
-parse-glob@^3.0.4:
-  version "3.0.4"
-  resolved "https://registry.yarnpkg.com/parse-glob/-/parse-glob-3.0.4.tgz#b2c376cfb11f35513badd173ef0bb6e3a388391c"
-  dependencies:
-    glob-base "^0.3.0"
-    is-dotfile "^1.0.0"
-    is-extglob "^1.0.0"
-    is-glob "^2.0.0"
-
-path-dirname@^1.0.0:
-  version "1.0.2"
-  resolved "https://registry.yarnpkg.com/path-dirname/-/path-dirname-1.0.2.tgz#cc33d24d525e099a5388c0336c6e32b9160609e0"
-
-path-is-absolute@^1.0.0:
-  version "1.0.1"
-  resolved "https://registry.yarnpkg.com/path-is-absolute/-/path-is-absolute-1.0.1.tgz#174b9268735534ffbc7ace6bf53a5a9e1b5c5f5f"
-
-pause-stream@0.0.11:
-  version "0.0.11"
-  resolved "https://registry.yarnpkg.com/pause-stream/-/pause-stream-0.0.11.tgz#fe5a34b0cbce12b5aa6a2b403ee2e73b602f1445"
-  dependencies:
-    through "~2.3"
-
-pend@~1.2.0:
-  version "1.2.0"
-  resolved "https://registry.yarnpkg.com/pend/-/pend-1.2.0.tgz#7a57eb550a6783f9115331fcf4663d5c8e007a50"
-
-performance-now@^2.1.0:
-  version "2.1.0"
-  resolved "https://registry.yarnpkg.com/performance-now/-/performance-now-2.1.0.tgz#6309f4e0e5fa913ec1c69307ae364b4b377c9e7b"
-
-pify@^2.3.0:
-  version "2.3.0"
-  resolved "https://registry.yarnpkg.com/pify/-/pify-2.3.0.tgz#ed141a6ac043a849ea588498e7dca8b15330e90c"
-
-pify@^3.0.0:
-  version "3.0.0"
-  resolved "https://registry.yarnpkg.com/pify/-/pify-3.0.0.tgz#e5a4acd2c101fdf3d9a4d07f0dbc4db49dd28176"
-
-pinkie-promise@^2.0.0:
-  version "2.0.1"
-  resolved "https://registry.yarnpkg.com/pinkie-promise/-/pinkie-promise-2.0.1.tgz#2135d6dfa7a358c069ac9b178776288228450ffa"
-  dependencies:
-    pinkie "^2.0.0"
-
-pinkie@^2.0.0:
-  version "2.0.4"
-  resolved "https://registry.yarnpkg.com/pinkie/-/pinkie-2.0.4.tgz#72556b80cfa0d48a974e80e77248e80ed4f7f870"
-
-plugin-error@^0.1.2:
-  version "0.1.2"
-  resolved "https://registry.yarnpkg.com/plugin-error/-/plugin-error-0.1.2.tgz#3b9bb3335ccf00f425e07437e19276967da47ace"
-  dependencies:
-    ansi-cyan "^0.1.1"
-    ansi-red "^0.1.1"
-    arr-diff "^1.0.1"
-    arr-union "^2.0.1"
-    extend-shallow "^1.1.2"
-
-preserve@^0.2.0:
-  version "0.2.0"
-  resolved "https://registry.yarnpkg.com/preserve/-/preserve-0.2.0.tgz#815ed1f6ebc65926f865b310c0713bcb3315ce4b"
-
-process-nextick-args@^1.0.6, process-nextick-args@~1.0.6:
-  version "1.0.7"
-  resolved "https://registry.yarnpkg.com/process-nextick-args/-/process-nextick-args-1.0.7.tgz#150e20b756590ad3f91093f25a4f2ad8bff30ba3"
-
-process-nextick-args@~2.0.0:
-  version "2.0.0"
-  resolved "https://registry.yarnpkg.com/process-nextick-args/-/process-nextick-args-2.0.0.tgz#a37d732f4271b4ab1ad070d35508e8290788ffaa"
-
-punycode@^1.4.1:
-  version "1.4.1"
-  resolved "https://registry.yarnpkg.com/punycode/-/punycode-1.4.1.tgz#c0d5a63b2718800ad8e1eb0fa5269c84dd41845e"
-
-qs@~6.3.0:
-  version "6.3.2"
-  resolved "https://registry.yarnpkg.com/qs/-/qs-6.3.2.tgz#e75bd5f6e268122a2a0e0bda630b2550c166502c"
-
-qs@~6.5.1:
-  version "6.5.1"
-  resolved "https://registry.yarnpkg.com/qs/-/qs-6.5.1.tgz#349cdf6eef89ec45c12d7d5eb3fc0c870343a6d8"
-
-querystringify@~1.0.0:
-  version "1.0.0"
-  resolved "https://registry.yarnpkg.com/querystringify/-/querystringify-1.0.0.tgz#6286242112c5b712fa654e526652bf6a13ff05cb"
-
-queue@^3.0.10, queue@^3.1.0:
-  version "3.1.0"
-  resolved "https://registry.yarnpkg.com/queue/-/queue-3.1.0.tgz#6c49d01f009e2256788789f2bffac6b8b9990585"
-  dependencies:
-    inherits "~2.0.0"
-
-queue@^4.2.1:
-  version "4.4.2"
-  resolved "https://registry.yarnpkg.com/queue/-/queue-4.4.2.tgz#5a9733d9a8b8bd1b36e934bc9c55ab89b28e29c7"
-  dependencies:
-    inherits "~2.0.0"
-
-randomatic@^1.1.3:
-  version "1.1.7"
-  resolved "https://registry.yarnpkg.com/randomatic/-/randomatic-1.1.7.tgz#c7abe9cc8b87c0baa876b19fde83fd464797e38c"
-  dependencies:
-    is-number "^3.0.0"
-    kind-of "^4.0.0"
-
-"readable-stream@>=1.0.33-1 <1.1.0-0":
-  version "1.0.34"
-  resolved "https://registry.yarnpkg.com/readable-stream/-/readable-stream-1.0.34.tgz#125820e34bc842d2f2aaafafe4c2916ee32c157c"
-  dependencies:
-    core-util-is "~1.0.0"
-    inherits "~2.0.1"
-    isarray "0.0.1"
-    string_decoder "~0.10.x"
-
-readable-stream@^2.0.0, readable-stream@^2.0.5:
-  version "2.3.3"
-  resolved "https://registry.yarnpkg.com/readable-stream/-/readable-stream-2.3.3.tgz#368f2512d79f9d46fdfc71349ae7878bbc1eb95c"
-  dependencies:
-    core-util-is "~1.0.0"
-    inherits "~2.0.3"
-    isarray "~1.0.0"
-    process-nextick-args "~1.0.6"
-    safe-buffer "~5.1.1"
-    string_decoder "~1.0.3"
-    util-deprecate "~1.0.1"
-
-readable-stream@^2.0.1, readable-stream@^2.0.2, readable-stream@^2.0.4, readable-stream@^2.1.5:
-  version "2.3.4"
-  resolved "https://registry.yarnpkg.com/readable-stream/-/readable-stream-2.3.4.tgz#c946c3f47fa7d8eabc0b6150f4a12f69a4574071"
-  dependencies:
-    core-util-is "~1.0.0"
-    inherits "~2.0.3"
-    isarray "~1.0.0"
-    process-nextick-args "~2.0.0"
-    safe-buffer "~5.1.1"
-    string_decoder "~1.0.3"
-    util-deprecate "~1.0.1"
-
-readable-stream@~1.1.9:
-  version "1.1.14"
-  resolved "https://registry.yarnpkg.com/readable-stream/-/readable-stream-1.1.14.tgz#7cf4c54ef648e3813084c636dd2079e166c081d9"
-  dependencies:
-    core-util-is "~1.0.0"
-    inherits "~2.0.1"
-    isarray "0.0.1"
-    string_decoder "~0.10.x"
-
-regex-cache@^0.4.2:
-  version "0.4.4"
-  resolved "https://registry.yarnpkg.com/regex-cache/-/regex-cache-0.4.4.tgz#75bdc58a2a1496cec48a12835bc54c8d562336dd"
-  dependencies:
-    is-equal-shallow "^0.1.3"
-
-remove-trailing-separator@^1.0.1:
-  version "1.1.0"
-  resolved "https://registry.yarnpkg.com/remove-trailing-separator/-/remove-trailing-separator-1.1.0.tgz#c24bce2a283adad5bc3f58e0d48249b92379d8ef"
-
-repeat-element@^1.1.2:
-  version "1.1.2"
-  resolved "https://registry.yarnpkg.com/repeat-element/-/repeat-element-1.1.2.tgz#ef089a178d1483baae4d93eb98b4f9e4e11d990a"
-
-repeat-string@^1.5.2:
-  version "1.6.1"
-  resolved "https://registry.yarnpkg.com/repeat-string/-/repeat-string-1.6.1.tgz#8dcae470e1c88abc2d600fff4a776286da75e637"
-
-replace-ext@0.0.1:
-  version "0.0.1"
-  resolved "https://registry.yarnpkg.com/replace-ext/-/replace-ext-0.0.1.tgz#29bbd92078a739f0bcce2b4ee41e837953522924"
-
-replace-ext@^1.0.0:
-  version "1.0.0"
-  resolved "https://registry.yarnpkg.com/replace-ext/-/replace-ext-1.0.0.tgz#de63128373fcbf7c3ccfa4de5a480c45a67958eb"
-
-request@^2.79.0, request@^2.83.0:
-  version "2.83.0"
-  resolved "https://registry.yarnpkg.com/request/-/request-2.83.0.tgz#ca0b65da02ed62935887808e6f510381034e3356"
-  dependencies:
-    aws-sign2 "~0.7.0"
-    aws4 "^1.6.0"
-    caseless "~0.12.0"
-    combined-stream "~1.0.5"
-    extend "~3.0.1"
-    forever-agent "~0.6.1"
-    form-data "~2.3.1"
-    har-validator "~5.0.3"
-    hawk "~6.0.2"
-    http-signature "~1.2.0"
-    is-typedarray "~1.0.0"
-    isstream "~0.1.2"
-    json-stringify-safe "~5.0.1"
-    mime-types "~2.1.17"
-    oauth-sign "~0.8.2"
-    performance-now "^2.1.0"
-    qs "~6.5.1"
-    safe-buffer "^5.1.1"
-    stringstream "~0.0.5"
-    tough-cookie "~2.3.3"
-    tunnel-agent "^0.6.0"
-    uuid "^3.1.0"
-
-request@~2.79.0:
-  version "2.79.0"
-  resolved "https://registry.yarnpkg.com/request/-/request-2.79.0.tgz#4dfe5bf6be8b8cdc37fcf93e04b65577722710de"
-  dependencies:
-    aws-sign2 "~0.6.0"
-    aws4 "^1.2.1"
-    caseless "~0.11.0"
-    combined-stream "~1.0.5"
-    extend "~3.0.0"
-    forever-agent "~0.6.1"
-    form-data "~2.1.1"
-    har-validator "~2.0.6"
-    hawk "~3.1.3"
-    http-signature "~1.1.0"
-    is-typedarray "~1.0.0"
-    isstream "~0.1.2"
-    json-stringify-safe "~5.0.1"
-    mime-types "~2.1.7"
-    oauth-sign "~0.8.1"
-    qs "~6.3.0"
-    stringstream "~0.0.4"
-    tough-cookie "~2.3.0"
-    tunnel-agent "~0.4.1"
-    uuid "^3.0.0"
-
-requires-port@~1.0.0:
-  version "1.0.0"
-  resolved "https://registry.yarnpkg.com/requires-port/-/requires-port-1.0.0.tgz#925d2601d39ac485e091cf0da5c6e694dc3dcaff"
-
-rimraf@2:
-  version "2.6.2"
-  resolved "https://registry.yarnpkg.com/rimraf/-/rimraf-2.6.2.tgz#2ed8150d24a16ea8651e6d6ef0f47c4158ce7a36"
-  dependencies:
-    glob "^7.0.5"
-
-safe-buffer@^5.0.1, safe-buffer@^5.1.1, safe-buffer@~5.1.0, safe-buffer@~5.1.1:
-  version "5.1.1"
-  resolved "https://registry.yarnpkg.com/safe-buffer/-/safe-buffer-5.1.1.tgz#893312af69b2123def71f57889001671eeb2c853"
-
-seek-bzip@^1.0.5:
-  version "1.0.5"
-  resolved "https://registry.yarnpkg.com/seek-bzip/-/seek-bzip-1.0.5.tgz#cfe917cb3d274bcffac792758af53173eb1fabdc"
-  dependencies:
-    commander "~2.8.1"
-
-semver@^5.3.0, semver@^5.4.1:
-  version "5.5.0"
-  resolved "https://registry.yarnpkg.com/semver/-/semver-5.5.0.tgz#dc4bbc7a6ca9d916dee5d43516f0092b58f7b8ab"
-
-sntp@1.x.x:
-  version "1.0.9"
-  resolved "https://registry.yarnpkg.com/sntp/-/sntp-1.0.9.tgz#6541184cc90aeea6c6e7b35e2659082443c66198"
-  dependencies:
-    hoek "2.x.x"
-
-sntp@2.x.x:
-  version "2.1.0"
-  resolved "https://registry.yarnpkg.com/sntp/-/sntp-2.1.0.tgz#2c6cec14fedc2222739caf9b5c3d85d1cc5a2cc8"
-  dependencies:
-    hoek "4.x.x"
-
-source-map-support@^0.4.11:
-  version "0.4.18"
-  resolved "https://registry.yarnpkg.com/source-map-support/-/source-map-support-0.4.18.tgz#0286a6de8be42641338594e97ccea75f0a2c585f"
-  dependencies:
-    source-map "^0.5.6"
-
-source-map-support@^0.5.0:
-  version "0.5.3"
-  resolved "https://registry.yarnpkg.com/source-map-support/-/source-map-support-0.5.3.tgz#2b3d5fff298cfa4d1afd7d4352d569e9a0158e76"
-  dependencies:
-    source-map "^0.6.0"
-
-source-map@^0.5.6:
-  version "0.5.7"
-  resolved "https://registry.yarnpkg.com/source-map/-/source-map-0.5.7.tgz#8a039d2d1021d22d1ea14c80d8ea468ba2ef3fcc"
-
-source-map@^0.6.0:
-  version "0.6.1"
-  resolved "https://registry.yarnpkg.com/source-map/-/source-map-0.6.1.tgz#74722af32e9614e9c287a8d0bbde48b5e2f1a263"
-
-sparkles@^1.0.0:
-  version "1.0.0"
-  resolved "https://registry.yarnpkg.com/sparkles/-/sparkles-1.0.0.tgz#1acbbfb592436d10bbe8f785b7cc6f82815012c3"
-
-split@0.3:
-  version "0.3.3"
-  resolved "https://registry.yarnpkg.com/split/-/split-0.3.3.tgz#cd0eea5e63a211dfff7eb0f091c4133e2d0dd28f"
-  dependencies:
-    through "2"
-
-"sqlops@github:anthonydresser/vscode-extension-vscode#1.1.11":
-  version "1.1.11"
-  resolved "https://codeload.github.com/anthonydresser/vscode-extension-vscode/tar.gz/06c604d7f6ab9642a678d86a1b93412da37b01cc"
-  dependencies:
-    glob "^7.1.2"
-    gulp-chmod "^2.0.0"
-    gulp-filter "^5.0.1"
-    gulp-gunzip "1.0.0"
-    gulp-remote-src "^0.4.3"
-    gulp-symdest "^1.1.0"
-    gulp-untar "^0.0.6"
-    gulp-vinyl-zip "^2.1.0"
-    mocha "^4.0.1"
-    request "^2.83.0"
-    semver "^5.4.1"
-    source-map-support "^0.5.0"
-    url-parse "^1.1.9"
-    vinyl-source-stream "^1.1.0"
-
-sshpk@^1.7.0:
-  version "1.13.1"
-  resolved "https://registry.yarnpkg.com/sshpk/-/sshpk-1.13.1.tgz#512df6da6287144316dc4c18fe1cf1d940739be3"
-  dependencies:
-    asn1 "~0.2.3"
-    assert-plus "^1.0.0"
-    dashdash "^1.12.0"
-    getpass "^0.1.1"
-  optionalDependencies:
-    bcrypt-pbkdf "^1.0.0"
-    ecc-jsbn "~0.1.1"
-    jsbn "~0.1.0"
-    tweetnacl "~0.14.0"
-
-stat-mode@^0.2.0:
-  version "0.2.2"
-  resolved "https://registry.yarnpkg.com/stat-mode/-/stat-mode-0.2.2.tgz#e6c80b623123d7d80cf132ce538f346289072502"
-
-stream-combiner@~0.0.4:
-  version "0.0.4"
-  resolved "https://registry.yarnpkg.com/stream-combiner/-/stream-combiner-0.0.4.tgz#4d5e433c185261dde623ca3f44c586bcf5c4ad14"
-  dependencies:
-    duplexer "~0.1.1"
-
-stream-shift@^1.0.0:
-  version "1.0.0"
-  resolved "https://registry.yarnpkg.com/stream-shift/-/stream-shift-1.0.0.tgz#d5c752825e5367e786f78e18e445ea223a155952"
-
-streamfilter@^1.0.5:
-  version "1.0.7"
-  resolved "https://registry.yarnpkg.com/streamfilter/-/streamfilter-1.0.7.tgz#ae3e64522aa5a35c061fd17f67620c7653c643c9"
-  dependencies:
-    readable-stream "^2.0.2"
-
-streamifier@~0.1.1:
-  version "0.1.1"
-  resolved "https://registry.yarnpkg.com/streamifier/-/streamifier-0.1.1.tgz#97e98d8fa4d105d62a2691d1dc07e820db8dfc4f"
-
-string_decoder@~0.10.x:
-  version "0.10.31"
-  resolved "https://registry.yarnpkg.com/string_decoder/-/string_decoder-0.10.31.tgz#62e203bc41766c6c28c9fc84301dab1c5310fa94"
-
-string_decoder@~1.0.3:
-  version "1.0.3"
-  resolved "https://registry.yarnpkg.com/string_decoder/-/string_decoder-1.0.3.tgz#0fc67d7c141825de94282dd536bec6b9bce860ab"
-  dependencies:
-    safe-buffer "~5.1.0"
-
-stringstream@~0.0.4, stringstream@~0.0.5:
-  version "0.0.5"
-  resolved "https://registry.yarnpkg.com/stringstream/-/stringstream-0.0.5.tgz#4e484cd4de5a0bbbee18e46307710a8a81621878"
-
-strip-ansi@^3.0.0:
-  version "3.0.1"
-  resolved "https://registry.yarnpkg.com/strip-ansi/-/strip-ansi-3.0.1.tgz#6a385fb8853d952d5ff05d0e8aaf94278dc63dcf"
-  dependencies:
-    ansi-regex "^2.0.0"
-
-strip-bom-stream@^1.0.0:
-  version "1.0.0"
-  resolved "https://registry.yarnpkg.com/strip-bom-stream/-/strip-bom-stream-1.0.0.tgz#e7144398577d51a6bed0fa1994fa05f43fd988ee"
-  dependencies:
-    first-chunk-stream "^1.0.0"
-    strip-bom "^2.0.0"
-
-strip-bom@^2.0.0:
-  version "2.0.0"
-  resolved "https://registry.yarnpkg.com/strip-bom/-/strip-bom-2.0.0.tgz#6219a85616520491f35788bdbf1447a99c7e6b0e"
-  dependencies:
-    is-utf8 "^0.2.0"
-
-strip-dirs@^2.0.0:
-  version "2.1.0"
-  resolved "https://registry.yarnpkg.com/strip-dirs/-/strip-dirs-2.1.0.tgz#4987736264fc344cf20f6c34aca9d13d1d4ed6c5"
-  dependencies:
-    is-natural-number "^4.0.1"
-
-supports-color@3.1.2:
-  version "3.1.2"
-  resolved "https://registry.yarnpkg.com/supports-color/-/supports-color-3.1.2.tgz#72a262894d9d408b956ca05ff37b2ed8a6e2a2d5"
-  dependencies:
-    has-flag "^1.0.0"
-
-supports-color@4.4.0:
-  version "4.4.0"
-  resolved "https://registry.yarnpkg.com/supports-color/-/supports-color-4.4.0.tgz#883f7ddabc165142b2a61427f3352ded195d1a3e"
-  dependencies:
-    has-flag "^2.0.0"
-
-supports-color@^2.0.0:
-  version "2.0.0"
-  resolved "https://registry.yarnpkg.com/supports-color/-/supports-color-2.0.0.tgz#535d045ce6b6363fa40117084629995e9df324c7"
-
-tar-stream@^1.5.2:
-  version "1.5.5"
-  resolved "https://registry.yarnpkg.com/tar-stream/-/tar-stream-1.5.5.tgz#5cad84779f45c83b1f2508d96b09d88c7218af55"
-  dependencies:
-    bl "^1.0.0"
-    end-of-stream "^1.0.0"
-    readable-stream "^2.0.0"
-    xtend "^4.0.0"
-
-tar@^2.2.1:
-  version "2.2.1"
-  resolved "https://registry.yarnpkg.com/tar/-/tar-2.2.1.tgz#8e4d2a256c0e2185c6b18ad694aec968b83cb1d1"
-  dependencies:
-    block-stream "*"
-    fstream "^1.0.2"
-    inherits "2"
-
-through2-filter@^2.0.0:
-  version "2.0.0"
-  resolved "https://registry.yarnpkg.com/through2-filter/-/through2-filter-2.0.0.tgz#60bc55a0dacb76085db1f9dae99ab43f83d622ec"
-  dependencies:
-    through2 "~2.0.0"
-    xtend "~4.0.0"
-
-through2@^0.6.0, through2@^0.6.3, through2@~0.6.5:
-  version "0.6.5"
-  resolved "https://registry.yarnpkg.com/through2/-/through2-0.6.5.tgz#41ab9c67b29d57209071410e1d7a7a968cd3ad48"
-  dependencies:
-    readable-stream ">=1.0.33-1 <1.1.0-0"
-    xtend ">=4.0.0 <4.1.0-0"
-
-through2@^2.0.0, through2@^2.0.1, through2@^2.0.3, through2@~2.0.0, through2@~2.0.3:
-  version "2.0.3"
-  resolved "https://registry.yarnpkg.com/through2/-/through2-2.0.3.tgz#0004569b37c7c74ba39c43f3ced78d1ad94140be"
-  dependencies:
-    readable-stream "^2.1.5"
-    xtend "~4.0.1"
-
-through@2, through@^2.3.6, through@~2.3, through@~2.3.1:
-  version "2.3.8"
-  resolved "https://registry.yarnpkg.com/through/-/through-2.3.8.tgz#0dd4c9ffaabc357960b1b724115d7e0e86a2e1f5"
-
-time-stamp@^1.0.0:
-  version "1.1.0"
-  resolved "https://registry.yarnpkg.com/time-stamp/-/time-stamp-1.1.0.tgz#764a5a11af50561921b133f3b44e618687e0f5c3"
-
-tmp@0.0.33:
-  version "0.0.33"
-  resolved "https://registry.yarnpkg.com/tmp/-/tmp-0.0.33.tgz#6d34335889768d21b2bcda0aa277ced3b1bfadf9"
-  dependencies:
-    os-tmpdir "~1.0.2"
-
-to-absolute-glob@^0.1.1:
-  version "0.1.1"
-  resolved "https://registry.yarnpkg.com/to-absolute-glob/-/to-absolute-glob-0.1.1.tgz#1cdfa472a9ef50c239ee66999b662ca0eb39937f"
-  dependencies:
-    extend-shallow "^2.0.1"
-
-tough-cookie@~2.3.0, tough-cookie@~2.3.3:
-  version "2.3.3"
-  resolved "https://registry.yarnpkg.com/tough-cookie/-/tough-cookie-2.3.3.tgz#0b618a5565b6dea90bf3425d04d55edc475a7561"
-  dependencies:
-    punycode "^1.4.1"
-
-tunnel-agent@^0.6.0:
-  version "0.6.0"
-  resolved "https://registry.yarnpkg.com/tunnel-agent/-/tunnel-agent-0.6.0.tgz#27a5dea06b36b04a0a9966774b290868f0fc40fd"
-  dependencies:
-    safe-buffer "^5.0.1"
-
-tunnel-agent@~0.4.1:
-  version "0.4.3"
-  resolved "https://registry.yarnpkg.com/tunnel-agent/-/tunnel-agent-0.4.3.tgz#6373db76909fe570e08d73583365ed828a74eeeb"
-
-tweetnacl@^0.14.3, tweetnacl@~0.14.0:
-  version "0.14.5"
-  resolved "https://registry.yarnpkg.com/tweetnacl/-/tweetnacl-0.14.5.tgz#5ae68177f192d4456269d108afa93ff8743f4f64"
-
-=======
->>>>>>> 1c08e646
 typescript@2.6.2:
   version "2.6.2"
   resolved "https://registry.yarnpkg.com/typescript/-/typescript-2.6.2.tgz#3c5b6fd7f6de0914269027f03c0946758f7673a4"