/*---------------------------------------------------------------------------------------------
 *  Copyright (c) Microsoft Corporation. All rights reserved.
 *  Licensed under the Source EULA. See License.txt in the project root for license information.
 *--------------------------------------------------------------------------------------------*/

//@ts-check
'use strict';

// Simple module style to support node.js and browser environments
(function (globalThis, factory) {

	// Node.js
	if (typeof exports === 'object') {
		module.exports = factory();
	}

	// Browser
	else {
		try {
			globalThis.MonacoBootstrap = factory();
		} catch (error) {
			console.warn(error); // expected when e.g. running with sandbox: true (TODO@sandbox eventually consolidate this)
		}
	}
}(this, function () {
	const Module = require('module');
	const path = require('path');
	const fs = require('fs');

	//#region global bootstrapping

	// increase number of stack frames(from 10, https://github.com/v8/v8/wiki/Stack-Trace-API)
	Error.stackTraceLimit = 100;

	// Workaround for Electron not installing a handler to ignore SIGPIPE
	// (https://github.com/electron/electron/issues/13254)
	process.on('SIGPIPE', () => {
		console.error(new Error('Unexpected SIGPIPE'));
	});

	//#endregion


	//#region Add support for using node_modules.asar

	/**
	 * @param {string | undefined} appRoot
	 */
	function enableASARSupport(appRoot) {
		let NODE_MODULES_PATH = appRoot ? path.join(appRoot, 'node_modules') : undefined;
		if (!NODE_MODULES_PATH) {
			NODE_MODULES_PATH = path.join(__dirname, '../node_modules');
		} else {
			// use the drive letter casing of __dirname
			if (process.platform === 'win32') {
				NODE_MODULES_PATH = __dirname.substr(0, 1) + NODE_MODULES_PATH.substr(1);
			}
		}

		const NODE_MODULES_ASAR_PATH = `${NODE_MODULES_PATH}.asar`;

		// @ts-ignore
		const originalResolveLookupPaths = Module._resolveLookupPaths;

		// @ts-ignore
		Module._resolveLookupPaths = function (request, parent) {
			const paths = originalResolveLookupPaths(request, parent);
			if (Array.isArray(paths)) {
				for (let i = 0, len = paths.length; i < len; i++) {
					if (paths[i] === NODE_MODULES_PATH) {
						paths.splice(i, 0, NODE_MODULES_ASAR_PATH);
						break;
					}
				}
			}

			return paths;
		};
	}

	//#endregion


	//#region URI helpers

	/**
	 * @param {string} _path
	 * @returns {string}
	 */
	function fileUriFromPath(_path) {
		let pathName = path.resolve(_path).replace(/\\/g, '/');
		if (pathName.length > 0 && pathName.charAt(0) !== '/') {
			pathName = `/${pathName}`;
		}

		/** @type {string} */
		let uri;
		if (process.platform === 'win32' && pathName.startsWith('//')) { // specially handle Windows UNC paths
			uri = encodeURI(`file:${pathName}`);
		} else {
			uri = encodeURI(`file://${pathName}`);
		}

		return uri.replace(/#/g, '%23');
	}

	//#endregion


	//#region NLS helpers

	/**
	 * @returns {{locale?: string, availableLanguages: {[lang: string]: string;}, pseudo?: boolean } | undefined}
	 */
	function setupNLS() {

		// Get the nls configuration into the process.env as early as possible.
		let nlsConfig = { availableLanguages: {} };
		if (process.env['VSCODE_NLS_CONFIG']) {
			try {
				nlsConfig = JSON.parse(process.env['VSCODE_NLS_CONFIG']);
			} catch (e) {
				// Ignore
			}
		}

		if (nlsConfig._resolvedLanguagePackCoreLocation) {
			const bundles = Object.create(null);

			nlsConfig.loadBundle = function (bundle, language, cb) {
				const result = bundles[bundle];
				if (result) {
					cb(undefined, result);

					return;
				}

				const bundleFile = path.join(nlsConfig._resolvedLanguagePackCoreLocation, `${bundle.replace(/\//g, '!')}.nls.json`);
				fs.promises.readFile(bundleFile, 'utf8').then(function (content) {
					const json = JSON.parse(content);
					bundles[bundle] = json;

					cb(undefined, json);
				}).catch((error) => {
					try {
						if (nlsConfig._corruptedFile) {
							fs.promises.writeFile(nlsConfig._corruptedFile, 'corrupted', 'utf8').catch(function (error) { console.error(error); });
						}
					} finally {
						cb(error, undefined);
					}
				});
			};
		}

		return nlsConfig;
	}

	//#endregion


	//#region Portable helpers

	/**
	 * @param {{ portable: string; applicationName: string; }} product
<<<<<<< HEAD
	 * @returns {{portableDataPath: string;isPortable: boolean;}}
=======
	 * @returns {{ portableDataPath: string; isPortable: boolean; } | undefined}
>>>>>>> 00c45729
	 */
	function configurePortable(product) {
		const appRoot = path.dirname(__dirname);

		function getApplicationPath() {
			if (process.env['VSCODE_DEV']) {
				return appRoot;
			}

			if (process.platform === 'darwin') {
				return path.dirname(path.dirname(path.dirname(appRoot)));
			}

			return path.dirname(path.dirname(appRoot));
		}

		function getPortableDataPath() {
			if (process.env['VSCODE_PORTABLE']) {
				return process.env['VSCODE_PORTABLE'];
			}

			if (process.platform === 'win32' || process.platform === 'linux') {
				return path.join(getApplicationPath(), 'data');
			}

			// @ts-ignore
			const portableDataName = product.portable || `${product.applicationName}-portable-data`;
			return path.join(path.dirname(getApplicationPath()), portableDataName);
		}

		const portableDataPath = getPortableDataPath();
		const isPortable = !('target' in product) && fs.existsSync(portableDataPath);
		const portableTempPath = path.join(portableDataPath, 'tmp');
		const isTempPortable = isPortable && fs.existsSync(portableTempPath);

		if (isPortable) {
			process.env['VSCODE_PORTABLE'] = portableDataPath;
		} else {
			delete process.env['VSCODE_PORTABLE'];
		}

		if (isTempPortable) {
			if (process.platform === 'win32') {
				process.env['TMP'] = portableTempPath;
				process.env['TEMP'] = portableTempPath;
			} else {
				process.env['TMPDIR'] = portableTempPath;
			}
		}

		return {
			portableDataPath,
			isPortable
		};
	}

	//#endregion


	//#region ApplicationInsights

	// Prevents appinsights from monkey patching modules.
	// This should be called before importing the applicationinsights module
	function avoidMonkeyPatchFromAppInsights() {
		// @ts-ignore
		process.env['APPLICATION_INSIGHTS_NO_DIAGNOSTIC_CHANNEL'] = true; // Skip monkey patching of 3rd party modules by appinsights
		global['diagnosticsSource'] = {}; // Prevents diagnostic channel (which patches "require") from initializing entirely
	}

	//#endregion


	return {
		enableASARSupport,
		avoidMonkeyPatchFromAppInsights,
		configurePortable,
		setupNLS,
		fileUriFromPath
	};
}));<|MERGE_RESOLUTION|>--- conflicted
+++ resolved
@@ -163,13 +163,14 @@
 
 	/**
 	 * @param {{ portable: string; applicationName: string; }} product
-<<<<<<< HEAD
-	 * @returns {{portableDataPath: string;isPortable: boolean;}}
-=======
 	 * @returns {{ portableDataPath: string; isPortable: boolean; } | undefined}
->>>>>>> 00c45729
 	 */
 	function configurePortable(product) {
+		if (!path || !fs) {
+			console.warn('configurePortable() is only available in node.js environments');
+			return;
+		}
+
 		const appRoot = path.dirname(__dirname);
 
 		function getApplicationPath() {
