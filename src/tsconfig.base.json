{
	"compilerOptions": {
		"module": "amd",
		"moduleResolution": "node",
		"noImplicitAny": false,
		"experimentalDecorators": true,
		"noImplicitReturns": true,
		"noImplicitOverride": true,
		"noUnusedLocals": true,
		"noImplicitThis": true,
		"alwaysStrict": true,
		"strictBindCallApply": true,
		"strictNullChecks": false,
		"strictPropertyInitialization": false,
		"strict": false,
		"allowUnreachableCode": false,
<<<<<<< HEAD
=======
		"strict": true,
		"strictOptionalProperties": false,
		"useUnknownInCatchVariables": false,
>>>>>>> e3c4990c
		"forceConsistentCasingInFileNames": true,
		"baseUrl": ".",
		"paths": {
			"vs/*": [
				"./vs/*"
			],
			"sql/*": [
				"./sql/*"
			]
		},
		"lib": [
			"ES2015",
			"ES2016.Array.Include",
			"ES2017.String",
			"ES2018.Promise",
			"DOM",
			"DOM.Iterable",
			"WebWorker.ImportScripts"
		]
	}
}<|MERGE_RESOLUTION|>--- conflicted
+++ resolved
@@ -12,14 +12,10 @@
 		"strictBindCallApply": true,
 		"strictNullChecks": false,
 		"strictPropertyInitialization": false,
-		"strict": false,
 		"allowUnreachableCode": false,
-<<<<<<< HEAD
-=======
 		"strict": true,
 		"strictOptionalProperties": false,
 		"useUnknownInCatchVariables": false,
->>>>>>> e3c4990c
 		"forceConsistentCasingInFileNames": true,
 		"baseUrl": ".",
 		"paths": {
