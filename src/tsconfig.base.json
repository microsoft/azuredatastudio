--- conflicted
+++ resolved
@@ -8,15 +8,11 @@
 		"noUnusedLocals": true,
 		"allowUnreachableCode": false,
 		"strict": true,
-<<<<<<< HEAD
-		"exactOptionalPropertyTypes": false,
-=======
 		// Much of our code isn't strict-null compliant so disable these for now
 		"strictNullChecks": false,
 		// Disable since without strictNullChecks this has lots of errors in both vs and our code
 		"noImplicitAny": false,
 		"strictOptionalProperties": false,
->>>>>>> cd053ade
 		"useUnknownInCatchVariables": false,
 		"forceConsistentCasingInFileNames": true,
 		"baseUrl": ".",
