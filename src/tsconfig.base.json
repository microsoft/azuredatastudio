--- conflicted
+++ resolved
@@ -6,17 +6,13 @@
 		"experimentalDecorators": true,
 		"noImplicitReturns": true,
 		"noUnusedLocals": true,
-<<<<<<< HEAD
 		"noImplicitThis": true,
 		"alwaysStrict": true,
 		"strictBindCallApply": true,
 		"strictNullChecks": false,
 		"strictPropertyInitialization": false,
 		"strict": false,
-=======
 		"allowUnreachableCode": false,
-		"strict": true,
->>>>>>> 76bc88fd
 		"forceConsistentCasingInFileNames": true,
 		"baseUrl": ".",
 		"paths": {
