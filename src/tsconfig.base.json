{
	"compilerOptions": {
		"module": "amd",
		"moduleResolution": "node",
<<<<<<< HEAD
		"noImplicitAny": false,
		"target": "es5",
=======
		"noImplicitAny": true,
>>>>>>> f5d76068
		"experimentalDecorators": true,
		"noImplicitReturns": true,
		"noUnusedLocals": false,
		"noImplicitThis": true,
		"alwaysStrict": true,
		"strictBindCallApply": true,
		"strictNullChecks": false,
		"forceConsistentCasingInFileNames": true,
		"baseUrl": ".",
		"paths": {
			"vs/*": [
				"./vs/*"
			],
			"sql/*": [
				"./sql/*"
			],
			"sqltest/*": [
				"./sqltest/*"
			]
		}
	}
}<|MERGE_RESOLUTION|>--- conflicted
+++ resolved
@@ -2,29 +2,24 @@
 	"compilerOptions": {
 		"module": "amd",
 		"moduleResolution": "node",
-<<<<<<< HEAD
-		"noImplicitAny": false,
-		"target": "es5",
-=======
-		"noImplicitAny": true,
->>>>>>> f5d76068
+		"noImplicitAny": false, // {{SQL CARBON EDIT}}
 		"experimentalDecorators": true,
 		"noImplicitReturns": true,
-		"noUnusedLocals": false,
+		"noUnusedLocals": false, // {{SQL CARBON EDIT}}
 		"noImplicitThis": true,
 		"alwaysStrict": true,
 		"strictBindCallApply": true,
-		"strictNullChecks": false,
+		"strictNullChecks": false, // {{SQL CARBON EDIT}}
 		"forceConsistentCasingInFileNames": true,
 		"baseUrl": ".",
 		"paths": {
 			"vs/*": [
 				"./vs/*"
 			],
-			"sql/*": [
+			"sql/*": [ // {{SQL CARBON EDIT}}
 				"./sql/*"
 			],
-			"sqltest/*": [
+			"sqltest/*": [ // {{SQL CARBON EDIT}}
 				"./sqltest/*"
 			]
 		}
