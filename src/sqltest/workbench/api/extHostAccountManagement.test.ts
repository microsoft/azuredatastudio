/*---------------------------------------------------------------------------------------------
 *  Copyright (c) Microsoft Corporation. All rights reserved.
 *  Licensed under the Source EULA. See License.txt in the project root for license information.
 *--------------------------------------------------------------------------------------------*/

'use strict';

import * as assert from 'assert';
import * as sqlops from 'sqlops';
import * as TypeMoq from 'typemoq';
import { AccountProviderStub, AccountManagementTestService } from 'sqltest/stubs/accountManagementStubs';
import { ExtHostAccountManagement } from 'sql/workbench/api/node/extHostAccountManagement';
import { TestRPCProtocol } from 'vs/workbench/test/electron-browser/api/testRPCProtocol';
import { TestInstantiationService } from 'vs/platform/instantiation/test/common/instantiationServiceMock';
import { IRPCProtocol } from 'vs/workbench/services/extensions/node/proxyIdentifier';
import { SqlMainContext } from 'sql/workbench/api/node/sqlExtHost.protocol';
import { MainThreadAccountManagement } from 'sql/workbench/api/node/mainThreadAccountManagement';
import { IAccountManagementService, AzureResource } from 'sql/services/accountManagement/interfaces';
import { createDecorator } from 'vs/platform/instantiation/common/instantiation';

const IRPCProtocol = createDecorator<IRPCProtocol>('rpcProtocol');

// SUITE STATE /////////////////////////////////////////////////////////////
let instantiationService: TestInstantiationService;
let mockAccountMetadata: sqlops.AccountProviderMetadata;
let mockAccount: sqlops.Account;
let threadService: TestRPCProtocol;

// TESTS ///////////////////////////////////////////////////////////////////
suite('ExtHostAccountManagement', () => {
	suiteSetup(() => {
		threadService = new TestRPCProtocol();
		const accountMgmtStub = new AccountManagementTestService();

		instantiationService = new TestInstantiationService();
		instantiationService.stub(IRPCProtocol, threadService);
		instantiationService.stub(IAccountManagementService, accountMgmtStub);

		const accountMgmtService = instantiationService.createInstance(MainThreadAccountManagement, undefined);
		threadService.set(SqlMainContext.MainThreadAccountManagement, accountMgmtService);

		mockAccountMetadata = {
			args: {},
			displayName: 'Test Account Provider',
			id: 'test_account_provider',
			settings: {}
		};
		mockAccount = {
			key: {
				providerId: mockAccountMetadata.id,
				providerArgs: {},
				accountId: 'test_account'
			},
			properties: {},
			displayInfo: {
				displayName: 'Test Account',
				contextualDisplayName: 'Test Kind Of Account',
				accountType: 'test'
			},
			isStale: false
		};
	});

	test('Constructor', () => {
		// If: I construct a new extension host account management
		let extHost = new ExtHostAccountManagement(threadService);

		// Then: There shouldn't be any account providers registered
		assert.equal(extHost.getProviderCount(), 0);
	});

	// REGISTER TESTS //////////////////////////////////////////////////////
	test('Register Account Provider - Success', () => {
		// Setup: Create an extension host account management
		let extHost = new ExtHostAccountManagement(threadService);
		let mockProvider = getMockAccountProvider();

		// If: I register a mock account provider
		extHost.$registerAccountProvider(mockAccountMetadata, mockProvider.object);

		// Then: The account provider should be registered
		assert.equal(extHost.getProviderCount(), 1);
	});

	test('Register Account Provider - Account Provider Already Registered', () => {
		// Setup: Create an extension host account management and register an account provider
		let extHost = new ExtHostAccountManagement(threadService);
		let mockProvider = getMockAccountProvider();
		extHost.$registerAccountProvider(mockAccountMetadata, mockProvider.object);

		// If: I register an account provider again
		// Then
		// ... It should throw
		assert.throws(() => {
			extHost.$registerAccountProvider(mockAccountMetadata, mockProvider.object);
		});

		// ... There should only be one account provider
		assert.equal(extHost.getProviderCount(), 1);
	});

	// TODO: Test for unregistering a provider

	// CLEAR TESTS /////////////////////////////////////////////////////////
	test('Clear - Success', (done) => {
		// Setup: Create ext host account management with registered account provider
		let extHost = new ExtHostAccountManagement(threadService);
		let mockProvider = getMockAccountProvider();
		extHost.$registerAccountProvider(mockAccountMetadata, mockProvider.object);

		// If: I clear an account
		extHost.$clear(0, mockAccount.key)
			.then(() => {
				// Then: The call should have been passed to the provider
				mockProvider.verify(
					(obj) => obj.clear(TypeMoq.It.isValue(mockAccount.key)),
					TypeMoq.Times.once()
				);
			})
			.then(() => done(), (err) => done(err));
	});

	test('Clear - Handle does not exist', (done) => {
		// Setup: Create ext host account management with registered account provider
		let extHost = new ExtHostAccountManagement(threadService);
		let mockProvider = getMockAccountProvider();
		extHost.$registerAccountProvider(mockAccountMetadata, mockProvider.object);

		// If: I clear an account for a handle that doesn't exist
		// Then: It should fail
		extHost.$clear(1, mockAccount.key)
			.then(() => done('Clear succeeded when it should have failed'))
			.then(null, () => {
				// The provider's clear should not have been called
				mockProvider.verify(
					(obj) => obj.clear(TypeMoq.It.isAny()),
					TypeMoq.Times.never()
				);
			})
			.then(() => done(), (err) => done(err));
	});

	// INITIALIZE TESTS ////////////////////////////////////////////////////
	test('Initialize - Success', (done) => {
		// Setup: Create ext host account management with registered account provider
		let extHost = new ExtHostAccountManagement(threadService);
		let mockProvider = getMockAccountProvider();
		extHost.$registerAccountProvider(mockAccountMetadata, mockProvider.object);

		// If: I initialize the provider
		extHost.$initialize(0, [mockAccount])
			.then(() => {
				// Then: The call should have been passed to the provider
				mockProvider.verify(
					(obj) => obj.initialize(TypeMoq.It.isValue([mockAccount])),
					TypeMoq.Times.once()
				);
			})
			.then(() => done(), (err) => done(err));
	});

	test('Initialize - Handle does not exist', (done) => {
		// Setup: Create ext host account management with registered account provider
		let extHost = new ExtHostAccountManagement(threadService);
		let mockProvider = getMockAccountProvider();
		extHost.$registerAccountProvider(mockAccountMetadata, mockProvider.object);

		// If: I initialize for a handle that doesn't exist
		// Then: It should fail
		extHost.$initialize(1, [mockAccount])
			.then(() => done('Initialize succeeded when it should have failed'))
			.then(null, () => {
				// The provider's clear should not have been called
				mockProvider.verify(
					(obj) => obj.initialize(TypeMoq.It.isAny()),
					TypeMoq.Times.never()
				);
			})
			.then(() => done(), (err) => done(err));
	});

	// PROMPT TESTS ////////////////////////////////////////////////////////
	test('Prompt - Success', (done) => {
		// Setup: Create ext host account management with registered account provider
		let extHost = new ExtHostAccountManagement(threadService);
		let mockProvider = getMockAccountProvider();
		extHost.$registerAccountProvider(mockAccountMetadata, mockProvider.object);

		// If: I prompt for an account
		extHost.$prompt(0)
			.then(() => {
				// Then: The call should have been passed to the provider
				mockProvider.verify(
					(obj) => obj.prompt(),
					TypeMoq.Times.once()
				);
			})
			.then(() => done(), (err) => done(err));
	});

	test('Prompt - Handle does not exist', (done) => {
		// Setup: Create ext host account management with registered account provider
		let extHost = new ExtHostAccountManagement(threadService);
		let mockProvider = getMockAccountProvider();
		extHost.$registerAccountProvider(mockAccountMetadata, mockProvider.object);

		// If: I prompt with a handle that doesn't exist
		// Then: It should fail
		extHost.$prompt(1)
			.then(() => done('Prompt succeeded when it should have failed'))
			.then(null, () => {
				// The provider's clear should not have been called
				mockProvider.verify(
					(obj) => obj.prompt(),
					TypeMoq.Times.never()
				);
			})
			.then(() => done(), (err) => done(err));
	});

	// REFRESH TESTS ///////////////////////////////////////////////////////
	test('Refresh - Success', (done) => {
		// Setup: Create ext host account management with registered account provider
		let extHost = new ExtHostAccountManagement(threadService);
		let mockProvider = getMockAccountProvider();
		extHost.$registerAccountProvider(mockAccountMetadata, mockProvider.object);

		// If: I refresh an account
		extHost.$refresh(0, mockAccount)
			.then(() => {
				// Then: The call should have been passed to the provider
				mockProvider.verify(
					(obj) => obj.refresh(TypeMoq.It.isValue(mockAccount)),
					TypeMoq.Times.once()
				);
			})
			.then(() => done(), (err) => done(err));
	});

	test('Refresh - Handle does not exist', (done) => {
		// Setup: Create ext host account management with registered account provider
		let extHost = new ExtHostAccountManagement(threadService);
		let mockProvider = getMockAccountProvider();
		extHost.$registerAccountProvider(mockAccountMetadata, mockProvider.object);

		// If: I refresh an account for a handle that doesn't exist
		// Then: It should fail
		extHost.$refresh(1, mockAccount)
			.then(() => done('Refresh succeeded when it should have failed'))
			.then(null, () => {
				// The provider's clear should not have been called
				mockProvider.verify(
					(obj) => obj.refresh(TypeMoq.It.isAny()),
					TypeMoq.Times.never()
				);
			})
			.then(() => done(), (err) => done(err));
	});

	// GETALLACCOUNTS TESTS ///////////////////////////////////////////////////////
	test('GetAllAccounts - Success', (done) => {
		let mockAccountProviderMetadata = {
			id: 'azure',
			displayName: 'Azure'
		};

		let mockAccount1 = {
			key: {
				providerId: mockAccountProviderMetadata.id,
				accountId: 'azure_account_1'
			},
			displayInfo: {
				contextualDisplayName: 'Microsoft Account',
				accountType: 'microsoft',
				displayName: 'Azure Account 1'
			},
			properties: [],
			isStale: false
		};
		let mockAccount2 = {
			key: {
				providerId: mockAccountProviderMetadata.id,
				accountId: 'azure_account_2'
			},
			displayInfo: {
				contextualDisplayName: 'Work/School Account',
				accountType: 'microsoft',
				displayName: 'Azure Account 2'
			},
			properties: [],
			isStale: false
		};
		let mockAccounts = [mockAccount1, mockAccount2];

		let expectedAccounts = [mockAccount1, mockAccount2];

		let mockAccountManagementService = getMockAccountManagementService(mockAccounts);
		instantiationService.stub(IAccountManagementService, mockAccountManagementService.object);
		let accountManagementService = instantiationService.createInstance(MainThreadAccountManagement);
		threadService.set(SqlMainContext.MainThreadAccountManagement, accountManagementService);

		// Setup: Create ext host account management with registered account provider
		let extHost = new ExtHostAccountManagement(threadService);
		extHost.$registerAccountProvider(mockAccountProviderMetadata, new AccountProviderStub());

		// If: I get all accounts
		extHost.$getAllAccounts()
			.then((accounts) => {
				// Then: The call should have been passed to the account management service
				mockAccountManagementService.verify(
					(obj) => obj.getAccountsForProvider(TypeMoq.It.isAny()),
					TypeMoq.Times.once()
				);

				assert.ok(Array.isArray(accounts));
				assert.equal(accounts.length, expectedAccounts.length);
				assert.deepStrictEqual(accounts, expectedAccounts);
			})
			.then(() => done(), (err) => done(err));
	});

	test('GetAllAccounts - No account providers', (done) => {
		// Setup: Create ext host account management with no registered account providers
		let extHost = new ExtHostAccountManagement(threadService);

		// If: I get all accounts
		// Then: It should throw
		assert.throws(
			() => extHost.$getAllAccounts(),
			(error) => {
				return error.message === 'No account providers registered.';
			});
		done();
	});

	test('GetSecurityToken - Success', (done) => {
		let mockAccountProviderMetadata = {
			id: 'azure',
			displayName: 'Azure'
		};

		let mockAccount1 = {
			key: {
				providerId: mockAccountProviderMetadata.id,
				accountId: 'azure_account_1'
			},
			displayInfo: {
				contextualDisplayName: 'Microsoft Account',
				accountType: 'microsoft',
				displayName: 'Azure Account 1'
			},
			properties: [],
			isStale: false
		};
		let mockAccounts = [mockAccount1];

		let mockAccountManagementService = getMockAccountManagementService(mockAccounts);
		instantiationService.stub(IAccountManagementService, mockAccountManagementService.object);
		let accountManagementService = instantiationService.createInstance(MainThreadAccountManagement, undefined);
		threadService.set(SqlMainContext.MainThreadAccountManagement, accountManagementService);

		// Setup: Create ext host account management with registered account provider
		let extHost = new ExtHostAccountManagement(threadService);
		extHost.$registerAccountProvider(mockAccountProviderMetadata, new AccountProviderStub());

		extHost.$getAllAccounts()
			.then((accounts) => {
<<<<<<< HEAD
		    		// If: I get security token
					extHost.$getSecurityToken(mockAccount1, AzureResource.ResourceManagement)
						.then((securityToken) => {
							// Then: The call should have been passed to the account management service
							mockAccountManagementService.verify(
								(obj) => obj.getSecurityToken(TypeMoq.It.isAny(), TypeMoq.It.isAny()),
								TypeMoq.Times.once()
							);
						}
					);
=======
		    		// If: I get security token it will not throw
					return extHost.$getSecurityToken(mockAccount1);
>>>>>>> a2dd903d
				}
			).then(() => done(), (err) => done(new Error(err)));
	});

	test('GetSecurityToken - Account not found', (done) => {
		let mockAccountProviderMetadata = {
			id: 'azure',
			displayName: 'Azure'
		};

		let mockAccount1 = {
			key: {
				providerId: mockAccountProviderMetadata.id,
				accountId: 'azure_account_1'
			},
			displayInfo: {
				contextualDisplayName: 'Microsoft Account',
				accountType: 'microsoft',
				displayName: 'Azure Account 1'
			},
			properties: [],
			isStale: false
		};
		let mockAccounts = [mockAccount1];

		let mockAccountManagementService = getMockAccountManagementService(mockAccounts);
		instantiationService.stub(IAccountManagementService, mockAccountManagementService.object);
		let accountManagementService = instantiationService.createInstance(MainThreadAccountManagement, undefined);
		threadService.set(SqlMainContext.MainThreadAccountManagement, accountManagementService);

		// Setup: Create ext host account management with registered account provider
		let extHost = new ExtHostAccountManagement(threadService);
		extHost.$registerAccountProvider(mockAccountProviderMetadata, new AccountProviderStub());

		let mockAccount2 = {
			key: {
				providerId: mockAccountProviderMetadata.id,
				accountId: 'azure_account_2'
			},
			displayInfo: {
				contextualDisplayName: 'Work/School Account',
				accountType: 'microsoft',
				displayName: 'Azure Account 2'
			},
			properties: [],
			isStale: false
		};

<<<<<<< HEAD
		extHost.$getAllAccounts().then((accounts) => {
			// If: I get security token for mockAccount2
			// Then: It should throw
			assert.throws(
				() => extHost.$getSecurityToken(mockAccount2, AzureResource.ResourceManagement),
				(error) => {
					return error.message === `Account ${mockAccount2.key.accountId} not found.`;
				}
			);
=======
		extHost.$getAllAccounts()
		.then(accounts => {
			return extHost.$getSecurityToken(mockAccount2);
		})
		.then((noError) => {
			done(new Error('Expected getSecurityToken to throw'));
		}, (err) => {
			// Expected error caught
			done();
>>>>>>> a2dd903d
		});
	});
});

function getMockAccountProvider(): TypeMoq.Mock<sqlops.AccountProvider> {
	let mock = TypeMoq.Mock.ofType<sqlops.AccountProvider>(AccountProviderStub);
	mock.setup((obj) => obj.clear(TypeMoq.It.isValue(mockAccount.key)))
		.returns(() => Promise.resolve(undefined));
	mock.setup((obj) => obj.refresh(TypeMoq.It.isValue(mockAccount)))
		.returns(() => Promise.resolve(undefined));
	mock.setup((obj) => obj.initialize(TypeMoq.It.isValue([mockAccount])))
		.returns(() => Promise.resolve(undefined));
	mock.setup((obj) => obj.prompt())
		.returns(() => Promise.resolve(undefined));

	return mock;
}

function getMockAccountManagementService(accounts: sqlops.Account[]): TypeMoq.Mock<AccountManagementTestService> {
	let mockAccountManagementService = TypeMoq.Mock.ofType(AccountManagementTestService);

	mockAccountManagementService.setup(x => x.getAccountsForProvider(TypeMoq.It.isAny()))
		.returns(() => Promise.resolve(accounts));
	mockAccountManagementService.setup(x => x.getSecurityToken(TypeMoq.It.isValue(accounts[0]), TypeMoq.It.isAny()))
	    .returns(() => Promise.resolve({}));
	mockAccountManagementService.setup(x => x.updateAccountListEvent)
	    .returns(() => () => { return undefined; } );

	return mockAccountManagementService;
}<|MERGE_RESOLUTION|>--- conflicted
+++ resolved
@@ -365,21 +365,8 @@
 
 		extHost.$getAllAccounts()
 			.then((accounts) => {
-<<<<<<< HEAD
-		    		// If: I get security token
-					extHost.$getSecurityToken(mockAccount1, AzureResource.ResourceManagement)
-						.then((securityToken) => {
-							// Then: The call should have been passed to the account management service
-							mockAccountManagementService.verify(
-								(obj) => obj.getSecurityToken(TypeMoq.It.isAny(), TypeMoq.It.isAny()),
-								TypeMoq.Times.once()
-							);
-						}
-					);
-=======
 		    		// If: I get security token it will not throw
-					return extHost.$getSecurityToken(mockAccount1);
->>>>>>> a2dd903d
+					return extHost.$getSecurityToken(mockAccount1, AzureResource.ResourceManagement);
 				}
 			).then(() => done(), (err) => done(new Error(err)));
 	});
@@ -428,27 +415,15 @@
 			isStale: false
 		};
 
-<<<<<<< HEAD
-		extHost.$getAllAccounts().then((accounts) => {
-			// If: I get security token for mockAccount2
-			// Then: It should throw
-			assert.throws(
-				() => extHost.$getSecurityToken(mockAccount2, AzureResource.ResourceManagement),
-				(error) => {
-					return error.message === `Account ${mockAccount2.key.accountId} not found.`;
-				}
-			);
-=======
 		extHost.$getAllAccounts()
 		.then(accounts => {
-			return extHost.$getSecurityToken(mockAccount2);
+			return extHost.$getSecurityToken(mockAccount2, AzureResource.ResourceManagement);
 		})
 		.then((noError) => {
 			done(new Error('Expected getSecurityToken to throw'));
 		}, (err) => {
 			// Expected error caught
 			done();
->>>>>>> a2dd903d
 		});
 	});
 });
