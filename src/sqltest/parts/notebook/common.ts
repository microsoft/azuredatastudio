/*---------------------------------------------------------------------------------------------
 *  Copyright (c) Microsoft Corporation. All rights reserved.
 *  Licensed under the MIT License. See License.txt in the project root for license information.
 *--------------------------------------------------------------------------------------------*/

'use strict';

import { nb, IConnectionProfile } from 'sqlops';

import { Event, Emitter } from 'vs/base/common/event';
import { INotebookModel, ICellModel, IClientSession, IDefaultConnection, NotebookContentChange } from 'sql/parts/notebook/models/modelInterfaces';
import { NotebookChangeType, CellType } from 'sql/parts/notebook/models/contracts';
import { INotebookManager } from 'sql/workbench/services/notebook/common/notebookService';
import { ISingleNotebookEditOperation } from 'sql/workbench/api/common/sqlExtHostTypes';

export class NotebookModelStub implements INotebookModel {
	constructor(private _languageInfo?: nb.ILanguageInfo) {
	}
	public trustedMode: boolean;

	public get languageInfo(): nb.ILanguageInfo {
		return this._languageInfo;
	}
	onCellChange(cell: ICellModel, change: NotebookChangeType): void {
		// Default: do nothing
	}
	get cells(): ReadonlyArray<ICellModel> {
		throw new Error('method not implemented.');
	}
	get clientSession(): IClientSession {
		throw new Error('method not implemented.');
	}
	get notebookManagers(): INotebookManager[] {
		throw new Error('method not implemented.');
	}
	get kernelChanged(): Event<nb.IKernelChangedArgs> {
		throw new Error('method not implemented.');
	}
	get kernelsChanged(): Event<nb.IKernelSpec> {
		throw new Error('method not implemented.');
	} get defaultKernel(): nb.IKernelSpec {
		throw new Error('method not implemented.');
	}
	get contextsChanged(): Event<void> {
		throw new Error('method not implemented.');
	}
	get contentChanged(): Event<NotebookContentChange> {
		throw new Error('method not implemented.');
	}
<<<<<<< HEAD
    get specs(): nb.IAllKernels {
        throw new Error('method not implemented.');
    }
    get contexts(): IDefaultConnection {
        throw new Error('method not implemented.');
    }
    get providerId(): string {
        throw new Error('method not implemented.');
    }
    get applicableConnectionProviderIds(): string[] {
        throw new Error('method not implemented.');
    }
    changeKernel(displayName: string): void {
        throw new Error('Method not implemented.');
    }
    changeContext(host: string, connection?: IConnectionProfile): void {
        throw new Error('Method not implemented.');
    }
    findCellIndex(cellModel: ICellModel): number {
        throw new Error('Method not implemented.');
    }
    addCell(cellType: CellType, index?: number): void {
        throw new Error('Method not implemented.');
    }
    deleteCell(cellModel: ICellModel): void {
        throw new Error('Method not implemented.');
    }
    saveModel(): Promise<boolean> {
        throw new Error('Method not implemented.');
    }
    pushEditOperations(edits: ISingleNotebookEditOperation[]): void {
        throw new Error('Method not implemented.');
    }
    getApplicableConnectionProviderIds(kernelName: string): string[] {
        throw new Error('Method not implemented.');
    }
=======
	get specs(): nb.IAllKernels {
		throw new Error('method not implemented.');
	}
	get contexts(): IDefaultConnection {
		throw new Error('method not implemented.');
	}
	get providerId(): string {
		throw new Error('method not implemented.');
	}
	changeKernel(displayName: string): void {
		throw new Error('Method not implemented.');
	}
	changeContext(host: string, connection?: IConnectionProfile): void {
		throw new Error('Method not implemented.');
	}
	findCellIndex(cellModel: ICellModel): number {
		throw new Error('Method not implemented.');
	}
	addCell(cellType: CellType, index?: number): void {
		throw new Error('Method not implemented.');
	}
	deleteCell(cellModel: ICellModel): void {
		throw new Error('Method not implemented.');
	}
	saveModel(): Promise<boolean> {
		throw new Error('Method not implemented.');
	}
	pushEditOperations(edits: ISingleNotebookEditOperation[]): void {
		throw new Error('Method not implemented.');
	}
>>>>>>> ea67859d
}

export class NotebookManagerStub implements INotebookManager {
	providerId: string;
	contentManager: nb.ContentManager;
	sessionManager: nb.SessionManager;
	serverManager: nb.ServerManager;
}

export class ServerManagerStub implements nb.ServerManager {
	public onServerStartedEmitter = new Emitter<void>();
	onServerStarted: Event<void> = this.onServerStartedEmitter.event;
	isStarted: boolean = false;
	calledStart: boolean = false;
	calledEnd: boolean = false;
	public result: Promise<void> = undefined;

	startServer(): Promise<void> {
		this.calledStart = true;
		return this.result;
	}
	stopServer(): Promise<void> {
		this.calledEnd = true;
		return this.result;
	}
}<|MERGE_RESOLUTION|>--- conflicted
+++ resolved
@@ -47,7 +47,6 @@
 	get contentChanged(): Event<NotebookContentChange> {
 		throw new Error('method not implemented.');
 	}
-<<<<<<< HEAD
     get specs(): nb.IAllKernels {
         throw new Error('method not implemented.');
     }
@@ -84,38 +83,6 @@
     getApplicableConnectionProviderIds(kernelName: string): string[] {
         throw new Error('Method not implemented.');
     }
-=======
-	get specs(): nb.IAllKernels {
-		throw new Error('method not implemented.');
-	}
-	get contexts(): IDefaultConnection {
-		throw new Error('method not implemented.');
-	}
-	get providerId(): string {
-		throw new Error('method not implemented.');
-	}
-	changeKernel(displayName: string): void {
-		throw new Error('Method not implemented.');
-	}
-	changeContext(host: string, connection?: IConnectionProfile): void {
-		throw new Error('Method not implemented.');
-	}
-	findCellIndex(cellModel: ICellModel): number {
-		throw new Error('Method not implemented.');
-	}
-	addCell(cellType: CellType, index?: number): void {
-		throw new Error('Method not implemented.');
-	}
-	deleteCell(cellModel: ICellModel): void {
-		throw new Error('Method not implemented.');
-	}
-	saveModel(): Promise<boolean> {
-		throw new Error('Method not implemented.');
-	}
-	pushEditOperations(edits: ISingleNotebookEditOperation[]): void {
-		throw new Error('Method not implemented.');
-	}
->>>>>>> ea67859d
 }
 
 export class NotebookManagerStub implements INotebookManager {
