/*---------------------------------------------------------------------------------------------
 *  Copyright (c) Microsoft Corporation. All rights reserved.
 *  Licensed under the Source EULA. See License.txt in the project root for license information.
 *--------------------------------------------------------------------------------------------*/

'use strict';
import { ObjectExplorerProviderTestService } from 'sqltest/stubs/objectExplorerProviderTestService';
import { TestConnectionManagementService } from 'sqltest/stubs/connectionManagementService.test';
import { ConnectionProfile } from 'sql/parts/connection/common/connectionProfile';
import { ConnectionProfileGroup } from 'sql/parts/connection/common/connectionProfileGroup';
import { ObjectExplorerService } from 'sql/parts/registeredServer/common/objectExplorerService';
import { NodeType } from 'sql/parts/registeredServer/common/nodeType';
import { TreeNode } from 'sql/parts/registeredServer/common/treeNode';

import { TPromise } from 'vs/base/common/winjs.base';
import * as data from 'data';
import * as TypeMoq from 'typemoq';
import * as assert from 'assert';
<<<<<<< HEAD
import { ServerTreeView } from 'sql/parts/registeredServer/viewlet/serverTreeView';
=======
import { ConnectionOptionSpecialType } from 'sql/workbench/api/common/sqlExtHostTypes';
>>>>>>> cb4fe55b

suite('SQL Object Explorer Service tests', () => {
	var sqlOEProvider: TypeMoq.Mock<ObjectExplorerProviderTestService>;
	let connectionManagementService: TypeMoq.Mock<TestConnectionManagementService>;
	let connection: ConnectionProfile;
	let connectionToFail: ConnectionProfile;
	let conProfGroup: ConnectionProfileGroup;
	let objectExplorerService: ObjectExplorerService;
	let objectExplorerSession: data.ObjectExplorerSession;
	let objectExplorerFailedSession: data.ObjectExplorerSession;
	let objectExplorerCloseSessionResponse: data.ObjectExplorerCloseSessionResponse;
	let objectExplorerExpandInfo: data.ObjectExplorerExpandInfo;
	let objectExplorerExpandInfoRefresh: data.ObjectExplorerExpandInfo;
	let sessionId = '1234';
	let failedSessionId = '12345';
	let numberOfFailedSession: number = 0;

	setup(() => {

		let NodeInfoTable1 = {
			nodePath: 'testServerName\tables\dbo.Table1',
			nodeType: NodeType.Table,
			label: 'dbo.Table1',
			isLeaf: false,
			metadata: null,
			nodeSubType: '',
			nodeStatus: '',
			errorMessage: ''
		};
		let NodeInfoTable2 = {
			nodePath: 'testServerName\tables\dbo.Table2',
			nodeType: NodeType.Table,
			label: 'dbo.Table2',
			isLeaf: false,
			metadata: null,
			nodeSubType: '',
			nodeStatus: '',
			errorMessage: ''
		};

		let NodeInfoTable3 = {
			nodePath: 'testServerName\tables\dbo.Table3',
			nodeType: NodeType.Table,
			label: 'dbo.Table3',
			isLeaf: false,
			metadata: null,
			nodeSubType: '',
			nodeStatus: '',
			errorMessage: ''
		};

		objectExplorerSession = {
			success: true,
			sessionId: sessionId,
			rootNode: {
				nodePath: 'testServerName\tables',
				nodeType: NodeType.Folder,
				label: 'Tables',
				isLeaf: false,
				metadata: null,
				nodeSubType: '',
				nodeStatus: '',
				errorMessage: ''
			},
			errorMessage: ''
		};

		objectExplorerFailedSession = {
			success: false,
			sessionId: failedSessionId,
			rootNode: undefined,
			errorMessage: 'Connection Failed'
		};

		objectExplorerCloseSessionResponse = {
			success: true,
			sessionId: sessionId,
		};

		objectExplorerExpandInfo = {
			sessionId: sessionId,
			nodes: [NodeInfoTable1, NodeInfoTable2],
			errorMessage: '',
			nodePath: objectExplorerSession.rootNode.nodePath
		};

		objectExplorerExpandInfoRefresh = {
			sessionId: sessionId,
			nodes: [NodeInfoTable1, NodeInfoTable3],
			errorMessage: '',
			nodePath: objectExplorerSession.rootNode.nodePath
		};
		let response: data.ObjectExplorerSessionResponse = {
			sessionId: objectExplorerSession.sessionId
		};

		let failedResponse: data.ObjectExplorerSessionResponse = {
			sessionId: failedSessionId
		};

		sqlOEProvider = TypeMoq.Mock.ofType(ObjectExplorerProviderTestService, TypeMoq.MockBehavior.Loose);
		sqlOEProvider.callBase = true;


		let sqlProvider = {
			protocolVersion: '1',
			providerName: 'MSSQL',
			providerDisplayName: 'MSSQL',
			connectionProvider: {
				options: [
					{
						name: 'serverName',
						displayName: undefined,
						description: undefined,
						groupName: undefined,
						categoryValues: undefined,
						defaultValue: undefined,
						isIdentity: true,
						isRequired: true,
						specialValueType: ConnectionOptionSpecialType.serverName,
						valueType: 0
					},
					{
						name: 'databaseName',
						displayName: undefined,
						description: undefined,
						groupName: undefined,
						categoryValues: undefined,
						defaultValue: undefined,
						isIdentity: true,
						isRequired: true,
						specialValueType: ConnectionOptionSpecialType.databaseName,
						valueType: 0
					},
					{
						name: 'userName',
						displayName: undefined,
						description: undefined,
						groupName: undefined,
						categoryValues: undefined,
						defaultValue: undefined,
						isIdentity: true,
						isRequired: true,
						specialValueType: ConnectionOptionSpecialType.userName,
						valueType: 0
					},
					{
						name: 'authenticationType',
						displayName: undefined,
						description: undefined,
						groupName: undefined,
						categoryValues: undefined,
						defaultValue: undefined,
						isIdentity: true,
						isRequired: true,
						specialValueType: ConnectionOptionSpecialType.authType,
						valueType: 0
					},
					{
						name: 'password',
						displayName: undefined,
						description: undefined,
						groupName: undefined,
						categoryValues: undefined,
						defaultValue: undefined,
						isIdentity: true,
						isRequired: true,
						specialValueType: ConnectionOptionSpecialType.password,
						valueType: 0
					},
					{
						name: 'encrypt',
						displayName: undefined,
						description: undefined,
						groupName: undefined,
						categoryValues: undefined,
						defaultValue: undefined,
						isIdentity: false,
						isRequired: false,
						specialValueType: undefined,
						valueType: 0
					}]
			},
			adminServicesProvider: { databaseInfoOptions: [], databaseFileInfoOptions: [], fileGroupInfoOptions: [] },
			features: undefined
		};

		connection = new ConnectionProfile(sqlProvider, {
			savePassword: false,
			groupFullName: 'testGroup',
			serverName: 'testServerName',
			databaseName: 'testDatabaseName',
			authenticationType: 'inetgrated',
			password: 'test',
			userName: 'testUsername',
			groupId: undefined,
			getOptionsKey: undefined,
			matches: undefined,
			providerName: 'MSSQL',
			options: {},
			saveProfile: true,
			id: 'testID'
		});
		conProfGroup = new ConnectionProfileGroup('testGroup', undefined, 'testGroup', undefined, undefined);

		connectionToFail = new ConnectionProfile(sqlProvider, {
			savePassword: false,
			groupFullName: 'testGroup',
			serverName: 'testServerName2',
			databaseName: 'testDatabaseName2',
			authenticationType: 'inetgrated',
			password: 'test',
			userName: 'testUsername',
			groupId: undefined,
			getOptionsKey: undefined,
			matches: undefined,
			providerName: 'MSSQL',
			options: {},
			saveProfile: true,
			id: 'testID2'
		});
		conProfGroup = new ConnectionProfileGroup('testGroup', undefined, 'testGroup', undefined, undefined);
		conProfGroup.connections = [connection];
		connectionManagementService = TypeMoq.Mock.ofType(TestConnectionManagementService, TypeMoq.MockBehavior.Strict);
		connectionManagementService.setup(x => x.getConnectionGroups()).returns(() => [conProfGroup]);
		connectionManagementService.setup(x => x.getActiveConnections()).returns(() => [connection]);
		connectionManagementService.setup(x => x.addSavedPassword(TypeMoq.It.isAny())).returns(() => new Promise<ConnectionProfile>((resolve) => {
			resolve(connection);
		}));

		connectionManagementService.setup(x => x.getCapabilities('MSSQL')).returns(() => undefined);

		objectExplorerService = new ObjectExplorerService(connectionManagementService.object, undefined);
		objectExplorerService.registerProvider('MSSQL', sqlOEProvider.object);
		sqlOEProvider.setup(x => x.createNewSession(TypeMoq.It.is<data.ConnectionInfo>(x => x.options['serverName'] === connection.serverName))).returns(() => new Promise<any>((resolve) => {
			resolve(response);
		}));
		sqlOEProvider.setup(x => x.createNewSession(TypeMoq.It.is<data.ConnectionInfo>(x => x.options['serverName'] === connectionToFail.serverName))).returns(() => new Promise<any>((resolve) => {
			resolve(failedResponse);
		}));
		sqlOEProvider.setup(x => x.expandNode(TypeMoq.It.isAny())).callback(() => {
			objectExplorerService.onNodeExpanded(1, objectExplorerExpandInfo);
		}).returns(() => TPromise.as(true));
		sqlOEProvider.setup(x => x.refreshNode(TypeMoq.It.isAny())).callback(() => {
			objectExplorerService.onNodeExpanded(1, objectExplorerExpandInfoRefresh);
		}).returns(() => TPromise.as(true));
		sqlOEProvider.setup(x => x.closeSession(TypeMoq.It.isAny())).returns(() => TPromise.as(objectExplorerCloseSessionResponse));

		objectExplorerService.onUpdateObjectExplorerNodes(args => {
			if (args && args.errorMessage !== undefined) {
				numberOfFailedSession++;
			}
		});
	});

	test('create new session should create session successfully', (done) => {
		objectExplorerService.createNewSession('MSSQL', connection).then(session => {
			assert.equal(session !== null || session !== undefined, true);
			assert.equal(session.sessionId, '1234');
			objectExplorerService.onSessionCreated(1, objectExplorerSession);
			let node = objectExplorerService.getObjectExplorerNode(connection);
			assert.notEqual(node, undefined);
			assert.equal(node.session.success, true);
			done();
		}, err => {
			// Must call done here so test indicates it's finished if errors occur
			done(err);
		});
	});

	test('create new session should raise failed event for failed session', (done) => {
		objectExplorerService.createNewSession('MSSQL', connectionToFail).then(session => {
			assert.equal(session !== null || session !== undefined, true);
			assert.equal(session.sessionId, failedSessionId);
			let currentNumberOfFailedSession = numberOfFailedSession;
			objectExplorerService.onSessionCreated(1, objectExplorerFailedSession);
			let node = objectExplorerService.getObjectExplorerNode(connection);
			assert.equal(node, undefined);
			assert.equal(currentNumberOfFailedSession + 1, numberOfFailedSession);
			done();
		}, err => {
			// Must call done here so test indicates it's finished if errors occur
			done(err);
		});
	});

	test('close session should close session successfully', (done) => {
		objectExplorerService.closeSession('MSSQL', objectExplorerSession).then(session => {
			assert.equal(session !== null || session !== undefined, true);
			assert.equal(session.success, true);
			assert.equal(session.sessionId, '1234');
			done();
		}, err => {
			// Must call done here so test indicates it's finished if errors occur
			done(err);
		});
	});

	test('expand node should expand node correctly', (done) => {
		objectExplorerService.createNewSession('MSSQL', connection).then(result => {
			objectExplorerService.onSessionCreated(1, objectExplorerSession);
			objectExplorerService.expandNode('MSSQL', objectExplorerSession, 'testServerName\tables').then(expandInfo => {
				assert.equal(expandInfo !== null || expandInfo !== undefined, true);
				assert.equal(expandInfo.sessionId, '1234');
				assert.equal(expandInfo.nodes.length, 2);
				var children = expandInfo.nodes;
				assert.equal(children[0].label, 'dbo.Table1');
				assert.equal(children[1].label, 'dbo.Table2');
				done();
			}, err => {
				// Must call done here so test indicates it's finished if errors occur
				done(err);
			});
		});
	});

	test('refresh node should refresh node correctly', (done) => {
		objectExplorerService.createNewSession('MSSQL', connection).then(result => {
			objectExplorerService.onSessionCreated(1, objectExplorerSession);
			objectExplorerService.refreshNode('MSSQL', objectExplorerSession, 'testServerName\tables').then(expandInfo => {
				assert.equal(expandInfo !== null || expandInfo !== undefined, true);
				assert.equal(expandInfo.sessionId, '1234');
				assert.equal(expandInfo.nodes.length, 2);
				var children = expandInfo.nodes;
				assert.equal(children[0].label, 'dbo.Table1');
				assert.equal(children[1].label, 'dbo.Table3');
				done();
			}, err => {
				// Must call done here so test indicates it's finished if errors occur
				done(err);
			});
		});
	});

	test('expand tree node should children correctly', (done) => {
		var tablesNode = new TreeNode(NodeType.Folder, 'Tables', false, 'testServerName\tables', '', '', null, null);
		tablesNode.connection = connection;
		objectExplorerService.createNewSession('MSSQL', connection).then(result => {
			objectExplorerService.onSessionCreated(1, objectExplorerSession);
			objectExplorerService.expandTreeNode(objectExplorerSession, tablesNode).then(children => {
				assert.equal(children !== null || children !== undefined, true);
				assert.equal(children[0].label, 'dbo.Table1');
				assert.equal(children[0].parent, tablesNode);
				assert.equal(children[0].nodePath, 'testServerName\tables\dbo.Table1');
				assert.equal(children[1].label, 'dbo.Table2');
				assert.equal(children[1].parent, tablesNode);
				assert.equal(children[1].nodePath, 'testServerName\tables\dbo.Table2');
				done();
			}, err => {
				// Must call done here so test indicates it's finished if errors occur
				done(err);
			});
		});
	});

	test('refresh tree node should children correctly', (done) => {
		var tablesNode = new TreeNode(NodeType.Folder, 'Tables', false, 'testServerName\tables', '', '', null, null);
		tablesNode.connection = connection;
		objectExplorerService.createNewSession('MSSQL', connection).then(result => {
			objectExplorerService.onSessionCreated(1, objectExplorerSession);
			objectExplorerService.refreshTreeNode(objectExplorerSession, tablesNode).then(children => {
				assert.equal(children !== null || children !== undefined, true);
				assert.equal(children[0].label, 'dbo.Table1');
				assert.equal(children[0].parent, tablesNode);
				assert.equal(children[0].nodePath, 'testServerName\tables\dbo.Table1');
				assert.equal(children[1].label, 'dbo.Table3');
				assert.equal(children[1].parent, tablesNode);
				assert.equal(children[1].nodePath, 'testServerName\tables\dbo.Table3');
				done();
			}, err => {
				// Must call done here so test indicates it's finished if errors occur
				done(err);
			});
		});
	});

	test('update object explorer nodes should get active connection, create session, add to the active OE nodes successfully', (done) => {
		objectExplorerService.createNewSession('MSSQL', connection).then(result => {
			objectExplorerService.onSessionCreated(1, objectExplorerSession);
			objectExplorerService.updateObjectExplorerNodes(connection).then(() => {
				var treeNode = objectExplorerService.getObjectExplorerNode(connection);
				assert.equal(treeNode !== null || treeNode !== undefined, true);
				assert.equal(treeNode.getSession(), objectExplorerSession);
				assert.equal(treeNode.getConnectionProfile(), connection);
				assert.equal(treeNode.label, 'Tables');
				assert.equal(treeNode.nodePath, 'testServerName\tables');
				done();
			}, err => {
				// Must call done here so test indicates it's finished if errors occur
				done(err);
			});
		});
	});

	test('delete object explorerNode nodes should delete session, delete the root node to the active OE node', (done) => {
		objectExplorerService.createNewSession('MSSQL', connection).then(result => {
			objectExplorerService.onSessionCreated(1, objectExplorerSession);
			objectExplorerService.updateObjectExplorerNodes(connection).then(() => {
				var treeNode = objectExplorerService.getObjectExplorerNode(connection);
				assert.equal(treeNode !== null && treeNode !== undefined, true);
				objectExplorerService.deleteObjectExplorerNode(connection);
				treeNode = objectExplorerService.getObjectExplorerNode(connection);
				assert.equal(treeNode === null || treeNode === undefined, true);
				done();
			}, err => {
				// Must call done here so test indicates it's finished if errors occur
				done(err);
			});
		});
	});

	test('children tree nodes should return correct object explorer session, connection profile and database name', () => {
		var databaseMetaData = {
			metadataType: 0,
			metadataTypeName: 'Database',
			urn: '//server/db1/',
			name: 'Db1',
			schema: null
		};
		var databaseNode = new TreeNode(NodeType.Database, 'Db1', false, 'testServerName\Db1', '', '', null, databaseMetaData);
		databaseNode.connection = connection;
		databaseNode.session = objectExplorerSession;
		var tablesNode = new TreeNode(NodeType.Folder, 'Tables', false, 'testServerName\Db1\tables', '', '', databaseNode, null);
		databaseNode.children = [tablesNode];
		var table1Node = new TreeNode(NodeType.Table, 'dbo.Table1', false, 'testServerName\Db1\tables\dbo.Table1', '', '', tablesNode, null);
		var table2Node = new TreeNode(NodeType.Table, 'dbo.Table2', false, 'testServerName\Db1\tables\dbo.Table2', '', '', tablesNode, null);
		tablesNode.children = [table1Node, table2Node];
		assert.equal(table1Node.getSession(), objectExplorerSession);
		assert.equal(table1Node.getConnectionProfile(), connection);
		assert.equal(table1Node.getDatabaseName(), 'Db1');
	});

	test('getSelectedProfileAndDatabase returns the profile if it is selected', () => {
		let serverTreeView = TypeMoq.Mock.ofInstance({ getSelection: () => undefined } as ServerTreeView);
		serverTreeView.setup(x => x.getSelection()).returns(() => [connection]);
		objectExplorerService.registerServerTreeView(serverTreeView.object);

		let selectedProfileAndDatabase = objectExplorerService.getSelectedProfileAndDatabase();
		assert.equal(selectedProfileAndDatabase.profile, connection);
		assert.equal(selectedProfileAndDatabase.databaseName, undefined);
	});

	test('getSelectedProfileAndDatabase returns the profile but no database if children of a server are selected', () => {
		let serverTreeView = TypeMoq.Mock.ofInstance({ getSelection: () => undefined } as ServerTreeView);
		let databaseNode = new TreeNode(NodeType.Folder, 'Folder1', false, 'testServerName\\Folder1', '', '', undefined, undefined);
		databaseNode.connection = connection;
		serverTreeView.setup(x => x.getSelection()).returns(() => [databaseNode]);
		objectExplorerService.registerServerTreeView(serverTreeView.object);

		let selectedProfileAndDatabase = objectExplorerService.getSelectedProfileAndDatabase();
		assert.equal(selectedProfileAndDatabase.profile, connection);
		assert.equal(selectedProfileAndDatabase.databaseName, undefined);
	});

	test('getSelectedProfileAndDatabase returns the profile and database if children of a database node are selected', () => {
		let serverTreeView = TypeMoq.Mock.ofInstance({ getSelection: () => undefined } as ServerTreeView);
		let databaseMetadata = {
			metadataType: 0,
			metadataTypeName: 'Database',
			urn: '//server/db1/',
			name: 'Db1',
			schema: undefined
		};
		let databaseName = 'Db1';
		let databaseNode = new TreeNode(NodeType.Database, databaseName, false, 'testServerName\\Db1', '', '', undefined, databaseMetadata);
		let tablesNode = new TreeNode(NodeType.Folder, 'Tables', false, 'testServerName\\Db1\\tables', '', '', databaseNode, undefined);
		databaseNode.connection = connection;
		databaseNode.children = [tablesNode];
		serverTreeView.setup(x => x.getSelection()).returns(() => [tablesNode]);
		objectExplorerService.registerServerTreeView(serverTreeView.object);

		let selectedProfileAndDatabase = objectExplorerService.getSelectedProfileAndDatabase();
		assert.equal(selectedProfileAndDatabase.profile, connection);
		assert.equal(selectedProfileAndDatabase.databaseName, databaseName);
	});

	test('getSelectedProfileAndDatabase returns undefined when there is no selection', () => {
		let serverTreeView = TypeMoq.Mock.ofInstance({ getSelection: () => undefined } as ServerTreeView);
		serverTreeView.setup(x => x.getSelection()).returns(() => []);
		objectExplorerService.registerServerTreeView(serverTreeView.object);

		let selectedProfileAndDatabase = objectExplorerService.getSelectedProfileAndDatabase();
		assert.equal(selectedProfileAndDatabase, undefined);
	});
});<|MERGE_RESOLUTION|>--- conflicted
+++ resolved
@@ -16,11 +16,8 @@
 import * as data from 'data';
 import * as TypeMoq from 'typemoq';
 import * as assert from 'assert';
-<<<<<<< HEAD
 import { ServerTreeView } from 'sql/parts/registeredServer/viewlet/serverTreeView';
-=======
 import { ConnectionOptionSpecialType } from 'sql/workbench/api/common/sqlExtHostTypes';
->>>>>>> cb4fe55b
 
 suite('SQL Object Explorer Service tests', () => {
 	var sqlOEProvider: TypeMoq.Mock<ObjectExplorerProviderTestService>;
