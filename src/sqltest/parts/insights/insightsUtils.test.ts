/*---------------------------------------------------------------------------------------------
*  Copyright (c) Microsoft Corporation. All rights reserved.
*  Licensed under the Source EULA. See License.txt in the project root for license information.
*--------------------------------------------------------------------------------------------*/

import { equal, fail } from 'assert';
import * as os from 'os';

import { resolveQueryFilePath } from 'sql/workbench/services/insights/common/insightsUtils';

import * as path from 'vs/base/common/path';
import * as pfs from 'vs/base/node/pfs';

import { getRandomTestPath } from 'vs/base/test/node/testUtils';
import { Workspace, toWorkspaceFolder } from 'vs/platform/workspace/common/workspace';
import { ConfigurationResolverService } from 'vs/workbench/services/configurationResolver/browser/configurationResolverService';
import { TestContextService } from 'vs/workbench/test/workbenchTestServices';
import { IExtensionHostDebugParams, IDebugParams, ParsedArgs } from 'vs/platform/environment/common/environment';
import { URI } from 'vs/base/common/uri';
import { IWorkbenchEnvironmentService } from 'vs/workbench/services/environment/common/environmentService';
import { IWindowConfiguration } from 'vs/platform/windows/common/windows';

class TestEnvironmentService implements IWorkbenchEnvironmentService {
	machineSettingsHome: string;
	machineSettingsPath: string;
	extensionDevelopmentLocationURI?: URI[];

	constructor(private userEnv: { [key: string]: any }) {

	}

	get configuration(): IWindowConfiguration {
		return {
			userEnv: this.userEnv
		} as IWindowConfiguration;
	}

	_serviceBrand: any;
	args: ParsedArgs;
	execPath: string;
	cliPath: string;
	appRoot: string;
	userHome: string;
	userDataPath: string;
	appNameLong: string;
	appQuality?: string;
	appSettingsHome: string;
	appSettingsPath: string;
	appKeybindingsPath: string;
	settingsSearchBuildId?: number;
	settingsSearchUrl?: string;
	globalStorageHome: string;
	workspaceStorageHome: string;
	backupHome: string;
	backupWorkspacesPath: string;
	untitledWorkspacesHome: URI;
	isExtensionDevelopment: boolean;
	disableExtensions: boolean | string[];
	builtinExtensionsPath: string;
	extensionsPath: string;
	extensionTestsLocationURI?: URI;
	debugExtensionHost: IExtensionHostDebugParams;
	debugSearch: IDebugParams;
	logExtensionHostCommunication: boolean;
	isBuilt: boolean;
	wait: boolean;
	status: boolean;
	log?: string;
	logsPath: string;
	verbose: boolean;
	skipGettingStarted: boolean;
	skipReleaseNotes: boolean;
	skipAddToRecentlyOpened: boolean;
	mainIPCHandle: string;
	sharedIPCHandle: string;
	nodeCachedDataDir?: string;
	installSourcePath: string;
	disableUpdates: boolean;
	disableCrashReporter: boolean;
	driverHandle?: string;
	driverVerbose: boolean;
}

suite('Insights Utils tests', function () {
	let testRootPath: string;
	let queryFileDir: string;
	let queryFilePath: string;

	suiteSetup(async () => {
		// Create test file - just needs to exist for verifying the path resolution worked correctly
		testRootPath = path.join(os.tmpdir(), 'adstests');
		queryFileDir = getRandomTestPath(testRootPath, 'insightsutils');
		await pfs.mkdirp(queryFileDir);
		queryFilePath = path.join(queryFileDir, 'test.sql');
		await pfs.writeFile(queryFilePath, '');
	});

	test('resolveQueryFilePath resolves path correctly with fully qualified path', async () => {
		const configurationResolverService = new ConfigurationResolverService(
			undefined,
			new TestEnvironmentService({}),
			undefined,
			undefined,
			new TestContextService(),
			undefined);

		const resolvedPath = await resolveQueryFilePath(queryFilePath, new TestContextService(), configurationResolverService);
		equal(resolvedPath, queryFilePath);
	});

	test('resolveQueryFilePath resolves path correctly with workspaceRoot var and non-empty workspace containing file', async () => {
		// Create mock context service with our test folder added as a workspace folder for resolution
		const contextService = new TestContextService(
			new Workspace(
				'TestWorkspace',
<<<<<<< HEAD
				[toWorkspaceFolder(URI.parse(queryFileDir))]
=======
				[toWorkspaceFolder(URI.file(queryFileDir))]
>>>>>>> 8956b591
			));
		const configurationResolverService = new ConfigurationResolverService(
			undefined,
			new TestEnvironmentService({}),
			undefined,
			undefined,
			contextService,
			undefined);

		const resolvedPath = await resolveQueryFilePath(path.join('${workspaceRoot}', 'test.sql'), contextService, configurationResolverService);
		equal(resolvedPath, queryFilePath);
	});

	test('resolveQueryFilePath throws with workspaceRoot var and non-empty workspace not containing file', async (done) => {
		const tokenizedPath = path.join('${workspaceRoot}', 'test.sql');
		// Create mock context service with a folder NOT containing our test file to verify it returns original path
		const contextService = new TestContextService(
			new Workspace(
				'TestWorkspace',
<<<<<<< HEAD
				[toWorkspaceFolder(URI.parse(os.tmpdir()))])
=======
				[toWorkspaceFolder(URI.file(os.tmpdir()))])
>>>>>>> 8956b591
			);
		const configurationResolverService = new ConfigurationResolverService(
			undefined,
			new TestEnvironmentService({}),
			undefined,
			undefined,
			contextService,
			undefined);

		try {
			await resolveQueryFilePath(tokenizedPath, contextService, configurationResolverService);
			fail('Should have thrown');
		}
		catch (e) {
			done();
		}
	});

	test('resolveQueryFilePath throws with workspaceRoot var and empty workspace', async (done) => {
		const tokenizedPath = path.join('${workspaceRoot}', 'test.sql');
		// Create mock context service with an empty workspace
		const contextService = new TestContextService(
			new Workspace(
				'TestWorkspace'));
		const configurationResolverService = new ConfigurationResolverService(
			undefined,
			new TestEnvironmentService({}),
			undefined,
			undefined,
			contextService,
			undefined);

		try {
			await resolveQueryFilePath(tokenizedPath, contextService, configurationResolverService);
			fail('Should have thrown');
		}
		catch (e) {
			done();
		}
	});

	test('resolveQueryFilePath resolves path correctly with env var and empty workspace', async () => {
		const contextService = new TestContextService(
			new Workspace('TestWorkspace'));

		// Create mock window service with env variable containing test folder for resolution
		const configurationResolverService = new ConfigurationResolverService(
			undefined,
			new TestEnvironmentService({ TEST_PATH: queryFileDir }),
			undefined,
			undefined,
			undefined,
			undefined);

		const resolvedPath = await resolveQueryFilePath(path.join('${env:TEST_PATH}', 'test.sql'), contextService, configurationResolverService);
		equal(resolvedPath, queryFilePath);
	});

	test('resolveQueryFilePath resolves path correctly with env var and non-empty workspace', async () => {
		const contextService = new TestContextService(
<<<<<<< HEAD
			new Workspace('TestWorkspace', [toWorkspaceFolder(URI.parse(os.tmpdir()))]));
=======
			new Workspace('TestWorkspace', [toWorkspaceFolder(URI.file(os.tmpdir()))]));
>>>>>>> 8956b591

		// Create mock window service with env variable containing test folder for resolution
		const configurationResolverService = new ConfigurationResolverService(
			undefined,
			new TestEnvironmentService({ TEST_PATH: queryFileDir }),
			undefined,
			undefined,
			undefined,
			undefined);

		const resolvedPath = await resolveQueryFilePath(path.join('${env:TEST_PATH}', 'test.sql'), contextService, configurationResolverService);
		equal(resolvedPath, queryFilePath);
	});

	test('resolveQueryFilePath throws if invalid param var specified', async (done) => {
		const invalidPath = path.join('${INVALID}', 'test.sql');
		const configurationResolverService = new ConfigurationResolverService(
			undefined,
			new TestEnvironmentService({}),
			undefined,
			undefined,
			undefined,
			undefined);

		try {
			await resolveQueryFilePath(invalidPath, new TestContextService(), configurationResolverService);
			fail('Should have thrown');
		} catch (e) {
			done();
		}

	});

	suiteTeardown(() => {
		// Clean up our test files
		return pfs.rimraf(testRootPath, pfs.RimRafMode.MOVE);
	});
});<|MERGE_RESOLUTION|>--- conflicted
+++ resolved
@@ -113,11 +113,7 @@
 		const contextService = new TestContextService(
 			new Workspace(
 				'TestWorkspace',
-<<<<<<< HEAD
-				[toWorkspaceFolder(URI.parse(queryFileDir))]
-=======
 				[toWorkspaceFolder(URI.file(queryFileDir))]
->>>>>>> 8956b591
 			));
 		const configurationResolverService = new ConfigurationResolverService(
 			undefined,
@@ -137,11 +133,7 @@
 		const contextService = new TestContextService(
 			new Workspace(
 				'TestWorkspace',
-<<<<<<< HEAD
-				[toWorkspaceFolder(URI.parse(os.tmpdir()))])
-=======
 				[toWorkspaceFolder(URI.file(os.tmpdir()))])
->>>>>>> 8956b591
 			);
 		const configurationResolverService = new ConfigurationResolverService(
 			undefined,
@@ -202,11 +194,7 @@
 
 	test('resolveQueryFilePath resolves path correctly with env var and non-empty workspace', async () => {
 		const contextService = new TestContextService(
-<<<<<<< HEAD
-			new Workspace('TestWorkspace', [toWorkspaceFolder(URI.parse(os.tmpdir()))]));
-=======
 			new Workspace('TestWorkspace', [toWorkspaceFolder(URI.file(os.tmpdir()))]));
->>>>>>> 8956b591
 
 		// Create mock window service with env variable containing test folder for resolution
 		const configurationResolverService = new ConfigurationResolverService(
