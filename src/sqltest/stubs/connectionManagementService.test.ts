--- conflicted
+++ resolved
@@ -266,11 +266,11 @@
 		return undefined;
 	}
 
-<<<<<<< HEAD
-	public providerRegistered(providerId: string): boolean {
-=======
+	providerRegistered(providerId: string): boolean {
+		return undefined;
+	}
+
 	getConnectionProfileById(profileId: string): IConnectionProfile {
->>>>>>> a73f5e83
 		return undefined;
 	}
 }