--- conflicted
+++ resolved
@@ -32,10 +32,6 @@
 		"./sql/workbench/api/common/**/*.ts", // 294 errors
 		"./sql/workbench/browser/**/*.ts", // 3162 errors
 		"./sql/workbench/contrib/assessment/**/*.ts", // 3164 errors
-<<<<<<< HEAD
-		"./sql/workbench/contrib/azure/**/*.ts", // 118 errors
-=======
->>>>>>> 5a301f90
 		"./sql/workbench/contrib/backup/**/*.ts", // 249 errors
 		"./sql/workbench/contrib/charts/**/*.ts", // 3162 errors
 		"./sql/workbench/contrib/commandLine/**/*.ts", // 3185 errors
