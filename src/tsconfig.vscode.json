{
	"compilerOptions": {
		"target": "es2017",
		"module": "amd",
		"moduleResolution": "node",
		"experimentalDecorators": true,
		"noImplicitReturns": true,
		"noUnusedLocals": true,
		"strict": true,
		"forceConsistentCasingInFileNames": true,
		"baseUrl": ".",
		"removeComments": false,
		"preserveConstEnums": true,
		"sourceMap": false,
		"noEmit": true,
		"skipLibCheck": true,
<<<<<<< HEAD
		"noImplicitAny": true,
		"jsx": "react",
		"jsxFactory": "$"
=======
		"paths": {
			"vs/*": [
				"./vs/*"
			],
			"sql/*": [
				"./sql/*"
			]
		},
		"lib": [
			"ES2015",
			"ES2017.String",
			"ES2018.Promise",
			"DOM",
			"DOM.Iterable",
			"WebWorker.ImportScripts"
		],
		"types": [
			"keytar",
			"mocha",
			"semver",
			"sinon",
			"winreg"
		]
>>>>>>> 5d4afae6
	},
	"include": [
		"./**/*.d.ts",
		"./sql/**/*.ts",
		"./vs/base/**/*.ts",
		// "./vs/code/**/*.ts",
		"./vs/editor/**/*.ts",
		"./vs/platform/**/*.ts",
		"./vs/workbench/api/**/*.ts",
		// "./vs/workbench/browser/**/*.ts", // 3246 errors
		"./vs/workbench/common/**/*.ts",
		"./vs/workbench/contrib/**/*.ts",
		// "./vs/workbench/electron-browser/**/*.ts", // 3246 errors
		// "./vs/workbench/electron-sandbox/**/*.ts", // 3246 errors
		"./vs/workbench/services/**/*.ts"
	],
	"exclude": [
		"./sql/workbench/api/browser/**/*.ts", // 1014 errors
		"./sql/workbench/api/common/**/*.ts", // 300 errors
		"./sql/workbench/browser/**/*.ts", // 3102 errors
		"./sql/workbench/contrib/assessment/**/*.ts", // 3104 errors
		"./sql/workbench/contrib/backup/**/*.ts", // 134 errors
		"./sql/workbench/contrib/charts/**/*.ts", // 3102 errors
		"./sql/workbench/contrib/commandLine/**/*.ts", // 3128 errors
		"./sql/workbench/contrib/connection/**/*.ts", // 274 errors
		"./sql/workbench/contrib/dashboard/**/*.ts", // 1150 errors
		"./sql/workbench/contrib/dataExplorer/**/*.ts", // 3123 errors
		"./sql/workbench/contrib/editData/**/*.ts", // 452 errors
		"./sql/workbench/contrib/editorReplacement/**/*.ts", // 3164 errors
		"./sql/workbench/contrib/jobManagement/**/*.ts", // 315 errors
		"./sql/workbench/contrib/modelView/**/*.ts", // 3102 errors
		"./sql/workbench/contrib/notebook/**/*.ts", // 3590 errors
		"./sql/workbench/contrib/objectExplorer/**/*.ts", // 3176 errors
		"./sql/workbench/contrib/profiler/**/*.ts", // 114 errors
		"./sql/workbench/contrib/query/**/*.ts", // 3191 errors
		"./sql/workbench/contrib/queryHistory/**/*.ts", // 305 errors
		"./sql/workbench/contrib/restore/**/*.ts", // 28 errors
		"./sql/workbench/contrib/scripting/**/*.ts", // 195 errors
		"./sql/workbench/contrib/views/**/*.ts", // 19 errors
		"./sql/workbench/contrib/welcome/**/*.ts", // 66 errors
		"./sql/workbench/services/connection/**/*.ts", // 3244 errors
		"./sql/workbench/services/dialog/**/*.ts", // 3109 errors
		"./sql/workbench/services/fileBrowser/**/*.ts", // 3102 errors
		"./sql/workbench/services/insights/**/*.ts", // 3113 errors
		"./sql/workbench/services/notebook/**/*.ts", // 200 errors
		"./sql/workbench/services/objectExplorer/**/*.ts", // 301 errors
		"./sql/workbench/services/query/**/*.ts", // 3127 errors
		"./sql/workbench/services/queryEditor/**/*.ts", // 3127 errors
		"./sql/workbench/services/restore/**/*.ts", // 83 errors
		"./sql/workbench/test/**/*.ts", // 3461 errors
		"./sql/workbench/update/**/*.ts", // 3102 errors
		"./vs/workbench/api/browser/**/*.ts", // 3187 errors
		"./vs/workbench/api/common/**/*.ts", // 323 errors
		"./vs/workbench/api/node/**/*.ts", // 328 errors
		"./vs/workbench/api/worker/**/*.ts", // 294 errors
		"./vs/workbench/contrib/backup/**/*.ts", // 3162 errors
		"./vs/workbench/contrib/codeEditor/**/*.ts", // 3162 errors
		"./vs/workbench/contrib/comments/**/*.ts", // 64 errors
		"./vs/workbench/contrib/configExporter/**/*.ts", // 3162 errors
		"./vs/workbench/contrib/customEditor/**/*.ts", // 99 errors
		"./vs/workbench/contrib/debug/**/*.ts", // 3052 errors
		"./vs/workbench/contrib/experiments/**/*.ts", // 3162 errors
		"./vs/workbench/contrib/extensions/**/*.ts", // 3162 errors
		"./vs/workbench/contrib/files/**/*.ts", // 3162 errors
		"./vs/workbench/contrib/issue/**/*.ts", // 3162 errors
		"./vs/workbench/contrib/logs/**/*.ts", // 3162 errors
		"./vs/workbench/contrib/notebook/**/*.ts", // 3162 errors
		"./vs/workbench/contrib/outline/**/*.ts", // 3162 errors
		"./vs/workbench/contrib/performance/**/*.ts", // 3162 errors
		"./vs/workbench/contrib/preferences/**/*.ts", // 3162 errors
		"./vs/workbench/contrib/relauncher/**/*.ts", // 3162 errors
		"./vs/workbench/contrib/remote/**/*.ts", // 3162 errors
		"./vs/workbench/contrib/search/**/*.ts", // 3162 errors
		"./vs/workbench/contrib/searchEditor/**/*.ts", // 3162 errors
		"./vs/workbench/contrib/splash/**/*.ts", // 3162 errors
		"./vs/workbench/contrib/tags/**/*.ts", // 3162 errors
		"./vs/workbench/contrib/tasks/**/*.ts", // 3162 errors
		"./vs/workbench/contrib/telemetry/**/*.ts", // 3162 errors
		"./vs/workbench/contrib/terminal/**/*.ts", // 3162 errors
		"./vs/workbench/contrib/timeline/**/*.ts", // 3162 errors
		"./vs/workbench/contrib/update/**/*.ts", // 3162 errors
		"./vs/workbench/contrib/url/**/*.ts", // 3162 errors
		"./vs/workbench/contrib/userDataSync/**/*.ts", // 3162 errors
		"./vs/workbench/contrib/watermark/**/*.ts", // 3162 errors
		"./vs/workbench/contrib/webview/**/*.ts", // 3162 errors
		"./vs/workbench/contrib/welcome/**/*.ts", // 65 errors
		"./vs/workbench/services/accessibility/**/*.ts", // 3162 errors
		"./vs/workbench/services/authentication/**/*.ts", // 3162 errors
		"./vs/workbench/services/backup/**/*.ts", // 3162 errors
		"./vs/workbench/services/configuration/**/*.ts", // 3162 errors
		"./vs/workbench/services/configurationResolver/**/*.ts", // 3162 errors
		"./vs/workbench/services/credentials/**/*.ts", // 3162 errors
		"./vs/workbench/services/dialogs/**/*.ts", // 3162 errors
		"./vs/workbench/services/editor/**/*.ts", // 3162 errors
		"./vs/workbench/services/environment/**/*.ts", // 3162 errors
		"./vs/workbench/services/extensionManagement/**/*.ts", // 3162 errors
		"./vs/workbench/services/extensions/**/*.ts", // 3162 errors
		"./vs/workbench/services/history/**/*.ts", // 3162 errors
		"./vs/workbench/services/host/**/*.ts", // 3162 errors
		"./vs/workbench/services/keybinding/**/*.ts", // 3162 errors
		"./vs/workbench/services/label/**/*.ts", // 3162 errors
		"./vs/workbench/services/log/**/*.ts", // 3162 errors
		"./vs/workbench/services/output/**/*.ts", // 3162 errors
		"./vs/workbench/services/path/**/*.ts", // 3162 errors
		"./vs/workbench/services/progress/**/*.ts", // 3162 errors
		"./vs/workbench/services/remote/**/*.ts", // 3162 errors
		"./vs/workbench/services/sharedProcess/**/*.ts", // 3162 errors
		"./vs/workbench/services/telemetry/**/*.ts", // 3162 errors
		"./vs/workbench/services/textfile/**/*.ts", // 3162 errors
		"./vs/workbench/services/textMate/**/*.ts", // 3162 errors
		"./vs/workbench/services/textmodelResolver/**/*.ts", // 3162 errors
		"./vs/workbench/services/textresourceProperties/**/*.ts", // 3162 errors
		"./vs/workbench/services/themes/**/*.ts", // 3162 errors
		"./vs/workbench/services/timer/**/*.ts", // 3162 errors
		"./vs/workbench/services/title/**/*.ts", // 3162 errors
		"./vs/workbench/services/untitled/**/*.ts", // 3162 errors
		"./vs/workbench/services/update/**/*.ts", // 3162 errors
		"./vs/workbench/services/url/**/*.ts", // 3162 errors
		"./vs/workbench/services/userData/**/*.ts", // 3162 errors
		"./vs/workbench/services/userDataSync/**/*.ts", // 3162 errors
		"./vs/workbench/services/views/**/*.ts", // 3162 errors
		"./vs/workbench/services/workingCopy/**/*.ts", // 3162 errors
		"./vs/workbench/services/workspaces/**/*.ts", // 3162 errors
	]
}<|MERGE_RESOLUTION|>--- conflicted
+++ resolved
@@ -14,11 +14,8 @@
 		"sourceMap": false,
 		"noEmit": true,
 		"skipLibCheck": true,
-<<<<<<< HEAD
-		"noImplicitAny": true,
 		"jsx": "react",
-		"jsxFactory": "$"
-=======
+		"jsxFactory": "$",
 		"paths": {
 			"vs/*": [
 				"./vs/*"
@@ -42,7 +39,6 @@
 			"sinon",
 			"winreg"
 		]
->>>>>>> 5d4afae6
 	},
 	"include": [
 		"./**/*.d.ts",
