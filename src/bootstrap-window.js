/*---------------------------------------------------------------------------------------------
 *  Copyright (c) Microsoft Corporation. All rights reserved.
 *  Licensed under the Source EULA. See License.txt in the project root for license information.
 *--------------------------------------------------------------------------------------------*/

/// <reference path="typings/require.d.ts" />

//@ts-check
'use strict';

// Simple module style to support node.js and browser environments
(function (globalThis, factory) {

	// Node.js
	if (typeof exports === 'object') {
		module.exports = factory();
	}

	// Browser
	else {
		globalThis.MonacoBootstrapWindow = factory();
	}
}(this, function () {
	const bootstrapLib = bootstrap();
	const preloadGlobals = globals();
	const sandbox = preloadGlobals.context.sandbox;
	const webFrame = preloadGlobals.webFrame;
	const safeProcess = preloadGlobals.process;
	const configuration = parseWindowConfiguration();
	const useCustomProtocol = sandbox || typeof safeProcess.env['ENABLE_VSCODE_BROWSER_CODE_LOADING'] === 'string';

	// Start to resolve process.env before anything gets load
	// so that we can run loading and resolving in parallel
	const whenEnvResolved = safeProcess.resolveEnv(configuration.userEnv);

	/**
	 * @param {string[]} modulePaths
	 * @param {(result: unknown, configuration: object) => Promise<unknown> | undefined} resultCallback
	 * @param {{ forceEnableDeveloperKeybindings?: boolean, disallowReloadKeybinding?: boolean, removeDeveloperKeybindingsAfterLoad?: boolean, canModifyDOM?: (config: object) => void, beforeLoaderConfig?: (config: object, loaderConfig: object) => void, beforeRequire?: () => void }=} options
	 */
	function load(modulePaths, resultCallback, options) {

		// Apply zoom level early to avoid glitches
		const zoomLevel = configuration.zoomLevel;
		if (typeof zoomLevel === 'number' && zoomLevel !== 0) {
			webFrame.setZoomLevel(zoomLevel);
		}

		// Error handler
		safeProcess.on('uncaughtException', function (error) {
			onUnexpectedError(error, enableDeveloperTools);
		});

		// Developer tools
		const enableDeveloperTools = (safeProcess.env['VSCODE_DEV'] || !!configuration.extensionDevelopmentPath) && !configuration.extensionTestsPath;
		let developerToolsUnbind;
		if (enableDeveloperTools || (options && options.forceEnableDeveloperKeybindings)) {
			developerToolsUnbind = registerDeveloperKeybindings(options && options.disallowReloadKeybinding);
		}

		// Correctly inherit the parent's environment (TODO@sandbox non-sandboxed only)
		if (!sandbox) {
			Object.assign(safeProcess.env, configuration.userEnv);
		}

		// Enable ASAR support (TODO@sandbox non-sandboxed only)
		if (!sandbox) {
			globalThis.MonacoBootstrap.enableASARSupport(configuration.appRoot);
		}

		if (options && typeof options.canModifyDOM === 'function') {
			options.canModifyDOM(configuration);
		}

		// Get the nls configuration into the process.env as early as possible  (TODO@sandbox non-sandboxed only)
		const nlsConfig = sandbox ? { availableLanguages: {} } : globalThis.MonacoBootstrap.setupNLS();

		let locale = nlsConfig.availableLanguages['*'] || 'en';
		if (locale === 'zh-tw') {
			locale = 'zh-Hant';
		} else if (locale === 'zh-cn') {
			locale = 'zh-Hans';
		}

		window.document.documentElement.setAttribute('lang', locale);

		// do not advertise AMD to avoid confusing UMD modules loaded with nodejs
		if (!useCustomProtocol) {
			window['define'] = undefined;
		}

		// replace the patched electron fs with the original node fs for all AMD code (TODO@sandbox non-sandboxed only)
		if (!sandbox) {
			require.define('fs', [], function () { return require.__$__nodeRequire('original-fs'); });
		}

		window['MonacoEnvironment'] = {};

<<<<<<< HEAD
		const baseUrl = useCustomProtocol ?
			`${bootstrapLib.fileUriFromPath(configuration.appRoot, { isWindows: safeProcess.platform === 'win32', scheme: 'azuredatastudio-file', fallbackAuthority: 'azuredatastudio-app' })}/out` :
			`${bootstrapLib.fileUriFromPath(configuration.appRoot, { isWindows: safeProcess.platform === 'win32' })}/out`;

		const loaderConfig = {
			baseUrl,
=======
		const baseUrl = sandbox ?
			`${bootstrapLib.fileUriFromPath(configuration.appRoot, { isWindows: safeProcess.platform === 'win32', scheme: 'vscode-file', fallbackAuthority: 'vscode-app' })}/out` :
			`${bootstrapLib.fileUriFromPath(configuration.appRoot, { isWindows: safeProcess.platform === 'win32' })}/out`;

		const loaderConfig = {
			baseUrl: baseUrl,
>>>>>>> 05d88f49
			'vs/nls': nlsConfig,
			amdModulesPattern: /^(vs|sql)\//, // {{SQL CARBON EDIT}} include sql in regex
			preferScriptTags: useCustomProtocol
		};
		// use a trusted types policy when loading via script tags
		if (loaderConfig.preferScriptTags && window && window.trustedTypes) { // {{SQL CARBON EDIT}} fix uglify error
			loaderConfig.trustedTypesPolicy = window.trustedTypes.createPolicy('amdLoader', {
				createScriptURL(value) {
					if (value.startsWith(window.location.origin)) {
						return value;
					}
					throw new Error(`Invalid script url: ${value}`);
				}
			});
		}

		// use a trusted types policy when loading via script tags
		if (loaderConfig.preferScriptTags) {
			loaderConfig.trustedTypesPolicy = window.trustedTypes?.createPolicy('amdLoader', {
				createScriptURL(value) {
					if (value.startsWith(window.location.origin)) {
						return value;
					}
					throw new Error(`Invalid script url: ${value}`);
				}
			});
		}

		// Enable loading of node modules:
		// - sandbox: we list paths of webpacked modules to help the loader
		// - non-sandbox: we signal that any module that does not begin with
		//                `vs/` should be loaded using node.js require()
		if (sandbox) {
			loaderConfig.paths = {
				'vscode-textmate': `../node_modules/vscode-textmate/release/main`,
				'vscode-oniguruma': `../node_modules/vscode-oniguruma/release/main`,
				'xterm': `../node_modules/xterm/lib/xterm.js`,
				'xterm-addon-search': `../node_modules/xterm-addon-search/lib/xterm-addon-search.js`,
				'xterm-addon-unicode11': `../node_modules/xterm-addon-unicode11/lib/xterm-addon-unicode11.js`,
				'xterm-addon-webgl': `../node_modules/xterm-addon-webgl/lib/xterm-addon-webgl.js`,
				'iconv-lite-umd': `../node_modules/iconv-lite-umd/lib/iconv-lite-umd.js`,
				'jschardet': `../node_modules/jschardet/dist/jschardet.min.js`,
			};
		} else {
			loaderConfig.amdModulesPattern = /^(vs|sql)\//;
		}

		// cached data config
		if (configuration.nodeCachedDataDir) {
			loaderConfig.nodeCachedData = {
				path: configuration.nodeCachedDataDir,
				seed: modulePaths.join('')
			};
		}

		if (options && typeof options.beforeLoaderConfig === 'function') {
			options.beforeLoaderConfig(configuration, loaderConfig);
		}

		require.config(loaderConfig);

		if (nlsConfig.pseudo) {
			require(['vs/nls'], function (nlsPlugin) {
				nlsPlugin.setPseudoTranslation(nlsConfig.pseudo);
			});
		}

		if (options && typeof options.beforeRequire === 'function') {
			options.beforeRequire();
		}

		require(modulePaths, async result => {
			try {

				// Wait for process environment being fully resolved
				performance.mark('code/willWaitForShellEnv');
				await whenEnvResolved;
				performance.mark('code/didWaitForShellEnv');

				// Callback only after process environment is resolved
				const callbackResult = resultCallback(result, configuration);
				if (callbackResult instanceof Promise) {
					await callbackResult;

					if (developerToolsUnbind && options && options.removeDeveloperKeybindingsAfterLoad) {
						developerToolsUnbind();
					}
				}
			} catch (error) {
				onUnexpectedError(error, enableDeveloperTools);
			}
		}, onUnexpectedError);
	}

	/**
	 * Parses the contents of the window condiguration that
	 * is passed into the URL from the `electron-main` side.
	 *
	 * @returns {{
	 * zoomLevel?: number,
	 * extensionDevelopmentPath?: string[],
	 * extensionTestsPath?: string,
	 * userEnv?: { [key: string]: string | undefined },
	 * appRoot: string,
	 * nodeCachedDataDir?: string
	 * }}
	 */
	function parseWindowConfiguration() {
		const rawConfiguration = (window.location.search || '').split(/[?&]/)
			.filter(function (param) { return !!param; })
			.map(function (param) { return param.split('='); })
			.filter(function (param) { return param.length === 2; })
			.reduce(function (r, param) { r[param[0]] = decodeURIComponent(param[1]); return r; }, {});

		return JSON.parse(rawConfiguration['config'] || '{}') || {};
	}

	/**
	 * @param {boolean | undefined} disallowReloadKeybinding
	 * @returns {() => void}
	 */
	function registerDeveloperKeybindings(disallowReloadKeybinding) {
		const ipcRenderer = preloadGlobals.ipcRenderer;

		const extractKey =
			/**
			 * @param {KeyboardEvent} e
			 */
			function (e) {
				return [
					e.ctrlKey ? 'ctrl-' : '',
					e.metaKey ? 'meta-' : '',
					e.altKey ? 'alt-' : '',
					e.shiftKey ? 'shift-' : '',
					e.keyCode
				].join('');
			};

		// Devtools & reload support
		const TOGGLE_DEV_TOOLS_KB = (safeProcess.platform === 'darwin' ? 'meta-alt-73' : 'ctrl-shift-73'); // mac: Cmd-Alt-I, rest: Ctrl-Shift-I
		const TOGGLE_DEV_TOOLS_KB_ALT = '123'; // F12
		const RELOAD_KB = (safeProcess.platform === 'darwin' ? 'meta-82' : 'ctrl-82'); // mac: Cmd-R, rest: Ctrl-R

		/** @type {((e: KeyboardEvent) => void) | undefined} */
		let listener = function (e) {
			const key = extractKey(e);
			if (key === TOGGLE_DEV_TOOLS_KB || key === TOGGLE_DEV_TOOLS_KB_ALT) {
				ipcRenderer.send('vscode:toggleDevTools');
			} else if (key === RELOAD_KB && !disallowReloadKeybinding) {
				ipcRenderer.send('vscode:reloadWindow');
			}
		};

		window.addEventListener('keydown', listener);

		return function () {
			if (listener) {
				window.removeEventListener('keydown', listener);
				listener = undefined;
			}
		};
	}

	/**
	 * @param {string | Error} error
	 * @param {boolean} [enableDeveloperTools]
	 */
	function onUnexpectedError(error, enableDeveloperTools) {
		if (enableDeveloperTools) {
			const ipcRenderer = preloadGlobals.ipcRenderer;
			ipcRenderer.send('vscode:openDevTools');
		}

		console.error(`[uncaught exception]: ${error}`);

		if (error && typeof error !== 'string' && error.stack) {
			console.error(error.stack);
		}
	}

	/**
	 * @return {{ fileUriFromPath: (path: string, config: { isWindows?: boolean, scheme?: string, fallbackAuthority?: string }) => string; }}
<<<<<<< HEAD
=======
	 */
	function bootstrap() {
		// @ts-ignore (defined in bootstrap.js)
		return globalThis.MonacoBootstrap;
	}

	/**
	 * @return {typeof import('./vs/base/parts/sandbox/electron-sandbox/globals')}
>>>>>>> 05d88f49
	 */
	function bootstrap() {
		// @ts-ignore (defined in bootstrap.js)
		return window.MonacoBootstrap;
	}

	/**
	 * @return {typeof import('./vs/base/parts/sandbox/electron-sandbox/globals')}
	 */
	function globals() {
		// @ts-ignore (defined in globals.js)
		return window.vscode;
	}

	return {
		load,
		globals
	};
}));<|MERGE_RESOLUTION|>--- conflicted
+++ resolved
@@ -96,36 +96,16 @@
 
 		window['MonacoEnvironment'] = {};
 
-<<<<<<< HEAD
 		const baseUrl = useCustomProtocol ?
 			`${bootstrapLib.fileUriFromPath(configuration.appRoot, { isWindows: safeProcess.platform === 'win32', scheme: 'azuredatastudio-file', fallbackAuthority: 'azuredatastudio-app' })}/out` :
 			`${bootstrapLib.fileUriFromPath(configuration.appRoot, { isWindows: safeProcess.platform === 'win32' })}/out`;
 
 		const loaderConfig = {
-			baseUrl,
-=======
-		const baseUrl = sandbox ?
-			`${bootstrapLib.fileUriFromPath(configuration.appRoot, { isWindows: safeProcess.platform === 'win32', scheme: 'vscode-file', fallbackAuthority: 'vscode-app' })}/out` :
-			`${bootstrapLib.fileUriFromPath(configuration.appRoot, { isWindows: safeProcess.platform === 'win32' })}/out`;
-
-		const loaderConfig = {
-			baseUrl: baseUrl,
->>>>>>> 05d88f49
+			baseUrl: `${uriFromPath(configuration.appRoot)}/out`,
 			'vs/nls': nlsConfig,
 			amdModulesPattern: /^(vs|sql)\//, // {{SQL CARBON EDIT}} include sql in regex
 			preferScriptTags: useCustomProtocol
 		};
-		// use a trusted types policy when loading via script tags
-		if (loaderConfig.preferScriptTags && window && window.trustedTypes) { // {{SQL CARBON EDIT}} fix uglify error
-			loaderConfig.trustedTypesPolicy = window.trustedTypes.createPolicy('amdLoader', {
-				createScriptURL(value) {
-					if (value.startsWith(window.location.origin)) {
-						return value;
-					}
-					throw new Error(`Invalid script url: ${value}`);
-				}
-			});
-		}
 
 		// use a trusted types policy when loading via script tags
 		if (loaderConfig.preferScriptTags) {
@@ -293,17 +273,6 @@
 
 	/**
 	 * @return {{ fileUriFromPath: (path: string, config: { isWindows?: boolean, scheme?: string, fallbackAuthority?: string }) => string; }}
-<<<<<<< HEAD
-=======
-	 */
-	function bootstrap() {
-		// @ts-ignore (defined in bootstrap.js)
-		return globalThis.MonacoBootstrap;
-	}
-
-	/**
-	 * @return {typeof import('./vs/base/parts/sandbox/electron-sandbox/globals')}
->>>>>>> 05d88f49
 	 */
 	function bootstrap() {
 		// @ts-ignore (defined in bootstrap.js)
