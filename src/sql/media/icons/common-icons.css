--- conflicted
+++ resolved
@@ -3,9 +3,6 @@
  *  Licensed under the Source EULA. See License.txt in the project root for license information.
  *--------------------------------------------------------------------------------------------*/
 
-<<<<<<< HEAD
-.vs .codicon.backup,
-=======
 .vs .codicon.settings {
 	background-image: url('settings.svg');
 }
@@ -19,7 +16,6 @@
 	background: url("backup.svg") center center no-repeat;
 }
 
->>>>>>> a6494614
 .vs-dark .codicon.backup,
 .hc-black .codicon.backup {
 	background: url("backup.svg") no-repeat;
