/*---------------------------------------------------------------------------------------------
 *  Copyright (c) Microsoft Corporation. All rights reserved.
 *  Licensed under the Source EULA. See License.txt in the project root for license information.
 *--------------------------------------------------------------------------------------------*/

/**
 * Deferred promise
 */
export class Deferred<T> implements Promise<T> {
	promise: Promise<T>;
	resolve: (value?: T | PromiseLike<T>) => void;
	reject: (reason?: any) => void;
	constructor() {
		this.promise = new Promise<T>((resolve, reject) => {
			this.resolve = resolve;
			this.reject = reject;
		});
	}

<<<<<<< HEAD
	then<TResult>(onfulfilled?: (value: T) => TResult | Thenable<TResult>, onrejected?: (reason: any) => TResult | Thenable<TResult>): Thenable<TResult>;
	then<TResult>(onfulfilled?: (value: T) => TResult | Thenable<TResult>, onrejected?: (reason: any) => void): Thenable<TResult>;
	then<TResult>(onfulfilled?: (value: T) => TResult | Thenable<TResult>, onrejected?: (reason: any) => TResult | Thenable<TResult> | void): Thenable<TResult | void> {
		return this.promise.then(onfulfilled, onrejected);
=======
	then<TResult1 = T, TResult2 = never>(onfulfilled?: (value: T) => TResult1 | PromiseLike<TResult1>, onrejected?: (reason: any) => TResult2 | PromiseLike<TResult2>): Promise<TResult1 | TResult2>;
	then<U>(onFulfilled?: (value: T) => U | Thenable<U>, onRejected?: (error: any) => U | Thenable<U>): Promise<U>;
	then<U>(onFulfilled?: (value: T) => U | Thenable<U>, onRejected?: (error: any) => void): Promise<U>;
	then(onFulfilled?: any, onRejected?: any) {
		return this.promise.then(onFulfilled, onRejected);
	}

	catch<TResult = never>(onrejected?: (reason: any) => TResult | PromiseLike<TResult>): Promise<T | TResult>;
	catch<U>(onRejected?: (error: any) => U | Thenable<U>): Promise<U>;
	catch(onRejected?: any) {
		return this.promise.catch(onRejected);
	}

	finally(onfinally?: () => void): Promise<T> {
		return this.promise.finally(onfinally);
>>>>>>> 02f49771
	}
}<|MERGE_RESOLUTION|>--- conflicted
+++ resolved
@@ -17,12 +17,6 @@
 		});
 	}
 
-<<<<<<< HEAD
-	then<TResult>(onfulfilled?: (value: T) => TResult | Thenable<TResult>, onrejected?: (reason: any) => TResult | Thenable<TResult>): Thenable<TResult>;
-	then<TResult>(onfulfilled?: (value: T) => TResult | Thenable<TResult>, onrejected?: (reason: any) => void): Thenable<TResult>;
-	then<TResult>(onfulfilled?: (value: T) => TResult | Thenable<TResult>, onrejected?: (reason: any) => TResult | Thenable<TResult> | void): Thenable<TResult | void> {
-		return this.promise.then(onfulfilled, onrejected);
-=======
 	then<TResult1 = T, TResult2 = never>(onfulfilled?: (value: T) => TResult1 | PromiseLike<TResult1>, onrejected?: (reason: any) => TResult2 | PromiseLike<TResult2>): Promise<TResult1 | TResult2>;
 	then<U>(onFulfilled?: (value: T) => U | Thenable<U>, onRejected?: (error: any) => U | Thenable<U>): Promise<U>;
 	then<U>(onFulfilled?: (value: T) => U | Thenable<U>, onRejected?: (error: any) => void): Promise<U>;
@@ -38,6 +32,5 @@
 
 	finally(onfinally?: () => void): Promise<T> {
 		return this.promise.finally(onfinally);
->>>>>>> 02f49771
 	}
 }