--- conflicted
+++ resolved
@@ -79,11 +79,7 @@
 	}
 }
 
-<<<<<<< HEAD
-export class DropdownList extends BaseDropdown {
-=======
 export class DropdownList extends Dropdown {
->>>>>>> 41e7569f
 	protected borderWidth = 1;
 
 	private button?: Button;
@@ -149,11 +145,7 @@
 	/**
 	 * Render the dropdown contents
 	 */
-<<<<<<< HEAD
-	protected renderContents(container: HTMLElement): IDisposable | null {
-=======
 	protected override renderContents(container: HTMLElement): IDisposable | null {
->>>>>>> 41e7569f
 		let div = DOM.append(container, this._contentContainer);
 		div.style.width = (DOM.getTotalWidth(this.element) - this.borderWidth * 2) + 'px'; // Subtract border width
 		return { dispose: () => { } };
