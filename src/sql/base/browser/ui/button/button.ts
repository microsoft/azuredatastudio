/*---------------------------------------------------------------------------------------------
 *  Copyright (c) Microsoft Corporation. All rights reserved.
 *  Licensed under the Source EULA. See License.txt in the project root for license information.
 *--------------------------------------------------------------------------------------------*/

import { Button as vsButton, IButtonOptions, IButtonStyles as vsIButtonStyles } from 'vs/base/browser/ui/button/button';
import { Color } from 'vs/base/common/color';

export interface IButtonStyles extends vsIButtonStyles {
}

export class Button extends vsButton {
	protected buttonFocusOutline?: Color;
	private _options: IButtonOptions;

	constructor(container: HTMLElement, options?: IButtonOptions) {
		super(container, options);
<<<<<<< HEAD

		this._options = options;

		if (this._options?.secondary) {
			this.element.classList.add('btn-secondary');
		}

		this._register(DOM.addDisposableListener(this.element, DOM.EventType.FOCUS, () => {
			this.element.style.outlineColor = this.buttonFocusOutline ? this.buttonFocusOutline.toString() : '';
			this.element.style.outlineWidth = '1px';
		}));

		this._register(DOM.addDisposableListener(this.element, DOM.EventType.MOUSE_DOWN, e => {
			if (!DOM.hasClass(this.element, 'disabled') && e.button === 0) {
				this.element.classList.add('active');
			}
		}));

		this._register(DOM.addDisposableListener(this.element, DOM.EventType.MOUSE_UP, e => {
			DOM.EventHelper.stop(e);
			this.element.classList.remove('active');
		}));

		this._register(DOM.addDisposableListener(this.element, DOM.EventType.MOUSE_LEAVE, e => {
			DOM.EventHelper.stop(e);
			this.element.classList.remove('active');
		}));
	}

	public style(styles: IButtonStyles): void {
		super.style(styles);
		this.buttonFocusOutline = styles.buttonFocusOutline;
=======
>>>>>>> 6f192f9a
	}

	public set title(value: string) {
		this.element.title = value;
	}

	public set ariaLabel(value: string) {
		this.element.setAttribute('aria-label', value);
	}

	public setHeight(value: string) {
		this.element.style.height = value;
	}

	public setWidth(value: string) {
		this.element.style.width = value;
	}
}<|MERGE_RESOLUTION|>--- conflicted
+++ resolved
@@ -10,46 +10,10 @@
 }
 
 export class Button extends vsButton {
-	protected buttonFocusOutline?: Color;
-	private _options: IButtonOptions;
+  protected buttonFocusOutline?: Color;
 
 	constructor(container: HTMLElement, options?: IButtonOptions) {
 		super(container, options);
-<<<<<<< HEAD
-
-		this._options = options;
-
-		if (this._options?.secondary) {
-			this.element.classList.add('btn-secondary');
-		}
-
-		this._register(DOM.addDisposableListener(this.element, DOM.EventType.FOCUS, () => {
-			this.element.style.outlineColor = this.buttonFocusOutline ? this.buttonFocusOutline.toString() : '';
-			this.element.style.outlineWidth = '1px';
-		}));
-
-		this._register(DOM.addDisposableListener(this.element, DOM.EventType.MOUSE_DOWN, e => {
-			if (!DOM.hasClass(this.element, 'disabled') && e.button === 0) {
-				this.element.classList.add('active');
-			}
-		}));
-
-		this._register(DOM.addDisposableListener(this.element, DOM.EventType.MOUSE_UP, e => {
-			DOM.EventHelper.stop(e);
-			this.element.classList.remove('active');
-		}));
-
-		this._register(DOM.addDisposableListener(this.element, DOM.EventType.MOUSE_LEAVE, e => {
-			DOM.EventHelper.stop(e);
-			this.element.classList.remove('active');
-		}));
-	}
-
-	public style(styles: IButtonStyles): void {
-		super.style(styles);
-		this.buttonFocusOutline = styles.buttonFocusOutline;
-=======
->>>>>>> 6f192f9a
 	}
 
 	public set title(value: string) {
