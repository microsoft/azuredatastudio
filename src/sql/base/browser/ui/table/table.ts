/*---------------------------------------------------------------------------------------------
 *  Copyright (c) Microsoft Corporation. All rights reserved.
 *  Licensed under the Source EULA. See License.txt in the project root for license information.
 *--------------------------------------------------------------------------------------------*/

import 'vs/css!./media/table';
import { TableDataView } from './tableDataView';

import { IThemable } from 'vs/platform/theme/common/styler';
import { IListStyles } from 'vs/base/browser/ui/list/listWidget';
import * as DOM from 'vs/base/browser/dom';
import { Color } from 'vs/base/common/color';
import { mixin } from 'vs/base/common/objects';
import { IDisposable } from 'vs/base/common/lifecycle';
import { Orientation } from 'vs/base/browser/ui/splitview/splitview';
import { Widget } from 'vs/base/browser/ui/widget';

export interface ITableStyles extends IListStyles {
	tableHeaderBackground?: Color;
	tableHeaderForeground?: Color;
}

function getDefaultOptions<T>(): Slick.GridOptions<T> {
	return <Slick.GridOptions<T>>{
		syncColumnCellResize: true,
		enableColumnReorder: false
	};
}

export class Table<T extends Slick.SlickData> extends Widget implements IThemable {
	private styleElement: HTMLStyleElement;
	private idPrefix: string;

	private _grid: Slick.Grid<T>;
	private _columns: Slick.Column<T>[];
	private _data: TableDataView<T>;
	private _autoscroll: boolean;
	private _onRowCountChangeListener: IDisposable;
	private _container: HTMLElement;
	private _tableContainer: HTMLElement;

	private _classChangeTimeout: number;

	constructor(parent: HTMLElement, data?: Array<T> | TableDataView<T>, columns?: Slick.Column<T>[], options?: Slick.GridOptions<T>) {
		super();
		if (data instanceof TableDataView) {
			this._data = data;
		} else {
			this._data = new TableDataView<T>(data);
		}

		if (columns) {
			this._columns = columns;
		} else {
			this._columns = new Array<Slick.Column<T>>();
		}

		let newOptions = mixin(options || {}, getDefaultOptions<T>(), false);

		this._container = document.createElement('div');
		this._container.className = 'monaco-table';
		this._register(DOM.addDisposableListener(this._container, DOM.EventType.FOCUS, () => {
			clearTimeout(this._classChangeTimeout);
			this._classChangeTimeout = setTimeout(() => {
				DOM.addClass(this._container, 'focused');
			}, 100);
		}, true));

		this._register(DOM.addDisposableListener(this._container, DOM.EventType.BLUR, () => {
			clearTimeout(this._classChangeTimeout);
			this._classChangeTimeout = setTimeout(() => {
				DOM.removeClass(this._container, 'focused');
			}, 100);
		}, true));

		parent.appendChild(this._container);
		this.styleElement = DOM.createStyleSheet(this._container);
		this._tableContainer = document.createElement('div');
		this._container.appendChild(this._tableContainer);
		this.styleElement = DOM.createStyleSheet(this._container);
		this._grid = new Slick.Grid<T>(this._tableContainer, this._data, this._columns, newOptions);
		this.idPrefix = this._tableContainer.classList[0];
		DOM.addClass(this._container, this.idPrefix);
		this._onRowCountChangeListener = this._data.onRowCountChange(() => this._handleRowCountChange());
		this._grid.onSort.subscribe((e, args) => {
			this._data.sort(args);
			this._grid.invalidate();
			this._grid.render();
		});
	}

	private _handleRowCountChange() {
		this._grid.updateRowCount();
		this._grid.render();
		if (this._autoscroll) {
			this._grid.scrollRowIntoView(this._data.getLength() - 1, false);
		}
	}

	set columns(columns: Slick.Column<T>[]) {
		this._grid.setColumns(columns);
	}

	public get grid(): Slick.Grid<T> {
		return this._grid;
	}

	setData(data: Array<T>);
	setData(data: TableDataView<T>);
	setData(data: Array<T> | TableDataView<T>) {
		if (data instanceof TableDataView) {
			this._data = data;
		} else {
			this._data = new TableDataView<T>(data);
		}
		this._onRowCountChangeListener.dispose();
		this._grid.setData(this._data, true);
		this._onRowCountChangeListener = this._data.onRowCountChange(() => this._handleRowCountChange());
	}

	get columns(): Slick.Column<T>[] {
		return this._grid.getColumns();
	}

	setSelectedRows(rows: number[]) {
		this._grid.setSelectedRows(rows);
	}

	getSelectedRows(): number[] {
		return this._grid.getSelectedRows();
	}

	onSelectedRowsChanged(fn: (e: Slick.EventData, data: Slick.OnSelectedRowsChangedEventArgs<T>) => any): IDisposable;
	onSelectedRowsChanged(fn: (e: DOMEvent, data: Slick.OnSelectedRowsChangedEventArgs<T>) => any): IDisposable;
	onSelectedRowsChanged(fn: any): IDisposable {
		this._grid.onSelectedRowsChanged.subscribe(fn);
		return {
<<<<<<< HEAD
			dispose: () => {
				this._grid.onSelectedRowsChanged.unsubscribe(fn);
=======
			dispose() {
				if (this._grid && this._grid.onSelectedRowsChanged) {
					this._grid.onSelectedRowsChanged.unsubscribe(fn);
				}
>>>>>>> e3baf5c4
			}
		};
	}

	onContextMenu(fn: (e: Slick.EventData, data: Slick.OnContextMenuEventArgs<T>) => any): IDisposable;
	onContextMenu(fn: (e: DOMEvent, data: Slick.OnContextMenuEventArgs<T>) => any): IDisposable;
	onContextMenu(fn: any): IDisposable {
		this._grid.onContextMenu.subscribe(fn);
		return {
			dispose: () => {
				this._grid.onContextMenu.unsubscribe(fn);
			}
		};
	}

	getCellFromEvent(e: DOMEvent): Slick.Cell {
		return this._grid.getCellFromEvent(e);
	}

	setSelectionModel(model: Slick.SelectionModel<T, Array<Slick.Range>>) {
		this._grid.setSelectionModel(model);
	}

	focus(): void {
		this._grid.focus();
	}

	setActiveCell(row: number, cell: number): void {
		this._grid.setActiveCell(row, cell);
	}

	get activeCell(): Slick.Cell {
		return this._grid.getActiveCell();
	}

	registerPlugin(plugin: Slick.Plugin<T>): void {
		this._grid.registerPlugin(plugin);
	}

	/**
	 * This function needs to be called if the table is drawn off dom.
	 */
	resizeCanvas() {
		this._grid.resizeCanvas();
	}

	layout(dimension: DOM.Dimension): void;
	layout(size: number, orientation: Orientation): void;
	layout(sizing: number | DOM.Dimension, orientation?: Orientation): void {
		if (sizing instanceof DOM.Dimension) {
			this._container.style.width = sizing.width + 'px';
			this._container.style.height = sizing.height + 'px';
			this._tableContainer.style.width = sizing.width + 'px';
			this._tableContainer.style.height = sizing.height + 'px';
		} else {
			if (orientation === Orientation.HORIZONTAL) {
				this._container.style.width = '100%';
				this._container.style.height = sizing + 'px';
				this._tableContainer.style.width = '100%';
				this._tableContainer.style.height = sizing + 'px';
			} else {
				this._container.style.width = sizing + 'px';
				this._container.style.height = '100%';
				this._tableContainer.style.width = sizing + 'px';
				this._tableContainer.style.height = '100%';
			}
		}
		this.resizeCanvas();
	}

	autosizeColumns() {
		this._grid.autosizeColumns();
	}

	set autoScroll(active: boolean) {
		this._autoscroll = active;
	}

	style(styles: ITableStyles): void {
		const content: string[] = [];

		if (styles.tableHeaderBackground) {
			content.push(`.monaco-table .${this.idPrefix} .slick-header .slick-header-column { background-color: ${styles.tableHeaderBackground}; }`);
		}

		if (styles.tableHeaderForeground) {
			content.push(`.monaco-table .${this.idPrefix} .slick-header .slick-header-column { color: ${styles.tableHeaderForeground}; }`);
		}

		if (styles.listFocusBackground) {
			content.push(`.monaco-table.${this.idPrefix}.focused .slick-row .active { background-color: ${styles.listFocusBackground}; }`);
			content.push(`.monaco-table.${this.idPrefix}.focused .slick-row .active:hover { background-color: ${styles.listFocusBackground}; }`); // overwrite :hover style in this case!
		}

		if (styles.listFocusForeground) {
			content.push(`.monaco-table.${this.idPrefix}.focused .slick-row .active { color: ${styles.listFocusForeground}; }`);
		}

		if (styles.listActiveSelectionBackground) {
			content.push(`.monaco-table.${this.idPrefix}.focused .slick-row .selected { background-color: ${styles.listActiveSelectionBackground}; }`);
			content.push(`.monaco-table.${this.idPrefix}.focused .slick-row .selected:hover { background-color: ${styles.listActiveSelectionBackground}; }`); // overwrite :hover style in this case!
		}

		if (styles.listActiveSelectionForeground) {
			content.push(`.monaco-table.${this.idPrefix}.focused .slick-row .selected { color: ${styles.listActiveSelectionForeground}; }`);
		}

		if (styles.listFocusAndSelectionBackground) {
			content.push(`.monaco-table.${this.idPrefix}.focused .slick-row .selected.active { background-color: ${styles.listFocusAndSelectionBackground}; }`);
		}

		if (styles.listFocusAndSelectionForeground) {
			content.push(`.monaco-table.${this.idPrefix}.focused .slick-row .selected.active { color: ${styles.listFocusAndSelectionForeground}; }`);
		}

		if (styles.listInactiveFocusBackground) {
			content.push(`.monaco-table.${this.idPrefix} .slick-row .selected.active { background-color:  ${styles.listInactiveFocusBackground}; }`);
			content.push(`.monaco-table.${this.idPrefix} .slick-row .selected.active:hover { background-color:  ${styles.listInactiveFocusBackground}; }`); // overwrite :hover style in this case!
		}

		if (styles.listInactiveSelectionBackground) {
			content.push(`.monaco-table.${this.idPrefix} .slick-row .selected { background-color:  ${styles.listInactiveSelectionBackground}; }`);
			content.push(`.monaco-table.${this.idPrefix} .slick-row .selected:hover { background-color:  ${styles.listInactiveSelectionBackground}; }`); // overwrite :hover style in this case!
		}

		if (styles.listInactiveSelectionForeground) {
			content.push(`.monaco-table.${this.idPrefix} .slick-row .selected { color: ${styles.listInactiveSelectionForeground}; }`);
		}

		if (styles.listHoverBackground) {
			content.push(`.monaco-table.${this.idPrefix} .slick-row:hover { background-color:  ${styles.listHoverBackground}; }`);
		}

		if (styles.listHoverForeground) {
			content.push(`.monaco-table.${this.idPrefix} .slick-row:hover { color:  ${styles.listHoverForeground}; }`);
		}

		if (styles.listSelectionOutline) {
			content.push(`.monaco-table.${this.idPrefix} .slick-row .selected.active { outline: 1px dotted ${styles.listSelectionOutline}; outline-offset: -1px; }`);
		}

		if (styles.listFocusOutline) {
			content.push(`.monaco-table.${this.idPrefix}.focused .slick-row .selected { outline: 1px solid ${styles.listFocusOutline}; outline-offset: -1px; }`);
		}

		if (styles.listInactiveFocusOutline) {
			content.push(`.monaco-table.${this.idPrefix} .slick-row .selected .active { outline: 1px dotted ${styles.listInactiveFocusOutline}; outline-offset: -1px; }`);
		}

		if (styles.listHoverOutline) {
			content.push(`.monaco-table.${this.idPrefix} .slick-row:hover { outline: 1px dashed ${styles.listHoverOutline}; outline-offset: -1px; }`);
		}

		this.styleElement.innerHTML = content.join('\n');
	}
}<|MERGE_RESOLUTION|>--- conflicted
+++ resolved
@@ -135,15 +135,10 @@
 	onSelectedRowsChanged(fn: any): IDisposable {
 		this._grid.onSelectedRowsChanged.subscribe(fn);
 		return {
-<<<<<<< HEAD
 			dispose: () => {
-				this._grid.onSelectedRowsChanged.unsubscribe(fn);
-=======
-			dispose() {
 				if (this._grid && this._grid.onSelectedRowsChanged) {
 					this._grid.onSelectedRowsChanged.unsubscribe(fn);
 				}
->>>>>>> e3baf5c4
 			}
 		};
 	}
