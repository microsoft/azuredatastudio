--- conflicted
+++ resolved
@@ -86,38 +86,7 @@
  * Format all text to replace all new lines with spaces and performs HTML entity encoding
  */
 export function textFormatter(row: number | undefined, cell: any | undefined, value: any, columnDef: any | undefined, dataContext: any | undefined): string {
-<<<<<<< HEAD
 	return createTextCell(value);
-=======
-	let cellClasses = 'grid-cell-value-container';
-	let valueToDisplay = '';
-	let titleValue = '';
-	let cellStyle = '';
-
-	if (DBCellValue.isDBCellValue(value)) {
-		valueToDisplay = 'NULL';
-		if (!value.isNull) {
-			valueToDisplay = value.displayValue.replace(/(\r\n|\n|\r)/g, ' ');
-			valueToDisplay = escape(valueToDisplay.length > 250 ? valueToDisplay.slice(0, 250) + '...' : valueToDisplay);
-			titleValue = valueToDisplay;
-		} else {
-			cellClasses += ' missing-value';
-		}
-	} else if (typeof value === 'string' || (value && value.text)) {
-		if (value.text) {
-			valueToDisplay = value.text;
-			if (value.style) {
-				cellStyle = value.style;
-			}
-		} else {
-			valueToDisplay = value;
-		}
-		valueToDisplay = escape(valueToDisplay.length > 250 ? valueToDisplay.slice(0, 250) + '...' : valueToDisplay);
-		titleValue = valueToDisplay;
-	}
-
-	return `<span title="${titleValue}" style="${cellStyle}" class="${cellClasses}">${valueToDisplay}</span>`;
->>>>>>> 7de41a98
 }
 
 
@@ -195,6 +164,7 @@
 	let cellClasses = 'grid-cell-value-container';
 	let valueToDisplay = '';
 	let titleValue = '';
+	let cellStyle = '';
 
 	if (DBCellValue.isDBCellValue(value)) {
 		valueToDisplay = 'NULL';
@@ -215,7 +185,7 @@
 		titleValue = valueToDisplay;
 	}
 
-	return `<span title="${titleValue}" class="${cellClasses}">${valueToDisplay}</span>`;
+	return `<span title="${titleValue}" style="${cellStyle}" class="${cellClasses}">${valueToDisplay}</span>`;
 }
 
 /** The following code is a rewrite over the both formatter function using dom builder
