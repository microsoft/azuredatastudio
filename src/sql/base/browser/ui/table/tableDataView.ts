/*---------------------------------------------------------------------------------------------
 *  Copyright (c) Microsoft Corporation. All rights reserved.
 *  Licensed under the Source EULA. See License.txt in the project root for license information.
 *--------------------------------------------------------------------------------------------*/

import { Event, Emitter } from 'vs/base/common/event';
import * as types from 'vs/base/common/types';
import { compare as stringCompare } from 'vs/base/common/strings';

import { IDisposableDataProvider } from 'sql/base/browser/ui/table/interfaces';

export interface IFindPosition {
	col: number;
	row: number;
}

function defaultSort<T extends { [key: string]: any }>(args: Slick.OnSortEventArgs<T>, data: Array<T>): Array<T> {
	if (!args.sortCol || !args.sortCol.field) {
		return data;
	}
	const field = args.sortCol.field;
	const sign = args.sortAsc ? 1 : -1;
	let comparer: (a: T, b: T) => number;
	if (types.isString(data[0][field])) {
		if (Number(data[0][field]) !== NaN) {
			comparer = (a: T, b: T) => {
				let anum = Number(a[field]);
				let bnum = Number(b[field]);
				return anum === bnum ? 0 : anum > bnum ? 1 : -1;
			};
		} else {
			comparer = (a: T, b: T) => {
				return stringCompare(a[field], b[field]);
			};
		}
	} else {
		comparer = (a: T, b: T) => {
			return a[field] === b[field] ? 0 : (a[field] > b[field] ? 1 : -1);
		};
	}
	return data.sort((a, b) => comparer(a, b) * sign);
}

export class TableDataView<T extends Slick.SlickData> implements IDisposableDataProvider<T> {
	//The data exposed publicly, when filter is enabled, _data holds the filtered data.
	private _data: Array<T>;
	//Used when filtering is enabled, _allData holds the complete set of data.
	private _allData: Array<T>;
	private _findArray: Array<IFindPosition>;
	private _findIndex: number;
	private _filterEnabled: boolean;

	private _onRowCountChange = new Emitter<number>();
	get onRowCountChange(): Event<number> { return this._onRowCountChange.event; }

	private _onFindCountChange = new Emitter<number>();
	get onFindCountChange(): Event<number> { return this._onFindCountChange.event; }

	private _onFilterStateChange = new Emitter<void>();
	get onFilterStateChange(): Event<void> { return this._onFilterStateChange.event; }

	private _filterFn: (data: Array<T>) => Array<T>;
	private _sortFn: (args: Slick.OnSortEventArgs<T>, data: Array<T>) => Array<T>;

	constructor(
		data?: Array<T>,
		private _findFn?: (val: T, exp: string) => Array<number>,
		_sortFn?: (args: Slick.OnSortEventArgs<T>, data: Array<T>) => Array<T>,
		_filterFn?: (data: Array<T>) => Array<T>
	) {
		if (data) {
			this._data = data;
		} else {
			this._data = new Array<T>();
		}

		// @todo @anthonydresser 5/1/19 theres a lot we could do by just accepting a regex as a exp rather than accepting a full find function
		this._sortFn = _sortFn ? _sortFn : defaultSort;

		this._filterFn = _filterFn ? _filterFn : (dataToFilter) => dataToFilter;
		this._filterEnabled = false;
	}

	public get filterEnabled(): boolean {
		return this._filterEnabled;
	}

	public filter() {
		if (!this.filterEnabled) {
			this._allData = new Array(...this._data);
			this._data = this._filterFn(this._allData);
			this._filterEnabled = true;
		}

		this._data = this._filterFn(this._allData);
		this._onFilterStateChange.fire();
	}

	public clearFilter() {
		if (this._filterEnabled) {
			this._data = this._allData;
			this._allData = [];
			this._filterEnabled = false;
			this._onFilterStateChange.fire();
		}
	}

	sort(args: Slick.OnSortEventArgs<T>) {
		this._data = this._sortFn(args, this._data);
	}

	getLength(): number {
		return this._data.length;
	}

	getItem(index: number): T {
		return this._data[index];
	}

	getLengthNonFiltered(): number {
		return this.filterEnabled ? this._allData.length : this._data.length;
	}

	push(items: Array<T>): void;
	push(item: T): void;
	push(input: T | Array<T>): void {
		let inputArray = new Array();
		if (Array.isArray(input)) {
			inputArray.push(...input);
		} else {
			inputArray.push(input);
		}

		if (this._filterEnabled) {
			this._allData.push(...inputArray);
			let filteredArray = this._filterFn(inputArray);
			if (filteredArray.length !== 0) {
				this._data.push(...filteredArray);
			}
		} else {
			this._data.push(...inputArray);
		}

		this._onRowCountChange.fire(this.getLength());
	}

	clear() {
		this._data = new Array<T>();
		if (this._filterEnabled) {
			this._allData = new Array<T>();
		}
		this._onRowCountChange.fire(this.getLength());
	}

	find(exp: string, maxMatches?: number): Promise<IFindPosition> {
		if (!this._findFn) {
			return Promise.reject(new Error('no find function provided'));
		}
		this._findArray = new Array<IFindPosition>();
		this._findIndex = 0;
		this._onFindCountChange.fire(this._findArray.length);
		if (exp) {
<<<<<<< HEAD
			this._startSearch(exp, maxMatches);
			return new Promise<IFindPosition>((resolve) => {
				const disp = this.onFindCountChange(e => {
					resolve(this._findArray[e]);
					disp.dispose();
				});
=======
			return new Promise<IFindPosition>((resolve) => {
				const disp = this.onFindCountChange(e => {
					resolve(this._findArray[e - 1]);
					disp.dispose();
				});
				this._startSearch(exp, maxMatches);
>>>>>>> 03985921
			});
		} else {
			return Promise.reject(new Error('no expression'));
		}
	}

	private _startSearch(exp: string, maxMatches: number = 0): void {
		for (let i = 0; i < this._data.length; i++) {
			const item = this._data[i];
			const result = this._findFn!(item, exp);
<<<<<<< HEAD
			if (result) {
				result.forEach(pos => {
					const index = { col: pos, row: i };
					this._findArray.push(index);
					this._onFindCountChange.fire(this._findArray.length);
				});
				if (maxMatches > 0 && this._findArray.length > maxMatches) {
					break;
				}
			}
=======
			let breakout = false;
			if (result) {
				for (let j = 0; j < result.length; j++) {
					const pos = result[j];
					const index = { col: pos, row: i };
					this._findArray.push(index);
					this._onFindCountChange.fire(this._findArray.length);
					if (maxMatches > 0 && this._findArray.length === maxMatches) {
						breakout = true;
						break;
					}
				}
			}

			if (breakout) {
				break;
			}
>>>>>>> 03985921
		}
	}

	clearFind() {
		this._findArray = new Array<IFindPosition>();
		this._findIndex = 0;
		this._onFindCountChange.fire(this._findArray.length);
	}

	findNext(): Thenable<IFindPosition> {
		if (this._findArray && this._findArray.length !== 0) {
			if (this._findIndex === this._findArray.length - 1) {
				this._findIndex = 0;
			} else {
				++this._findIndex;
			}
			return Promise.resolve(this._findArray[this._findIndex]);
		} else {
			return Promise.reject(new Error('no search running'));
		}
	}

	findPrevious(): Thenable<IFindPosition> {
		if (this._findArray && this._findArray.length !== 0) {
			if (this._findIndex === 0) {
				this._findIndex = this._findArray.length - 1;
			} else {
				--this._findIndex;
			}
			return Promise.resolve(this._findArray[this._findIndex]);
		} else {
			return Promise.reject(new Error('no search running'));
		}
	}

	get currentFindPosition(): Thenable<IFindPosition> {
		if (this._findArray && this._findArray.length !== 0) {
			return Promise.resolve(this._findArray[this._findIndex]);
		} else {
			return Promise.reject(new Error('no search running'));
		}
	}

	/* 1 indexed */
	get findPosition(): number {
		return types.isUndefinedOrNull(this._findIndex) ? 0 : this._findIndex + 1;
	}

	get findCount(): number {
		return types.isUndefinedOrNull(this._findArray) ? 0 : this._findArray.length;
	}

	dispose() {
		this._data = [];
		this._allData = [];
		this._findArray = [];
	}
}<|MERGE_RESOLUTION|>--- conflicted
+++ resolved
@@ -160,21 +160,12 @@
 		this._findIndex = 0;
 		this._onFindCountChange.fire(this._findArray.length);
 		if (exp) {
-<<<<<<< HEAD
-			this._startSearch(exp, maxMatches);
-			return new Promise<IFindPosition>((resolve) => {
-				const disp = this.onFindCountChange(e => {
-					resolve(this._findArray[e]);
-					disp.dispose();
-				});
-=======
 			return new Promise<IFindPosition>((resolve) => {
 				const disp = this.onFindCountChange(e => {
 					resolve(this._findArray[e - 1]);
 					disp.dispose();
 				});
 				this._startSearch(exp, maxMatches);
->>>>>>> 03985921
 			});
 		} else {
 			return Promise.reject(new Error('no expression'));
@@ -185,18 +176,6 @@
 		for (let i = 0; i < this._data.length; i++) {
 			const item = this._data[i];
 			const result = this._findFn!(item, exp);
-<<<<<<< HEAD
-			if (result) {
-				result.forEach(pos => {
-					const index = { col: pos, row: i };
-					this._findArray.push(index);
-					this._onFindCountChange.fire(this._findArray.length);
-				});
-				if (maxMatches > 0 && this._findArray.length > maxMatches) {
-					break;
-				}
-			}
-=======
 			let breakout = false;
 			if (result) {
 				for (let j = 0; j < result.length; j++) {
@@ -214,7 +193,6 @@
 			if (breakout) {
 				break;
 			}
->>>>>>> 03985921
 		}
 	}
 
