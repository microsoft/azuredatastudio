--- conflicted
+++ resolved
@@ -3,26 +3,13 @@
  *  Licensed under the Source EULA. See License.txt in the project root for license information.
  *--------------------------------------------------------------------------------------------*/
 
-<<<<<<< HEAD
-import { mixin } from 'vs/base/common/objects';
-import * as nls from 'vs/nls';
-import { Emitter, Event as vsEvent } from 'vs/base/common/event';
-import * as strings from 'vs/base/common/strings';
-=======
-import { ICheckboxStyles } from 'sql/base/browser/ui/checkbox/checkbox';
+import { ICheckboxStyles } from 'vs/base/browser/ui/checkbox/checkbox';
 import { mixin } from 'sql/base/common/objects';
->>>>>>> 37636012
 import { StandardKeyboardEvent } from 'vs/base/browser/keyboardEvent';
 import { Emitter, Event as vsEvent } from 'vs/base/common/event';
 import { KeyCode } from 'vs/base/common/keyCodes';
-<<<<<<< HEAD
-import { range } from 'vs/base/common/arrays';
-import * as dict from 'vs/base/common/collections';
-import { IToggleStyles } from 'vs/base/browser/ui/toggle/toggle';
-=======
 import 'vs/css!./media/checkboxSelectColumn.plugin';
 import * as nls from 'vs/nls';
->>>>>>> 37636012
 
 export interface ICheckboxSelectColumnOptions extends Slick.PluginOptions, IToggleStyles {
 	columnId?: string;
