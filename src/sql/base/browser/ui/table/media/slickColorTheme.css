/*---------------------------------------------------------------------------------------------
 *  Copyright (c) Microsoft Corporation. All rights reserved.
 *  Licensed under the Source EULA. See License.txt in the project root for license information.
 *--------------------------------------------------------------------------------------------*/

/*
 * Theme agnostic
 *
 */

.errorMessage {
	color: var(--color-error);
}

.batchMessage {
	padding-left: 20px;
}

.slick-cell a, a:link {
	color: var(--color-grid-link);
	text-decoration: underline;
}

.slick-cell a:hover {
	color: var(--color-grid-link-hover);
}

.resultsMessageValue a, a:link {
	color: var(--color-grid-link);
	text-decoration: underline;
}

.resultsMessageValue a:hover {
	color: var(--color-grid-link-hover);
}

.grid .slick-cell.dirtyCell {
	color: var(--color-grid-dirty-text);
	background-color: var(--color-grid-dirty-background);
}

.grid .slick-cell.dirtyRowHeader {
	background-color: var(--color-grid-dirty-background);
}

.slick-cell.dirtyRowHeader > .row-number {
	color: var(--color-grid-dirty-text);
	font-weight: 500;
}

/*
 * vs theme
 *
 */

.vs .slickgridContainer {
	--color-content: #101010;
	--color-content-disabled: #a9a9a9;
	--color-error: #E81123;
	--color-success: #7CD300;
	--color-bg-header: hsla(0,0%,50%,.2);
	--color-resize-handle: grey;
	--color-bg-content-header: #F5F5F5; /* used for color of grid headers */
	--color-cell-border-active: grey;
	--color-cell-bg-grid-selected: rgb(173, 214, 255);
	--color-grid-link: #0078D7;
	--color-grid-link-hover: #0b93ff;
	--color-grid-dirty-background: #CCC;
	--color-grid-dirty-text: #101010;
}
/* grid styling */

.vs slick-grid.active .grid .slick-cell.active {
	border-color: var(--color-cell-border-active);
}

.vs slick-grid.active .grid .slick-cell.selected {
	background-color: var(--color-cell-bg-grid-selected);
}

.vs .grid .slick-cell.selected .grid-cell-value-container.missing-value {
	color: var(--color-content) !important;
}

.vs .boxRow.content.horzBox.slickgrid {
	border: solid 1px #EEEEF2;
}

/* icons */
.vs .icon.extendFullScreen {
	/* ExtendToFullScreen_16x_vscode */
	background-image: url("extendFullScreen.svg");
}

.vs .icon.exitFullScreen {
	/* ExitFullScreen_16x_vscode */
	background-image: url("exitFullScreen.svg");
}

.vs .icon.saveJson {
	/* ResultToJSON_16x_vscode */
	background-image: url("saveJson.svg");
}

.vs .icon.saveCsv {
	/* ResultToCSV_16x_vscode */
	background-image: url("saveCsv.svg");
}

.vs .icon.saveExcel {
	/* ResultToXlsx_16x_vscode */
	background-image: url("saveExcel.svg");
}

.vs .icon.saveXml {
	/* ResultToXML_16x_vscode */
	background-image: url("saveXml.svg");
}

.vs .icon.viewChart {
	/* ResultToXlsx_16x_vscode */
	background-image: url("viewChart.svg");
}

<<<<<<< HEAD
.vs .icon.viewSandDance {
	/* ResultToXlsx_16x_vscode */
	background-image: url("viewSandDance.svg");
=======
.vs .icon.viewVisualizer {
	/* ResultToXlsx_16x_vscode */
	background-image: url("viewVisualizer.svg");
>>>>>>> eea43457
}

/* headers */
.vs .resultsMessageHeader {
	background: var(--color-bg-header);
	color: var(--color-content);
}

.vs .resultsViewCollapsible:not(.collapsed) {
	background-image: url("uncollapsedArrow.svg");
	background-repeat: no-repeat;
	background-position: 2px;
}

.vs .resultsViewCollapsible {
	background-image: url("collapsedArrow.svg");
	background-repeat: no-repeat;
	background-position: 2px;
}

.vs .queryResultsShortCut {
	color: grey;
}

/* scroll bar */

.vs ::-webkit-scrollbar {
	width: 14px;
	height: 12px;
}
.vs ::-webkit-scrollbar-thumb {
	background: hsla(0,0%,47%,.4);
}

.vs ::-webkit-scrollbar-thumb:hover {
	background: hsla(0,0%,39%,.7);
}

.vs ::-webkit-scrollbar-thumb:active {
	background: rgba(85,85,85,0.8);
}

.vs ::-webkit-scrollbar-track {
	background: var(--background-color);
}

.vs ::-webkit-scrollbar-corner {
	background: transparent;
}

.vs .monaco-workbench input {
	color: var(--color-content);
}

.vs .monaco-workbench .input {
	background-color: white;
}

/*
 * vs-dark theme
 *
 */

.vs-dark .slickgridContainer {
	--color-content: #E5E5E5;
	--color-content-disabled: grey;
	--color-error: #E81123;
	--color-success: #7CD300;
	--color-bg-header: hsla(0,0%,50%,.2); /* used for pane toolbars */
	--color-resize-handle: #4d4d4d;
	--color-bg-content-header: #333334; /* used for color of grid headers */
	--color-cell-border-active: white;
	--color-cell-bg-grid-selected: rgb(38, 79, 120);
	--color-grid-link: #FF6000;
	--color-grid-link-hover: #ff8033;
	--color-grid-dirty-background: #4d4d4d;
	--color-grid-dirty-text: #E5E5E5;
}

/* grid styling */

.vs-dark slick-grid.active .grid .slick-cell.active {
	border-color: var(--color-cell-border-active);
}

.vs-dark slick-grid.active .grid .slick-cell.selected {
	background-color: var(--color-cell-bg-grid-selected);
}

.vs-dark .grid .slick-cell.selected .grid-cell-value-container.missing-value {
	color: var(--color-content) !important;
}

.vs-dark .boxRow.content.horzBox.slickgrid {
	border: solid 1px #2D2D30;
}

/* icons */
.vs-dark .icon.extendFullScreen,
.hc-black .icon.extendFullScreen {
	/* ExtendToFullScreen_16x_vscode_inverse.svg */
	background-image: url("extendFullScreen_inverse.svg");
}

.vs-dark .icon.exitFullScreen,
.hc-black .icon.exitFullScreen {
	/* ExitFullScreen_16x_vscode_inverse.svg */
	background-image: url("exitFullScreen_inverse.svg");
}

.vs-dark .icon.saveJson,
.hc-black .icon.saveJson {
	/* ResultToJSON_16x_vscode_inverse.svg */
	background-image: url("saveJson_inverse.svg");
}

.vs-dark .icon.saveCsv,
.hc-black .icon.saveCsv {
	/* ResultToCSV_16x_vscode_inverse.svg */
	background-image: url("saveCsv_inverse.svg");
}

.vs-dark .icon.saveExcel,
.hc-black .icon.saveExcel {
	/* ResultToXlsx_16x_vscode_inverse.svg */
	background-image: url("saveExcel_inverse.svg");
}

.vs-dark .icon.saveXml,
.hc-black .icon.saveXml {
	/* ResultToXml_16x_vscode_inverse.svg */
	background-image: url("saveXml_inverse.svg");
}

.vs-dark .icon.viewChart,
.hc-black .icon.viewChart {
	/* ResultToXlsx_16x_vscode */
	background-image: url("viewChart_inverse.svg");
}

<<<<<<< HEAD
.vs-dark .icon.viewSandDance,
.hc-black .icon.viewSandDance {
	/* ResultToXlsx_16x_vscode */
	background-image: url("viewSandDance_inverse.svg");
=======
.vs-dark .icon.viewVisualizer,
.hc-black .icon.viewVisualizer {
	/* ResultToXlsx_16x_vscode */
	background-image: url("viewVisualizer_inverse.svg");
>>>>>>> eea43457
}

.grid-panel .action-label.icon {
	height: 16px;
	min-width: 28px;
	background-size: 16px;
	background-position: center center;
	background-repeat: no-repeat;
}

/* headers */
.vs-dark .resultsMessageHeader {
	background: var(--color-bg-header);
	color: var(--color-content);
}

.vs-dark .resultsViewCollapsible:not(.collapsed),
.hc-black .resultsViewCollapsible:not(.collapsed) {
	background-image:url("uncollapsedArrow_inverse.svg");
	background-repeat:no-repeat;
	background-position: 2px;
}

.vs-dark .resultsViewCollapsible,
.hc-black .resultsViewCollapsible {
	background-image: url("collapsedArrow_inverse.svg");
	background-repeat:no-repeat;
	background-position: 2px;
}

.vs-dark .queryResultsShortCut {
	color: grey;
}

/* scroll bar */

.vs-dark ::-webkit-scrollbar {
	width: 14px;
	height: 10px;
}

.vs-dark ::-webkit-scrollbar-thumb {
	background: hsla(0,0%,47%,.4);
}

.vs-dark ::-webkit-scrollbar-thumb:hover {
	background: hsla(0,0%,39%,.7);
}

.vs-dark ::-webkit-scrollbar-thumb:active {
	background: rgba(85,85,85,0.8);
}

.vs-dark ::-webkit-scrollbar-track {
	background: var(--background-color);
}

.vs-dark ::-webkit-scrollbar-corner {
	background: transparent;
}

.vs-dark .monaco-workbench input, .vs-dark .monaco-workbench .input {
	color: var(--color-content);
	background-color: #3C3C3C;
}

/*
 * hc-black theme
 *
 */

.hc-black .slickgridContainer {
	--color-content: #E5E5E5;
	--color-content-disabled: grey;
	--color-error: #E81123;
	--color-success: #7CD300;
	--color-bg-header: hsla(0,0%,50%,.2); /* used for pane toolbars */
	--color-resize-handle: #4d4d4d;
	--color-bg-content-header: #333334; /* used for color of grid headers */
	--color-cell-border-active: orange;
	--color-cell-bg-grid-selected: rgb(38, 79, 120);
	--color-grid-link: #FF6000;
	--color-grid-link-hover: #ff8033;
	--color-grid-dirty-background: #FFF;
	--color-grid-dirty-text: #000;
}

/* grid styling */

.hc-black slick-grid.active .grid .slick-cell.active {
	border-color: var(--color-cell-border-active);
}

.hc-black slick-grid.active .grid .slick-cell.selected {
	background-color: var(--color-cell-bg-grid-selected);
}

.hc-black .grid .slick-cell.selected .grid-cell-value-container.missing-value {
	color: var(--color-content) !important;
}

.hc-black .boxRow.content.horzBox.slickgrid {
	border: solid 1px #2D2D30;
}

/* headers */
.hc-black .resultsMessageHeader {
	background: var(--color-bg-header);
	color: var(--color-content);
}

.hc-black .queryResultsShortCut {
	color: grey;
}

/* scroll bar */

.hc-black ::-webkit-scrollbar {
	width: 14px;
	height: 10px;
}

.hc-black ::-webkit-scrollbar-thumb {
	background-color: rgba(111, 195, 223, 0.3);
}

.hc-black ::-webkit-scrollbar-thumb:hover {
	background-color: rgba(111, 195, 223, 0.8);
}

.hc-black ::-webkit-scrollbar-thumb:active {
	background-color: rgba(111, 195, 223, 0.8);
}

.hc-black ::-webkit-scrollbar-track {
	background: var(--background-color);
}

.hc-black ::-webkit-scrollbar-corner {
	background: transparent;
}

.hc-black .monaco-workbench input {
	color: #000;
	background-color: #FFF;
}<|MERGE_RESOLUTION|>--- conflicted
+++ resolved
@@ -122,15 +122,9 @@
 	background-image: url("viewChart.svg");
 }
 
-<<<<<<< HEAD
-.vs .icon.viewSandDance {
-	/* ResultToXlsx_16x_vscode */
-	background-image: url("viewSandDance.svg");
-=======
 .vs .icon.viewVisualizer {
 	/* ResultToXlsx_16x_vscode */
 	background-image: url("viewVisualizer.svg");
->>>>>>> eea43457
 }
 
 /* headers */
@@ -271,17 +265,10 @@
 	background-image: url("viewChart_inverse.svg");
 }
 
-<<<<<<< HEAD
-.vs-dark .icon.viewSandDance,
-.hc-black .icon.viewSandDance {
-	/* ResultToXlsx_16x_vscode */
-	background-image: url("viewSandDance_inverse.svg");
-=======
 .vs-dark .icon.viewVisualizer,
 .hc-black .icon.viewVisualizer {
 	/* ResultToXlsx_16x_vscode */
 	background-image: url("viewVisualizer_inverse.svg");
->>>>>>> eea43457
 }
 
 .grid-panel .action-label.icon {
