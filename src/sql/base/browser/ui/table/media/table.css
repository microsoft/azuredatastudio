/*---------------------------------------------------------------------------------------------
 *  Copyright (c) Microsoft Corporation. All rights reserved.
 *  Licensed under the Source EULA. See License.txt in the project root for license information.
 *--------------------------------------------------------------------------------------------*/

.monaco-table * {
	box-sizing: border-box;
	white-space: pre;
}

.monaco-table {
	width: 100%;
	height: 100%;
}

.monaco-table > div {
	width: 100%;
	height: 100%;
}

.slick-sort-indicator-asc {
	background: url('sort-asc.gif');
}

.slick-sort-indicator-desc {
	background: url('sort-desc.gif');
}

.slick-sort-indicator {
	display: inline-block;
	width: 8px;
	height: 5px;
	margin-left: 4px;
	margin-top: 6px;
}

.slick-header-menubutton {
	background-position: center center;
	background-repeat: no-repeat;
	bottom: 0;
	cursor: pointer;
	display: inline-block;
	position: absolute;
	right: 10px;
	top: 0;
	width: 18px;
	background-image: url('down.svg');
}

.vs-dark .slick-header-menubutton,
.hc-black .slick-header-menubutton {
	background-image: url('down-inverse.svg');
}

.slick-header-menubutton.filtered {
	background-image: url('filter.svg');
}

.vs-dark .slick-header-menubutton.filtered,
.hc-black .slick-header-menubutton.filtered {
	background-image: url('filter_inverse.svg');
}

.slick-header-menu {
	background: none repeat scroll 0 0 white;
	border: 1px solid #BFBDBD;
	min-width: 175px;
	padding: 4px;
	z-index: 100000;
	cursor: default;
	display: inline-block;
	margin: 0;
	position: absolute;
}

.vs-dark .slick-header-menu {
	background: none repeat scroll 0 0 #333333;
}

.hc-black .slick-header-menu {
	background: none repeat scroll 0 0 #000000;
}

.slick-header-menu a.monaco-button.monaco-text-button {
	width: 60px;
	margin: 6px 6px 6px 6px;
	padding: 4px;
}

.slick-header-menu .filter
{
	border: 1px solid #BFBDBD;
	font-size: 8pt;
	height: 250px;
	margin-top: 6px;
	overflow: scroll;
	padding: 4px;
	white-space: nowrap;
	width: 200px;
}

<<<<<<< HEAD
label {
=======
.monaco-table label {
>>>>>>> 5119d28b
	display: block;
	margin-bottom: 5px;
}

.slick-header-menuitem
{
	border: 1px solid transparent;
	padding: 2px 4px;
	cursor: pointer;
	list-style: none outside none;
	margin: 0;
}

.slick-header-menuicon
{
	display: inline-block;
	height: 16px;
	margin-right: 4px;
	vertical-align: middle;
	width: 16px;
}

.slick-header-menuicon.ascending {
	background: url('sort-asc.gif');
	background-position: center center;
	background-repeat: no-repeat;
}

.slick-header-menuicon.descending {
	background: url('sort-desc.gif');
	background-position: center center;
	background-repeat: no-repeat;
}

.slick-header-menucontent {
	display: inline-block;
	vertical-align: middle;
}

.slick-header-menuitem:hover {
	border-color: #BFBDBD;
}

.header-overlay, .cell-overlay, .selection-cell-overlay {
	display: block;
	position: absolute;
	z-index: 999;
}

.vs-dark .slick-header-menu > input.input {
	color: #4a4a4a;
}

.hc-black .slick-header-menu > input.input {
	color: #000000;
<<<<<<< HEAD
=======
}

.vs-dark .slick-header-menu,
.hc-black .slick-header-menu {
	color: #FFFFFF;
>>>>>>> 5119d28b
}<|MERGE_RESOLUTION|>--- conflicted
+++ resolved
@@ -99,11 +99,7 @@
 	width: 200px;
 }
 
-<<<<<<< HEAD
-label {
-=======
 .monaco-table label {
->>>>>>> 5119d28b
 	display: block;
 	margin-bottom: 5px;
 }
@@ -159,12 +155,9 @@
 
 .hc-black .slick-header-menu > input.input {
 	color: #000000;
-<<<<<<< HEAD
-=======
 }
 
 .vs-dark .slick-header-menu,
 .hc-black .slick-header-menu {
 	color: #FFFFFF;
->>>>>>> 5119d28b
 }