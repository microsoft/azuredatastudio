/*---------------------------------------------------------------------------------------------
 *  Copyright (c) Microsoft Corporation. All rights reserved.
 *  Licensed under the Source EULA. See License.txt in the project root for license information.
 *--------------------------------------------------------------------------------------------*/

.monaco-table * {
	box-sizing: border-box;
	white-space: pre;
}

.monaco-table {
	width: 100%;
	height: 100%;
}

.monaco-table > div {
	width: 100%;
	height: 100%;
}

.slick-sort-indicator-asc {
	background: url('sort-asc.gif');
}

.slick-sort-indicator-desc {
	background: url('sort-desc.gif');
}

.slick-sort-indicator {
	display: inline-block;
	width: 8px;
	height: 5px;
	margin-left: 4px;
	margin-top: 6px;
}

.slick-header-menubutton {
	background-position: center center;
	background-repeat: no-repeat;
	bottom: 0;
	cursor: pointer;
	display: inline-block;
	position: absolute;
	right: 10px;
	top: 0;
	width: 18px;
	background-image: url('down.svg');
}

.vs-dark .slick-header-menubutton,
.hc-black .slick-header-menubutton {
	background-image: url('down-inverse.svg');
}

.slick-header-menubutton.filtered {
	background-image: url('filter.svg');
}

.vs-dark .slick-header-menubutton.filtered,
.hc-black .slick-header-menubutton.filtered {
	background-image: url('filter_inverse.svg');
}

.slick-header-menu {
	background: none repeat scroll 0 0 white;
	border: 1px solid #BFBDBD;
	min-width: 175px;
	padding: 4px;
	z-index: 100000;
	cursor: default;
	display: inline-block;
	margin: 0;
	position: absolute;
}

.vs-dark .slick-header-menu {
	background: none repeat scroll 0 0 #333333;
}

.hc-black .slick-header-menu {
	background: none repeat scroll 0 0 #000000;
}

.slick-header-menu a.monaco-button.monaco-text-button {
	width: 60px;
	margin: 6px 6px 6px 6px;
	padding: 4px;
}

.slick-header-menu .filter
{
	border: 1px solid #BFBDBD;
	font-size: 8pt;
	height: 250px;
	margin-top: 6px;
	overflow: scroll;
	padding: 4px;
	white-space: nowrap;
	width: 200px;
}

label {
	display: block;
	margin-bottom: 5px;
}

.slick-header-menuitem
{
	border: 1px solid transparent;
	padding: 2px 4px;
	cursor: pointer;
	list-style: none outside none;
	margin: 0;
}

.slick-header-menuicon
{
	display: inline-block;
	height: 16px;
	margin-right: 4px;
	vertical-align: middle;
	width: 16px;
}

.slick-header-menuicon.ascending {
	background: url('sort-asc.gif');
	background-position: center center;
	background-repeat: no-repeat;
}

.slick-header-menuicon.descending {
	background: url('sort-desc.gif');
	background-position: center center;
	background-repeat: no-repeat;
}

.slick-header-menucontent {
	display: inline-block;
	vertical-align: middle;
}

.slick-header-menuitem:hover {
	border-color: #BFBDBD;
}

.header-overlay, .cell-overlay, .selection-cell-overlay {
	display: block;
	position: absolute;
	z-index: 999;
}

.vs-dark .slick-header-menu > input.input {
	color: #4a4a4a;
}

.hc-black .slick-header-menu > input.input {
<<<<<<< HEAD
	color: #000000;
=======
    color: #000000;
}

.vs-dark .slick-header-menu,
.hc-black .slick-header-menu {
    color: #FFFFFF;
>>>>>>> 2f8519cb
}<|MERGE_RESOLUTION|>--- conflicted
+++ resolved
@@ -154,14 +154,10 @@
 }
 
 .hc-black .slick-header-menu > input.input {
-<<<<<<< HEAD
 	color: #000000;
-=======
-    color: #000000;
 }
 
 .vs-dark .slick-header-menu,
 .hc-black .slick-header-menu {
-    color: #FFFFFF;
->>>>>>> 2f8519cb
+	color: #FFFFFF;
 }