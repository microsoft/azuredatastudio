/*---------------------------------------------------------------------------------------------
 *  Copyright (c) Microsoft Corporation. All rights reserved.
 *  Licensed under the Source EULA. See License.txt in the project root for license information.
 *--------------------------------------------------------------------------------------------*/
import { Component, Inject, forwardRef, ChangeDetectorRef, OnInit, ElementRef, OnDestroy } from '@angular/core';
import { EventType, addDisposableListener } from 'vs/base/browser/dom';
import { Disposable } from 'vs/base/common/lifecycle';

enum GridDisplayLayout {
	twoColumns = 'twoColumns',
	oneColumn = 'oneColumn'
}

enum PropertyLayoutDirection {
	row = 'rowLayout',
	column = 'columnLayout'
}

export interface PropertyItem {
	displayName: string;
	value: string;
}

const collapseHeight = 25;
const horizontalPropertyHeight = 28;
const verticalPropertyHeight = 46;

@Component({
	selector: 'properties-container',
	templateUrl: decodeURI(require.toUrl('./propertiesContainer.component.html'))
})
export class PropertiesContainer extends Disposable implements OnInit, OnDestroy {
	public gridDisplayLayout = GridDisplayLayout.twoColumns;
	public propertyLayout = PropertyLayoutDirection.row;
	public height: number;

<<<<<<< HEAD
	private _loading: boolean = true;
	private _propertyItems: PropertyItem[] = [];
=======
	private _displayProperties: DisplayProperty[] = [];
>>>>>>> 7bd1dfdf

	constructor(
		@Inject(forwardRef(() => ChangeDetectorRef)) private _changeRef: ChangeDetectorRef,
		@Inject(forwardRef(() => ElementRef)) el: ElementRef
	) {
		super();
	}

	ngOnInit() {
		this._register(addDisposableListener(window, EventType.RESIZE, () => this.layoutPropertyItems()));
		this._changeRef.detectChanges();
	}

	ngOnDestroy() {
		this.dispose();
	}

	private layoutPropertyItems(): void {
		// Reflow:
		// 2 columns w/ horizontal alignment : 1366px and above
		// 2 columns w/ vertical alignment : 1024 - 1365px
		// 1 column w/ vertical alignment : 1024px or less
<<<<<<< HEAD
		if (!this.loading) {
			if (window.innerWidth >= 1366) {
				this.gridDisplayLayout = GridDisplayLayout.twoColumns;
				this.propertyLayout = PropertyLayoutDirection.row;
				this.height = Math.ceil(this.propertyItems.length / 2) * horizontalPropertyHeight + collapseHeight;
			} else if (window.innerWidth < 1366 && window.innerWidth >= 1024) {
				this.gridDisplayLayout = GridDisplayLayout.twoColumns;
				this.propertyLayout = PropertyLayoutDirection.column;
				this.height = Math.ceil(this.propertyItems.length / 2) * verticalPropertyHeight + collapseHeight;
			} else if (window.innerWidth < 1024) {
				this.gridDisplayLayout = GridDisplayLayout.oneColumn;
				this.propertyLayout = PropertyLayoutDirection.column;
				this.height = this.propertyItems.length * verticalPropertyHeight + collapseHeight;
			}

			this._changeRef.detectChanges();
=======
		if (window.innerWidth >= 1366) {
			this.gridDisplayLayout = GridDisplayLayout.twoColumns;
			this.propertyLayout = PropertyLayoutDirection.row;
			this.height = Math.ceil(this.displayProperties.length / 2) * horizontalPropertyHeight + collapseHeight;
		} else if (window.innerWidth < 1366 && window.innerWidth >= 1024) {
			this.gridDisplayLayout = GridDisplayLayout.twoColumns;
			this.propertyLayout = PropertyLayoutDirection.column;
			this.height = Math.ceil(this.displayProperties.length / 2) * verticalPropertyHeight + collapseHeight;
		} else if (window.innerWidth < 1024) {
			this.gridDisplayLayout = GridDisplayLayout.oneColumn;
			this.propertyLayout = PropertyLayoutDirection.column;
			this.height = this.displayProperties.length * verticalPropertyHeight + collapseHeight;
>>>>>>> 7bd1dfdf
		}

		this._changeRef.detectChanges();
	}

	public set propertyItems(propertyItems: PropertyItem[]) {
		this._propertyItems = propertyItems;
		this.layoutPropertyItems();
	}

	public get propertyItems(): PropertyItem[] {
		return this._propertyItems;
	}
}<|MERGE_RESOLUTION|>--- conflicted
+++ resolved
@@ -33,13 +33,7 @@
 	public gridDisplayLayout = GridDisplayLayout.twoColumns;
 	public propertyLayout = PropertyLayoutDirection.row;
 	public height: number;
-
-<<<<<<< HEAD
-	private _loading: boolean = true;
 	private _propertyItems: PropertyItem[] = [];
-=======
-	private _displayProperties: DisplayProperty[] = [];
->>>>>>> 7bd1dfdf
 
 	constructor(
 		@Inject(forwardRef(() => ChangeDetectorRef)) private _changeRef: ChangeDetectorRef,
@@ -62,37 +56,18 @@
 		// 2 columns w/ horizontal alignment : 1366px and above
 		// 2 columns w/ vertical alignment : 1024 - 1365px
 		// 1 column w/ vertical alignment : 1024px or less
-<<<<<<< HEAD
-		if (!this.loading) {
-			if (window.innerWidth >= 1366) {
-				this.gridDisplayLayout = GridDisplayLayout.twoColumns;
-				this.propertyLayout = PropertyLayoutDirection.row;
-				this.height = Math.ceil(this.propertyItems.length / 2) * horizontalPropertyHeight + collapseHeight;
-			} else if (window.innerWidth < 1366 && window.innerWidth >= 1024) {
-				this.gridDisplayLayout = GridDisplayLayout.twoColumns;
-				this.propertyLayout = PropertyLayoutDirection.column;
-				this.height = Math.ceil(this.propertyItems.length / 2) * verticalPropertyHeight + collapseHeight;
-			} else if (window.innerWidth < 1024) {
-				this.gridDisplayLayout = GridDisplayLayout.oneColumn;
-				this.propertyLayout = PropertyLayoutDirection.column;
-				this.height = this.propertyItems.length * verticalPropertyHeight + collapseHeight;
-			}
-
-			this._changeRef.detectChanges();
-=======
 		if (window.innerWidth >= 1366) {
 			this.gridDisplayLayout = GridDisplayLayout.twoColumns;
 			this.propertyLayout = PropertyLayoutDirection.row;
-			this.height = Math.ceil(this.displayProperties.length / 2) * horizontalPropertyHeight + collapseHeight;
+			this.height = Math.ceil(this.propertyItems.length / 2) * horizontalPropertyHeight + collapseHeight;
 		} else if (window.innerWidth < 1366 && window.innerWidth >= 1024) {
 			this.gridDisplayLayout = GridDisplayLayout.twoColumns;
 			this.propertyLayout = PropertyLayoutDirection.column;
-			this.height = Math.ceil(this.displayProperties.length / 2) * verticalPropertyHeight + collapseHeight;
+			this.height = Math.ceil(this.propertyItems.length / 2) * verticalPropertyHeight + collapseHeight;
 		} else if (window.innerWidth < 1024) {
 			this.gridDisplayLayout = GridDisplayLayout.oneColumn;
 			this.propertyLayout = PropertyLayoutDirection.column;
-			this.height = this.displayProperties.length * verticalPropertyHeight + collapseHeight;
->>>>>>> 7bd1dfdf
+			this.height = this.propertyItems.length * verticalPropertyHeight + collapseHeight;
 		}
 
 		this._changeRef.detectChanges();
