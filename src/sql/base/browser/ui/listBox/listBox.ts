/*---------------------------------------------------------------------------------------------
 *  Copyright (c) Microsoft Corporation. All rights reserved.
 *  Licensed under the Source EULA. See License.txt in the project root for license information.
 *--------------------------------------------------------------------------------------------*/

<<<<<<< HEAD
import { SelectBox, ISelectOptionItem } from 'vs/base/browser/ui/selectBox/selectBox';
import { Color } from 'vs/base/common/color';
=======
import { SelectBox, ISelectOptionItem, ISelectBoxStyles } from 'vs/base/browser/ui/selectBox/selectBox';
>>>>>>> 41e7569f
import { isUndefinedOrNull } from 'vs/base/common/types';
import { IMessage, MessageType } from 'vs/base/browser/ui/inputbox/inputBox';
import * as dom from 'vs/base/browser/dom';
import { StandardKeyboardEvent } from 'vs/base/browser/keyboardEvent';
import { IContextViewProvider, AnchorAlignment } from 'vs/base/browser/ui/contextview/contextview';
import { Emitter } from 'vs/base/common/event';
import { renderFormattedText, renderText, FormattedTextRenderOptions } from 'vs/base/browser/formattedTextRenderer';
import { defaultSelectBoxStyles } from 'vs/platform/theme/browser/defaultStyles';

const $ = dom.$;

export interface IListBoxStyles extends ISelectBoxStyles {
	inputValidationInfoBorder: string | undefined;
	inputValidationInfoBackground: string | undefined;
	inputValidationWarningBorder: string | undefined;
	inputValidationWarningBackground: string | undefined;
	inputValidationErrorBorder: string | undefined;
	inputValidationErrorBackground: string | undefined;
}

export interface IListBoxOptions extends Partial<IListBoxStyles> {
	items: ISelectOptionItem[];
}

/*
*  Extends SelectBox to allow multiple selection and adding/remove items dynamically
*/
export class ListBox extends SelectBox {
<<<<<<< HEAD
	// private enabledSelectBackground?: Color;
	// private enabledSelectForeground?: Color;
	// private enabledSelectBorder?: Color;
	// private disabledSelectBackground?: Color;
	// private disabledSelectForeground?: Color;
	// private disabledSelectBorder?: Color;

	private inputValidationInfoBorder?: Color;
	private inputValidationInfoBackground?: Color;
	private inputValidationWarningBorder?: Color;
	private inputValidationWarningBackground?: Color;
	private inputValidationErrorBorder?: Color;
	private inputValidationErrorBackground?: Color;

=======
>>>>>>> 41e7569f
	private message?: IMessage;
	private contextViewProvider: IContextViewProvider;
	private isValid: boolean;

	private _onKeyDown = this._register(new Emitter<StandardKeyboardEvent>());
	public readonly onKeyDown = this._onKeyDown.event;

	constructor(private readonly options: IListBoxOptions,
		contextViewProvider: IContextViewProvider) {

<<<<<<< HEAD
		super(options, 0, contextViewProvider, defaultSelectBoxStyles);
=======
		super(options.items, 0, contextViewProvider, <ISelectBoxStyles>options);
>>>>>>> 41e7569f
		this.contextViewProvider = contextViewProvider;
		this.isValid = true;
		this.selectElement.multiple = true;
		this.selectElement.style.height = '80px';

		// Set width style for horizontal scrollbar
		this.selectElement.style.width = 'inherit';
		this.selectElement.style.minWidth = '100%';

		this._register(dom.addStandardDisposableListener(this.selectElement, dom.EventType.KEY_DOWN, (e: StandardKeyboardEvent) => this._onKeyDown.fire(e)));

		this._register(dom.addDisposableListener(this.selectElement, dom.EventType.CLICK, (e) => {
			this.contextViewProvider.hideContextView();
			let index = (<any>e.target).index;
			if (!isUndefinedOrNull(index)) {
				this.select(index);
			}
			this.selectElement.focus();
		}));

<<<<<<< HEAD
		// this.enabledSelectBackground = this.selectBackground;
		// this.enabledSelectForeground = this.selectForeground;
		// this.enabledSelectBorder = this.selectBorder;
		//this.disabledSelectBackground = Color.transparent;

		// this.inputValidationInfoBorder = defaultOpts.inputValidationInfoBorder;
		// this.inputValidationInfoBackground = defaultOpts.inputValidationInfoBackground;
		// this.inputValidationWarningBorder = defaultOpts.inputValidationWarningBorder;
		// this.inputValidationWarningBackground = defaultOpts.inputValidationWarningBackground;
		// this.inputValidationErrorBorder = defaultOpts.inputValidationErrorBorder;
		// this.inputValidationErrorBackground = defaultOpts.inputValidationErrorBackground;

=======
>>>>>>> 41e7569f
		this.onblur(this.selectElement, () => this.onBlur());
		this.onfocus(this.selectElement, () => this.onFocus());
	}

<<<<<<< HEAD
	// {{SQL CARBON TODO}} - apply styles
	public style(styles: IListBoxStyles): void {
		// 	let superStyle: ISelectBoxStyles = {
		// 		selectBackground: styles.selectBackground,
		// 		selectForeground: styles.selectForeground,
		// 		selectBorder: styles.selectBorder
		// 	};
		// 	super.style(superStyle);
		// 	this.enabledSelectBackground = this.selectBackground;
		// 	this.enabledSelectForeground = this.selectForeground;
		// 	this.enabledSelectBorder = this.selectBorder;

		// 	this.inputValidationInfoBackground = styles.inputValidationInfoBackground;
		// 	this.inputValidationInfoBorder = styles.inputValidationInfoBorder;
		// 	this.inputValidationWarningBackground = styles.inputValidationWarningBackground;
		// 	this.inputValidationWarningBorder = styles.inputValidationWarningBorder;
		// 	this.inputValidationErrorBackground = styles.inputValidationErrorBackground;
		// 	this.inputValidationErrorBorder = styles.inputValidationErrorBorder;
	}

=======
>>>>>>> 41e7569f
	public setValidation(isValid: boolean, message?: IMessage): void {
		this.isValid = isValid;
		this.message = message;

<<<<<<< HEAD
		// {{SQL CARBON TODO}} - apply styles
		// if (this.isValid) {
		// 	this.selectElement.style.border = `1px solid ${this.selectBorder}`;
		// } else if (this.message) {
		// 	const styles = this.stylesForType(this.message.type);
		// 	this.selectElement.style.border = styles.border ? `1px solid ${styles.border}` : '';
		// }
=======
		if (this.isValid) {
			this.selectElement.style.border = `1px solid ${this.options.selectBorder}`;
		} else if (this.message) {
			const styles = this.stylesForType(this.message.type);
			this.selectElement.style.border = styles.border ? `1px solid ${styles.border}` : '';
		}
>>>>>>> 41e7569f
	}

	public get isContentValid(): boolean {
		return this.isValid;
	}

	public get selectedOptions(): string[] {
		let selected: string[] = [];
		for (let i = 0; i < this.selectElement.selectedOptions.length; i++) {
			selected.push(this.selectElement.selectedOptions[i].innerHTML);
		}
		return selected;
	}

	public get count(): number {
		return this.selectElement.options.length;
	}

	// Remove selected options
	public remove(): void {
		let indexes: number[] = [];
		for (let i = 0; i < this.selectElement.selectedOptions.length; i++) {
			indexes.push(this.selectElement.selectedOptions[i].index);
		}
		indexes.sort((a, b) => b - a);

		for (let i = 0; i < indexes.length; i++) {
			this.selectElement.remove(indexes[i]);
			this.options.items.splice(indexes[i], 1);
		}
		super.setOptions(this.options.items);
	}

	public add(option: string): void {
		let optionObj = this.createOption(option);
		this.selectElement.add(optionObj);

		// make sure that base options are updated since that is used in selection not selectElement
		this.options.items.push(optionObj);
		super.setOptions(this.options.items);
	}

	public override setOptions(options: ISelectOptionItem[], selected?: number): void {
		this.options.items = options;
		super.setOptions(options, selected);
	}

	public enable(): void {
		this.selectElement.disabled = false;
<<<<<<< HEAD
		// this.selectBackground = this.enabledSelectBackground;
		// this.selectForeground = this.enabledSelectForeground;
		// this.selectBorder = this.enabledSelectBorder;
		// this.applyStyles();
=======
>>>>>>> 41e7569f
	}

	public disable(): void {
		this.selectElement.disabled = true;
<<<<<<< HEAD
		// this.selectBackground = this.disabledSelectBackground;
		// this.selectForeground = this.disabledSelectForeground;
		// this.selectBorder = this.disabledSelectBorder;
		// this.applyStyles();
=======
>>>>>>> 41e7569f
	}

	public onBlur(): void {
		if (!this.isValid) {
			this.contextViewProvider.hideContextView();
		}
	}

	public onFocus(): void {
		if (!this.isValid) {
			this.showMessage();
		}
	}

	public override focus(): void {
		this.selectElement.focus();
	}

	public showMessage(): void {
		let div: HTMLElement;
		let layout = () => div.style.width = dom.getTotalWidth(this.selectElement) + 'px';

		this.contextViewProvider.showContextView({
			getAnchor: () => this.selectElement,
			anchorAlignment: AnchorAlignment.RIGHT,
			render: (container: HTMLElement) => {
				div = dom.append(container, $('.monaco-inputbox-container'));
				layout();

				const renderOptions: FormattedTextRenderOptions = {
					inline: true,
					className: 'monaco-inputbox-message'
				};

				if (this.message) {
					let spanElement: HTMLElement = (this.message.formatContent
						? renderFormattedText(this.message.content, renderOptions)
						: renderText(this.message.content, renderOptions)) as any;
					spanElement.classList.add(this.classForType(this.message.type));

					const styles = this.stylesForType(this.message.type);
					spanElement.style.backgroundColor = styles.background ? styles.background : '';
					spanElement.style.border = styles.border ? `1px solid ${styles.border}` : '';

					dom.append(div, spanElement);
				}

				return { dispose: () => { } };
			},
			layout: layout
		});
	}

	private classForType(type?: MessageType): string {
		switch (type) {
			case MessageType.INFO: return 'info';
			case MessageType.WARNING: return 'warning';
			default: return 'error';
		}
	}

	private stylesForType(type?: MessageType): { border: string | undefined; background: string | undefined } {
		switch (type) {
			case MessageType.INFO: return { border: this.options.inputValidationInfoBorder, background: this.options.inputValidationInfoBackground };
			case MessageType.WARNING: return { border: this.options.inputValidationWarningBorder, background: this.options.inputValidationWarningBackground };
			default: return { border: this.options.inputValidationErrorBorder, background: this.options.inputValidationErrorBackground };
		}
	}
}<|MERGE_RESOLUTION|>--- conflicted
+++ resolved
@@ -3,12 +3,7 @@
  *  Licensed under the Source EULA. See License.txt in the project root for license information.
  *--------------------------------------------------------------------------------------------*/
 
-<<<<<<< HEAD
-import { SelectBox, ISelectOptionItem } from 'vs/base/browser/ui/selectBox/selectBox';
-import { Color } from 'vs/base/common/color';
-=======
 import { SelectBox, ISelectOptionItem, ISelectBoxStyles } from 'vs/base/browser/ui/selectBox/selectBox';
->>>>>>> 41e7569f
 import { isUndefinedOrNull } from 'vs/base/common/types';
 import { IMessage, MessageType } from 'vs/base/browser/ui/inputbox/inputBox';
 import * as dom from 'vs/base/browser/dom';
@@ -16,7 +11,6 @@
 import { IContextViewProvider, AnchorAlignment } from 'vs/base/browser/ui/contextview/contextview';
 import { Emitter } from 'vs/base/common/event';
 import { renderFormattedText, renderText, FormattedTextRenderOptions } from 'vs/base/browser/formattedTextRenderer';
-import { defaultSelectBoxStyles } from 'vs/platform/theme/browser/defaultStyles';
 
 const $ = dom.$;
 
@@ -37,23 +31,6 @@
 *  Extends SelectBox to allow multiple selection and adding/remove items dynamically
 */
 export class ListBox extends SelectBox {
-<<<<<<< HEAD
-	// private enabledSelectBackground?: Color;
-	// private enabledSelectForeground?: Color;
-	// private enabledSelectBorder?: Color;
-	// private disabledSelectBackground?: Color;
-	// private disabledSelectForeground?: Color;
-	// private disabledSelectBorder?: Color;
-
-	private inputValidationInfoBorder?: Color;
-	private inputValidationInfoBackground?: Color;
-	private inputValidationWarningBorder?: Color;
-	private inputValidationWarningBackground?: Color;
-	private inputValidationErrorBorder?: Color;
-	private inputValidationErrorBackground?: Color;
-
-=======
->>>>>>> 41e7569f
 	private message?: IMessage;
 	private contextViewProvider: IContextViewProvider;
 	private isValid: boolean;
@@ -64,11 +41,7 @@
 	constructor(private readonly options: IListBoxOptions,
 		contextViewProvider: IContextViewProvider) {
 
-<<<<<<< HEAD
-		super(options, 0, contextViewProvider, defaultSelectBoxStyles);
-=======
 		super(options.items, 0, contextViewProvider, <ISelectBoxStyles>options);
->>>>>>> 41e7569f
 		this.contextViewProvider = contextViewProvider;
 		this.isValid = true;
 		this.selectElement.multiple = true;
@@ -89,68 +62,20 @@
 			this.selectElement.focus();
 		}));
 
-<<<<<<< HEAD
-		// this.enabledSelectBackground = this.selectBackground;
-		// this.enabledSelectForeground = this.selectForeground;
-		// this.enabledSelectBorder = this.selectBorder;
-		//this.disabledSelectBackground = Color.transparent;
-
-		// this.inputValidationInfoBorder = defaultOpts.inputValidationInfoBorder;
-		// this.inputValidationInfoBackground = defaultOpts.inputValidationInfoBackground;
-		// this.inputValidationWarningBorder = defaultOpts.inputValidationWarningBorder;
-		// this.inputValidationWarningBackground = defaultOpts.inputValidationWarningBackground;
-		// this.inputValidationErrorBorder = defaultOpts.inputValidationErrorBorder;
-		// this.inputValidationErrorBackground = defaultOpts.inputValidationErrorBackground;
-
-=======
->>>>>>> 41e7569f
 		this.onblur(this.selectElement, () => this.onBlur());
 		this.onfocus(this.selectElement, () => this.onFocus());
 	}
 
-<<<<<<< HEAD
-	// {{SQL CARBON TODO}} - apply styles
-	public style(styles: IListBoxStyles): void {
-		// 	let superStyle: ISelectBoxStyles = {
-		// 		selectBackground: styles.selectBackground,
-		// 		selectForeground: styles.selectForeground,
-		// 		selectBorder: styles.selectBorder
-		// 	};
-		// 	super.style(superStyle);
-		// 	this.enabledSelectBackground = this.selectBackground;
-		// 	this.enabledSelectForeground = this.selectForeground;
-		// 	this.enabledSelectBorder = this.selectBorder;
-
-		// 	this.inputValidationInfoBackground = styles.inputValidationInfoBackground;
-		// 	this.inputValidationInfoBorder = styles.inputValidationInfoBorder;
-		// 	this.inputValidationWarningBackground = styles.inputValidationWarningBackground;
-		// 	this.inputValidationWarningBorder = styles.inputValidationWarningBorder;
-		// 	this.inputValidationErrorBackground = styles.inputValidationErrorBackground;
-		// 	this.inputValidationErrorBorder = styles.inputValidationErrorBorder;
-	}
-
-=======
->>>>>>> 41e7569f
 	public setValidation(isValid: boolean, message?: IMessage): void {
 		this.isValid = isValid;
 		this.message = message;
 
-<<<<<<< HEAD
-		// {{SQL CARBON TODO}} - apply styles
-		// if (this.isValid) {
-		// 	this.selectElement.style.border = `1px solid ${this.selectBorder}`;
-		// } else if (this.message) {
-		// 	const styles = this.stylesForType(this.message.type);
-		// 	this.selectElement.style.border = styles.border ? `1px solid ${styles.border}` : '';
-		// }
-=======
 		if (this.isValid) {
 			this.selectElement.style.border = `1px solid ${this.options.selectBorder}`;
 		} else if (this.message) {
 			const styles = this.stylesForType(this.message.type);
 			this.selectElement.style.border = styles.border ? `1px solid ${styles.border}` : '';
 		}
->>>>>>> 41e7569f
 	}
 
 	public get isContentValid(): boolean {
@@ -200,24 +125,10 @@
 
 	public enable(): void {
 		this.selectElement.disabled = false;
-<<<<<<< HEAD
-		// this.selectBackground = this.enabledSelectBackground;
-		// this.selectForeground = this.enabledSelectForeground;
-		// this.selectBorder = this.enabledSelectBorder;
-		// this.applyStyles();
-=======
->>>>>>> 41e7569f
 	}
 
 	public disable(): void {
 		this.selectElement.disabled = true;
-<<<<<<< HEAD
-		// this.selectBackground = this.disabledSelectBackground;
-		// this.selectForeground = this.disabledSelectForeground;
-		// this.selectBorder = this.disabledSelectBorder;
-		// this.applyStyles();
-=======
->>>>>>> 41e7569f
 	}
 
 	public onBlur(): void {
