--- conflicted
+++ resolved
@@ -4,11 +4,6 @@
  *--------------------------------------------------------------------------------------------*/
 
 import { Action } from 'vs/base/common/actions';
-<<<<<<< HEAD
-import * as nls from 'vs/nls';
-=======
-import { TPromise } from 'vs/base/common/winjs.base';
->>>>>>> 7223b288
 
 export class ToggleDropdownAction extends Action {
 	private static readonly ID = 'dropdownAction.toggle';
