/*---------------------------------------------------------------------------------------------
 *  Copyright (c) Microsoft Corporation. All rights reserved.
 *  Licensed under the Source EULA. See License.txt in the project root for license information.
 *--------------------------------------------------------------------------------------------*/

import { Action } from 'vs/base/common/actions';
<<<<<<< HEAD
import * as nls from 'vs/nls';
=======
>>>>>>> 86bac900

export class ToggleDropdownAction extends Action {
	private static readonly ID = 'dropdownAction.toggle';
	private static readonly ICON = 'dropdown-arrow';

	constructor(private _fn: () => any, label: string) {
		super(ToggleDropdownAction.ID, label, ToggleDropdownAction.ICON);
	}

	public run(): Promise<boolean> {
		this._fn();
		return Promise.resolve(true);
	}
}<|MERGE_RESOLUTION|>--- conflicted
+++ resolved
@@ -4,10 +4,6 @@
  *--------------------------------------------------------------------------------------------*/
 
 import { Action } from 'vs/base/common/actions';
-<<<<<<< HEAD
-import * as nls from 'vs/nls';
-=======
->>>>>>> 86bac900
 
 export class ToggleDropdownAction extends Action {
 	private static readonly ID = 'dropdownAction.toggle';
