--- conflicted
+++ resolved
@@ -233,13 +233,8 @@
 					this._layoutTree();
 					return { dispose: () => { } };
 				},
-<<<<<<< HEAD
 				onDOMEvent: e => {
-					if (!DOM.isAncestor(e.srcElement, this._el) && !DOM.isAncestor(e.srcElement, this._treeContainer)) {
-=======
-				onDOMEvent: (e: any) => {
-					if (!DOM.isAncestor(e.srcElement, this.$el.getHTMLElement()) && !DOM.isAncestor(e.srcElement, this.$treeContainer.getHTMLElement())) {
->>>>>>> cb5bcf22
+					if (!DOM.isAncestor((<HTMLElement>e.srcElement), this._el) && !DOM.isAncestor((<HTMLElement>e.srcElement), this._treeContainer)) {
 						this._input.validate();
 						this._onBlur.fire();
 						this._contextView.hide();
