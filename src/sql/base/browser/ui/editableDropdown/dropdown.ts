/*---------------------------------------------------------------------------------------------
 *  Copyright (c) Microsoft Corporation. All rights reserved.
 *  Licensed under the Source EULA. See License.txt in the project root for license information.
 *--------------------------------------------------------------------------------------------*/

import 'vs/css!./media/dropdownList';

import { ToggleDropdownAction } from './actions';
import { DropdownDataSource, DropdownFilter, DropdownModel, DropdownRenderer, DropdownController } from './dropdownTree';

import { IContextViewProvider, ContextView } from 'vs/base/browser/ui/contextview/contextview';
import { mixin } from 'vs/base/common/objects';
import { Builder, $ } from 'vs/base/browser/builder';
import { InputBox, IInputBoxStyles } from 'sql/base/browser/ui/inputBox/inputBox';
import { IMessage, MessageType } from 'vs/base/browser/ui/inputbox/inputBox';
import { IListStyles } from 'vs/base/browser/ui/list/listWidget';
import * as DOM from 'vs/base/browser/dom';
import { IThemeService } from 'vs/platform/theme/common/themeService';
import { Disposable } from 'vs/base/common/lifecycle';
import { Color } from 'vs/base/common/color';
import * as nls from 'vs/nls';
import { Event, Emitter } from 'vs/base/common/event';
import { StandardKeyboardEvent } from 'vs/base/browser/keyboardEvent';
import { KeyCode } from 'vs/base/common/keyCodes';
import { Tree } from 'vs/base/parts/tree/browser/treeImpl';

export interface IDropdownOptions extends IDropdownStyles {
	/**
	 * Whether or not a options in the list must be selected or a "new" option can be set
	 */
	strictSelection?: boolean;
	/**
	 * Maximum height of the dropdown, defaults to 500
	 */
	maxHeight?: number;
	/**
	 * Initial values for the dropdown, can be set afterwards
	 */
	values?: string[];
	/**
	 * Placeholder to use in the input
	 */
	placeholder?: string;
	/**
	 * Warning message to show when the input is not part of the supplied list, only used if strictSelection = false
	 */
	warningMessage?: string;
	/**
	 * Error Message to show if input is not part of the supplied list, only used if strictSelection = false
	 */
	errorMessage?: string;
	/**
	 * Value to use as aria-label for the input box
	 */
	ariaLabel?: string;
<<<<<<< HEAD
	/**
	 * Label for the dropdown action
	 */
	actionLabel: string;
=======
>>>>>>> ef29871b
}

export interface IDropdownStyles {
	contextBackground?: Color;
	contextBorder?: Color;
}

const errorMessage = nls.localize('editableDropdown.errorValidate', "Must be an option from the list");

const defaults: IDropdownOptions = {
	strictSelection: true,
	maxHeight: 300,
	errorMessage: errorMessage,
	contextBorder: Color.fromHex('#696969'),
	actionLabel: nls.localize('dropdownAction.toggle', "Toggle dropdown")
};

interface ListResource {
	label: string;
}

interface TableTemplate {
	label: HTMLElement;
}

export class Dropdown extends Disposable {
	private $el: Builder;
	private $input: Builder;
	private $treeContainer: Builder;
	private _input: InputBox;
	private _tree: Tree;
	private _options: IDropdownOptions;
	private _toggleAction: ToggleDropdownAction;
	// we have to create our own contextview since otherwise inputbox will override ours
	private _contextView: ContextView;
	private _dataSource = new DropdownDataSource();
	private _filter = new DropdownFilter();
	private _renderer = new DropdownRenderer();
	private _controller = new DropdownController();

	private _onBlur = this._register(new Emitter<void>());
	public onBlur: Event<void> = this._onBlur.event;

	private _onValueChange = this._register(new Emitter<string>());
	public onValueChange: Event<string> = this._onValueChange.event;

	private _onFocus = this._register(new Emitter<void>());
	public onFocus: Event<void> = this._onFocus.event;

	constructor(
		container: HTMLElement,
		contextViewService: IContextViewProvider,
		private _themeService: IThemeService,
		opt?: IDropdownOptions
	) {
		super();
		this._contextView = new ContextView(document.body);
		this._options = mixin(opt, defaults, false) as IDropdownOptions;
		this.$el = $('.monaco-dropdown').style('width', '100%').appendTo(container);

		this.$input = $('.dropdown-input').style('width', '100%').appendTo(this.$el);
		this.$treeContainer = $('.dropdown-tree');

		this._toggleAction = new ToggleDropdownAction(nls.localize('dropdown.toggle', '{0} Toggle Dropdown', this._options.ariaLabel), () => {
			this._showList();
			this._tree.domFocus();
			this._tree.focusFirst();
		}, opt.actionLabel);

		this._input = new InputBox(this.$input.getHTMLElement(), contextViewService, {
			validationOptions: {
				// @SQLTODO
				//showMessage: false,
				validation: v => this._inputValidator(v)
			},
			placeholder: this._options.placeholder,
			actions: [this._toggleAction],
			ariaLabel: this._options.ariaLabel
		});

		this._register(DOM.addDisposableListener(this._input.inputElement, DOM.EventType.CLICK, () => {
			this._showList();
		}));

		this._register(DOM.addDisposableListener(this._input.inputElement, DOM.EventType.BLUR, () => {
			if (!this._tree.isDOMFocused()) {
				this._onBlur.fire();
			}
		}));

		this._register(DOM.addStandardDisposableListener(this._input.inputElement, DOM.EventType.KEY_DOWN, (e: StandardKeyboardEvent) => {
			switch (e.keyCode) {
				case KeyCode.Enter:
					if (this._contextView.isVisible()) {
						if (this._input.validate()) {
							this._onValueChange.fire(this._input.value);
						}
					} else {
						this._showList();
					}
					e.stopPropagation();
					break;
				case KeyCode.Escape:
					if (this.$treeContainer.getHTMLElement().parentElement) {
						this._input.validate();
						this._onBlur.fire();
						this._contextView.hide();
						e.stopPropagation();
					}
					break;
				case KeyCode.Tab:
					this._input.validate();
					this._onBlur.fire();
					this._contextView.hide();
					e.stopPropagation();
					break;
				case KeyCode.DownArrow:
					if (!this.$treeContainer.getHTMLElement().parentElement) {
						this._showList();
					}
					this._tree.domFocus();
					this._tree.focusFirst();
					e.stopPropagation();
					e.preventDefault();
					break;
			}
		}));

		this._tree = new Tree(this.$treeContainer.getHTMLElement(), {
			dataSource: this._dataSource,
			filter: this._filter,
			renderer: this._renderer,
			controller: this._controller
		}, { paddingOnRow: false, indentPixels: 0, twistiePixels: 0 });

		this.values = this._options.values;

		this._controller.onSelectionChange(e => {
			this.value = e.value;
			this._onValueChange.fire(e.value);
			this._input.focus();
			this._contextView.hide();
		});

		this._controller.onDropdownEscape(() => {
			this._input.focus();
			this._contextView.hide();
		});

		this._input.onDidChange(e => {
			if (this._dataSource.options) {
				this._filter.filterString = e;
				this._layoutTree();
			}
		});

		this._register(this._contextView);
		this._register(this.$el);
		this._register(this.$input);
		this._register(this.$treeContainer);
		this._register(this._tree);
		this._register(this._input);
		this._register(this._contextView);
	}

	private _showList(): void {
		if (this._input.isEnabled) {
			this._onFocus.fire();
			this._filter.filterString = '';
			this._contextView.show({
				getAnchor: () => this.$input.getHTMLElement(),
				render: container => {
					this.$treeContainer.appendTo(container);
					this._layoutTree();
					return { dispose: () => { } };
				},
				onDOMEvent: (e, activeElement) => {
					if (!DOM.isAncestor(activeElement, this.$el.getHTMLElement()) && !DOM.isAncestor(activeElement, this.$treeContainer.getHTMLElement())) {
						this._input.validate();
						this._onBlur.fire();
						this._contextView.hide();
					}
				}
			});
		}
	}

	private _layoutTree(): void {
		if (this._dataSource && this._dataSource.options && this._dataSource.options.length > 0) {
			let filteredLength = this._dataSource.options.reduce((p, i) => {
				if (this._filter.isVisible(undefined, i)) {
					return p + 1;
				} else {
					return p;
				}
			}, 0);
			let height = filteredLength * this._renderer.getHeight(undefined, undefined) > this._options.maxHeight ? this._options.maxHeight : filteredLength * this._renderer.getHeight(undefined, undefined);
			this.$treeContainer.style('height', height + 'px').style('width', DOM.getContentWidth(this.$input.getHTMLElement()) - 2 + 'px');
			this._tree.layout(parseInt(this.$treeContainer.style('height')));
			this._tree.refresh();
		}
	}

	public set values(vals: string[]) {
		if (vals) {
			this._filter.filterString = '';
			this._dataSource.options = vals.map(i => { return { value: i }; });
			let height = this._dataSource.options.length * 22 > this._options.maxHeight ? this._options.maxHeight : this._dataSource.options.length * 22;
			this.$treeContainer.style('height', height + 'px').style('width', DOM.getContentWidth(this.$input.getHTMLElement()) - 2 + 'px');
			this._tree.layout(parseInt(this.$treeContainer.style('height')));
			this._tree.setInput(new DropdownModel());
			this._input.validate();
		}
	}

	public get value(): string {
		return this._input.value;
	}

	public set value(val: string) {
		this._input.value = val;
	}

	public focus() {
		this._input.focus();
	}

	public blur() {
		this._input.blur();
		this._contextView.hide();
	}

	style(style: IListStyles & IInputBoxStyles & IDropdownStyles) {
		this._tree.style(style);
		this._input.style(style);
		this.$treeContainer.style('background-color', style.contextBackground.toString());
		this.$treeContainer.style('outline', `1px solid ${style.contextBorder || this._options.contextBorder}`);
	}

	private _inputValidator(value: string): IMessage {
		if (this._dataSource.options && !this._dataSource.options.find(i => i.value === value)) {
			if (this._options.strictSelection) {
				return {
					content: this._options.errorMessage,
					type: MessageType.ERROR
				};
			} else if (this._options.warningMessage) {
				return {
					content: this._options.warningMessage,
					type: MessageType.WARNING
				};
			}
		}

		return undefined;
	}

	public set enabled(val: boolean) {
		this._input.setEnabled(val);
		this._toggleAction.enabled = val;
	}

	public get enabled(): boolean {
		return this._input.isEnabled();
	}
}<|MERGE_RESOLUTION|>--- conflicted
+++ resolved
@@ -53,13 +53,10 @@
 	 * Value to use as aria-label for the input box
 	 */
 	ariaLabel?: string;
-<<<<<<< HEAD
 	/**
 	 * Label for the dropdown action
 	 */
 	actionLabel: string;
-=======
->>>>>>> ef29871b
 }
 
 export interface IDropdownStyles {
@@ -123,7 +120,7 @@
 		this.$input = $('.dropdown-input').style('width', '100%').appendTo(this.$el);
 		this.$treeContainer = $('.dropdown-tree');
 
-		this._toggleAction = new ToggleDropdownAction(nls.localize('dropdown.toggle', '{0} Toggle Dropdown', this._options.ariaLabel), () => {
+		this._toggleAction = new ToggleDropdownAction(() => {
 			this._showList();
 			this._tree.domFocus();
 			this._tree.focusFirst();
