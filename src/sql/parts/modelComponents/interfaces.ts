--- conflicted
+++ resolved
@@ -23,13 +23,8 @@
 	addToContainer?: (componentDescriptor: IComponentDescriptor, config: any) => void;
 	setLayout?: (layout: any) => void;
 	setProperties?: (properties: { [key: string]: any; }) => void;
-<<<<<<< HEAD
-	onEvent?: Event<IComponentEventArgs>;
-=======
 	readonly valid?: boolean;
 	setValid(valid: boolean): void;
-	title?: string;
->>>>>>> f10e281f
 }
 
 export const COMPONENT_CONFIG = new InjectionToken<IComponentConfig>('component_config');
