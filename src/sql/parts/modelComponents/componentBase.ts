/*---------------------------------------------------------------------------------------------
 *  Copyright (c) Microsoft Corporation. All rights reserved.
 *  Licensed under the Source EULA. See License.txt in the project root for license information.
 *--------------------------------------------------------------------------------------------*/
import 'vs/css!./flexContainer';

import {
	Component, Input, Inject, ChangeDetectorRef, forwardRef, ComponentFactoryResolver,
	ViewChild, ElementRef, Injector, OnDestroy, OnInit
} from '@angular/core';

import * as types from 'vs/base/common/types';

import { IComponent, IComponentDescriptor, IModelStore, IComponentEventArgs, ComponentEventType } from 'sql/parts/modelComponents/interfaces';
import { FlexLayout, FlexItemLayout } from 'sqlops';
import { ComponentHostDirective } from 'sql/parts/dashboard/common/componentHost.directive';
import { DashboardServiceInterface } from 'sql/parts/dashboard/services/dashboardServiceInterface.service';
import Event, { Emitter } from 'vs/base/common/event';
import { IDisposable, Disposable } from 'vs/base/common/lifecycle';

export class ItemDescriptor<T> {
	constructor(public descriptor: IComponentDescriptor, public config: T) { }
}

export abstract class ComponentBase extends Disposable implements IComponent, OnDestroy, OnInit {
	protected properties: { [key: string]: any; } = {};
<<<<<<< HEAD
=======
	protected _valid: boolean = true;
	private _eventQueue: IComponentEventArgs[] = [];
>>>>>>> f10e281f
	constructor(
		protected _changeRef: ChangeDetectorRef) {
		super();
	}

	/// IComponent implementation

	abstract descriptor: IComponentDescriptor;
	abstract modelStore: IModelStore;
	protected _onEventEmitter = new Emitter<IComponentEventArgs>();

	public layout(): void {
		this._changeRef.detectChanges();
	}

	protected baseInit(): void {
		if (this.modelStore) {
			this.modelStore.registerComponent(this);
		}
	}

	abstract ngOnInit(): void;

	protected baseDestroy(): void {
		if (this.modelStore) {
			this.modelStore.unregisterComponent(this);
		}
	}

	ngOnDestroy(): void {
		this.dispose();
	}

	abstract setLayout(layout: any): void;

	public setProperties(properties: { [key: string]: any; }): void {
		if (!properties) {
			this.properties = {};
		}
		this.properties = properties;
		this.layout();
	}

	protected getProperties<TPropertyBag>(): TPropertyBag {
		return this.properties as TPropertyBag;
	}

	protected getPropertyOrDefault<TPropertyBag, TValue>(propertyGetter: (TPropertyBag) => TValue, defaultVal: TValue) {
		let property = propertyGetter(this.getProperties<TPropertyBag>());
		return types.isUndefinedOrNull(property) ? defaultVal : property;
	}

	protected setPropertyFromUI<TPropertyBag, TValue>(propertySetter: (TPropertyBag, TValue) => void, value: TValue) {
		propertySetter(this.getProperties<TPropertyBag>(), value);
		this.fireEvent({
			eventType: ComponentEventType.PropertiesChanged,
			args: this.getProperties()
		});
	}

<<<<<<< HEAD
	public get onEvent(): Event<IComponentEventArgs> {
		return this._onEventEmitter.event;
	}

	public get enabled(): boolean {
=======
	public get title(): string {
>>>>>>> f10e281f
		let properties = this.getProperties();
		let enabled = properties['enabled'];
		return enabled !== undefined ? <boolean>enabled : true;
	}

	public get valid(): boolean {
		return this._valid;
	}

	public setValid(valid: boolean): void {
		if (this._valid !== valid) {
			this._valid = valid;
			this.fireEvent({
				eventType: ComponentEventType.validityChanged,
				args: valid
			});
		}
	}

	public registerEventHandler(handler: (event: IComponentEventArgs) => void): IDisposable {
		if (this._eventQueue) {
			while (this._eventQueue.length > 0) {
				let event = this._eventQueue.pop();
				handler(event);
			}
			this._eventQueue = undefined;
		}
		return this._onEventEmitter.event(handler);
	}

	private fireEvent(event: IComponentEventArgs) {
		this._onEventEmitter.fire(event);
		if (this._eventQueue) {
			this._eventQueue.push(event);
		}
	}
}

export abstract class ContainerBase<T> extends ComponentBase {
	protected items: ItemDescriptor<T>[];

	constructor(
		_changeRef: ChangeDetectorRef
	) {
		super(_changeRef);
		this.items = [];
	}

	/// IComponent container-related implementation
	public addToContainer(componentDescriptor: IComponentDescriptor, config: any): void {
		this.items.push(new ItemDescriptor(componentDescriptor, config));
		this._changeRef.detectChanges();
	}

	public clearContainer(): void {
		this.items = [];
		this._changeRef.detectChanges();
	}

	abstract setLayout(layout: any): void;
}<|MERGE_RESOLUTION|>--- conflicted
+++ resolved
@@ -24,11 +24,8 @@
 
 export abstract class ComponentBase extends Disposable implements IComponent, OnDestroy, OnInit {
 	protected properties: { [key: string]: any; } = {};
-<<<<<<< HEAD
-=======
 	protected _valid: boolean = true;
 	private _eventQueue: IComponentEventArgs[] = [];
->>>>>>> f10e281f
 	constructor(
 		protected _changeRef: ChangeDetectorRef) {
 		super();
@@ -89,15 +86,7 @@
 		});
 	}
 
-<<<<<<< HEAD
-	public get onEvent(): Event<IComponentEventArgs> {
-		return this._onEventEmitter.event;
-	}
-
 	public get enabled(): boolean {
-=======
-	public get title(): string {
->>>>>>> f10e281f
 		let properties = this.getProperties();
 		let enabled = properties['enabled'];
 		return enabled !== undefined ? <boolean>enabled : true;
