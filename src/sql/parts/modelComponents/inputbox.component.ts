--- conflicted
+++ resolved
@@ -65,12 +65,8 @@
 				useDefaultValidation: true
 			};
 
-<<<<<<< HEAD
 			this._input = new InputBox(this._inputContainer.nativeElement, this.contextViewService, inputOptions);
-=======
-			this._input = new InputBox(this._inputContainer.nativeElement, this._commonService.contextViewService, inputOptions);
 			this._validations.push(() => !this._input.inputElement.validationMessage);
->>>>>>> fb4260d7
 
 			this._register(this._input);
 			this._register(attachInputBoxStyler(this._input, this.themeService));
