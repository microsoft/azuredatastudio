/*---------------------------------------------------------------------------------------------
 *  Copyright (c) Microsoft Corporation. All rights reserved.
 *  Licensed under the Source EULA. See License.txt in the project root for license information.
 *--------------------------------------------------------------------------------------------*/
import 'vs/css!./webview';
import {
	Component, Input, Inject, ChangeDetectorRef, forwardRef, ComponentFactoryResolver,
	ViewChild, ViewChildren, ElementRef, Injector, OnDestroy, QueryList
} from '@angular/core';

import * as sqlops from 'sqlops';
import * as vscode from 'vscode';
import { Event, Emitter } from 'vs/base/common/event';
import { addDisposableListener, EventType } from 'vs/base/browser/dom';
import { Parts, IPartService } from 'vs/workbench/services/part/common/partService';
import { CommonServiceInterface } from 'sql/services/common/commonServiceInterface.service';
import { IEnvironmentService } from 'vs/platform/environment/common/environment';
import { IContextViewService } from 'vs/platform/contextview/browser/contextView';
import { IThemeService } from 'vs/platform/theme/common/themeService';
import { WebviewElement, WebviewOptions } from 'vs/workbench/parts/webview/electron-browser/webviewElement';
import URI from 'vs/base/common/uri';
import { IOpenerService } from 'vs/platform/opener/common/opener';
import { IWorkspaceContextService } from 'vs/platform/workspace/common/workspace';

import { ComponentBase } from 'sql/parts/modelComponents/componentBase';
import { IComponent, IComponentDescriptor, IModelStore, ComponentEventType } from 'sql/parts/modelComponents/interfaces';
import { IInstantiationService } from 'vs/platform/instantiation/common/instantiation';
import { IContextKeyService, IContextKey } from 'vs/platform/contextkey/common/contextkey';

@Component({
	template: '',
	selector: 'modelview-webview-component'
})
export default class WebViewComponent extends ComponentBase implements IComponent, OnDestroy {
	@Input() descriptor: IComponentDescriptor;
	@Input() modelStore: IModelStore;

	private static readonly standardSupportedLinkSchemes = ['http', 'https', 'mailto'];

	private _webview: WebviewElement;
	private _onMessage = new Emitter<any>();
	private _renderedHtml: string;

	protected contextKey: IContextKey<boolean>;
	protected findInputFocusContextKey: IContextKey<boolean>;

	constructor(
		@Inject(forwardRef(() => CommonServiceInterface)) private _commonService: CommonServiceInterface,
		@Inject(forwardRef(() => ChangeDetectorRef)) changeRef: ChangeDetectorRef,
		@Inject(forwardRef(() => ElementRef)) private _el: ElementRef,
		@Inject(IPartService) private partService: IPartService,
		@Inject(IThemeService) private themeService: IThemeService,
		@Inject(IEnvironmentService) private environmentService: IEnvironmentService,
		@Inject(IContextViewService) private contextViewService: IContextViewService,
<<<<<<< HEAD
		@Inject(IOpenerService) private readonly _openerService: IOpenerService,
		@Inject(IWorkspaceContextService) private readonly _contextService: IWorkspaceContextService
=======
		@Inject(IInstantiationService) private instantiationService: IInstantiationService,
		@Inject(IContextKeyService) contextKeyService: IContextKeyService
>>>>>>> ce0c955c
	) {
		super(changeRef);
	}

	ngOnInit(): void {
		this.baseInit();
		this._createWebview();
		this._register(addDisposableListener(window, EventType.RESIZE, e => {
			this.layout();
		}));
	}

	private _createWebview(): void {
		this._webview = this.instantiationService.createInstance(WebviewElement,
			this.partService.getContainer(Parts.EDITOR_PART),
			this.contextKey,
			this.findInputFocusContextKey,
			{
				allowScripts: true,
				enableWrappedPostMessage: true
			});

		this._webview.mountTo(this._el.nativeElement);

		this._register(this._webview.onDidClickLink(link => this.onDidClickLink(link)));

		this._register(this._webview.onMessage(e => {
			this._onEventEmitter.fire({
				eventType: ComponentEventType.onMessage,
				args: e
			});
		}));

		this._webview.style(this.themeService.getTheme());
		this.setHtml();
	}

	ngOnDestroy(): void {
		this.baseDestroy();
	}

	/// Webview Functions

	private setHtml(): void {
		if (this._webview && this.html) {
			this._renderedHtml = this.html;
			this._webview.contents = this._renderedHtml;
			this._webview.layout();
		}
	}

	private sendMessage(): void {
		if (this._webview && this.message) {
			this._webview.sendMessage(this.message);
		}
	}

	private onDidClickLink(link: URI): any {
		if (!link) {
			return;
		}
		if (WebViewComponent.standardSupportedLinkSchemes.indexOf(link.scheme) >= 0 || this.enableCommandUris && link.scheme === 'command') {
			this._openerService.open(link);
		}
	}

	private get enableCommandUris(): boolean {
		if (this.options && this.options.enableCommandUris) {
			return true;
		}
		return false;
	}


	/// IComponent implementation

	public layout(): void {
		let element = <HTMLElement> this._el.nativeElement;
		element.style.position = this.position;
		this._webview.layout();
	}

	public setLayout(layout: any): void {
		// TODO allow configuring the look and feel
		this.layout();
	}

	public setProperties(properties: { [key: string]: any; }): void {
		super.setProperties(properties);
		if (this.options) {
			this._webview.options = this.getExtendedOptions();
		}
		if (this.html !== this._renderedHtml) {
			this.setHtml();
		}
		this.sendMessage();

	}

	// CSS-bound properties

	public get message(): any {
		return this.getPropertyOrDefault<sqlops.WebViewProperties, any>((props) => props.message, undefined);
	}

	public set message(newValue: any) {
		this.setPropertyFromUI<sqlops.WebViewProperties, any>((properties, message) => { properties.message = message; }, newValue);
	}

	public get html(): string {
		return this.getPropertyOrDefault<sqlops.WebViewProperties, string>((props) => props.html, undefined);
	}

	public set html(newValue: string) {
		this.setPropertyFromUI<sqlops.WebViewProperties, string>((properties, html) => { properties.html = html; }, newValue);
	}

	public get options(): vscode.WebviewOptions {
		return this.getPropertyOrDefault<sqlops.WebViewProperties, vscode.WebviewOptions>((props) => props.options, undefined);
	}

	public get extensionFolderPath(): string {
		return this.getPropertyOrDefault<sqlops.WebViewProperties, string>((props) => props.extensionFolderPath, '');
	}

	private getExtendedOptions(): WebviewOptions {
		let options = this.options || { enableScripts: true };
		return {
			allowScripts: options.enableScripts,
			allowSvgs: true,
			enableWrappedPostMessage: true,
			useSameOriginForRoot: false,
			localResourceRoots: options!.localResourceRoots || this.getDefaultLocalResourceRoots()
		};
	}

	private getDefaultLocalResourceRoots(): URI[] {
		const rootPaths = this._contextService.getWorkspace().folders.map(x => x.uri);
		if (this.extensionFolderPath) {
			rootPaths.push(URI.parse(this.extensionFolderPath));
		}
		return rootPaths;
	}
}<|MERGE_RESOLUTION|>--- conflicted
+++ resolved
@@ -18,7 +18,7 @@
 import { IContextViewService } from 'vs/platform/contextview/browser/contextView';
 import { IThemeService } from 'vs/platform/theme/common/themeService';
 import { WebviewElement, WebviewOptions } from 'vs/workbench/parts/webview/electron-browser/webviewElement';
-import URI from 'vs/base/common/uri';
+import URI, { UriComponents } from 'vs/base/common/uri';
 import { IOpenerService } from 'vs/platform/opener/common/opener';
 import { IWorkspaceContextService } from 'vs/platform/workspace/common/workspace';
 
@@ -40,6 +40,7 @@
 	private _webview: WebviewElement;
 	private _onMessage = new Emitter<any>();
 	private _renderedHtml: string;
+	private _extensionLocation: URI;
 
 	protected contextKey: IContextKey<boolean>;
 	protected findInputFocusContextKey: IContextKey<boolean>;
@@ -52,13 +53,10 @@
 		@Inject(IThemeService) private themeService: IThemeService,
 		@Inject(IEnvironmentService) private environmentService: IEnvironmentService,
 		@Inject(IContextViewService) private contextViewService: IContextViewService,
-<<<<<<< HEAD
 		@Inject(IOpenerService) private readonly _openerService: IOpenerService,
-		@Inject(IWorkspaceContextService) private readonly _contextService: IWorkspaceContextService
-=======
+		@Inject(IWorkspaceContextService) private readonly _contextService: IWorkspaceContextService,
 		@Inject(IInstantiationService) private instantiationService: IInstantiationService,
 		@Inject(IContextKeyService) contextKeyService: IContextKeyService
->>>>>>> ce0c955c
 	) {
 		super(changeRef);
 	}
@@ -154,6 +152,9 @@
 		if (this.html !== this._renderedHtml) {
 			this.setHtml();
 		}
+		if (this.extensionLocation) {
+			this._extensionLocation = URI.revive(this.extensionLocation);
+		}
 		this.sendMessage();
 
 	}
@@ -180,8 +181,8 @@
 		return this.getPropertyOrDefault<sqlops.WebViewProperties, vscode.WebviewOptions>((props) => props.options, undefined);
 	}
 
-	public get extensionFolderPath(): string {
-		return this.getPropertyOrDefault<sqlops.WebViewProperties, string>((props) => props.extensionFolderPath, '');
+	public get extensionLocation(): UriComponents {
+		return this.getPropertyOrDefault<sqlops.WebViewProperties, UriComponents>((props) => props.extensionLocation, undefined);
 	}
 
 	private getExtendedOptions(): WebviewOptions {
@@ -197,8 +198,8 @@
 
 	private getDefaultLocalResourceRoots(): URI[] {
 		const rootPaths = this._contextService.getWorkspace().folders.map(x => x.uri);
-		if (this.extensionFolderPath) {
-			rootPaths.push(URI.parse(this.extensionFolderPath));
+		if (this.extensionLocation) {
+			rootPaths.push(this._extensionLocation);
 		}
 		return rootPaths;
 	}
