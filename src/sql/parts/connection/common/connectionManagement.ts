--- conflicted
+++ resolved
@@ -265,16 +265,12 @@
 	/**
 	 * Get the connection string for the provided connection ID
 	 */
-<<<<<<< HEAD
 	getConnectionString(connectionId: string, includePassword: boolean): Thenable<string>;
-=======
-	getConnectionString(ownerUri: string, includePassword: boolean): Thenable<string>;
 
 	/**
 	 * Serialize connection string with optional provider
 	 */
 	buildConnectionInfo(connectionString: string, provider?: string): Thenable<sqlops.ConnectionInfo>;
->>>>>>> dc219313
 }
 
 export const IConnectionDialogService = createDecorator<IConnectionDialogService>('connectionDialogService');
