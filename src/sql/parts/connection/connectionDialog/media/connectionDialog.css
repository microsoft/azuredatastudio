/*---------------------------------------------------------------------------------------------
 *  Copyright (c) Microsoft Corporation. All rights reserved.
 *  Licensed under the Source EULA. See License.txt in the project root for license information.
 *--------------------------------------------------------------------------------------------*/

.connection-label {
	width: 80px;
	padding-bottom: 5px;
}

.connection-input {
	width: 200px;
	padding-bottom: 5px;
}

.connection-dialog {
	height: 100%;
	display: flex;
	flex-direction: column;
	overflow-x: hidden;
	overflow-y: auto;
}

.connection-dialog .tabbedPanel {
	border-top-color: transparent;
	flex: 1 1;
	min-height: 120px;
	overflow: hidden;
	margin: 0px 11px;
}
.connection-dialog .tabBody {
	overflow: hidden;
    flex: 1 1;
    display: flex;
    flex-direction: column;
}

.connection-recent, .connection-saved {
	margin: 5px;
	flex: 1 1;
	overflow-y: auto;
}

.no-recent-connections, .no-saved-connections {
	font-size: 12px;
	padding-top: 5px;
}

.connection-history-label {
	font-size: 15px;
	display: inline;
	text-align: left;
}

.recent-titles-container {
	display: flex;
	justify-content: space-between;
	margin: 5px;
	flex: 0 0 auto;
}

.connection-provider-info {
	overflow-y: hidden;
	margin: 15px;
}

.connection-recent-content {
	height: 100%;
	display: flex;
	flex-direction: column;
}

.connection-recent-content .server-explorer-viewlet {
	flex: 1 1;
}

.connection-table-content {
	width:100%;
	table-layout: fixed;
}

.connection-saved-content {
	height: 100%;
}

.connection-type {
	flex: 0 0 auto;
	overflow: hidden;
	margin: 0px 13px;
}

.connection-dialog .connection-history-actions .action-label.icon {
	display: block;
	height: 20px;
	line-height: 20px;
	min-width: 20px;
	background-size: 16px;
	background-position: 2px center;
	background-repeat: no-repeat;
	padding-left: 25px;
}

.search-action.clear-search-results {
	background: url('clear-search-results.svg');
}

.vs-dark .search-action.clear-search-results,
.hc-black .search-action.clear-search-results {
	background: url('clear-search-results-dark.svg');
}

<<<<<<< HEAD
.hide-azure-accounts .azure-account-row {
	display: none;
}

.hide-username-password .username-password-row {
	display: none;
=======
.connection-details-title {
	font-size: 14px;
	margin: 5px 0px;
	padding: 5px 15px;
	font-weight: 600;
>>>>>>> 399d6d00
}<|MERGE_RESOLUTION|>--- conflicted
+++ resolved
@@ -109,18 +109,17 @@
 	background: url('clear-search-results-dark.svg');
 }
 
-<<<<<<< HEAD
+.connection-details-title {
+	font-size: 14px;
+	margin: 5px 0px;
+	padding: 5px 15px;
+	font-weight: 600;
+}
+
 .hide-azure-accounts .azure-account-row {
 	display: none;
 }
 
 .hide-username-password .username-password-row {
 	display: none;
-=======
-.connection-details-title {
-	font-size: 14px;
-	margin: 5px 0px;
-	padding: 5px 15px;
-	font-weight: 600;
->>>>>>> 399d6d00
 }