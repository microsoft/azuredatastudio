--- conflicted
+++ resolved
@@ -39,13 +39,8 @@
 export const aes256 = 'AES 256';
 export const tripleDES = 'Triple DES';
 
-<<<<<<< HEAD
-export const serverCertificate = 'Server Certificate';
-export const asymmetricKey = 'Asymmetric Key';
-=======
 export const serverCertificate = localize('backup.serverCertificate', "Server Certificate");
 export const asymmetricKey = localize('backup.asymmetricKey', "Asymmetric Key");
->>>>>>> d0acb51f
 
 export const fileFiltersSet: { label: string, filters: string[] }[] = [
 	{ label: localize('backup.filterBackupFiles', "Backup Files"), filters: ['*.bak', '*.trn', '*.log'] },
