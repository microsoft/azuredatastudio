/*---------------------------------------------------------------------------------------------
 *  Copyright (c) Microsoft Corporation. All rights reserved.
 *  Licensed under the Source EULA. See License.txt in the project root for license information.
 *--------------------------------------------------------------------------------------------*/

'use strict';
import { IConnectionManagementService } from 'sql/parts/connection/common/connectionManagement';
import * as sqlops from 'sqlops';
import * as Constants from 'sql/common/constants';
import * as TelemetryKeys from 'sql/common/telemetryKeys';
import * as TelemetryUtils from 'sql/common/telemetryUtilities';
import { ITelemetryService } from 'vs/platform/telemetry/common/telemetry';
import { IBackupService, TaskExecutionMode, IBackupUiService } from 'sql/parts/disasterRecovery/backup/common/backupService';
import { BackupDialog } from 'sql/parts/disasterRecovery/backup/backupDialog';
import { OptionsDialog } from 'sql/base/browser/ui/modal/optionsDialog';
import Event, { Emitter } from 'vs/base/common/event';
import { DashboardComponentParams } from 'sql/services/bootstrap/bootstrapParams';
import { IInstantiationService } from 'vs/platform/instantiation/common/instantiation';
import { IPartService } from 'vs/workbench/services/part/common/partService';
import { ICapabilitiesService } from 'sql/services/capabilities/capabilitiesService';
import { IConnectionProfile } from 'sql/parts/connection/common/interfaces';
import { TPromise } from 'vs/base/common/winjs.base';
import * as ConnectionUtils from 'sql/parts/connection/common/utils';
import { ProviderConnectionInfo } from 'sql/parts/connection/common/providerConnectionInfo';
import { ServiceOption } from 'sqlops';

export class BackupService implements IBackupService {

	public _serviceBrand: any;
	private _providers: { [handle: string]: sqlops.BackupProvider; } = Object.create(null);

	constructor(
		@IConnectionManagementService private _connectionService: IConnectionManagementService,
		@ITelemetryService private _telemetryService: ITelemetryService
	) {
	}

	/**
	 * Get database metadata needed to populate backup UI
	 */
	public getBackupConfigInfo(connectionUri: string): Thenable<sqlops.BackupConfigInfo> {
		let providerId: string = this._connectionService.getProviderIdFromUri(connectionUri);
		if (providerId) {
			let provider = this._providers[providerId];
			if (provider) {
				return provider.getBackupConfigInfo(connectionUri);
			}
		}
		return Promise.resolve(undefined);
	}

	/**
	 * Backup a data source using the provided connection
	 */
	public backup(connectionUri: string, backupInfo: { [key: string]: any }, taskExecutionMode: TaskExecutionMode): Thenable<sqlops.BackupResponse> {
		return new Promise<sqlops.BackupResponse>((resolve, reject) => {
			let providerResult = this.getProvider(connectionUri);
			if (providerResult) {
				TelemetryUtils.addTelemetry(this._telemetryService, TelemetryKeys.BackupCreated, { provider: providerResult.providerName });
				providerResult.provider.backup(connectionUri, backupInfo, taskExecutionMode).then(result => {
					resolve(result);
				}, error => {
					reject(error);
				});
			} else {
				reject(Constants.InvalidProvider);
			}
		});
	}

	private getProvider(connectionUri: string): { provider: sqlops.BackupProvider, providerName: string } {
		let providerId: string = this._connectionService.getProviderIdFromUri(connectionUri);
		if (providerId) {
			return { provider: this._providers[providerId], providerName: providerId };
		} else {
			return undefined;
		}
	}

	/**
	 * Register a disaster recovery provider
	 */
	public registerProvider(providerId: string, provider: sqlops.BackupProvider): void {
		this._providers[providerId] = provider;
	}
}

export class BackupUiService implements IBackupUiService {
	public _serviceBrand: any;
	private _backupDialogs: { [providerName: string]: BackupDialog | OptionsDialog } = {};
	private _currentProvider: string;
	private _optionValues: { [optionName: string]: any } = {};
	private _connectionUri: string;
	private static _connectionUniqueId: number = 0;

	private _onShowBackupEvent: Emitter<{ connection: IConnectionProfile, ownerUri: string }>;
	public get onShowBackupEvent(): Event<{ connection: IConnectionProfile, ownerUri: string }> { return this._onShowBackupEvent.event; }

	constructor( @IInstantiationService private _instantiationService: IInstantiationService,
		@IPartService private _partService: IPartService,
		@ICapabilitiesService private _capabilitiesService: ICapabilitiesService,
		@IBackupService private _disasterRecoveryService: IBackupService,
		@IConnectionManagementService private _connectionManagementService: IConnectionManagementService) {
		this._onShowBackupEvent = new Emitter<{ connection: IConnectionProfile, ownerUri: string }>();
	}

	public showBackup(connection: IConnectionProfile): Promise<any> {
		let self = this;
		return new Promise<void>((resolve, reject) => {
			self.showBackupDialog(connection).then(() => {
				resolve();
			}, error => {
				reject();
			});
		});
	}

	private getOptions(provider: string): ServiceOption[] {
<<<<<<< HEAD
		let feature = this._capabilitiesService.getLegacyCapabilities(this._currentProvider).features.find(f => f.featureName === 'backup');
=======
		let feature = this._capabilitiesService.getCapabilities(this._currentProvider).features.find(f => f.featureName === 'backup');
>>>>>>> 8b2ea4f0
		if (feature) {
			return feature.optionsMetadata;
		} else {
			return undefined;
		}
	}

	public showBackupDialog(connection: IConnectionProfile): TPromise<void> {
		let self = this;
		self._connectionUri = ConnectionUtils.generateUri(connection);
		self._currentProvider = connection.providerName;
		let backupDialog = self._backupDialogs[self._currentProvider];
		if (!backupDialog) {
			let backupOptions = this.getOptions(this._currentProvider);
			if (backupOptions) {
				backupDialog = self._instantiationService ? self._instantiationService.createInstance(
					OptionsDialog, 'Backup database - ' + connection.serverName + ':' + connection.databaseName, 'BackupOptions', undefined) : undefined;
				backupDialog.onOk(() => this.handleOptionDialogClosed());
			}
			else {
				backupDialog = self._instantiationService ? self._instantiationService.createInstance(BackupDialog) : undefined;
			}
			backupDialog.render();
			self._backupDialogs[self._currentProvider] = backupDialog;
		}

		let backupOptions = this.getOptions(this._currentProvider);
		return new TPromise<void>(() => {
			if (backupOptions) {
				(backupDialog as OptionsDialog).open(backupOptions, self._optionValues);
			} else {
				let uri = this._connectionManagementService.getConnectionId(connection)
					+ ProviderConnectionInfo.idSeparator
					+ ConnectionUtils.ConnectionUriBackupIdAttributeName
					+ ProviderConnectionInfo.nameValueSeparator
					+ BackupUiService._connectionUniqueId;

				BackupUiService._connectionUniqueId++;

				// Create connection if needed
				if (!this._connectionManagementService.isConnected(uri)) {
					this._connectionManagementService.connect(connection, uri).then(() => {
						this._onShowBackupEvent.fire({ connection: connection, ownerUri: uri });
					});
				}
				(backupDialog as BackupDialog).open(connection);
			}
		});
	}

	public onShowBackupDialog() {
		let backupDialog = this._backupDialogs[this._currentProvider];
		if (backupDialog) {
			backupDialog.setFocusableElements();
		}
	}

	public closeBackup() {
		let self = this;
		let backupDialog = self._backupDialogs[self._currentProvider];
		if (backupDialog) {
			backupDialog.close();
		}
	}

	private handleOptionDialogClosed() {
		this._disasterRecoveryService.backup(this._connectionUri, this._optionValues, TaskExecutionMode.executeAndScript);
	}

}<|MERGE_RESOLUTION|>--- conflicted
+++ resolved
@@ -116,11 +116,7 @@
 	}
 
 	private getOptions(provider: string): ServiceOption[] {
-<<<<<<< HEAD
 		let feature = this._capabilitiesService.getLegacyCapabilities(this._currentProvider).features.find(f => f.featureName === 'backup');
-=======
-		let feature = this._capabilitiesService.getCapabilities(this._currentProvider).features.find(f => f.featureName === 'backup');
->>>>>>> 8b2ea4f0
 		if (feature) {
 			return feature.optionsMetadata;
 		} else {
