--- conflicted
+++ resolved
@@ -76,9 +76,9 @@
 	encryptorName: string;
 }
 
-const LocalizeStrings = {
+const LocalizedStrings = {
 	BACKUP_NAME: localize('backup.backupName', 'Backup name'),
-	RECOVERY_MODE: localize('backup.recoveryModel', 'Recovery model'),
+	RECOVERY_MODEL: localize('backup.recoveryModel', 'Recovery model'),
 	BACKUP_TYPE: localize('backup.backupType', 'Backup type'),
 	BACKUP_DEVICE: localize('backup.backupDevice', 'Backup files'),
 	ALGORITHM: localize('backup.algorithm', 'Algorithm'),
@@ -141,7 +141,7 @@
 	@ViewChild('advancedOptionContainer', { read: ElementRef }) advancedOptionElement;
 	@ViewChild('advancedOptionBodyContainer', { read: ElementRef }) advancedOptionBodyElement;
 
-	private localizedStrings = LocalizeStrings;
+	private localizedStrings = LocalizedStrings;
 
 	private _backupService: IBackupService;
 	private _backupUiService: IBackupUiService;
@@ -212,7 +212,7 @@
 
 		this.recoveryBox = new InputBox(this.recoveryModelElement.nativeElement, this._bootstrapService.contextViewService, {
 			placeholder: this.recoveryModel,
-			ariaLabel: this.recoveryModelLabel
+			ariaLabel: LocalizedStrings.RECOVERY_MODEL
 		});
 		// Set backup type
 		this.backupTypeSelectBox = new SelectBox([], '', this._bootstrapService.contextViewService);
@@ -220,47 +220,47 @@
 
 		// Set copy-only check box
 		this.copyOnlyCheckBox = new Checkbox(this.copyOnlyElement.nativeElement, {
-			label: LocalizeStrings.COPY_ONLY,
+			label: LocalizedStrings.COPY_ONLY,
 			checked: false,
 			onChange: (viaKeyboard) => { },
-			ariaLabel: this.copyOnlyLabel
+			ariaLabel: LocalizedStrings.COPY_ONLY
 		});
 
 		// Encryption checkbox
 		this.encryptCheckBox = new Checkbox(this.encryptElement.nativeElement, {
-			label: LocalizeStrings.ENCRYPTION,
+			label: LocalizedStrings.ENCRYPTION,
 			checked: false,
 			onChange: (viaKeyboard) => self.onChangeEncrypt(),
-			ariaLabel: this.encryptionLabel
+			ariaLabel: LocalizedStrings.ENCRYPTION
 		});
 
 		// Verify backup checkbox
 		this.verifyCheckBox = new Checkbox(this.verifyElement.nativeElement, {
-			label: LocalizeStrings.VERIFY_CONTAINER,
+			label: LocalizedStrings.VERIFY_CONTAINER,
 			checked: false,
 			onChange: (viaKeyboard) => { },
-			ariaLabel: this.verifyContainerLabel
+			ariaLabel: LocalizedStrings.VERIFY_CONTAINER
 		});
 
 		// Perform checksum checkbox
 		this.checksumCheckBox = new Checkbox(this.checksumElement.nativeElement, {
-			label: LocalizeStrings.CHECKSUM_CONTAINER,
+			label: LocalizedStrings.CHECKSUM_CONTAINER,
 			checked: false,
 			onChange: (viaKeyboard) => { },
-			ariaLabel: this.checksumContainerLabel
+			ariaLabel: LocalizedStrings.CHECKSUM_CONTAINER
 		});
 
 		// Continue on error checkbox
 		this.continueOnErrorCheckBox = new Checkbox(this.continueOnErrorElement.nativeElement, {
-			label: LocalizeStrings.CONTINUE_ON_ERROR_CONTAINER,
+			label: LocalizedStrings.CONTINUE_ON_ERROR_CONTAINER,
 			checked: false,
 			onChange: (viaKeyboard) => { },
-			ariaLabel: this.continueOnErrorContainerLabel
+			ariaLabel: LocalizedStrings.CONTINUE_ON_ERROR_CONTAINER
 		});
 
 		// Set backup name
 		this.backupNameBox = new InputBox(this.backupNameElement.nativeElement, this._bootstrapService.contextViewService, {
-			ariaLabel: this.backupNameLabel
+			ariaLabel: LocalizedStrings.BACKUP_NAME
 		});
 
 		// Set backup path list
@@ -291,20 +291,14 @@
 			this._bootstrapService.contextViewService,
 			{
 				validationOptions: {
-<<<<<<< HEAD
-					validation: (value: string) => !value ? ({ type: MessageType.ERROR, content: LocalizeStrings.MEDIA_NAME_REQUIRED_ERROR }) : null
-				}
-			});
-=======
-					validation: (value: string) => !value ? ({ type: MessageType.ERROR, content: this.mediaNameRequiredError }) : null
+					validation: (value: string) => !value ? ({ type: MessageType.ERROR, content: LocalizedStrings.MEDIA_NAME_REQUIRED_ERROR }) : null
 				},
-				ariaLabel: this.newMediaSetNameLabel
+				ariaLabel: LocalizedStrings.NEW_MEDIA_SET_NAME
 			}
 		);
->>>>>>> 8bc32e63
 
 		this.mediaDescriptionBox = new InputBox(this.mediaDescriptionElement.nativeElement, this._bootstrapService.contextViewService, {
-			ariaLabel: this.newMediaSetDescriptionLabel
+			ariaLabel: LocalizedStrings.NEW_MEDIA_SET_DESCRIPTION
 		});
 
 		// Set backup retain days
@@ -324,7 +318,7 @@
 						}
 					}
 				},
-				ariaLabel: this.setBackupRetainDaysLabel
+				ariaLabel: LocalizedStrings.SET_BACKUP_RETAIN_DAYS
 			});
 
 		// Disable elements
@@ -340,7 +334,7 @@
 		// Set category view for advanced options. This should be defined in ngAfterViewInit so that it correctly calculates the text height after data binding.
 		var splitview = new SplitView(this.advancedOptionElement.nativeElement);
 		var advancedBodySize = DOM.getTotalHeight(this.advancedOptionBodyElement.nativeElement);
-		var categoryView = new CategoryView(LocalizeStrings.ADVANCED_CONFIGURATION, this.advancedOptionBodyElement.nativeElement, true, advancedBodySize, this._advancedHeaderSize);
+		var categoryView = new CategoryView(LocalizedStrings.ADVANCED_CONFIGURATION, this.advancedOptionBodyElement.nativeElement, true, advancedBodySize, this._advancedHeaderSize);
 		splitview.addView(categoryView);
 		splitview.layout(advancedBodySize + this._advancedHeaderSize);
 
@@ -608,7 +602,7 @@
 			if (strings.isFalsyOrWhitespace(this.mediaNameBox.value)) {
 				this.backupEnabled = false;
 				this.backupButton.enabled = false;
-				this.mediaNameBox.showMessage({ type: MessageType.ERROR, content: LocalizeStrings.MEDIA_NAME_REQUIRED_ERROR });
+				this.mediaNameBox.showMessage({ type: MessageType.ERROR, content: LocalizedStrings.MEDIA_NAME_REQUIRED_ERROR });
 			}
 		} else {
 			this.enableBackupButton();
