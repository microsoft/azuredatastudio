/*---------------------------------------------------------------------------------------------
 *  Copyright (c) Microsoft Corporation. All rights reserved.
 *  Licensed under the Source EULA. See License.txt in the project root for license information.
 *--------------------------------------------------------------------------------------------*/

'use strict';
import 'vs/css!./media/restoreDialog';
import { Builder, $ } from 'vs/base/browser/builder';
import { StandardKeyboardEvent } from 'vs/base/browser/keyboardEvent';
import { Event, Emitter } from 'vs/base/common/event';
import { KeyCode, KeyMod } from 'vs/base/common/keyCodes';
import { Widget } from 'vs/base/browser/ui/widget';
import { MessageType, IInputOptions } from 'vs/base/browser/ui/inputbox/inputBox';
import { IContextViewService } from 'vs/platform/contextview/browser/contextView';
import { IThemeService } from 'vs/platform/theme/common/themeService';
import { ITelemetryService } from 'vs/platform/telemetry/common/telemetry';
import { IPartService } from 'vs/workbench/services/part/common/partService';
import { localize } from 'vs/nls';
import { IContextKeyService } from 'vs/platform/contextkey/common/contextkey';
import { mixin } from 'vs/base/common/objects';
import * as DOM from 'vs/base/browser/dom';
import * as strings from 'vs/base/common/strings';

import * as sqlops from 'sqlops';

import { Button } from 'sql/base/browser/ui/button/button';
import { Checkbox } from 'sql/base/browser/ui/checkbox/checkbox';
import { InputBox, OnLoseFocusParams } from 'sql/base/browser/ui/inputBox/inputBox';
import { SelectBox } from 'sql/base/browser/ui/selectBox/selectBox';
import { RowSelectionModel } from 'sql/base/browser/ui/table/plugins/rowSelectionModel.plugin';
import { CheckboxSelectColumn } from 'sql/base/browser/ui/table/plugins/checkboxSelectColumn.plugin';
import { Table } from 'sql/base/browser/ui/table/table';
import { TableDataView } from 'sql/base/browser/ui/table/tableDataView';
import * as DialogHelper from 'sql/base/browser/ui/modal/dialogHelper';
import { Modal } from 'sql/base/browser/ui/modal/modal';
import { attachButtonStyler, attachModalDialogStyler, attachTableStyler, attachInputBoxStyler, attachSelectBoxStyler, attachEditableDropdownStyler } from 'sql/common/theme/styler';
import * as TelemetryKeys from 'sql/common/telemetryKeys';
import * as BackupConstants from 'sql/parts/disasterRecovery/backup/constants';
import { RestoreViewModel, RestoreOptionParam, SouceDatabaseNamesParam } from 'sql/parts/disasterRecovery/restore/restoreViewModel';
import * as FileValidationConstants from 'sql/parts/fileBrowser/common/fileValidationServiceConstants';
import { Dropdown } from 'sql/base/browser/ui/editableDropdown/dropdown';
import { TabbedPanel, PanelTabIdentifier } from 'sql/base/browser/ui/panel/panel';
import { ServiceOptionType } from 'sql/workbench/api/common/sqlExtHostTypes';
<<<<<<< HEAD
import { mixin } from 'vs/base/common/objects';
=======
import { IFileBrowserDialogController } from 'sql/parts/fileBrowser/common/interfaces';
>>>>>>> ef29871b

interface FileListElement {
	logicalFileName: string;
	fileType: string;
	originalFileName: string;
	restoreAs: string;
}

const LocalizedStrings = {
	BACKFILEPATH: localize('backupFilePath', "Backup file path"),
	TARGETDATABASE: localize('targetDatabase', 'Target database')
};

export class RestoreDialog extends Modal {
	public viewModel: RestoreViewModel;

	private _scriptButton: Button;
	private _restoreButton: Button;
	private _closeButton: Button;
	private _optionsMap: { [name: string]: Widget } = {};
	private _restoreLabel: string;
	private _restoreTitle: string;
	private _databaseTitle: string;
	private _backupFileTitle: string;
	private _ownerUri: string;
	private _databaseDropdown: Dropdown;
	private _isBackupFileCheckboxChanged: boolean;

	// General options
	private _filePathInputBox: InputBox;
	private _browseFileButton: Button;
	private _destinationRestoreToInputBox: InputBox;
	private _restoreFromSelectBox: SelectBox;
	private _sourceDatabaseSelectBox: SelectBox;

	private _panel: TabbedPanel;
	private _generalTabId: PanelTabIdentifier;

	// File option
	private readonly _relocateDatabaseFilesOption = 'relocateDbFiles';
	private readonly _relocatedDataFileFolderOption = 'dataFileFolder';
	private readonly _relocatedLogFileFolderOption = 'logFileFolder';

	// other options
	private readonly _withReplaceDatabaseOption = 'replaceDatabase';
	private readonly _withKeepReplicationOption = 'keepReplication';
	private readonly _withRestrictedUserOption = 'setRestrictedUser';

	private readonly _recoveryStateOption = 'recoveryState';
	private readonly _standbyFileOption = 'standbyFile';

	private readonly _takeTaillogBackupOption = 'backupTailLog';
	private readonly _tailLogWithNoRecoveryOption = 'tailLogWithNoRecovery';
	private readonly _tailLogBackupFileOption = 'tailLogBackupFile';

	private readonly _closeExistingConnectionsOption = 'closeExistingConnections';

	private _restoreFromBackupFileElement: HTMLElement;

	private _fileListTable: Table<FileListElement>;
	private _fileListData: TableDataView<FileListElement>;
	private _fileListTableContainer: HTMLElement;

	private _restorePlanTable: Table<Slick.SlickData>;
	private _restorePlanData: TableDataView<Slick.SlickData>;
	private _restorePlanColumn;
	private _restorePlanTableContainer: HTMLElement;
	private _isRenderedRestorePlanTable: boolean;

	private _onRestore = new Emitter<boolean>();
	public onRestore: Event<boolean> = this._onRestore.event;

	private _onValidate = new Emitter<boolean>();
	public onValidate: Event<boolean> = this._onValidate.event;

	private _onCancel = new Emitter<void>();
	public onCancel: Event<void> = this._onCancel.event;

	private _onCloseEvent = new Emitter<void>();
	public onCloseEvent: Event<void> = this._onCloseEvent.event;

	private _onDatabaseListFocused = new Emitter<void>();
	public onDatabaseListFocused: Event<void> = this._onDatabaseListFocused.event;

	constructor(
		optionsMetadata: sqlops.ServiceOption[],
		@IPartService partService: IPartService,
		@IThemeService private _themeService: IThemeService,
		@IContextViewService private _contextViewService: IContextViewService,
		@ITelemetryService telemetryService: ITelemetryService,
		@IContextKeyService contextKeyService: IContextKeyService,
		@IFileBrowserDialogController private fileBrowserDialogService: IFileBrowserDialogController
	) {
		super(localize('RestoreDialogTitle', 'Restore database'), TelemetryKeys.Restore, partService, telemetryService, contextKeyService, { hasErrors: true, isWide: true, hasSpinner: true });
		this._restoreTitle = localize('restoreDialog.restoreTitle', 'Restore database');
		this._databaseTitle = localize('restoreDialog.database', 'Database');
		this._backupFileTitle = localize('restoreDialog.backupFile', 'Backup file');
		this._restoreLabel = localize('restoreDialog.restore', 'Restore');

		// view model
		this.viewModel = new RestoreViewModel(optionsMetadata);
		this.viewModel.onSetLastBackupTaken((value) => this.updateLastBackupTaken(value));
		this.viewModel.onSetfilePath((value) => this.updateFilePath(value));
		this.viewModel.onSetSourceDatabaseNames((databaseNamesParam) => this.updateSourceDatabaseName(databaseNamesParam));
		this.viewModel.onSetTargetDatabaseName((value) => this.updateTargetDatabaseName(value));
		this.viewModel.onSetLastBackupTaken((value) => this.updateLastBackupTaken(value));
		this.viewModel.onSetRestoreOption((optionParams) => this.updateRestoreOption(optionParams));
		this.viewModel.onUpdateBackupSetsToRestore((backupSets) => this.updateBackupSetsToRestore(backupSets));
		this.viewModel.onUpdateRestoreDatabaseFiles((files) => this.updateRestoreDatabaseFiles(files));

		this._isRenderedRestorePlanTable = false;
	}

	public render() {
		super.render();
		attachModalDialogStyler(this, this._themeService);
		let cancelLabel = localize('restoreDialog.cancel', 'Cancel');
		this._scriptButton = this.addFooterButton(localize('restoreDialog.script', 'Script'), () => this.restore(true));
		this._restoreButton = this.addFooterButton(this._restoreLabel, () => this.restore(false));
		this._closeButton = this.addFooterButton(cancelLabel, () => this.cancel());
		this.registerListeners();
		this._destinationRestoreToInputBox.disable();
	}

	protected renderBody(container: HTMLElement) {

		let restoreFromElement;
		$().div({ class: 'restore-from' }, (restoreFromContainer) => {
			restoreFromElement = restoreFromContainer.getHTMLElement();
			this.createLabelElement(restoreFromContainer, localize('source', 'Source'), true);
			this._restoreFromSelectBox = this.createSelectBoxHelper(restoreFromContainer, localize('restoreFrom', 'Restore from'), [this._databaseTitle, this._backupFileTitle], this._databaseTitle);
		});

		$().div({ class: 'backup-file-path' }, (filePathContainer) => {
			filePathContainer.hide();
			this._restoreFromBackupFileElement = filePathContainer.getHTMLElement();
			let errorMessage = localize('missingBackupFilePathError', 'Backup file path is required.');
			let validationOptions: IInputOptions = {
				validationOptions: {
					validation: (value: string) => !value ? ({ type: MessageType.ERROR, content: errorMessage }) : null
				},
				placeholder: localize('multipleBackupFilePath', 'Please enter one or more file paths separated by commas'),
				ariaLabel: LocalizedStrings.BACKFILEPATH
			};

			filePathContainer.div({ class: 'dialog-input-section' }, (inputContainer) => {
				inputContainer.div({ class: 'dialog-label' }, (labelContainer) => {
					labelContainer.safeInnerHtml(LocalizedStrings.BACKFILEPATH);
				});

				inputContainer.div({ class: 'dialog-input' }, (inputCellContainer) => {
					this._filePathInputBox = new InputBox(inputCellContainer.getHTMLElement(), this._contextViewService, validationOptions);
				});

				inputContainer.div({ class: 'file-browser' }, (inputCellContainer) => {
					this._browseFileButton = new Button(inputCellContainer);
					this._browseFileButton.label = '...';
				});
			});
		});

		let sourceDatabasesElement;
		$().div({ class: 'source-database-list' }, (sourceDatabasesContainer) => {
			sourceDatabasesElement = sourceDatabasesContainer.getHTMLElement();
			this._sourceDatabaseSelectBox = this.createSelectBoxHelper(sourceDatabasesContainer, localize('database', 'Database'), [], '');
		});

		// Source section
		let sourceElement: HTMLElement;
		$().div({ class: 'source-section new-section' }, (sourceContainer) => {
			sourceElement = sourceContainer.getHTMLElement();
			sourceContainer.append(restoreFromElement);
			sourceContainer.append(this._restoreFromBackupFileElement);
			sourceContainer.append(sourceDatabasesElement);
		});

		// Destination section
		let destinationElement: HTMLElement;
		$().div({ class: 'destination-section new-section' }, (destinationContainer) => {
			destinationElement = destinationContainer.getHTMLElement();
			this.createLabelElement(destinationContainer, localize('destination', 'Destination'), true);

			destinationContainer.div({ class: 'dialog-input-section' }, (inputContainer) => {
				inputContainer.div({ class: 'dialog-label' }, (labelContainer) => {
					labelContainer.innerHtml(LocalizedStrings.TARGETDATABASE);
				});

				inputContainer.div({ class: 'dialog-input' }, (inputCellContainer) => {
					// Get the bootstrap params and perform the bootstrap
					inputCellContainer.style('width', '100%');
					this._databaseDropdown = new Dropdown(inputCellContainer.getHTMLElement(), this._contextViewService, this._themeService,
						{
							strictSelection: false,
<<<<<<< HEAD
							ariaLabel: LocalizedStrings.TARGETDATABASE,
							actionLabel: localize('toggleDatabaseNameDropdown', 'Select Database Toggle Dropdown')
=======
							ariaLabel: LocalizedStrings.TARGETDATABASE
>>>>>>> ef29871b
						}
					);
					this._databaseDropdown.onValueChange(s => {
						this.databaseSelected(s);
					});

					this._databaseDropdown.onBlur(() => {
						this.databaseSelected(this._databaseDropdown.value);
					});

					this._databaseDropdown.onFocus(() => {
						this._onDatabaseListFocused.fire();
					});

					this._databaseDropdown.value = this.viewModel.targetDatabaseName;
					attachEditableDropdownStyler(this._databaseDropdown, this._themeService);
				});
			});

			this._destinationRestoreToInputBox = this.createInputBoxHelper(destinationContainer, localize('restoreTo', 'Restore to'));
		});


		// Restore plan section
		let restorePlanElement: HTMLElement;
		$().div({ class: 'restore-plan-section new-section' }, (restorePlanContainer) => {
			restorePlanElement = restorePlanContainer.getHTMLElement();
			this.createLabelElement(restorePlanContainer, localize('restorePlan', 'Restore plan'), true);
			this.createLabelElement(restorePlanContainer, localize('backupSetsToRestore', 'Backup sets to restore'));

			// Backup sets table
			restorePlanContainer.div({ class: 'dialog-input-section restore-list' }, (labelContainer) => {
				this._restorePlanTableContainer = labelContainer.getHTMLElement();
				labelContainer.hide();
				this._restorePlanData = new TableDataView<Slick.SlickData>();
				this._restorePlanTable = new Table<Slick.SlickData>(labelContainer.getHTMLElement(), this._restorePlanData, this._restorePlanColumn, { enableColumnReorder: false });
				this._restorePlanTable.setSelectionModel(new RowSelectionModel({ selectActiveRow: false }));
				this._restorePlanTable.onSelectedRowsChanged((e, data) => this.backupFileCheckboxChanged(e, data));
			});
		});

		// Content in general tab
		let generalTab = $('.restore-dialog');
		generalTab.append(sourceElement);
		generalTab.append(destinationElement);
		generalTab.append(restorePlanElement);

		// Content in file tab
		let fileContentElement: HTMLElement;
		$().div({ class: 'restore-dialog' }, (builder) => {
			fileContentElement = builder.getHTMLElement();

			// Restore database file as section
			builder.div({ class: 'new-section' }, (sectionContainer) => {
				this.createLabelElement(sectionContainer, localize('restoreDatabaseFileAs', 'Restore database files as'), true);
				this.createOptionControl(sectionContainer, this._relocateDatabaseFilesOption);
				sectionContainer.div({ class: 'sub-section' }, (subSectionContainer) => {
					this.createOptionControl(subSectionContainer, this._relocatedDataFileFolderOption);
					this.createOptionControl(subSectionContainer, this._relocatedLogFileFolderOption);
				});
			});

			// Restore database file details section
			builder.div({ class: 'new-section' }, (sectionContainer) => {
				this.createLabelElement(sectionContainer, localize('restoreDatabaseFileDetails', 'Restore database file details'), true);
				// file list table
				sectionContainer.div({ class: 'dialog-input-section restore-list' }, (fileNameContainer) => {
					this._fileListTableContainer = fileNameContainer.getHTMLElement();
					fileNameContainer.hide();
					let logicalFileName = localize('logicalFileName', 'Logical file Name');
					let fileType = localize('fileType', 'File type');
					let originalFileName = localize('originalFileName', 'Original File Name');
					let restoreAs = localize('restoreAs', 'Restore as');
					var columns = [{
						id: 'logicalFileName',
						name: logicalFileName,
						field: 'logicalFileName'
					}, {
						id: 'fileType',
						name: fileType,
						field: 'fileType'
					}, {
						id: 'originalFileName',
						name: originalFileName,
						field: 'originalFileName'
					}, {
						id: 'restoreAs',
						name: restoreAs,
						field: 'restoreAs'
					}];
					this._fileListData = new TableDataView<FileListElement>();
					this._fileListTable = new Table<FileListElement>(fileNameContainer.getHTMLElement(), this._fileListData, columns, { enableColumnReorder: false });
					this._fileListTable.setSelectionModel(new RowSelectionModel());
				});
			});
		});

		// Content in options tab
		let optionsContentElement: HTMLElement;
		$().div({ class: 'restore-dialog' }, (builder) => {
			optionsContentElement = builder.getHTMLElement();

			// Restore options section
			builder.div({ class: 'new-section' }, (sectionContainer) => {
				this.createLabelElement(sectionContainer, localize('restoreOptions', 'Restore options'), true);
				this.createOptionControl(sectionContainer, this._withReplaceDatabaseOption);
				this.createOptionControl(sectionContainer, this._withKeepReplicationOption);
				this.createOptionControl(sectionContainer, this._withRestrictedUserOption);
				this.createOptionControl(sectionContainer, this._recoveryStateOption);

				sectionContainer.div({ class: 'sub-section' }, (subSectionContainer) => {
					this.createOptionControl(subSectionContainer, this._standbyFileOption);
				});
			});

			// Tail-Log backup section
			builder.div({ class: 'new-section' }, (sectionContainer) => {
				this.createLabelElement(sectionContainer, localize('taillogBackup', 'Tail-Log backup'), true);
				this.createOptionControl(sectionContainer, this._takeTaillogBackupOption);
				sectionContainer.div({ class: 'sub-section' }, (subSectionContainer) => {
					this.createOptionControl(subSectionContainer, this._tailLogWithNoRecoveryOption);
					this.createOptionControl(subSectionContainer, this._tailLogBackupFileOption);
				});
			});

			// Server connections section
			builder.div({ class: 'new-section' }, (sectionContainer) => {
				this.createLabelElement(sectionContainer, localize('serverConnection', 'Server connections'), true);
				this.createOptionControl(sectionContainer, this._closeExistingConnectionsOption);
			});
		});

		let restorePanel = $('.restore-panel');
		container.appendChild(restorePanel.getHTMLElement());
		this._panel = new TabbedPanel(restorePanel.getHTMLElement());
		this._generalTabId = this._panel.pushTab({
			identifier: 'general',
			title: localize('generalTitle', 'General'),
			view: {
				render: c => {
					generalTab.appendTo(c);
				},
				layout: () => { }
			}
		});

		let fileTab = this._panel.pushTab({
			identifier: 'fileContent',
			title: localize('filesTitle', 'Files'),
			view: {
				layout: () => { },
				render: c => {
					c.appendChild(fileContentElement);
				}
			}
		});

		this._panel.pushTab({
			identifier: 'options',
			title: localize('optionsTitle', 'Options'),
			view: {
				layout: () => { },
				render: c => {
					c.appendChild(optionsContentElement);
				}
			}
		});

		this._panel.onTabChange(c => {
			if (c === fileTab && this._fileListTable) {
				this._fileListTable.resizeCanvas();
				this._fileListTable.autosizeColumns();
			}
			if (c !== this._generalTabId) {
				this._restoreFromSelectBox.hideMessage();
			}
		});

		this._restorePlanTable.grid.onKeyDown.subscribe((e: KeyboardEvent) => {
			let event = new StandardKeyboardEvent(e);
			if (event.equals(KeyMod.Shift | KeyCode.Tab)) {
				this._destinationRestoreToInputBox.isEnabled() ? this._destinationRestoreToInputBox.focus() : this._databaseDropdown.focus();
				e.stopImmediatePropagation();
			} else if (event.equals(KeyCode.Tab)) {
				this.focusOnFirstEnabledFooterButton();
				e.stopImmediatePropagation();
			}
		});

		this._fileListTable.grid.onKeyDown.subscribe((e: KeyboardEvent) => {
			let event = new StandardKeyboardEvent(e);
			if (event.equals(KeyMod.Shift | KeyCode.Tab)) {
				if ((<InputBox>this._optionsMap[this._relocatedLogFileFolderOption]).isEnabled()) {
					(<InputBox>this._optionsMap[this._relocatedLogFileFolderOption]).focus();
				} else if ((<InputBox>this._optionsMap[this._relocatedDataFileFolderOption]).isEnabled()) {
					(<InputBox>this._optionsMap[this._relocatedDataFileFolderOption]).focus();
				} else {
					(<Checkbox>this._optionsMap[this._relocateDatabaseFilesOption]).focus();
				}
				e.stopImmediatePropagation();
			} else if (event.equals(KeyCode.Tab)) {
				this.focusOnFirstEnabledFooterButton();
				e.stopImmediatePropagation();
			}
		});
	}

	private focusOnFirstEnabledFooterButton() {
		if (this._scriptButton.enabled) {
			this._scriptButton.focus();
		} else if (this._restoreButton.enabled) {
			this._restoreButton.focus();
		} else {
			this._closeButton.focus();
		}
	}

	private databaseSelected(dbName: string): void {
		if (this.viewModel.targetDatabaseName !== dbName) {
			this.viewModel.targetDatabaseName = dbName;
			this.validateRestore(false);
		}
	}

	public set databaseListOptions(vals: string[]) {
		this._databaseDropdown.values = vals;
	}

	private createLabelElement(container: Builder, content: string, isHeader?: boolean) {
		let className = 'dialog-label';
		if (isHeader) {
			className += ' header';
		}
		container.div({ class: className }, (labelContainer) => {
			labelContainer.innerHtml(content);
		});
	}

	private createOptionControl(container: Builder, optionName: string): void {
		let option = this.viewModel.getOptionMetadata(optionName);
		let propertyWidget: any;
		switch (option.valueType) {
			case ServiceOptionType.boolean:
				propertyWidget = this.createCheckBoxHelper(container, option.description,
					DialogHelper.getBooleanValueFromStringOrBoolean(option.defaultValue), () => this.onBooleanOptionChecked(optionName));
				break;
			case ServiceOptionType.category:
				propertyWidget = this.createSelectBoxHelper(container, option.description, option.categoryValues.map(c => c.displayName), DialogHelper.getCategoryDisplayName(option.categoryValues, option.defaultValue));
				this._register(attachSelectBoxStyler(propertyWidget, this._themeService));
				this._register(propertyWidget.onDidSelect(selectedDatabase => {
					this.onCatagoryOptionChanged(optionName);
				}));
				break;
			case ServiceOptionType.string:
				propertyWidget = this.createInputBoxHelper(container, option.description);
				this._register(attachInputBoxStyler(propertyWidget, this._themeService));
				this._register(propertyWidget.onLoseFocus(params => {
					this.onStringOptionChanged(optionName, params);
				}));
		}

		this._optionsMap[optionName] = propertyWidget;
	}

	private onBooleanOptionChecked(optionName: string) {
		this.viewModel.setOptionValue(optionName, (<Checkbox>this._optionsMap[optionName]).checked);
		this.validateRestore(false);
	}

	private onCatagoryOptionChanged(optionName: string) {
		this.viewModel.setOptionValue(optionName, (<SelectBox>this._optionsMap[optionName]).value);
		this.validateRestore(false);
	}

	private onStringOptionChanged(optionName: string, params: OnLoseFocusParams) {
		if (params.hasChanged && params.value) {
			this.viewModel.setOptionValue(optionName, params.value);
			this.validateRestore(false);
		}
	}

	private createCheckBoxHelper(container: Builder, label: string, isChecked: boolean, onCheck: (viaKeyboard: boolean) => void): Checkbox {
		let checkbox: Checkbox;
		container.div({ class: 'dialog-input-section' }, (inputCellContainer) => {
			checkbox = new Checkbox(inputCellContainer.getHTMLElement(), {
				label: label,
				checked: isChecked,
				onChange: onCheck,
				ariaLabel: label
			});
		});
		return checkbox;
	}

	private createSelectBoxHelper(container: Builder, label: string, options: string[], selectedOption: string): SelectBox {
		let selectBox: SelectBox;
		container.div({ class: 'dialog-input-section' }, (inputContainer) => {
			inputContainer.div({ class: 'dialog-label' }, (labelContainer) => {
				labelContainer.innerHtml(label);
			});

			inputContainer.div({ class: 'dialog-input' }, (inputCellContainer) => {
				selectBox = new SelectBox(options, selectedOption, this._contextViewService, inputCellContainer.getHTMLElement());
				selectBox.render(inputCellContainer.getHTMLElement());
			});
		});
		return selectBox;
	}

	private createInputBoxHelper(container: Builder, label: string, options?: IInputOptions): InputBox {
		let inputBox: InputBox;
		let ariaOptions = {
			ariaLabel: label
		};
		container.div({ class: 'dialog-input-section' }, (inputContainer) => {
			inputContainer.div({ class: 'dialog-label' }, (labelContainer) => {
				labelContainer.safeInnerHtml(label);
			});

			inputContainer.div({ class: 'dialog-input' }, (inputCellContainer) => {
				inputBox = new InputBox(inputCellContainer.getHTMLElement(), this._contextViewService, mixin(ariaOptions, options));
			});
		});
		return inputBox;
	}

	private clearRestorePlanDataTable(): void {
		if (this._restorePlanData.getLength() > 0) {
			this._restorePlanData.clear();
			new Builder(this._restorePlanTableContainer).hide();
		}
	}

	private clearFileListTable(): void {
		if (this._fileListData.getLength() > 0) {
			this._fileListData.clear();
			new Builder(this._fileListTableContainer).hide();
		}
	}

	private resetRestoreContent(): void {
		this.clearRestorePlanDataTable();
		this.clearFileListTable();
		this._restoreButton.enabled = false;
		this._scriptButton.enabled = false;
	}

	public onValidateResponseFail(errorMessage: string) {
		this.resetRestoreContent();
		if (this.isRestoreFromDatabaseSelected) {
			this._sourceDatabaseSelectBox.showMessage({ type: MessageType.ERROR, content: errorMessage });
		} else {
			this._sourceDatabaseSelectBox.setOptions([]);
			this._filePathInputBox.showMessage({ type: MessageType.ERROR, content: errorMessage });
		}
	}

	public removeErrorMessage() {
		this._filePathInputBox.hideMessage();
		this._sourceDatabaseSelectBox.hideMessage();
		this._destinationRestoreToInputBox.hideMessage();
	}

	public enableRestoreButton(enabled: boolean) {
		this.hideSpinner();
		this._restoreButton.enabled = enabled;
		this._scriptButton.enabled = enabled;
	}

	public showError(errorMessage: string): void {
		this.setError(errorMessage);
	}

	private backupFileCheckboxChanged(e: Slick.EventData, data: Slick.OnSelectedRowsChangedEventArgs<Slick.SlickData>): void {
		let selectedFiles = [];
		data.grid.getSelectedRows().forEach(row => {
			selectedFiles.push(data.grid.getDataItem(row)['Id']);
		});

		let isSame = false;
		if (this.viewModel.selectedBackupSets && this.viewModel.selectedBackupSets.length === selectedFiles.length) {
			isSame = this.viewModel.selectedBackupSets.some(item => selectedFiles.includes(item));
		}

		if (!isSame) {
			this.viewModel.selectedBackupSets = selectedFiles;
			this.validateRestore(false, true);
		}
	}

	private registerListeners(): void {
		// Theme styler
		this._register(attachInputBoxStyler(this._filePathInputBox, this._themeService));
		this._register(attachInputBoxStyler(this._destinationRestoreToInputBox, this._themeService));
		this._register(attachSelectBoxStyler(this._restoreFromSelectBox, this._themeService));
		this._register(attachSelectBoxStyler(this._sourceDatabaseSelectBox, this._themeService));
		this._register(attachButtonStyler(this._browseFileButton, this._themeService));
		this._register(attachButtonStyler(this._scriptButton, this._themeService));
		this._register(attachButtonStyler(this._restoreButton, this._themeService));
		this._register(attachButtonStyler(this._closeButton, this._themeService));
		this._register(attachTableStyler(this._fileListTable, this._themeService));
		this._register(attachTableStyler(this._restorePlanTable, this._themeService));

		this._register(this._filePathInputBox.onLoseFocus(params => {
			this.onFilePathLoseFocus(params);
		}));

		this._browseFileButton.onDidClick(() => {
			this.onFileBrowserRequested();
		});

		this._register(this._sourceDatabaseSelectBox.onDidSelect(selectedDatabase => {
			this.onSourceDatabaseChanged(selectedDatabase.selected);
		}));

		this._register(this._restoreFromSelectBox.onDidSelect(selectedRestoreFrom => {
			this.onRestoreFromChanged(selectedRestoreFrom.selected);
		}));
	}

	private onFileBrowserRequested(): void {
		this.fileBrowserDialogService.showDialog(this._ownerUri,
			this.viewModel.defaultBackupFolder,
			BackupConstants.fileFiltersSet,
			FileValidationConstants.restore,
			true,
			filepath => this.onFileBrowsed(filepath));
	}

	private onFileBrowsed(filepath: string) {
		var oldFilePath = this._filePathInputBox.value;
		if (strings.isFalsyOrWhitespace(this._filePathInputBox.value)) {
			this._filePathInputBox.value = filepath;
		} else {
			this._filePathInputBox.value = this._filePathInputBox.value + ', ' + filepath;
		}

		if (oldFilePath !== this._filePathInputBox.value) {
			this.onFilePathChanged(this._filePathInputBox.value);
		}
	}

	private onFilePathLoseFocus(params: OnLoseFocusParams) {
		if (params.value) {
			if (params.hasChanged || (this.viewModel.filePath !== params.value)) {
				this.onFilePathChanged(params.value);
			}
		}
	}

	private onFilePathChanged(filePath: string) {
		this.viewModel.filePath = filePath;
		this.viewModel.selectedBackupSets = null;
		this.validateRestore(true);
	}

	private onSourceDatabaseChanged(selectedDatabase: string) {
		this.viewModel.sourceDatabaseName = selectedDatabase;
		this.viewModel.selectedBackupSets = null;
		this.validateRestore(true);
	}

	private onRestoreFromChanged(selectedRestoreFrom: string) {
		this.removeErrorMessage();
		if (selectedRestoreFrom === this._backupFileTitle) {
			this.viewModel.onRestoreFromChanged(true);
			new Builder(this._restoreFromBackupFileElement).show();
		} else {
			this.viewModel.onRestoreFromChanged(false);
			new Builder(this._restoreFromBackupFileElement).hide();
		}
		this.resetRestoreContent();
	}

	private get isRestoreFromDatabaseSelected(): boolean {
		return this._restoreFromSelectBox.value === this._databaseTitle;
	}

	public validateRestore(overwriteTargetDatabase: boolean = false, isBackupFileCheckboxChanged: boolean = false): void {
		this._isBackupFileCheckboxChanged = isBackupFileCheckboxChanged;
		this.showSpinner();
		this._restoreButton.enabled = false;
		this._scriptButton.enabled = false;
		this._onValidate.fire(overwriteTargetDatabase);
	}

	public restore(isScriptOnly: boolean): void {
		if (this._restoreButton.enabled) {
			this._onRestore.fire(isScriptOnly);
		}
	}

	public hideError() {
		this.setError('');
	}

	/* Overwrite esapce key behavior */
	protected onClose() {
		this.cancel();
	}

	/* Overwrite enter key behavior */
	protected onAccept() {
		this.restore(false);
	}

	public cancel() {
		this._onCancel.fire();
		this.close();
	}

	public close() {
		this.resetDialog();
		this.hide();
		this._onCloseEvent.fire();
	}

	private resetDialog(): void {
		this.hideError();
		this._restoreFromSelectBox.selectWithOptionName(this._databaseTitle);
		this.onRestoreFromChanged(this._databaseTitle);
		this._sourceDatabaseSelectBox.select(0);
		this._panel.showTab(this._generalTabId);
		this._isBackupFileCheckboxChanged = false;
		this.removeErrorMessage();
		this.resetRestoreContent();
	}

	public open(serverName: string, ownerUri: string) {
		this.title = this._restoreTitle + ' - ' + serverName;
		this._ownerUri = ownerUri;

		this.show();
		this._restoreFromSelectBox.focus();
	}

	protected layout(height?: number): void {
		// Nothing currently laid out statically in this class
	}

	public dispose(): void {
		super.dispose();
		for (var key in this._optionsMap) {
			var widget: Widget = this._optionsMap[key];
			widget.dispose();
			delete this._optionsMap[key];
		}
	}

	private updateLastBackupTaken(value: string) {
		this._destinationRestoreToInputBox.value = value;
	}

	private updateFilePath(value: string) {
		this._filePathInputBox.value = value;
		if (!value) {
			this._filePathInputBox.hideMessage();
		}
	}

	private updateSourceDatabaseName(databaseNamesParam: SouceDatabaseNamesParam) {
		// Always adding an empty name as the first item so if the selected db name is not in the list,
		// The empty string would be selected and not the first db in the list
		let dbNames: string[] = [];
		if (this.isRestoreFromDatabaseSelected && databaseNamesParam.databaseNames
			&& databaseNamesParam.databaseNames.length > 0 && databaseNamesParam.databaseNames[0] !== '') {
			dbNames = [''].concat(databaseNamesParam.databaseNames);
		} else {
			dbNames = databaseNamesParam.databaseNames;
		}
		this._sourceDatabaseSelectBox.setOptions(dbNames);
		this._sourceDatabaseSelectBox.selectWithOptionName(databaseNamesParam.selectedDatabase);
	}

	private updateTargetDatabaseName(value: string) {
		this._databaseDropdown.value = value;
	}

	private updateRestoreOption(optionParam: RestoreOptionParam) {
		let widget = this._optionsMap[optionParam.optionName];
		if (widget) {
			if (widget instanceof Checkbox) {
				(<Checkbox>widget).checked = optionParam.value;
				this.enableDisableWiget(widget, optionParam.isReadOnly);
			} else if (widget instanceof SelectBox) {
				(<SelectBox>widget).selectWithOptionName(optionParam.value);
				this.enableDisableWiget(widget, optionParam.isReadOnly);
			} else if (widget instanceof InputBox) {
				(<InputBox>widget).value = optionParam.value;
				this.enableDisableWiget(widget, optionParam.isReadOnly);
			}
		}
	}

	private enableDisableWiget(widget: Checkbox | SelectBox | InputBox, isReadOnly: boolean) {
		if (isReadOnly) {
			widget.disable();
		} else {
			widget.enable();
		}
	}

	private updateRestoreDatabaseFiles(dbFiles: sqlops.RestoreDatabaseFileInfo[]) {
		this.clearFileListTable();
		if (dbFiles && dbFiles.length > 0) {
			let data = [];
			for (let i = 0; i < dbFiles.length; i++) {
				data[i] = {
					logicalFileName: dbFiles[i].logicalFileName,
					fileType: dbFiles[i].fileType,
					originalFileName: dbFiles[i].originalFileName,
					restoreAs: dbFiles[i].restoreAsFileName
				};
			}
			new Builder(this._fileListTableContainer).show();
			this._fileListData.push(data);

			// Select the first row for the table by default
			this._fileListTable.setSelectedRows([0]);
			this._fileListTable.setActiveCell(0, 0);
		}
	}

	private updateBackupSetsToRestore(backupSetsToRestore: sqlops.DatabaseFileInfo[]) {
		if (this._isBackupFileCheckboxChanged) {
			let selectedRow = [];
			for (let i = 0; i < backupSetsToRestore.length; i++) {
				if (backupSetsToRestore[i].isSelected) {
					selectedRow.push(i);
				}
			}
			this._restorePlanTable.setSelectedRows(selectedRow);
		} else {
			this.clearRestorePlanDataTable();
			if (backupSetsToRestore && backupSetsToRestore.length > 0) {
				if (!this._restorePlanColumn) {
					let firstRow = backupSetsToRestore[0];
					this._restorePlanColumn = firstRow.properties.map(item => {
						return {
							id: item.propertyName,
							name: item.propertyDisplayName,
							field: item.propertyName
						};
					});

					let checkboxSelectColumn = new CheckboxSelectColumn({ title: this._restoreLabel, toolTip: this._restoreLabel, width: 15 });
					this._restorePlanColumn.unshift(checkboxSelectColumn.getColumnDefinition());
					this._restorePlanTable.columns = this._restorePlanColumn;
					this._restorePlanTable.registerPlugin(checkboxSelectColumn);
					this._restorePlanTable.autosizeColumns();
				}

				let data = [];
				let selectedRow = [];
				for (let i = 0; i < backupSetsToRestore.length; i++) {
					let backupFile = backupSetsToRestore[i];
					let newData = {};
					for (let j = 0; j < backupFile.properties.length; j++) {
						newData[backupFile.properties[j].propertyName] = backupFile.properties[j].propertyValueDisplayName;
					}
					data.push(newData);
					if (backupFile.isSelected) {
						selectedRow.push(i);
					}
				}
				new Builder(this._restorePlanTableContainer).show();
				this._restorePlanData.push(data);
				this._restorePlanTable.setSelectedRows(selectedRow);
				this._restorePlanTable.setActiveCell(selectedRow[0], 0);

				if (!this._isRenderedRestorePlanTable) {
					this._isRenderedRestorePlanTable = true;
					this._restorePlanTable.resizeCanvas();
					this._restorePlanTable.autosizeColumns();
				}
			}
		}
	}
}<|MERGE_RESOLUTION|>--- conflicted
+++ resolved
@@ -41,11 +41,7 @@
 import { Dropdown } from 'sql/base/browser/ui/editableDropdown/dropdown';
 import { TabbedPanel, PanelTabIdentifier } from 'sql/base/browser/ui/panel/panel';
 import { ServiceOptionType } from 'sql/workbench/api/common/sqlExtHostTypes';
-<<<<<<< HEAD
-import { mixin } from 'vs/base/common/objects';
-=======
 import { IFileBrowserDialogController } from 'sql/parts/fileBrowser/common/interfaces';
->>>>>>> ef29871b
 
 interface FileListElement {
 	logicalFileName: string;
@@ -239,12 +235,8 @@
 					this._databaseDropdown = new Dropdown(inputCellContainer.getHTMLElement(), this._contextViewService, this._themeService,
 						{
 							strictSelection: false,
-<<<<<<< HEAD
 							ariaLabel: LocalizedStrings.TARGETDATABASE,
 							actionLabel: localize('toggleDatabaseNameDropdown', 'Select Database Toggle Dropdown')
-=======
-							ariaLabel: LocalizedStrings.TARGETDATABASE
->>>>>>> ef29871b
 						}
 					);
 					this._databaseDropdown.onValueChange(s => {
