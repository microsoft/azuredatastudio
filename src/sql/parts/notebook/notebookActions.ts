--- conflicted
+++ resolved
@@ -12,19 +12,12 @@
 
 import { SelectBox, ISelectBoxOptionsWithLabel } from 'sql/base/browser/ui/selectBox/selectBox';
 import { INotebookModel } from 'sql/parts/notebook/models/modelInterfaces';
-import { CellTypes, CellType } from 'sql/parts/notebook/models/contracts';
-import { NotebookComponent } from 'sql/parts/notebook/notebook.component';
 
 const msgLoading = localize('loading', 'Loading kernels...');
-<<<<<<< HEAD
 const kernelLabel: string = localize('Kernel', 'Kernel: ');
 const attachToLabel: string = localize('AttachTo', 'Attach to: ');
 const msgLocalHost: string = localize('localhost', 'Localhost');
 
-=======
-
-//Action to add a cell to notebook based on cell type(code/markdown).
->>>>>>> d8cd78cd
 export class AddCellAction extends Action {
 	public cellType: CellType;
 
