--- conflicted
+++ resolved
@@ -32,13 +32,7 @@
 
 export type ModeViewSaveHandler = (handle: number) => Thenable<boolean>;
 
-<<<<<<< HEAD
-// TODO mairvine: Why is this giving me weird typescript errors?
-export class NotebookInputModel extends EditorModel {
-=======
-
 export class NotebookEditorModel extends EditorModel {
->>>>>>> 7223b288
 	private dirty: boolean;
 	private readonly _onDidChangeDirty: Emitter<void> = this._register(new Emitter<void>());
 	constructor(public readonly notebookUri: URI,
@@ -81,7 +75,7 @@
 		this._onDidChangeDirty.fire();
 	}
 
-	public confirmSave(): TPromise<ConfirmResult> {
+	public confirmSave(): Promise<ConfirmResult> {
 		return this.textFileService.confirmSave([this.notebookUri]);
 	}
 
@@ -89,10 +83,10 @@
 	 * UntitledEditor uses TextFileService to save data from UntitledEditorInput
 	 * Titled editor uses TextFileEditorModel to save existing notebook
 	*/
-	save(options: ISaveOptions): TPromise<boolean> {
+	save(options: ISaveOptions): Promise<boolean> {
 		if (this.textEditorModel instanceof TextFileEditorModel) {
 			this.textEditorModel.save(options);
-			return TPromise.as(true);
+			return Promise.resolve(true);
 		}
 		else {
 			return this.textFileService.save(this.notebookUri, options);
@@ -128,29 +122,6 @@
 	get onDidChangeDirty(): Event<void> {
 		return this._onDidChangeDirty.event;
 	}
-<<<<<<< HEAD
-
-	get isDirty(): boolean {
-		return this.dirty;
-	}
-
-	public setDirty(dirty: boolean): void {
-		if (this.dirty === dirty) {
-			return;
-		}
-
-		this.dirty = dirty;
-		this._onDidChangeDirty.fire();
-	}
-
-	save(): Promise<boolean> {
-		if (this.saveHandler) {
-			return Promise.resolve(this.saveHandler(this.handle));
-		}
-		return Promise.resolve(true);
-	}
-=======
->>>>>>> 7223b288
 }
 
 export class NotebookInput extends EditorInput {
@@ -190,11 +161,11 @@
 		return this._textInput;
 	}
 
-	public confirmSave(): TPromise<ConfirmResult> {
+	public confirmSave(): Promise<ConfirmResult> {
 		return this._model.confirmSave();
 	}
 
-	public revert(): TPromise<boolean> {
+	public revert(): Promise<boolean> {
 		return this._textInput.revert();
 	}
 
@@ -243,7 +214,7 @@
 		return this._standardKernels;
 	}
 
-	public save(): TPromise<boolean> {
+	public save(): Promise<boolean> {
 		let options: ISaveOptions = { force: false };
 		return this._model.save(options);
 	}
@@ -279,18 +250,13 @@
 		return NotebookInput.ID;
 	}
 
-<<<<<<< HEAD
-	public resolve(refresh?: boolean): Promise<IEditorModel> {
-		return undefined;
-=======
 	getResource(): URI {
 		return this.resource;
->>>>>>> 7223b288
-	}
-
-	async resolve(): TPromise<NotebookEditorModel> {
+	}
+
+	async resolve(): Promise<NotebookEditorModel> {
 		if (this._model && this._model.isModelCreated()) {
-			return TPromise.as(this._model);
+			return Promise.resolve(this._model);
 		} else {
 			let textOrUntitledEditorModel: UntitledEditorModel | IEditorModel;
 			if (this.resource.scheme === Schemas.untitled) {
@@ -350,57 +316,10 @@
 	 * An editor that is dirty will be asked to be saved once it closes.
 	 */
 	isDirty(): boolean {
-<<<<<<< HEAD
-		return this._model.isDirty;
-	}
-
-	/**
-	 * Subclasses should bring up a proper dialog for the user if the editor is dirty and return the result.
-	 */
-	confirmSave(): Promise<ConfirmResult> {
-		// TODO #2530 support save on close / confirm save. This is significantly more work
-		// as we need to either integrate with textFileService (seems like this isn't viable)
-		// or register our own complimentary service that handles the lifecycle operations such
-		// as close all, auto save etc.
-		const message = nls.localize('saveChangesMessage', "Do you want to save the changes you made to {0}?", this.getTitle());
-		const buttons: string[] = [
-			nls.localize({ key: 'save', comment: ['&& denotes a mnemonic'] }, "&&Save"),
-			nls.localize({ key: 'dontSave', comment: ['&& denotes a mnemonic'] }, "Do&&n't Save"),
-			nls.localize('cancel', "Cancel")
-		];
-
-		return this.dialogService.show(Severity.Warning, message, buttons, {
-			cancelId: 2,
-			detail: nls.localize('saveChangesDetail', "Your changes will be lost if you don't save them.")
-		}).then(index => {
-			switch (index) {
-				case 0: return ConfirmResult.SAVE;
-				case 1: return ConfirmResult.DONT_SAVE;
-				default: return ConfirmResult.CANCEL;
-			}
-		});
-	}
-
-	/**
-	 * Saves the editor if it is dirty. Subclasses return a promise with a boolean indicating the success of the operation.
-	 */
-	save(): Promise<boolean> {
-		let activeEditor: INotebookEditor;
-		for (const editor of this.notebookService.listNotebookEditors()) {
-			if (editor.isActive()) {
-				activeEditor = editor;
-			}
-		}
-		if (activeEditor) {
-			return activeEditor.save().then((val) => { return val; });
-		}
-		return Promise.resolve(false);
-=======
 		if (this._model) {
 			return this._model.isDirty;
 		}
 		return false;
->>>>>>> 7223b288
 	}
 
 	/**
