/*---------------------------------------------------------------------------------------------
 *  Copyright (c) Microsoft Corporation. All rights reserved.
 *  Licensed under the Source EULA. See License.txt in the project root for license information.
 *--------------------------------------------------------------------------------------------*/

'use strict';

import * as nls from 'vs/nls';
import { TPromise } from 'vs/base/common/winjs.base';
import { IEditorModel } from 'vs/platform/editor/common/editor';
import { EditorInput, EditorModel, ConfirmResult } from 'vs/workbench/common/editor';
import { Emitter, Event } from 'vs/base/common/event';
import { URI } from 'vs/base/common/uri';
import * as resources from 'vs/base/common/resources';
import * as azdata from 'azdata';

import { IStandardKernelWithProvider, getProvidersForFileName, getStandardKernelsForProvider } from 'sql/parts/notebook/notebookUtils';
import { INotebookService, DEFAULT_NOTEBOOK_PROVIDER } from 'sql/workbench/services/notebook/common/notebookService';
import { IInstantiationService } from 'vs/platform/instantiation/common/instantiation';
import { ITextModelService } from 'vs/editor/common/services/resolverService';
import { INotebookModel, IContentManager } from 'sql/parts/notebook/models/modelInterfaces';
import { TextFileEditorModel } from 'vs/workbench/services/textfile/common/textFileEditorModel';
import { Range } from 'vs/editor/common/core/range';
import { UntitledEditorModel } from 'vs/workbench/common/editor/untitledEditorModel';
import { Schemas } from 'vs/base/common/network';
import { IUntitledEditorService } from 'vs/workbench/services/untitled/common/untitledEditorService';
import { notebookModeId } from 'sql/common/constants';
import { ITextFileService, ISaveOptions } from 'vs/workbench/services/textfile/common/textfiles';
import { LocalContentManager } from 'sql/workbench/services/notebook/node/localContentManager';

export type ModeViewSaveHandler = (handle: number) => Thenable<boolean>;


export class NotebookEditorModel extends EditorModel {
	private dirty: boolean;
	private readonly _onDidChangeDirty: Emitter<void> = this._register(new Emitter<void>());
	constructor(public readonly notebookUri: URI,
		private textEditorModel: TextFileEditorModel | UntitledEditorModel,
		@INotebookService private notebookService: INotebookService,
		@ITextFileService private textFileService: ITextFileService
	) {
		super();
		this._register(this.notebookService.onNotebookEditorAdd(notebook => {
			if (notebook.id === this.notebookUri.toString()) {
				// Hook to content change events
				notebook.modelReady.then(() => {
					this._register(notebook.model.contentChanged(e => this.updateModel()));
					this._register(notebook.model.kernelChanged(e => this.updateModel()));
				}, err => undefined);
			}
		}));

		if (this.textEditorModel instanceof UntitledEditorModel) {
			this._register(this.textEditorModel.onDidChangeDirty(e => this.setDirty(this.textEditorModel.isDirty())));
		} else {
			this._register(this.textEditorModel.onDidStateChange(e => this.setDirty(this.textEditorModel.isDirty())));
		}
		this.dirty = this.textEditorModel.isDirty();
	}

	public get contentString(): string {
		let model = this.textEditorModel.textEditorModel;
		return model.getValue();
	}

	get isDirty(): boolean {
		return this.textEditorModel.isDirty();
	}

	public setDirty(dirty: boolean): void {
		if (this.dirty === dirty) {
			return;
		}
		this.dirty = dirty;
		this._onDidChangeDirty.fire();
	}

	public confirmSave(): TPromise<ConfirmResult> {
		return this.textFileService.confirmSave([this.notebookUri]);
	}

<<<<<<< HEAD
	/**
	 * UntitledEditor uses TextFileService to save data from UntitledEditorInput
	 * Titled editor uses TextFileEditorModel to save existing notebook
	*/
	save(options: ISaveOptions): TPromise<boolean> {
		if (this.textEditorModel instanceof TextFileEditorModel) {
			this.textEditorModel.save(options);
			return TPromise.as(true);
		}
		else {
			return this.textFileService.save(this.notebookUri, options);
		}
=======
	public set standardKernels(value: IStandardKernelWithProvider[]) {
		value.forEach(kernel => {
			this._standardKernels.push({
				connectionProviderIds: kernel.connectionProviderIds,
				name: kernel.name,
				displayName: kernel.displayName,
				notebookProvider: kernel.notebookProvider
			});
		});
>>>>>>> 5b957ebc
	}

	public updateModel(): void {
		let notebookModel = this.getNotebookModel();
		if (notebookModel && this.textEditorModel && this.textEditorModel.textEditorModel) {
			let content = JSON.stringify(notebookModel.toJSON(), undefined, '    ');
			let model = this.textEditorModel.textEditorModel;
			let endLine = model.getLineCount();
			let endCol = model.getLineLength(endLine);
			this.textEditorModel.textEditorModel.applyEdits([{
				range: new Range(1, 1, endLine, endCol),
				text: content
			}]);
		}
	}

	isModelCreated(): boolean {
		return this.getNotebookModel() !== undefined;
	}

	private getNotebookModel(): INotebookModel {
		let editor = this.notebookService.listNotebookEditors().find(n => n.id === this.notebookUri.toString());
		if (editor) {
			return editor.model;
		}
		return undefined;
	}

	get onDidChangeDirty(): Event<void> {
		return this._onDidChangeDirty.event;
	}
}

export class NotebookInput extends EditorInput {
	public static ID: string = 'workbench.editorinputs.notebookInput';
	private _providerId: string;
	private _providers: string[];
	private _standardKernels: IStandardKernelWithProvider[];
	private _connectionProfileId: string;
	private _defaultKernel: azdata.nb.IKernelSpec;
	private _isTrusted: boolean = false;
	public hasBootstrapped = false;
	// Holds the HTML content for the editor when the editor discards this input and loads another
	private _parentContainer: HTMLElement;
	private readonly _layoutChanged: Emitter<void> = this._register(new Emitter<void>());
	private _model: NotebookEditorModel;
	private _untitledEditorService: IUntitledEditorService;
	private _contentManager: IContentManager;

	constructor(private _title: string,
		private resource: URI,
		@ITextModelService private textModelService: ITextModelService,
		@IUntitledEditorService untitledEditorService: IUntitledEditorService,
		@IInstantiationService private instantiationService: IInstantiationService,
		@INotebookService private notebookService: INotebookService
	) {
		super();
		this._untitledEditorService = untitledEditorService;
		this.resource = resource;
		this._standardKernels = [];
		this.assignProviders();
	}

	public confirmSave(): TPromise<ConfirmResult> {
		return this._model.confirmSave();
	}

	public get notebookUri(): URI {
		return this.resource;
	}

	public get contentManager(): IContentManager {
		if (!this._contentManager) {
			this._contentManager = new NotebookEditorContentManager(this);
		}
		return this._contentManager;
	}

	public getName(): string {
		if (!this._title) {
			this._title = resources.basenameOrAuthority(this.resource);
		}
		return this._title;
	}

	public get providerId(): string {
		return this._providerId;
	}

	public set providerId(value: string) {
		this._providerId = value;
	}

	public get isTrusted(): boolean {
		return this._isTrusted;
	}

	public set isTrusted(value: boolean) {
		this._isTrusted = value;
	}

	public set connectionProfileId(value: string) {
		this._connectionProfileId = value;
	}

	public get connectionProfileId(): string {
		return this._connectionProfileId;
	}

	public get standardKernels(): IStandardKernelWithProvider[] {
		return this._standardKernels;
	}

	public get providers(): string[] {
		return this._providers;
	}

	public set providers(value: string[]) {
		this._providers = value;
	}

	public save(): TPromise<boolean> {
		let options: ISaveOptions = { force: false };
		return this._model.save(options);
	}

	public set standardKernels(value: IStandardKernelWithProvider[]) {
		value.forEach(kernel => {
			this._standardKernels.push({
				connectionProviderIds: kernel.connectionProviderIds,
				name: kernel.name,
				notebookProvider: kernel.notebookProvider
			});
		});
	}

	public get defaultKernel(): azdata.nb.IKernelSpec {
		return this._defaultKernel;
	}

	public set defaultKernel(kernel: azdata.nb.IKernelSpec) {
		this._defaultKernel = kernel;
	}

	get layoutChanged(): Event<void> {
		return this._layoutChanged.event;
	}

	doChangeLayout(): any {
		this._layoutChanged.fire();
	}

	public getTypeId(): string {
		return NotebookInput.ID;
	}

	getResource(): URI {
		return this.resource;
	}

	async resolve(): TPromise<NotebookEditorModel> {
		if (this._model && this._model.isModelCreated()) {
			return TPromise.as(this._model);
		} else {
			let textOrUntitledEditorModel: UntitledEditorModel | IEditorModel;
			if (this.resource.scheme === Schemas.untitled) {
				textOrUntitledEditorModel = await this._untitledEditorService.loadOrCreate({ resource: this.resource, modeId: notebookModeId });
			}
			else {
				const textEditorModelReference = await this.textModelService.createModelReference(this.resource);
				textOrUntitledEditorModel = await textEditorModelReference.object.load();
			}
			this._model = this.instantiationService.createInstance(NotebookEditorModel, this.resource, textOrUntitledEditorModel);
			this._model.onDidChangeDirty(() => this._onDidChangeDirty.fire());
			return this._model;
		}
	}

	private assignProviders(): void {
		let providerIds: string[] = getProvidersForFileName(this._title, this.notebookService);
		if (providerIds && providerIds.length > 0) {
			this._providerId = providerIds.filter(provider => provider !== DEFAULT_NOTEBOOK_PROVIDER)[0];
			this._providers = providerIds;
			this._standardKernels = [];
			this._providers.forEach(provider => {
				let standardKernels = getStandardKernelsForProvider(provider, this.notebookService);
				this._standardKernels.push(...standardKernels);
			});
		}
	}

	public dispose(): void {
		this._disposeContainer();
		super.dispose();
	}

	private _disposeContainer() {
		if (!this._parentContainer) {
			return;
		}

		let parentNode = this._parentContainer.parentNode;
		if (parentNode) {
			parentNode.removeChild(this._parentContainer);
			this._parentContainer = null;
		}
	}

	set container(container: HTMLElement) {
		this._disposeContainer();
		this._parentContainer = container;
	}

	get container(): HTMLElement {
		return this._parentContainer;
	}

	/**
	 * An editor that is dirty will be asked to be saved once it closes.
	 */
	isDirty(): boolean {
		if (this._model) {
			return this._model.isDirty;
		}
		return false;
	}

	/**
	 * Sets active editor with dirty value.
	 * @param isDirty boolean value to set editor dirty
	 */
	setDirty(isDirty: boolean): void {
		if (this._model) {
			this._model.setDirty(isDirty);
		}
	}

	updateModel(): void {
		this._model.updateModel();
	}

	public matches(otherInput: any): boolean {
		if (super.matches(otherInput) === true) {
			return true;
		}

		if (otherInput instanceof NotebookInput) {
			const otherNotebookEditorInput = <NotebookInput>otherInput;

			// Compare by resource
			return otherNotebookEditorInput.notebookUri.toString() === this.notebookUri.toString();
		}
		return false;
	}
}

class NotebookEditorContentManager implements IContentManager {
	constructor(private notebookInput: NotebookInput) {
	}

	async loadContent(): Promise<azdata.nb.INotebookContents> {
		let notebookEditorModel = await this.notebookInput.resolve();
		let contentManager = new LocalContentManager();
		let contents = await contentManager.loadFromContentString(notebookEditorModel.contentString);
		return contents;
	}

}<|MERGE_RESOLUTION|>--- conflicted
+++ resolved
@@ -79,7 +79,6 @@
 		return this.textFileService.confirmSave([this.notebookUri]);
 	}
 
-<<<<<<< HEAD
 	/**
 	 * UntitledEditor uses TextFileService to save data from UntitledEditorInput
 	 * Titled editor uses TextFileEditorModel to save existing notebook
@@ -92,17 +91,6 @@
 		else {
 			return this.textFileService.save(this.notebookUri, options);
 		}
-=======
-	public set standardKernels(value: IStandardKernelWithProvider[]) {
-		value.forEach(kernel => {
-			this._standardKernels.push({
-				connectionProviderIds: kernel.connectionProviderIds,
-				name: kernel.name,
-				displayName: kernel.displayName,
-				notebookProvider: kernel.notebookProvider
-			});
-		});
->>>>>>> 5b957ebc
 	}
 
 	public updateModel(): void {
@@ -234,6 +222,7 @@
 			this._standardKernels.push({
 				connectionProviderIds: kernel.connectionProviderIds,
 				name: kernel.name,
+				displayName: kernel.displayName,
 				notebookProvider: kernel.notebookProvider
 			});
 		});
