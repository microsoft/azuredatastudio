/*---------------------------------------------------------------------------------------------
*  Copyright (c) Microsoft Corporation. All rights reserved.
*  Licensed under the Source EULA. See License.txt in the project root for license information.
*--------------------------------------------------------------------------------------------*/

import { OnInit, Component, Inject, forwardRef, ElementRef, ChangeDetectorRef, ViewChild, OnDestroy } from '@angular/core';

import { IColorTheme, IWorkbenchThemeService } from 'vs/workbench/services/themes/common/workbenchThemeService';
import * as themeColors from 'vs/workbench/common/theme';
import { INotificationService, INotification, Severity } from 'vs/platform/notification/common/notification';
import { localize } from 'vs/nls';
import { IInstantiationService } from 'vs/platform/instantiation/common/instantiation';
import { IContextMenuService, IContextViewService } from 'vs/platform/contextview/browser/contextView';
import { IEditorService } from 'vs/workbench/services/editor/common/editorService';
import { attachSelectBoxStyler } from 'vs/platform/theme/common/styler';
import { MenuId, IMenuService, MenuItemAction } from 'vs/platform/actions/common/actions';
import { IAction, Action, IActionItem } from 'vs/base/common/actions';
import { IContextKeyService, RawContextKey } from 'vs/platform/contextkey/common/contextkey';
import { IKeybindingService } from 'vs/platform/keybinding/common/keybinding';
import { fillInActions, LabeledMenuItemActionItem } from 'vs/platform/actions/browser/menuItemActionItem';
import { IViewletService } from 'vs/workbench/services/viewlet/browser/viewlet';

import { CommonServiceInterface } from 'sql/services/common/commonServiceInterface.service';
import { AngularDisposable } from 'sql/base/node/lifecycle';
import { CellTypes, CellType } from 'sql/parts/notebook/models/contracts';
import { ICellModel, IModelFactory, INotebookModel, NotebookContentChange } from 'sql/parts/notebook/models/modelInterfaces';
import { IConnectionManagementService } from 'sql/platform/connection/common/connectionManagement';
import { INotebookService, INotebookParams, INotebookManager, INotebookEditor, DEFAULT_NOTEBOOK_PROVIDER, SQL_NOTEBOOK_PROVIDER } from 'sql/workbench/services/notebook/common/notebookService';
import { IBootstrapParams } from 'sql/services/bootstrap/bootstrapService';
import { NotebookModel } from 'sql/parts/notebook/models/notebookModel';
import { ModelFactory } from 'sql/parts/notebook/models/modelFactory';
import * as notebookUtils from 'sql/parts/notebook/notebookUtils';
import { Deferred } from 'sql/base/common/promise';
import { IConnectionProfile } from 'sql/platform/connection/common/interfaces';
import { Taskbar } from 'sql/base/browser/ui/taskbar/taskbar';
<<<<<<< HEAD
import { KernelsDropdown, AttachToDropdown, AddCellAction, TrustedAction, RunAllCellsAction } from 'sql/parts/notebook/notebookActions';
=======
import { KernelsDropdown, AttachToDropdown, AddCellAction, TrustedAction, ClearAllOutputsAction } from 'sql/parts/notebook/notebookActions';
>>>>>>> fdbfbb92
import { IObjectExplorerService } from 'sql/workbench/services/objectExplorer/common/objectExplorerService';
import * as TaskUtilities from 'sql/workbench/common/taskUtilities';
import { ISingleNotebookEditOperation } from 'sql/workbench/api/common/sqlExtHostTypes';
import { IConnectionDialogService } from 'sql/workbench/services/connection/common/connectionDialogService';
import { ICapabilitiesService } from 'sql/platform/capabilities/common/capabilitiesService';
import { CellMagicMapper } from 'sql/parts/notebook/models/cellMagicMapper';
import { IExtensionsViewlet, VIEWLET_ID } from 'vs/workbench/contrib/extensions/common/extensions';
import { CellModel } from 'sql/parts/notebook/models/cell';

export const NOTEBOOK_SELECTOR: string = 'notebook-component';


@Component({
	selector: NOTEBOOK_SELECTOR,
	templateUrl: decodeURI(require.toUrl('./notebook.component.html'))
})
export class NotebookComponent extends AngularDisposable implements OnInit, OnDestroy, INotebookEditor {
	@ViewChild('toolbar', { read: ElementRef }) private toolbar: ElementRef;
	@ViewChild('container', { read: ElementRef }) private container: ElementRef;
	private _model: NotebookModel;
	private _isInErrorState: boolean = false;
	private _errorMessage: string;
	protected _actionBar: Taskbar;
	protected isLoading: boolean;
	private notebookManagers: INotebookManager[] = [];
	private _modelReadyDeferred = new Deferred<NotebookModel>();
	private _modelRegisteredDeferred = new Deferred<NotebookModel>();
	private profile: IConnectionProfile;
	private _trustedAction: TrustedAction;
	private _runAllCellsAction: RunAllCellsAction;
	private _providerRelatedActions: IAction[] = [];
	private _scrollTop: number;


	constructor(
		@Inject(forwardRef(() => CommonServiceInterface)) private _bootstrapService: CommonServiceInterface,
		@Inject(forwardRef(() => ChangeDetectorRef)) private _changeRef: ChangeDetectorRef,
		@Inject(IWorkbenchThemeService) private themeService: IWorkbenchThemeService,
		@Inject(IConnectionManagementService) private connectionManagementService: IConnectionManagementService,
		@Inject(IObjectExplorerService) private objectExplorerService: IObjectExplorerService,
		@Inject(IEditorService) private editorService: IEditorService,
		@Inject(INotificationService) private notificationService: INotificationService,
		@Inject(INotebookService) private notebookService: INotebookService,
		@Inject(IBootstrapParams) private _notebookParams: INotebookParams,
		@Inject(IInstantiationService) private instantiationService: IInstantiationService,
		@Inject(IContextMenuService) private contextMenuService: IContextMenuService,
		@Inject(IContextViewService) private contextViewService: IContextViewService,
		@Inject(IConnectionDialogService) private connectionDialogService: IConnectionDialogService,
		@Inject(IContextKeyService) private contextKeyService: IContextKeyService,
		@Inject(IMenuService) private menuService: IMenuService,
		@Inject(IKeybindingService) private keybindingService: IKeybindingService,
		@Inject(IViewletService) private viewletService: IViewletService,
		@Inject(ICapabilitiesService) private capabilitiesService: ICapabilitiesService
	) {
		super();
		this.updateProfile();
		this.isLoading = true;
	}

	private updateProfile(): void {
		this.profile = this.notebookParams ? this.notebookParams.profile : undefined;
		if (!this.profile) {
			// Second use global connection if possible
			let profile: IConnectionProfile = TaskUtilities.getCurrentGlobalConnection(this.objectExplorerService, this.connectionManagementService, this.editorService);

			// TODO use generic method to match kernel with valid connection that's compatible. For now, we only have 1
			if (profile && profile.providerName) {
				this.profile = profile;
			} else {
				// if not, try 1st active connection that matches our filter
				let activeProfiles = this.connectionManagementService.getActiveConnections();
				if (activeProfiles && activeProfiles.length > 0) {
					this.profile = activeProfiles[0];
				}
			}
		}
	}

	ngOnInit() {
		this._register(this.themeService.onDidColorThemeChange(this.updateTheme, this));
		this.updateTheme(this.themeService.getColorTheme());
		this.initActionBar();
		this.setScrollPosition();
		this.doLoad();
	}

	ngOnDestroy() {
		this.dispose();
		if (this.notebookService) {
			this.notebookService.removeNotebookEditor(this);
		}
	}

	public get model(): NotebookModel | null {
		return this._model;
	}

	public get activeCellId(): string {
		return this._model && this._model.activeCell ? this._model.activeCell.id : '';
	}

	public get modelRegistered(): Promise<NotebookModel> {
		return this._modelRegisteredDeferred.promise;
	}

	public get cells(): ICellModel[] {
		return this._model ? this._model.cells : [];
	}

	private updateTheme(theme: IColorTheme): void {
		let toolbarEl = <HTMLElement>this.toolbar.nativeElement;
		toolbarEl.style.borderBottomColor = theme.getColor(themeColors.SIDE_BAR_BACKGROUND, true).toString();
	}

	public selectCell(cell: ICellModel, event?: Event) {
		if (event) {
			event.stopPropagation();
		}
		if (cell !== this.model.activeCell) {
			if (this.model.activeCell) {
				this.model.activeCell.active = false;
			}
			this._model.activeCell = cell;
			this._model.activeCell.active = true;
			this.detectChanges();
		}
	}

	//Saves scrollTop value on scroll change
	public scrollHandler(event: Event){
		this._scrollTop = event.srcElement.scrollTop;
	}

	public unselectActiveCell() {
		if (this.model && this.model.activeCell) {
			this.model.activeCell.active = false;
			this.model.activeCell = undefined;
		}
		this.detectChanges();
	}

	// Add cell based on cell type
	public addCell(cellType: CellType) {
		this._model.addCell(cellType);
	}

	// Updates Notebook model's trust details
	public updateModelTrustDetails(isTrusted: boolean) {
		this._model.trustedMode = isTrusted;
		this._model.cells.forEach(cell => {
			cell.trustedMode = isTrusted;
		});
		//Updates dirty state
		this._notebookParams.input && this._notebookParams.input.updateModel();
		this.detectChanges();
	}

	public onKeyDown(event) {
		switch (event.key) {
			case 'ArrowDown':
			case 'ArrowRight':
				let nextIndex = (this.findCellIndex(this.model.activeCell) + 1) % this.cells.length;
				this.selectCell(this.cells[nextIndex]);
				break;
			case 'ArrowUp':
			case 'ArrowLeft':
				let index = this.findCellIndex(this.model.activeCell);
				if (index === 0) {
					index = this.cells.length;
				}
				this.selectCell(this.cells[--index]);
				break;
			default:
				break;
		}
	}

	private setScrollPosition(): void {
		if (this._notebookParams && this._notebookParams.input) {
			this._notebookParams.input.layoutChanged(() => {
				let containerElement = <HTMLElement>this.container.nativeElement;
				containerElement.scrollTop = this._scrollTop;
			});
		}
	}

	private async doLoad(): Promise<void> {
		try {
			await this.setNotebookManager();
			await this.loadModel();
			this.setLoading(false);
			this._modelReadyDeferred.resolve(this._model);
		} catch (error) {
			this.setViewInErrorState(localize('displayFailed', 'Could not display contents: {0}', notebookUtils.getErrorMessage(error)));
			this.setLoading(false);
			this._modelReadyDeferred.reject(error);
		} finally {
			// Always add the editor for now to close loop, even if loading contents failed
			this.notebookService.addNotebookEditor(this);
		}
	}

	private setLoading(isLoading: boolean): void {
		this.isLoading = isLoading;
		this.detectChanges();
	}

	private async loadModel(): Promise<void> {
		await this.awaitNonDefaultProvider();
		let model = new NotebookModel({
			factory: this.modelFactory,
			notebookUri: this._notebookParams.notebookUri,
			connectionService: this.connectionManagementService,
			notificationService: this.notificationService,
			notebookManagers: this.notebookManagers,
			contentManager: this._notebookParams.input.contentManager,
			standardKernels: this._notebookParams.input.standardKernels,
			cellMagicMapper: new CellMagicMapper(this.notebookService.languageMagics),
			providerId: 'sql', // this is tricky; really should also depend on the connection profile
			defaultKernel: this._notebookParams.input.defaultKernel,
			layoutChanged: this._notebookParams.input.layoutChanged,
			capabilitiesService: this.capabilitiesService
		}, false, this.profile);
		model.onError((errInfo: INotification) => this.handleModelError(errInfo));
		await model.requestModelLoad(this._notebookParams.isTrusted);
		model.contentChanged((change) => this.handleContentChanged(change));
		model.onProviderIdChange((provider) => this.handleProviderIdChanged(provider));
		this._model = this._register(model);
		this.updateToolbarComponents(this._model.trustedMode);
		this._modelRegisteredDeferred.resolve(this._model);
		await model.startSession(this.model.notebookManager, undefined, true);
		this.setContextKeyServiceWithProviderId(model.providerId);
		this.fillInActionsForCurrentContext();
		this.detectChanges();
	}

	private async setNotebookManager(): Promise<void> {
		let providerInfo = await this._notebookParams.providerInfo;
		for (let providerId of providerInfo.providers) {
			let notebookManager = await this.notebookService.getOrCreateNotebookManager(providerId, this._notebookParams.notebookUri);
			this.notebookManagers.push(notebookManager);
		}
	}

	private async awaitNonDefaultProvider(): Promise<void> {
		// Wait on registration for now. Long-term would be good to cache and refresh
		await this.notebookService.registrationComplete;
		// Refresh the provider if we had been using default
		let providerInfo = await this._notebookParams.providerInfo;

		if (DEFAULT_NOTEBOOK_PROVIDER === providerInfo.providerId) {
			let providers = notebookUtils.getProvidersForFileName(this._notebookParams.notebookUri.fsPath, this.notebookService);
			let tsqlProvider = providers.find(provider => provider === SQL_NOTEBOOK_PROVIDER);
			providerInfo.providerId = tsqlProvider ? SQL_NOTEBOOK_PROVIDER : providers[0];
		}
		if (DEFAULT_NOTEBOOK_PROVIDER === providerInfo.providerId) {
			// If it's still the default, warn them they should install an extension
			this.notificationService.prompt(Severity.Warning,
				localize('noKernelInstalled', 'Please install the SQL Server 2019 extension to run cells'),
				[{
					label: localize('installSql2019Extension', 'Install Extension'),
					run: () => this.openExtensionGallery()
				}]);
		}
	}

	private async openExtensionGallery(): Promise<void> {
		try {
			let viewlet = await this.viewletService.openViewlet(VIEWLET_ID, true) as IExtensionsViewlet;
			viewlet.search('sql-vnext');
			viewlet.focus();
		} catch (error) {
			this.notificationService.error(error.message);
		}
	}

	// Updates toolbar components
	private updateToolbarComponents(isTrusted: boolean) {
		if (this._trustedAction) {
			this._trustedAction.enabled = true;
			this._trustedAction.trusted = isTrusted;
		}
	}

	private get modelFactory(): IModelFactory {
		if (!this._notebookParams.modelFactory) {
			this._notebookParams.modelFactory = new ModelFactory();
		}
		return this._notebookParams.modelFactory;
	}

	private handleModelError(notification: INotification): void {
		this.notificationService.notify(notification);
	}

	private handleContentChanged(change: NotebookContentChange) {
		// Note: for now we just need to set dirty state and refresh the UI.
		this.detectChanges();
	}

	private handleProviderIdChanged(providerId: string) {
		// If there are any actions that were related to the previous provider,
		// disable them in the actionBar
		this._providerRelatedActions.forEach(action => {
			action.enabled = false;
		});
		this.setContextKeyServiceWithProviderId(providerId);
		this.fillInActionsForCurrentContext();
	}

	findCellIndex(cellModel: ICellModel): number {
		return this._model.cells.findIndex((cell) => cell.id === cellModel.id);
	}

	private setViewInErrorState(error: any): any {
		this._isInErrorState = true;
		this._errorMessage = notebookUtils.getErrorMessage(error);
		// For now, send message as error notification #870 covers having dedicated area for this
		this.notificationService.error(error);
	}

	protected initActionBar() {
		let kernelContainer = document.createElement('div');
		let kernelDropdown = new KernelsDropdown(kernelContainer, this.contextViewService, this.modelReady);
		kernelDropdown.render(kernelContainer);
		attachSelectBoxStyler(kernelDropdown, this.themeService);

		let attachToContainer = document.createElement('div');
		let attachToDropdown = new AttachToDropdown(attachToContainer, this.contextViewService, this.modelReady,
			this.connectionManagementService, this.connectionDialogService, this.notificationService, this.capabilitiesService);
		attachToDropdown.render(attachToContainer);
		attachSelectBoxStyler(attachToDropdown, this.themeService);

		let addCodeCellButton = new AddCellAction('notebook.AddCodeCell', localize('code', 'Code'), 'notebook-button icon-add');
		addCodeCellButton.cellType = CellTypes.Code;

		let addTextCellButton = new AddCellAction('notebook.AddTextCell', localize('text', 'Text'), 'notebook-button icon-add');
		addTextCellButton.cellType = CellTypes.Markdown;

<<<<<<< HEAD
		this._runAllCellsAction = new RunAllCellsAction('notebook.runAllCells', localize('runAll', 'Run Cells'), 'notebook-button icon-run-cells');
=======
		let clearResultsButton = new ClearAllOutputsAction('notebook.ClearAllOutputs', localize('clearResults', 'Clear Results'), 'notebook-button icon-clear-results');
>>>>>>> fdbfbb92

		this._trustedAction = this.instantiationService.createInstance(TrustedAction, 'notebook.Trusted');
		this._trustedAction.enabled = false;

		let taskbar = <HTMLElement>this.toolbar.nativeElement;
		this._actionBar = new Taskbar(taskbar, this.contextMenuService, { actionItemProvider: action => this.actionItemProvider(action as Action) });
		this._actionBar.context = this;
		this._actionBar.setContent([
			{ element: kernelContainer },
			{ element: attachToContainer },
			{ action: addCodeCellButton },
			{ action: addTextCellButton },
			{ action: this._trustedAction },
<<<<<<< HEAD
			{ action: this._runAllCellsAction }
=======
			{ action: clearResultsButton }
>>>>>>> fdbfbb92
		]);

	}

	private actionItemProvider(action: Action): IActionItem {
		// Check extensions to create ActionItem; otherwise, return undefined
		// This is similar behavior that exists in MenuItemActionItem
		if (action instanceof MenuItemAction) {
			return new LabeledMenuItemActionItem(action, this.keybindingService, this.notificationService, this.contextMenuService, 'notebook-button');
		}
		return undefined;
	}

	/**
	 * Get all of the menu contributions that use the ID 'notebook/toolbar'.
	 * Then, find all groups (currently we don't leverage the contributed
	 * groups functionality for the notebook toolbar), and fill in the 'primary'
	 * array with items that don't list a group. Finally, add any actions from
	 * the primary array to the end of the toolbar.
	 */
	private fillInActionsForCurrentContext(): void {
		let primary: IAction[] = [];
		let secondary: IAction[] = [];
		let notebookBarMenu = this.menuService.createMenu(MenuId.NotebookToolbar, this.contextKeyService);
		let groups = notebookBarMenu.getActions({ arg: null, shouldForwardArgs: true });
		fillInActions(groups, { primary, secondary }, false, (group: string) => group === undefined || group === '');
		this.addPrimaryContributedActions(primary);
	}

	private detectChanges(): void {
		if (!(this._changeRef['destroyed'])) {
			this._changeRef.detectChanges();
		}
	}

	private addPrimaryContributedActions(primary: IAction[]) {
		for (let action of primary) {
			// Need to ensure that we don't add the same action multiple times
			let foundIndex = this._providerRelatedActions.findIndex(act => act.id === action.id);
			if (foundIndex < 0) {
				this._actionBar.addAction(action);
				this._providerRelatedActions.push(action);
			} else {
				this._providerRelatedActions[foundIndex].enabled = true;
			}
		}
	}

	private setContextKeyServiceWithProviderId(providerId: string) {
		let provider = new RawContextKey<string>('providerId', providerId);
		provider.bindTo(this.contextKeyService);
	}

	public get notebookParams(): INotebookParams {
		return this._notebookParams;
	}

	public get id(): string {
		return this._notebookParams.notebookUri.toString();
	}

	public get modelReady(): Promise<INotebookModel> {
		return this._modelReadyDeferred.promise;
	}

	isActive(): boolean {
		return this.editorService.activeEditor === this.notebookParams.input;
	}

	isVisible(): boolean {
		let notebookEditor = this.notebookParams.input;
		return this.editorService.visibleEditors.some(e => e === notebookEditor);
	}

	isDirty(): boolean {
		return this.notebookParams.input.isDirty();
	}

	executeEdits(edits: ISingleNotebookEditOperation[]): boolean {
		if (!edits || edits.length === 0) {
			return false;
		}
		this._model.pushEditOperations(edits);
		return true;
	}

	public async runCell(cell: ICellModel): Promise<boolean> {
		await this.modelReady;
		let uriString = cell.cellUri.toString();
		if (this._model.cells.findIndex(c => c.cellUri.toString() === uriString) > -1) {
			return cell.runCell(this.notificationService, this.connectionManagementService);
		} else {
			return Promise.reject(new Error(localize('cellNotFound', 'cell with URI {0} was not found in this model', uriString)));
		}
	}

<<<<<<< HEAD
	public async runAllCells(): Promise<boolean> {
		await this.modelReady;
		let codeCells = this._model.cells.filter(cell => cell.cellType === CellTypes.Code);
		if (codeCells && codeCells.length) {
			for (let i = 0; i < codeCells.length; i++) {
				let cellStatus = await this.runCell(codeCells[i]);
				if (!cellStatus) {
					return Promise.reject(new Error(localize('cellRunFailed', 'running cell id {0} failed', codeCells[i].id)));
				}
			}
		}
		return Promise.resolve(true);
=======
	public async clearAllOutputs(): Promise<boolean> {
		try {
			await this.modelReady;
			this._model.cells.forEach(cell => {
				if (cell.cellType === CellTypes.Code) {
					(cell as CellModel).clearOutputs();
				}
			});
			return Promise.resolve(true);
		}
		catch (e) {
			return Promise.reject(e);
		}
>>>>>>> fdbfbb92
	}

}<|MERGE_RESOLUTION|>--- conflicted
+++ resolved
@@ -33,11 +33,7 @@
 import { Deferred } from 'sql/base/common/promise';
 import { IConnectionProfile } from 'sql/platform/connection/common/interfaces';
 import { Taskbar } from 'sql/base/browser/ui/taskbar/taskbar';
-<<<<<<< HEAD
-import { KernelsDropdown, AttachToDropdown, AddCellAction, TrustedAction, RunAllCellsAction } from 'sql/parts/notebook/notebookActions';
-=======
-import { KernelsDropdown, AttachToDropdown, AddCellAction, TrustedAction, ClearAllOutputsAction } from 'sql/parts/notebook/notebookActions';
->>>>>>> fdbfbb92
+import { KernelsDropdown, AttachToDropdown, AddCellAction, TrustedAction, RunAllCellsAction, ClearAllOutputsAction } from 'sql/parts/notebook/notebookActions';
 import { IObjectExplorerService } from 'sql/workbench/services/objectExplorer/common/objectExplorerService';
 import * as TaskUtilities from 'sql/workbench/common/taskUtilities';
 import { ISingleNotebookEditOperation } from 'sql/workbench/api/common/sqlExtHostTypes';
@@ -377,11 +373,8 @@
 		let addTextCellButton = new AddCellAction('notebook.AddTextCell', localize('text', 'Text'), 'notebook-button icon-add');
 		addTextCellButton.cellType = CellTypes.Markdown;
 
-<<<<<<< HEAD
 		this._runAllCellsAction = new RunAllCellsAction('notebook.runAllCells', localize('runAll', 'Run Cells'), 'notebook-button icon-run-cells');
-=======
 		let clearResultsButton = new ClearAllOutputsAction('notebook.ClearAllOutputs', localize('clearResults', 'Clear Results'), 'notebook-button icon-clear-results');
->>>>>>> fdbfbb92
 
 		this._trustedAction = this.instantiationService.createInstance(TrustedAction, 'notebook.Trusted');
 		this._trustedAction.enabled = false;
@@ -395,11 +388,8 @@
 			{ action: addCodeCellButton },
 			{ action: addTextCellButton },
 			{ action: this._trustedAction },
-<<<<<<< HEAD
-			{ action: this._runAllCellsAction }
-=======
+			{ action: this._runAllCellsAction },
 			{ action: clearResultsButton }
->>>>>>> fdbfbb92
 		]);
 
 	}
@@ -496,7 +486,6 @@
 		}
 	}
 
-<<<<<<< HEAD
 	public async runAllCells(): Promise<boolean> {
 		await this.modelReady;
 		let codeCells = this._model.cells.filter(cell => cell.cellType === CellTypes.Code);
@@ -509,7 +498,8 @@
 			}
 		}
 		return Promise.resolve(true);
-=======
+	}
+
 	public async clearAllOutputs(): Promise<boolean> {
 		try {
 			await this.modelReady;
@@ -523,7 +513,6 @@
 		catch (e) {
 			return Promise.reject(e);
 		}
->>>>>>> fdbfbb92
 	}
 
 }