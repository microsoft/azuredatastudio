/*---------------------------------------------------------------------------------------------
*  Copyright (c) Microsoft Corporation. All rights reserved.
*  Licensed under the Source EULA. See License.txt in the project root for license information.
*--------------------------------------------------------------------------------------------*/

import './notebookStyles';

<<<<<<< HEAD
import { nb } from 'sqlops';

import { OnInit, Component, Inject, forwardRef, ElementRef, ChangeDetectorRef, OnDestroy, ViewChild } from '@angular/core';
=======
import { OnInit, Component, Inject, forwardRef, ElementRef, ChangeDetectorRef, OnDestroy, ViewChild, ViewChildren } from '@angular/core';
>>>>>>> 533f2734

import { CommonServiceInterface } from 'sql/services/common/commonServiceInterface.service';
import { AngularDisposable } from 'sql/base/common/lifecycle';

import { IColorTheme, IWorkbenchThemeService } from 'vs/workbench/services/themes/common/workbenchThemeService';
import * as themeColors from 'vs/workbench/common/theme';
import { CellTypes, CellType } from 'sql/parts/notebook/models/contracts';
import { ICellModel } from 'sql/parts/notebook/models/modelInterfaces';
import { IConnectionManagementService } from 'sql/parts/connection/common/connectionManagement';
import { INotificationService } from 'vs/platform/notification/common/notification';
import { INotebookService } from 'sql/services/notebook/notebookService';

export const NOTEBOOK_SELECTOR: string = 'notebook-component';

class CellModelStub implements ICellModel {
	constructor(public id: string,
		public language: string,
		public source: string,
		public cellType: CellType,
		public trustedMode: boolean = false
	) { }

	equals(cellModel: ICellModel): boolean {
		throw new Error('Method not implemented.');
	}
	toJSON(): nb.ICell {
		throw new Error('Method not implemented.');
	}
}

@Component({
	selector: NOTEBOOK_SELECTOR,
	templateUrl: decodeURI(require.toUrl('./notebook.component.html'))
})
export class NotebookComponent extends AngularDisposable implements OnInit {
	@ViewChild('toolbar', { read: ElementRef }) private toolbar: ElementRef;
	protected cells: Array<ICellModel> = [];
	private _activeCell: ICellModel;
	constructor(
		@Inject(forwardRef(() => CommonServiceInterface)) private _bootstrapService: CommonServiceInterface,
		@Inject(forwardRef(() => ChangeDetectorRef)) private _changeRef: ChangeDetectorRef,
		@Inject(IWorkbenchThemeService) private themeService: IWorkbenchThemeService,
		@Inject(IConnectionManagementService) private connectionManagementService: IConnectionManagementService,
		@Inject(INotificationService) private notificationService: INotificationService,
		@Inject(INotebookService) private notebookService: INotebookService
	) {
		super();

<<<<<<< HEAD
		// TODO NOTEBOOK REFACTOR: This is mock data for cells. Will remove this code when we have a service
		let cell1 : ICellModel = new CellModelStub ('1', 'sql', 'select * from sys.tables', CellTypes.Code);
		let cell2 : ICellModel = new CellModelStub ('2', 'sql', 'select 1', CellTypes.Code);
		this.cells.push(cell1, cell2);
=======
		// Todo: This is mock data for cells. Will remove this code when we have a service
		let cell1: ICellModel = {
			id: '1', language: 'sql', source: 'select * from sys.tables', cellType: CellTypes.Code, active: false
		};
		let cell2: ICellModel = {
			id: '2', language: 'sql', source: 'select 1', cellType: CellTypes.Code, active: false
		};
		let cell3: ICellModel = {
			id: '3', language: 'markdown', source: '## This is test!', cellType: CellTypes.Markdown, active: false
		};
		this.cells.push(cell1, cell2, cell3);
>>>>>>> 533f2734
	}

	ngOnInit() {
		this._register(this.themeService.onDidColorThemeChange(this.updateTheme, this));
		this.updateTheme(this.themeService.getColorTheme());
	}

	private updateTheme(theme: IColorTheme): void {
		let toolbarEl = <HTMLElement>this.toolbar.nativeElement;
		toolbarEl.style.borderBottomColor = theme.getColor(themeColors.SIDE_BAR_BACKGROUND, true).toString();
	}

	public selectCell(cell: ICellModel) {
		if (cell !== this._activeCell) {
			if (this._activeCell) {
				this._activeCell.active = false;
			}
			this._activeCell = cell;
			this._activeCell.active = true;
			this._changeRef.detectChanges();
		}
	}
}<|MERGE_RESOLUTION|>--- conflicted
+++ resolved
@@ -5,13 +5,9 @@
 
 import './notebookStyles';
 
-<<<<<<< HEAD
 import { nb } from 'sqlops';
 
-import { OnInit, Component, Inject, forwardRef, ElementRef, ChangeDetectorRef, OnDestroy, ViewChild } from '@angular/core';
-=======
 import { OnInit, Component, Inject, forwardRef, ElementRef, ChangeDetectorRef, OnDestroy, ViewChild, ViewChildren } from '@angular/core';
->>>>>>> 533f2734
 
 import { CommonServiceInterface } from 'sql/services/common/commonServiceInterface.service';
 import { AngularDisposable } from 'sql/base/common/lifecycle';
@@ -31,7 +27,8 @@
 		public language: string,
 		public source: string,
 		public cellType: CellType,
-		public trustedMode: boolean = false
+		public trustedMode: boolean = false,
+		public active: boolean = false
 	) { }
 
 	equals(cellModel: ICellModel): boolean {
@@ -60,24 +57,11 @@
 	) {
 		super();
 
-<<<<<<< HEAD
 		// TODO NOTEBOOK REFACTOR: This is mock data for cells. Will remove this code when we have a service
 		let cell1 : ICellModel = new CellModelStub ('1', 'sql', 'select * from sys.tables', CellTypes.Code);
 		let cell2 : ICellModel = new CellModelStub ('2', 'sql', 'select 1', CellTypes.Code);
-		this.cells.push(cell1, cell2);
-=======
-		// Todo: This is mock data for cells. Will remove this code when we have a service
-		let cell1: ICellModel = {
-			id: '1', language: 'sql', source: 'select * from sys.tables', cellType: CellTypes.Code, active: false
-		};
-		let cell2: ICellModel = {
-			id: '2', language: 'sql', source: 'select 1', cellType: CellTypes.Code, active: false
-		};
-		let cell3: ICellModel = {
-			id: '3', language: 'markdown', source: '## This is test!', cellType: CellTypes.Markdown, active: false
-		};
+		let cell3 : ICellModel = new CellModelStub ('3', 'markdown', '## This is test!', CellTypes.Markdown);
 		this.cells.push(cell1, cell2, cell3);
->>>>>>> 533f2734
 	}
 
 	ngOnInit() {
