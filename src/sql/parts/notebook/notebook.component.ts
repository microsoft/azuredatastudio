/*---------------------------------------------------------------------------------------------
*  Copyright (c) Microsoft Corporation. All rights reserved.
*  Licensed under the Source EULA. See License.txt in the project root for license information.
*--------------------------------------------------------------------------------------------*/

import { OnInit, Component, Inject, forwardRef, ElementRef, ChangeDetectorRef, ViewChild, OnDestroy } from '@angular/core';

import { IColorTheme, IWorkbenchThemeService } from 'vs/workbench/services/themes/common/workbenchThemeService';
import * as themeColors from 'vs/workbench/common/theme';
import { INotificationService, INotification, Severity } from 'vs/platform/notification/common/notification';
import { localize } from 'vs/nls';
import { IInstantiationService } from 'vs/platform/instantiation/common/instantiation';
import { IContextMenuService, IContextViewService } from 'vs/platform/contextview/browser/contextView';
import { IEditorService } from 'vs/workbench/services/editor/common/editorService';
import { attachSelectBoxStyler } from 'vs/platform/theme/common/styler';
import { MenuId, IMenuService, MenuItemAction } from 'vs/platform/actions/common/actions';
import { IAction, Action, IActionItem } from 'vs/base/common/actions';
import { IContextKeyService, RawContextKey } from 'vs/platform/contextkey/common/contextkey';
import { IKeybindingService } from 'vs/platform/keybinding/common/keybinding';
import { fillInActions, LabeledMenuItemActionItem } from 'vs/platform/actions/browser/menuItemActionItem';
<<<<<<< HEAD
import { Schemas } from 'vs/base/common/network';
import { URI } from 'vs/base/common/uri';
import { IHistoryService } from 'vs/workbench/services/history/common/history';
import * as paths from 'vs/base/common/paths';
import { IWindowService } from 'vs/platform/windows/common/windows';
=======
>>>>>>> 86bac900
import { IViewletService } from 'vs/workbench/services/viewlet/browser/viewlet';
import { VIEWLET_ID, IExtensionsViewlet } from 'vs/workbench/parts/extensions/common/extensions';

import { CommonServiceInterface } from 'sql/services/common/commonServiceInterface.service';
import { AngularDisposable } from 'sql/base/node/lifecycle';
import { CellTypes, CellType } from 'sql/parts/notebook/models/contracts';
import { ICellModel, IModelFactory, INotebookModel, NotebookContentChange } from 'sql/parts/notebook/models/modelInterfaces';
import { IConnectionManagementService } from 'sql/platform/connection/common/connectionManagement';
import { INotebookService, INotebookParams, INotebookManager, INotebookEditor, DEFAULT_NOTEBOOK_PROVIDER, SQL_NOTEBOOK_PROVIDER } from 'sql/workbench/services/notebook/common/notebookService';
import { IBootstrapParams } from 'sql/services/bootstrap/bootstrapService';
import { NotebookModel } from 'sql/parts/notebook/models/notebookModel';
import { ModelFactory } from 'sql/parts/notebook/models/modelFactory';
import * as notebookUtils from 'sql/parts/notebook/notebookUtils';
import { Deferred } from 'sql/base/common/promise';
import { IConnectionProfile } from 'sql/platform/connection/common/interfaces';
import { Taskbar } from 'sql/base/browser/ui/taskbar/taskbar';
import { KernelsDropdown, AttachToDropdown, AddCellAction, TrustedAction } from 'sql/parts/notebook/notebookActions';
import { IObjectExplorerService } from 'sql/workbench/services/objectExplorer/common/objectExplorerService';
import * as TaskUtilities from 'sql/workbench/common/taskUtilities';
import { ISingleNotebookEditOperation } from 'sql/workbench/api/common/sqlExtHostTypes';
import { IConnectionDialogService } from 'sql/workbench/services/connection/common/connectionDialogService';
import { ICapabilitiesService } from 'sql/platform/capabilities/common/capabilitiesService';
import { CellMagicMapper } from 'sql/parts/notebook/models/cellMagicMapper';

export const NOTEBOOK_SELECTOR: string = 'notebook-component';


@Component({
	selector: NOTEBOOK_SELECTOR,
	templateUrl: decodeURI(require.toUrl('./notebook.component.html'))
})
export class NotebookComponent extends AngularDisposable implements OnInit, OnDestroy, INotebookEditor {
	@ViewChild('toolbar', { read: ElementRef }) private toolbar: ElementRef;
	private _model: NotebookModel;
	private _isInErrorState: boolean = false;
	private _errorMessage: string;
	protected _actionBar: Taskbar;
	protected isLoading: boolean;
	private notebookManagers: INotebookManager[] = [];
	private _modelReadyDeferred = new Deferred<NotebookModel>();
	private _modelRegisteredDeferred = new Deferred<NotebookModel>();
	private profile: IConnectionProfile;
	private _trustedAction: TrustedAction;
	private _providerRelatedActions: IAction[] = [];


	constructor(
		@Inject(forwardRef(() => CommonServiceInterface)) private _bootstrapService: CommonServiceInterface,
		@Inject(forwardRef(() => ChangeDetectorRef)) private _changeRef: ChangeDetectorRef,
		@Inject(IWorkbenchThemeService) private themeService: IWorkbenchThemeService,
		@Inject(IConnectionManagementService) private connectionManagementService: IConnectionManagementService,
		@Inject(IObjectExplorerService) private objectExplorerService: IObjectExplorerService,
		@Inject(IEditorService) private editorService: IEditorService,
		@Inject(INotificationService) private notificationService: INotificationService,
		@Inject(INotebookService) private notebookService: INotebookService,
		@Inject(IBootstrapParams) private _notebookParams: INotebookParams,
		@Inject(IInstantiationService) private instantiationService: IInstantiationService,
		@Inject(IContextMenuService) private contextMenuService: IContextMenuService,
		@Inject(IContextViewService) private contextViewService: IContextViewService,
		@Inject(IConnectionDialogService) private connectionDialogService: IConnectionDialogService,
		@Inject(IContextKeyService) private contextKeyService: IContextKeyService,
		@Inject(IMenuService) private menuService: IMenuService,
		@Inject(IKeybindingService) private keybindingService: IKeybindingService,
		@Inject(IViewletService) private viewletService: IViewletService,
		@Inject(ICapabilitiesService) private capabilitiesService: ICapabilitiesService
	) {
		super();
		this.updateProfile();
		this.isLoading = true;
	}

	private updateProfile(): void {
		this.profile = this.notebookParams ? this.notebookParams.profile : undefined;
		if (!this.profile) {
			// Second use global connection if possible
			let profile: IConnectionProfile = TaskUtilities.getCurrentGlobalConnection(this.objectExplorerService, this.connectionManagementService, this.editorService);

			// TODO use generic method to match kernel with valid connection that's compatible. For now, we only have 1
			if (profile && profile.providerName) {
				this.profile = profile;
			} else {
				// if not, try 1st active connection that matches our filter
				let activeProfiles = this.connectionManagementService.getActiveConnections();
				if (activeProfiles && activeProfiles.length > 0) {
					this.profile = activeProfiles[0];
				}
			}
		}
	}

	ngOnInit() {
		this._register(this.themeService.onDidColorThemeChange(this.updateTheme, this));
		this.updateTheme(this.themeService.getColorTheme());
		this.initActionBar();
		this.doLoad();
	}

	ngOnDestroy() {
		this.dispose();
		if (this.notebookService) {
			this.notebookService.removeNotebookEditor(this);
		}
	}

	public get model(): NotebookModel | null {
		return this._model;
	}

	public get activeCellId(): string {
		return this._model && this._model.activeCell ? this._model.activeCell.id : '';
	}

	public get modelRegistered(): Promise<NotebookModel> {
		return this._modelRegisteredDeferred.promise;
	}

	public get cells(): ICellModel[] {
		return this._model ? this._model.cells : [];
	}

	private updateTheme(theme: IColorTheme): void {
		let toolbarEl = <HTMLElement>this.toolbar.nativeElement;
		toolbarEl.style.borderBottomColor = theme.getColor(themeColors.SIDE_BAR_BACKGROUND, true).toString();
	}

	public selectCell(cell: ICellModel, event?: Event) {
		if (event) {
			event.stopPropagation();
		}
		if (cell !== this.model.activeCell) {
			if (this.model.activeCell) {
				this.model.activeCell.active = false;
			}
			this._model.activeCell = cell;
			this._model.activeCell.active = true;
			this.detectChanges();
		}
	}

	public unselectActiveCell() {
		if (this.model && this.model.activeCell) {
			this.model.activeCell.active = false;
			this.model.activeCell = undefined;
		}
		this.detectChanges();
	}

	// Add cell based on cell type
	public addCell(cellType: CellType) {
		this._model.addCell(cellType);
	}

	// Updates Notebook model's trust details
	public updateModelTrustDetails(isTrusted: boolean) {
		this._model.trustedMode = isTrusted;
		this._model.cells.forEach(cell => {
			cell.trustedMode = isTrusted;
		});
		//TODO: Handle dirty for trust?
		this.detectChanges();
	}

	public onKeyDown(event) {
		switch (event.key) {
			case 'ArrowDown':
			case 'ArrowRight':
				let nextIndex = (this.findCellIndex(this.model.activeCell) + 1) % this.cells.length;
				this.selectCell(this.cells[nextIndex]);
				break;
			case 'ArrowUp':
			case 'ArrowLeft':
				let index = this.findCellIndex(this.model.activeCell);
				if (index === 0) {
					index = this.cells.length;
				}
				this.selectCell(this.cells[--index]);
				break;
			default:
				break;
		}
	}

	private async doLoad(): Promise<void> {
		try {
			await this.setNotebookManager();
			await this.loadModel();
			this.setLoading(false);
			this._modelReadyDeferred.resolve(this._model);
		} catch (error) {
			this.setViewInErrorState(localize('displayFailed', 'Could not display contents: {0}', notebookUtils.getErrorMessage(error)));
			this.setLoading(false);
			this._modelReadyDeferred.reject(error);
		} finally {
			// Always add the editor for now to close loop, even if loading contents failed
			this.notebookService.addNotebookEditor(this);
		}
	}

	private setLoading(isLoading: boolean): void {
		this.isLoading = isLoading;
		this.detectChanges();
	}

	private async loadModel(): Promise<void> {
		await this.awaitNonDefaultProvider();
		let providerId = 'sql'; // this is tricky; really should also depend on the connection profile
		this.setContextKeyServiceWithProviderId(providerId);
		this.fillInActionsForCurrentContext();

		let model = new NotebookModel({
			factory: this.modelFactory,
			notebookUri: this._notebookParams.notebookUri,
			connectionService: this.connectionManagementService,
			notificationService: this.notificationService,
			notebookManagers: this.notebookManagers,
			contentManager: this._notebookParams.input.contentManager,
			standardKernels: this._notebookParams.input.standardKernels,
			cellMagicMapper: new CellMagicMapper(this.notebookService.languageMagics),
			providerId: 'sql', // this is tricky; really should also depend on the connection profile
			defaultKernel: this._notebookParams.input.defaultKernel,
			layoutChanged: this._notebookParams.input.layoutChanged,
			capabilitiesService: this.capabilitiesService
		}, false, this.profile);
		model.onError((errInfo: INotification) => this.handleModelError(errInfo));
		await model.requestModelLoad(this._notebookParams.isTrusted);
		model.contentChanged((change) => this.handleContentChanged(change));
		model.onProviderIdChange((provider) => this.handleProviderIdChanged(provider));
		this._model = this._register(model);
		this.updateToolbarComponents(this._model.trustedMode);
		this._modelRegisteredDeferred.resolve(this._model);
		await model.startSession(this.model.notebookManager, undefined, true);
		this.detectChanges();
	}

	private async setNotebookManager(): Promise<void> {
		let providerInfo = await this._notebookParams.providerInfo;
		for (let providerId of providerInfo.providers) {
			let notebookManager = await this.notebookService.getOrCreateNotebookManager(providerId, this._notebookParams.notebookUri);
			this.notebookManagers.push(notebookManager);
		}
	}

	private async awaitNonDefaultProvider(): Promise<void> {
		// Wait on registration for now. Long-term would be good to cache and refresh
		await this.notebookService.registrationComplete;
		// Refresh the provider if we had been using default
		let providerInfo = await this._notebookParams.providerInfo;

		if (DEFAULT_NOTEBOOK_PROVIDER === providerInfo.providerId) {
			let providers = notebookUtils.getProvidersForFileName(this._notebookParams.notebookUri.fsPath, this.notebookService);
			let tsqlProvider = providers.find(provider => provider === SQL_NOTEBOOK_PROVIDER);
			providerInfo.providerId = tsqlProvider ? SQL_NOTEBOOK_PROVIDER : providers[0];
		}
		if (DEFAULT_NOTEBOOK_PROVIDER === providerInfo.providerId) {
			// If it's still the default, warn them they should install an extension
			this.notificationService.prompt(Severity.Warning,
				localize('noKernelInstalled', 'Please install the SQL Server 2019 extension to run cells'),
				[{
					label: localize('installSql2019Extension', 'Install Extension'),
					run: () => this.openExtensionGallery()
				}]);
		}
	}

	private async openExtensionGallery(): Promise<void> {
		try {
			let viewlet = await this.viewletService.openViewlet(VIEWLET_ID, true) as IExtensionsViewlet;
			viewlet.search('sql-vnext');
			viewlet.focus();
		} catch (error) {
			this.notificationService.error(error.message);
		}
	}

	// Updates toolbar components
	private updateToolbarComponents(isTrusted: boolean) {
		if (this._trustedAction) {
			this._trustedAction.enabled = true;
			this._trustedAction.trusted = isTrusted;
		}
	}

	private get modelFactory(): IModelFactory {
		if (!this._notebookParams.modelFactory) {
			this._notebookParams.modelFactory = new ModelFactory();
		}
		return this._notebookParams.modelFactory;
	}

	private handleModelError(notification: INotification): void {
		this.notificationService.notify(notification);
	}

	private handleContentChanged(change: NotebookContentChange) {
		// Note: for now we just need to set dirty state and refresh the UI.
		this.detectChanges();
	}

	private handleProviderIdChanged(providerId: string) {
		// If there are any actions that were related to the previous provider,
		// disable them in the actionBar
		this._providerRelatedActions.forEach(action => {
			action.enabled = false;
		});
		this.setContextKeyServiceWithProviderId(providerId);
		this.fillInActionsForCurrentContext();
	}

	findCellIndex(cellModel: ICellModel): number {
		return this._model.cells.findIndex((cell) => cell.id === cellModel.id);
	}

	private setViewInErrorState(error: any): any {
		this._isInErrorState = true;
		this._errorMessage = notebookUtils.getErrorMessage(error);
		// For now, send message as error notification #870 covers having dedicated area for this
		this.notificationService.error(error);
	}

	protected initActionBar() {
		let kernelContainer = document.createElement('div');
		let kernelDropdown = new KernelsDropdown(kernelContainer, this.contextViewService, this.modelReady);
		kernelDropdown.render(kernelContainer);
		attachSelectBoxStyler(kernelDropdown, this.themeService);

		let attachToContainer = document.createElement('div');
		let attachToDropdown = new AttachToDropdown(attachToContainer, this.contextViewService, this.modelReady,
			this.connectionManagementService, this.connectionDialogService, this.notificationService, this.capabilitiesService);
		attachToDropdown.render(attachToContainer);
		attachSelectBoxStyler(attachToDropdown, this.themeService);

		let addCodeCellButton = new AddCellAction('notebook.AddCodeCell', localize('code', 'Code'), 'notebook-button icon-add');
		addCodeCellButton.cellType = CellTypes.Code;

		let addTextCellButton = new AddCellAction('notebook.AddTextCell', localize('text', 'Text'), 'notebook-button icon-add');
		addTextCellButton.cellType = CellTypes.Markdown;

		this._trustedAction = this.instantiationService.createInstance(TrustedAction, 'notebook.Trusted');
		this._trustedAction.enabled = false;

		let taskbar = <HTMLElement>this.toolbar.nativeElement;
		this._actionBar = new Taskbar(taskbar, this.contextMenuService, { actionItemProvider: action => this.actionItemProvider(action as Action) });
		this._actionBar.context = this;
		this._actionBar.setContent([
			{ element: kernelContainer },
			{ element: attachToContainer },
			{ action: addCodeCellButton },
			{ action: addTextCellButton },
			{ action: this._trustedAction }
		]);

	}

<<<<<<< HEAD
	// Gets file path from recent workspace in local
	private getLastActiveFilePath(untitledResource: URI): string {
		let fileName = untitledResource.path + '.' + DEFAULT_NOTEBOOK_FILETYPE.toLocaleLowerCase();

		let lastActiveFile = this.historyService.getLastActiveFile(Schemas.file);
		if (lastActiveFile) {
			return URI.file(paths.join(paths.dirname(lastActiveFile.fsPath), fileName)).fsPath;
		}

		let lastActiveFolder = this.historyService.getLastActiveWorkspaceRoot('file');
		if (lastActiveFolder) {
			return URI.file(paths.join(lastActiveFolder.fsPath, fileName)).fsPath;
		}
		return fileName;
	}

	promptForPath(defaultPath: string): Promise<string> {
		return this.windowService.showSaveDialog({
			defaultPath: defaultPath,
			filters: [{ name: localize('notebookFile', 'Notebook'), extensions: ['ipynb'] }]
		});
	}

	// Entry point to save notebook
	public async save(): Promise<boolean> {
		let self = this;
		let notebookUri = this.notebookParams.notebookUri;
		if (notebookUri.scheme === Schemas.untitled) {
			let dialogPath = this.getLastActiveFilePath(notebookUri);
			return this.promptForPath(dialogPath).then(path => {
				if (path) {
					let target = URI.file(path);
					let resource = self._model.notebookUri;
					self._model.notebookUri = target;
					this.saveNotebook().then(result => {
						if (result) {
							return this.replaceUntitledNotebookEditor(resource, target);
						}
						return result;
					});
				}
				return false; // User clicks cancel
			});
		}
		else {
			return await this.saveNotebook();
		}
	}

	// Replaces untitled notebook editor with the saved file name
	private async replaceUntitledNotebookEditor(resource: URI, target: URI): Promise<boolean> {
		let encodingOfSource = this.untitledEditorService.getEncoding(resource);
		const replacement: IResourceInput = {
			resource: target,
			encoding: encodingOfSource,
			options: {
				pinned: true
			}
		};

		return Promise.all(this.editorGroupService.groups.map(g =>
			this.editorService.replaceEditors([{
				editor: { resource },
				replacement
			}], g))).then(() => {
				this.notebookService.renameNotebookEditor(resource, target, this);
				return true;
			});
	}

	private async saveNotebook(): Promise<boolean> {
		try {
			let saved = await this._model.saveModel();
			if (saved) {
				this.setDirty(false);
			}
			return saved;
		} catch (err) {
			this.notificationService.error(localize('saveFailed', 'Failed to save notebook: {0}', notebookUtils.getErrorMessage(err)));
			return false;
		}
	}

	private setDirty(isDirty: boolean): void {
		if (this._notebookParams.input) {
			this._notebookParams.input.setDirty(isDirty);
		}
	}

=======
>>>>>>> 86bac900
	private actionItemProvider(action: Action): IActionItem {
		// Check extensions to create ActionItem; otherwise, return undefined
		// This is similar behavior that exists in MenuItemActionItem
		if (action instanceof MenuItemAction) {
			return new LabeledMenuItemActionItem(action, this.keybindingService, this.notificationService, this.contextMenuService, 'notebook-button');
		}
		return undefined;
	}

	/**
	 * Get all of the menu contributions that use the ID 'notebook/toolbar'.
	 * Then, find all groups (currently we don't leverage the contributed
	 * groups functionality for the notebook toolbar), and fill in the 'primary'
	 * array with items that don't list a group. Finally, add any actions from
	 * the primary array to the end of the toolbar.
	 */
	private fillInActionsForCurrentContext(): void {
		let primary: IAction[] = [];
		let secondary: IAction[] = [];
		let notebookBarMenu = this.menuService.createMenu(MenuId.NotebookToolbar, this.contextKeyService);
		let groups = notebookBarMenu.getActions({ arg: null, shouldForwardArgs: true });
		fillInActions(groups, { primary, secondary }, false, (group: string) => group === undefined || group === '');
		this.addPrimaryContributedActions(primary);
	}

	private detectChanges(): void {
		if (!(this._changeRef['destroyed'])) {
			this._changeRef.detectChanges();
		}
	}

	private addPrimaryContributedActions(primary: IAction[]) {
		for (let action of primary) {
			// Need to ensure that we don't add the same action multiple times
			let foundIndex = this._providerRelatedActions.findIndex(act => act.id === action.id);
			if (foundIndex < 0) {
				this._actionBar.addAction(action);
				this._providerRelatedActions.push(action);
			} else {
				this._providerRelatedActions[foundIndex].enabled = true;
			}
		}
	}

	private setContextKeyServiceWithProviderId(providerId: string) {
		let provider = new RawContextKey<string>('providerId', providerId);
		provider.bindTo(this.contextKeyService);
	}

	public get notebookParams(): INotebookParams {
		return this._notebookParams;
	}

	public get id(): string {
		return this._notebookParams.notebookUri.toString();
	}

	public get modelReady(): Promise<INotebookModel> {
		return this._modelReadyDeferred.promise;
	}

	isActive(): boolean {
		return this.editorService.activeEditor === this.notebookParams.input;
	}

	isVisible(): boolean {
		let notebookEditor = this.notebookParams.input;
		return this.editorService.visibleEditors.some(e => e === notebookEditor);
	}

	isDirty(): boolean {
		return this.notebookParams.input.isDirty();
	}

	executeEdits(edits: ISingleNotebookEditOperation[]): boolean {
		if (!edits || edits.length === 0) {
			return false;
		}
		this._model.pushEditOperations(edits);
		return true;
	}

	public async runCell(cell: ICellModel): Promise<boolean> {
		await this.modelReady;
		let uriString = cell.cellUri.toString();
		if (this._model.cells.findIndex(c => c.cellUri.toString() === uriString) > -1) {
			return cell.runCell(this.notificationService, this.connectionManagementService);
		} else {
			return Promise.reject(new Error(localize('cellNotFound', 'cell with URI {0} was not found in this model', uriString)));
		}
	}

}<|MERGE_RESOLUTION|>--- conflicted
+++ resolved
@@ -18,14 +18,6 @@
 import { IContextKeyService, RawContextKey } from 'vs/platform/contextkey/common/contextkey';
 import { IKeybindingService } from 'vs/platform/keybinding/common/keybinding';
 import { fillInActions, LabeledMenuItemActionItem } from 'vs/platform/actions/browser/menuItemActionItem';
-<<<<<<< HEAD
-import { Schemas } from 'vs/base/common/network';
-import { URI } from 'vs/base/common/uri';
-import { IHistoryService } from 'vs/workbench/services/history/common/history';
-import * as paths from 'vs/base/common/paths';
-import { IWindowService } from 'vs/platform/windows/common/windows';
-=======
->>>>>>> 86bac900
 import { IViewletService } from 'vs/workbench/services/viewlet/browser/viewlet';
 import { VIEWLET_ID, IExtensionsViewlet } from 'vs/workbench/parts/extensions/common/extensions';
 
@@ -379,98 +371,6 @@
 
 	}
 
-<<<<<<< HEAD
-	// Gets file path from recent workspace in local
-	private getLastActiveFilePath(untitledResource: URI): string {
-		let fileName = untitledResource.path + '.' + DEFAULT_NOTEBOOK_FILETYPE.toLocaleLowerCase();
-
-		let lastActiveFile = this.historyService.getLastActiveFile(Schemas.file);
-		if (lastActiveFile) {
-			return URI.file(paths.join(paths.dirname(lastActiveFile.fsPath), fileName)).fsPath;
-		}
-
-		let lastActiveFolder = this.historyService.getLastActiveWorkspaceRoot('file');
-		if (lastActiveFolder) {
-			return URI.file(paths.join(lastActiveFolder.fsPath, fileName)).fsPath;
-		}
-		return fileName;
-	}
-
-	promptForPath(defaultPath: string): Promise<string> {
-		return this.windowService.showSaveDialog({
-			defaultPath: defaultPath,
-			filters: [{ name: localize('notebookFile', 'Notebook'), extensions: ['ipynb'] }]
-		});
-	}
-
-	// Entry point to save notebook
-	public async save(): Promise<boolean> {
-		let self = this;
-		let notebookUri = this.notebookParams.notebookUri;
-		if (notebookUri.scheme === Schemas.untitled) {
-			let dialogPath = this.getLastActiveFilePath(notebookUri);
-			return this.promptForPath(dialogPath).then(path => {
-				if (path) {
-					let target = URI.file(path);
-					let resource = self._model.notebookUri;
-					self._model.notebookUri = target;
-					this.saveNotebook().then(result => {
-						if (result) {
-							return this.replaceUntitledNotebookEditor(resource, target);
-						}
-						return result;
-					});
-				}
-				return false; // User clicks cancel
-			});
-		}
-		else {
-			return await this.saveNotebook();
-		}
-	}
-
-	// Replaces untitled notebook editor with the saved file name
-	private async replaceUntitledNotebookEditor(resource: URI, target: URI): Promise<boolean> {
-		let encodingOfSource = this.untitledEditorService.getEncoding(resource);
-		const replacement: IResourceInput = {
-			resource: target,
-			encoding: encodingOfSource,
-			options: {
-				pinned: true
-			}
-		};
-
-		return Promise.all(this.editorGroupService.groups.map(g =>
-			this.editorService.replaceEditors([{
-				editor: { resource },
-				replacement
-			}], g))).then(() => {
-				this.notebookService.renameNotebookEditor(resource, target, this);
-				return true;
-			});
-	}
-
-	private async saveNotebook(): Promise<boolean> {
-		try {
-			let saved = await this._model.saveModel();
-			if (saved) {
-				this.setDirty(false);
-			}
-			return saved;
-		} catch (err) {
-			this.notificationService.error(localize('saveFailed', 'Failed to save notebook: {0}', notebookUtils.getErrorMessage(err)));
-			return false;
-		}
-	}
-
-	private setDirty(isDirty: boolean): void {
-		if (this._notebookParams.input) {
-			this._notebookParams.input.setDirty(isDirty);
-		}
-	}
-
-=======
->>>>>>> 86bac900
 	private actionItemProvider(action: Action): IActionItem {
 		// Check extensions to create ActionItem; otherwise, return undefined
 		// This is similar behavior that exists in MenuItemActionItem
