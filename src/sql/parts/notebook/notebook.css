--- conflicted
+++ resolved
@@ -25,10 +25,10 @@
 	align-items: center;
 }
 
-<<<<<<< HEAD
 .notebookEditor .actionbar-container .monaco-action-bar > ul.actions-container {
 	padding-top: 0px;
-=======
+}
+
 .notebookEditor .notebook-info-button {
 	display: inline-block;
 	width: 100%;
@@ -40,5 +40,4 @@
 	margin-right: 0.3em;
 	font-size: 13px;
 	background-image: url("./media/light/add.svg")
->>>>>>> 0a486a28
 }