--- conflicted
+++ resolved
@@ -25,15 +25,11 @@
 	align-items: center;
 }
 
-<<<<<<< HEAD
-.notebookEditor .notebook-button {
-=======
 .notebookEditor .actionbar-container .monaco-action-bar > ul.actions-container {
 	padding-top: 0px;
 }
 
-.notebookEditor .notebook-info-button {
->>>>>>> d8cd78cd
+.notebookEditor .notebook-button {
 	display: inline-block;
 	width: 100%;
 	padding: 4px;
