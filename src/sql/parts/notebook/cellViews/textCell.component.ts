--- conflicted
+++ resolved
@@ -31,11 +31,8 @@
 	private _content: string;
 	private isEditMode: boolean;
 	private _sanitizer: ISanitizer;
-<<<<<<< HEAD
 	private _previewCssApplied: boolean = false;
-=======
 	private _activeCellId: string;
->>>>>>> bc13beaa
 
 	constructor(
 		@Inject(forwardRef(() => CommonServiceInterface)) private _bootstrapService: CommonServiceInterface,
