
/*---------------------------------------------------------------------------------------------
*  Copyright (c) Microsoft Corporation. All rights reserved.
*  Licensed under the Source EULA. See License.txt in the project root for license information.
*--------------------------------------------------------------------------------------------*/

// This code is based on @jupyterlab/packages/apputils/src/clientsession.tsx

'use strict';

import { nb } from 'sqlops';
import * as nls from 'vs/nls';
import URI from 'vs/base/common/uri';
import { Event, Emitter } from 'vs/base/common/event';

import { IClientSession, IKernelPreference, IClientSessionOptions } from './modelInterfaces';
import { Deferred } from 'sql/base/common/promise';

import * as notebookUtils from '../notebookUtils';
<<<<<<< HEAD
import { INotebookManager } from 'sql/services/notebook/notebookService';
import { IConnectionProfile } from 'sql/parts/connection/common/interfaces';
=======
import * as sparkUtils from '../spark/sparkUtils';
import { INotebookManager } from 'sql/workbench/services/notebook/common/notebookService';
import { IConnectionProfile } from 'sql/platform/connection/common/interfaces';
import { NotebookConnection } from 'sql/parts/notebook/models/notebookConnection';
>>>>>>> ea67859d

/**
 * Implementation of a client session. This is a model over session operations,
 * which may come from the session manager or a specific session.
 */
export class ClientSession implements IClientSession {
	//#region private fields with public accessors
	private _terminatedEmitter = new Emitter<void>();
	private _kernelChangedEmitter = new Emitter<nb.IKernelChangedArgs>();
	private _statusChangedEmitter = new Emitter<nb.ISession>();
	private _iopubMessageEmitter = new Emitter<nb.IMessage>();
	private _unhandledMessageEmitter = new Emitter<nb.IMessage>();
	private _propertyChangedEmitter = new Emitter<'path' | 'name' | 'type'>();
	private _notebookUri: URI;
	private _type: string;
	private _name: string;
	private _isReady: boolean;
	private _ready: Deferred<void>;
	private _kernelChangeCompleted: Deferred<void>;
	private _kernelPreference: IKernelPreference;
	private _kernelDisplayName: string;
	private _errorMessage: string;
	//#endregion

	private _serverLoadFinished: Promise<void>;
	private _session: nb.ISession;
	private isServerStarted: boolean;
	private notebookManager: INotebookManager;
	private _kernelConfigActions: ((kernelName: string) => Promise<any>)[] = [];

	constructor(private options: IClientSessionOptions) {
		this._notebookUri = options.notebookUri;
		this.notebookManager = options.notebookManager;
		this._isReady = false;
		this._ready = new Deferred<void>();
		this._kernelChangeCompleted = new Deferred<void>();
	}

	public async initialize(): Promise<void> {
		try {
			this._serverLoadFinished = this.startServer();
			await this._serverLoadFinished;
			await this.initializeSession();
		} catch (err) {
			this._errorMessage = notebookUtils.getErrorMessage(err);
		}
		// Always resolving for now. It's up to callers to check for error case
		this._isReady = true;
		this._ready.resolve();
		this._kernelChangeCompleted.resolve();
	}

	private async startServer(): Promise<void> {
		let serverManager = this.notebookManager.serverManager;
		if (serverManager && !serverManager.isStarted) {
			await serverManager.startServer();
			if (!serverManager.isStarted) {
				throw new Error(nls.localize('ServerNotStarted', 'Server did not start for unknown reason'));
			}
			this.isServerStarted = serverManager.isStarted;
		} else {
			this.isServerStarted = true;
		}
	}

	private async initializeSession(): Promise<void> {
		await this._serverLoadFinished;
		if (this.isServerStarted) {
			if (!this.notebookManager.sessionManager.isReady) {
				await this.notebookManager.sessionManager.ready;
			}
			if (this._kernelPreference && this._kernelPreference.shouldStart) {
				await this.startSessionInstance(this._kernelPreference.name);
			}
		}
	}

	private async startSessionInstance(kernelName: string): Promise<void> {
		let session: nb.ISession;
		try {
			// TODO #3164 should use URI instead of path for startNew
			session = await this.notebookManager.sessionManager.startNew({
				path: this.notebookUri.fsPath,
				kernelName: kernelName
				// TODO add kernel name if saved in the document
			});
			session.defaultKernelLoaded = true;
		} catch (err) {
			// TODO move registration
			if (err && err.response && err.response.status === 501) {
				this.options.notificationService.warn(nls.localize('kernelRequiresConnection', 'Kernel {0} was not found. The default kernel will be used instead.', kernelName));
				session = await this.notebookManager.sessionManager.startNew({
					path: this.notebookUri.fsPath,
					kernelName: undefined
				});
				session.defaultKernelLoaded = false;
			} else {
				throw err;
			}
		}
		this._session = session;
		await this.runKernelConfigActions(kernelName);
		this._statusChangedEmitter.fire(session);
	}

	private async runKernelConfigActions(kernelName: string): Promise<void> {
		for (let startAction of this._kernelConfigActions) {
			await startAction(kernelName);
		}
	}

	public dispose(): void {
		// No-op for now
	}

	/**
	 * Indicates the server has finished loading. It may have failed to load in
	 * which case the view will be in an error state.
	 */
	public get serverLoadFinished(): Promise<void> {
		return this._serverLoadFinished;
	}


	//#region IClientSession Properties
	public get terminated(): Event<void> {
		return this._terminatedEmitter.event;
	}
	public get kernelChanged(): Event<nb.IKernelChangedArgs> {
		return this._kernelChangedEmitter.event;
	}
	public get statusChanged(): Event<nb.ISession> {
		return this._statusChangedEmitter.event;
	}
	public get iopubMessage(): Event<nb.IMessage> {
		return this._iopubMessageEmitter.event;
	}
	public get unhandledMessage(): Event<nb.IMessage> {
		return this._unhandledMessageEmitter.event;
	}
	public get propertyChanged(): Event<'path' | 'name' | 'type'> {
		return this._propertyChangedEmitter.event;
	}
	public get kernel(): nb.IKernel | null {
		return this._session ? this._session.kernel : undefined;
	}
	public get notebookUri(): URI {
		return this._notebookUri;
	}
	public get name(): string {
		return this._name;
	}
	public get type(): string {
		return this._type;
	}
	public get status(): nb.KernelStatus {
		if (!this.isReady) {
			return 'starting';
		}
		return this._session ? this._session.status : 'dead';
	}
	public get isReady(): boolean {
		return this._isReady;
	}
	public get ready(): Promise<void> {
		return this._ready.promise;
	}
	public get kernelChangeCompleted(): Promise<void> {
		return this._kernelChangeCompleted.promise;
	}
	public get kernelPreference(): IKernelPreference {
		return this._kernelPreference;
	}
	public set kernelPreference(value: IKernelPreference) {
		this._kernelPreference = value;
	}
	public get kernelDisplayName(): string {
		return this._kernelDisplayName;
	}
	public get errorMessage(): string {
		return this._errorMessage;
	}
	public get isInErrorState(): boolean {
		return !!this._errorMessage;
	}
	//#endregion

	//#region Not Yet Implemented
	/**
	 * Change the current kernel associated with the document.
	 */
	async changeKernel(options: nb.IKernelSpec): Promise<nb.IKernel> {
		this._kernelChangeCompleted = new Deferred<void>();
		this._isReady = false;
		let oldKernel = this.kernel;
		let newKernel = this.kernel;

		let kernel = await this.doChangeKernel(options);
		try {
			await kernel.ready;
		} catch (error) {
			// Cleanup some state before re-throwing
			this._isReady = kernel.isReady;
			this._kernelChangeCompleted.resolve();
			throw error;
		}
		newKernel = this._session ? kernel : this._session.kernel;
		this._isReady = kernel.isReady;
		// Send resolution events to listeners
		this._kernelChangeCompleted.resolve();
		this._kernelChangedEmitter.fire({
			oldValue: oldKernel,
			newValue: newKernel
		});
		return kernel;
	}

	/**
	 * Helper method to either call ChangeKernel on current session, or start a new session
	 * @param options
	 */
	private async doChangeKernel(options: nb.IKernelSpec): Promise<nb.IKernel> {
		let kernel: nb.IKernel;
		if (this._session) {
			kernel = await this._session.changeKernel(options);
			await this.runKernelConfigActions(kernel.name);
		} else {
			kernel = await this.startSessionInstance(options.name).then(() => this.kernel);
		}
		return kernel;
	}

<<<<<<< HEAD
	public async configureKernel(options: nb.IKernelSpec): Promise<void> {
		if (this._session) {
			await this._session.configureKernel(options);
=======
	public async runTasksBeforeSessionStart(kernelName: string): Promise<void> {
		// TODO we should move all Spark-related code to SparkMagicContext
		if (this._session && this._connection && this.isSparkKernel(kernelName)) {
			// TODO may need to reenable a way to get the credential
			// await this._connection.getCredential();
			// %_do_not_call_change_endpoint is a SparkMagic command that lets users change endpoint options,
			// such as user/profile/host name/auth type

			let server = URI.parse(sparkUtils.getLivyUrl(this._connection.host, this._connection.knoxport)).toString();
			let doNotCallChangeEndpointParams =
				`%_do_not_call_change_endpoint --username=${this._connection.user} --password=${this._connection.password} --server=${server} --auth=Basic_Access`;
			let future = this._session.kernel.requestExecute({
				code: doNotCallChangeEndpointParams
			}, true);
			await future.done;
>>>>>>> ea67859d
		}
	}

	public async updateConnection(connection: IConnectionProfile): Promise<void> {
		if (!this.kernel) {
			// TODO is there any case where skipping causes errors? So far it seems like it gets called twice
			return;
		}
		if (connection.id !== '-1') {
			await this._session.configureConnection(connection);
		}
	}

	/**
	 * Kill the kernel and shutdown the session.
	 *
	 * @returns A promise that resolves when the session is shut down.
	 */
	public async shutdown(): Promise<void> {
		// Always try to shut down session
		if (this._session && this._session.id) {
			await this.notebookManager.sessionManager.shutdown(this._session.id);
		}
		let serverManager = this.notebookManager.serverManager;
		if (serverManager) {
			await serverManager.stopServer();
		}
	}

	/**
	 * Select a kernel for the session.
	 */
	selectKernel(): Promise<void> {
		throw new Error('Not implemented');
	}

	/**
	 * Restart the session.
	 *
	 * @returns A promise that resolves with whether the kernel has restarted.
	 *
	 * #### Notes
	 * If there is a running kernel, present a dialog.
	 * If there is no kernel, we start a kernel with the last run
	 * kernel name and resolves with `true`. If no kernel has been started,
	 * this is a no-op, and resolves with `false`.
	 */
	restart(): Promise<boolean> {
		throw new Error('Not implemented');
	}

	/**
	 * Change the session path.
	 *
	 * @param path - The new session path.
	 *
	 * @returns A promise that resolves when the session has renamed.
	 *
	 * #### Notes
	 * This uses the Jupyter REST API, and the response is validated.
	 * The promise is fulfilled on a valid response and rejected otherwise.
	 */
	setPath(path: string): Promise<void> {
		throw new Error('Not implemented');
	}

	/**
	 * Change the session name.
	 */
	setName(name: string): Promise<void> {
		throw new Error('Not implemented');
	}

	/**
	 * Change the session type.
	 */
	setType(type: string): Promise<void> {
		throw new Error('Not implemented');
	}
	//#endregion
}<|MERGE_RESOLUTION|>--- conflicted
+++ resolved
@@ -17,15 +17,8 @@
 import { Deferred } from 'sql/base/common/promise';
 
 import * as notebookUtils from '../notebookUtils';
-<<<<<<< HEAD
-import { INotebookManager } from 'sql/services/notebook/notebookService';
-import { IConnectionProfile } from 'sql/parts/connection/common/interfaces';
-=======
-import * as sparkUtils from '../spark/sparkUtils';
 import { INotebookManager } from 'sql/workbench/services/notebook/common/notebookService';
 import { IConnectionProfile } from 'sql/platform/connection/common/interfaces';
-import { NotebookConnection } from 'sql/parts/notebook/models/notebookConnection';
->>>>>>> ea67859d
 
 /**
  * Implementation of a client session. This is a model over session operations,
@@ -258,27 +251,9 @@
 		return kernel;
 	}
 
-<<<<<<< HEAD
 	public async configureKernel(options: nb.IKernelSpec): Promise<void> {
 		if (this._session) {
 			await this._session.configureKernel(options);
-=======
-	public async runTasksBeforeSessionStart(kernelName: string): Promise<void> {
-		// TODO we should move all Spark-related code to SparkMagicContext
-		if (this._session && this._connection && this.isSparkKernel(kernelName)) {
-			// TODO may need to reenable a way to get the credential
-			// await this._connection.getCredential();
-			// %_do_not_call_change_endpoint is a SparkMagic command that lets users change endpoint options,
-			// such as user/profile/host name/auth type
-
-			let server = URI.parse(sparkUtils.getLivyUrl(this._connection.host, this._connection.knoxport)).toString();
-			let doNotCallChangeEndpointParams =
-				`%_do_not_call_change_endpoint --username=${this._connection.user} --password=${this._connection.password} --server=${server} --auth=Basic_Access`;
-			let future = this._session.kernel.requestExecute({
-				code: doNotCallChangeEndpointParams
-			}, true);
-			await future.done;
->>>>>>> ea67859d
 		}
 	}
 
