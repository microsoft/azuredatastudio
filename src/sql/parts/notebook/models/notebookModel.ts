--- conflicted
+++ resolved
@@ -9,11 +9,7 @@
 
 import { localize } from 'vs/nls';
 import { Event, Emitter } from 'vs/base/common/event';
-<<<<<<< HEAD
-import { Disposable } from 'vs/base/common/lifecycle';
-=======
 import { Disposable, IDisposable } from 'vs/base/common/lifecycle';
->>>>>>> 7223b288
 
 import { CellModel } from './cell';
 import { IClientSession, INotebookModel, IDefaultConnection, INotebookModelOptions, ICellModel, NotebookContentChange, notebookConstants } from './modelInterfaces';
