--- conflicted
+++ resolved
@@ -212,17 +212,12 @@
 		}
 	}
 
-<<<<<<< HEAD
 	public findCellIndex(cellModel: CellModel): number {
         return this._cells.findIndex((cell) => cell.equals(cellModel));
     }
 
 	public addCell(cellType: CellType, index?: number): void {
 		if (this.inErrorState || !this._cells) {
-=======
-	public addCell(cellType: CellType, index?: number): void {
-        if (this.inErrorState || !this._cells) {
->>>>>>> 63cf0f15
             return;
         }
         let cell = this.createCell(cellType);
@@ -239,11 +234,7 @@
             cells: [cell],
             cellIndex: index
         });
-<<<<<<< HEAD
-	}
-=======
-    }
->>>>>>> 63cf0f15
+	}
 
 	private createCell(cellType: CellType): ICellModel {
 		let singleCell: nb.ICell = {
