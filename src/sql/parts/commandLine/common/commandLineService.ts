/*---------------------------------------------------------------------------------------------
 *  Copyright (c) Microsoft Corporation. All rights reserved.
 *  Licensed under the Source EULA. See License.txt in the project root for license information.
 *--------------------------------------------------------------------------------------------*/
'use strict';
import { ConnectionProfile } from 'sql/parts/connection/common/connectionProfile';
import { ICommandLineProcessing } from 'sql/parts/commandLine/common/commandLine';
import { IConnectionManagementService } from 'sql/parts/connection/common/connectionManagement';
import { ICapabilitiesService } from 'sql/services/capabilities/capabilitiesService';
import { IEnvironmentService } from 'vs/platform/environment/common/environment';
import * as Constants from 'sql/parts/connection/common/constants';
import { IQueryEditorService } from 'sql/parts/query/common/queryEditorService';
import * as platform from 'vs/platform/registry/common/platform';
import { ConnectionProviderProperties, IConnectionProviderRegistry, Extensions as ConnectionProviderExtensions } from 'sql/workbench/parts/connection/common/connectionProviderExtension';
import * as TaskUtilities from 'sql/workbench/common/taskUtilities';
import { IObjectExplorerService } from 'sql/parts/objectExplorer/common/objectExplorerService';
import { IEditorService } from 'vs/workbench/services/editor/common/editorService';
<<<<<<< HEAD
import { IWorkspaceConfigurationService } from 'vs/workbench/services/configuration/common/configuration';
=======
import { ICommandService } from 'vs/platform/commands/common/commands';
import { warn } from 'sql/base/common/log';
>>>>>>> 42afcf93

export class CommandLineService implements ICommandLineProcessing {
	private _connectionProfile: ConnectionProfile;
	private _showConnectionDialog: boolean;
	private _commandName:string;

	constructor(
		@IConnectionManagementService private _connectionManagementService: IConnectionManagementService,
		@ICapabilitiesService private _capabilitiesService: ICapabilitiesService,
		@IEnvironmentService private _environmentService: IEnvironmentService,
		@IQueryEditorService private _queryEditorService: IQueryEditorService,
		@IObjectExplorerService private _objectExplorerService: IObjectExplorerService,
		@IEditorService private _editorService: IEditorService,
<<<<<<< HEAD
		@IWorkspaceConfigurationService private _configurationService: IWorkspaceConfigurationService
=======
		@ICommandService private _commandService: ICommandService
>>>>>>> 42afcf93
	) {
		let profile = null;
		if (this._environmentService) {
			if (this._commandService) {
				this._commandName = this._environmentService.args.command;
			}
			if (this._environmentService.args.server) {
				profile = new ConnectionProfile(_capabilitiesService, null);
				// We want connection store to use any matching password it finds
				profile.savePassword = true;
				profile.providerName = Constants.mssqlProviderName;
				profile.serverName = _environmentService.args.server;
				profile.databaseName = _environmentService.args.database ? _environmentService.args.database : '';
				profile.userName = _environmentService.args.user ? _environmentService.args.user : '';
				profile.authenticationType = _environmentService.args.integrated ? 'Integrated' : 'SqlLogin';
				profile.connectionName = '';
				profile.setOptionValue('applicationName', Constants.applicationName);
				profile.setOptionValue('databaseDisplayName', profile.databaseName);
				profile.setOptionValue('groupId', profile.groupId);
			}
		}
		this._connectionProfile = profile;
		const registry = platform.Registry.as<IConnectionProviderRegistry>(ConnectionProviderExtensions.ConnectionProviderContributions);
		let sqlProvider = registry.getProperties(Constants.mssqlProviderName);
		// We can't connect to object explorer until the MSSQL connection provider is registered
		if (sqlProvider) {
			this.processCommandLine().catch(reason=>{warn('processCommandLine failed: ' + reason);});
		} else {
			registry.onNewProvider(e => {
				if (e.id === Constants.mssqlProviderName) {
					this.processCommandLine().catch(reason=>{warn('processCommandLine failed: ' + reason);});
				}
			});
		}
	}
	public _serviceBrand: any;
<<<<<<< HEAD
	public processCommandLine(): void {
		let showConnectDialogOnStartup: boolean = this._configurationService.getValue('workbench.showConnectDialogOnStartup');
		if (showConnectDialogOnStartup && !this._connectionProfile && !this._connectionManagementService.hasRegisteredServers()) {
			// prompt the user for a new connection on startup if no profiles are registered
			this._connectionManagementService.showConnectionDialog();
		} else if (this._connectionProfile) {
			this._connectionManagementService.connectIfNotConnected(this._connectionProfile, 'connection', true)
				.then(result => TaskUtilities.newQuery(this._connectionProfile,
					this._connectionManagementService,
					this._queryEditorService,
					this._objectExplorerService,
					this._editorService))
				.catch(() => { });
		}
=======
	// We base our logic on the combination of (server, command) values.
	// (serverName, commandName) => Connect object explorer and execute the command, passing the connection profile to the command. Do not load query editor.
	// (null, commandName) => Launch the command with a null connection. If the command implementation needs a connection, it will need to create it.
	// (serverName, null) => Connect object explorer and open a new query editor
	// (null, null) => Prompt for a connection unless there are registered servers
	public processCommandLine(): Promise<void> {

		let self = this;
		return new Promise<void>((resolve, reject) => {

			if (!self._commandName && !self._connectionProfile && !self._connectionManagementService.hasRegisteredServers()) {
				// prompt the user for a new connection on startup if no profiles are registered
				self._connectionManagementService.showConnectionDialog()
					.then(() => {
							resolve();
						},
						error => {
							reject(error);
						});
			} else if (self._connectionProfile) {
				if (!self._commandName) {
					self._connectionManagementService.connectIfNotConnected(self._connectionProfile, 'connection', true)
						.then(() => {
							TaskUtilities.newQuery(self._connectionProfile,
							self._connectionManagementService,
							self._queryEditorService,
							self._objectExplorerService,
							self._editorService)
							.then( () => {
								resolve();
							}, error => {
								// ignore query editor failing to open.
								// the tests don't mock this out
								warn('unable to open query editor ' + error);
								resolve();
							});
						}, error => {
							reject(error);
						});
				} else {
					self._connectionManagementService.connectIfNotConnected(self._connectionProfile, 'connection', true)
					.then(() => {
						self._commandService.executeCommand(self._commandName, self._connectionProfile).then(() => resolve(), error => reject(error));
					}, error => {
						reject(error);
					});
				}
			} else if (self._commandName) {
						self._commandService.executeCommand(self._commandName).then(() => resolve(), error => reject(error));
			}
			else {
				resolve();
			}
		});
>>>>>>> 42afcf93
	}
}<|MERGE_RESOLUTION|>--- conflicted
+++ resolved
@@ -15,17 +15,14 @@
 import * as TaskUtilities from 'sql/workbench/common/taskUtilities';
 import { IObjectExplorerService } from 'sql/parts/objectExplorer/common/objectExplorerService';
 import { IEditorService } from 'vs/workbench/services/editor/common/editorService';
-<<<<<<< HEAD
 import { IWorkspaceConfigurationService } from 'vs/workbench/services/configuration/common/configuration';
-=======
 import { ICommandService } from 'vs/platform/commands/common/commands';
 import { warn } from 'sql/base/common/log';
->>>>>>> 42afcf93
 
 export class CommandLineService implements ICommandLineProcessing {
 	private _connectionProfile: ConnectionProfile;
 	private _showConnectionDialog: boolean;
-	private _commandName:string;
+	private _commandName: string;
 
 	constructor(
 		@IConnectionManagementService private _connectionManagementService: IConnectionManagementService,
@@ -34,11 +31,8 @@
 		@IQueryEditorService private _queryEditorService: IQueryEditorService,
 		@IObjectExplorerService private _objectExplorerService: IObjectExplorerService,
 		@IEditorService private _editorService: IEditorService,
-<<<<<<< HEAD
+		@ICommandService private _commandService: ICommandService,
 		@IWorkspaceConfigurationService private _configurationService: IWorkspaceConfigurationService
-=======
-		@ICommandService private _commandService: ICommandService
->>>>>>> 42afcf93
 	) {
 		let profile = null;
 		if (this._environmentService) {
@@ -65,32 +59,16 @@
 		let sqlProvider = registry.getProperties(Constants.mssqlProviderName);
 		// We can't connect to object explorer until the MSSQL connection provider is registered
 		if (sqlProvider) {
-			this.processCommandLine().catch(reason=>{warn('processCommandLine failed: ' + reason);});
+			this.processCommandLine().catch(reason => { warn('processCommandLine failed: ' + reason); });
 		} else {
 			registry.onNewProvider(e => {
 				if (e.id === Constants.mssqlProviderName) {
-					this.processCommandLine().catch(reason=>{warn('processCommandLine failed: ' + reason);});
+					this.processCommandLine().catch(reason => { warn('processCommandLine failed: ' + reason); });
 				}
 			});
 		}
 	}
 	public _serviceBrand: any;
-<<<<<<< HEAD
-	public processCommandLine(): void {
-		let showConnectDialogOnStartup: boolean = this._configurationService.getValue('workbench.showConnectDialogOnStartup');
-		if (showConnectDialogOnStartup && !this._connectionProfile && !this._connectionManagementService.hasRegisteredServers()) {
-			// prompt the user for a new connection on startup if no profiles are registered
-			this._connectionManagementService.showConnectionDialog();
-		} else if (this._connectionProfile) {
-			this._connectionManagementService.connectIfNotConnected(this._connectionProfile, 'connection', true)
-				.then(result => TaskUtilities.newQuery(this._connectionProfile,
-					this._connectionManagementService,
-					this._queryEditorService,
-					this._objectExplorerService,
-					this._editorService))
-				.catch(() => { });
-		}
-=======
 	// We base our logic on the combination of (server, command) values.
 	// (serverName, commandName) => Connect object explorer and execute the command, passing the connection profile to the command. Do not load query editor.
 	// (null, commandName) => Launch the command with a null connection. If the command implementation needs a connection, it will need to create it.
@@ -100,13 +78,13 @@
 
 		let self = this;
 		return new Promise<void>((resolve, reject) => {
-
-			if (!self._commandName && !self._connectionProfile && !self._connectionManagementService.hasRegisteredServers()) {
+			let showConnectDialogOnStartup: boolean = this._configurationService.getValue('workbench.showConnectDialogOnStartup');
+			if (showConnectDialogOnStartup && !self._commandName && !self._connectionProfile && !self._connectionManagementService.hasRegisteredServers()) {
 				// prompt the user for a new connection on startup if no profiles are registered
 				self._connectionManagementService.showConnectionDialog()
 					.then(() => {
-							resolve();
-						},
+						resolve();
+					},
 						error => {
 							reject(error);
 						});
@@ -115,36 +93,35 @@
 					self._connectionManagementService.connectIfNotConnected(self._connectionProfile, 'connection', true)
 						.then(() => {
 							TaskUtilities.newQuery(self._connectionProfile,
-							self._connectionManagementService,
-							self._queryEditorService,
-							self._objectExplorerService,
-							self._editorService)
-							.then( () => {
-								resolve();
-							}, error => {
-								// ignore query editor failing to open.
-								// the tests don't mock this out
-								warn('unable to open query editor ' + error);
-								resolve();
-							});
+								self._connectionManagementService,
+								self._queryEditorService,
+								self._objectExplorerService,
+								self._editorService)
+								.then(() => {
+									resolve();
+								}, error => {
+									// ignore query editor failing to open.
+									// the tests don't mock this out
+									warn('unable to open query editor ' + error);
+									resolve();
+								});
 						}, error => {
 							reject(error);
 						});
 				} else {
 					self._connectionManagementService.connectIfNotConnected(self._connectionProfile, 'connection', true)
-					.then(() => {
-						self._commandService.executeCommand(self._commandName, self._connectionProfile).then(() => resolve(), error => reject(error));
-					}, error => {
-						reject(error);
-					});
+						.then(() => {
+							self._commandService.executeCommand(self._commandName, self._connectionProfile).then(() => resolve(), error => reject(error));
+						}, error => {
+							reject(error);
+						});
 				}
 			} else if (self._commandName) {
-						self._commandService.executeCommand(self._commandName).then(() => resolve(), error => reject(error));
+				self._commandService.executeCommand(self._commandName).then(() => resolve(), error => reject(error));
 			}
 			else {
 				resolve();
 			}
 		});
->>>>>>> 42afcf93
 	}
 }