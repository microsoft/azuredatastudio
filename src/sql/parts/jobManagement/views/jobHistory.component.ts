--- conflicted
+++ resolved
@@ -279,15 +279,14 @@
 		return time.replace('T', ' ');
 	}
 
-<<<<<<< HEAD
 	private showProgressWheel(): boolean {
 		return this._showPreviousRuns !== true && this._noJobsAvailable === false;
-=======
+	}
+
 	private setActions(): void {
 		let startIcon: HTMLElement = $('.icon-start').get(0);
 		let stopIcon: HTMLElement = $('.icon-stop').get(0);
 		AgentJobUtilities.getActionIconClassName(startIcon, stopIcon, this.agentJobInfo.currentExecutionStatus);
->>>>>>> 9e9862c6
 	}
 
 	public get showSteps(): boolean {
