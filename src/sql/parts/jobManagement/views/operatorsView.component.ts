/*---------------------------------------------------------------------------------------------
 *  Copyright (c) Microsoft Corporation. All rights reserved.
 *  Licensed under the Source EULA. See License.txt in the project root for license information.
 *--------------------------------------------------------------------------------------------*/

import 'vs/css!sql/parts/grid/media/slickColorTheme';
import 'vs/css!sql/parts/grid/media/flexbox';
import 'vs/css!sql/parts/grid/media/styles';
import 'vs/css!sql/parts/grid/media/slick.grid';
import 'vs/css!sql/parts/grid/media/slickGrid';
import 'vs/css!../common/media/jobs';
import 'vs/css!sql/media/icons/common-icons';
import 'vs/css!sql/base/browser/ui/table/media/table';

import * as dom from 'vs/base/browser/dom';
import * as nls from 'vs/nls';
import * as sqlops from 'sqlops';
import { Component, Inject, forwardRef, ElementRef, ChangeDetectorRef, ViewChild, OnInit } from '@angular/core';
import { Table } from 'sql/base/browser/ui/table/table';
import { AgentViewComponent } from 'sql/parts/jobManagement/agent/agentView.component';
import { IJobManagementService } from 'sql/parts/jobManagement/common/interfaces';
import { EditOperatorAction, DeleteOperatorAction, NewOperatorAction } from 'sql/parts/jobManagement/common/jobActions';
import { JobManagementView } from 'sql/parts/jobManagement/views/jobManagementView';
import { CommonServiceInterface } from 'sql/services/common/commonServiceInterface.service';
import { TabChild } from 'sql/base/browser/ui/panel/tab.component';
import { ICommandService } from 'vs/platform/commands/common/commands';
import { IContextMenuService } from 'vs/platform/contextview/browser/contextView';
import { IKeybindingService } from 'vs/platform/keybinding/common/keybinding';
import { TPromise } from 'vs/base/common/winjs.base';
import { IAction } from 'vs/base/common/actions';
import { IInstantiationService } from 'vs/platform/instantiation/common/instantiation';

export const VIEW_SELECTOR: string = 'joboperatorsview-component';
export const ROW_HEIGHT: number = 45;

@Component({
	selector: VIEW_SELECTOR,
	templateUrl: decodeURI(require.toUrl('./operatorsView.component.html')),
	providers: [{ provide: TabChild, useExisting: forwardRef(() => OperatorsViewComponent) }],
})

export class OperatorsViewComponent extends JobManagementView implements OnInit {

	private columns: Array<Slick.Column<any>> = [
		{ name: nls.localize('jobOperatorsView.name', 'Name'), field: 'name', width: 200, id: 'name' },
		{ name: nls.localize('jobOperatorsView.emailAddress', 'Email Address'), field: 'emailAddress', width: 200, id: 'emailAddress' },
		{ name: nls.localize('jobOperatorsView.enabled', 'Enabled'), field: 'enabled', width: 200, id: 'enabled' },
	];

	private options: Slick.GridOptions<any> = {
		syncColumnCellResize: true,
		enableColumnReorder: false,
		rowHeight: ROW_HEIGHT,
		enableCellNavigation: true,
		editable: false
	};

	private dataView: any;
	private _serverName: string;
	private _isCloud: boolean;

	@ViewChild('operatorsgrid') _gridEl: ElementRef;

	public operators: sqlops.AgentOperatorInfo[];
	public contextAction = NewOperatorAction;

	constructor(
		@Inject(forwardRef(() => ChangeDetectorRef)) private _cd: ChangeDetectorRef,
		@Inject(forwardRef(() => ElementRef)) private _el: ElementRef,
		@Inject(forwardRef(() => AgentViewComponent)) private _agentViewComponent: AgentViewComponent,
		@Inject(IJobManagementService) private _jobManagementService: IJobManagementService,
		@Inject(ICommandService) private _commandService: ICommandService,
		@Inject(IInstantiationService) instantiationService: IInstantiationService,
		@Inject(forwardRef(() => CommonServiceInterface)) commonService: CommonServiceInterface,
		@Inject(IContextMenuService) contextMenuService: IContextMenuService,
		@Inject(IKeybindingService)  keybindingService: IKeybindingService
	) {
		super(commonService, contextMenuService, keybindingService, instantiationService);
		this._isCloud = commonService.connectionManagementService.connectionInfo.serverInfo.isCloud;
	}

	ngOnInit(){
		// set base class elements
		this._visibilityElement = this._gridEl;
		this._parentComponent = this._agentViewComponent;
	}

	public layout() {
		this._table.layout(new dom.Dimension(dom.getContentWidth(this._gridEl.nativeElement), dom.getContentHeight(this._gridEl.nativeElement)));
	}

	onFirstVisible() {
		let self = this;
		let columns = this.columns.map((column) => {
			column.rerenderOnResize = true;
			return column;
		});
		let options = <Slick.GridOptions<any>>{
			syncColumnCellResize: true,
			enableColumnReorder: false,
			rowHeight: ROW_HEIGHT,
			enableCellNavigation: true,
			forceFitColumns: true
		};

		this.dataView = new Slick.Data.DataView();

		$(this._gridEl.nativeElement).empty();
<<<<<<< HEAD
		this._table = new Table(this._gridEl.nativeElement, {columns}, options);
=======
		$(this.actionBarContainer.nativeElement).empty();
		this.initActionBar();
		this._table = new Table(this._gridEl.nativeElement, undefined, columns, this.options);
>>>>>>> fbd5e819
		this._table.grid.setData(this.dataView, true);

		this._register(this._table.onContextMenu(e => {
			self.openContextMenu(e);
		}));

		let ownerUri: string = this._commonService.connectionManagementService.connectionInfo.ownerUri;
		this._jobManagementService.getOperators(ownerUri).then((result) => {
			if (result && result.operators) {
				self.operators = result.operators;
				self.onOperatorsAvailable(result.operators);
			} else {
				// TODO: handle error
			}

			this._showProgressWheel = false;
			if (this.isVisible) {
				this._cd.detectChanges();
			}
		});
	}

	private onOperatorsAvailable(operators: sqlops.AgentOperatorInfo[]) {
		let items: any = operators.map((item) => {
			return {
				id: item.id,
				name: item.name,
				emailAddress: item.emailAddress,
				enabled: item.enabled
			};
		});

		this.dataView.beginUpdate();
		this.dataView.setItems(items);
		this.dataView.endUpdate();
		this._table.autosizeColumns();
		this._table.resizeCanvas();
	}

	protected getTableActions(): TPromise<IAction[]> {
		let actions: IAction[] = [];
		actions.push(this._instantiationService.createInstance(EditOperatorAction));
		actions.push(this._instantiationService.createInstance(DeleteOperatorAction));
		return TPromise.as(actions);
	}

	protected getCurrentTableObject(rowIndex: number): any {
		return (this.operators && this.operators.length >= rowIndex)
			? this.operators[rowIndex]
			: undefined;
	}

	public openCreateOperatorDialog() {
		let ownerUri: string = this._commonService.connectionManagementService.connectionInfo.ownerUri;
		this._commandService.executeCommand('agent.openOperatorDialog', ownerUri);
	}

	private refreshJobs() {
		this._agentViewComponent.refresh = true;
	}
}<|MERGE_RESOLUTION|>--- conflicted
+++ resolved
@@ -106,13 +106,9 @@
 		this.dataView = new Slick.Data.DataView();
 
 		$(this._gridEl.nativeElement).empty();
-<<<<<<< HEAD
-		this._table = new Table(this._gridEl.nativeElement, {columns}, options);
-=======
 		$(this.actionBarContainer.nativeElement).empty();
 		this.initActionBar();
-		this._table = new Table(this._gridEl.nativeElement, undefined, columns, this.options);
->>>>>>> fbd5e819
+		this._table = new Table(this._gridEl.nativeElement, {columns}, this.options);
 		this._table.grid.setData(this.dataView, true);
 
 		this._register(this._table.onContextMenu(e => {
