/*---------------------------------------------------------------------------------------------
 *  Copyright (c) Microsoft Corporation. All rights reserved.
 *  Licensed under the Source EULA. See License.txt in the project root for license information.
 *--------------------------------------------------------------------------------------------*/

import 'vs/css!sql/parts/grid/media/slickColorTheme';
import 'vs/css!sql/parts/grid/media/flexbox';
import 'vs/css!sql/parts/grid/media/styles';
import 'vs/css!sql/parts/grid/media/slick.grid';
import 'vs/css!sql/parts/grid/media/slickGrid';
import 'vs/css!../common/media/jobs';
import 'vs/css!sql/media/icons/common-icons';
import 'vs/css!sql/base/browser/ui/table/media/table';

import * as sqlops from 'sqlops';
import * as nls from 'vs/nls';
import * as dom from 'vs/base/browser/dom';
import { Component, Inject, forwardRef, ElementRef, ChangeDetectorRef, ViewChild, AfterContentChecked, OnInit } from '@angular/core';
import { TabChild } from 'sql/base/browser/ui/panel/tab.component';
import { Table } from 'sql/base/browser/ui/table/table';
import { AgentViewComponent } from 'sql/parts/jobManagement/agent/agentView.component';
import { RowDetailView } from 'sql/base/browser/ui/table/plugins/rowdetailview';
import { JobCacheObject } from 'sql/parts/jobManagement/common/jobManagementService';
import { EditJob, DeleteJob } from 'sql/parts/jobManagement/common/jobActions';
import { JobManagementUtilities } from 'sql/parts/jobManagement/common/jobManagementUtilities';
import { HeaderFilter } from 'sql/base/browser/ui/table/plugins/headerFilter.plugin';
import { IJobManagementService } from 'sql/parts/jobManagement/common/interfaces';
import { JobManagementView } from 'sql/parts/jobManagement/views/jobManagementView';
import { CommonServiceInterface } from 'sql/services/common/commonServiceInterface.service';
import { IThemeService } from 'vs/platform/theme/common/themeService';
import { ICommandService } from 'vs/platform/commands/common/commands';
import { IContextMenuService } from 'vs/platform/contextview/browser/contextView';
import { IKeybindingService } from 'vs/platform/keybinding/common/keybinding';
import { TPromise } from 'vs/base/common/winjs.base';
import { IAction } from 'vs/base/common/actions';

export const JOBSVIEW_SELECTOR: string = 'jobsview-component';
export const ROW_HEIGHT: number = 45;

@Component({
	selector: JOBSVIEW_SELECTOR,
	templateUrl: decodeURI(require.toUrl('./jobsView.component.html')),
	providers: [{ provide: TabChild, useExisting: forwardRef(() => JobsViewComponent) }],
})

export class JobsViewComponent extends JobManagementView implements OnInit  {

	private NewJobText: string = nls.localize("jobsToolbar-NewJob", "New Job");
	private RefreshText: string = nls.localize("jobsToolbar-Refresh", "Refresh");

	private columns: Array<Slick.Column<any>> = [
		{
			name: nls.localize('jobColumns.name', 'Name'),
			field: 'name',
			formatter: (row, cell, value, columnDef, dataContext) => this.renderName(row, cell, value, columnDef, dataContext),
			width: 150,
			id: 'name'
		},
		{ name: nls.localize('jobColumns.lastRun', 'Last Run'), field: 'lastRun', width: 80, id: 'lastRun' },
		{ name: nls.localize('jobColumns.nextRun', 'Next Run'), field: 'nextRun', width: 80, id: 'nextRun' },
		{ name: nls.localize('jobColumns.enabled', 'Enabled'), field: 'enabled', width: 60, id: 'enabled' },
		{ name: nls.localize('jobColumns.status', 'Status'), field: 'currentExecutionStatus', width: 50, id: 'currentExecutionStatus' },
		{ name: nls.localize('jobColumns.category', 'Category'), field: 'category', width: 100, id: 'category' },
		{ name: nls.localize('jobColumns.runnable', 'Runnable'), field: 'runnable', width: 70, id: 'runnable' },
		{ name: nls.localize('jobColumns.schedule', 'Schedule'), field: 'hasSchedule', width: 60, id: 'hasSchedule' },
		{ name: nls.localize('jobColumns.lastRunOutcome', 'Last Run Outcome'), field: 'lastRunOutcome', width: 100, id: 'lastRunOutcome' },
		{
			name: nls.localize('jobColumns.previousRuns', 'Previous Runs'),
			formatter: (row, cell, value, columnDef, dataContext) => this.renderChartsPostHistory(row, cell, value, columnDef, dataContext),
			field: 'previousRuns',
			width: 100,
			id: 'previousRuns'
		}
	];

	private _jobCacheObject: JobCacheObject;
	private rowDetail: RowDetailView;
	private filterPlugin: any;
	private dataView: any;
	private _serverName: string;
	private _isCloud: boolean;
	private filterStylingMap: { [columnName: string]: [any]; } = {};
	private filterStack = ['start'];
	private filterValueMap: { [columnName: string]: string[]; } = {};
	private sortingStylingMap: { [columnName: string]: any; } = {};

	public jobs: sqlops.AgentJobInfo[];
	public jobHistories: { [jobId: string]: sqlops.AgentJobHistoryInfo[]; } = Object.create(null);

	@ViewChild('jobsgrid') _gridEl: ElementRef;

	constructor(
		@Inject(forwardRef(() => CommonServiceInterface)) private _dashboardService: CommonServiceInterface,
		@Inject(forwardRef(() => ChangeDetectorRef)) private _cd: ChangeDetectorRef,
		@Inject(forwardRef(() => ElementRef)) private _el: ElementRef,
		@Inject(forwardRef(() => AgentViewComponent)) private _agentViewComponent: AgentViewComponent,
		@Inject(IJobManagementService) private _jobManagementService: IJobManagementService,
		@Inject(IThemeService) private _themeService: IThemeService,
		@Inject(ICommandService) private _commandService: ICommandService,
		@Inject(IContextMenuService) contextMenuService: IContextMenuService,
		@Inject(IKeybindingService)  keybindingService: IKeybindingService
	) {
		super(contextMenuService, keybindingService);
		let jobCacheObjectMap = this._jobManagementService.jobCacheObjectMap;
		this._serverName = _dashboardService.connectionManagementService.connectionInfo.connectionProfile.serverName;
		let jobCache = jobCacheObjectMap[this._serverName];
		if (jobCache) {
			this._jobCacheObject = jobCache;
		} else {
			this._jobCacheObject = new JobCacheObject();
			this._jobCacheObject.serverName = this._serverName;
			this._jobManagementService.addToCache(this._serverName, this._jobCacheObject);
		}
		this._isCloud = this._dashboardService.connectionManagementService.connectionInfo.serverInfo.isCloud;
	}

	ngOnInit(){
		// set base class elements
		this._visibilityElement = this._gridEl;
		this._parentComponent = this._agentViewComponent;
	}

	public layout() {
		this._table.layout(new dom.Dimension(dom.getContentWidth(this._gridEl.nativeElement), dom.getContentHeight(this._gridEl.nativeElement)));
	}

	onFirstVisible() {
		let self = this;
		let cached: boolean = false;
		if (this._jobCacheObject.serverName === this._serverName && this._jobCacheObject.jobs.length > 0) {
			cached = true;
			this.jobs = this._jobCacheObject.jobs;
		}

		let columns = this.columns.map((column) => {
			column.rerenderOnResize = true;
			return column;
		});
		let options = <Slick.GridOptions<any>>{
			syncColumnCellResize: true,
			enableColumnReorder: false,
			rowHeight: ROW_HEIGHT,
			enableCellNavigation: true,
			forceFitColumns: true
		};

		this.dataView = new Slick.Data.DataView({ inlineFilters: false });

		let rowDetail = new RowDetailView({
			cssClass: '_detail_selector',
			process: (job) => {
				(<any>rowDetail).onAsyncResponse.notify({
					'itemDetail': job
				}, undefined, this);
			},
			useRowClick: false,
			panelRows: 1
		});
		this.rowDetail = rowDetail;
		columns.unshift(this.rowDetail.getColumnDefinition());

		let filterPlugin = new HeaderFilter({}, this._themeService);
		this.filterPlugin = filterPlugin;

		$(this._gridEl.nativeElement).empty();
<<<<<<< HEAD
		this._table = new Table(this._gridEl.nativeElement, {columns}, this.options);
=======

		this._table = new Table(this._gridEl.nativeElement, undefined, columns, options);
>>>>>>> 41cc8393
		this._table.grid.setData(this.dataView, true);
		this._table.grid.onClick.subscribe((e, args) => {
			let job = self.getJob(args);
			self._agentViewComponent.jobId = job.jobId;
			self._agentViewComponent.agentJobInfo = job;
			self._agentViewComponent.showHistory = true;
		});

		this._register(this._table.onContextMenu((e: DOMEvent, data: Slick.OnContextMenuEventArgs<any>) => {
			self.openContextMenu(e);
		}));

		if (cached && this._agentViewComponent.refresh !== true) {
			this.onJobsAvailable(null);
			this._showProgressWheel = false;
			if (this.isVisible) {
				this._cd.detectChanges();
			}
		} else {
			let ownerUri: string = this._dashboardService.connectionManagementService.connectionInfo.ownerUri;
			this._jobManagementService.getJobs(ownerUri).then((result) => {
				if (result && result.jobs) {
					self.jobs = result.jobs;
					self._jobCacheObject.jobs = self.jobs;
					self.onJobsAvailable(result.jobs);
				} else {
					// TODO: handle error
				}

				this._showProgressWheel = false;
				if (this.isVisible) {
					this._cd.detectChanges();
				}
			});
		}
	}

	private onJobsAvailable(jobs: sqlops.AgentJobInfo[]) {
		let jobViews: any;
		let start: boolean = true;
		if (!jobs) {
			let dataView = this._jobCacheObject.dataView;
			jobViews = dataView.getItems();
			start = false;
		} else {
			jobViews = jobs.map((job) => {
				return {
					id: job.jobId,
					jobId: job.jobId,
					name: job.name,
					lastRun: JobManagementUtilities.convertToLastRun(job.lastRun),
					nextRun: JobManagementUtilities.convertToNextRun(job.nextRun),
					enabled: JobManagementUtilities.convertToResponse(job.enabled),
					currentExecutionStatus: JobManagementUtilities.convertToExecutionStatusString(job.currentExecutionStatus),
					category: job.category,
					runnable: JobManagementUtilities.convertToResponse(job.runnable),
					hasSchedule: JobManagementUtilities.convertToResponse(job.hasSchedule),
					lastRunOutcome: JobManagementUtilities.convertToStatusString(job.lastRunOutcome)
				};
			});
		}
		this._table.registerPlugin(<any>this.rowDetail);
		this.filterPlugin.onFilterApplied.subscribe((e, args) => {
			this.dataView.refresh();
			this._table.grid.resetActiveCell();
			let filterValues = args.column.filterValues;
			if (filterValues) {
				if (filterValues.length === 0) {
					// if an associated styling exists with the current filters
					if (this.filterStylingMap[args.column.name]) {
						let filterLength = this.filterStylingMap[args.column.name].length;
						// then remove the filtered styling
						for (let i = 0; i < filterLength; i++) {
							let lastAppliedStyle = this.filterStylingMap[args.column.name].pop();
							this._table.grid.removeCellCssStyles(lastAppliedStyle[0]);
						}
						delete this.filterStylingMap[args.column.name];
						let index = this.filterStack.indexOf(args.column.name, 0);
						if (index > -1) {
							this.filterStack.splice(index, 1);
							delete this.filterValueMap[args.column.name];
						}
						// apply the previous filter styling
						let currentItems = this.dataView.getFilteredItems();
						let styledItems = this.filterValueMap[this.filterStack[this.filterStack.length - 1]][1];
						if (styledItems === currentItems) {
							let lastColStyle = this.filterStylingMap[this.filterStack[this.filterStack.length - 1]];
							for (let i = 0; i < lastColStyle.length; i++) {
								this._table.grid.setCellCssStyles(lastColStyle[i][0], lastColStyle[i][1]);
							}
						} else {
							// style it all over again
							let seenJobs = 0;
							for (let i = 0; i < currentItems.length; i++) {
								this._table.grid.removeCellCssStyles('error-row' + i.toString());
								let item = this.dataView.getFilteredItems()[i];
								if (item.lastRunOutcome === 'Failed') {
									this.addToStyleHash(seenJobs, false, this.filterStylingMap, args.column.name);
									if (this.filterStack.indexOf(args.column.name) < 0) {
										this.filterStack.push(args.column.name);
										this.filterValueMap[args.column.name] = [filterValues];
									}
									// one expansion for the row and one for
									// the error detail
									seenJobs++;
									i++;
								}
								seenJobs++;
							}
							this.dataView.refresh();
							this.filterValueMap[args.column.name].push(this.dataView.getFilteredItems());
							this._table.grid.resetActiveCell();
						}
						if (this.filterStack.length === 0) {
							this.filterStack = ['start'];
						}
					}
				} else {
					let seenJobs = 0;
					for (let i = 0; i < this.jobs.length; i++) {
						this._table.grid.removeCellCssStyles('error-row' + i.toString());
						let item = this.dataView.getItemByIdx(i);
						// current filter
						if (_.contains(filterValues, item[args.column.field])) {
							// check all previous filters
							if (this.checkPreviousFilters(item)) {
								if (item.lastRunOutcome === 'Failed') {
									this.addToStyleHash(seenJobs, false, this.filterStylingMap, args.column.name);
									if (this.filterStack.indexOf(args.column.name) < 0) {
										this.filterStack.push(args.column.name);
										this.filterValueMap[args.column.name] = [filterValues];
									}
									// one expansion for the row and one for
									// the error detail
									seenJobs++;
									i++;
								}
								seenJobs++;
							}
						}
					}
					this.dataView.refresh();
					if (this.filterValueMap[args.column.name]) {
						this.filterValueMap[args.column.name].push(this.dataView.getFilteredItems());
					} else {
						this.filterValueMap[args.column.name] = this.dataView.getFilteredItems();
					}

					this._table.grid.resetActiveCell();
				}
			} else {
				this.expandJobs(false);
			}
		});

		this.filterPlugin.onCommand.subscribe((e, args: any) => {
			this.columnSort(args.column.name, args.command === 'sort-asc');
		});
		this._table.registerPlugin(<HeaderFilter>this.filterPlugin);

		this.dataView.beginUpdate();
		this.dataView.setItems(jobViews);
		this.dataView.setFilter((item) => this.filter(item));

		this.dataView.endUpdate();
		this._table.autosizeColumns();
		this._table.resizeCanvas();

		this.expandJobs(start);
		// tooltip for job name
		$('.jobview-jobnamerow').hover(e => {
			let currentTarget = e.currentTarget;
			currentTarget.title = currentTarget.innerText;
		});

		const self = this;
		$(window).resize(() => {
			let jobsViewToolbar = $('jobsview-component .jobs-view-toolbar').get(0);
			let statusBar = $('.part.statusbar').get(0);
			if (jobsViewToolbar && statusBar) {
				let toolbarBottom = jobsViewToolbar.getBoundingClientRect().bottom;
				let statusTop = statusBar.getBoundingClientRect().top;
				$('agentview-component #jobsDiv .jobview-grid').css('height', statusTop - toolbarBottom);
				self._table.resizeCanvas();
			}
		});

		this._table.grid.onColumnsResized.subscribe((e, data: any) => {
			let nameWidth: number = data.grid.getColumnWidths()[1];
			// adjust job name when resized
			$('#jobsDiv .jobview-grid .slick-cell.l1.r1 .jobview-jobnametext').css('width', `${nameWidth - 10}px`);
			// adjust error message when resized
			$('#jobsDiv .jobview-grid .slick-cell.l1.r1.error-row .jobview-jobnametext').css('width', '100%');

			// generate job charts again
			self.jobs.forEach(job => {
				let jobHistories = self._jobCacheObject.getJobHistory(job.jobId);
				let previousRuns = jobHistories.slice(jobHistories.length - 5, jobHistories.length);
				self.createJobChart(job.jobId, previousRuns);
			});
		});

		$('#jobsDiv .jobview-grid .monaco-table .slick-viewport .grid-canvas .ui-widget-content.slick-row').hover((e1) =>
			this.highlightErrorRows(e1), (e2) => this.hightlightNonErrorRows(e2));

		this._table.grid.onScroll.subscribe((e) => {
			$('#jobsDiv .jobview-grid .monaco-table .slick-viewport .grid-canvas .ui-widget-content.slick-row').hover((e1) =>
				this.highlightErrorRows(e1), (e2) => this.hightlightNonErrorRows(e2));
		});

		// cache the dataview for future use
		this._jobCacheObject.dataView = this.dataView;
		this.filterValueMap['start'] = [[], this.dataView.getItems()];
		this.loadJobHistories();
	}

	private highlightErrorRows(e) {
		// highlight the error row as well if a failing job row is hovered
		if (e.currentTarget.children.item(0).classList.contains('job-with-error')) {
			let target = $(e.currentTarget);
			let targetChildren = $(e.currentTarget.children);
			let siblings = target.nextAll().toArray();
			let top = parseInt(target.css('top'), 10);
			for (let i = 0; i < siblings.length; i++) {
				let sibling = siblings[i];
				let siblingTop = parseInt($(sibling).css('top'), 10);
				if (siblingTop === top + ROW_HEIGHT) {
					$(sibling.children).addClass('hovered');
					sibling.onmouseenter = (e) => {
						targetChildren.addClass('hovered');
					};
					sibling.onmouseleave = (e) => {
						targetChildren.removeClass('hovered');
					}
					break;
				}
			}
		}
	}

	private hightlightNonErrorRows(e) {
		// switch back to original background
		if (e.currentTarget.children.item(0).classList.contains('job-with-error')) {
			let target = $(e.currentTarget);
			let siblings = target.nextAll().toArray();
			let top = parseInt(target.css('top'), 10);
			for (let i = 0; i < siblings.length; i++) {
				let sibling = siblings[i];
				let siblingTop = parseInt($(sibling).css('top'), 10);
				if (siblingTop === top + ROW_HEIGHT) {
					$(sibling.children).removeClass('hovered');
					break;
				}
			}
		}
	}

	private setRowWithErrorClass(hash: { [index: number]: { [id: string]: string; } }, row: number, errorClass: string) {
		hash[row] = {
			'_detail_selector': errorClass,
			'id': errorClass,
			'jobId': errorClass,
			'name': errorClass,
			'lastRun': errorClass,
			'nextRun': errorClass,
			'enabled': errorClass,
			'currentExecutionStatus': errorClass,
			'category': errorClass,
			'runnable': errorClass,
			'hasSchedule': errorClass,
			'lastRunOutcome': errorClass,
			'previousRuns': errorClass
		};
		return hash;
	}

	private addToStyleHash(row: number, start: boolean, map: any, columnName: string) {
		let hash: {
			[index: number]: {
				[id: string]: string;
			}
		} = {};
		hash = this.setRowWithErrorClass(hash, row, 'job-with-error');
		hash = this.setRowWithErrorClass(hash, row + 1, 'error-row');
		if (start) {
			if (map['start']) {
				map['start'].push(['error-row' + row.toString(), hash]);
			} else {
				map['start'] = [['error-row' + row.toString(), hash]];
			}
		} else {
			if (map[columnName]) {
				map[columnName].push(['error-row' + row.toString(), hash]);
			} else {
				map[columnName] = [['error-row' + row.toString(), hash]];
			}
		}
		this._table.grid.setCellCssStyles('error-row' + row.toString(), hash);
	}

	private renderName(row, cell, value, columnDef, dataContext) {
		let resultIndicatorClass: string;
		switch (dataContext.lastRunOutcome) {
			case ('Succeeded'):
				resultIndicatorClass = 'jobview-jobnameindicatorsuccess';
				break;
			case ('Failed'):
				resultIndicatorClass = 'jobview-jobnameindicatorfailure';
				break;
			case ('Canceled'):
				resultIndicatorClass = 'jobview-jobnameindicatorcancel';
				break;
			case ('Status Unknown'):
				resultIndicatorClass = 'jobview-jobnameindicatorunknown';
				break;
			default:
				resultIndicatorClass = 'jobview-jobnameindicatorfailure';
				break;
		}

		return '<table class="jobview-jobnametable"><tr class="jobview-jobnamerow">' +
			'<td nowrap class=' + resultIndicatorClass + '></td>' +
			'<td nowrap class="jobview-jobnametext">' + dataContext.name + '</td>' +
			'</tr></table>';
	}

	private renderChartsPostHistory(row, cell, value, columnDef, dataContext) {
		let runChart = this._jobCacheObject.getRunChart(dataContext.id);
		if (runChart && runChart.length > 0) {
			return `<table class="jobprevruns" id="${dataContext.id}">
				<tr>
					<td>${runChart[0] ? runChart[0] : '<div></div>' }</td>
					<td>${runChart[1] ? runChart[1] : '<div></div>' }</td>
					<td>${runChart[2] ? runChart[2] : '<div></div>' }</td>
					<td>${runChart[3] ? runChart[3] : '<div></div>' }</td>
					<td>${runChart[4] ? runChart[4] : '<div></div>' }</td>
				</tr>
			</table>`;
		} else {
			return `<table class="jobprevruns" id="${dataContext.id}">
			<tr>
				<td><div class="bar0"></div></td>
				<td><div class="bar1"></div></td>
				<td><div class="bar2"></div></td>
				<td><div class="bar3"></div></td>
				<td><div class="bar4"></div></td>
			</tr>
			</table>`;
		}
	}

	private expandJobRowDetails(rowIdx: number, message?: string): void {
		let item = this.dataView.getItemByIdx(rowIdx);
		item.message = this._agentViewComponent.expanded.get(item.jobId);
		this.rowDetail.applyTemplateNewLineHeight(item, true);
	}

	private loadJobHistories(): void {
		if (this.jobs) {
			let erroredJobs = 0;
			let ownerUri: string = this._dashboardService.connectionManagementService.connectionInfo.ownerUri;
			let separatedJobs = this.separateFailingJobs();
			// grab histories of the failing jobs first
			// so they can be expanded quicker
			let failing = separatedJobs[0];
			this.curateJobHistory(failing, ownerUri);
			let passing = separatedJobs[1];
			this.curateJobHistory(passing, ownerUri);
		}
	}

	private separateFailingJobs(): sqlops.AgentJobInfo[][] {
		let failing = [];
		let nonFailing = [];
		for (let i = 0; i < this.jobs.length; i++) {
			if (this.jobs[i].lastRunOutcome === 0) {
				failing.push(this.jobs[i]);
			} else {
				nonFailing.push(this.jobs[i]);
			}
		}
		return [failing, nonFailing];
	}

	private checkPreviousFilters(item): boolean {
		for (let column in this.filterValueMap) {
			if (column !== 'start' && this.filterValueMap[column][0].length > 0) {
				if (!_.contains(this.filterValueMap[column][0], item[JobManagementUtilities.convertColNameToField(column)])) {
					return false;
				}
			}
		}
		return true;
	}

	private isErrorRow(cell: HTMLElement) {
		return cell.classList.contains('error-row');
	}

	private getJob(args: Slick.OnClickEventArgs<any>): sqlops.AgentJobInfo {
		let row = args.row;
		let jobName: string;
		let cell = args.grid.getCellNode(row, 1);
		if (this.isErrorRow(cell)) {
			jobName = args.grid.getCellNode(row - 1, 1).innerText.trim();
		} else {
			jobName = cell.innerText.trim();
		}
		let job = this.jobs.filter(job => job.name === jobName)[0];
		return job;
	}

	private curateJobHistory(jobs: sqlops.AgentJobInfo[], ownerUri: string) {
		const self = this;
		for (let i = 0; i < jobs.length; i++) {
			let job = jobs[i];
			this._jobManagementService.getJobHistory(ownerUri, job.jobId).then((result) => {
				if (result && result.jobs) {
					self.jobHistories[job.jobId] = result.jobs;
					self._jobCacheObject.setJobHistory(job.jobId, result.jobs);
					let jobHistories = self._jobCacheObject.getJobHistory(job.jobId);
					let previousRuns = jobHistories.slice(jobHistories.length - 5, jobHistories.length);
					self.createJobChart(job.jobId, previousRuns);
					if (self._agentViewComponent.expanded.has(job.jobId)) {
						let lastJobHistory = jobHistories[result.jobs.length - 1];
						let item = self.dataView.getItemById(job.jobId + '.error');
						let noStepsMessage = nls.localize('jobsView.noSteps', 'No Steps available for this job.');
						let errorMessage = lastJobHistory ? lastJobHistory.message : noStepsMessage;
						item['name'] = nls.localize('jobsView.error', 'Error: ') + errorMessage;
						self._agentViewComponent.setExpanded(job.jobId, item['name']);
						self.dataView.updateItem(job.jobId + '.error', item);
					}
				}
			});
		}
	}

	private createJobChart(jobId: string, jobHistories: sqlops.AgentJobHistoryInfo[]): void {
		let chartHeights = this.getChartHeights(jobHistories);
		let runCharts = [];
		for (let i = 0; i < jobHistories.length; i++) {
			let runGraph = $(`table#${jobId}.jobprevruns > tbody > tr > td > div.bar${i}`);
			if (jobHistories && jobHistories.length > 0) {
				runGraph.css('height', chartHeights[i]);
				let bgColor = jobHistories[i].runStatus === 0 ? 'red' : 'green';
				runGraph.css('background', bgColor);
				runGraph.hover((e) => {
					let currentTarget = e.currentTarget;
					currentTarget.title = jobHistories[i].runDuration;
				});
				if (runGraph.get(0)) {
					runCharts.push(runGraph.get(0).outerHTML);
				}
			} else {
				runGraph.css('height', '5px');
				runGraph.css('background', 'red');
				runGraph.hover((e) => {
					let currentTarget = e.currentTarget;
					currentTarget.title = 'Job not run.';
				});
			}
		}
		if (runCharts.length > 0) {
			this._jobCacheObject.setRunChart(jobId, runCharts);
		}
	}

	// chart height normalization logic
	private getChartHeights(jobHistories: sqlops.AgentJobHistoryInfo[]): string[] {
		if (!jobHistories || jobHistories.length === 0) {
			return ['5px', '5px', '5px', '5px', '5px'];
		}
		let maxDuration: number = 0;
		jobHistories.forEach(history => {
			let historyDuration = JobManagementUtilities.convertDurationToSeconds(history.runDuration);
			if (historyDuration > maxDuration) {
				maxDuration = historyDuration;
			}
		});
		maxDuration = maxDuration === 0 ? 1 : maxDuration;
		let maxBarHeight: number = 24;
		let chartHeights = [];
		for (let i = 0; i < jobHistories.length; i++) {
			let duration = jobHistories[i].runDuration;
			let chartHeight = (maxBarHeight * JobManagementUtilities.convertDurationToSeconds(duration)) / maxDuration;
			chartHeights.push(`${chartHeight}px`);
		}
		return chartHeights;
	}

	private expandJobs(start: boolean): void {
		if (start) {
			this._agentViewComponent.expanded = new Map<string, string>();
		}
		let expandedJobs = this._agentViewComponent.expanded;
		let expansions = 0;
		for (let i = 0; i < this.jobs.length; i++) {
			let job = this.jobs[i];
			if (job.lastRunOutcome === 0 && !expandedJobs.get(job.jobId)) {
				this.expandJobRowDetails(i + expandedJobs.size);
				this.addToStyleHash(i + expandedJobs.size, start, this.filterStylingMap, undefined);
				this._agentViewComponent.setExpanded(job.jobId, 'Loading Error...');
			} else if (job.lastRunOutcome === 0 && expandedJobs.get(job.jobId)) {
				this.addToStyleHash(i + expansions, start, this.filterStylingMap, undefined);
				expansions++;
			}
		}
	}

	private filter(item: any) {
		let columns = this._table.grid.getColumns();
		let value = true;
		for (let i = 0; i < columns.length; i++) {
			let col: any = columns[i];
			let filterValues = col.filterValues;
			if (filterValues && filterValues.length > 0) {
				if (item._parent) {
					value = value && _.contains(filterValues, item._parent[col.field]);
				} else {
					value = value && _.contains(filterValues, item[col.field]);
				}
			}
		}
		return value;
	}

	private columnSort(column: string, isAscending: boolean) {
		let items = this.dataView.getItems();
		// get error items here and remove them
		let jobItems = items.filter(x => x._parent === undefined);
		let errorItems = items.filter(x => x._parent !== undefined);
		this.sortingStylingMap[column] = items;
		switch (column) {
			case ('Name'): {
				this.dataView.setItems(jobItems);
				// sort the actual jobs
				this.dataView.sort((item1, item2) => {
					return item1.name.localeCompare(item2.name);
				}, isAscending);
				break;
			}
			case ('Last Run'): {
				this.dataView.setItems(jobItems);
				// sort the actual jobs
				this.dataView.sort((item1, item2) => this.dateCompare(item1, item2, true), isAscending);
				break;
			}
			case ('Next Run'): {
				this.dataView.setItems(jobItems);
				// sort the actual jobs
				this.dataView.sort((item1, item2) => this.dateCompare(item1, item2, false), isAscending);
				break;
			}
			case ('Enabled'): {
				this.dataView.setItems(jobItems);
				// sort the actual jobs
				this.dataView.sort((item1, item2) => {
					return item1.enabled.localeCompare(item2.enabled);
				}, isAscending);
				break;
			}
			case ('Status'): {
				this.dataView.setItems(jobItems);
				// sort the actual jobs
				this.dataView.sort((item1, item2) => {
					return item1.currentExecutionStatus.localeCompare(item2.currentExecutionStatus);
				}, isAscending);
				break;
			}
			case ('Category'): {
				this.dataView.setItems(jobItems);
				// sort the actual jobs
				this.dataView.sort((item1, item2) => {
					return item1.category.localeCompare(item2.category);
				}, isAscending);
				break;
			}
			case ('Runnable'): {
				this.dataView.setItems(jobItems);
				// sort the actual jobs
				this.dataView.sort((item1, item2) => {
					return item1.runnable.localeCompare(item2.runnable);
				}, isAscending);
				break;
			}
			case ('Schedule'): {
				this.dataView.setItems(jobItems);
				// sort the actual jobs
				this.dataView.sort((item1, item2) => {
					return item1.hasSchedule.localeCompare(item2.hasSchedule);
				}, isAscending);
				break;
			}
			case ('Last Run Outcome'): {
				this.dataView.setItems(jobItems);
				// sort the actual jobs
				this.dataView.sort((item1, item2) => {
					return item1.lastRunOutcome.localeCompare(item2.lastRunOutcome);
				}, isAscending);
				break;
			}
		}
		// insert the errors back again
		let jobItemsLength = jobItems.length;
		for (let i = 0; i < jobItemsLength; i++) {
			let item = jobItems[i];
			if (item._child) {
				let child = errorItems.find(error => error === item._child);
				jobItems.splice(i + 1, 0, child);
				jobItemsLength++;
			}
		}
		this.dataView.setItems(jobItems);
		// remove old style
		if (this.filterStylingMap[column]) {
			let filterLength = this.filterStylingMap[column].length;
			for (let i = 0; i < filterLength; i++) {
				let lastAppliedStyle = this.filterStylingMap[column].pop();
				this._table.grid.removeCellCssStyles(lastAppliedStyle[0]);
			}
		} else {
			for (let i = 0; i < this.jobs.length; i++) {
				this._table.grid.removeCellCssStyles('error-row' + i.toString());
			}
		}
		// add new style to the items back again
		items = this.filterStack.length > 1 ? this.dataView.getFilteredItems() : this.dataView.getItems();
		for (let i = 0; i < items.length; i++) {
			let item = items[i];
			if (item.lastRunOutcome === 'Failed') {
				this.addToStyleHash(i, false, this.sortingStylingMap, column);
			}
		}
	}

	private dateCompare(item1: any, item2: any, lastRun: boolean): number {
		let exceptionString = lastRun ? 'Never Run' : 'Not Scheduled';
		if (item2.lastRun === exceptionString && item1.lastRun !== exceptionString) {
			return -1;
		} else if (item1.lastRun === exceptionString && item2.lastRun !== exceptionString) {
			return 1;
		} else if (item1.lastRun === exceptionString && item2.lastRun === exceptionString) {
			return 0;
		} else {
			let date1 = new Date(item1.lastRun);
			let date2 = new Date(item2.lastRun);
			if (date1 > date2) {
				return 1;
			} else if (date1 === date2) {
				return 0;
			} else {
				return -1;
			}
		}
	}

	protected getTableActions(): TPromise<IAction[]> {
		let actions: IAction[] = [];
		actions.push(new EditJob(EditJob.ID, EditJob.LABEL));
		actions.push(new DeleteJob(DeleteJob.ID, DeleteJob.LABEL));
		return TPromise.as(actions);
	}

	private openCreateJobDialog() {
		let ownerUri: string = this._dashboardService.connectionManagementService.connectionInfo.ownerUri;
		this._commandService.executeCommand('agent.openCreateJobDialog', ownerUri);
	}

	private refreshJobs() {
		this._agentViewComponent.refresh = true;
	}
}<|MERGE_RESOLUTION|>--- conflicted
+++ resolved
@@ -163,12 +163,7 @@
 		this.filterPlugin = filterPlugin;
 
 		$(this._gridEl.nativeElement).empty();
-<<<<<<< HEAD
 		this._table = new Table(this._gridEl.nativeElement, {columns}, this.options);
-=======
-
-		this._table = new Table(this._gridEl.nativeElement, undefined, columns, options);
->>>>>>> 41cc8393
 		this._table.grid.setData(this.dataView, true);
 		this._table.grid.onClick.subscribe((e, args) => {
 			let job = self.getJob(args);
