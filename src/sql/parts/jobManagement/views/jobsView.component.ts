--- conflicted
+++ resolved
@@ -226,7 +226,6 @@
 		});
 		this._showProgressWheel = false;
 		this._cd.detectChanges();
-<<<<<<< HEAD
 		const self = this;
 		this._tabHeight = $('agentview-component #jobsDiv .jobview-grid').get(0).clientHeight;
 		$(window).resize((e) => {
@@ -239,10 +238,6 @@
 				self._table.resizeCanvas();
 			}
 			self._tabHeight = currentTabHeight;
-=======
-		$(window).resize(() => {
-			this._table.resizeCanvas();
->>>>>>> 1847c2e3
 		});
 		this.loadJobHistories();
 	}
