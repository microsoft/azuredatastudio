/*---------------------------------------------------------------------------------------------
 *  Copyright (c) Microsoft Corporation. All rights reserved.
 *  Licensed under the Source EULA. See License.txt in the project root for license information.
 *--------------------------------------------------------------------------------------------*/

import 'vs/css!sql/parts/grid/media/slickColorTheme';
import 'vs/css!sql/parts/grid/media/flexbox';
import 'vs/css!sql/parts/grid/media/styles';
import 'vs/css!sql/parts/grid/media/slick.grid';
import 'vs/css!sql/parts/grid/media/slickGrid';
import 'vs/css!../common/media/jobs';
import 'vs/css!sql/media/icons/common-icons';
import 'vs/css!sql/base/browser/ui/table/media/table';

import * as sqlops from 'sqlops';
import * as nls from 'vs/nls';
import * as dom from 'vs/base/browser/dom';
import { Component, Inject, forwardRef, ElementRef, ChangeDetectorRef, ViewChild, OnInit } from '@angular/core';
import { TabChild } from 'sql/base/browser/ui/panel/tab.component';
import { Table } from 'sql/base/browser/ui/table/table';
import { AgentViewComponent } from 'sql/parts/jobManagement/agent/agentView.component';
import { RowDetailView } from 'sql/base/browser/ui/table/plugins/rowdetailview';
import { JobCacheObject } from 'sql/parts/jobManagement/common/jobManagementService';
import { EditJobAction, DeleteJobAction, NewJobAction } from 'sql/parts/jobManagement/common/jobActions';
import { JobManagementUtilities } from 'sql/parts/jobManagement/common/jobManagementUtilities';
import { HeaderFilter } from 'sql/base/browser/ui/table/plugins/headerFilter.plugin';
import { IJobManagementService } from 'sql/parts/jobManagement/common/interfaces';
import { JobManagementView } from 'sql/parts/jobManagement/views/jobManagementView';
import { CommonServiceInterface } from 'sql/services/common/commonServiceInterface.service';
import { IThemeService } from 'vs/platform/theme/common/themeService';
import { ICommandService } from 'vs/platform/commands/common/commands';
import { IContextMenuService } from 'vs/platform/contextview/browser/contextView';
import { IKeybindingService } from 'vs/platform/keybinding/common/keybinding';
import { TPromise } from 'vs/base/common/winjs.base';
import { IAction } from 'vs/base/common/actions';
import { IInstantiationService } from 'vs/platform/instantiation/common/instantiation';

export const JOBSVIEW_SELECTOR: string = 'jobsview-component';
export const ROW_HEIGHT: number = 45;

@Component({
	selector: JOBSVIEW_SELECTOR,
	templateUrl: decodeURI(require.toUrl('./jobsView.component.html')),
	providers: [{ provide: TabChild, useExisting: forwardRef(() => JobsViewComponent) }],
})

export class JobsViewComponent extends JobManagementView implements OnInit  {

	private columns: Array<Slick.Column<any>> = [
		{
			name: nls.localize('jobColumns.name', 'Name'),
			field: 'name',
			formatter: (row, cell, value, columnDef, dataContext) => this.renderName(row, cell, value, columnDef, dataContext),
			width: 150,
			id: 'name'
		},
		{ name: nls.localize('jobColumns.lastRun', 'Last Run'), field: 'lastRun', width: 80, id: 'lastRun' },
		{ name: nls.localize('jobColumns.nextRun', 'Next Run'), field: 'nextRun', width: 80, id: 'nextRun' },
		{ name: nls.localize('jobColumns.enabled', 'Enabled'), field: 'enabled', width: 60, id: 'enabled' },
		{ name: nls.localize('jobColumns.status', 'Status'), field: 'currentExecutionStatus', width: 50, id: 'currentExecutionStatus' },
		{ name: nls.localize('jobColumns.category', 'Category'), field: 'category', width: 100, id: 'category' },
		{ name: nls.localize('jobColumns.runnable', 'Runnable'), field: 'runnable', width: 70, id: 'runnable' },
		{ name: nls.localize('jobColumns.schedule', 'Schedule'), field: 'hasSchedule', width: 60, id: 'hasSchedule' },
		{ name: nls.localize('jobColumns.lastRunOutcome', 'Last Run Outcome'), field: 'lastRunOutcome', width: 100, id: 'lastRunOutcome' },
		{
			name: nls.localize('jobColumns.previousRuns', 'Previous Runs'),
			formatter: (row, cell, value, columnDef, dataContext) => this.renderChartsPostHistory(row, cell, value, columnDef, dataContext),
			field: 'previousRuns',
			width: 100,
			id: 'previousRuns'
		}
	];

	private _jobCacheObject: JobCacheObject;
	private rowDetail: RowDetailView;
	private filterPlugin: any;
	private dataView: any;
	private _serverName: string;
	private _isCloud: boolean;
	private filterStylingMap: { [columnName: string]: [any]; } = {};
	private filterStack = ['start'];
	private filterValueMap: { [columnName: string]: string[]; } = {};
	private sortingStylingMap: { [columnName: string]: any; } = {};

	public jobs: sqlops.AgentJobInfo[];
	public jobHistories: { [jobId: string]: sqlops.AgentJobHistoryInfo[]; } = Object.create(null);
	public contextAction = NewJobAction;

	@ViewChild('jobsgrid') _gridEl: ElementRef;

	constructor(
		@Inject(forwardRef(() => CommonServiceInterface)) commonService: CommonServiceInterface,
		@Inject(forwardRef(() => ChangeDetectorRef)) private _cd: ChangeDetectorRef,
		@Inject(forwardRef(() => ElementRef)) private _el: ElementRef,
		@Inject(forwardRef(() => AgentViewComponent)) private _agentViewComponent: AgentViewComponent,
		@Inject(IJobManagementService) private _jobManagementService: IJobManagementService,
		@Inject(IThemeService) private _themeService: IThemeService,
		@Inject(ICommandService) private _commandService: ICommandService,
		@Inject(IInstantiationService) instantiationService: IInstantiationService,
		@Inject(IContextMenuService) contextMenuService: IContextMenuService,
		@Inject(IKeybindingService)  keybindingService: IKeybindingService,
	) {
		super(commonService, contextMenuService, keybindingService, instantiationService);
		let jobCacheObjectMap = this._jobManagementService.jobCacheObjectMap;
		this._serverName = commonService.connectionManagementService.connectionInfo.connectionProfile.serverName;
		let jobCache = jobCacheObjectMap[this._serverName];
		if (jobCache) {
			this._jobCacheObject = jobCache;
		} else {
			this._jobCacheObject = new JobCacheObject();
			this._jobCacheObject.serverName = this._serverName;
			this._jobManagementService.addToCache(this._serverName, this._jobCacheObject);
		}
		this._isCloud = commonService.connectionManagementService.connectionInfo.serverInfo.isCloud;
	}

	ngOnInit(){
		// set base class elements
		this._visibilityElement = this._gridEl;
		this._parentComponent = this._agentViewComponent;
	}

	public layout() {
		this._table.layout(new dom.Dimension(dom.getContentWidth(this._gridEl.nativeElement), dom.getContentHeight(this._gridEl.nativeElement)));
	}

	onFirstVisible() {
		let self = this;
		let cached: boolean = false;
		if (this._jobCacheObject.serverName === this._serverName && this._jobCacheObject.jobs.length > 0) {
			cached = true;
			this.jobs = this._jobCacheObject.jobs;
		}

		let columns = this.columns.map((column) => {
			column.rerenderOnResize = true;
			return column;
		});
		let options = <Slick.GridOptions<any>>{
			syncColumnCellResize: true,
			enableColumnReorder: false,
			rowHeight: ROW_HEIGHT,
			enableCellNavigation: true,
			forceFitColumns: true
		};

		this.dataView = new Slick.Data.DataView({ inlineFilters: false });

		let rowDetail = new RowDetailView({
			cssClass: '_detail_selector',
			process: (job) => {
				(<any>rowDetail).onAsyncResponse.notify({
					'itemDetail': job
				}, undefined, this);
			},
			useRowClick: false,
			panelRows: 1
		});
		this.rowDetail = rowDetail;
		columns.unshift(this.rowDetail.getColumnDefinition());

		let filterPlugin = new HeaderFilter({}, this._themeService);
		this.filterPlugin = filterPlugin;
		$(this._gridEl.nativeElement).empty();
<<<<<<< HEAD
		this._table = new Table(this._gridEl.nativeElement, {columns}, options);
=======
		$(this.actionBarContainer.nativeElement).empty();
		this.initActionBar();
		this._table = new Table(this._gridEl.nativeElement, undefined, columns, options);
>>>>>>> fbd5e819
		this._table.grid.setData(this.dataView, true);
		this._table.grid.onClick.subscribe((e, args) => {
			let job = self.getJob(args);
			self._agentViewComponent.jobId = job.jobId;
			self._agentViewComponent.agentJobInfo = job;
			self._agentViewComponent.showHistory = true;
		});

		this._register(this._table.onContextMenu(e => {
			self.openContextMenu(e);
		}));

		if (cached && this._agentViewComponent.refresh !== true) {
			this.onJobsAvailable(null);
			this._showProgressWheel = false;
			if (this.isVisible) {
				this._cd.detectChanges();
			}
		} else {
			let ownerUri: string = this._commonService.connectionManagementService.connectionInfo.ownerUri;
			this._jobManagementService.getJobs(ownerUri).then((result) => {
				if (result && result.jobs) {
					self.jobs = result.jobs;
					self._jobCacheObject.jobs = self.jobs;
					self.onJobsAvailable(result.jobs);
				} else {
					// TODO: handle error
				}

				this._showProgressWheel = false;
				if (this.isVisible) {
					this._cd.detectChanges();
				}
			});
		}
	}

	private onJobsAvailable(jobs: sqlops.AgentJobInfo[]) {
		let jobViews: any;
		let start: boolean = true;
		if (!jobs) {
			let dataView = this._jobCacheObject.dataView;
			jobViews = dataView.getItems();
			start = false;
		} else {
			jobViews = jobs.map((job) => {
				return {
					id: job.jobId,
					jobId: job.jobId,
					name: job.name,
					lastRun: JobManagementUtilities.convertToLastRun(job.lastRun),
					nextRun: JobManagementUtilities.convertToNextRun(job.nextRun),
					enabled: JobManagementUtilities.convertToResponse(job.enabled),
					currentExecutionStatus: JobManagementUtilities.convertToExecutionStatusString(job.currentExecutionStatus),
					category: job.category,
					runnable: JobManagementUtilities.convertToResponse(job.runnable),
					hasSchedule: JobManagementUtilities.convertToResponse(job.hasSchedule),
					lastRunOutcome: JobManagementUtilities.convertToStatusString(job.lastRunOutcome)
				};
			});
		}
		this._table.registerPlugin(<any>this.rowDetail);
		this.filterPlugin.onFilterApplied.subscribe((e, args) => {
			this.dataView.refresh();
			this._table.grid.resetActiveCell();
			let filterValues = args.column.filterValues;
			if (filterValues) {
				if (filterValues.length === 0) {
					// if an associated styling exists with the current filters
					if (this.filterStylingMap[args.column.name]) {
						let filterLength = this.filterStylingMap[args.column.name].length;
						// then remove the filtered styling
						for (let i = 0; i < filterLength; i++) {
							let lastAppliedStyle = this.filterStylingMap[args.column.name].pop();
							this._table.grid.removeCellCssStyles(lastAppliedStyle[0]);
						}
						delete this.filterStylingMap[args.column.name];
						let index = this.filterStack.indexOf(args.column.name, 0);
						if (index > -1) {
							this.filterStack.splice(index, 1);
							delete this.filterValueMap[args.column.name];
						}
						// apply the previous filter styling
						let currentItems = this.dataView.getFilteredItems();
						let styledItems = this.filterValueMap[this.filterStack[this.filterStack.length - 1]][1];
						if (styledItems === currentItems) {
							let lastColStyle = this.filterStylingMap[this.filterStack[this.filterStack.length - 1]];
							for (let i = 0; i < lastColStyle.length; i++) {
								this._table.grid.setCellCssStyles(lastColStyle[i][0], lastColStyle[i][1]);
							}
						} else {
							// style it all over again
							let seenJobs = 0;
							for (let i = 0; i < currentItems.length; i++) {
								this._table.grid.removeCellCssStyles('error-row' + i.toString());
								let item = this.dataView.getFilteredItems()[i];
								if (item.lastRunOutcome === 'Failed') {
									this.addToStyleHash(seenJobs, false, this.filterStylingMap, args.column.name);
									if (this.filterStack.indexOf(args.column.name) < 0) {
										this.filterStack.push(args.column.name);
										this.filterValueMap[args.column.name] = [filterValues];
									}
									// one expansion for the row and one for
									// the error detail
									seenJobs++;
									i++;
								}
								seenJobs++;
							}
							this.dataView.refresh();
							this.filterValueMap[args.column.name].push(this.dataView.getFilteredItems());
							this._table.grid.resetActiveCell();
						}
						if (this.filterStack.length === 0) {
							this.filterStack = ['start'];
						}
					}
				} else {
					let seenJobs = 0;
					for (let i = 0; i < this.jobs.length; i++) {
						this._table.grid.removeCellCssStyles('error-row' + i.toString());
						let item = this.dataView.getItemByIdx(i);
						// current filter
						if (_.contains(filterValues, item[args.column.field])) {
							// check all previous filters
							if (this.checkPreviousFilters(item)) {
								if (item.lastRunOutcome === 'Failed') {
									this.addToStyleHash(seenJobs, false, this.filterStylingMap, args.column.name);
									if (this.filterStack.indexOf(args.column.name) < 0) {
										this.filterStack.push(args.column.name);
										this.filterValueMap[args.column.name] = [filterValues];
									}
									// one expansion for the row and one for
									// the error detail
									seenJobs++;
									i++;
								}
								seenJobs++;
							}
						}
					}
					this.dataView.refresh();
					if (this.filterValueMap[args.column.name]) {
						this.filterValueMap[args.column.name].push(this.dataView.getFilteredItems());
					} else {
						this.filterValueMap[args.column.name] = this.dataView.getFilteredItems();
					}

					this._table.grid.resetActiveCell();
				}
			} else {
				this.expandJobs(false);
			}
		});

		this.filterPlugin.onCommand.subscribe((e, args: any) => {
			this.columnSort(args.column.name, args.command === 'sort-asc');
		});
		this._table.registerPlugin(<HeaderFilter>this.filterPlugin);

		this.dataView.beginUpdate();
		this.dataView.setItems(jobViews);
		this.dataView.setFilter((item) => this.filter(item));

		this.dataView.endUpdate();
		this._table.autosizeColumns();
		this._table.resizeCanvas();

		this.expandJobs(start);
		// tooltip for job name
		$('.jobview-jobnamerow').hover(e => {
			let currentTarget = e.currentTarget;
			currentTarget.title = currentTarget.innerText;
		});

		const self = this;
		$(window).resize(() => {
			let jobsViewToolbar = $('jobsview-component .actionbar-container').get(0);
			let statusBar = $('.part.statusbar').get(0);
			if (jobsViewToolbar && statusBar) {
				let toolbarBottom = jobsViewToolbar.getBoundingClientRect().bottom;
				let statusTop = statusBar.getBoundingClientRect().top;
				$('agentview-component #jobsDiv .jobview-grid').css('height', statusTop - toolbarBottom);
				self._table.resizeCanvas();
			}
		});

		this._table.grid.onColumnsResized.subscribe((e, data: any) => {
			let nameWidth: number = data.grid.getColumnWidths()[1];
			// adjust job name when resized
			$('#jobsDiv .jobview-grid .slick-cell.l1.r1 .jobview-jobnametext').css('width', `${nameWidth - 10}px`);
			// adjust error message when resized
			$('#jobsDiv .jobview-grid .slick-cell.l1.r1.error-row .jobview-jobnametext').css('width', '100%');

			// generate job charts again
			self.jobs.forEach(job => {
				let jobHistories = self._jobCacheObject.getJobHistory(job.jobId);
				let previousRuns = jobHistories.slice(jobHistories.length - 5, jobHistories.length);
				self.createJobChart(job.jobId, previousRuns);
			});
		});

		$('#jobsDiv .jobview-grid .monaco-table .slick-viewport .grid-canvas .ui-widget-content.slick-row').hover((e1) =>
			this.highlightErrorRows(e1), (e2) => this.hightlightNonErrorRows(e2));

		this._table.grid.onScroll.subscribe((e) => {
			$('#jobsDiv .jobview-grid .monaco-table .slick-viewport .grid-canvas .ui-widget-content.slick-row').hover((e1) =>
				this.highlightErrorRows(e1), (e2) => this.hightlightNonErrorRows(e2));
		});

		// cache the dataview for future use
		this._jobCacheObject.dataView = this.dataView;
		this.filterValueMap['start'] = [[], this.dataView.getItems()];
		this.loadJobHistories();
	}

	private highlightErrorRows(e) {
		// highlight the error row as well if a failing job row is hovered
		if (e.currentTarget.children.item(0).classList.contains('job-with-error')) {
			let target = $(e.currentTarget);
			let targetChildren = $(e.currentTarget.children);
			let siblings = target.nextAll().toArray();
			let top = parseInt(target.css('top'), 10);
			for (let i = 0; i < siblings.length; i++) {
				let sibling = siblings[i];
				let siblingTop = parseInt($(sibling).css('top'), 10);
				if (siblingTop === top + ROW_HEIGHT) {
					$(sibling.children).addClass('hovered');
					sibling.onmouseenter = (e) => {
						targetChildren.addClass('hovered');
					};
					sibling.onmouseleave = (e) => {
						targetChildren.removeClass('hovered');
					}
					break;
				}
			}
		}
	}

	private hightlightNonErrorRows(e) {
		// switch back to original background
		if (e.currentTarget.children.item(0).classList.contains('job-with-error')) {
			let target = $(e.currentTarget);
			let siblings = target.nextAll().toArray();
			let top = parseInt(target.css('top'), 10);
			for (let i = 0; i < siblings.length; i++) {
				let sibling = siblings[i];
				let siblingTop = parseInt($(sibling).css('top'), 10);
				if (siblingTop === top + ROW_HEIGHT) {
					$(sibling.children).removeClass('hovered');
					break;
				}
			}
		}
	}

	private setRowWithErrorClass(hash: { [index: number]: { [id: string]: string; } }, row: number, errorClass: string) {
		hash[row] = {
			'_detail_selector': errorClass,
			'id': errorClass,
			'jobId': errorClass,
			'name': errorClass,
			'lastRun': errorClass,
			'nextRun': errorClass,
			'enabled': errorClass,
			'currentExecutionStatus': errorClass,
			'category': errorClass,
			'runnable': errorClass,
			'hasSchedule': errorClass,
			'lastRunOutcome': errorClass,
			'previousRuns': errorClass
		};
		return hash;
	}

	private addToStyleHash(row: number, start: boolean, map: any, columnName: string) {
		let hash: {
			[index: number]: {
				[id: string]: string;
			}
		} = {};
		hash = this.setRowWithErrorClass(hash, row, 'job-with-error');
		hash = this.setRowWithErrorClass(hash, row + 1, 'error-row');
		if (start) {
			if (map['start']) {
				map['start'].push(['error-row' + row.toString(), hash]);
			} else {
				map['start'] = [['error-row' + row.toString(), hash]];
			}
		} else {
			if (map[columnName]) {
				map[columnName].push(['error-row' + row.toString(), hash]);
			} else {
				map[columnName] = [['error-row' + row.toString(), hash]];
			}
		}
		this._table.grid.setCellCssStyles('error-row' + row.toString(), hash);
	}

	private renderName(row, cell, value, columnDef, dataContext) {
		let resultIndicatorClass: string;
		switch (dataContext.lastRunOutcome) {
			case ('Succeeded'):
				resultIndicatorClass = 'jobview-jobnameindicatorsuccess';
				break;
			case ('Failed'):
				resultIndicatorClass = 'jobview-jobnameindicatorfailure';
				break;
			case ('Canceled'):
				resultIndicatorClass = 'jobview-jobnameindicatorcancel';
				break;
			case ('Status Unknown'):
				resultIndicatorClass = 'jobview-jobnameindicatorunknown';
				break;
			default:
				resultIndicatorClass = 'jobview-jobnameindicatorfailure';
				break;
		}

		return '<table class="jobview-jobnametable"><tr class="jobview-jobnamerow">' +
			'<td nowrap class=' + resultIndicatorClass + '></td>' +
			'<td nowrap class="jobview-jobnametext">' + dataContext.name + '</td>' +
			'</tr></table>';
	}

	private renderChartsPostHistory(row, cell, value, columnDef, dataContext) {
		let runChart = this._jobCacheObject.getRunChart(dataContext.id);
		if (runChart && runChart.length > 0) {
			return `<table class="jobprevruns" id="${dataContext.id}">
				<tr>
					<td>${runChart[0] ? runChart[0] : '<div></div>' }</td>
					<td>${runChart[1] ? runChart[1] : '<div></div>' }</td>
					<td>${runChart[2] ? runChart[2] : '<div></div>' }</td>
					<td>${runChart[3] ? runChart[3] : '<div></div>' }</td>
					<td>${runChart[4] ? runChart[4] : '<div></div>' }</td>
				</tr>
			</table>`;
		} else {
			return `<table class="jobprevruns" id="${dataContext.id}">
			<tr>
				<td><div class="bar0"></div></td>
				<td><div class="bar1"></div></td>
				<td><div class="bar2"></div></td>
				<td><div class="bar3"></div></td>
				<td><div class="bar4"></div></td>
			</tr>
			</table>`;
		}
	}

	private expandJobRowDetails(rowIdx: number, message?: string): void {
		let item = this.dataView.getItemByIdx(rowIdx);
		item.message = this._agentViewComponent.expanded.get(item.jobId);
		this.rowDetail.applyTemplateNewLineHeight(item, true);
	}

	private loadJobHistories(): void {
		if (this.jobs) {
			let erroredJobs = 0;
			let ownerUri: string = this._commonService.connectionManagementService.connectionInfo.ownerUri;
			let separatedJobs = this.separateFailingJobs();
			// grab histories of the failing jobs first
			// so they can be expanded quicker
			let failing = separatedJobs[0];
			this.curateJobHistory(failing, ownerUri);
			let passing = separatedJobs[1];
			this.curateJobHistory(passing, ownerUri);
		}
	}

	private separateFailingJobs(): sqlops.AgentJobInfo[][] {
		let failing = [];
		let nonFailing = [];
		for (let i = 0; i < this.jobs.length; i++) {
			if (this.jobs[i].lastRunOutcome === 0) {
				failing.push(this.jobs[i]);
			} else {
				nonFailing.push(this.jobs[i]);
			}
		}
		return [failing, nonFailing];
	}

	private checkPreviousFilters(item): boolean {
		for (let column in this.filterValueMap) {
			if (column !== 'start' && this.filterValueMap[column][0].length > 0) {
				if (!_.contains(this.filterValueMap[column][0], item[JobManagementUtilities.convertColNameToField(column)])) {
					return false;
				}
			}
		}
		return true;
	}

	private isErrorRow(cell: HTMLElement) {
		return cell.classList.contains('error-row');
	}

	private getJob(args: Slick.OnClickEventArgs<any>): sqlops.AgentJobInfo {
		let row = args.row;
		let jobName: string;
		let cell = args.grid.getCellNode(row, 1);
		if (this.isErrorRow(cell)) {
			jobName = args.grid.getCellNode(row - 1, 1).innerText.trim();
		} else {
			jobName = cell.innerText.trim();
		}
		let job = this.jobs.filter(job => job.name === jobName)[0];
		return job;
	}

	private curateJobHistory(jobs: sqlops.AgentJobInfo[], ownerUri: string) {
		const self = this;
		for (let i = 0; i < jobs.length; i++) {
			let job = jobs[i];
			this._jobManagementService.getJobHistory(ownerUri, job.jobId).then((result) => {
				if (result && result.jobs) {
					self.jobHistories[job.jobId] = result.jobs;
					self._jobCacheObject.setJobHistory(job.jobId, result.jobs);
					let jobHistories = self._jobCacheObject.getJobHistory(job.jobId);
					let previousRuns = jobHistories.slice(jobHistories.length - 5, jobHistories.length);
					self.createJobChart(job.jobId, previousRuns);
					if (self._agentViewComponent.expanded.has(job.jobId)) {
						let lastJobHistory = jobHistories[result.jobs.length - 1];
						let item = self.dataView.getItemById(job.jobId + '.error');
						let noStepsMessage = nls.localize('jobsView.noSteps', 'No Steps available for this job.');
						let errorMessage = lastJobHistory ? lastJobHistory.message : noStepsMessage;
						item['name'] = nls.localize('jobsView.error', 'Error: ') + errorMessage;
						self._agentViewComponent.setExpanded(job.jobId, item['name']);
						self.dataView.updateItem(job.jobId + '.error', item);
					}
				}
			});
		}
	}

	private createJobChart(jobId: string, jobHistories: sqlops.AgentJobHistoryInfo[]): void {
		let chartHeights = this.getChartHeights(jobHistories);
		let runCharts = [];
		for (let i = 0; i < jobHistories.length; i++) {
			let runGraph = $(`table#${jobId}.jobprevruns > tbody > tr > td > div.bar${i}`);
			if (jobHistories && jobHistories.length > 0) {
				runGraph.css('height', chartHeights[i]);
				let bgColor = jobHistories[i].runStatus === 0 ? 'red' : 'green';
				runGraph.css('background', bgColor);
				runGraph.hover((e) => {
					let currentTarget = e.currentTarget;
					currentTarget.title = jobHistories[i].runDuration;
				});
				if (runGraph.get(0)) {
					runCharts.push(runGraph.get(0).outerHTML);
				}
			} else {
				runGraph.css('height', '5px');
				runGraph.css('background', 'red');
				runGraph.hover((e) => {
					let currentTarget = e.currentTarget;
					currentTarget.title = 'Job not run.';
				});
			}
		}
		if (runCharts.length > 0) {
			this._jobCacheObject.setRunChart(jobId, runCharts);
		}
	}

	// chart height normalization logic
	private getChartHeights(jobHistories: sqlops.AgentJobHistoryInfo[]): string[] {
		if (!jobHistories || jobHistories.length === 0) {
			return ['5px', '5px', '5px', '5px', '5px'];
		}
		let maxDuration: number = 0;
		jobHistories.forEach(history => {
			let historyDuration = JobManagementUtilities.convertDurationToSeconds(history.runDuration);
			if (historyDuration > maxDuration) {
				maxDuration = historyDuration;
			}
		});
		maxDuration = maxDuration === 0 ? 1 : maxDuration;
		let maxBarHeight: number = 24;
		let chartHeights = [];
		for (let i = 0; i < jobHistories.length; i++) {
			let duration = jobHistories[i].runDuration;
			let chartHeight = (maxBarHeight * JobManagementUtilities.convertDurationToSeconds(duration)) / maxDuration;
			chartHeights.push(`${chartHeight}px`);
		}
		return chartHeights;
	}

	private expandJobs(start: boolean): void {
		if (start) {
			this._agentViewComponent.expanded = new Map<string, string>();
		}
		let expandedJobs = this._agentViewComponent.expanded;
		let expansions = 0;
		for (let i = 0; i < this.jobs.length; i++) {
			let job = this.jobs[i];
			if (job.lastRunOutcome === 0 && !expandedJobs.get(job.jobId)) {
				this.expandJobRowDetails(i + expandedJobs.size);
				this.addToStyleHash(i + expandedJobs.size, start, this.filterStylingMap, undefined);
				this._agentViewComponent.setExpanded(job.jobId, 'Loading Error...');
			} else if (job.lastRunOutcome === 0 && expandedJobs.get(job.jobId)) {
				this.addToStyleHash(i + expansions, start, this.filterStylingMap, undefined);
				expansions++;
			}
		}
	}

	private filter(item: any) {
		let columns = this._table.grid.getColumns();
		let value = true;
		for (let i = 0; i < columns.length; i++) {
			let col: any = columns[i];
			let filterValues = col.filterValues;
			if (filterValues && filterValues.length > 0) {
				if (item._parent) {
					value = value && _.contains(filterValues, item._parent[col.field]);
				} else {
					value = value && _.contains(filterValues, item[col.field]);
				}
			}
		}
		return value;
	}

	private columnSort(column: string, isAscending: boolean) {
		let items = this.dataView.getItems();
		// get error items here and remove them
		let jobItems = items.filter(x => x._parent === undefined);
		let errorItems = items.filter(x => x._parent !== undefined);
		this.sortingStylingMap[column] = items;
		switch (column) {
			case ('Name'): {
				this.dataView.setItems(jobItems);
				// sort the actual jobs
				this.dataView.sort((item1, item2) => {
					return item1.name.localeCompare(item2.name);
				}, isAscending);
				break;
			}
			case ('Last Run'): {
				this.dataView.setItems(jobItems);
				// sort the actual jobs
				this.dataView.sort((item1, item2) => this.dateCompare(item1, item2, true), isAscending);
				break;
			}
			case ('Next Run'): {
				this.dataView.setItems(jobItems);
				// sort the actual jobs
				this.dataView.sort((item1, item2) => this.dateCompare(item1, item2, false), isAscending);
				break;
			}
			case ('Enabled'): {
				this.dataView.setItems(jobItems);
				// sort the actual jobs
				this.dataView.sort((item1, item2) => {
					return item1.enabled.localeCompare(item2.enabled);
				}, isAscending);
				break;
			}
			case ('Status'): {
				this.dataView.setItems(jobItems);
				// sort the actual jobs
				this.dataView.sort((item1, item2) => {
					return item1.currentExecutionStatus.localeCompare(item2.currentExecutionStatus);
				}, isAscending);
				break;
			}
			case ('Category'): {
				this.dataView.setItems(jobItems);
				// sort the actual jobs
				this.dataView.sort((item1, item2) => {
					return item1.category.localeCompare(item2.category);
				}, isAscending);
				break;
			}
			case ('Runnable'): {
				this.dataView.setItems(jobItems);
				// sort the actual jobs
				this.dataView.sort((item1, item2) => {
					return item1.runnable.localeCompare(item2.runnable);
				}, isAscending);
				break;
			}
			case ('Schedule'): {
				this.dataView.setItems(jobItems);
				// sort the actual jobs
				this.dataView.sort((item1, item2) => {
					return item1.hasSchedule.localeCompare(item2.hasSchedule);
				}, isAscending);
				break;
			}
			case ('Last Run Outcome'): {
				this.dataView.setItems(jobItems);
				// sort the actual jobs
				this.dataView.sort((item1, item2) => {
					return item1.lastRunOutcome.localeCompare(item2.lastRunOutcome);
				}, isAscending);
				break;
			}
		}
		// insert the errors back again
		let jobItemsLength = jobItems.length;
		for (let i = 0; i < jobItemsLength; i++) {
			let item = jobItems[i];
			if (item._child) {
				let child = errorItems.find(error => error === item._child);
				jobItems.splice(i + 1, 0, child);
				jobItemsLength++;
			}
		}
		this.dataView.setItems(jobItems);
		// remove old style
		if (this.filterStylingMap[column]) {
			let filterLength = this.filterStylingMap[column].length;
			for (let i = 0; i < filterLength; i++) {
				let lastAppliedStyle = this.filterStylingMap[column].pop();
				this._table.grid.removeCellCssStyles(lastAppliedStyle[0]);
			}
		} else {
			for (let i = 0; i < this.jobs.length; i++) {
				this._table.grid.removeCellCssStyles('error-row' + i.toString());
			}
		}
		// add new style to the items back again
		items = this.filterStack.length > 1 ? this.dataView.getFilteredItems() : this.dataView.getItems();
		for (let i = 0; i < items.length; i++) {
			let item = items[i];
			if (item.lastRunOutcome === 'Failed') {
				this.addToStyleHash(i, false, this.sortingStylingMap, column);
			}
		}
	}

	private dateCompare(item1: any, item2: any, lastRun: boolean): number {
		let exceptionString = lastRun ? 'Never Run' : 'Not Scheduled';
		if (item2.lastRun === exceptionString && item1.lastRun !== exceptionString) {
			return -1;
		} else if (item1.lastRun === exceptionString && item2.lastRun !== exceptionString) {
			return 1;
		} else if (item1.lastRun === exceptionString && item2.lastRun === exceptionString) {
			return 0;
		} else {
			let date1 = new Date(item1.lastRun);
			let date2 = new Date(item2.lastRun);
			if (date1 > date2) {
				return 1;
			} else if (date1 === date2) {
				return 0;
			} else {
				return -1;
			}
		}
	}

	protected getTableActions(): TPromise<IAction[]> {
		let actions: IAction[] = [];
		actions.push(this._instantiationService.createInstance(EditJobAction));
		actions.push(this._instantiationService.createInstance(DeleteJobAction));
		return TPromise.as(actions);
	}

	protected getCurrentTableObject(rowIndex: number): any {
		let data = this._table.grid.getData();
		if (!data || rowIndex >= data.getLength()) {
			return undefined;
		}

		let jobId =  data.getItem(rowIndex).jobId;
		let job = this.jobs.filter(job => {
			return job.jobId === jobId;
		});

		return job && job.length > 0 ? job[0] : undefined;
	}

	public openCreateJobDialog() {
		let ownerUri: string = this._commonService.connectionManagementService.connectionInfo.ownerUri;
		this._commandService.executeCommand('agent.openJobDialog', ownerUri);
	}

	public refreshJobs() {
		this._agentViewComponent.refresh = true;
	}
}<|MERGE_RESOLUTION|>--- conflicted
+++ resolved
@@ -162,13 +162,9 @@
 		let filterPlugin = new HeaderFilter({}, this._themeService);
 		this.filterPlugin = filterPlugin;
 		$(this._gridEl.nativeElement).empty();
-<<<<<<< HEAD
-		this._table = new Table(this._gridEl.nativeElement, {columns}, options);
-=======
 		$(this.actionBarContainer.nativeElement).empty();
 		this.initActionBar();
-		this._table = new Table(this._gridEl.nativeElement, undefined, columns, options);
->>>>>>> fbd5e819
+		this._table = new Table(this._gridEl.nativeElement, {columns}, options);
 		this._table.grid.setData(this.dataView, true);
 		this._table.grid.onClick.subscribe((e, args) => {
 			let job = self.getJob(args);
