/*---------------------------------------------------------------------------------------------
 *  Copyright (c) Microsoft Corporation. All rights reserved.
 *  Licensed under the Source EULA. See License.txt in the project root for license information.
 *--------------------------------------------------------------------------------------------*/

import 'vs/css!sql/parts/grid/media/slickColorTheme';
import 'vs/css!sql/parts/grid/media/flexbox';
import 'vs/css!sql/parts/grid/media/styles';
import 'vs/css!sql/parts/grid/media/slick.grid';
import 'vs/css!sql/parts/grid/media/slickGrid';
import 'vs/css!../common/media/jobs';
import 'vs/css!sql/media/icons/common-icons';
import 'vs/css!sql/base/browser/ui/table/media/table';

import { Component, Inject, forwardRef, ElementRef, ChangeDetectorRef, ViewChild, AfterContentChecked } from '@angular/core';
import * as Utils from 'sql/parts/connection/common/utils';
import { IColorTheme } from 'vs/workbench/services/themes/common/workbenchThemeService';
import { IDisposable } from 'vs/base/common/lifecycle';
import * as themeColors from 'vs/workbench/common/theme';
import { DashboardPage } from 'sql/parts/dashboard/common/dashboardPage.component';
import { ActionBar } from 'vs/base/browser/ui/actionbar/actionbar';
import { IBootstrapService, BOOTSTRAP_SERVICE_ID } from 'sql/services/bootstrap/bootstrapService';
import { IJobManagementService } from '../common/interfaces';
import { DashboardServiceInterface } from 'sql/parts/dashboard/services/dashboardServiceInterface.service';
import { CommonServiceInterface } from 'sql/services/common/commonServiceInterface.service';
import * as sqlops from 'sqlops';
import * as vscode from 'vscode';
import * as nls from 'vs/nls';
import { IGridDataSet } from 'sql/parts/grid/common/interfaces';
import { FieldType, IObservableCollection, CollectionChange, SlickGrid } from 'angular2-slickgrid';
import { Table } from 'sql/base/browser/ui/table/table';
import { attachTableStyler } from 'sql/common/theme/styler';
import { JobHistoryComponent } from './jobHistory.component';
import { AgentViewComponent } from '../agent/agentView.component';
import { RowDetailView } from 'sql/base/browser/ui/table/plugins/rowdetailview';
import { JobCacheObject } from 'sql/parts/jobManagement/common/jobManagementService';
import { AgentJobUtilities } from '../common/agentJobUtilities';
import { HeaderFilter } from '../../../base/browser/ui/table/plugins/headerFilter.plugin';


export const JOBSVIEW_SELECTOR: string = 'jobsview-component';

@Component({
	selector: JOBSVIEW_SELECTOR,
	templateUrl: decodeURI(require.toUrl('./jobsView.component.html'))
})

export class JobsViewComponent implements AfterContentChecked {

	private _jobManagementService: IJobManagementService;
	private _jobCacheObject: JobCacheObject;

	private _disposables = new Array<vscode.Disposable>();

	private columns: Array<Slick.Column<any>> = [
		{ name: nls.localize('jobColumns.name','Name'), field: 'name', formatter: this.renderName, width: 200 , id: 'name' },
		{ name: nls.localize('jobColumns.lastRun','Last Run'), field: 'lastRun', minWidth: 150, id: 'lastRun' },
		{ name: nls.localize('jobColumns.nextRun','Next Run'), field: 'nextRun', minWidth: 150, id: 'nextRun' },
		{ name: nls.localize('jobColumns.enabled','Enabled'), field: 'enabled', minWidth: 70, id: 'enabled' },
		{ name: nls.localize('jobColumns.status','Status'), field: 'currentExecutionStatus', minWidth: 60, id: 'currentExecutionStatus' },
		{ name: nls.localize('jobColumns.category','Category'), field: 'category', minWidth: 150, id: 'category' },
		{ name: nls.localize('jobColumns.runnable','Runnable'), field: 'runnable', minWidth: 50, id: 'runnable' },
		{ name: nls.localize('jobColumns.schedule','Schedule'), field: 'hasSchedule', minWidth: 50, id: 'hasSchedule' },
		{ name: nls.localize('jobColumns.lastRunOutcome', 'Last Run Outcome'), field: 'lastRunOutcome', minWidth: 150, id: 'lastRunOutcome'},
	];

	private rowDetail: RowDetailView;
	private filterPlugin: any;
	private dataView: Slick.Data.DataView<any>;

	@ViewChild('jobsgrid') _gridEl: ElementRef;
	private isVisible: boolean = false;
	private isInitialized: boolean = false;
	private _table: Table<any>;
	public jobs: sqlops.AgentJobInfo[];
	public jobHistories: { [jobId: string]: sqlops.AgentJobHistoryInfo[]; } = Object.create(null);
	private _serverName: string;
	private _isCloud: boolean;
	private _showProgressWheel: boolean;
	private _tabHeight: number;

	constructor(
		@Inject(BOOTSTRAP_SERVICE_ID) private bootstrapService: IBootstrapService,
		@Inject(forwardRef(() => CommonServiceInterface)) private _dashboardService: CommonServiceInterface,
		@Inject(forwardRef(() => ChangeDetectorRef)) private _cd: ChangeDetectorRef,
		@Inject(forwardRef(() => ElementRef)) private _el: ElementRef,
		@Inject(forwardRef(() => AgentViewComponent)) private _agentViewComponent: AgentViewComponent
	) {
		this._jobManagementService = bootstrapService.jobManagementService;
		let jobCacheObjectMap = this._jobManagementService.jobCacheObjectMap;
		this._serverName = _dashboardService.connectionManagementService.connectionInfo.connectionProfile.serverName;
		let jobCache = jobCacheObjectMap[this._serverName];
		if (jobCache) {
			this._jobCacheObject = jobCache;
		} else {
			this._jobCacheObject = new JobCacheObject();
			this._jobCacheObject.serverName = this._serverName;
			this._jobManagementService.addToCache(this._serverName, this._jobCacheObject);
		}
		this._isCloud = this._dashboardService.connectionManagementService.connectionInfo.serverInfo.isCloud;
	}

	ngAfterContentChecked() {
		if (this.isVisible === false && this._gridEl.nativeElement.offsetParent !== null) {
			this.isVisible = true;
			if (!this.isInitialized) {
				if (this._jobCacheObject.serverName === this._serverName && this._jobCacheObject.jobs.length > 0) {
					this._showProgressWheel = true;
					this.jobs = this._jobCacheObject.jobs;
					this.onFirstVisible(true);
					this.isInitialized = true;
				} else {
					this._showProgressWheel = true;
					this.onFirstVisible(false);
					this.isInitialized = true;
				}
			}
		} else if (this.isVisible === true && this._agentViewComponent.refresh === true) {
			this._showProgressWheel = true;
			this.onFirstVisible(false);
			this._agentViewComponent.refresh = false;
		} else if (this.isVisible === true && this._agentViewComponent.refresh === false) {
			this._showProgressWheel = true;
			this.onFirstVisible(true);
		} else if (this.isVisible === true && this._gridEl.nativeElement.offsetParent === null) {
			this.isVisible = false;
		}
	}

	onFirstVisible(cached?: boolean) {
		let self = this;
		let columns = this.columns.map((column) => {
			column.rerenderOnResize = true;
			return column;
		});
		let options = <Slick.GridOptions<any>>{
			syncColumnCellResize: true,
			enableColumnReorder: false,
			rowHeight: 45,
			enableCellNavigation: true,
<<<<<<< HEAD
			editable: true
=======
			forceFitColumns: true
>>>>>>> f4cfb4a5
		};

		this.dataView = new Slick.Data.DataView();

		let rowDetail = new RowDetailView({
			cssClass: '_detail_selector',
			process: (job) => {
				(<any>rowDetail).onAsyncResponse.notify({
					'itemDetail': job
				}, undefined, this);
			},
			useRowClick: false,
			panelRows: 1
		});
		this.rowDetail = rowDetail;
		columns.unshift(this.rowDetail.getColumnDefinition());
		let filterPlugin = new HeaderFilter({}, this.bootstrapService.themeService);
		this.filterPlugin = filterPlugin;
		this._table = new Table(this._gridEl.nativeElement, undefined, columns, options);
		this._table.grid.setData(this.dataView, true);
		this._table.grid.onClick.subscribe((e, args) => {
			let job = self.getJob(args);
			self._agentViewComponent.jobId = job.jobId;
			self._agentViewComponent.agentJobInfo = job;
			self._agentViewComponent.showHistory = true;
		});
		if (cached && this._agentViewComponent.refresh !== true) {
			this.onJobsAvailable(this._jobCacheObject.jobs);
		} else {
			let ownerUri: string = this._dashboardService.connectionManagementService.connectionInfo.ownerUri;
			this._jobManagementService.getJobs(ownerUri).then((result) => {
				if (result && result.jobs) {
					self.jobs = result.jobs;
					self._jobCacheObject.jobs = self.jobs;
					self.onJobsAvailable(result.jobs);
				}
			});
		}
	}

	private onJobsAvailable(jobs: sqlops.AgentJobInfo[]) {
		let jobViews = jobs.map((job) => {
			return {
				id: job.jobId,
				jobId: job.jobId,
				name: job.name,
				lastRun: AgentJobUtilities.convertToLastRun(job.lastRun),
				nextRun: AgentJobUtilities.convertToNextRun(job.nextRun),
				enabled: AgentJobUtilities.convertToResponse(job.enabled),
				currentExecutionStatus: AgentJobUtilities.convertToExecutionStatusString(job.currentExecutionStatus),
				category: job.category,
				runnable: AgentJobUtilities.convertToResponse(job.runnable),
				hasSchedule: AgentJobUtilities.convertToResponse(job.hasSchedule),
				lastRunOutcome: AgentJobUtilities.convertToStatusString(job.lastRunOutcome)
			};
		});
		this._table.registerPlugin(<any>this.rowDetail);

		this.rowDetail.onBeforeRowDetailToggle.subscribe(function(e, args) {
		});
		this.rowDetail.onAfterRowDetailToggle.subscribe(function(e, args) {
		});
		this.rowDetail.onAsyncEndUpdate.subscribe(function(e, args) {
		});
		this.filterPlugin.onFilterApplied.subscribe((e, args) => {
			this.dataView.refresh();
			this._table.grid.resetActiveCell();
			let status;
			if (this.dataView.getLength() ===  this.dataView.getItems().length) {
				status = "";
			} else {
				status = this.dataView.getLength() + ' OF ' + this.dataView.getItems().length + ' RECORDS FOUND';
			}
			$('#status-label').text(status);
		});
		this.filterPlugin.onCommand.subscribe(function (e, args: any) {
			this.dataView.fastSort(args.column.field, args.command === "sort-asc");
		});
		this._table.registerPlugin(<HeaderFilter>this.filterPlugin);

		this.dataView.beginUpdate();
		this.dataView.setItems(jobViews);
		this.dataView.setFilter((e, args) => this.filter(e, args));
		this.dataView.endUpdate();
		this._table.autosizeColumns();
		this._table.resizeCanvas();
		let expandedJobs = this._agentViewComponent.expanded;
		let expansions = 0;
		for (let i = 0; i < jobs.length; i++){
			let job = jobs[i];
			if (job.lastRunOutcome === 0 && !expandedJobs.get(job.jobId)) {
				this.expandJobRowDetails(i+expandedJobs.size);
				this.addToStyleHash(i+expandedJobs.size);
				this._agentViewComponent.setExpanded(job.jobId, 'Loading Error...');
			} else if (job.lastRunOutcome === 0 && expandedJobs.get(job.jobId)) {
				this.expandJobRowDetails(i+expansions);
				this.addToStyleHash(i+expansions);
				expansions++;
			}
		}

		$('.jobview-jobnamerow').hover(e => {
			let currentTarget = e.currentTarget;
			currentTarget.title = currentTarget.innerText;
		});
		this._showProgressWheel = false;
		this._cd.detectChanges();
		const self = this;
		this._tabHeight = $('agentview-component #jobsDiv .jobview-grid').get(0).clientHeight;
		$(window).resize((e) => {
			let currentTabHeight = $('agentview-component #jobsDiv .jobview-grid').get(0).clientHeight;
			if (currentTabHeight < self._tabHeight) {
				$('agentview-component #jobsDiv div.ui-widget').css('height', `${currentTabHeight-22}px`);
				self._table.resizeCanvas();
			} else {
				$('agentview-component #jobsDiv div.ui-widget').css('height', `${currentTabHeight}px`);
				self._table.resizeCanvas();
			}
			self._tabHeight = currentTabHeight;
		});
		this.loadJobHistories();
	}

	private setRowWithErrorClass(hash: {[index: number]: {[id: string]: string;}}, row: number, errorClass: string) {
		hash[row] = {
			'_detail_selector': errorClass,
			'id': errorClass,
			'jobId': errorClass,
			'name': errorClass,
			'lastRun': errorClass,
			'nextRun': errorClass,
			'enabled': errorClass,
			'currentExecutionStatus': errorClass,
			'category': errorClass,
			'runnable': errorClass,
			'hasSchedule': errorClass,
			'lastRunOutcome': errorClass
		};
		return hash;
	}

	private addToStyleHash(row: number) {
		let hash : {
			[index: number]: {
			[id: string]: string;
		}} = {};
		hash = this.setRowWithErrorClass(hash, row, 'job-with-error');
		hash = this.setRowWithErrorClass(hash, row+1,  'error-row');
		this._table.grid.setCellCssStyles('error-row'+row.toString(), hash);
	}

	private renderName(row, cell, value, columnDef, dataContext) {
		let resultIndicatorClass: string;
		switch (dataContext.lastRunOutcome) {
			case ('Succeeded'):
				resultIndicatorClass = 'jobview-jobnameindicatorsuccess';
				break;
			case ('Failed'):
				resultIndicatorClass = 'jobview-jobnameindicatorfailure';
				break;
			case ('Canceled'):
				resultIndicatorClass = 'jobview-jobnameindicatorcancel';
				break;
			case ('Status Unknown'):
				resultIndicatorClass = 'jobview-jobnameindicatorunknown';
				break;
			default:
				resultIndicatorClass = 'jobview-jobnameindicatorfailure';
				break;
		}

		return '<table class="jobview-jobnametable"><tr class="jobview-jobnamerow">' +
			'<td nowrap class=' + resultIndicatorClass + '></td>' +
			'<td nowrap class="jobview-jobnametext">' + dataContext.name + '</td>' +
			'</tr></table>';
	}

	private expandJobRowDetails(rowIdx: number, message?: string): void {
		let item = this.dataView.getItemByIdx(rowIdx);
		item.message = this._agentViewComponent.expanded.get(item.jobId);
		this.rowDetail.applyTemplateNewLineHeight(item, true);
	}

	private loadJobHistories(): void {
		if (this.jobs) {
			let erroredJobs = 0;
			let ownerUri: string = this._dashboardService.connectionManagementService.connectionInfo.ownerUri;
			let separatedJobs = this.separateFailingJobs();
			// grab histories of the failing jobs first
			// so they can be expanded quicker
			let failing = separatedJobs[0];
			this.curateJobHistory(failing, ownerUri);
			let passing = separatedJobs[1];
			this.curateJobHistory(passing, ownerUri);
		}
	}

	private separateFailingJobs(): sqlops.AgentJobInfo[][] {
		let failing = [];
		let nonFailing = [];
		for (let i = 0; i < this.jobs.length; i++) {
			if (this.jobs[i].lastRunOutcome === 0) {
				failing.push(this.jobs[i]);
			} else {
				nonFailing.push(this.jobs[i]);
			}
		}
		return [failing, nonFailing];
	}

	private isErrorRow(cell: HTMLElement) {
		return cell.classList.contains('error-row');
	}

	private getJob(args: Slick.OnClickEventArgs<any>): sqlops.AgentJobInfo {
		let row = args.row;
		let jobName: string;
		let cell = args.grid.getCellNode(row, 1);
		if (this.isErrorRow(cell)) {
			jobName = args.grid.getCellNode(row-1, 1).innerText.trim();
		} else {
			jobName = cell.innerText.trim();
		}
		let job = this.jobs.filter(job => job.name === jobName)[0];
		return job;
	}

	private curateJobHistory(jobs: sqlops.AgentJobInfo[], ownerUri: string) {
		const self = this;
		for (let i = 0; i < jobs.length; i++) {
			let job = jobs[i];
			this._jobManagementService.getJobHistory(ownerUri, job.jobId).then((result) => {
				if (result && result.jobs) {
					self.jobHistories[job.jobId] = result.jobs;
					self._jobCacheObject.setJobHistory(job.jobId, result.jobs);
					if (self._agentViewComponent.expanded.has(job.jobId)) {
						let jobHistory = self._jobCacheObject.getJobHistory(job.jobId)[result.jobs.length-1];
						let item = self.dataView.getItemById(job.jobId + '.error');
						let noStepsMessage = nls.localize('jobsView.noSteps', 'No Steps available for this job.');
						let errorMessage = jobHistory ? jobHistory.message: noStepsMessage;
						item['name'] = nls.localize('jobsView.error', 'Error: ') + errorMessage;
						self._agentViewComponent.setExpanded(job.jobId, item['name']);
						self.dataView.updateItem(job.jobId + '.error', item);
					}
				}
			});
		}
	}
<<<<<<< HEAD

	private filter(item: any, args: any) {
		let columns = this._table.grid.getColumns();
		let value = true;
		for (let i = 0; i < columns.length; i++) {
			let col: any = columns[i];
			let filterValues = col.filterValues;
			if (filterValues && filterValues.length > 0) {
				value = value && _.contains(filterValues, item[col.field]);
			}
		}
		return value;
	}
=======
>>>>>>> f4cfb4a5
}<|MERGE_RESOLUTION|>--- conflicted
+++ resolved
@@ -138,11 +138,7 @@
 			enableColumnReorder: false,
 			rowHeight: 45,
 			enableCellNavigation: true,
-<<<<<<< HEAD
 			editable: true
-=======
-			forceFitColumns: true
->>>>>>> f4cfb4a5
 		};
 
 		this.dataView = new Slick.Data.DataView();
@@ -210,13 +206,6 @@
 		this.filterPlugin.onFilterApplied.subscribe((e, args) => {
 			this.dataView.refresh();
 			this._table.grid.resetActiveCell();
-			let status;
-			if (this.dataView.getLength() ===  this.dataView.getItems().length) {
-				status = "";
-			} else {
-				status = this.dataView.getLength() + ' OF ' + this.dataView.getItems().length + ' RECORDS FOUND';
-			}
-			$('#status-label').text(status);
 		});
 		this.filterPlugin.onCommand.subscribe(function (e, args: any) {
 			this.dataView.fastSort(args.column.field, args.command === "sort-asc");
@@ -225,7 +214,8 @@
 
 		this.dataView.beginUpdate();
 		this.dataView.setItems(jobViews);
-		this.dataView.setFilter((e, args) => this.filter(e, args));
+		this.dataView.setFilter((item) => this.filter(item));
+
 		this.dataView.endUpdate();
 		this._table.autosizeColumns();
 		this._table.resizeCanvas();
@@ -391,20 +381,20 @@
 			});
 		}
 	}
-<<<<<<< HEAD
-
-	private filter(item: any, args: any) {
+
+	private filter(item: any) {
 		let columns = this._table.grid.getColumns();
 		let value = true;
 		for (let i = 0; i < columns.length; i++) {
 			let col: any = columns[i];
 			let filterValues = col.filterValues;
 			if (filterValues && filterValues.length > 0) {
-				value = value && _.contains(filterValues, item[col.field]);
+				value = value &&  _.contains(filterValues, item[col.field]);
+				if (item._parent) {
+					value = value && _.contains(filterValues, item._parent.name);
+				}
 			}
 		}
 		return value;
 	}
-=======
->>>>>>> f4cfb4a5
 }