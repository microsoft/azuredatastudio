/*---------------------------------------------------------------------------------------------
 *  Copyright (c) Microsoft Corporation. All rights reserved.
 *  Licensed under the Source EULA. See License.txt in the project root for license information.
 *--------------------------------------------------------------------------------------------*/

import 'vs/css!sql/parts/grid/media/slickColorTheme';
import 'vs/css!sql/parts/grid/media/flexbox';
import 'vs/css!sql/parts/grid/media/styles';
import 'vs/css!sql/parts/grid/media/slick.grid';
import 'vs/css!sql/parts/grid/media/slickGrid';
import 'vs/css!../common/media/jobs';
import 'vs/css!sql/media/icons/common-icons';
import 'vs/css!sql/base/browser/ui/table/media/table';

import { Component, Inject, forwardRef, ElementRef, ChangeDetectorRef, ViewChild, AfterContentChecked } from '@angular/core';

import * as sqlops from 'sqlops';
import * as vscode from 'vscode';

import * as nls from 'vs/nls';
<<<<<<< HEAD
import { IGridDataSet } from 'sql/parts/grid/common/interfaces';
import { Table } from 'sql/base/browser/ui/table/table';
import { attachTableStyler } from 'sql/common/theme/styler';
import { JobHistoryComponent } from 'src/sql/parts/jobManagement/views/jobHistory.component';
import { AgentViewComponent } from 'sql/parts/jobManagement/agent/agentView.component';
import { RowDetailView } from 'sql/base/browser/ui/table/plugins/rowdetailview';
import { JobCacheObject } from 'sql/parts/jobManagement/common/jobManagementService';
import { AgentJobUtilities } from 'sql/parts/jobManagement/common/agentJobUtilities';
import { HeaderFilter } from 'sql/base/browser/ui/table/plugins/headerFilter.plugin';
import { BaseFocusDirectionTerminalAction } from 'vs/workbench/parts/terminal/electron-browser/terminalActions';
import * as Utils from 'sql/parts/connection/common/utils';
=======
import * as dom from 'vs/base/browser/dom';

import { Table } from 'sql/base/browser/ui/table/table';
import { AgentViewComponent } from '../agent/agentView.component';
import { RowDetailView } from 'sql/base/browser/ui/table/plugins/rowdetailview';
import { JobCacheObject } from 'sql/parts/jobManagement/common/jobManagementService';
import { AgentJobUtilities } from '../common/agentJobUtilities';
>>>>>>> 2bbb2842
import { IJobManagementService } from '../common/interfaces';
import { CommonServiceInterface } from 'sql/services/common/commonServiceInterface.service';
<<<<<<< HEAD
import { DashboardPage } from 'sql/parts/dashboard/common/dashboardPage.component';
import { IThemeService } from 'vs/platform/theme/common/themeService';
=======
import { TabChild } from 'sql/base/browser/ui/panel/tab.component';
>>>>>>> 2bbb2842


export const JOBSVIEW_SELECTOR: string = 'jobsview-component';

@Component({
	selector: JOBSVIEW_SELECTOR,
	templateUrl: decodeURI(require.toUrl('./jobsView.component.html')),
	providers: [{ provide: TabChild, useExisting: forwardRef(() => JobsViewComponent) }],
})

export class JobsViewComponent implements AfterContentChecked {

	private _jobCacheObject: JobCacheObject;

	private _disposables = new Array<vscode.Disposable>();

	private columns: Array<Slick.Column<any>> = [
<<<<<<< HEAD
		{ name: nls.localize('jobColumns.name','Name'), field: 'name', formatter: (row, cell, value, columnDef, dataContext) => this.renderName(row, cell, value, columnDef, dataContext), width: 200 , id: 'name' },
		{ name: nls.localize('jobColumns.lastRun','Last Run'), field: 'lastRun', minWidth: 150, id: 'lastRun' },
		{ name: nls.localize('jobColumns.nextRun','Next Run'), field: 'nextRun', minWidth: 150, id: 'nextRun' },
		{ name: nls.localize('jobColumns.enabled','Enabled'), field: 'enabled', minWidth: 70, id: 'enabled' },
		{ name: nls.localize('jobColumns.status','Status'), field: 'currentExecutionStatus', minWidth: 60, id: 'currentExecutionStatus' },
		{ name: nls.localize('jobColumns.category','Category'), field: 'category', minWidth: 150, id: 'category' },
		{ name: nls.localize('jobColumns.runnable','Runnable'), field: 'runnable', minWidth: 50, id: 'runnable' },
		{ name: nls.localize('jobColumns.schedule','Schedule'), field: 'hasSchedule', minWidth: 50, id: 'hasSchedule' },
		{ name: nls.localize('jobColumns.lastRunOutcome', 'Last Run Outcome'), field: 'lastRunOutcome', minWidth: 150, id: 'lastRunOutcome'},
=======
		{ name: nls.localize('jobColumns.name', 'Name'), field: 'name', formatter: this.renderName, width: 200, id: 'name' },
		{ name: nls.localize('jobColumns.lastRun', 'Last Run'), field: 'lastRun', width: 150, id: 'lastRun' },
		{ name: nls.localize('jobColumns.nextRun', 'Next Run'), field: 'nextRun', width: 150, id: 'nextRun' },
		{ name: nls.localize('jobColumns.enabled', 'Enabled'), field: 'enabled', width: 70, id: 'enabled' },
		{ name: nls.localize('jobColumns.status', 'Status'), field: 'currentExecutionStatus', width: 60, id: 'currentExecutionStatus' },
		{ name: nls.localize('jobColumns.category', 'Category'), field: 'category', width: 150, id: 'category' },
		{ name: nls.localize('jobColumns.runnable', 'Runnable'), field: 'runnable', width: 50, id: 'runnable' },
		{ name: nls.localize('jobColumns.schedule', 'Schedule'), field: 'hasSchedule', width: 50, id: 'hasSchedule' },
		{ name: nls.localize('jobColumns.lastRunOutcome', 'Last Run Outcome'), field: 'lastRunOutcome', width: 150, id: 'lastRunOutcome' },
>>>>>>> 2bbb2842
	];

	private options: Slick.GridOptions<any> = {
		syncColumnCellResize: true,
		enableColumnReorder: false,
		rowHeight: 45,
		enableCellNavigation: true,
		editable: true
	};

	private rowDetail: RowDetailView;
	private filterPlugin: any;
	private dataView: any;

	@ViewChild('jobsgrid') _gridEl: ElementRef;
	private isVisible: boolean = false;
	private isInitialized: boolean = false;
	private _table: Table<any>;
	public jobs: sqlops.AgentJobInfo[];
	public jobHistories: { [jobId: string]: sqlops.AgentJobHistoryInfo[]; } = Object.create(null);
	private _serverName: string;
	private _isCloud: boolean;
	private _showProgressWheel: boolean;
	private _tabHeight: number;
	private filterStylingMap: { [columnName: string]: [any] ;} = {};
	private filterStack = ['start'];
	private filterValueMap: { [columnName: string]: string[] ;} = {};
	private sortingStylingMap: { [columnName: string]: any; } = {};

	constructor(
		@Inject(forwardRef(() => CommonServiceInterface)) private _dashboardService: CommonServiceInterface,
		@Inject(forwardRef(() => ChangeDetectorRef)) private _cd: ChangeDetectorRef,
		@Inject(forwardRef(() => ElementRef)) private _el: ElementRef,
		@Inject(forwardRef(() => AgentViewComponent)) private _agentViewComponent: AgentViewComponent,
		@Inject(IJobManagementService) private _jobManagementService: IJobManagementService,
		@Inject(IThemeService) private _themeService: IThemeService
	) {
		let jobCacheObjectMap = this._jobManagementService.jobCacheObjectMap;
		this._serverName = _dashboardService.connectionManagementService.connectionInfo.connectionProfile.serverName;
		let jobCache = jobCacheObjectMap[this._serverName];
		if (jobCache) {
			this._jobCacheObject = jobCache;
		} else {
			this._jobCacheObject = new JobCacheObject();
			this._jobCacheObject.serverName = this._serverName;
			this._jobManagementService.addToCache(this._serverName, this._jobCacheObject);
		}
		this._isCloud = this._dashboardService.connectionManagementService.connectionInfo.serverInfo.isCloud;
	}

	public layout() {
		this._table.layout(new dom.Dimension(dom.getContentWidth(this._gridEl.nativeElement), dom.getContentHeight(this._gridEl.nativeElement)));
	}

	ngAfterContentChecked() {
		if (this.isVisible === false && this._gridEl.nativeElement.offsetParent !== null) {
			this.isVisible = true;
			if (!this.isInitialized) {
				if (this._jobCacheObject.serverName === this._serverName && this._jobCacheObject.jobs.length > 0) {
					this._showProgressWheel = true;
					this.jobs = this._jobCacheObject.jobs;
					this.onFirstVisible(true);
					this.isInitialized = true;
				} else {
					this._showProgressWheel = true;
					this.onFirstVisible(false);
					this.isInitialized = true;
				}
			}
		} else if (this.isVisible === true && this._agentViewComponent.refresh === true) {
			this._showProgressWheel = true;
			this.onFirstVisible(false);
			this._agentViewComponent.refresh = false;
		} else if (this.isVisible === true && this._agentViewComponent.refresh === false) {
			this._showProgressWheel = true;
			this.onFirstVisible(true);
		} else if (this.isVisible === true && this._gridEl.nativeElement.offsetParent === null) {
			this.isVisible = false;
		}
	}

	onFirstVisible(cached?: boolean) {
		let self = this;
		let columns = this.columns.map((column) => {
			column.rerenderOnResize = true;
			return column;
		});
		// create the table
		this.dataView = new Slick.Data.DataView();
		let rowDetail = new RowDetailView({
			cssClass: '_detail_selector',
			process: (job) => {
				(<any>rowDetail).onAsyncResponse.notify({
					'itemDetail': job
				}, undefined, this);
			},
			useRowClick: false,
			panelRows: 1
		});
		this.rowDetail = rowDetail;
		columns.unshift(this.rowDetail.getColumnDefinition());
		let filterPlugin = new HeaderFilter({}, this._themeService);
		this.filterPlugin = filterPlugin;
		this._table = new Table(this._gridEl.nativeElement, undefined, columns, this.options);



		this._table.grid.setData(this.dataView, true);
		this._table.grid.onClick.subscribe((e, args) => {
			let job = self.getJob(args);
			self._agentViewComponent.jobId = job.jobId;
			self._agentViewComponent.agentJobInfo = job;
			self._agentViewComponent.showHistory = true;
		});
		if (cached && this._agentViewComponent.refresh !== true) {
			this.onJobsAvailable(null);
		} else {
			let ownerUri: string = this._dashboardService.connectionManagementService.connectionInfo.ownerUri;
			this._jobManagementService.getJobs(ownerUri).then((result) => {
				if (result && result.jobs) {
					self.jobs = result.jobs;
					self._jobCacheObject.jobs = self.jobs;
					self.onJobsAvailable(result.jobs);
				}
			});
		}
	}

	private onJobsAvailable(jobs: sqlops.AgentJobInfo[]) {
		let jobViews: any;
		if (!jobs) {
			let dataView = this._jobCacheObject.dataView;
			jobViews = dataView.getItems();
		} else {
			jobViews = jobs.map((job) => {
				return {
					id: job.jobId,
					jobId: job.jobId,
					name: job.name,
					lastRun: AgentJobUtilities.convertToLastRun(job.lastRun),
					nextRun: AgentJobUtilities.convertToNextRun(job.nextRun),
					enabled: AgentJobUtilities.convertToResponse(job.enabled),
					currentExecutionStatus: AgentJobUtilities.convertToExecutionStatusString(job.currentExecutionStatus),
					category: job.category,
					runnable: AgentJobUtilities.convertToResponse(job.runnable),
					hasSchedule: AgentJobUtilities.convertToResponse(job.hasSchedule),
					lastRunOutcome: AgentJobUtilities.convertToStatusString(job.lastRunOutcome)
				};
			});
		}
		this._table.registerPlugin(<any>this.rowDetail);
<<<<<<< HEAD
		this.filterPlugin.onFilterApplied.subscribe((e, args) => {
			this.dataView.refresh();
			this._table.grid.resetActiveCell();
			let filterValues = args.column.filterValues;
			if (filterValues) {
				if (filterValues.length === 0) {
					// if an associated styling exists with the current filters
					if (this.filterStylingMap[args.column.name]) {
						let filterLength = this.filterStylingMap[args.column.name].length;
						// then remove the filtered styling
						for (let i = 0; i < filterLength; i++) {
							let lastAppliedStyle = this.filterStylingMap[args.column.name].pop();
							this._table.grid.removeCellCssStyles(lastAppliedStyle[0]);
						}
						delete this.filterStylingMap[args.column.name];
						let index = this.filterStack.indexOf(args.column.name, 0);
						if (index > -1) {
							this.filterStack.splice(index, 1);
							delete this.filterValueMap[args.column.name];
						}
						// apply the previous filter styling
						let currentItems = this.dataView.getFilteredItems();
						let styledItems = this.filterValueMap[this.filterStack[this.filterStack.length-1]][1];
						if (styledItems === currentItems) {
							let lastColStyle = this.filterStylingMap[this.filterStack[this.filterStack.length-1]];
							for (let i = 0; i < lastColStyle.length; i++) {
								this._table.grid.setCellCssStyles(lastColStyle[i][0], lastColStyle[i][1]);
							}
						} else {
							// style it all over again
							let seenJobs = 0;
							for (let i = 0; i < currentItems.length; i++) {
								this._table.grid.removeCellCssStyles('error-row'+i.toString());
								let item = this.dataView.getFilteredItems()[i];
								if (item.lastRunOutcome === 'Failed') {
									this.addToStyleHash(seenJobs, false, this.filterStylingMap, args.column.name);
									if (this.filterStack.indexOf(args.column.name) < 0) {
										this.filterStack.push(args.column.name);
										this.filterValueMap[args.column.name] = [filterValues];
									}
									// one expansion for the row and one for
									// the error detail
									seenJobs ++;
									i++;
								}
								seenJobs++;
							}
							this.dataView.refresh();
							this.filterValueMap[args.column.name].push(this.dataView.getFilteredItems());
							this._table.grid.resetActiveCell();
						}
						if (this.filterStack.length === 0) {
							this.filterStack = ['start'];
						}
					}
				} else {
					let seenJobs = 0;
					for (let i = 0; i < this.jobs.length; i++) {
						this._table.grid.removeCellCssStyles('error-row'+i.toString());
						let item = this.dataView.getItemByIdx(i);
						// current filter
						if (_.contains(filterValues, item[args.column.field])) {
							// check all previous filters
							if (this.checkPreviousFilters(item)) {
								if (item.lastRunOutcome === 'Failed') {
									this.addToStyleHash(seenJobs, false, this.filterStylingMap, args.column.name);
									if (this.filterStack.indexOf(args.column.name) < 0) {
										this.filterStack.push(args.column.name);
										this.filterValueMap[args.column.name] = [filterValues];
									}
									// one expansion for the row and one for
									// the error detail
									seenJobs ++;
									i++;
								}
								seenJobs++;
							}
						}
					}
					this.dataView.refresh();
					this.filterValueMap[args.column.name].push(this.dataView.getFilteredItems());
					this._table.grid.resetActiveCell();
				}
			} else {
				this.expandJobs(false);
			}
		});
		this.filterPlugin.onCommand.subscribe((e, args: any) => {
			this.columnSort(args.column.name, args.command === 'sort-asc');
=======

		this.rowDetail.onBeforeRowDetailToggle.subscribe(function (e, args) {
		});
		this.rowDetail.onAfterRowDetailToggle.subscribe(function (e, args) {
		});
		this.rowDetail.onAsyncEndUpdate.subscribe(function (e, args) {
>>>>>>> 2bbb2842
		});
		this._table.registerPlugin(<HeaderFilter>this.filterPlugin);

		this.dataView.beginUpdate();
		this.dataView.setItems(jobViews);
		this.dataView.setFilter((item) => this.filter(item));

		this.dataView.endUpdate();
		this._table.autosizeColumns();
		this._table.resizeCanvas();
<<<<<<< HEAD
=======
		let expandedJobs = this._agentViewComponent.expanded;
		let expansions = 0;
		for (let i = 0; i < jobs.length; i++) {
			let job = jobs[i];
			if (job.lastRunOutcome === 0 && !expandedJobs.get(job.jobId)) {
				this.expandJobRowDetails(i + expandedJobs.size);
				this.addToStyleHash(i + expandedJobs.size);
				this._agentViewComponent.setExpanded(job.jobId, 'Loading Error...');
			} else if (job.lastRunOutcome === 0 && expandedJobs.get(job.jobId)) {
				this.expandJobRowDetails(i + expansions);
				this.addToStyleHash(i + expansions);
				expansions++;
			}
		}
>>>>>>> 2bbb2842

		this.expandJobs(true);
		// tooltip for job name
		$('.jobview-jobnamerow').hover(e => {
			let currentTarget = e.currentTarget;
			currentTarget.title = currentTarget.innerText;
		});
		this._showProgressWheel = false;
		this._cd.detectChanges();
		const self = this;
		this._tabHeight = $('agentview-component #jobsDiv .jobview-grid').get(0).clientHeight;
		$(window).resize(() => {
			let currentTab = $('agentview-component #jobsDiv .jobview-grid').get(0);
			if (currentTab) {
				let currentTabHeight = currentTab.clientHeight;
				if (currentTabHeight < self._tabHeight) {
					$('agentview-component #jobsDiv div.ui-widget').css('height', `${currentTabHeight - 22}px`);
					self._table.resizeCanvas();
				} else {
					$('agentview-component #jobsDiv div.ui-widget').css('height', `${currentTabHeight}px`);
					self._table.resizeCanvas();
				}
				self._tabHeight = currentTabHeight;
			}
		});
		this._table.grid.onColumnsResized.subscribe((e, data: any) => {
			let nameWidth: number = data.grid.getColumnWidths()[1];
			// adjust job name when resized
			$('#jobsDiv .jobview-grid .slick-cell.l1.r1 .jobview-jobnametext').css('width', `${nameWidth - 10}px`);
			// adjust error message when resized
			$('#jobsDiv .jobview-grid .slick-cell.l1.r1.error-row .jobview-jobnametext').css('width', '100%');
		});
		// cache the dataview for future use
		this._jobCacheObject.dataView = this.dataView;
		this.filterValueMap['start'] = [[], this.dataView.getItems()];
		this.loadJobHistories();
	}

	private setRowWithErrorClass(hash: { [index: number]: { [id: string]: string; } }, row: number, errorClass: string) {
		hash[row] = {
			'_detail_selector': errorClass,
			'id': errorClass,
			'jobId': errorClass,
			'name': errorClass,
			'lastRun': errorClass,
			'nextRun': errorClass,
			'enabled': errorClass,
			'currentExecutionStatus': errorClass,
			'category': errorClass,
			'runnable': errorClass,
			'hasSchedule': errorClass,
			'lastRunOutcome': errorClass
		};
		return hash;
	}

<<<<<<< HEAD
	private addToStyleHash(row: number, start: boolean, map: any, columnName: string) {
		let hash : {
=======
	private addToStyleHash(row: number) {
		let hash: {
>>>>>>> 2bbb2842
			[index: number]: {
				[id: string]: string;
			}
		} = {};
		hash = this.setRowWithErrorClass(hash, row, 'job-with-error');
<<<<<<< HEAD
		hash = this.setRowWithErrorClass(hash, row+1,  'error-row');
		if (start) {
			if (map['start']) {
				map['start'].push(['error-row'+row.toString(), hash]);
			} else {
				map['start'] = [['error-row'+row.toString(), hash]];
			}
		} else {
			if (map[columnName]) {
				map[columnName].push(['error-row'+row.toString(), hash]);
			} else {
				map[columnName] = [['error-row'+row.toString(), hash]];
			}
		}
		this._table.grid.setCellCssStyles('error-row'+row.toString(), hash);
=======
		hash = this.setRowWithErrorClass(hash, row + 1, 'error-row');
		this._table.grid.setCellCssStyles('error-row' + row.toString(), hash);
>>>>>>> 2bbb2842
	}

	private renderName(row, cell, value, columnDef, dataContext) {
		let resultIndicatorClass: string;
		switch (dataContext.lastRunOutcome) {
			case ('Succeeded'):
				resultIndicatorClass = 'jobview-jobnameindicatorsuccess';
				break;
			case ('Failed'):
				resultIndicatorClass = 'jobview-jobnameindicatorfailure';
				break;
			case ('Canceled'):
				resultIndicatorClass = 'jobview-jobnameindicatorcancel';
				break;
			case ('Status Unknown'):
				resultIndicatorClass = 'jobview-jobnameindicatorunknown';
				break;
			default:
				resultIndicatorClass = 'jobview-jobnameindicatorfailure';
				break;
		}

		return '<table class="jobview-jobnametable"><tr class="jobview-jobnamerow">' +
			'<td nowrap class=' + resultIndicatorClass + '></td>' +
			'<td nowrap class="jobview-jobnametext">' + dataContext.name + '</td>' +
			'</tr></table>';
	}

	private expandJobRowDetails(rowIdx: number, message?: string): void {
		let item = this.dataView.getItemByIdx(rowIdx);
		item.message = this._agentViewComponent.expanded.get(item.jobId);
		this.rowDetail.applyTemplateNewLineHeight(item, true);
	}

	private loadJobHistories(): void {
		if (this.jobs) {
			let erroredJobs = 0;
			let ownerUri: string = this._dashboardService.connectionManagementService.connectionInfo.ownerUri;
			let separatedJobs = this.separateFailingJobs();
			// grab histories of the failing jobs first
			// so they can be expanded quicker
			let failing = separatedJobs[0];
			this.curateJobHistory(failing, ownerUri);
			let passing = separatedJobs[1];
			this.curateJobHistory(passing, ownerUri);
		}
	}

	private separateFailingJobs(): sqlops.AgentJobInfo[][] {
		let failing = [];
		let nonFailing = [];
		for (let i = 0; i < this.jobs.length; i++) {
			if (this.jobs[i].lastRunOutcome === 0) {
				failing.push(this.jobs[i]);
			} else {
				nonFailing.push(this.jobs[i]);
			}
		}
		return [failing, nonFailing];
	}

	private checkPreviousFilters(item): boolean {
		for (let column in this.filterValueMap) {
			if (column !== 'start' && this.filterValueMap[column][0].length > 0) {
				if (!_.contains(this.filterValueMap[column][0], item[AgentJobUtilities.convertColNameToField(column)])) {
					return false;
				}
			}
		}
		return true;
	}

	private isErrorRow(cell: HTMLElement) {
		return cell.classList.contains('error-row');
	}

	private getJob(args: Slick.OnClickEventArgs<any>): sqlops.AgentJobInfo {
		let row = args.row;
		let jobName: string;
		let cell = args.grid.getCellNode(row, 1);
		if (this.isErrorRow(cell)) {
			jobName = args.grid.getCellNode(row - 1, 1).innerText.trim();
		} else {
			jobName = cell.innerText.trim();
		}
		let job = this.jobs.filter(job => job.name === jobName)[0];
		return job;
	}

	private curateJobHistory(jobs: sqlops.AgentJobInfo[], ownerUri: string) {
		const self = this;
		for (let i = 0; i < jobs.length; i++) {
			let job = jobs[i];
			this._jobManagementService.getJobHistory(ownerUri, job.jobId).then((result) => {
				if (result && result.jobs) {
					self.jobHistories[job.jobId] = result.jobs;
					self._jobCacheObject.setJobHistory(job.jobId, result.jobs);
					if (self._agentViewComponent.expanded.has(job.jobId)) {
						let jobHistory = self._jobCacheObject.getJobHistory(job.jobId)[result.jobs.length - 1];
						let item = self.dataView.getItemById(job.jobId + '.error');
						let noStepsMessage = nls.localize('jobsView.noSteps', 'No Steps available for this job.');
						let errorMessage = jobHistory ? jobHistory.message : noStepsMessage;
						item['name'] = nls.localize('jobsView.error', 'Error: ') + errorMessage;
						self._agentViewComponent.setExpanded(job.jobId, item['name']);
						self.dataView.updateItem(job.jobId + '.error', item);
					}
				}
			});
		}
	}

	private expandJobs(start: boolean): void {
		let expandedJobs = this._agentViewComponent.expanded;
		let expansions = 0;
		for (let i = 0; i < this.jobs.length; i++){
			let job = this.jobs[i];
			if (job.lastRunOutcome === 0 && !expandedJobs.get(job.jobId)) {
				this.expandJobRowDetails(i+expandedJobs.size);
				this.addToStyleHash(i+expandedJobs.size, start, this.filterStylingMap, undefined);
				this._agentViewComponent.setExpanded(job.jobId, 'Loading Error...');
			} else if (job.lastRunOutcome === 0 && expandedJobs.get(job.jobId)) {
				this.addToStyleHash(i+expansions, start, this.filterStylingMap, undefined);
				expansions++;
			}
		}
	}

	private filter(item: any) {
		let columns = this._table.grid.getColumns();
		let value = true;
		for (let i = 0; i < columns.length; i++) {
			let col: any = columns[i];
			let filterValues = col.filterValues;
			if (filterValues && filterValues.length > 0) {
				if (item._parent) {
					value = value && _.contains(filterValues, item._parent[col.field]);
				} else {
					value = value &&  _.contains(filterValues, item[col.field]);
				}
			}
		}
		return value;
	}

	private columnSort(column: string, isAscending: boolean) {
		let items = this.dataView.getItems();
		// get error items here and remove them
		let jobItems = items.filter(x => x._parent === undefined);
		let errorItems = items.filter(x => x._parent !== undefined);
		this.sortingStylingMap[column] = items;
		switch(column) {
			case('Name'): {
				this.dataView.setItems(jobItems);
				// sort the actual jobs
				this.dataView.sort((item1, item2) => {
					return item1.name.localeCompare(item2.name);
				}, isAscending);
				break;
			}
			case('Last Run'): {
				this.dataView.setItems(jobItems);
				// sort the actual jobs
				this.dataView.sort((item1, item2) => this.dateCompare(item1, item2, true), isAscending);
				break;
			}
			case ('Next Run') : {
				this.dataView.setItems(jobItems);
				// sort the actual jobs
				this.dataView.sort((item1, item2) => this.dateCompare(item1, item2, false), isAscending);
				break;
			}
			case ('Enabled'): {
				this.dataView.setItems(jobItems);
				// sort the actual jobs
				this.dataView.sort((item1, item2) => {
					return item1.enabled.localeCompare(item2.enabled);
				}, isAscending);
				break;
			}
			case ('Status'): {
				this.dataView.setItems(jobItems);
				// sort the actual jobs
				this.dataView.sort((item1, item2) => {
					return item1.currentExecutionStatus.localeCompare(item2.currentExecutionStatus);
				}, isAscending);
				break;
			}
			case ('Category'): {
				this.dataView.setItems(jobItems);
				// sort the actual jobs
				this.dataView.sort((item1, item2) => {
					return item1.category.localeCompare(item2.category);
				}, isAscending);
				break;
			}
			case ('Runnable'): {
				this.dataView.setItems(jobItems);
				// sort the actual jobs
				this.dataView.sort((item1, item2) => {
					return item1.runnable.localeCompare(item2.runnable);
				}, isAscending);
				break;
			}
			case ('Schedule'): {
				this.dataView.setItems(jobItems);
				// sort the actual jobs
				this.dataView.sort((item1, item2) => {
					return item1.hasSchedule.localeCompare(item2.hasSchedule);
				}, isAscending);
				break;
			}
			case ('Last Run Outcome'): {
				this.dataView.setItems(jobItems);
				// sort the actual jobs
				this.dataView.sort((item1, item2) => {
					return item1.lastRunOutcome.localeCompare(item2.lastRunOutcome);
				}, isAscending);
				break;
			}
		}
		// insert the errors back again
		let jobItemsLength = jobItems.length;
		for (let i = 0; i < jobItemsLength; i++) {
			let item = jobItems[i];
			if (item._child) {
				let child = errorItems.find(error => error === item._child);
				jobItems.splice(i+1, 0, child);
				jobItemsLength++;
			}
		}
		this.dataView.setItems(jobItems);
		// remove old style
		if (this.filterStylingMap[column]) {
			let filterLength = this.filterStylingMap[column].length;
			for (let i = 0; i < filterLength; i++) {
				let lastAppliedStyle = this.filterStylingMap[column].pop();
				this._table.grid.removeCellCssStyles(lastAppliedStyle[0]);
			}
		} else {
			for (let i = 0; i < this.jobs.length; i++) {
				this._table.grid.removeCellCssStyles('error-row'+i.toString());
			}
		}
		// add new style to the items back again
		items = this.filterStack.length > 1 ? this.dataView.getFilteredItems() : this.dataView.getItems();
		for (let i = 0; i < items.length; i ++) {
			let item = items[i];
			if (item.lastRunOutcome === 'Failed') {
				this.addToStyleHash(i, false, this.sortingStylingMap, column);
			}
		}
	}

	private dateCompare(item1: any, item2: any, lastRun: boolean): number {
		let exceptionString = lastRun ? 'Never Run' : 'Not Scheduled';
		if (item2.lastRun === exceptionString && item1.lastRun !== exceptionString) {
			return -1;
		} else if (item1.lastRun === exceptionString && item2.lastRun !== exceptionString) {
			return 1;
		} else if (item1.lastRun === exceptionString && item2.lastRun === exceptionString) {
			return 0;
		} else {
			let date1 = new Date(item1.lastRun);
			let date2 = new Date(item2.lastRun);
			if (date1 > date2) {
				return 1;
			} else if (date1 === date2) {
				return 0;
			} else {
				return -1;
			}
		}
	}
}<|MERGE_RESOLUTION|>--- conflicted
+++ resolved
@@ -18,7 +18,7 @@
 import * as vscode from 'vscode';
 
 import * as nls from 'vs/nls';
-<<<<<<< HEAD
+
 import { IGridDataSet } from 'sql/parts/grid/common/interfaces';
 import { Table } from 'sql/base/browser/ui/table/table';
 import { attachTableStyler } from 'sql/common/theme/styler';
@@ -30,23 +30,13 @@
 import { HeaderFilter } from 'sql/base/browser/ui/table/plugins/headerFilter.plugin';
 import { BaseFocusDirectionTerminalAction } from 'vs/workbench/parts/terminal/electron-browser/terminalActions';
 import * as Utils from 'sql/parts/connection/common/utils';
-=======
 import * as dom from 'vs/base/browser/dom';
-
-import { Table } from 'sql/base/browser/ui/table/table';
-import { AgentViewComponent } from '../agent/agentView.component';
-import { RowDetailView } from 'sql/base/browser/ui/table/plugins/rowdetailview';
-import { JobCacheObject } from 'sql/parts/jobManagement/common/jobManagementService';
-import { AgentJobUtilities } from '../common/agentJobUtilities';
->>>>>>> 2bbb2842
 import { IJobManagementService } from '../common/interfaces';
 import { CommonServiceInterface } from 'sql/services/common/commonServiceInterface.service';
-<<<<<<< HEAD
 import { DashboardPage } from 'sql/parts/dashboard/common/dashboardPage.component';
 import { IThemeService } from 'vs/platform/theme/common/themeService';
-=======
 import { TabChild } from 'sql/base/browser/ui/panel/tab.component';
->>>>>>> 2bbb2842
+
 
 
 export const JOBSVIEW_SELECTOR: string = 'jobsview-component';
@@ -64,7 +54,6 @@
 	private _disposables = new Array<vscode.Disposable>();
 
 	private columns: Array<Slick.Column<any>> = [
-<<<<<<< HEAD
 		{ name: nls.localize('jobColumns.name','Name'), field: 'name', formatter: (row, cell, value, columnDef, dataContext) => this.renderName(row, cell, value, columnDef, dataContext), width: 200 , id: 'name' },
 		{ name: nls.localize('jobColumns.lastRun','Last Run'), field: 'lastRun', minWidth: 150, id: 'lastRun' },
 		{ name: nls.localize('jobColumns.nextRun','Next Run'), field: 'nextRun', minWidth: 150, id: 'nextRun' },
@@ -74,17 +63,6 @@
 		{ name: nls.localize('jobColumns.runnable','Runnable'), field: 'runnable', minWidth: 50, id: 'runnable' },
 		{ name: nls.localize('jobColumns.schedule','Schedule'), field: 'hasSchedule', minWidth: 50, id: 'hasSchedule' },
 		{ name: nls.localize('jobColumns.lastRunOutcome', 'Last Run Outcome'), field: 'lastRunOutcome', minWidth: 150, id: 'lastRunOutcome'},
-=======
-		{ name: nls.localize('jobColumns.name', 'Name'), field: 'name', formatter: this.renderName, width: 200, id: 'name' },
-		{ name: nls.localize('jobColumns.lastRun', 'Last Run'), field: 'lastRun', width: 150, id: 'lastRun' },
-		{ name: nls.localize('jobColumns.nextRun', 'Next Run'), field: 'nextRun', width: 150, id: 'nextRun' },
-		{ name: nls.localize('jobColumns.enabled', 'Enabled'), field: 'enabled', width: 70, id: 'enabled' },
-		{ name: nls.localize('jobColumns.status', 'Status'), field: 'currentExecutionStatus', width: 60, id: 'currentExecutionStatus' },
-		{ name: nls.localize('jobColumns.category', 'Category'), field: 'category', width: 150, id: 'category' },
-		{ name: nls.localize('jobColumns.runnable', 'Runnable'), field: 'runnable', width: 50, id: 'runnable' },
-		{ name: nls.localize('jobColumns.schedule', 'Schedule'), field: 'hasSchedule', width: 50, id: 'hasSchedule' },
-		{ name: nls.localize('jobColumns.lastRunOutcome', 'Last Run Outcome'), field: 'lastRunOutcome', width: 150, id: 'lastRunOutcome' },
->>>>>>> 2bbb2842
 	];
 
 	private options: Slick.GridOptions<any> = {
@@ -236,7 +214,6 @@
 			});
 		}
 		this._table.registerPlugin(<any>this.rowDetail);
-<<<<<<< HEAD
 		this.filterPlugin.onFilterApplied.subscribe((e, args) => {
 			this.dataView.refresh();
 			this._table.grid.resetActiveCell();
@@ -317,7 +294,12 @@
 						}
 					}
 					this.dataView.refresh();
-					this.filterValueMap[args.column.name].push(this.dataView.getFilteredItems());
+					if (this.filterValueMap[args.column.name]) {
+						this.filterValueMap[args.column.name].push(this.dataView.getFilteredItems());
+					} else {
+						this.filterValueMap[args.column.name] = this.dataView.getFilteredItems();
+					}
+
 					this._table.grid.resetActiveCell();
 				}
 			} else {
@@ -326,14 +308,6 @@
 		});
 		this.filterPlugin.onCommand.subscribe((e, args: any) => {
 			this.columnSort(args.column.name, args.command === 'sort-asc');
-=======
-
-		this.rowDetail.onBeforeRowDetailToggle.subscribe(function (e, args) {
-		});
-		this.rowDetail.onAfterRowDetailToggle.subscribe(function (e, args) {
-		});
-		this.rowDetail.onAsyncEndUpdate.subscribe(function (e, args) {
->>>>>>> 2bbb2842
 		});
 		this._table.registerPlugin(<HeaderFilter>this.filterPlugin);
 
@@ -344,23 +318,6 @@
 		this.dataView.endUpdate();
 		this._table.autosizeColumns();
 		this._table.resizeCanvas();
-<<<<<<< HEAD
-=======
-		let expandedJobs = this._agentViewComponent.expanded;
-		let expansions = 0;
-		for (let i = 0; i < jobs.length; i++) {
-			let job = jobs[i];
-			if (job.lastRunOutcome === 0 && !expandedJobs.get(job.jobId)) {
-				this.expandJobRowDetails(i + expandedJobs.size);
-				this.addToStyleHash(i + expandedJobs.size);
-				this._agentViewComponent.setExpanded(job.jobId, 'Loading Error...');
-			} else if (job.lastRunOutcome === 0 && expandedJobs.get(job.jobId)) {
-				this.expandJobRowDetails(i + expansions);
-				this.addToStyleHash(i + expansions);
-				expansions++;
-			}
-		}
->>>>>>> 2bbb2842
 
 		this.expandJobs(true);
 		// tooltip for job name
@@ -417,19 +374,13 @@
 		return hash;
 	}
 
-<<<<<<< HEAD
 	private addToStyleHash(row: number, start: boolean, map: any, columnName: string) {
 		let hash : {
-=======
-	private addToStyleHash(row: number) {
-		let hash: {
->>>>>>> 2bbb2842
 			[index: number]: {
 				[id: string]: string;
 			}
 		} = {};
 		hash = this.setRowWithErrorClass(hash, row, 'job-with-error');
-<<<<<<< HEAD
 		hash = this.setRowWithErrorClass(hash, row+1,  'error-row');
 		if (start) {
 			if (map['start']) {
@@ -445,10 +396,6 @@
 			}
 		}
 		this._table.grid.setCellCssStyles('error-row'+row.toString(), hash);
-=======
-		hash = this.setRowWithErrorClass(hash, row + 1, 'error-row');
-		this._table.grid.setCellCssStyles('error-row' + row.toString(), hash);
->>>>>>> 2bbb2842
 	}
 
 	private renderName(row, cell, value, columnDef, dataContext) {
