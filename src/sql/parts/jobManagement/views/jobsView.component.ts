/*---------------------------------------------------------------------------------------------
 *  Copyright (c) Microsoft Corporation. All rights reserved.
 *  Licensed under the Source EULA. See License.txt in the project root for license information.
 *--------------------------------------------------------------------------------------------*/

import 'vs/css!sql/parts/grid/media/slickColorTheme';
import 'vs/css!sql/parts/grid/media/flexbox';
import 'vs/css!sql/parts/grid/media/styles';
import 'vs/css!sql/parts/grid/media/slick.grid';
import 'vs/css!sql/parts/grid/media/slickGrid';
import 'vs/css!../common/media/jobs';
import 'vs/css!sql/media/icons/common-icons';
import 'vs/css!sql/base/browser/ui/table/media/table';

import { Component, Inject, forwardRef, ElementRef, ChangeDetectorRef, ViewChild, AfterContentChecked } from '@angular/core';
import * as sqlops from 'sqlops';
import * as vscode from 'vscode';
import * as nls from 'vs/nls';
import { Table } from 'sql/base/browser/ui/table/table';
import { AgentViewComponent } from 'sql/parts/jobManagement/agent/agentView.component';
import { RowDetailView } from 'sql/base/browser/ui/table/plugins/rowdetailview';
import { JobCacheObject } from 'sql/parts/jobManagement/common/jobManagementService';
import { AgentJobUtilities } from 'sql/parts/jobManagement/common/agentJobUtilities';
import { HeaderFilter } from 'sql/base/browser/ui/table/plugins/headerFilter.plugin';
import * as dom from 'vs/base/browser/dom';
import { IJobManagementService } from '../common/interfaces';
import { CommonServiceInterface } from 'sql/services/common/commonServiceInterface.service';
import { IThemeService } from 'vs/platform/theme/common/themeService';
import { TabChild } from 'sql/base/browser/ui/panel/tab.component';

export const JOBSVIEW_SELECTOR: string = 'jobsview-component';
export const ROW_HEIGHT: number = 45;

@Component({
	selector: JOBSVIEW_SELECTOR,
	templateUrl: decodeURI(require.toUrl('./jobsView.component.html')),
	providers: [{ provide: TabChild, useExisting: forwardRef(() => JobsViewComponent) }],
})

export class JobsViewComponent implements AfterContentChecked {

	private _jobCacheObject: JobCacheObject;

	private _disposables = new Array<vscode.Disposable>();

	private columns: Array<Slick.Column<any>> = [
		{ name: nls.localize('jobColumns.name','Name'), field: 'name', formatter: (row, cell, value, columnDef, dataContext) => this.renderName(row, cell, value, columnDef, dataContext), width: 200 , id: 'name' },
		{ name: nls.localize('jobColumns.lastRun','Last Run'), field: 'lastRun', width: 120, id: 'lastRun' },
		{ name: nls.localize('jobColumns.nextRun','Next Run'), field: 'nextRun', width: 120, id: 'nextRun' },
		{ name: nls.localize('jobColumns.enabled','Enabled'), field: 'enabled', width: 50, id: 'enabled' },
		{ name: nls.localize('jobColumns.status','Status'), field: 'currentExecutionStatus', width: 60, id: 'currentExecutionStatus' },
		{ name: nls.localize('jobColumns.category','Category'), field: 'category', width: 120, id: 'category' },
		{ name: nls.localize('jobColumns.runnable','Runnable'), field: 'runnable', width: 70, id: 'runnable' },
		{ name: nls.localize('jobColumns.schedule','Schedule'), field: 'hasSchedule', width: 60, id: 'hasSchedule' },
		{ name: nls.localize('jobColumns.lastRunOutcome', 'Last Run Outcome'), field: 'lastRunOutcome', width: 120, id: 'lastRunOutcome' },
		{ name: nls.localize('jobColumns.previousRuns', 'Previous Runs'), formatter: this.renderChartsPostHistory, field: 'previousRuns', width: 80, id: 'previousRuns'}
	];


	private options: Slick.GridOptions<any> = {
		syncColumnCellResize: true,
		enableColumnReorder: false,
		rowHeight: 45,
		enableCellNavigation: true,
		editable: true
	};

	private rowDetail: RowDetailView;
	private filterPlugin: any;
	private dataView: any;

	@ViewChild('jobsgrid') _gridEl: ElementRef;
	private isVisible: boolean = false;
	private isInitialized: boolean = false;
	private isRefreshing: boolean = false;
	private _table: Table<any>;
	public jobs: sqlops.AgentJobInfo[];
	public jobHistories: { [jobId: string]: sqlops.AgentJobHistoryInfo[]; } = Object.create(null);
	private _serverName: string;
	private _isCloud: boolean;
	private _showProgressWheel: boolean;
	private _tabHeight: number;
	private filterStylingMap: { [columnName: string]: [any] ;} = {};
	private filterStack = ['start'];
	private filterValueMap: { [columnName: string]: string[] ;} = {};
	private sortingStylingMap: { [columnName: string]: any; } = {};

	constructor(
		@Inject(forwardRef(() => CommonServiceInterface)) private _dashboardService: CommonServiceInterface,
		@Inject(forwardRef(() => ChangeDetectorRef)) private _cd: ChangeDetectorRef,
		@Inject(forwardRef(() => ElementRef)) private _el: ElementRef,
		@Inject(forwardRef(() => AgentViewComponent)) private _agentViewComponent: AgentViewComponent,
		@Inject(IJobManagementService) private _jobManagementService: IJobManagementService,
		@Inject(IThemeService) private _themeService: IThemeService
	) {
		let jobCacheObjectMap = this._jobManagementService.jobCacheObjectMap;
		this._serverName = _dashboardService.connectionManagementService.connectionInfo.connectionProfile.serverName;
		let jobCache = jobCacheObjectMap[this._serverName];
		if (jobCache) {
			this._jobCacheObject = jobCache;
		} else {
			this._jobCacheObject = new JobCacheObject();
			this._jobCacheObject.serverName = this._serverName;
			this._jobManagementService.addToCache(this._serverName, this._jobCacheObject);
		}
		this._isCloud = this._dashboardService.connectionManagementService.connectionInfo.serverInfo.isCloud;
	}

	public layout() {
		this._table.layout(new dom.Dimension(dom.getContentWidth(this._gridEl.nativeElement), dom.getContentHeight(this._gridEl.nativeElement)));
	}

	ngAfterContentChecked() {
		if (this.isVisible === false && this._gridEl.nativeElement.offsetParent !== null) {
			this.isVisible = true;
			if (!this.isInitialized) {
				if (this._jobCacheObject.serverName === this._serverName && this._jobCacheObject.jobs.length > 0) {
					this._showProgressWheel = true;
					this.jobs = this._jobCacheObject.jobs;
					this.onFirstVisible(true);
					this.isInitialized = true;
				} else {
					this._showProgressWheel = true;
					this.onFirstVisible(false);
					this.isInitialized = true;
				}
			}
		} else if (this.isVisible === true && this._agentViewComponent.refresh === true) {
			this._showProgressWheel = true;
			this.onFirstVisible(false);
			this.isRefreshing = true;
			this._agentViewComponent.refresh = false;
		} else if (this.isVisible === true && this._agentViewComponent.refresh === false) {
			if (!this.isRefreshing) {
				this._showProgressWheel = true;
				this.onFirstVisible(true);
			}
			this.isRefreshing = false;
		} else if (this.isVisible === true && this._gridEl.nativeElement.offsetParent === null) {
			this.isVisible = false;
		}
	}

	onFirstVisible(cached?: boolean) {
		let self = this;
		let columns = this.columns.map((column) => {
			column.rerenderOnResize = true;
			return column;
		});
		let options = <Slick.GridOptions<any>>{
			syncColumnCellResize: true,
			enableColumnReorder: false,
			rowHeight: ROW_HEIGHT,
			enableCellNavigation: true,
			forceFitColumns: true
		};

		this.dataView = new Slick.Data.DataView({ inlineFilters: false });

		let rowDetail = new RowDetailView({
			cssClass: '_detail_selector',
			process: (job) => {
				(<any>rowDetail).onAsyncResponse.notify({
					'itemDetail': job
				}, undefined, this);
			},
			useRowClick: false,
			panelRows: 1
		});
		this.rowDetail = rowDetail;
		columns.unshift(this.rowDetail.getColumnDefinition());
		let filterPlugin = new HeaderFilter({}, this._themeService);
		this.filterPlugin = filterPlugin;
<<<<<<< HEAD
		this._table = new Table(this._gridEl.nativeElement, {columns}, this.options);

=======
		$(this._gridEl.nativeElement).empty();
		this._table = new Table(this._gridEl.nativeElement, undefined, columns, this.options);
>>>>>>> f5b147ca
		this._table.grid.setData(this.dataView, true);
		this._table.grid.onClick.subscribe((e, args) => {
			let job = self.getJob(args);
			self._agentViewComponent.jobId = job.jobId;
			self._agentViewComponent.agentJobInfo = job;
			self._agentViewComponent.showHistory = true;
		});
		if (cached && this._agentViewComponent.refresh !== true) {
			this.onJobsAvailable(null);
		} else {
			let ownerUri: string = this._dashboardService.connectionManagementService.connectionInfo.ownerUri;
			this._jobManagementService.getJobs(ownerUri).then((result) => {
				if (result && result.jobs) {
					self.jobs = result.jobs;
					self._jobCacheObject.jobs = self.jobs;
					self.onJobsAvailable(result.jobs);
				}
			});
		}
	}

	private onJobsAvailable(jobs: sqlops.AgentJobInfo[]) {
		let jobViews: any;
		let start: boolean = true;
		if (!jobs) {
			let dataView = this._jobCacheObject.dataView;
			jobViews = dataView.getItems();
			start = false;
		} else {
			jobViews = jobs.map((job) => {
				return {
					id: job.jobId,
					jobId: job.jobId,
					name: job.name,
					lastRun: AgentJobUtilities.convertToLastRun(job.lastRun),
					nextRun: AgentJobUtilities.convertToNextRun(job.nextRun),
					enabled: AgentJobUtilities.convertToResponse(job.enabled),
					currentExecutionStatus: AgentJobUtilities.convertToExecutionStatusString(job.currentExecutionStatus),
					category: job.category,
					runnable: AgentJobUtilities.convertToResponse(job.runnable),
					hasSchedule: AgentJobUtilities.convertToResponse(job.hasSchedule),
					lastRunOutcome: AgentJobUtilities.convertToStatusString(job.lastRunOutcome)
				};
			});
		}
		this._table.registerPlugin(<any>this.rowDetail);
		this.filterPlugin.onFilterApplied.subscribe((e, args) => {
			this.dataView.refresh();
			this._table.grid.resetActiveCell();
			let filterValues = args.column.filterValues;
			if (filterValues) {
				if (filterValues.length === 0) {
					// if an associated styling exists with the current filters
					if (this.filterStylingMap[args.column.name]) {
						let filterLength = this.filterStylingMap[args.column.name].length;
						// then remove the filtered styling
						for (let i = 0; i < filterLength; i++) {
							let lastAppliedStyle = this.filterStylingMap[args.column.name].pop();
							this._table.grid.removeCellCssStyles(lastAppliedStyle[0]);
						}
						delete this.filterStylingMap[args.column.name];
						let index = this.filterStack.indexOf(args.column.name, 0);
						if (index > -1) {
							this.filterStack.splice(index, 1);
							delete this.filterValueMap[args.column.name];
						}
						// apply the previous filter styling
						let currentItems = this.dataView.getFilteredItems();
						let styledItems = this.filterValueMap[this.filterStack[this.filterStack.length-1]][1];
						if (styledItems === currentItems) {
							let lastColStyle = this.filterStylingMap[this.filterStack[this.filterStack.length-1]];
							for (let i = 0; i < lastColStyle.length; i++) {
								this._table.grid.setCellCssStyles(lastColStyle[i][0], lastColStyle[i][1]);
							}
						} else {
							// style it all over again
							let seenJobs = 0;
							for (let i = 0; i < currentItems.length; i++) {
								this._table.grid.removeCellCssStyles('error-row'+i.toString());
								let item = this.dataView.getFilteredItems()[i];
								if (item.lastRunOutcome === 'Failed') {
									this.addToStyleHash(seenJobs, false, this.filterStylingMap, args.column.name);
									if (this.filterStack.indexOf(args.column.name) < 0) {
										this.filterStack.push(args.column.name);
										this.filterValueMap[args.column.name] = [filterValues];
									}
									// one expansion for the row and one for
									// the error detail
									seenJobs ++;
									i++;
								}
								seenJobs++;
							}
							this.dataView.refresh();
							this.filterValueMap[args.column.name].push(this.dataView.getFilteredItems());
							this._table.grid.resetActiveCell();
						}
						if (this.filterStack.length === 0) {
							this.filterStack = ['start'];
						}
					}
				} else {
					let seenJobs = 0;
					for (let i = 0; i < this.jobs.length; i++) {
						this._table.grid.removeCellCssStyles('error-row'+i.toString());
						let item = this.dataView.getItemByIdx(i);
						// current filter
						if (_.contains(filterValues, item[args.column.field])) {
							// check all previous filters
							if (this.checkPreviousFilters(item)) {
								if (item.lastRunOutcome === 'Failed') {
									this.addToStyleHash(seenJobs, false, this.filterStylingMap, args.column.name);
									if (this.filterStack.indexOf(args.column.name) < 0) {
										this.filterStack.push(args.column.name);
										this.filterValueMap[args.column.name] = [filterValues];
									}
									// one expansion for the row and one for
									// the error detail
									seenJobs ++;
									i++;
								}
								seenJobs++;
							}
						}
					}
					this.dataView.refresh();
					if (this.filterValueMap[args.column.name]) {
						this.filterValueMap[args.column.name].push(this.dataView.getFilteredItems());
					} else {
						this.filterValueMap[args.column.name] = this.dataView.getFilteredItems();
					}

					this._table.grid.resetActiveCell();
				}
			} else {
				this.expandJobs(false);
			}
		});
		this.filterPlugin.onCommand.subscribe((e, args: any) => {
			this.columnSort(args.column.name, args.command === 'sort-asc');
		});
		this._table.registerPlugin(<HeaderFilter>this.filterPlugin);

		this.dataView.beginUpdate();
		this.dataView.setItems(jobViews);
		this.dataView.setFilter((item) => this.filter(item));

		this.dataView.endUpdate();
		this._table.autosizeColumns();
		this._table.resizeCanvas();

		this.expandJobs(start);
		// tooltip for job name
		$('.jobview-jobnamerow').hover(e => {
			let currentTarget = e.currentTarget;
			currentTarget.title = currentTarget.innerText;
		});
		this._showProgressWheel = false;
		this._cd.detectChanges();
		const self = this;
		this._tabHeight = $('agentview-component #jobsDiv .jobview-grid').get(0).clientHeight;
		$(window).resize(() => {
			let currentTab = $('agentview-component #jobsDiv .jobview-grid').get(0);
			if (currentTab) {
				let currentTabHeight = currentTab.clientHeight;
				if (currentTabHeight < self._tabHeight) {
					$('agentview-component #jobsDiv div.ui-widget').css('height', `${currentTabHeight - 22}px`);
					self._table.resizeCanvas();
				} else {
					$('agentview-component #jobsDiv div.ui-widget').css('height', `${currentTabHeight}px`);
					self._table.resizeCanvas();
				}
				self._tabHeight = currentTabHeight;
			}
		});
		this._table.grid.onColumnsResized.subscribe((e, data: any) => {
			let nameWidth: number = data.grid.getColumnWidths()[1];
			// adjust job name when resized
			$('#jobsDiv .jobview-grid .slick-cell.l1.r1 .jobview-jobnametext').css('width', `${nameWidth - 10}px`);
			// adjust error message when resized
			$('#jobsDiv .jobview-grid .slick-cell.l1.r1.error-row .jobview-jobnametext').css('width', '100%');

			// generate job charts again
			self.jobs.forEach(job => {
				let jobId = job.jobId;
				let jobHistories = self._jobCacheObject.getJobHistory(job.jobId);
				let previousRuns = jobHistories.slice(jobHistories.length-5, jobHistories.length);
				self.createJobChart(job.jobId, previousRuns);
			});
		});
		$('#jobsDiv .jobview-grid .monaco-table .slick-viewport .grid-canvas .ui-widget-content.slick-row').hover((e) => {
			// highlight the error row as well if a failing job row is hovered
			if (e.currentTarget.children.item(0).classList.contains('job-with-error')) {
				let target = $(e.currentTarget);
				let targetChildren = $(e.currentTarget.children);
				let siblings = target.nextAll().toArray();
				let top = parseInt(target.css('top'), 10);
				for (let i = 0; i < siblings.length; i++) {
					let sibling = siblings[i];
					let siblingTop = parseInt($(sibling).css('top'), 10);
					if (siblingTop === top + ROW_HEIGHT) {
						$(sibling.children).addClass('hovered');
						sibling.onmouseenter = (e) => {
							targetChildren.addClass('hovered');
						};
						sibling.onmouseleave = (e) => {
							targetChildren.removeClass('hovered');
						}
						break;
					}
				}
			}
		}, (e) => {
			// switch back to original background
			if (e.currentTarget.children.item(0).classList.contains('job-with-error')) {
				let target = $(e.currentTarget);
				let siblings = target.nextAll().toArray();
				let top = parseInt(target.css('top'), 10);
				for (let i = 0; i < siblings.length; i++) {
					let sibling = siblings[i];
					let siblingTop = parseInt($(sibling).css('top'), 10);
					if (siblingTop === top + ROW_HEIGHT) {
						$(sibling.children).removeClass('hovered');
						break;
					}
				}
			}
		});
		// cache the dataview for future use
		this._jobCacheObject.dataView = this.dataView;
		this.filterValueMap['start'] = [[], this.dataView.getItems()];
		this.loadJobHistories();
	}

	private setRowWithErrorClass(hash: { [index: number]: { [id: string]: string; } }, row: number, errorClass: string) {
		hash[row] = {
			'_detail_selector': errorClass,
			'id': errorClass,
			'jobId': errorClass,
			'name': errorClass,
			'lastRun': errorClass,
			'nextRun': errorClass,
			'enabled': errorClass,
			'currentExecutionStatus': errorClass,
			'category': errorClass,
			'runnable': errorClass,
			'hasSchedule': errorClass,
			'lastRunOutcome': errorClass,
			'previousRuns': errorClass
		};
		return hash;
	}

	private addToStyleHash(row: number, start: boolean, map: any, columnName: string) {
		let hash : {
			[index: number]: {
				[id: string]: string;
			}
		} = {};
		hash = this.setRowWithErrorClass(hash, row, 'job-with-error');
		hash = this.setRowWithErrorClass(hash, row+1,  'error-row');
		if (start) {
			if (map['start']) {
				map['start'].push(['error-row'+row.toString(), hash]);
			} else {
				map['start'] = [['error-row'+row.toString(), hash]];
			}
		} else {
			if (map[columnName]) {
				map[columnName].push(['error-row'+row.toString(), hash]);
			} else {
				map[columnName] = [['error-row'+row.toString(), hash]];
			}
		}
		this._table.grid.setCellCssStyles('error-row'+row.toString(), hash);
	}

	private renderName(row, cell, value, columnDef, dataContext) {
		let resultIndicatorClass: string;
		switch (dataContext.lastRunOutcome) {
			case ('Succeeded'):
				resultIndicatorClass = 'jobview-jobnameindicatorsuccess';
				break;
			case ('Failed'):
				resultIndicatorClass = 'jobview-jobnameindicatorfailure';
				break;
			case ('Canceled'):
				resultIndicatorClass = 'jobview-jobnameindicatorcancel';
				break;
			case ('Status Unknown'):
				resultIndicatorClass = 'jobview-jobnameindicatorunknown';
				break;
			default:
				resultIndicatorClass = 'jobview-jobnameindicatorfailure';
				break;
		}

		return '<table class="jobview-jobnametable"><tr class="jobview-jobnamerow">' +
			'<td nowrap class=' + resultIndicatorClass + '></td>' +
			'<td nowrap class="jobview-jobnametext">' + dataContext.name + '</td>' +
			'</tr></table>';
	}

	private renderChartsPostHistory(row, cell, value, columnDef, dataContext) {
		return `<table class="jobprevruns" id="${dataContext.id}">
				<tr>
					<td><div class="bar1"></div></td>
					<td><div class="bar2"></div></td>
					<td><div class="bar3"></div></td>
					<td><div class="bar4"></div></td>
				</tr>
				</table>`;
	}

	private expandJobRowDetails(rowIdx: number, message?: string): void {
		let item = this.dataView.getItemByIdx(rowIdx);
		item.message = this._agentViewComponent.expanded.get(item.jobId);
		this.rowDetail.applyTemplateNewLineHeight(item, true);
	}

	private loadJobHistories(): void {
		if (this.jobs) {
			let erroredJobs = 0;
			let ownerUri: string = this._dashboardService.connectionManagementService.connectionInfo.ownerUri;
			let separatedJobs = this.separateFailingJobs();
			// grab histories of the failing jobs first
			// so they can be expanded quicker
			let failing = separatedJobs[0];
			this.curateJobHistory(failing, ownerUri);
			let passing = separatedJobs[1];
			this.curateJobHistory(passing, ownerUri);
		}
	}

	private separateFailingJobs(): sqlops.AgentJobInfo[][] {
		let failing = [];
		let nonFailing = [];
		for (let i = 0; i < this.jobs.length; i++) {
			if (this.jobs[i].lastRunOutcome === 0) {
				failing.push(this.jobs[i]);
			} else {
				nonFailing.push(this.jobs[i]);
			}
		}
		return [failing, nonFailing];
	}

	private checkPreviousFilters(item): boolean {
		for (let column in this.filterValueMap) {
			if (column !== 'start' && this.filterValueMap[column][0].length > 0) {
				if (!_.contains(this.filterValueMap[column][0], item[AgentJobUtilities.convertColNameToField(column)])) {
					return false;
				}
			}
		}
		return true;
	}

	private isErrorRow(cell: HTMLElement) {
		return cell.classList.contains('error-row');
	}

	private getJob(args: Slick.OnClickEventArgs<any>): sqlops.AgentJobInfo {
		let row = args.row;
		let jobName: string;
		let cell = args.grid.getCellNode(row, 1);
		if (this.isErrorRow(cell)) {
			jobName = args.grid.getCellNode(row - 1, 1).innerText.trim();
		} else {
			jobName = cell.innerText.trim();
		}
		let job = this.jobs.filter(job => job.name === jobName)[0];
		return job;
	}

	private curateJobHistory(jobs: sqlops.AgentJobInfo[], ownerUri: string) {
		const self = this;
		for (let i = 0; i < jobs.length; i++) {
			let job = jobs[i];
			this._jobManagementService.getJobHistory(ownerUri, job.jobId).then((result) => {
				if (result && result.jobs) {
					self.jobHistories[job.jobId] = result.jobs;
					self._jobCacheObject.setJobHistory(job.jobId, result.jobs);
					let jobHistories = self._jobCacheObject.getJobHistory(job.jobId);
					let previousRuns = jobHistories.slice(jobHistories.length-5, jobHistories.length);
					self.createJobChart(job.jobId, previousRuns);
					if (self._agentViewComponent.expanded.has(job.jobId)) {
						let lastJobHistory = jobHistories[result.jobs.length-1];
						let item = self.dataView.getItemById(job.jobId + '.error');
						let noStepsMessage = nls.localize('jobsView.noSteps', 'No Steps available for this job.');
						let errorMessage = lastJobHistory ? lastJobHistory.message: noStepsMessage;
						item['name'] = nls.localize('jobsView.error', 'Error: ') + errorMessage;
						self._agentViewComponent.setExpanded(job.jobId, item['name']);
						self.dataView.updateItem(job.jobId + '.error', item);
					}
				}
			});
		}
	}

	private createJobChart(jobId: string, jobHistories: sqlops.AgentJobHistoryInfo[]): void {
		let chartHeights = this.getChartHeights(jobHistories);
		for (let i = 0; i < jobHistories.length; i++) {
			let runGraph = $(`table#${jobId}.jobprevruns > tbody > tr > td > div.bar${i+1}`);
			if (jobHistories && jobHistories.length > 0) {
				runGraph.css('height', chartHeights[i]);
				let bgColor = jobHistories[i].runStatus === 0 ? 'red' : 'green';
				runGraph.css('background', bgColor);
				runGraph.hover((e) => {
					let currentTarget = e.currentTarget;
					currentTarget.title = jobHistories[i].runDuration;
				});
			} else {
				runGraph.css('height', '5px');
				runGraph.css('background', 'red');
				runGraph.hover((e) => {
					let currentTarget = e.currentTarget;
					currentTarget.title = 'Job not run.';
				});
			}
		}
	}

	// chart height normalization logic
	private getChartHeights(jobHistories: sqlops.AgentJobHistoryInfo[]): string[] {
		if (!jobHistories || jobHistories.length === 0) {
			return ['5px','5px','5px','5px','5px'];
		}
		let maxDuration: number = 0;
		jobHistories.forEach(history => {
			let historyDuration = AgentJobUtilities.convertDurationToSeconds(history.runDuration) ;
			if (historyDuration > maxDuration) {
				maxDuration = historyDuration;
			}
		});
		maxDuration = maxDuration === 0 ? 1 : maxDuration;
		let maxBarHeight: number = 24;
		let chartHeights = [];
		for (let i = 0; i < jobHistories.length; i++) {
			let duration = jobHistories[i].runDuration;
			let chartHeight = (maxBarHeight * AgentJobUtilities.convertDurationToSeconds(duration))/maxDuration;
			chartHeights.push(`${chartHeight}px`);
		}
		return chartHeights;
	}

	private expandJobs(start: boolean): void {
		if (start) {
			this._agentViewComponent.expanded = new Map<string, string>();
		}
		let expandedJobs = this._agentViewComponent.expanded;
		let expansions = 0;
		for (let i = 0; i < this.jobs.length; i++){
			let job = this.jobs[i];
			if (job.lastRunOutcome === 0 && !expandedJobs.get(job.jobId)) {
				this.expandJobRowDetails(i+expandedJobs.size);
				this.addToStyleHash(i+expandedJobs.size, start, this.filterStylingMap, undefined);
				this._agentViewComponent.setExpanded(job.jobId, 'Loading Error...');
			} else if (job.lastRunOutcome === 0 && expandedJobs.get(job.jobId)) {
				this.addToStyleHash(i+expansions, start, this.filterStylingMap, undefined);
				expansions++;
			}
		}
	}

	private filter(item: any) {
		let columns = this._table.grid.getColumns();
		let value = true;
		for (let i = 0; i < columns.length; i++) {
			let col: any = columns[i];
			let filterValues = col.filterValues;
			if (filterValues && filterValues.length > 0) {
				if (item._parent) {
					value = value && _.contains(filterValues, item._parent[col.field]);
				} else {
					value = value &&  _.contains(filterValues, item[col.field]);
				}
			}
		}
		return value;
	}

	private columnSort(column: string, isAscending: boolean) {
		let items = this.dataView.getItems();
		// get error items here and remove them
		let jobItems = items.filter(x => x._parent === undefined);
		let errorItems = items.filter(x => x._parent !== undefined);
		this.sortingStylingMap[column] = items;
		switch(column) {
			case('Name'): {
				this.dataView.setItems(jobItems);
				// sort the actual jobs
				this.dataView.sort((item1, item2) => {
					return item1.name.localeCompare(item2.name);
				}, isAscending);
				break;
			}
			case('Last Run'): {
				this.dataView.setItems(jobItems);
				// sort the actual jobs
				this.dataView.sort((item1, item2) => this.dateCompare(item1, item2, true), isAscending);
				break;
			}
			case ('Next Run') : {
				this.dataView.setItems(jobItems);
				// sort the actual jobs
				this.dataView.sort((item1, item2) => this.dateCompare(item1, item2, false), isAscending);
				break;
			}
			case ('Enabled'): {
				this.dataView.setItems(jobItems);
				// sort the actual jobs
				this.dataView.sort((item1, item2) => {
					return item1.enabled.localeCompare(item2.enabled);
				}, isAscending);
				break;
			}
			case ('Status'): {
				this.dataView.setItems(jobItems);
				// sort the actual jobs
				this.dataView.sort((item1, item2) => {
					return item1.currentExecutionStatus.localeCompare(item2.currentExecutionStatus);
				}, isAscending);
				break;
			}
			case ('Category'): {
				this.dataView.setItems(jobItems);
				// sort the actual jobs
				this.dataView.sort((item1, item2) => {
					return item1.category.localeCompare(item2.category);
				}, isAscending);
				break;
			}
			case ('Runnable'): {
				this.dataView.setItems(jobItems);
				// sort the actual jobs
				this.dataView.sort((item1, item2) => {
					return item1.runnable.localeCompare(item2.runnable);
				}, isAscending);
				break;
			}
			case ('Schedule'): {
				this.dataView.setItems(jobItems);
				// sort the actual jobs
				this.dataView.sort((item1, item2) => {
					return item1.hasSchedule.localeCompare(item2.hasSchedule);
				}, isAscending);
				break;
			}
			case ('Last Run Outcome'): {
				this.dataView.setItems(jobItems);
				// sort the actual jobs
				this.dataView.sort((item1, item2) => {
					return item1.lastRunOutcome.localeCompare(item2.lastRunOutcome);
				}, isAscending);
				break;
			}
		}
		// insert the errors back again
		let jobItemsLength = jobItems.length;
		for (let i = 0; i < jobItemsLength; i++) {
			let item = jobItems[i];
			if (item._child) {
				let child = errorItems.find(error => error === item._child);
				jobItems.splice(i+1, 0, child);
				jobItemsLength++;
			}
		}
		this.dataView.setItems(jobItems);
		// remove old style
		if (this.filterStylingMap[column]) {
			let filterLength = this.filterStylingMap[column].length;
			for (let i = 0; i < filterLength; i++) {
				let lastAppliedStyle = this.filterStylingMap[column].pop();
				this._table.grid.removeCellCssStyles(lastAppliedStyle[0]);
			}
		} else {
			for (let i = 0; i < this.jobs.length; i++) {
				this._table.grid.removeCellCssStyles('error-row'+i.toString());
			}
		}
		// add new style to the items back again
		items = this.filterStack.length > 1 ? this.dataView.getFilteredItems() : this.dataView.getItems();
		for (let i = 0; i < items.length; i ++) {
			let item = items[i];
			if (item.lastRunOutcome === 'Failed') {
				this.addToStyleHash(i, false, this.sortingStylingMap, column);
			}
		}
	}

	private dateCompare(item1: any, item2: any, lastRun: boolean): number {
		let exceptionString = lastRun ? 'Never Run' : 'Not Scheduled';
		if (item2.lastRun === exceptionString && item1.lastRun !== exceptionString) {
			return -1;
		} else if (item1.lastRun === exceptionString && item2.lastRun !== exceptionString) {
			return 1;
		} else if (item1.lastRun === exceptionString && item2.lastRun === exceptionString) {
			return 0;
		} else {
			let date1 = new Date(item1.lastRun);
			let date2 = new Date(item2.lastRun);
			if (date1 > date2) {
				return 1;
			} else if (date1 === date2) {
				return 0;
			} else {
				return -1;
			}
		}
	}
}<|MERGE_RESOLUTION|>--- conflicted
+++ resolved
@@ -171,13 +171,8 @@
 		columns.unshift(this.rowDetail.getColumnDefinition());
 		let filterPlugin = new HeaderFilter({}, this._themeService);
 		this.filterPlugin = filterPlugin;
-<<<<<<< HEAD
+		$(this._gridEl.nativeElement).empty();
 		this._table = new Table(this._gridEl.nativeElement, {columns}, this.options);
-
-=======
-		$(this._gridEl.nativeElement).empty();
-		this._table = new Table(this._gridEl.nativeElement, undefined, columns, this.options);
->>>>>>> f5b147ca
 		this._table.grid.setData(this.dataView, true);
 		this._table.grid.onClick.subscribe((e, args) => {
 			let job = self.getJob(args);
