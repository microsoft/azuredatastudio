/*---------------------------------------------------------------------------------------------
 *  Copyright (c) Microsoft Corporation. All rights reserved.
 *  Licensed under the Source EULA. See License.txt in the project root for license information.
 *--------------------------------------------------------------------------------------------*/

import 'vs/css!sql/parts/grid/media/slickColorTheme';
import 'vs/css!sql/parts/grid/media/flexbox';
import 'vs/css!sql/parts/grid/media/styles';
import 'vs/css!sql/parts/grid/media/slick.grid';
import 'vs/css!sql/parts/grid/media/slickGrid';
import 'vs/css!../common/media/jobs';
import 'vs/css!sql/media/icons/common-icons';
import 'vs/css!sql/base/browser/ui/table/media/table';

import { Component, Inject, forwardRef, ElementRef, ChangeDetectorRef, ViewChild, AfterContentChecked } from '@angular/core';

import * as sqlops from 'sqlops';
import * as vscode from 'vscode';

import * as nls from 'vs/nls';

import { IGridDataSet } from 'sql/parts/grid/common/interfaces';
import { Table } from 'sql/base/browser/ui/table/table';
import { attachTableStyler } from 'sql/common/theme/styler';
import { JobHistoryComponent } from 'src/sql/parts/jobManagement/views/jobHistory.component';
import { AgentViewComponent } from 'sql/parts/jobManagement/agent/agentView.component';
import { RowDetailView } from 'sql/base/browser/ui/table/plugins/rowdetailview';
import { JobCacheObject } from 'sql/parts/jobManagement/common/jobManagementService';
import { AgentJobUtilities } from 'sql/parts/jobManagement/common/agentJobUtilities';
import { HeaderFilter } from 'sql/base/browser/ui/table/plugins/headerFilter.plugin';
import { BaseFocusDirectionTerminalAction } from 'vs/workbench/parts/terminal/electron-browser/terminalActions';
import * as Utils from 'sql/parts/connection/common/utils';
import * as dom from 'vs/base/browser/dom';
import { IJobManagementService } from '../common/interfaces';
import { CommonServiceInterface } from 'sql/services/common/commonServiceInterface.service';
import { DashboardPage } from 'sql/parts/dashboard/common/dashboardPage.component';
import { IThemeService } from 'vs/platform/theme/common/themeService';
import { TabChild } from 'sql/base/browser/ui/panel/tab.component';



export const JOBSVIEW_SELECTOR: string = 'jobsview-component';
export const ROW_HEIGHT: number = 45;

@Component({
	selector: JOBSVIEW_SELECTOR,
	templateUrl: decodeURI(require.toUrl('./jobsView.component.html')),
	providers: [{ provide: TabChild, useExisting: forwardRef(() => JobsViewComponent) }],
})

export class JobsViewComponent implements AfterContentChecked {

	private _jobCacheObject: JobCacheObject;

	private _disposables = new Array<vscode.Disposable>();

	private columns: Array<Slick.Column<any>> = [
		{ name: nls.localize('jobColumns.name','Name'), field: 'name', formatter: (row, cell, value, columnDef, dataContext) => this.renderName(row, cell, value, columnDef, dataContext), width: 200 , id: 'name' },
		{ name: nls.localize('jobColumns.lastRun','Last Run'), field: 'lastRun', minWidth: 150, id: 'lastRun' },
		{ name: nls.localize('jobColumns.nextRun','Next Run'), field: 'nextRun', minWidth: 150, id: 'nextRun' },
		{ name: nls.localize('jobColumns.enabled','Enabled'), field: 'enabled', minWidth: 70, id: 'enabled' },
		{ name: nls.localize('jobColumns.status','Status'), field: 'currentExecutionStatus', minWidth: 60, id: 'currentExecutionStatus' },
		{ name: nls.localize('jobColumns.category','Category'), field: 'category', minWidth: 150, id: 'category' },
		{ name: nls.localize('jobColumns.runnable','Runnable'), field: 'runnable', minWidth: 50, id: 'runnable' },
		{ name: nls.localize('jobColumns.schedule','Schedule'), field: 'hasSchedule', minWidth: 50, id: 'hasSchedule' },
		{ name: nls.localize('jobColumns.lastRunOutcome', 'Last Run Outcome'), field: 'lastRunOutcome', minWidth: 150, id: 'lastRunOutcome'},
	];

	private options: Slick.GridOptions<any> = {
		syncColumnCellResize: true,
		enableColumnReorder: false,
		rowHeight: 45,
		enableCellNavigation: true,
		editable: true
	};

	private rowDetail: RowDetailView;
	private filterPlugin: any;
	private dataView: any;

	@ViewChild('jobsgrid') _gridEl: ElementRef;
	private isVisible: boolean = false;
	private isInitialized: boolean = false;
	private _table: Table<any>;
	public jobs: sqlops.AgentJobInfo[];
	public jobHistories: { [jobId: string]: sqlops.AgentJobHistoryInfo[]; } = Object.create(null);
	private _serverName: string;
	private _isCloud: boolean;
	private _showProgressWheel: boolean;
	private _tabHeight: number;
	private filterStylingMap: { [columnName: string]: [any] ;} = {};
	private filterStack = ['start'];
	private filterValueMap: { [columnName: string]: string[] ;} = {};
	private sortingStylingMap: { [columnName: string]: any; } = {};

	constructor(
		@Inject(forwardRef(() => CommonServiceInterface)) private _dashboardService: CommonServiceInterface,
		@Inject(forwardRef(() => ChangeDetectorRef)) private _cd: ChangeDetectorRef,
		@Inject(forwardRef(() => ElementRef)) private _el: ElementRef,
		@Inject(forwardRef(() => AgentViewComponent)) private _agentViewComponent: AgentViewComponent,
		@Inject(IJobManagementService) private _jobManagementService: IJobManagementService,
		@Inject(IThemeService) private _themeService: IThemeService
	) {
		let jobCacheObjectMap = this._jobManagementService.jobCacheObjectMap;
		this._serverName = _dashboardService.connectionManagementService.connectionInfo.connectionProfile.serverName;
		let jobCache = jobCacheObjectMap[this._serverName];
		if (jobCache) {
			this._jobCacheObject = jobCache;
		} else {
			this._jobCacheObject = new JobCacheObject();
			this._jobCacheObject.serverName = this._serverName;
			this._jobManagementService.addToCache(this._serverName, this._jobCacheObject);
		}
		this._isCloud = this._dashboardService.connectionManagementService.connectionInfo.serverInfo.isCloud;
	}

	public layout() {
		this._table.layout(new dom.Dimension(dom.getContentWidth(this._gridEl.nativeElement), dom.getContentHeight(this._gridEl.nativeElement)));
	}

	ngAfterContentChecked() {
		if (this.isVisible === false && this._gridEl.nativeElement.offsetParent !== null) {
			this.isVisible = true;
			if (!this.isInitialized) {
				if (this._jobCacheObject.serverName === this._serverName && this._jobCacheObject.jobs.length > 0) {
					this._showProgressWheel = true;
					this.jobs = this._jobCacheObject.jobs;
					this.onFirstVisible(true);
					this.isInitialized = true;
				} else {
					this._showProgressWheel = true;
					this.onFirstVisible(false);
					this.isInitialized = true;
				}
			}
		} else if (this.isVisible === true && this._agentViewComponent.refresh === true) {
			this._showProgressWheel = true;
			this.onFirstVisible(false);
			this._agentViewComponent.refresh = false;
		} else if (this.isVisible === true && this._agentViewComponent.refresh === false) {
			this._showProgressWheel = true;
			this.onFirstVisible(true);
		} else if (this.isVisible === true && this._gridEl.nativeElement.offsetParent === null) {
			this.isVisible = false;
		}
	}

	onFirstVisible(cached?: boolean) {
		let self = this;
		let columns = this.columns.map((column) => {
			column.rerenderOnResize = true;
			return column;
		});
<<<<<<< HEAD
		let options = <Slick.GridOptions<any>>{
			syncColumnCellResize: true,
			enableColumnReorder: false,
			rowHeight: ROW_HEIGHT,
			enableCellNavigation: true,
			forceFitColumns: true
		};

		this.dataView = new Slick.Data.DataView({ inlineFilters: false });

=======
		// create the table
		this.dataView = new Slick.Data.DataView();
>>>>>>> 733bb69d
		let rowDetail = new RowDetailView({
			cssClass: '_detail_selector',
			process: (job) => {
				(<any>rowDetail).onAsyncResponse.notify({
					'itemDetail': job
				}, undefined, this);
			},
			useRowClick: false,
			panelRows: 1
		});
		this.rowDetail = rowDetail;
		columns.unshift(this.rowDetail.getColumnDefinition());
		let filterPlugin = new HeaderFilter({}, this._themeService);
		this.filterPlugin = filterPlugin;
		this._table = new Table(this._gridEl.nativeElement, undefined, columns, this.options);



		this._table.grid.setData(this.dataView, true);
		this._table.grid.onClick.subscribe((e, args) => {
			let job = self.getJob(args);
			self._agentViewComponent.jobId = job.jobId;
			self._agentViewComponent.agentJobInfo = job;
			self._agentViewComponent.showHistory = true;
		});
		if (cached && this._agentViewComponent.refresh !== true) {
			this.onJobsAvailable(null);
		} else {
			let ownerUri: string = this._dashboardService.connectionManagementService.connectionInfo.ownerUri;
			this._jobManagementService.getJobs(ownerUri).then((result) => {
				if (result && result.jobs) {
					self.jobs = result.jobs;
					self._jobCacheObject.jobs = self.jobs;
					self.onJobsAvailable(result.jobs);
				}
			});
		}
	}

	private onJobsAvailable(jobs: sqlops.AgentJobInfo[]) {
		let jobViews: any;
		if (!jobs) {
			let dataView = this._jobCacheObject.dataView;
			jobViews = dataView.getItems();
		} else {
			jobViews = jobs.map((job) => {
				return {
					id: job.jobId,
					jobId: job.jobId,
					name: job.name,
					lastRun: AgentJobUtilities.convertToLastRun(job.lastRun),
					nextRun: AgentJobUtilities.convertToNextRun(job.nextRun),
					enabled: AgentJobUtilities.convertToResponse(job.enabled),
					currentExecutionStatus: AgentJobUtilities.convertToExecutionStatusString(job.currentExecutionStatus),
					category: job.category,
					runnable: AgentJobUtilities.convertToResponse(job.runnable),
					hasSchedule: AgentJobUtilities.convertToResponse(job.hasSchedule),
					lastRunOutcome: AgentJobUtilities.convertToStatusString(job.lastRunOutcome)
				};
			});
		}
		this._table.registerPlugin(<any>this.rowDetail);
		this.filterPlugin.onFilterApplied.subscribe((e, args) => {
			this.dataView.refresh();
			this._table.grid.resetActiveCell();
			let filterValues = args.column.filterValues;
			if (filterValues) {
				if (filterValues.length === 0) {
					// if an associated styling exists with the current filters
					if (this.filterStylingMap[args.column.name]) {
						let filterLength = this.filterStylingMap[args.column.name].length;
						// then remove the filtered styling
						for (let i = 0; i < filterLength; i++) {
							let lastAppliedStyle = this.filterStylingMap[args.column.name].pop();
							this._table.grid.removeCellCssStyles(lastAppliedStyle[0]);
						}
						delete this.filterStylingMap[args.column.name];
						let index = this.filterStack.indexOf(args.column.name, 0);
						if (index > -1) {
							this.filterStack.splice(index, 1);
							delete this.filterValueMap[args.column.name];
						}
						// apply the previous filter styling
						let currentItems = this.dataView.getFilteredItems();
						let styledItems = this.filterValueMap[this.filterStack[this.filterStack.length-1]][1];
						if (styledItems === currentItems) {
							let lastColStyle = this.filterStylingMap[this.filterStack[this.filterStack.length-1]];
							for (let i = 0; i < lastColStyle.length; i++) {
								this._table.grid.setCellCssStyles(lastColStyle[i][0], lastColStyle[i][1]);
							}
						} else {
							// style it all over again
							let seenJobs = 0;
							for (let i = 0; i < currentItems.length; i++) {
								this._table.grid.removeCellCssStyles('error-row'+i.toString());
								let item = this.dataView.getFilteredItems()[i];
								if (item.lastRunOutcome === 'Failed') {
									this.addToStyleHash(seenJobs, false, this.filterStylingMap, args.column.name);
									if (this.filterStack.indexOf(args.column.name) < 0) {
										this.filterStack.push(args.column.name);
										this.filterValueMap[args.column.name] = [filterValues];
									}
									// one expansion for the row and one for
									// the error detail
									seenJobs ++;
									i++;
								}
								seenJobs++;
							}
							this.dataView.refresh();
							this.filterValueMap[args.column.name].push(this.dataView.getFilteredItems());
							this._table.grid.resetActiveCell();
						}
						if (this.filterStack.length === 0) {
							this.filterStack = ['start'];
						}
					}
				} else {
					let seenJobs = 0;
					for (let i = 0; i < this.jobs.length; i++) {
						this._table.grid.removeCellCssStyles('error-row'+i.toString());
						let item = this.dataView.getItemByIdx(i);
						// current filter
						if (_.contains(filterValues, item[args.column.field])) {
							// check all previous filters
							if (this.checkPreviousFilters(item)) {
								if (item.lastRunOutcome === 'Failed') {
									this.addToStyleHash(seenJobs, false, this.filterStylingMap, args.column.name);
									if (this.filterStack.indexOf(args.column.name) < 0) {
										this.filterStack.push(args.column.name);
										this.filterValueMap[args.column.name] = [filterValues];
									}
									// one expansion for the row and one for
									// the error detail
									seenJobs ++;
									i++;
								}
								seenJobs++;
							}
						}
					}
					this.dataView.refresh();
					if (this.filterValueMap[args.column.name]) {
						this.filterValueMap[args.column.name].push(this.dataView.getFilteredItems());
					} else {
						this.filterValueMap[args.column.name] = this.dataView.getFilteredItems();
					}

					this._table.grid.resetActiveCell();
				}
			} else {
				this.expandJobs(false);
			}
		});
		this.filterPlugin.onCommand.subscribe((e, args: any) => {
			this.columnSort(args.column.name, args.command === 'sort-asc');
		});
		this._table.registerPlugin(<HeaderFilter>this.filterPlugin);

		this.dataView.beginUpdate();
		this.dataView.setItems(jobViews);
		this.dataView.setFilter((item) => this.filter(item));

		this.dataView.endUpdate();
		this._table.autosizeColumns();
		this._table.resizeCanvas();

		this.expandJobs(true);
		// tooltip for job name
		$('.jobview-jobnamerow').hover(e => {
			let currentTarget = e.currentTarget;
			currentTarget.title = currentTarget.innerText;
		});
		this._showProgressWheel = false;
		this._cd.detectChanges();
		const self = this;
		this._tabHeight = $('agentview-component #jobsDiv .jobview-grid').get(0).clientHeight;
		$(window).resize(() => {
			let currentTab = $('agentview-component #jobsDiv .jobview-grid').get(0);
			if (currentTab) {
				let currentTabHeight = currentTab.clientHeight;
				if (currentTabHeight < self._tabHeight) {
					$('agentview-component #jobsDiv div.ui-widget').css('height', `${currentTabHeight - 22}px`);
					self._table.resizeCanvas();
				} else {
					$('agentview-component #jobsDiv div.ui-widget').css('height', `${currentTabHeight}px`);
					self._table.resizeCanvas();
				}
				self._tabHeight = currentTabHeight;
			}
		});
		this._table.grid.onColumnsResized.subscribe((e, data: any) => {
			let nameWidth: number = data.grid.getColumnWidths()[1];
			// adjust job name when resized
			$('#jobsDiv .jobview-grid .slick-cell.l1.r1 .jobview-jobnametext').css('width', `${nameWidth - 10}px`);
			// adjust error message when resized
			$('#jobsDiv .jobview-grid .slick-cell.l1.r1.error-row .jobview-jobnametext').css('width', '100%');
		});
<<<<<<< HEAD
		$('#jobsDiv .jobview-grid .monaco-table .slick-viewport .grid-canvas .ui-widget-content.slick-row').hover((e) => {
			// highlight the error row as well if a failing job row is hovered
			if (e.currentTarget.children.item(0).classList.contains('job-with-error')) {
				let target = $(e.currentTarget);
				let targetChildren = $(e.currentTarget.children);
				let siblings = target.nextAll().toArray();
				let top = parseInt(target.css('top'), 10);
				for (let i = 0; i < siblings.length; i++) {
					let sibling = siblings[i];
					let siblingTop = parseInt($(sibling).css('top'), 10);
					if (siblingTop === top + ROW_HEIGHT) {
						$(sibling.children).addClass('hovered');
						sibling.onmouseenter = (e) => {
							targetChildren.addClass('hovered');
						};
						sibling.onmouseleave = (e) => {
							targetChildren.removeClass('hovered');
						}
						break;
					}
				}
			}
		}, (e) => {
			// switch back to original background
			if (e.currentTarget.children.item(0).classList.contains('job-with-error')) {
				let target = $(e.currentTarget);
				let siblings = target.nextAll().toArray();
				let top = parseInt(target.css('top'), 10);
				for (let i = 0; i < siblings.length; i++) {
					let sibling = siblings[i];
					let siblingTop = parseInt($(sibling).css('top'), 10);
					if (siblingTop === top + ROW_HEIGHT) {
						$(sibling.children).removeClass('hovered');
						break;
					}
				}
			}
		});
=======
		// cache the dataview for future use
		this._jobCacheObject.dataView = this.dataView;
		this.filterValueMap['start'] = [[], this.dataView.getItems()];
>>>>>>> 733bb69d
		this.loadJobHistories();
	}

	private setRowWithErrorClass(hash: { [index: number]: { [id: string]: string; } }, row: number, errorClass: string) {
		hash[row] = {
			'_detail_selector': errorClass,
			'id': errorClass,
			'jobId': errorClass,
			'name': errorClass,
			'lastRun': errorClass,
			'nextRun': errorClass,
			'enabled': errorClass,
			'currentExecutionStatus': errorClass,
			'category': errorClass,
			'runnable': errorClass,
			'hasSchedule': errorClass,
			'lastRunOutcome': errorClass
		};
		return hash;
	}

	private addToStyleHash(row: number, start: boolean, map: any, columnName: string) {
		let hash : {
			[index: number]: {
				[id: string]: string;
			}
		} = {};
		hash = this.setRowWithErrorClass(hash, row, 'job-with-error');
		hash = this.setRowWithErrorClass(hash, row+1,  'error-row');
		if (start) {
			if (map['start']) {
				map['start'].push(['error-row'+row.toString(), hash]);
			} else {
				map['start'] = [['error-row'+row.toString(), hash]];
			}
		} else {
			if (map[columnName]) {
				map[columnName].push(['error-row'+row.toString(), hash]);
			} else {
				map[columnName] = [['error-row'+row.toString(), hash]];
			}
		}
		this._table.grid.setCellCssStyles('error-row'+row.toString(), hash);
	}

	private renderName(row, cell, value, columnDef, dataContext) {
		let resultIndicatorClass: string;
		switch (dataContext.lastRunOutcome) {
			case ('Succeeded'):
				resultIndicatorClass = 'jobview-jobnameindicatorsuccess';
				break;
			case ('Failed'):
				resultIndicatorClass = 'jobview-jobnameindicatorfailure';
				break;
			case ('Canceled'):
				resultIndicatorClass = 'jobview-jobnameindicatorcancel';
				break;
			case ('Status Unknown'):
				resultIndicatorClass = 'jobview-jobnameindicatorunknown';
				break;
			default:
				resultIndicatorClass = 'jobview-jobnameindicatorfailure';
				break;
		}

		return '<table class="jobview-jobnametable"><tr class="jobview-jobnamerow">' +
			'<td nowrap class=' + resultIndicatorClass + '></td>' +
			'<td nowrap class="jobview-jobnametext">' + dataContext.name + '</td>' +
			'</tr></table>';
	}

	private expandJobRowDetails(rowIdx: number, message?: string): void {
		let item = this.dataView.getItemByIdx(rowIdx);
		item.message = this._agentViewComponent.expanded.get(item.jobId);
		this.rowDetail.applyTemplateNewLineHeight(item, true);
	}

	private loadJobHistories(): void {
		if (this.jobs) {
			let erroredJobs = 0;
			let ownerUri: string = this._dashboardService.connectionManagementService.connectionInfo.ownerUri;
			let separatedJobs = this.separateFailingJobs();
			// grab histories of the failing jobs first
			// so they can be expanded quicker
			let failing = separatedJobs[0];
			this.curateJobHistory(failing, ownerUri);
			let passing = separatedJobs[1];
			this.curateJobHistory(passing, ownerUri);
		}
	}

	private separateFailingJobs(): sqlops.AgentJobInfo[][] {
		let failing = [];
		let nonFailing = [];
		for (let i = 0; i < this.jobs.length; i++) {
			if (this.jobs[i].lastRunOutcome === 0) {
				failing.push(this.jobs[i]);
			} else {
				nonFailing.push(this.jobs[i]);
			}
		}
		return [failing, nonFailing];
	}

	private checkPreviousFilters(item): boolean {
		for (let column in this.filterValueMap) {
			if (column !== 'start' && this.filterValueMap[column][0].length > 0) {
				if (!_.contains(this.filterValueMap[column][0], item[AgentJobUtilities.convertColNameToField(column)])) {
					return false;
				}
			}
		}
		return true;
	}

	private isErrorRow(cell: HTMLElement) {
		return cell.classList.contains('error-row');
	}

	private getJob(args: Slick.OnClickEventArgs<any>): sqlops.AgentJobInfo {
		let row = args.row;
		let jobName: string;
		let cell = args.grid.getCellNode(row, 1);
		if (this.isErrorRow(cell)) {
			jobName = args.grid.getCellNode(row - 1, 1).innerText.trim();
		} else {
			jobName = cell.innerText.trim();
		}
		let job = this.jobs.filter(job => job.name === jobName)[0];
		return job;
	}

	private curateJobHistory(jobs: sqlops.AgentJobInfo[], ownerUri: string) {
		const self = this;
		for (let i = 0; i < jobs.length; i++) {
			let job = jobs[i];
			this._jobManagementService.getJobHistory(ownerUri, job.jobId).then((result) => {
				if (result && result.jobs) {
					self.jobHistories[job.jobId] = result.jobs;
					self._jobCacheObject.setJobHistory(job.jobId, result.jobs);
					if (self._agentViewComponent.expanded.has(job.jobId)) {
						let jobHistory = self._jobCacheObject.getJobHistory(job.jobId)[result.jobs.length - 1];
						let item = self.dataView.getItemById(job.jobId + '.error');
						let noStepsMessage = nls.localize('jobsView.noSteps', 'No Steps available for this job.');
						let errorMessage = jobHistory ? jobHistory.message : noStepsMessage;
						item['name'] = nls.localize('jobsView.error', 'Error: ') + errorMessage;
						self._agentViewComponent.setExpanded(job.jobId, item['name']);
						self.dataView.updateItem(job.jobId + '.error', item);
					}
				}
			});
		}
	}

	private expandJobs(start: boolean): void {
		let expandedJobs = this._agentViewComponent.expanded;
		let expansions = 0;
		for (let i = 0; i < this.jobs.length; i++){
			let job = this.jobs[i];
			if (job.lastRunOutcome === 0 && !expandedJobs.get(job.jobId)) {
				this.expandJobRowDetails(i+expandedJobs.size);
				this.addToStyleHash(i+expandedJobs.size, start, this.filterStylingMap, undefined);
				this._agentViewComponent.setExpanded(job.jobId, 'Loading Error...');
			} else if (job.lastRunOutcome === 0 && expandedJobs.get(job.jobId)) {
				this.addToStyleHash(i+expansions, start, this.filterStylingMap, undefined);
				expansions++;
			}
		}
	}

	private filter(item: any) {
		let columns = this._table.grid.getColumns();
		let value = true;
		for (let i = 0; i < columns.length; i++) {
			let col: any = columns[i];
			let filterValues = col.filterValues;
			if (filterValues && filterValues.length > 0) {
				if (item._parent) {
					value = value && _.contains(filterValues, item._parent[col.field]);
				} else {
					value = value &&  _.contains(filterValues, item[col.field]);
				}
			}
		}
		return value;
	}

	private columnSort(column: string, isAscending: boolean) {
		let items = this.dataView.getItems();
		// get error items here and remove them
		let jobItems = items.filter(x => x._parent === undefined);
		let errorItems = items.filter(x => x._parent !== undefined);
		this.sortingStylingMap[column] = items;
		switch(column) {
			case('Name'): {
				this.dataView.setItems(jobItems);
				// sort the actual jobs
				this.dataView.sort((item1, item2) => {
					return item1.name.localeCompare(item2.name);
				}, isAscending);
				break;
			}
			case('Last Run'): {
				this.dataView.setItems(jobItems);
				// sort the actual jobs
				this.dataView.sort((item1, item2) => this.dateCompare(item1, item2, true), isAscending);
				break;
			}
			case ('Next Run') : {
				this.dataView.setItems(jobItems);
				// sort the actual jobs
				this.dataView.sort((item1, item2) => this.dateCompare(item1, item2, false), isAscending);
				break;
			}
			case ('Enabled'): {
				this.dataView.setItems(jobItems);
				// sort the actual jobs
				this.dataView.sort((item1, item2) => {
					return item1.enabled.localeCompare(item2.enabled);
				}, isAscending);
				break;
			}
			case ('Status'): {
				this.dataView.setItems(jobItems);
				// sort the actual jobs
				this.dataView.sort((item1, item2) => {
					return item1.currentExecutionStatus.localeCompare(item2.currentExecutionStatus);
				}, isAscending);
				break;
			}
			case ('Category'): {
				this.dataView.setItems(jobItems);
				// sort the actual jobs
				this.dataView.sort((item1, item2) => {
					return item1.category.localeCompare(item2.category);
				}, isAscending);
				break;
			}
			case ('Runnable'): {
				this.dataView.setItems(jobItems);
				// sort the actual jobs
				this.dataView.sort((item1, item2) => {
					return item1.runnable.localeCompare(item2.runnable);
				}, isAscending);
				break;
			}
			case ('Schedule'): {
				this.dataView.setItems(jobItems);
				// sort the actual jobs
				this.dataView.sort((item1, item2) => {
					return item1.hasSchedule.localeCompare(item2.hasSchedule);
				}, isAscending);
				break;
			}
			case ('Last Run Outcome'): {
				this.dataView.setItems(jobItems);
				// sort the actual jobs
				this.dataView.sort((item1, item2) => {
					return item1.lastRunOutcome.localeCompare(item2.lastRunOutcome);
				}, isAscending);
				break;
			}
		}
		// insert the errors back again
		let jobItemsLength = jobItems.length;
		for (let i = 0; i < jobItemsLength; i++) {
			let item = jobItems[i];
			if (item._child) {
				let child = errorItems.find(error => error === item._child);
				jobItems.splice(i+1, 0, child);
				jobItemsLength++;
			}
		}
		this.dataView.setItems(jobItems);
		// remove old style
		if (this.filterStylingMap[column]) {
			let filterLength = this.filterStylingMap[column].length;
			for (let i = 0; i < filterLength; i++) {
				let lastAppliedStyle = this.filterStylingMap[column].pop();
				this._table.grid.removeCellCssStyles(lastAppliedStyle[0]);
			}
		} else {
			for (let i = 0; i < this.jobs.length; i++) {
				this._table.grid.removeCellCssStyles('error-row'+i.toString());
			}
		}
		// add new style to the items back again
		items = this.filterStack.length > 1 ? this.dataView.getFilteredItems() : this.dataView.getItems();
		for (let i = 0; i < items.length; i ++) {
			let item = items[i];
			if (item.lastRunOutcome === 'Failed') {
				this.addToStyleHash(i, false, this.sortingStylingMap, column);
			}
		}
	}

	private dateCompare(item1: any, item2: any, lastRun: boolean): number {
		let exceptionString = lastRun ? 'Never Run' : 'Not Scheduled';
		if (item2.lastRun === exceptionString && item1.lastRun !== exceptionString) {
			return -1;
		} else if (item1.lastRun === exceptionString && item2.lastRun !== exceptionString) {
			return 1;
		} else if (item1.lastRun === exceptionString && item2.lastRun === exceptionString) {
			return 0;
		} else {
			let date1 = new Date(item1.lastRun);
			let date2 = new Date(item2.lastRun);
			if (date1 > date2) {
				return 1;
			} else if (date1 === date2) {
				return 0;
			} else {
				return -1;
			}
		}
	}
}<|MERGE_RESOLUTION|>--- conflicted
+++ resolved
@@ -151,7 +151,6 @@
 			column.rerenderOnResize = true;
 			return column;
 		});
-<<<<<<< HEAD
 		let options = <Slick.GridOptions<any>>{
 			syncColumnCellResize: true,
 			enableColumnReorder: false,
@@ -162,10 +161,6 @@
 
 		this.dataView = new Slick.Data.DataView({ inlineFilters: false });
 
-=======
-		// create the table
-		this.dataView = new Slick.Data.DataView();
->>>>>>> 733bb69d
 		let rowDetail = new RowDetailView({
 			cssClass: '_detail_selector',
 			process: (job) => {
@@ -364,7 +359,6 @@
 			// adjust error message when resized
 			$('#jobsDiv .jobview-grid .slick-cell.l1.r1.error-row .jobview-jobnametext').css('width', '100%');
 		});
-<<<<<<< HEAD
 		$('#jobsDiv .jobview-grid .monaco-table .slick-viewport .grid-canvas .ui-widget-content.slick-row').hover((e) => {
 			// highlight the error row as well if a failing job row is hovered
 			if (e.currentTarget.children.item(0).classList.contains('job-with-error')) {
@@ -403,11 +397,9 @@
 				}
 			}
 		});
-=======
 		// cache the dataview for future use
 		this._jobCacheObject.dataView = this.dataView;
 		this.filterValueMap['start'] = [[], this.dataView.getItems()];
->>>>>>> 733bb69d
 		this.loadJobHistories();
 	}
 
