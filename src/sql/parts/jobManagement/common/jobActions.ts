/*---------------------------------------------------------------------------------------------
 *  Copyright (c) Microsoft Corporation. All rights reserved.
 *  Licensed under the Source EULA. See License.txt in the project root for license information.
 *--------------------------------------------------------------------------------------------*/

import { TPromise } from 'vs/base/common/winjs.base';
import { Action } from 'vs/base/common/actions';
import * as nls from 'vs/nls';
import * as sqlops from 'sqlops';
import { INotificationService } from 'vs/platform/notification/common/notification';
import Severity from 'vs/base/common/severity';
import { JobHistoryComponent } from 'sql/parts/jobManagement/views/jobHistory.component';
import { IJobManagementService } from '../common/interfaces';
import { ICommandService } from 'vs/platform/commands/common/commands';
import { JobsViewComponent } from '../views/jobsView.component';
import { AlertsViewComponent } from 'sql/parts/jobManagement/views/alertsView.component';
import { OperatorsViewComponent } from 'sql/parts/jobManagement/views/operatorsView.component';
import { ProxiesViewComponent } from 'sql/parts/jobManagement/views/proxiesView.component';

export enum JobActions {
	Run = 'run',
	Stop = 'stop'
}

// Job actions

export class JobsRefreshAction extends Action {
	public static ID = 'jobaction.refresh';
	public static LABEL = nls.localize('jobaction.refresh', "Refresh Jobs");

	constructor(
	) {
		super(JobsRefreshAction.ID, JobsRefreshAction.LABEL, 'refreshIcon');
	}

	public run(context: JobsViewComponent): TPromise<boolean> {
		return new TPromise<boolean>((resolve, reject) => {
			if (context) {
				context.refreshJobs();
				resolve(true);
			} else {
				reject(false);
			}
		});
	}
}

export class NewJobAction extends Action {
	public static ID = 'jobaction.newJob';
	public static LABEL = nls.localize('jobaction.newJob', "New Job");

	constructor(
	) {
		super(NewJobAction.ID, NewJobAction.LABEL, 'newStepIcon');
	}

	public run(context: JobsViewComponent): TPromise<boolean> {
		return new TPromise<boolean>((resolve, reject) => {
			try {
				context.openCreateJobDialog();
				resolve(true);
			} catch (e) {
				reject(e);
			}
		});
	}
}

export interface IJobActionInfo {
	ownerUri: string;
	targetObject: any;
}

export class RunJobAction extends Action {
	public static ID = 'jobaction.runJob';
	public static LABEL = nls.localize('jobaction.run', "Run");

	constructor(
		@INotificationService private notificationService: INotificationService,
		@IJobManagementService private jobManagementService: IJobManagementService
	) {
		super(RunJobAction.ID, RunJobAction.LABEL, 'runJobIcon');
	}

	public run(context: JobHistoryComponent): TPromise<boolean> {
		let jobName = context.agentJobInfo.name;
		let ownerUri = context.ownerUri;
		return new TPromise<boolean>((resolve, reject) => {
			this.jobManagementService.jobAction(ownerUri, jobName, JobActions.Run).then(result => {
				if (result.success) {
					var startMsg = nls.localize('jobSuccessfullyStarted', ': The job was successfully started.');
					this.notificationService.notify({
						severity: Severity.Info,
						message: jobName+ startMsg
					});
					resolve(true);
				} else {
					this.notificationService.notify({
						severity: Severity.Error,
						message: result.errorMessage
					});
					resolve(false);
				}
			});
		});
	}
}

export class StopJobAction extends Action {
	public static ID = 'jobaction.stopJob';
	public static LABEL = nls.localize('jobaction.stop', "Stop");

	constructor(
		@INotificationService private notificationService: INotificationService,
		@IJobManagementService private jobManagementService: IJobManagementService
	) {
		super(StopJobAction.ID, StopJobAction.LABEL, 'stopJobIcon');
	}

	public run(context: JobHistoryComponent): TPromise<boolean> {
		let jobName = context.agentJobInfo.name;
		let ownerUri = context.ownerUri;
		return new TPromise<boolean>((resolve, reject) => {
			this.jobManagementService.jobAction(ownerUri, jobName, JobActions.Stop).then(result => {
				if (result.success) {
						var stopMsg = nls.localize('jobSuccessfullyStopped', ': The job was successfully stopped.');
						this.notificationService.notify({
							severity: Severity.Info,
							message: jobName+ stopMsg
						});
					resolve(true);
				} else {
					this.notificationService.notify({
						severity: Severity.Error,
						message: result.errorMessage
					});
					resolve(false);
				}
			});
		});
	}
}

export class EditJob extends Action {
	public static ID = 'jobaction.editJob';
	public static LABEL = nls.localize('jobaction.editJob', "Edit Job");

	constructor(
		id: string,
		label: string
	) {
		super(id, label);
	}

	public run(info: any): TPromise<boolean> {
		return TPromise.as(true);
	}
}

export class DeleteJob extends Action {
	public static ID = 'jobaction.deleteJob';
	public static LABEL = nls.localize('jobaction.deleteJob', "Delete Job");

	constructor(
		id: string,
		label: string
	) {
		super(id, label);
	}

	public run(info: any): TPromise<boolean> {
		return TPromise.as(true);
	}
}

// Step Actions

export class NewStepAction extends Action {
	public static ID = 'jobaction.newStep';
	public static LABEL = nls.localize('jobaction.newStep', "New Step");

	constructor(
		@ICommandService private _commandService: ICommandService
	) {
		super(NewStepAction.ID, NewStepAction.LABEL, 'newStepIcon');
	}

	public run(context: JobHistoryComponent): TPromise<boolean> {
		let ownerUri = context.ownerUri;
		let jobName = context.agentJobInfo.name;
		let server = context.serverName;
		let stepId = 0;
		if (context.agentJobHistoryInfo && context.agentJobHistoryInfo.steps) {
			stepId = context.agentJobHistoryInfo.steps.length + 1;
		}
		return new TPromise<boolean>((resolve, reject) => {
			resolve(this._commandService.executeCommand('agent.openNewStepDialog', ownerUri, jobName, server, stepId));
		});
	}
}

<<<<<<< HEAD
// Alert Actions

export class NewAlertAction extends Action {
	public static ID = 'jobaction.newAlert';
	public static LABEL = nls.localize('jobaction.newAlert', "New Alert");

	constructor(
	) {
		super(NewAlertAction.ID, NewAlertAction.LABEL, 'newStepIcon');
	}

	public run(context: AlertsViewComponent): TPromise<boolean> {
		return new TPromise<boolean>((resolve, reject) => {
			try {
				context.openCreateAlertDialog();
				resolve(true);
			} catch (e) {
				reject(e);
			}
		});
	}
}

export class EditAlert extends Action {
	public static ID = 'jobaction.editAlert';
	public static LABEL = nls.localize('jobaction.editAlert', "Edit Alert");
=======
export class EditJobAction extends Action {
	public static ID = 'jobaction.editJob';
	public static LABEL = nls.localize('jobaction.editJob', "Edit Job");

	constructor() {
		super(EditJobAction.ID, EditJobAction.LABEL);
	}

	public run(actionInfo: IJobActionInfo): TPromise<boolean> {
		return TPromise.as(true);
	}
}

export class DeleteJobAction extends Action {
	public static ID = 'jobaction.deleteJob';
	public static LABEL = nls.localize('jobaction.deleteJob', "Delete Job");
>>>>>>> 24c48f02

	constructor(
		@INotificationService private _notificationService: INotificationService,
		@IJobManagementService private _jobService: IJobManagementService
	) {
		super(DeleteJobAction.ID, DeleteJobAction.LABEL);
	}

	public run(actionInfo: IJobActionInfo): TPromise<boolean> {
		let self = this;
		let job = actionInfo.targetObject as sqlops.AgentJobInfo;
		self._notificationService.prompt(
			Severity.Info,
			nls.localize('jobaction.deleteJobConfirm,', "Are you sure you'd like to delete the job '{0}'?", job.name),
			[{
				label: DeleteJobAction.LABEL,
				run: () => {
					self._jobService.deleteJob(actionInfo.ownerUri, actionInfo.targetObject).then(result => {
						if (!result || !result.success) {
							let errorMessage = nls.localize("jobaction.failedToDeleteJob", "Could not delete job '{0}'.\nError: {1}",
								job.name, result.errorMessage ? result.errorMessage : 'Unknown error');
							self._notificationService.error(errorMessage);
						}
					});
				}
			}, {
				label: DeleteAlertAction.CancelLabel,
				run: () => { }
			}]
		);
		return TPromise.as(true);
	}
}

<<<<<<< HEAD
export class DeleteAlert extends Action {
	public static ID = 'jobaction.deleteAlert';
	public static LABEL = nls.localize('jobaction.deleteAlert', "Delete Alert");
=======
export class EditAlertAction extends Action {
	public static ID = 'jobaction.editAlert';
	public static LABEL = nls.localize('jobaction.editAlert', "Edit Alert");
>>>>>>> 24c48f02

	constructor() {
		super(EditAlertAction.ID, EditAlertAction.LABEL);
	}

	public run(actionInfo: IJobActionInfo): TPromise<boolean> {
		return TPromise.as(true);
	}
}

<<<<<<< HEAD
// Operator Actions

export class NewOperatorAction extends Action {
	public static ID = 'jobaction.newOperator';
	public static LABEL = nls.localize('jobaction.newOperator', "New Operator");

	constructor(
	) {
		super(NewOperatorAction.ID, NewOperatorAction.LABEL, 'newStepIcon');
	}

	public run(context: OperatorsViewComponent): TPromise<boolean> {
		return new TPromise<boolean>((resolve, reject) => {
			try {
				context.openCreateOperatorDialog();
				resolve(true);
			} catch (e) {
				reject(e);
			}
		});
=======
export class DeleteAlertAction extends Action {
	public static ID = 'jobaction.deleteAlert';
	public static LABEL = nls.localize('jobaction.deleteAlert', "Delete Alert");
	public static CancelLabel = nls.localize('jobaction.Cancel', "Cancel");

	constructor(
		@INotificationService private _notificationService: INotificationService,
		@IJobManagementService private _jobService: IJobManagementService
	) {
		super(DeleteAlertAction.ID, DeleteAlertAction.LABEL);
	}

	public run(actionInfo: IJobActionInfo): TPromise<boolean> {
		let self = this;
		let alert = actionInfo.targetObject as sqlops.AgentAlertInfo;
		self._notificationService.prompt(
			Severity.Info,
			nls.localize('jobaction.deleteAlertConfirm,', "Are you sure you'd like to delete the alert '{0}'?", alert.name),
			[{
				label: DeleteAlertAction.LABEL,
				run: () => {
					self._jobService.deleteAlert(actionInfo.ownerUri, actionInfo.targetObject).then(result => {
						if (!result || !result.success) {
							let errorMessage = nls.localize("jobaction.failedToDeleteAlert", "Could not delete alert '{0}'.\nError: {1}",
								alert.name, result.errorMessage ? result.errorMessage : 'Unknown error');
							self._notificationService.error(errorMessage);
						}
					});
				}
			}, {
				label: DeleteAlertAction.CancelLabel,
				run: () => { }
			}]
		);
		return TPromise.as(true);
>>>>>>> 24c48f02
	}
}

export class EditOperatorAction extends Action {
	public static ID = 'jobaction.editAlert';
	public static LABEL = nls.localize('jobaction.editOperator', "Edit Operator");

	constructor() {
		super(EditOperatorAction.ID, EditOperatorAction.LABEL);
	}

	public run(info: any): TPromise<boolean> {
		return TPromise.as(true);
	}
}

export class DeleteOperatorAction extends Action {
	public static ID = 'jobaction.deleteOperator';
	public static LABEL = nls.localize('jobaction.deleteOperator', "Delete Operator");

	constructor(
		@INotificationService private _notificationService: INotificationService,
		@IJobManagementService private _jobService: IJobManagementService
	) {
		super(DeleteOperatorAction.ID, DeleteOperatorAction.LABEL);
	}

	public run(actionInfo: IJobActionInfo): TPromise<boolean> {
		let self = this;
		let operator = actionInfo.targetObject as sqlops.AgentOperatorInfo;
		self._notificationService.prompt(
			Severity.Info,
			nls.localize('jobaction.deleteOperatorConfirm,', "Are you sure you'd like to delete the operator '{0}'?", operator.name),
			[{
				label: DeleteOperatorAction.LABEL,
				run: () => {
					self._jobService.deleteOperator(actionInfo.ownerUri, actionInfo.targetObject).then(result => {
						if (!result || !result.success) {
							let errorMessage = nls.localize("jobaction.failedToDeleteOperator", "Could not delete operator '{0}'.\nError: {1}",
								operator.name, result.errorMessage ? result.errorMessage : 'Unknown error');
							self._notificationService.error(errorMessage);
						}
					});
				}
			}, {
				label: DeleteAlertAction.CancelLabel,
				run: () => { }
			}]
		);
		return TPromise.as(true);
	}
}


<<<<<<< HEAD
// Proxy Actions

export class NewProxyAction extends Action {
	public static ID = 'jobaction.newProxy';
	public static LABEL = nls.localize('jobaction.newProxy', "New Proxy");

	constructor(
	) {
		super(NewProxyAction.ID, NewProxyAction.LABEL, 'newStepIcon');
	}

	public run(context: ProxiesViewComponent): TPromise<boolean> {
		return new TPromise<boolean>((resolve, reject) => {
			try {
				context.openCreateProxyDialog();
				resolve(true);
			} catch (e) {
				reject(e);
			}
		});
	}
}

export class EditProxy extends Action {
=======
export class EditProxyAction extends Action {
>>>>>>> 24c48f02
	public static ID = 'jobaction.editProxy';
	public static LABEL = nls.localize('jobaction.editProxy', "Edit Proxy");

	constructor() {
		super(EditProxyAction.ID, EditProxyAction.LABEL);
	}

	public run(info: any): TPromise<boolean> {
		return TPromise.as(true);
	}
}

export class DeleteProxyAction extends Action {
	public static ID = 'jobaction.deleteProxy';
	public static LABEL = nls.localize('jobaction.deleteProxy', "Delete Proxy");

	constructor(
		@INotificationService private _notificationService: INotificationService,
		@IJobManagementService private _jobService: IJobManagementService
	) {
		super(DeleteProxyAction.ID, DeleteProxyAction.LABEL);
	}

	public run(actionInfo: IJobActionInfo): TPromise<boolean> {
		let self = this;
		let proxy = actionInfo.targetObject as sqlops.AgentProxyInfo;
		self._notificationService.prompt(
			Severity.Info,
			nls.localize('jobaction.deleteProxyConfirm,', "Are you sure you'd like to delete the proxy '{0}'?", proxy.accountName),
			[{
				label: DeleteProxyAction.LABEL,
				run: () => {
					self._jobService.deleteProxy(actionInfo.ownerUri, actionInfo.targetObject).then(result => {
						if (!result || !result.success) {
							let errorMessage = nls.localize("jobaction.failedToDeleteProxy", "Could not delete proxy '{0}'.\nError: {1}",
								proxy.accountName, result.errorMessage ? result.errorMessage : 'Unknown error');
								self._notificationService.error(errorMessage);
						}
					});
				}
			}, {
				label: DeleteAlertAction.CancelLabel,
				run: () => { }
			}]
		);
		return TPromise.as(true);
	}
}<|MERGE_RESOLUTION|>--- conflicted
+++ resolved
@@ -22,6 +22,11 @@
 	Stop = 'stop'
 }
 
+export interface IJobActionInfo {
+	ownerUri: string;
+	targetObject: any;
+}
+
 // Job actions
 
 export class JobsRefreshAction extends Action {
@@ -64,11 +69,6 @@
 			}
 		});
 	}
-}
-
-export interface IJobActionInfo {
-	ownerUri: string;
-	targetObject: any;
 }
 
 export class RunJobAction extends Action {
@@ -141,92 +141,6 @@
 	}
 }
 
-export class EditJob extends Action {
-	public static ID = 'jobaction.editJob';
-	public static LABEL = nls.localize('jobaction.editJob', "Edit Job");
-
-	constructor(
-		id: string,
-		label: string
-	) {
-		super(id, label);
-	}
-
-	public run(info: any): TPromise<boolean> {
-		return TPromise.as(true);
-	}
-}
-
-export class DeleteJob extends Action {
-	public static ID = 'jobaction.deleteJob';
-	public static LABEL = nls.localize('jobaction.deleteJob', "Delete Job");
-
-	constructor(
-		id: string,
-		label: string
-	) {
-		super(id, label);
-	}
-
-	public run(info: any): TPromise<boolean> {
-		return TPromise.as(true);
-	}
-}
-
-// Step Actions
-
-export class NewStepAction extends Action {
-	public static ID = 'jobaction.newStep';
-	public static LABEL = nls.localize('jobaction.newStep', "New Step");
-
-	constructor(
-		@ICommandService private _commandService: ICommandService
-	) {
-		super(NewStepAction.ID, NewStepAction.LABEL, 'newStepIcon');
-	}
-
-	public run(context: JobHistoryComponent): TPromise<boolean> {
-		let ownerUri = context.ownerUri;
-		let jobName = context.agentJobInfo.name;
-		let server = context.serverName;
-		let stepId = 0;
-		if (context.agentJobHistoryInfo && context.agentJobHistoryInfo.steps) {
-			stepId = context.agentJobHistoryInfo.steps.length + 1;
-		}
-		return new TPromise<boolean>((resolve, reject) => {
-			resolve(this._commandService.executeCommand('agent.openNewStepDialog', ownerUri, jobName, server, stepId));
-		});
-	}
-}
-
-<<<<<<< HEAD
-// Alert Actions
-
-export class NewAlertAction extends Action {
-	public static ID = 'jobaction.newAlert';
-	public static LABEL = nls.localize('jobaction.newAlert', "New Alert");
-
-	constructor(
-	) {
-		super(NewAlertAction.ID, NewAlertAction.LABEL, 'newStepIcon');
-	}
-
-	public run(context: AlertsViewComponent): TPromise<boolean> {
-		return new TPromise<boolean>((resolve, reject) => {
-			try {
-				context.openCreateAlertDialog();
-				resolve(true);
-			} catch (e) {
-				reject(e);
-			}
-		});
-	}
-}
-
-export class EditAlert extends Action {
-	public static ID = 'jobaction.editAlert';
-	public static LABEL = nls.localize('jobaction.editAlert', "Edit Alert");
-=======
 export class EditJobAction extends Action {
 	public static ID = 'jobaction.editJob';
 	public static LABEL = nls.localize('jobaction.editJob', "Edit Job");
@@ -243,7 +157,6 @@
 export class DeleteJobAction extends Action {
 	public static ID = 'jobaction.deleteJob';
 	public static LABEL = nls.localize('jobaction.deleteJob', "Delete Job");
->>>>>>> 24c48f02
 
 	constructor(
 		@INotificationService private _notificationService: INotificationService,
@@ -278,47 +191,68 @@
 	}
 }
 
-<<<<<<< HEAD
-export class DeleteAlert extends Action {
-	public static ID = 'jobaction.deleteAlert';
-	public static LABEL = nls.localize('jobaction.deleteAlert', "Delete Alert");
-=======
-export class EditAlertAction extends Action {
-	public static ID = 'jobaction.editAlert';
-	public static LABEL = nls.localize('jobaction.editAlert', "Edit Alert");
->>>>>>> 24c48f02
-
-	constructor() {
-		super(EditAlertAction.ID, EditAlertAction.LABEL);
-	}
-
-	public run(actionInfo: IJobActionInfo): TPromise<boolean> {
-		return TPromise.as(true);
-	}
-}
-
-<<<<<<< HEAD
-// Operator Actions
-
-export class NewOperatorAction extends Action {
-	public static ID = 'jobaction.newOperator';
-	public static LABEL = nls.localize('jobaction.newOperator', "New Operator");
-
-	constructor(
-	) {
-		super(NewOperatorAction.ID, NewOperatorAction.LABEL, 'newStepIcon');
-	}
-
-	public run(context: OperatorsViewComponent): TPromise<boolean> {
+// Step Actions
+
+export class NewStepAction extends Action {
+	public static ID = 'jobaction.newStep';
+	public static LABEL = nls.localize('jobaction.newStep', "New Step");
+
+	constructor(
+		@ICommandService private _commandService: ICommandService
+	) {
+		super(NewStepAction.ID, NewStepAction.LABEL, 'newStepIcon');
+	}
+
+	public run(context: JobHistoryComponent): TPromise<boolean> {
+		let ownerUri = context.ownerUri;
+		let jobName = context.agentJobInfo.name;
+		let server = context.serverName;
+		let stepId = 0;
+		if (context.agentJobHistoryInfo && context.agentJobHistoryInfo.steps) {
+			stepId = context.agentJobHistoryInfo.steps.length + 1;
+		}
+		return new TPromise<boolean>((resolve, reject) => {
+			resolve(this._commandService.executeCommand('agent.openNewStepDialog', ownerUri, jobName, server, stepId));
+		});
+	}
+}
+
+// Alert Actions
+
+export class NewAlertAction extends Action {
+	public static ID = 'jobaction.newAlert';
+	public static LABEL = nls.localize('jobaction.newAlert', "New Alert");
+
+	constructor(
+	) {
+		super(NewAlertAction.ID, NewAlertAction.LABEL, 'newStepIcon');
+	}
+
+	public run(context: AlertsViewComponent): TPromise<boolean> {
 		return new TPromise<boolean>((resolve, reject) => {
 			try {
-				context.openCreateOperatorDialog();
+				context.openCreateAlertDialog();
 				resolve(true);
 			} catch (e) {
 				reject(e);
 			}
 		});
-=======
+	}
+}
+
+export class EditAlertAction extends Action {
+	public static ID = 'jobaction.editAlert';
+	public static LABEL = nls.localize('jobaction.editAlert', "Edit Alert");
+
+	constructor() {
+		super(EditAlertAction.ID, EditAlertAction.LABEL);
+	}
+
+	public run(actionInfo: IJobActionInfo): TPromise<boolean> {
+		return TPromise.as(true);
+	}
+}
+
 export class DeleteAlertAction extends Action {
 	public static ID = 'jobaction.deleteAlert';
 	public static LABEL = nls.localize('jobaction.deleteAlert', "Delete Alert");
@@ -354,7 +288,29 @@
 			}]
 		);
 		return TPromise.as(true);
->>>>>>> 24c48f02
+	}
+}
+
+// Operator Actions
+
+export class NewOperatorAction extends Action {
+	public static ID = 'jobaction.newOperator';
+	public static LABEL = nls.localize('jobaction.newOperator', "New Operator");
+
+	constructor(
+	) {
+		super(NewOperatorAction.ID, NewOperatorAction.LABEL, 'newStepIcon');
+	}
+
+	public run(context: OperatorsViewComponent): TPromise<boolean> {
+		return new TPromise<boolean>((resolve, reject) => {
+			try {
+				context.openCreateOperatorDialog();
+				resolve(true);
+			} catch (e) {
+				reject(e);
+			}
+		});
 	}
 }
 
@@ -409,7 +365,6 @@
 }
 
 
-<<<<<<< HEAD
 // Proxy Actions
 
 export class NewProxyAction extends Action {
@@ -433,10 +388,7 @@
 	}
 }
 
-export class EditProxy extends Action {
-=======
 export class EditProxyAction extends Action {
->>>>>>> 24c48f02
 	public static ID = 'jobaction.editProxy';
 	public static LABEL = nls.localize('jobaction.editProxy', "Edit Proxy");
 
