--- conflicted
+++ resolved
@@ -19,13 +19,9 @@
 	public readonly onDidChange: Event<void> = this._onDidChange.event;
 
 	private _providers: { [handle: string]: sqlops.AgentServicesProvider; } = Object.create(null);
-<<<<<<< HEAD
-	private _jobCacheObject : {[server: string]: JobCacheObject; } = {};
+	private _jobCacheObjectMap : {[server: string]: JobCacheObject; } = {};
 	private _alertsCacheObject: {[server: string]: AlertsCacheObject; } = {};
-=======
-	private _jobCacheObjectMap : {[server: string]: JobCacheObject; } = {};
 	private _proxiesCacheObjectMap: {[server: string]: ProxiesCacheObject; } = {};
->>>>>>> 363f28a4
 
 	constructor(
 		@IConnectionManagementService private _connectionService: IConnectionManagementService
@@ -136,27 +132,21 @@
 		return this._jobCacheObjectMap;
 	}
 
-<<<<<<< HEAD
 	public get alertsCacheObjectMap(): {[server: string]: AlertsCacheObject; } {
 		return this._alertsCacheObject;
 	}
 
-	public addToCache(server: string, cacheObject: JobCacheObject | AlertsCacheObject) {
+	public get proxiesCacheObjectMap(): {[server: string]: ProxiesCacheObject; } {
+		return this._proxiesCacheObjectMap;
+	}
+
+	public addToCache(server: string, cacheObject: JobCacheObject | AlertsCacheObject | ProxiesCacheObject) {
 		if (cacheObject instanceof JobCacheObject) {
-			this._jobCacheObject[server] = cacheObject;
+			this._jobCacheObjectMap[server] = cacheObject;;
 		} else if (cacheObject instanceof AlertsCacheObject) {
 			this._alertsCacheObject[server] = cacheObject;
-=======
-	public get proxiesCacheObjectMap(): {[server: string]: ProxiesCacheObject; } {
-		return this._proxiesCacheObjectMap;
-	}
-
-	public addToCache(server: string, cacheObject: JobCacheObject | ProxiesCacheObject) {
-		if (cacheObject instanceof JobCacheObject) {
-			this._jobCacheObjectMap[server] = cacheObject;
 		} else if (cacheObject instanceof ProxiesCacheObject) {
 			this._proxiesCacheObjectMap[server] = cacheObject;
->>>>>>> 363f28a4
 		}
 	}
 }
@@ -260,7 +250,6 @@
 }
 
 /**
-<<<<<<< HEAD
  * Server level caching of job alerts and the alerts view
  */
 export class AlertsCacheObject {
@@ -272,7 +261,33 @@
 	/** Getters */
 	public get alerts(): sqlops.AgentAlertInfo[] {
 		return this._alerts;
-=======
+	}
+
+	public get dataview(): Slick.Data.DataView<any> {
+		return this._dataView;
+	}
+
+	public get serverName(): string {
+		return this._serverName;
+	}
+
+	/** Setters */
+
+	public set alerts(value: sqlops.AgentAlertInfo[]) {
+		this._alerts = value;
+	}
+
+	public set dataview(value: Slick.Data.DataView<any>) {
+		this._dataView = value;
+	}
+
+	public set serverName(value: string) {
+		this._serverName = value;
+	}
+}
+
+
+/**
  * Server level caching of job proxies and proxies view
  */
 export class ProxiesCacheObject {
@@ -286,7 +301,6 @@
 	 */
 	public get proxies(): sqlops.AgentProxyInfo[] {
 		return this._proxies;
->>>>>>> 363f28a4
 	}
 
 	public get dataview(): Slick.Data.DataView<any> {
@@ -298,13 +312,9 @@
 	}
 
 	/** Setters */
-<<<<<<< HEAD
-	public set alerts(value: sqlops.AgentAlertInfo[]) {
-		this._alerts = value;
-=======
+
 	public set proxies(value: sqlops.AgentProxyInfo[]) {
 		this._proxies = value;
->>>>>>> 363f28a4
 	}
 
 	public set dataview(value: Slick.Data.DataView<any>) {
@@ -314,8 +324,4 @@
 	public set serverName(value: string) {
 		this._serverName = value;
 	}
-<<<<<<< HEAD
-=======
-
->>>>>>> 363f28a4
 }