--- conflicted
+++ resolved
@@ -20,12 +20,9 @@
 
 	private _providers: { [handle: string]: sqlops.AgentServicesProvider; } = Object.create(null);
 	private _jobCacheObjectMap : {[server: string]: JobCacheObject; } = {};
-<<<<<<< HEAD
 	private _operatorsCacheObjectMap: {[server: string]: OperatorsCacheObject; } = {};
-=======
 	private _alertsCacheObject: {[server: string]: AlertsCacheObject; } = {};
 	private _proxiesCacheObjectMap: {[server: string]: ProxiesCacheObject; } = {};
->>>>>>> 89e959c2
 
 	constructor(
 		@IConnectionManagementService private _connectionService: IConnectionManagementService
@@ -136,33 +133,27 @@
 		return this._jobCacheObjectMap;
 	}
 
-<<<<<<< HEAD
+	public get alertsCacheObjectMap(): {[server: string]: AlertsCacheObject; } {
+		return this._alertsCacheObject;
+	}
+
+	public get proxiesCacheObjectMap(): {[server: string]: ProxiesCacheObject; } {
+		return this._proxiesCacheObjectMap;
+	}
+
 	public get operatorsCacheObjectMap(): {[server: string]: OperatorsCacheObject} {
 		return this._operatorsCacheObjectMap;
 	}
 
-	public addToCache(server: string, cacheObject: JobCacheObject | OperatorsCacheObject) {
+	public addToCache(server: string, cacheObject: JobCacheObject | OperatorsCacheObject | ProxiesCacheObject | AlertsCacheObject) {
 		if (cacheObject instanceof JobCacheObject) {
 			this._jobCacheObjectMap[server] = cacheObject;
 		} else if (cacheObject instanceof OperatorsCacheObject) {
 			this._operatorsCacheObjectMap[server] = cacheObject;
-=======
-	public get alertsCacheObjectMap(): {[server: string]: AlertsCacheObject; } {
-		return this._alertsCacheObject;
-	}
-
-	public get proxiesCacheObjectMap(): {[server: string]: ProxiesCacheObject; } {
-		return this._proxiesCacheObjectMap;
-	}
-
-	public addToCache(server: string, cacheObject: JobCacheObject | AlertsCacheObject | ProxiesCacheObject) {
-		if (cacheObject instanceof JobCacheObject) {
-			this._jobCacheObjectMap[server] = cacheObject;;
 		} else if (cacheObject instanceof AlertsCacheObject) {
 			this._alertsCacheObject[server] = cacheObject;
 		} else if (cacheObject instanceof ProxiesCacheObject) {
 			this._proxiesCacheObjectMap[server] = cacheObject;
->>>>>>> 89e959c2
 		}
 	}
 }
@@ -266,30 +257,54 @@
 }
 
 /**
-<<<<<<< HEAD
  * Server level caching of Operators
  */
 export class OperatorsCacheObject {
 	_serviceBrand: any;
 	private _operators: sqlops.AgentOperatorInfo[];
-=======
- * Server level caching of job alerts and the alerts view
- */
-export class AlertsCacheObject {
-	_serviceBrand: any;
-	private _alerts: sqlops.AgentAlertInfo[];
->>>>>>> 89e959c2
 	private _dataView: Slick.Data.DataView<any>;
 	private _serverName: string;
 
 	/** Getters */
-<<<<<<< HEAD
 	public get operators(): sqlops.AgentOperatorInfo[] {
 		return this._operators;
-=======
+	}
+
+	public get dataview(): Slick.Data.DataView<any> {
+		return this._dataView;
+	}
+
+	public get serverName(): string {
+		return this._serverName;
+	}
+
+	/** Setters */
+	public set operators(value: sqlops.AgentOperatorInfo[]) {
+		this._operators = value;
+	}
+
+	public set dataview(value: Slick.Data.DataView<any>) {
+		this._dataView = value;
+	}
+
+	public set serverName(value: string) {
+		this._serverName = value;
+	}
+
+}
+
+/*
+* Server level caching of job alerts and the alerts view
+*/
+export class AlertsCacheObject {
+   _serviceBrand: any;
+   private _alerts: sqlops.AgentAlertInfo[];
+   private _dataView: Slick.Data.DataView<any>;
+   private _serverName: string;
+
+   	/** Getters */
 	public get alerts(): sqlops.AgentAlertInfo[] {
 		return this._alerts;
->>>>>>> 89e959c2
 	}
 
 	public get dataview(): Slick.Data.DataView<any> {
@@ -301,14 +316,8 @@
 	}
 
 	/** Setters */
-<<<<<<< HEAD
-	public set operators(value: sqlops.AgentOperatorInfo[]) {
-		this._operators = value;
-=======
-
 	public set alerts(value: sqlops.AgentAlertInfo[]) {
 		this._alerts = value;
->>>>>>> 89e959c2
 	}
 
 	public set dataview(value: Slick.Data.DataView<any>) {
@@ -318,9 +327,6 @@
 	public set serverName(value: string) {
 		this._serverName = value;
 	}
-<<<<<<< HEAD
-
-=======
 }
 
 
@@ -361,5 +367,4 @@
 	public set serverName(value: string) {
 		this._serverName = value;
 	}
->>>>>>> 89e959c2
 }