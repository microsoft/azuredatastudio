--- conflicted
+++ resolved
@@ -207,7 +207,6 @@
     background: none;
 }
 
-<<<<<<< HEAD
 #jobsDiv .jobview-grid > .monaco-table .slick-viewport > .grid-canvas > .ui-widget-content.slick-row:hover > .slick-cell,
 #jobsDiv .jobview-grid > .monaco-table .slick-viewport > .grid-canvas > .ui-widget-content.slick-row.hovered > .slick-cell,
 #jobsDiv .jobview-grid > .monaco-table .slick-viewport > .grid-canvas > .ui-widget-content.slick-row> .slick-cell.hovered {
@@ -218,7 +217,8 @@
 .vs-dark #jobsDiv .jobview-grid > .monaco-table .slick-viewport > .grid-canvas > .ui-widget-content.slick-row > .slick-cell.hovered,
 .vs-dark #jobsDiv .jobview-grid > .monaco-table .slick-viewport > .grid-canvas > .ui-widget-content.slick-row.hovered > .slick-cell {
     background: #444444 !important;
-=======
+}
+
 table.jobprevruns div.bar1, table.jobprevruns div.bar2, table.jobprevruns div.bar3,
 table.jobprevruns div.bar4, table.jobprevruns div.bar5 {
     padding-top: 3px;
@@ -238,5 +238,4 @@
 
 table.jobprevruns > tbody {
     vertical-align: bottom;
->>>>>>> e9661f90
 }