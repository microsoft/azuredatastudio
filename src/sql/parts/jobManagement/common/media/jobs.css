--- conflicted
+++ resolved
@@ -104,11 +104,8 @@
     display: inline-block;
 }
 
-<<<<<<< HEAD
-#alertsDiv .jobalertsview-grid .slick-cell.l1.r1 .alertview-alertnametext {
-=======
+#alertsDiv .jobalertsview-grid .slick-cell.l1.r1 .alertview-alertnametext,
 #proxiesDiv .jobproxiesview-grid .slick-cell.l1.r1 .proxyview-proxynametext {
->>>>>>> 363f28a4
     text-overflow: ellipsis;
     width: 100%;
     overflow: hidden;
@@ -404,20 +401,14 @@
     margin-bottom: 0px;
 }
 
-<<<<<<< HEAD
-#alertsDiv .alertview-alertnameindicatorenabled {
+#alertsDiv .alertview-alertnameindicatorenabled,
+#proxiesDiv .proxyview-proxynameindicatorenabled {
     width: 5px;
     background: green;
 }
 
-#alertsDiv .alertview-alertnameindicatordisabled {
-=======
-#proxiesDiv .proxyview-proxynameindicatorenabled {
-    width: 5px;
-    background: green;
-}
- #proxiesDiv .proxyview-proxynameindicatordisabled {
->>>>>>> 363f28a4
+#alertsDiv .alertview-alertnameindicatordisabled,
+#proxiesDiv .proxyview-proxynameindicatordisabled {
     width: 5px;
     background: red;
 }