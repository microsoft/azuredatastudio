--- conflicted
+++ resolved
@@ -259,7 +259,6 @@
 
 .jobs-view-toolbar span{
     padding-left: 5px;
-<<<<<<< HEAD
 }
 
 
@@ -267,6 +266,4 @@
     height: 94.7%;
 	width : 100%;
     display: block;
-=======
->>>>>>> bae23b7f
 }