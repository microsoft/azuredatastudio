<!--
/*---------------------------------------------------------------------------------------------
 *  Copyright (c) Microsoft Corporation. All rights reserved.
 *  Licensed under the Source EULA. See License.txt in the project root for license information.
 *--------------------------------------------------------------------------------------------*/
-->

<panel class="fullsize" [options]="panelOpt">
<<<<<<< HEAD
	<tab [title]="jobsComponentTitle" class="fullsize" [identifier]="jobsTabIdentifier">
=======
	<tab [title]="jobsComponentTitle" class="fullsize" [identifier]="jobsTabIdentifier"
	     [iconClass]="jobsIconClass">
>>>>>>> 5c9bd9e4
		<div id="jobsDiv" class="fullsize" *ngIf="showHistory === false">
			<jobsview-component ></jobsview-component>
		</div>
		<div id="historyDiv" class="fullsize" *ngIf="showHistory === true">
			<jobhistory-component [jobId]="jobId" [agentJobInfo]="agentJobInfo"></jobhistory-component>
		</div>
	</tab>
</panel><|MERGE_RESOLUTION|>--- conflicted
+++ resolved
@@ -6,12 +6,8 @@
 -->
 
 <panel class="fullsize" [options]="panelOpt">
-<<<<<<< HEAD
-	<tab [title]="jobsComponentTitle" class="fullsize" [identifier]="jobsTabIdentifier">
-=======
 	<tab [title]="jobsComponentTitle" class="fullsize" [identifier]="jobsTabIdentifier"
 	     [iconClass]="jobsIconClass">
->>>>>>> 5c9bd9e4
 		<div id="jobsDiv" class="fullsize" *ngIf="showHistory === false">
 			<jobsview-component ></jobsview-component>
 		</div>
