/*---------------------------------------------------------------------------------------------
 *  Copyright (c) Microsoft Corporation. All rights reserved.
 *  Licensed under the Source EULA. See License.txt in the project root for license information.
 *--------------------------------------------------------------------------------------------*/

import { TableDataView } from 'sql/base/browser/ui/table/tableDataView';
import { IProfilerSession, IProfilerService, ProfilerSessionID, IProfilerViewTemplate } from 'sql/parts/profiler/service/interfaces';
import { ProfilerState } from './profilerState';
import { IConnectionProfile } from 'sql/parts/connection/common/interfaces';

import * as sqlops from 'sqlops';
import * as nls from 'vs/nls';

import { TPromise } from 'vs/base/common/winjs.base';
import { EditorInput } from 'vs/workbench/common/editor';
import { IEditorModel } from 'vs/platform/editor/common/editor';
import { IInstantiationService } from 'vs/platform/instantiation/common/instantiation';
import { INotificationService } from 'vs/platform/notification/common/notification';
import { Event, Emitter } from 'vs/base/common/event';
import { generateUuid } from 'vs/base/common/uuid';
import { IDialogService, IConfirmation, IConfirmationResult } from 'vs/platform/dialogs/common/dialogs';
import { escape } from 'sql/base/common/strings';
<<<<<<< HEAD
import * as types from 'vs/base/common/types';
=======
import URI from 'vs/base/common/uri';
>>>>>>> 017b4ecd

export class ProfilerInput extends EditorInput implements IProfilerSession {

	public static ID: string = 'workbench.editorinputs.profilerinputs';
	public static SCHEMA: string = 'profiler';
	private _data: TableDataView<Slick.SlickData>;
	private _id: ProfilerSessionID;
	private _state: ProfilerState;
	private _columns: string[] = [];
	private _sessionName: string;
	private _viewTemplate: IProfilerViewTemplate;
	// mapping of event categories to what column they display under
	// used for coallescing multiple events with different names to the same column
	private _columnMapping: { [event: string]: string } = {};

	private _onColumnsChanged = new Emitter<Slick.Column<Slick.SlickData>[]>();
	public onColumnsChanged: Event<Slick.Column<Slick.SlickData>[]> = this._onColumnsChanged.event;

	constructor(
		private _connection: IConnectionProfile,
		@IInstantiationService private _instantiationService: IInstantiationService,
		@IProfilerService private _profilerService: IProfilerService,
		@INotificationService private _notificationService: INotificationService,
		@IDialogService private _dialogService: IDialogService
	) {
		super();
		this._state = new ProfilerState();
		// set inital state
		this.state.change({
			isConnected: false,
			isStopped: true,
			isPaused: false,
			isRunning: false,
			autoscroll: true
		});

		this._profilerService.registerSession(generateUuid(), _connection, this).then((id) => {
			this._id = id;
			this.state.change({ isConnected: true });
		});
		let searchFn = (val: { [x: string]: string }, exp: string): Array<number> => {
			let ret = new Array<number>();
			for (let i = 0; i < this._columns.length; i++) {
				if (val[this._columns[i]].includes(exp)) {
					ret.push(i);
				}
			}
			return ret;
		};
		this._data = new TableDataView<Slick.SlickData>(undefined, searchFn);

		this.onDispose(() => {
			if (this._state.isRunning || this.state.isPaused) {
				let confirm: IConfirmation = {
					message: nls.localize('confirmStopProfilerSession', "Would you like to stop the running XEvent session?"),
					primaryButton: nls.localize('profilerClosingActions.yes', 'Yes'),
					secondaryButton: nls.localize('profilerClosingActions.no', 'No'),
					type: 'question'
				};

				this._dialogService.confirm(confirm).then(result => {
					if (result.confirmed) {
						this._profilerService.stopSession(this.id);
					}
				});
			}
		});
	}

	public set viewTemplate(template: IProfilerViewTemplate) {
		this._data.clear();
		this._viewTemplate = template;

		let newColumns = this._viewTemplate.columns.reduce<Array<string>>((p, e) => {
			p.push(e.name);
			return p;
		}, []);

		let newMapping: { [event: string]: string } = {};
		this._viewTemplate.columns.forEach(c => {
			c.eventsMapped.forEach(e => {
				newMapping[e] = c.name;
			});
		});
		this.setColumnMapping(newColumns, newMapping);
	}

	public get viewTemplate(): IProfilerViewTemplate {
		return this._viewTemplate;
	}

	public set sessionName(name: string) {
		if (!this._state.isRunning || !this.state.isPaused) {
			this._sessionName = name;
		}
	}

	public get sessionName(): string {
		return this._sessionName;
	}

	public getTypeId(): string {
		return ProfilerInput.ID;
	}

	public resolve(refresh?: boolean): TPromise<IEditorModel> {
		return undefined;
	}

	public getName(): string {
		let name: string = nls.localize('profilerInput.profiler', 'Profiler');
		if (!this._connection) {
			return name;
		}
		name += ': ' + this._connection.serverName.substring(0, 20);
		return name;
	}

	public getResource(): URI {
		return URI.from({
			scheme: ProfilerInput.SCHEMA,
			path: 'profiler'
		});
	}

	public get data(): TableDataView<Slick.SlickData> {
		return this._data;
	}

	public get columns(): Slick.Column<Slick.SlickData>[] {
		if (this._columns) {
			return this._columns.map(i => {
				return <Slick.Column<Slick.SlickData>>{
					id: i,
					field: i,
					name: i,
					sortable: true
				};
			});
		} else {
			return [];
		}
	}

	public setColumns(columns: Array<string>) {
		this._columns = columns;
		this._onColumnsChanged.fire(this.columns);
	}

	public setColumnMapping(columns: Array<string>, mapping: { [event: string]: string }) {
		this._columns = columns;
		this._columnMapping = mapping;
		this._onColumnsChanged.fire(this.columns);
	}

	public get connectionName(): string {
		if (!types.isUndefinedOrNull(this._connection)) {
			if (this._connection.databaseName) {
				return `${this._connection.serverName} ${this._connection.databaseName}`;
			} else {
				return `${this._connection.serverName}`;
			}
		}
		else {
			return nls.localize('profilerInput.notConnected', "Not connected");
		}
	}

	public get id(): ProfilerSessionID {
		return this._id;
	}

	public get state(): ProfilerState {
		return this._state;
	}

	public onSessionStopped(notification: sqlops.ProfilerSessionStoppedParams) {
		this._notificationService.error(nls.localize("profiler.sessionStopped", "XEvent Profiler Session stopped unexpectedly on the server {0}.", this._connection.serverName));

		this.state.change({
			isStopped: true,
			isPaused: false,
			isRunning: false
		});
	}

	public onProfilerSessionCreated(params: sqlops.ProfilerSessionCreatedParams) {
		if (types.isUndefinedOrNull(params.sessionName) || types.isUndefinedOrNull(params.templateName)) {
			this._notificationService.error(nls.localize("profiler.sessionCreationError", "Error while starting new session"));
		} else {
			this._sessionName = params.sessionName;
			let sessionTemplate = this._profilerService.getSessionTemplates().find((template) => {
				return template.name === params.templateName;
			});
			if (!types.isUndefinedOrNull(sessionTemplate)) {
				let newView = this._profilerService.getViewTemplates().find((view) => {
					return view.name === sessionTemplate.defaultView;
				});
				if (!types.isUndefinedOrNull(newView)) {
					this.viewTemplate = newView;
				}
			}

			this.data.clear();
			this.state.change({
				isStopped: false,
				isPaused: false,
				isRunning: true
			});
		}
	}

	public onSessionStateChanged(state: ProfilerState) {
		this.state.change(state);
	}

	public onMoreRows(eventMessage: sqlops.ProfilerSessionEvents) {
		if (eventMessage.eventsLost) {
			this._notificationService.warn(nls.localize("profiler.eventsLost", "The XEvent Profiler session for {0} has lost events.", this._connection.serverName));
		}

		for (let i: number = 0; i < eventMessage.events.length && i < 500; ++i) {
			let e: sqlops.ProfilerEvent = eventMessage.events[i];
			let data = {};
			data['EventClass'] = e.name;
			data['StartTime'] = e.timestamp;

			// Using ' ' instead of '' fixed the error where clicking through events
			// with empty text fields causes future text panes to be highlighted.
			// This is a temporary fix
			data['TextData'] = ' ';
			for (let key in e.values) {
				let columnName = this._columnMapping[key];
				if (columnName) {
					let value = e.values[key];
					data[columnName] = escape(value);
				}
			}
			this._data.push(data);
		}

	}
}<|MERGE_RESOLUTION|>--- conflicted
+++ resolved
@@ -20,11 +20,8 @@
 import { generateUuid } from 'vs/base/common/uuid';
 import { IDialogService, IConfirmation, IConfirmationResult } from 'vs/platform/dialogs/common/dialogs';
 import { escape } from 'sql/base/common/strings';
-<<<<<<< HEAD
 import * as types from 'vs/base/common/types';
-=======
 import URI from 'vs/base/common/uri';
->>>>>>> 017b4ecd
 
 export class ProfilerInput extends EditorInput implements IProfilerSession {
 
