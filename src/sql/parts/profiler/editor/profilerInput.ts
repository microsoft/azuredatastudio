/*---------------------------------------------------------------------------------------------
 *  Copyright (c) Microsoft Corporation. All rights reserved.
 *  Licensed under the Source EULA. See License.txt in the project root for license information.
 *--------------------------------------------------------------------------------------------*/

import { TableDataView } from 'sql/base/browser/ui/table/tableDataView';
import { IProfilerSession, IProfilerService, ProfilerSessionID, IProfilerSessionTemplate } from 'sql/parts/profiler/service/interfaces';
import { ProfilerState } from './profilerState';
import { IConnectionProfile } from 'sql/parts/connection/common/interfaces';

import * as sqlops from 'sqlops';

import { TPromise } from 'vs/base/common/winjs.base';
import { EditorInput } from 'vs/workbench/common/editor';
import { IEditorModel } from 'vs/platform/editor/common/editor';
import { IInstantiationService } from 'vs/platform/instantiation/common/instantiation';
import Event, { Emitter } from 'vs/base/common/event';
import { generateUuid } from 'vs/base/common/uuid';

import * as nls from 'vs/nls';

export class ProfilerInput extends EditorInput implements IProfilerSession {

	public static ID: string = 'workbench.editorinputs.profilerinputs';
	public static SCHEMA: string = 'profiler';
	private _data: TableDataView<Slick.SlickData>;
	private _id: ProfilerSessionID;
	private _state: ProfilerState;
	private _columns: string[] = [];
	private _sessionTemplate: IProfilerSessionTemplate;

	private _onColumnsChanged = new Emitter<Slick.Column<Slick.SlickData>[]>();
	public onColumnsChanged: Event<Slick.Column<Slick.SlickData>[]> = this._onColumnsChanged.event;

	constructor(
		private _connection: IConnectionProfile,
		@IInstantiationService private _instantiationService: IInstantiationService,
		@IProfilerService private _profilerService: IProfilerService
	) {
		super();
		this._state = new ProfilerState();
		// set inital state
		this.state.change({
			isConnected: true,
			isStopped: false,
			isPaused: false,
			isRunning: false,
			autoscroll: true
		});

		this._id = this._profilerService.registerSession(generateUuid(), _connection, this);
		let searchFn = (val: { [x: string]: string }, exp: string): Array<number> => {
			let ret = new Array<number>();
			for (let i = 0; i < this._columns.length; i++) {
				if (val[this._columns[i]].includes(exp)) {
					ret.push(i);
				}
			}
			return ret;
		};
		this._data = new TableDataView<Slick.SlickData>(undefined, searchFn);
	}

	public set sessionTemplate(template: IProfilerSessionTemplate) {
		this._sessionTemplate = template;
		let newColumns = this.sessionTemplate.view.events.reduce<Array<string>>((p, e) => {
			e.columns.forEach(c => {
				if (!p.includes(c)) {
					p.push(c);
				}
			});
			return p;
		}, []);
		newColumns.unshift('EventClass');
		this.setColumns(newColumns);
	}

	public get sessionTemplate(): IProfilerSessionTemplate {
		return this._sessionTemplate;
	}

	public getTypeId(): string {
		return ProfilerInput.ID;
	}

	public resolve(refresh?: boolean): TPromise<IEditorModel> {
		return undefined;
	}

	public getName(): string {
		return nls.localize('profiler', 'Profiler');
	}

	public get data(): TableDataView<Slick.SlickData> {
		return this._data;
	}

	public get columns(): Slick.Column<Slick.SlickData>[] {
		if (this._columns) {
			return this._columns.map(i => {
				return <Slick.Column<Slick.SlickData>>{
					id: i,
					field: i,
					name: i,
					sortable: true
				};
			});
		} else {
			return [];
		}
	}

	public setColumns(columns: Array<string>) {
		this._columns = columns;
		this._onColumnsChanged.fire(this.columns);
	}

	public get id(): ProfilerSessionID {
		return this._id;
	}

	public get state(): ProfilerState {
		return this._state;
	}

<<<<<<< HEAD
	public onMoreRows(events: sqlops.ProfilerSessionEvents) {
=======
	public onMoreRows(eventMessage: data.ProfilerSessionEvents) {
		for (let i: number  = 0; i < eventMessage.events.length && i < 500; ++i) {
			let e: data.ProfilerEvent = eventMessage.events[i];
			let data = {};
			data['EventClass'] =  e.name;
			data['StartTime'] = e.timestamp;
			data['EndTime'] = e.timestamp;
			const columns = [
				'TextData',
				'ApplicationName',
				'NTUserName',
				'LoginName',
				'CPU',
				'Reads',
				'Writes',
				'Duration',
				'ClientProcessID',
				'SPID',
				'StartTime',
				'EndTime',
				'BinaryData'
			];

			let columnNameMap: Map<string, string> = new Map<string, string>();
			columnNameMap['client_app_name'] = 'ApplicationName';
			columnNameMap['nt_username'] = 'NTUserName';
			columnNameMap['options_text'] = 'TextData';
			columnNameMap['server_principal_name'] = 'LoginName';
			columnNameMap['session_id'] = 'SPID';
			columnNameMap['batch_text'] = 'TextData';
			columnNameMap['cpu_time'] = 'CPU';
			columnNameMap['duration'] = 'Duration';
			columnNameMap['logical_reads'] = 'Reads';

			for (let idx = 0; idx < columns.length; ++idx) {
				let columnName = columns[idx];
				data[columnName] = '';
			}
>>>>>>> 1424e18b

			for (let key in e.values) {
				let columnName = columnNameMap[key];
				if (columnName) {
					let value = e.values[key];
					data[columnName] = value;
				}
			}
			this._data.push(data);
		}

	}
}<|MERGE_RESOLUTION|>--- conflicted
+++ resolved
@@ -123,12 +123,9 @@
 		return this._state;
 	}
 
-<<<<<<< HEAD
-	public onMoreRows(events: sqlops.ProfilerSessionEvents) {
-=======
-	public onMoreRows(eventMessage: data.ProfilerSessionEvents) {
+	public onMoreRows(eventMessage: sqlops.ProfilerSessionEvents) {
 		for (let i: number  = 0; i < eventMessage.events.length && i < 500; ++i) {
-			let e: data.ProfilerEvent = eventMessage.events[i];
+			let e: sqlops.ProfilerEvent = eventMessage.events[i];
 			let data = {};
 			data['EventClass'] =  e.name;
 			data['StartTime'] = e.timestamp;
@@ -164,7 +161,6 @@
 				let columnName = columns[idx];
 				data[columnName] = '';
 			}
->>>>>>> 1424e18b
 
 			for (let key in e.values) {
 				let columnName = columnNameMap[key];
