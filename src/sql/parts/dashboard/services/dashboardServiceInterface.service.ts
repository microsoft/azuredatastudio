--- conflicted
+++ resolved
@@ -155,12 +155,10 @@
 	private _onCloseTab = new Emitter<string>();
 	public readonly onCloseTab: Event<string> = this._onCloseTab.event;
 
-<<<<<<< HEAD
 	private _dashboardContextKey =  new RawContextKey<string>('dashboardContext', undefined);
 	public dashboardContextKey: IContextKey<string>;
-=======
+
 	private _numberOfPageNavigations: number;
->>>>>>> 64f61b29
 
 	constructor(
 		@Inject(BOOTSTRAP_SERVICE_ID) private _bootstrapService: IBootstrapService,
