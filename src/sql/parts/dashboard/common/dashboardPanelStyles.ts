/*---------------------------------------------------------------------------------------------
 *  Copyright (c) Microsoft Corporation. All rights reserved.
 *  Licensed under the Source EULA. See License.txt in the project root for license information.
 *--------------------------------------------------------------------------------------------*/
import 'vs/css!./dashboardPanel';

import { registerThemingParticipant, ITheme, ICssStyleCollector } from 'vs/platform/theme/common/themeService';
import { TAB_ACTIVE_BACKGROUND, TAB_ACTIVE_FOREGROUND, TAB_ACTIVE_BORDER, TAB_INACTIVE_BACKGROUND, TAB_INACTIVE_FOREGROUND, EDITOR_GROUP_HEADER_TABS_BACKGROUND, TAB_BORDER } from 'vs/workbench/common/theme';
import { activeContrastBorder, focusBorder } from 'vs/platform/theme/common/colorRegistry';

registerThemingParticipant((theme: ITheme, collector: ICssStyleCollector) => {

	// Title Active
	const tabActiveBackground = theme.getColor(TAB_ACTIVE_BACKGROUND);
	const tabActiveForeground = theme.getColor(TAB_ACTIVE_FOREGROUND);
	if (tabActiveBackground || tabActiveForeground) {
		collector.addRule(`
			panel.dashboard-panel > .tabbedPanel > .title .tabList .tab:hover .tabLabel,
			panel.dashboard-panel > .tabbedPanel > .title .tabList .tab .tabLabel.active {
				color: ${tabActiveForeground};
				border-bottom: 0px solid;
			}

			panel.dashboard-panel > .tabbedPanel > .title .tabList .tab-header.active {
				background-color: ${tabActiveBackground};
				outline-color: ${tabActiveBackground};
			}

			panel.dashboard-panel > .tabbedPanel.horizontal > .title .tabList .tab-header.active {
				border-bottom-color: transparent;
			}

			panel.dashboard-panel > .tabbedPanel.vertical > .title .tabList .tab-header.active {
				border-right-color: transparent;
			}
		`);
	}

	const activeTabBorderColor = theme.getColor(TAB_ACTIVE_BORDER);
	if (activeTabBorderColor) {
		collector.addRule(`
			panel.dashboard-panel > .tabbedPanel > .title .tabList .tab-header.active {
				box-shadow: ${activeTabBorderColor} 0 -1px inset;
			}
		`);
	}

	// Title Inactive
	const tabInactiveBackground = theme.getColor(TAB_INACTIVE_BACKGROUND);
	const tabInactiveForeground = theme.getColor(TAB_INACTIVE_FOREGROUND);
	if (tabInactiveBackground || tabInactiveForeground) {
		collector.addRule(`
			panel.dashboard-panel > .tabbedPanel > .title .tabList .tab .tabLabel {
				color: ${tabInactiveForeground};
			}

			panel.dashboard-panel > .tabbedPanel > .title .tabList .tab-header {
				background-color: ${tabInactiveBackground};
			}
		`);
	}

	// Panel title background
	const panelTitleBackground = theme.getColor(EDITOR_GROUP_HEADER_TABS_BACKGROUND);
	if (panelTitleBackground) {
		collector.addRule(`
			panel.dashboard-panel > .tabbedPanel > .title {
				background-color: ${panelTitleBackground};
			}
		`);
	}

	// Panel title background
	const tabBorder = theme.getColor(TAB_BORDER);
	if (tabBorder) {
		collector.addRule(`
<<<<<<< HEAD
			panel.dashboard-panel > .tabbedPanel > .title > .monaco-scrollable-element > .tabList .tab-header {
				border-right-color: ${tabBorder};
				border-bottom-color: ${tabBorder};
=======
			panel.dashboard-panel > .tabbedPanel > .title .tabList .tab-header {
				border-right-color: ${tabBoarder};
				border-bottom-color: ${tabBoarder};
>>>>>>> 23ec6ac5
			}
		`);
	}

	// Styling with Outline color (e.g. high contrast theme)
	const outline = theme.getColor(activeContrastBorder);
	if (outline) {
		collector.addRule(`
			panel.dashboard-panel > .tabbedPanel > .title {
				border-bottom-color: ${tabBorder};
				border-bottom-width: 1px;
				border-bottom-style: solid;
			}

			panel.dashboard-panel > .tabbedPanel.vertical > .title {
				border-right-color: ${tabBorder};
				border-right-width: 1px;
				border-right-style: solid;
			}
		`);
	}
});<|MERGE_RESOLUTION|>--- conflicted
+++ resolved
@@ -74,15 +74,9 @@
 	const tabBorder = theme.getColor(TAB_BORDER);
 	if (tabBorder) {
 		collector.addRule(`
-<<<<<<< HEAD
-			panel.dashboard-panel > .tabbedPanel > .title > .monaco-scrollable-element > .tabList .tab-header {
+			panel.dashboard-panel > .tabbedPanel > .title .tabList .tab-header {
 				border-right-color: ${tabBorder};
 				border-bottom-color: ${tabBorder};
-=======
-			panel.dashboard-panel > .tabbedPanel > .title .tabList .tab-header {
-				border-right-color: ${tabBoarder};
-				border-bottom-color: ${tabBoarder};
->>>>>>> 23ec6ac5
 			}
 		`);
 	}
