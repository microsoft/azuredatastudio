--- conflicted
+++ resolved
@@ -230,7 +230,6 @@
 		}));
 
 		this._tabsDispose.push(this.dashboardService.onAddNewTabs(e => {
-<<<<<<< HEAD
 			this.loadNewTabs(e);
 		}));
 	}
@@ -262,36 +261,12 @@
 					let pinnedTab = this._pinnedTabs.find(i => i.tabId === v.id);
 					actions.push(this.dashboardService.instantiationService.createInstance(PinUnpinTabAction, v.id, this.dashboardService.getUnderlyingUri(), !!pinnedTab));
 				}
-				let config: TabConfig = {
-					id: v.id,
-					name: v.title,
-					context: this.context,
-					widgets: v.widgets,
-					originalConfig: undefined,
-					editable: false,
-					canClose: true,
-					actions: actions
-				};
-=======
-			let selectedTabs = e.map(v => {
-				if (v.widgets) {
-					let configs = v.widgets;
-					this._configModifiers.forEach(cb => {
-						configs = cb.apply(this, [configs]);
-					});
-					this._gridModifiers.forEach(cb => {
-						configs = cb.apply(this, [configs]);
-					});
-					return { id: v.id, title: v.title, widgets: configs };
-				}
-				return v;
-			}).map(v => {
+
 				let config = v as TabConfig;
 				config.context = this.context;
 				config.editable = false;
 				config.canClose = true;
-				config.actions = [];
->>>>>>> fd33be68
+				config.actions = actions;
 				this.addNewTab(config);
 				return config;
 			});
