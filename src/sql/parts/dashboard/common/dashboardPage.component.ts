/*---------------------------------------------------------------------------------------------
 *  Copyright (c) Microsoft Corporation. All rights reserved.
 *  Licensed under the Source EULA. See License.txt in the project root for license information.
 *--------------------------------------------------------------------------------------------*/

import 'vs/css!./dashboardPage';

import { Component, Inject, forwardRef, ViewChild, ElementRef, ViewChildren, QueryList, OnDestroy, ChangeDetectorRef } from '@angular/core';

import { DashboardServiceInterface } from 'sql/parts/dashboard/services/dashboardServiceInterface.service';
import { WidgetConfig, TabConfig } from 'sql/parts/dashboard/common/dashboardWidget';
import { ConnectionManagementInfo } from 'sql/parts/connection/common/connectionManagementInfo';
import { Extensions, IInsightRegistry } from 'sql/platform/dashboard/common/insightRegistry';
import { DashboardWidgetWrapper } from 'sql/parts/dashboard/common/dashboardWidgetWrapper.component';
import { IPropertiesConfig } from 'sql/parts/dashboard/pages/serverDashboardPage.contribution';
import { PanelComponent } from 'sql/base/browser/ui/panel/panel.component';
import { DashboardTab } from 'sql/parts/dashboard/common/dashboardTab.component';
import { subscriptionToDisposable } from 'sql/base/common/lifecycle';
<<<<<<< HEAD
import { IDashboardRegistry, Extensions as DashboardExtensions } from 'sql/platform/dashboard/common/dashboardRegistry';
=======
import { CloseTabAction } from './actions';
>>>>>>> 82a7d09a

import { Registry } from 'vs/platform/registry/common/platform';
import * as types from 'vs/base/common/types';
import { Severity } from 'vs/platform/message/common/message';
import { Disposable } from 'vs/base/common/lifecycle';
import * as nls from 'vs/nls';
import { ScrollableElement } from 'vs/base/browser/ui/scrollbar/scrollableElement';
import { ScrollbarVisibility } from 'vs/base/common/scrollable';
import { addDisposableListener, getContentHeight, EventType } from 'vs/base/browser/dom';
import { IColorTheme } from 'vs/workbench/services/themes/common/workbenchThemeService';
import * as colors from 'vs/platform/theme/common/colorRegistry';
import * as themeColors from 'vs/workbench/common/theme';
import { generateUuid } from 'vs/base/common/uuid';
import * as objects from 'vs/base/common/objects';
import { TabComponent } from 'sql/base/browser/ui/panel/tab.component';
import Event, { Emitter } from 'vs/base/common/event';

const dashboardRegistry = Registry.as<IDashboardRegistry>(DashboardExtensions.DashboardContributions);

/**
 * @returns whether the provided parameter is a JavaScript Array and each element in the array is a number.
 */
function isNumberArray(value: any): value is number[] {
	return types.isArray(value) && (<any[]>value).every(elem => types.isNumber(elem));
}

@Component({
	selector: 'dashboard-page',
	templateUrl: decodeURI(require.toUrl('sql/parts/dashboard/common/dashboardPage.component.html'))
})
export abstract class DashboardPage extends Disposable implements OnDestroy {

	protected SKELETON_WIDTH = 5;
	protected tabs: Array<TabConfig> = [];

	private _originalConfig: WidgetConfig[];
	private _scrollableElement: ScrollableElement;

	private _widgetConfigLocation: string;
	private _propertiesConfigLocation: string;

	@ViewChild('properties') private _properties: DashboardWidgetWrapper;
	@ViewChild('scrollable', { read: ElementRef }) private _scrollable: ElementRef;
	@ViewChild('scrollContainer', { read: ElementRef }) private _scrollContainer: ElementRef;
	@ViewChild('propertiesContainer', { read: ElementRef }) private _propertiesContainer: ElementRef;
	@ViewChildren(DashboardTab) private _tabs: QueryList<DashboardTab>;
	@ViewChild(PanelComponent) private _panel: PanelComponent;

	private _editEnabled = new Emitter<boolean>();
	public readonly editEnabled: Event<boolean> = this._editEnabled.event;


	// tslint:disable:no-unused-variable
	private readonly homeTabTitle: string = nls.localize('home', 'Home');

	// a set of config modifiers
	private readonly _configModifiers: Array<(item: Array<WidgetConfig>) => Array<WidgetConfig>> = [
		this.removeEmpty,
		this.initExtensionConfigs,
		this.addProvider,
		this.addEdition,
		this.addContext,
		this.filterWidgets
	];

	private readonly _gridModifiers: Array<(item: Array<WidgetConfig>) => Array<WidgetConfig>> = [
		this.validateGridConfig
	];

	constructor(
		@Inject(forwardRef(() => DashboardServiceInterface)) protected dashboardService: DashboardServiceInterface,
		@Inject(forwardRef(() => ElementRef)) protected _el: ElementRef,
		@Inject(forwardRef(() => ChangeDetectorRef)) protected _cd: ChangeDetectorRef
	) {
		super();
	}

	protected init() {
		if (!this.dashboardService.connectionManagementService.connectionInfo) {
			this.dashboardService.messageService.show(Severity.Warning, nls.localize('missingConnectionInfo', 'No connection information could be found for this dashboard'));
		} else {
			let tempWidgets = this.dashboardService.getSettings<Array<WidgetConfig>>([this.context, 'widgets'].join('.'));
			this._widgetConfigLocation = 'default';
			this._originalConfig = objects.clone(tempWidgets);
			let properties = this.getProperties();
			this._configModifiers.forEach((cb) => {
				tempWidgets = cb.apply(this, [tempWidgets]);
				properties = properties ? cb.apply(this, [properties]) : undefined;
			});
			this._gridModifiers.forEach(cb => {
				tempWidgets = cb.apply(this, [tempWidgets]);
			});
			this.propertiesWidget = properties ? properties[0] : undefined;

			// Create home tab
			let homeWidgets = tempWidgets;
			let homeTab: TabConfig = {
				id: 'homeTab',
				name: this.homeTabTitle,
				widgets: homeWidgets,
				context: this.context,
				originalConfig: this._originalConfig,
<<<<<<< HEAD
				editable: true
=======
				actions: []
>>>>>>> 82a7d09a
			};
			this.addNewTab(homeTab);
			this._panel.selectTab(homeTab.id);
			let homeTabContent = this._tabs.find(i => i.tab.id === homeTab.id);
			homeTabContent.layout();

			// add any tab extensions
			dashboardRegistry.tabs.map(v => {
				let configs = v.widgets;
				this._configModifiers.forEach(cb => {
					configs = cb.apply(this, [configs]);
				});
				this._gridModifiers.forEach(cb => {
					configs = cb.apply(this, [configs]);
				});
				return { title: v.title, widgets: configs };
			}).map(v => {
				let config: TabConfig = {
					id: v.title,
					name: v.title,
					context: this.context,
					widgets: v.widgets,
					originalConfig: undefined,
					editable: false
				};
				this.addNewTab(config);
			});
		}
	}

	ngAfterViewInit(): void {
		this._register(this.dashboardService.themeService.onDidColorThemeChange(this.updateTheme, this));
		this.updateTheme(this.dashboardService.themeService.getColorTheme());
		let container = this._scrollContainer.nativeElement as HTMLElement;
		let scrollable = this._scrollable.nativeElement as HTMLElement;
		container.removeChild(scrollable);
		this._scrollableElement = new ScrollableElement(scrollable, {
			horizontal: ScrollbarVisibility.Hidden,
			vertical: ScrollbarVisibility.Auto,
			useShadows: false
		});

		this._scrollableElement.onScroll(e => {
			scrollable.style.bottom = e.scrollTop + 'px';
		});

		container.appendChild(this._scrollableElement.getDomNode());
		let initalHeight = getContentHeight(scrollable);
		this._scrollableElement.setScrollDimensions({
			scrollHeight: getContentHeight(scrollable),
			height: getContentHeight(container)
		});

		this._register(addDisposableListener(window, EventType.RESIZE, () => {
			// Todo: Need to set timeout because we have to make sure that the grids have already rearraged before the getContentHeight gets called.
			setTimeout(() => {
				this._scrollableElement.setScrollDimensions({
					scrollHeight: getContentHeight(scrollable),
					height: getContentHeight(container)
				});
			}, 100);
		}));

		this._register(this.dashboardService.onCloseTab(e => {
			let index = this.tabs.findIndex(i => i.id === e);
			this.tabs.splice(index, 1);
			this._cd.detectChanges();
		}));

		// unforunately because of angular rendering behavior we need to do a double check to make sure nothing changed after this point
		setTimeout(() => {
			let currentheight = getContentHeight(scrollable);
			if (initalHeight !== currentheight) {
				this._scrollableElement.setScrollDimensions({
					scrollHeight: getContentHeight(scrollable),
					height: getContentHeight(container)
				});
			}
		}, 100);
	}

	private addNewTab(tab: TabConfig): void {
		this.tabs.push(tab);
		this._cd.detectChanges();
		let tabComponents = this._tabs.find(i => i.tab.id === tab.id);
		this._register(subscriptionToDisposable(tabComponents.onSetScrollDimensions.subscribe(() => {
			this._scrollableElement.setScrollDimensions({
				scrollHeight: getContentHeight(this._scrollable.nativeElement),
				height: getContentHeight(this._scrollContainer.nativeElement)
			});
		})));
	}

	private updateTheme(theme: IColorTheme): void {
		let el = this._propertiesContainer.nativeElement as HTMLElement;
		let border = theme.getColor(colors.contrastBorder, true);
		let borderColor = theme.getColor(themeColors.SIDE_BAR_BACKGROUND, true);

		if (border) {
			el.style.borderColor = border.toString();
			el.style.borderBottomWidth = '1px';
			el.style.borderBottomStyle = 'solid';
		} else if (borderColor) {
			el.style.borderBottom = '1px solid ' + borderColor.toString();
		} else {
			el.style.border = 'none';
		}

	}

	ngOnDestroy() {
		this.dispose();
	}

	protected abstract propertiesWidget: WidgetConfig;
	protected abstract get context(): string;

	/**
	 * Returns a filtered version of the widgets passed based on edition and provider
	 * @param config widgets to filter
	 */
	private filterWidgets(config: WidgetConfig[]): Array<WidgetConfig> {
		let connectionInfo: ConnectionManagementInfo = this.dashboardService.connectionManagementService.connectionInfo;
		let edition = connectionInfo.serverInfo.engineEditionId;
		let provider = connectionInfo.providerId;

		// filter by provider
		return config.filter((item) => {
			return this.stringCompare(item.provider, provider);
		}).filter((item) => {
			if (item.edition) {
				if (edition) {
					return this.stringCompare(isNumberArray(item.edition) ? item.edition.map(item => item.toString()) : item.edition.toString(), edition.toString());
				} else {
					this.dashboardService.messageService.show(Severity.Warning, nls.localize('providerMissingEdition', 'Widget filters based on edition, but the provider does not have an edition'));
					return true;
				}
			} else {
				return true;
			}
		});
	}

	/**
	 * Does a compare against the val passed in and the compare string
	 * @param val string or array of strings to compare the compare value to; if array, it will compare each val in the array
	 * @param compare value to compare to
	 */
	private stringCompare(val: string | Array<string>, compare: string): boolean {
		if (types.isUndefinedOrNull(val)) {
			return true;
		} else if (types.isString(val)) {
			return val === compare;
		} else if (types.isStringArray(val)) {
			return val.some(item => item === compare);
		} else {
			return false;
		}
	}

	/**
	 * Add provider to the passed widgets and returns the new widgets
	 * @param widgets Array of widgets to add provider onto
	 */
	protected addProvider(config: WidgetConfig[]): Array<WidgetConfig> {
		let provider = this.dashboardService.connectionManagementService.connectionInfo.providerId;
		return config.map((item) => {
			if (item.provider === undefined) {
				item.provider = provider;
			}
			return item;
		});
	}

	/**
	 * Adds the edition to the passed widgets and returns the new widgets
	 * @param widgets Array of widgets to add edition onto
	 */
	protected addEdition(config: WidgetConfig[]): Array<WidgetConfig> {
		let connectionInfo: ConnectionManagementInfo = this.dashboardService.connectionManagementService.connectionInfo;
		let edition = connectionInfo.serverInfo.engineEditionId;
		return config.map((item) => {
			if (item.edition === undefined) {
				item.edition = edition;
			}
			return item;
		});
	}

	/**
	 * Adds the context to the passed widgets and returns the new widgets
	 * @param widgets Array of widgets to add context to
	 */
	protected addContext(config: WidgetConfig[]): Array<WidgetConfig> {
		let context = this.context;
		return config.map((item) => {
			if (item.context === undefined) {
				item.context = context;
			}
			return item;
		});
	}

	/**
	 * Validates configs to make sure nothing will error out and returns the modified widgets
	 * @param config Array of widgets to validate
	 */
	protected removeEmpty(config: WidgetConfig[]): Array<WidgetConfig> {
		return config.filter(widget => {
			return !types.isUndefinedOrNull(widget);
		});
	}

	/**
	 * Validates configs to make sure nothing will error out and returns the modified widgets
	 * @param config Array of widgets to validate
	 */
	protected validateGridConfig(config: WidgetConfig[]): Array<WidgetConfig> {
		return config.map((widget, index) => {
			if (widget.gridItemConfig === undefined) {
				widget.gridItemConfig = {};
			}
			const id = generateUuid();
			widget.gridItemConfig.payload = { id };
			widget.id = id;
			this._originalConfig[index].id = id;
			return widget;
		});
	}

	protected initExtensionConfigs(configurations: WidgetConfig[]): Array<WidgetConfig> {
		let widgetRegistry = <IInsightRegistry>Registry.as(Extensions.InsightContribution);
		return configurations.map((config) => {
			if (config.widget && Object.keys(config.widget).length === 1) {
				let key = Object.keys(config.widget)[0];
				let insightConfig = widgetRegistry.getRegisteredExtensionInsights(key);
				if (insightConfig !== undefined) {
					// Setup the default properties for this extension if needed
					if (!config.provider && insightConfig.provider) {
						config.provider = insightConfig.provider;
					}
					if (!config.name && insightConfig.name) {
						config.name = insightConfig.name;
					}
					if (!config.edition && insightConfig.edition) {
						config.edition = insightConfig.edition;
					}
					if (!config.gridItemConfig && insightConfig.gridItemConfig) {
						config.gridItemConfig = {
							sizex: insightConfig.gridItemConfig.x,
							sizey: insightConfig.gridItemConfig.y
						};
					}
					if (config.gridItemConfig && !config.gridItemConfig.sizex && insightConfig.gridItemConfig && insightConfig.gridItemConfig.x) {
						config.gridItemConfig.sizex = insightConfig.gridItemConfig.x;
					}
					if (config.gridItemConfig && !config.gridItemConfig.sizey && insightConfig.gridItemConfig && insightConfig.gridItemConfig.y) {
						config.gridItemConfig.sizey = insightConfig.gridItemConfig.y;
					}
				}
			}
			return config;
		});
	}

	private getProperties(): Array<WidgetConfig> {
		let properties = this.dashboardService.getSettings<IPropertiesConfig[]>([this.context, 'properties'].join('.'));
		this._propertiesConfigLocation = 'default';
		if (types.isUndefinedOrNull(properties)) {
			return [this.propertiesWidget];
		} else if (types.isBoolean(properties)) {
			return properties ? [this.propertiesWidget] : [];
		} else if (types.isArray(properties)) {
			return properties.map((item) => {
				let retVal = Object.assign({}, this.propertiesWidget);
				retVal.edition = item.edition;
				retVal.provider = item.provider;
				retVal.widget = { 'properties-widget': { properties: item.properties } };
				return retVal;
			});
		} else {
			return undefined;
		}
	}

	public refresh(refreshConfig: boolean = false): void {
		if (refreshConfig) {
			this.init();
			this.refreshProperties();
		} else {
			this.refreshProperties();
			if (this._tabs) {
				this._tabs.forEach(tabContent => {
					tabContent.refresh();
				});
			}
		}
	}

	private refreshProperties(): void {
		if (this._properties) {
			this._properties.refresh();
		}
	}

	public enableEdit(): void {
		if (this._tabs) {
			this._tabs.forEach(tabContent => {
				tabContent.enableEdit();
			});
		}
	}

	public handleTabChange(tab: TabComponent): void {
		let localtab = this._tabs.find(i => i.tab.id === tab.identifier);
		this._editEnabled.fire(localtab.tab.editable);
	}
}<|MERGE_RESOLUTION|>--- conflicted
+++ resolved
@@ -16,11 +16,8 @@
 import { PanelComponent } from 'sql/base/browser/ui/panel/panel.component';
 import { DashboardTab } from 'sql/parts/dashboard/common/dashboardTab.component';
 import { subscriptionToDisposable } from 'sql/base/common/lifecycle';
-<<<<<<< HEAD
 import { IDashboardRegistry, Extensions as DashboardExtensions } from 'sql/platform/dashboard/common/dashboardRegistry';
-=======
 import { CloseTabAction } from './actions';
->>>>>>> 82a7d09a
 
 import { Registry } from 'vs/platform/registry/common/platform';
 import * as types from 'vs/base/common/types';
@@ -123,11 +120,8 @@
 				widgets: homeWidgets,
 				context: this.context,
 				originalConfig: this._originalConfig,
-<<<<<<< HEAD
-				editable: true
-=======
+				editable: true,
 				actions: []
->>>>>>> 82a7d09a
 			};
 			this.addNewTab(homeTab);
 			this._panel.selectTab(homeTab.id);
