/*---------------------------------------------------------------------------------------------
 *  Copyright (c) Microsoft Corporation. All rights reserved.
 *  Licensed under the Source EULA. See License.txt in the project root for license information.
 *--------------------------------------------------------------------------------------------*/

import 'vs/css!./dashboardPage';

import { Component, Inject, forwardRef, ViewChild, ElementRef, ViewChildren, QueryList, OnDestroy, ChangeDetectorRef } from '@angular/core';

import { DashboardServiceInterface } from 'sql/parts/dashboard/services/dashboardServiceInterface.service';
import { WidgetConfig, TabConfig } from 'sql/parts/dashboard/common/dashboardWidget';
import { ConnectionManagementInfo } from 'sql/parts/connection/common/connectionManagementInfo';
import { Extensions, IInsightRegistry } from 'sql/platform/dashboard/common/insightRegistry';
import { DashboardWidgetWrapper } from 'sql/parts/dashboard/common/dashboardWidgetWrapper.component';
import { IPropertiesConfig } from 'sql/parts/dashboard/pages/serverDashboardPage.contribution';
import { PanelComponent } from 'sql/base/browser/ui/panel/panel.component';
import { DashboardWidgetTab } from 'sql/parts/dashboard/common/dashboardWidgetTab.component';
import { subscriptionToDisposable } from 'sql/base/common/lifecycle';
import { IDashboardRegistry, Extensions as DashboardExtensions } from 'sql/platform/dashboard/common/dashboardRegistry';
import { PinUnpinTabAction, AddFeatureTabAction } from './actions';
import { TabComponent } from 'sql/base/browser/ui/panel/tab.component';
import { IBootstrapService, BOOTSTRAP_SERVICE_ID } from 'sql/services/bootstrap/bootstrapService';
import { AngularEventType, IAngularEvent } from 'sql/services/angularEventing/angularEventingService';

import { Registry } from 'vs/platform/registry/common/platform';
import * as types from 'vs/base/common/types';
import { Severity } from 'vs/platform/message/common/message';
import { Disposable, IDisposable } from 'vs/base/common/lifecycle';
import * as nls from 'vs/nls';
import { ScrollableElement } from 'vs/base/browser/ui/scrollbar/scrollableElement';
import { ScrollbarVisibility } from 'vs/base/common/scrollable';
import { addDisposableListener, getContentHeight, EventType } from 'vs/base/browser/dom';
import { IColorTheme } from 'vs/workbench/services/themes/common/workbenchThemeService';
import * as colors from 'vs/platform/theme/common/colorRegistry';
import * as themeColors from 'vs/workbench/common/theme';
import { generateUuid } from 'vs/base/common/uuid';
import * as objects from 'vs/base/common/objects';
import Event, { Emitter } from 'vs/base/common/event';
<<<<<<< HEAD
import { DashboardTab } from 'sql/parts/dashboard/common/interfaces';
=======
import { Action } from 'vs/base/common/actions';
>>>>>>> 34541605

const dashboardRegistry = Registry.as<IDashboardRegistry>(DashboardExtensions.DashboardContributions);

/**
 * @returns whether the provided parameter is a JavaScript Array and each element in the array is a number.
 */
function isNumberArray(value: any): value is number[] {
	return types.isArray(value) && (<any[]>value).every(elem => types.isNumber(elem));
}

@Component({
	selector: 'dashboard-page',
	templateUrl: decodeURI(require.toUrl('sql/parts/dashboard/common/dashboardPage.component.html'))
})
export abstract class DashboardPage extends Disposable implements OnDestroy {

	protected SKELETON_WIDTH = 5;
	protected tabs: Array<TabConfig> = [];

	private _originalConfig: WidgetConfig[];
	private _scrollableElement: ScrollableElement;

	private _widgetConfigLocation: string;
	private _propertiesConfigLocation: string;

	protected panelActions: Action[];
	private _tabsDispose: Array<IDisposable> = [];

	@ViewChild('properties') private _properties: DashboardWidgetWrapper;
	@ViewChild('scrollable', { read: ElementRef }) private _scrollable: ElementRef;
	@ViewChild('scrollContainer', { read: ElementRef }) private _scrollContainer: ElementRef;
	@ViewChild('propertiesContainer', { read: ElementRef }) private _propertiesContainer: ElementRef;
	@ViewChildren(DashboardTab) private _tabs: QueryList<DashboardTab>;
	@ViewChild(PanelComponent) private _panel: PanelComponent;

	private _editEnabled = new Emitter<boolean>();
	public readonly editEnabled: Event<boolean> = this._editEnabled.event;


	// tslint:disable:no-unused-variable
	private readonly homeTabTitle: string = nls.localize('home', 'Home');

	// a set of config modifiers
	private readonly _configModifiers: Array<(item: Array<WidgetConfig>) => Array<WidgetConfig>> = [
		this.removeEmpty,
		this.initExtensionConfigs,
		this.addProvider,
		this.addEdition,
		this.addContext,
		this.filterConfigs
	];

	private readonly _gridModifiers: Array<(item: Array<WidgetConfig>) => Array<WidgetConfig>> = [
		this.validateGridConfig
	];

	constructor(
		@Inject(forwardRef(() => DashboardServiceInterface)) protected dashboardService: DashboardServiceInterface,
		@Inject(BOOTSTRAP_SERVICE_ID) protected bootstrapService: IBootstrapService,
		@Inject(forwardRef(() => ElementRef)) protected _el: ElementRef,
		@Inject(forwardRef(() => ChangeDetectorRef)) protected _cd: ChangeDetectorRef
	) {
		super();
	}

	protected init() {
		if (!this.dashboardService.connectionManagementService.connectionInfo) {
			this.dashboardService.messageService.show(Severity.Warning, nls.localize('missingConnectionInfo', 'No connection information could be found for this dashboard'));
		} else {
			let tempWidgets = this.dashboardService.getSettings<Array<WidgetConfig>>([this.context, 'widgets'].join('.'));
			this._widgetConfigLocation = 'default';
			this._originalConfig = objects.deepClone(tempWidgets);
			let properties = this.getProperties();
			this._configModifiers.forEach((cb) => {
				tempWidgets = cb.apply(this, [tempWidgets]);
				properties = properties ? cb.apply(this, [properties]) : undefined;
			});
			this._gridModifiers.forEach(cb => {
				tempWidgets = cb.apply(this, [tempWidgets]);
			});
			this.propertiesWidget = properties ? properties[0] : undefined;

<<<<<<< HEAD
			// Clear all tabs
			this.tabs = [];

			// Create home tab
			let homeWidgets = tempWidgets;
			let homeTab: TabConfig = {
				id: 'homeTab',
				name: this.homeTabTitle,
				widgets: homeWidgets,
				context: this.context,
				originalConfig: this._originalConfig,
				editable: true,
				canClose: false,
				actions: []
			};
			this.addNewTab(homeTab);
			this._panel.selectTab(homeTab.id);
			let homeTabContent = this._tabs.find(i => i.id === homeTab.id);
			homeTabContent.layout();

			// add any tab extensions
			this.filterConfigs(dashboardRegistry.tabs).map(v => {
				let configs = v.widgets;
				this._configModifiers.forEach(cb => {
					configs = cb.apply(this, [configs]);
				});
				this._gridModifiers.forEach(cb => {
					configs = cb.apply(this, [configs]);
				});
				return { title: v.title, widgets: configs };
			}).map(v => {
				let config: TabConfig = {
					id: v.title,
					name: v.title,
					context: this.context,
					widgets: v.widgets,
					originalConfig: undefined,
					editable: false,
					canClose: true,
					actions: []
				};
				this.addNewTab(config);
			});
=======
			this.createTabs(tempWidgets);

>>>>>>> 34541605
		}
	}

	ngAfterViewInit(): void {
		this._register(this.dashboardService.themeService.onDidColorThemeChange(this.updateTheme, this));
		this.updateTheme(this.dashboardService.themeService.getColorTheme());
		let container = this._scrollContainer.nativeElement as HTMLElement;
		let scrollable = this._scrollable.nativeElement as HTMLElement;
		container.removeChild(scrollable);
		this._scrollableElement = new ScrollableElement(scrollable, {
			horizontal: ScrollbarVisibility.Hidden,
			vertical: ScrollbarVisibility.Auto,
			useShadows: false
		});

		this._scrollableElement.onScroll(e => {
			scrollable.style.bottom = e.scrollTop + 'px';
		});

		container.appendChild(this._scrollableElement.getDomNode());
		let initalHeight = getContentHeight(scrollable);
		this._scrollableElement.setScrollDimensions({
			scrollHeight: getContentHeight(scrollable),
			height: getContentHeight(container)
		});

		this._register(addDisposableListener(window, EventType.RESIZE, () => {
			// Todo: Need to set timeout because we have to make sure that the grids have already rearraged before the getContentHeight gets called.
			setTimeout(() => {
				this._scrollableElement.setScrollDimensions({
					scrollHeight: getContentHeight(scrollable),
					height: getContentHeight(container)
				});
			}, 100);
		}));

		// unforunately because of angular rendering behavior we need to do a double check to make sure nothing changed after this point
		setTimeout(() => {
			let currentheight = getContentHeight(scrollable);
			if (initalHeight !== currentheight) {
				this._scrollableElement.setScrollDimensions({
					scrollHeight: getContentHeight(scrollable),
					height: getContentHeight(container)
				});
			}
		}, 100);
	}

	private createTabs(homeWidgets: WidgetConfig[]) {
		// Clear all tabs
		this.tabs = [];
		this._tabsDispose.forEach(i => i.dispose());
		this._tabsDispose = [];

		// Create home tab
		let homeTab: TabConfig = {
			id: 'homeTab',
			name: this.homeTabTitle,
			widgets: homeWidgets,
			context: this.context,
			originalConfig: this._originalConfig,
			editable: true,
			canClose: false,
			actions: []
		};
		this.addNewTab(homeTab);
		this._panel.selectTab(homeTab.id);

		// set panel actions
		let addNewTabAction = this.dashboardService.instantiationService.createInstance(AddFeatureTabAction, this.filterConfigs(dashboardRegistry.tabs), this.dashboardService.getUnderlyingUri());
		this._tabsDispose.push(addNewTabAction);
		this.panelActions = [addNewTabAction];
		this._cd.detectChanges();
<<<<<<< HEAD
		let tabComponents = this._tabs.find(i => i.id === tab.id);
		this._register(tabComponents.onResize(() => {
			this._scrollableElement.setScrollDimensions({
				scrollHeight: getContentHeight(this._scrollable.nativeElement),
				height: getContentHeight(this._scrollContainer.nativeElement)
			});
		}));
=======

		this._tabsDispose.push(this.dashboardService.onPinUnpinTab(e => {
			// a placeholder for pin/unpin tab
		}));

		this._tabsDispose.push(this.dashboardService.onAddNewTabs(e => {
			let selectedTabs = e.map(v => {
				let configs = v.widgets;
				this._configModifiers.forEach(cb => {
					configs = cb.apply(this, [configs]);
				});
				this._gridModifiers.forEach(cb => {
					configs = cb.apply(this, [configs]);
				});
				return { id: v.id, title: v.title, widgets: configs };
			}).map(v => {
				let config: TabConfig = {
					id: v.id,
					name: v.title,
					context: this.context,
					widgets: v.widgets,
					originalConfig: undefined,
					editable: false,
					canClose: true,
					actions: []
				};
				this.addNewTab(config);
				return config;
			});

			// put this immediately on the stack so that is ran *after* the tab is rendered
			setTimeout(() => {
				this._panel.selectTab(selectedTabs.pop().id);
			});
		}));
	}

	private addNewTab(tab: TabConfig): void {
		let existedTab = this.tabs.find(i => i.id === tab.id);
		if (!existedTab) {
			this.tabs.push(tab);
			this._cd.detectChanges();
			let tabComponents = this._tabs.find(i => i.tab.id === tab.id);
			this._register(subscriptionToDisposable(tabComponents.onSetScrollDimensions.subscribe(() => {
				this._scrollableElement.setScrollDimensions({
					scrollHeight: getContentHeight(this._scrollable.nativeElement),
					height: getContentHeight(this._scrollContainer.nativeElement)
				});
			})));
		}
>>>>>>> 34541605
	}

	private updateTheme(theme: IColorTheme): void {
		let el = this._propertiesContainer.nativeElement as HTMLElement;
		let border = theme.getColor(colors.contrastBorder, true);
		let borderColor = theme.getColor(themeColors.SIDE_BAR_BACKGROUND, true);

		if (border) {
			el.style.borderColor = border.toString();
			el.style.borderBottomWidth = '1px';
			el.style.borderBottomStyle = 'solid';
		} else if (borderColor) {
			el.style.borderBottom = '1px solid ' + borderColor.toString();
		} else {
			el.style.border = 'none';
		}

	}

	ngOnDestroy() {
		this.dispose();
	}

	protected abstract propertiesWidget: WidgetConfig;
	protected abstract get context(): string;

	/**
	 * Returns a filtered version of the widgets passed based on edition and provider
	 * @param config widgets to filter
	 */
	private filterConfigs<T extends { provider?: string | string[], edition?: number | number[] }>(config: T[]): Array<T> {
		let connectionInfo: ConnectionManagementInfo = this.dashboardService.connectionManagementService.connectionInfo;
		let edition = connectionInfo.serverInfo.engineEditionId;
		let provider = connectionInfo.providerId;

		// filter by provider
		return config.filter((item) => {
			if (item.provider) {
				return this.stringCompare(item.provider, provider);
			} else {
				return true;
			}
		}).filter((item) => {
			if (item.edition) {
				if (edition) {
					return this.stringCompare(isNumberArray(item.edition) ? item.edition.map(item => item.toString()) : item.edition.toString(), edition.toString());
				} else {
					this.dashboardService.messageService.show(Severity.Warning, nls.localize('providerMissingEdition', 'Widget filters based on edition, but the provider does not have an edition'));
					return true;
				}
			} else {
				return true;
			}
		});
	}

	/**
	 * Does a compare against the val passed in and the compare string
	 * @param val string or array of strings to compare the compare value to; if array, it will compare each val in the array
	 * @param compare value to compare to
	 */
	private stringCompare(val: string | Array<string>, compare: string): boolean {
		if (types.isUndefinedOrNull(val)) {
			return true;
		} else if (types.isString(val)) {
			return val === compare;
		} else if (types.isStringArray(val)) {
			return val.some(item => item === compare);
		} else {
			return false;
		}
	}

	/**
	 * Add provider to the passed widgets and returns the new widgets
	 * @param widgets Array of widgets to add provider onto
	 */
	protected addProvider(config: WidgetConfig[]): Array<WidgetConfig> {
		let provider = this.dashboardService.connectionManagementService.connectionInfo.providerId;
		return config.map((item) => {
			if (item.provider === undefined) {
				item.provider = provider;
			}
			return item;
		});
	}

	/**
	 * Adds the edition to the passed widgets and returns the new widgets
	 * @param widgets Array of widgets to add edition onto
	 */
	protected addEdition(config: WidgetConfig[]): Array<WidgetConfig> {
		let connectionInfo: ConnectionManagementInfo = this.dashboardService.connectionManagementService.connectionInfo;
		let edition = connectionInfo.serverInfo.engineEditionId;
		return config.map((item) => {
			if (item.edition === undefined) {
				item.edition = edition;
			}
			return item;
		});
	}

	/**
	 * Adds the context to the passed widgets and returns the new widgets
	 * @param widgets Array of widgets to add context to
	 */
	protected addContext(config: WidgetConfig[]): Array<WidgetConfig> {
		let context = this.context;
		return config.map((item) => {
			if (item.context === undefined) {
				item.context = context;
			}
			return item;
		});
	}

	/**
	 * Validates configs to make sure nothing will error out and returns the modified widgets
	 * @param config Array of widgets to validate
	 */
	protected removeEmpty(config: WidgetConfig[]): Array<WidgetConfig> {
		return config.filter(widget => {
			return !types.isUndefinedOrNull(widget);
		});
	}

	/**
	 * Validates configs to make sure nothing will error out and returns the modified widgets
	 * @param config Array of widgets to validate
	 */
	protected validateGridConfig(config: WidgetConfig[]): Array<WidgetConfig> {
		return config.map((widget, index) => {
			if (widget.gridItemConfig === undefined) {
				widget.gridItemConfig = {};
			}
			const id = generateUuid();
			widget.gridItemConfig.payload = { id };
			widget.id = id;
			this._originalConfig[index].id = id;
			return widget;
		});
	}

	protected initExtensionConfigs(configurations: WidgetConfig[]): Array<WidgetConfig> {
		let widgetRegistry = <IInsightRegistry>Registry.as(Extensions.InsightContribution);
		return configurations.map((config) => {
			if (config.widget && Object.keys(config.widget).length === 1) {
				let key = Object.keys(config.widget)[0];
				let insightConfig = widgetRegistry.getRegisteredExtensionInsights(key);
				if (insightConfig !== undefined) {
					// Setup the default properties for this extension if needed
					if (!config.provider && insightConfig.provider) {
						config.provider = insightConfig.provider;
					}
					if (!config.name && insightConfig.name) {
						config.name = insightConfig.name;
					}
					if (!config.edition && insightConfig.edition) {
						config.edition = insightConfig.edition;
					}
					if (!config.gridItemConfig && insightConfig.gridItemConfig) {
						config.gridItemConfig = {
							sizex: insightConfig.gridItemConfig.x,
							sizey: insightConfig.gridItemConfig.y
						};
					}
					if (config.gridItemConfig && !config.gridItemConfig.sizex && insightConfig.gridItemConfig && insightConfig.gridItemConfig.x) {
						config.gridItemConfig.sizex = insightConfig.gridItemConfig.x;
					}
					if (config.gridItemConfig && !config.gridItemConfig.sizey && insightConfig.gridItemConfig && insightConfig.gridItemConfig.y) {
						config.gridItemConfig.sizey = insightConfig.gridItemConfig.y;
					}
				}
			}
			return config;
		});
	}

	private getProperties(): Array<WidgetConfig> {
		let properties = this.dashboardService.getSettings<IPropertiesConfig[]>([this.context, 'properties'].join('.'));
		this._propertiesConfigLocation = 'default';
		if (types.isUndefinedOrNull(properties)) {
			return [this.propertiesWidget];
		} else if (types.isBoolean(properties)) {
			return properties ? [this.propertiesWidget] : [];
		} else if (types.isArray(properties)) {
			return properties.map((item) => {
				let retVal = Object.assign({}, this.propertiesWidget);
				retVal.edition = item.edition;
				retVal.provider = item.provider;
				retVal.widget = { 'properties-widget': { properties: item.properties } };
				return retVal;
			});
		} else {
			return undefined;
		}
	}

	public refresh(refreshConfig: boolean = false): void {
		if (refreshConfig) {
			this.init();
			this.refreshProperties();
		} else {
			this.refreshProperties();
			if (this._tabs) {
				this._tabs.forEach(tabContent => {
					tabContent.refresh();
				});
			}
		}
	}

	private refreshProperties(): void {
		if (this._properties) {
			this._properties.refresh();
		}
	}

	public enableEdit(): void {
		if (this._tabs) {
			this._tabs.forEach(tabContent => {
				tabContent.enableEdit();
			});
		}
	}

	public handleTabChange(tab: TabComponent): void {
<<<<<<< HEAD
		let localtab = this._tabs.find(i => i.id === tab.identifier);
		this._editEnabled.fire(localtab.editable);
=======
		let localtab = this._tabs.find(i => i.tab.id === tab.identifier);
		this._editEnabled.fire(localtab.tab.editable);
>>>>>>> 34541605
		this._cd.detectChanges();
		localtab.layout();
	}

	public handleTabClose(tab: TabComponent): void {
		let index = this.tabs.findIndex(i => i.id === tab.identifier);
		this.tabs.splice(index, 1);
		this._cd.detectChanges();
		this.bootstrapService.angularEventingService.sendAngularEvent(this.dashboardService.getUnderlyingUri(), AngularEventType.CLOSE_TAB, { dashboardTab: tab });
	}
}<|MERGE_RESOLUTION|>--- conflicted
+++ resolved
@@ -21,6 +21,7 @@
 import { TabComponent } from 'sql/base/browser/ui/panel/tab.component';
 import { IBootstrapService, BOOTSTRAP_SERVICE_ID } from 'sql/services/bootstrap/bootstrapService';
 import { AngularEventType, IAngularEvent } from 'sql/services/angularEventing/angularEventingService';
+import { DashboardTab } from 'sql/parts/dashboard/common/interfaces';
 
 import { Registry } from 'vs/platform/registry/common/platform';
 import * as types from 'vs/base/common/types';
@@ -36,11 +37,7 @@
 import { generateUuid } from 'vs/base/common/uuid';
 import * as objects from 'vs/base/common/objects';
 import Event, { Emitter } from 'vs/base/common/event';
-<<<<<<< HEAD
-import { DashboardTab } from 'sql/parts/dashboard/common/interfaces';
-=======
 import { Action } from 'vs/base/common/actions';
->>>>>>> 34541605
 
 const dashboardRegistry = Registry.as<IDashboardRegistry>(DashboardExtensions.DashboardContributions);
 
@@ -123,54 +120,8 @@
 			});
 			this.propertiesWidget = properties ? properties[0] : undefined;
 
-<<<<<<< HEAD
-			// Clear all tabs
-			this.tabs = [];
-
-			// Create home tab
-			let homeWidgets = tempWidgets;
-			let homeTab: TabConfig = {
-				id: 'homeTab',
-				name: this.homeTabTitle,
-				widgets: homeWidgets,
-				context: this.context,
-				originalConfig: this._originalConfig,
-				editable: true,
-				canClose: false,
-				actions: []
-			};
-			this.addNewTab(homeTab);
-			this._panel.selectTab(homeTab.id);
-			let homeTabContent = this._tabs.find(i => i.id === homeTab.id);
-			homeTabContent.layout();
-
-			// add any tab extensions
-			this.filterConfigs(dashboardRegistry.tabs).map(v => {
-				let configs = v.widgets;
-				this._configModifiers.forEach(cb => {
-					configs = cb.apply(this, [configs]);
-				});
-				this._gridModifiers.forEach(cb => {
-					configs = cb.apply(this, [configs]);
-				});
-				return { title: v.title, widgets: configs };
-			}).map(v => {
-				let config: TabConfig = {
-					id: v.title,
-					name: v.title,
-					context: this.context,
-					widgets: v.widgets,
-					originalConfig: undefined,
-					editable: false,
-					canClose: true,
-					actions: []
-				};
-				this.addNewTab(config);
-			});
-=======
 			this.createTabs(tempWidgets);
 
->>>>>>> 34541605
 		}
 	}
 
@@ -244,15 +195,6 @@
 		this._tabsDispose.push(addNewTabAction);
 		this.panelActions = [addNewTabAction];
 		this._cd.detectChanges();
-<<<<<<< HEAD
-		let tabComponents = this._tabs.find(i => i.id === tab.id);
-		this._register(tabComponents.onResize(() => {
-			this._scrollableElement.setScrollDimensions({
-				scrollHeight: getContentHeight(this._scrollable.nativeElement),
-				height: getContentHeight(this._scrollContainer.nativeElement)
-			});
-		}));
-=======
 
 		this._tabsDispose.push(this.dashboardService.onPinUnpinTab(e => {
 			// a placeholder for pin/unpin tab
@@ -295,15 +237,14 @@
 		if (!existedTab) {
 			this.tabs.push(tab);
 			this._cd.detectChanges();
-			let tabComponents = this._tabs.find(i => i.tab.id === tab.id);
-			this._register(subscriptionToDisposable(tabComponents.onSetScrollDimensions.subscribe(() => {
+			let tabComponents = this._tabs.find(i => i.id === tab.id);
+			this._register(tabComponents.onResize(() => {
 				this._scrollableElement.setScrollDimensions({
 					scrollHeight: getContentHeight(this._scrollable.nativeElement),
 					height: getContentHeight(this._scrollContainer.nativeElement)
 				});
-			})));
-		}
->>>>>>> 34541605
+			}));
+		}
 	}
 
 	private updateTheme(theme: IColorTheme): void {
@@ -531,13 +472,8 @@
 	}
 
 	public handleTabChange(tab: TabComponent): void {
-<<<<<<< HEAD
 		let localtab = this._tabs.find(i => i.id === tab.identifier);
 		this._editEnabled.fire(localtab.editable);
-=======
-		let localtab = this._tabs.find(i => i.tab.id === tab.identifier);
-		this._editEnabled.fire(localtab.tab.editable);
->>>>>>> 34541605
 		this._cd.detectChanges();
 		localtab.layout();
 	}
