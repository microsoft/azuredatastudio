--- conflicted
+++ resolved
@@ -21,14 +21,9 @@
 import { AngularEventType } from 'sql/services/angularEventing/angularEventingService';
 import { DashboardTab } from 'sql/parts/dashboard/common/interfaces';
 import { error } from 'sql/base/common/log';
-<<<<<<< HEAD
+import * as widgetHelper from 'sql/parts/dashboard/common/dashboardWidgetHelper';
 import { WIDGETS_TAB } from 'sql/parts/dashboard/tabs/dashboardWidgetTab.contribution';
-import * as widgetHelper from 'sql/parts/dashboard/common/dashboardWidgetHelper';
-=======
-import { WIDGETS_TABS } from 'sql/parts/dashboard/tabs/dashboardWidgetTab.contribution';
-import { GRID_TABS } from 'sql/parts/dashboard/tabs/dashboardGridTab.contribution';
-import { WEBVIEW_TABS } from 'sql/parts/dashboard/tabs/dashboardWebviewTab.contribution';
->>>>>>> 4f9dfe9a
+import { GRID_TAB } from 'sql/parts/dashboard/tabs/dashboardGridTab.contribution';
 
 import { Registry } from 'vs/platform/registry/common/platform';
 import * as types from 'vs/base/common/types';
@@ -252,11 +247,7 @@
 				}
 
 				let key = Object.keys(v.content)[0];
-<<<<<<< HEAD
-				if (key === WIDGETS_TAB) {
-=======
-				if (key === WIDGETS_TABS || key === GRID_TABS) {
->>>>>>> 4f9dfe9a
+				if (key === WIDGETS_TAB || key === GRID_TAB) {
 					let configs = <WidgetConfig[]>Object.values(v.content)[0];
 					this._configModifiers.forEach(cb => {
 						configs = cb.apply(this, [configs, this.dashboardService, this.context]);
@@ -264,7 +255,7 @@
 					this._gridModifiers.forEach(cb => {
 						configs = cb.apply(this, [configs, this._originalConfig]);
 					});
-					if (key === WIDGETS_TABS) {
+					if (key === WIDGETS_TAB) {
 						return { id: v.id, title: v.title, content: { 'widgets-tab': configs }, alwaysShow: v.alwaysShow };
 
 					} else {
