--- conflicted
+++ resolved
@@ -38,11 +38,8 @@
 	widgets: Array<WidgetConfig>;
 	context: string;
 	originalConfig: Array<WidgetConfig>;
-<<<<<<< HEAD
 	editable: boolean;
-=======
 	actions: Array<Action>;
->>>>>>> 82a7d09a
 }
 
 export abstract class DashboardWidget extends Disposable implements OnDestroy {
