
/*---------------------------------------------------------------------------------------------
 *  Copyright (c) Microsoft Corporation. All rights reserved.
 *  Licensed under the Source EULA. See License.txt in the project root for license information.
 *--------------------------------------------------------------------------------------------*/

'use strict';

import { Action } from 'vs/base/common/actions';
import { localize } from 'vs/nls';
import { TPromise } from 'vs/base/common/winjs.base';
import { IClipboardService } from 'vs/platform/clipboard/common/clipboardService';
import { ITree } from 'vs/base/parts/tree/browser/tree';

import QueryRunner from 'sql/parts/query/execution/queryRunner';
import { SaveFormat } from 'sql/parts/grid/common/interfaces';
import { Table } from 'sql/base/browser/ui/table/table';
import { GridTableState } from 'sql/parts/query/editor/gridPanel';
<<<<<<< HEAD
import { IEditorService } from 'vs/platform/editor/common/editor';
import { ICodeEditorService } from 'vs/editor/browser/services/codeEditorService';
import { QueryEditor } from './queryEditor';
import { IEditorGroupService } from 'vs/workbench/services/group/common/groupService';
import { IWorkbenchEditorService } from 'vs/workbench/services/editor/common/editorService';
=======
import { QueryEditor } from './queryEditor';
import { IEditorService } from 'vs/workbench/services/editor/common/editorService';
>>>>>>> ce0c955c

export interface IGridActionContext {
	cell: { row: number; cell: number; };
	selection: Slick.Range[];
	runner: QueryRunner;
	batchId: number;
	resultId: number;
	table: Table<any>;
	tableState: GridTableState;
}

export interface IMessagesActionContext {
	selection: Selection;
	tree: ITree;
}

export class SaveResultAction extends Action {
	public static SAVECSV_ID = 'grid.saveAsCsv';
	public static SAVECSV_LABEL = localize('saveAsCsv', 'Save As CSV');
	public static SAVECSV_ICON = 'saveCsv';

	public static SAVEJSON_ID = 'grid.saveAsJson';
	public static SAVEJSON_LABEL = localize('saveAsJson', 'Save As JSON');
	public static SAVEJSON_ICON = 'saveJson';

	public static SAVEEXCEL_ID = 'grid.saveAsExcel';
	public static SAVEEXCEL_LABEL = localize('saveAsExcel', 'Save As Excel');
	public static SAVEEXCEL_ICON = 'saveExcel';

	constructor(
		id: string,
		label: string,
		icon: string,
		private format: SaveFormat
	) {
		super(id, label, icon);
	}

	public run(context: IGridActionContext): TPromise<boolean> {
		context.runner.serializeResults(context.batchId, context.resultId, this.format, context.selection);
		return TPromise.as(true);
	}
}

export class CopyResultAction extends Action {
	public static COPY_ID = 'grid.copySelection';
	public static COPY_LABEL = localize('copySelection', 'Copy');

	public static COPYWITHHEADERS_ID = 'grid.copyWithHeaders';
	public static COPYWITHHEADERS_LABEL = localize('copyWithHeaders', 'Copy With Headers');

	constructor(
		id: string,
		label: string,
		private copyHeader: boolean,
	) {
		super(id, label);
	}

	public run(context: IGridActionContext): TPromise<boolean> {
		context.runner.copyResults(context.selection, context.batchId, context.resultId, this.copyHeader);
		return TPromise.as(true);
	}
}

export class SelectAllGridAction extends Action {
	public static ID = 'grid.selectAll';
	public static LABEL = localize('selectAll', 'Select All');

	constructor() {
		super(SelectAllGridAction.ID, SelectAllGridAction.LABEL);
	}

	public run(context: IGridActionContext): TPromise<boolean> {
		context.table.setSelectedRows(true);
		return TPromise.as(true);
	}
}

export class CopyMessagesAction extends Action {
	public static ID = 'grid.messages.copy';
	public static LABEL = localize('copyMessages', 'Copy');

	constructor(
		@IClipboardService private clipboardService: IClipboardService
	) {
		super(CopyMessagesAction.ID, CopyMessagesAction.LABEL);
	}

	public run(context: IMessagesActionContext): TPromise<boolean> {
		this.clipboardService.writeText(context.selection.toString());
		return TPromise.as(true);
	}
}

export class SelectAllMessagesAction extends Action {
	public static ID = 'grid.messages.selectAll';
	public static LABEL = localize('selectAll', 'Select All');

	constructor() {
		super(SelectAllMessagesAction.ID, SelectAllMessagesAction.LABEL);
	}

	public run(context: IMessagesActionContext): TPromise<boolean> {
		let range = document.createRange();
		range.selectNodeContents(context.tree.getHTMLElement());
		let sel = document.getSelection();
		sel.removeAllRanges();
		sel.addRange(range);
		return TPromise.as(true);
	}
}

export class MaximizeTableAction extends Action {
	public static ID = 'grid.maximize';
	public static LABEL = localize('maximize', 'Maximize');
	public static ICON = 'extendFullScreen';

	constructor() {
		super(MaximizeTableAction.ID, MaximizeTableAction.LABEL, MaximizeTableAction.ICON);
	}

	public run(context: IGridActionContext): TPromise<boolean> {
		context.tableState.maximized = true;
		return TPromise.as(true);
	}
}

export class MinimizeTableAction extends Action {
	public static ID = 'grid.minimize';
	public static LABEL = localize('minimize', 'Minimize');
	public static ICON = 'exitFullScreen';

	constructor() {
		super(MinimizeTableAction.ID, MinimizeTableAction.LABEL, MinimizeTableAction.ICON);
	}

	public run(context: IGridActionContext): TPromise<boolean> {
		context.tableState.maximized = false;
		return TPromise.as(true);
	}
}

export class ChartDataAction extends Action {
	public static ID = 'grid.chart';
	public static LABEL = localize('chart', 'Chart');
	public static ICON = 'viewChart';

<<<<<<< HEAD
	constructor(@IWorkbenchEditorService private editorService: IWorkbenchEditorService) {
=======
	constructor(@IEditorService private editorService: IEditorService) {
>>>>>>> ce0c955c
		super(ChartDataAction.ID, ChartDataAction.LABEL, ChartDataAction.ICON);
	}

	public run(context: IGridActionContext): TPromise<boolean> {
<<<<<<< HEAD
		let activeEditor = this.editorService.getActiveEditor();
=======
		let activeEditor = this.editorService.activeEditor;
>>>>>>> ce0c955c
		if (activeEditor instanceof QueryEditor) {
			activeEditor.resultsEditor.chart({ batchId: context.batchId, resultId: context.resultId });
			return TPromise.as(true);
		} else {
			return TPromise.as(false);
		}
	}
}<|MERGE_RESOLUTION|>--- conflicted
+++ resolved
@@ -16,16 +16,8 @@
 import { SaveFormat } from 'sql/parts/grid/common/interfaces';
 import { Table } from 'sql/base/browser/ui/table/table';
 import { GridTableState } from 'sql/parts/query/editor/gridPanel';
-<<<<<<< HEAD
-import { IEditorService } from 'vs/platform/editor/common/editor';
-import { ICodeEditorService } from 'vs/editor/browser/services/codeEditorService';
-import { QueryEditor } from './queryEditor';
-import { IEditorGroupService } from 'vs/workbench/services/group/common/groupService';
-import { IWorkbenchEditorService } from 'vs/workbench/services/editor/common/editorService';
-=======
 import { QueryEditor } from './queryEditor';
 import { IEditorService } from 'vs/workbench/services/editor/common/editorService';
->>>>>>> ce0c955c
 
 export interface IGridActionContext {
 	cell: { row: number; cell: number; };
@@ -174,20 +166,12 @@
 	public static LABEL = localize('chart', 'Chart');
 	public static ICON = 'viewChart';
 
-<<<<<<< HEAD
-	constructor(@IWorkbenchEditorService private editorService: IWorkbenchEditorService) {
-=======
 	constructor(@IEditorService private editorService: IEditorService) {
->>>>>>> ce0c955c
 		super(ChartDataAction.ID, ChartDataAction.LABEL, ChartDataAction.ICON);
 	}
 
 	public run(context: IGridActionContext): TPromise<boolean> {
-<<<<<<< HEAD
-		let activeEditor = this.editorService.getActiveEditor();
-=======
-		let activeEditor = this.editorService.activeEditor;
->>>>>>> ce0c955c
+		let activeEditor = this.editorService.activeControl;
 		if (activeEditor instanceof QueryEditor) {
 			activeEditor.resultsEditor.chart({ batchId: context.batchId, resultId: context.resultId });
 			return TPromise.as(true);
