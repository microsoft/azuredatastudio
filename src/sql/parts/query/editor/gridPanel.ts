/*---------------------------------------------------------------------------------------------
 *  Copyright (c) Microsoft Corporation. All rights reserved.
 *  Licensed under the Source EULA. See License.txt in the project root for license information.
 *--------------------------------------------------------------------------------------------*/
'use strict';

import { attachTableStyler } from 'sql/common/theme/styler';
import QueryRunner from 'sql/parts/query/execution/queryRunner';
import { VirtualizedCollection, AsyncDataProvider } from 'sql/base/browser/ui/table/asyncDataView';
import { Table, ITableStyles, ITableMouseEvent } from 'sql/base/browser/ui/table/table';
import { ScrollableSplitView } from 'sql/base/browser/ui/scrollableSplitview/scrollableSplitview';
import { MouseWheelSupport } from 'sql/base/browser/ui/table/plugins/mousewheelTableScroll.plugin';
import { AutoColumnSize } from 'sql/base/browser/ui/table/plugins/autoSizeColumns.plugin';
import { SaveFormat } from 'sql/parts/grid/common/interfaces';
import { IGridActionContext, SaveResultAction, CopyResultAction, SelectAllGridAction, MaximizeTableAction, MinimizeTableAction, ChartDataAction, ShowQueryPlanAction } from 'sql/parts/query/editor/actions';
import { CellSelectionModel } from 'sql/base/browser/ui/table/plugins/cellSelectionModel.plugin';
import { RowNumberColumn } from 'sql/base/browser/ui/table/plugins/rowNumberColumn.plugin';
import { escape } from 'sql/base/common/strings';
import { hyperLinkFormatter, textFormatter } from 'sql/parts/grid/services/sharedServices';
import { CopyKeybind } from 'sql/base/browser/ui/table/plugins/copyKeybind.plugin';
import { AdditionalKeyBindings } from 'sql/base/browser/ui/table/plugins/additionalKeyBindings.plugin';

import * as sqlops from 'sqlops';

import { IKeybindingService } from 'vs/platform/keybinding/common/keybinding';
import { IContextMenuService } from 'vs/platform/contextview/browser/contextView';
import { IConfigurationService } from 'vs/platform/configuration/common/configuration';
import { Emitter, Event } from 'vs/base/common/event';
import { IThemeService } from 'vs/platform/theme/common/themeService';
import { ViewletPanel, IViewletPanelOptions } from 'vs/workbench/browser/parts/views/panelViewlet';
import { isUndefinedOrNull } from 'vs/base/common/types';
import { range } from 'vs/base/common/arrays';
import { Orientation, IView } from 'vs/base/browser/ui/splitview/splitview';
import { Disposable, IDisposable, dispose } from 'vs/base/common/lifecycle';
import { $ } from 'vs/base/browser/builder';
import { generateUuid } from 'vs/base/common/uuid';
import { TPromise } from 'vs/base/common/winjs.base';
import { Separator, ActionBar, ActionsOrientation } from 'vs/base/browser/ui/actionbar/actionbar';
import { Dimension, getContentWidth } from 'vs/base/browser/dom';
import { IInstantiationService } from 'vs/platform/instantiation/common/instantiation';
import { IUntitledEditorService } from 'vs/workbench/services/untitled/common/untitledEditorService';
import { IEditorService } from 'vs/workbench/services/editor/common/editorService';
<<<<<<< HEAD
import { CopyKeybind } from 'sql/base/browser/ui/table/plugins/copyKeybind.plugin';
import { AdditionalKeyBindings } from 'sql/base/browser/ui/table/plugins/additionalKeyBindings.plugin';
import { IAction } from 'vs/base/common/actions';
=======
>>>>>>> a9a01ae4

const ROW_HEIGHT = 29;
const HEADER_HEIGHT = 26;
const MIN_GRID_HEIGHT_ROWS = 8;
const ESTIMATED_SCROLL_BAR_HEIGHT = 10;
const BOTTOM_PADDING = 5;
const ACTIONBAR_WIDTH = 26;

// minimum height needed to show the full actionbar
const ACTIONBAR_HEIGHT = 100;

// this handles min size if rows is greater than the min grid visible rows
const MIN_GRID_HEIGHT = (MIN_GRID_HEIGHT_ROWS * ROW_HEIGHT) + HEADER_HEIGHT + ESTIMATED_SCROLL_BAR_HEIGHT + BOTTOM_PADDING;


export interface IGridTableState {
	canBeMaximized: boolean;
	maximized: boolean;
}

export class GridTableState {

	private _maximized: boolean;

	private _onMaximizedChange = new Emitter<boolean>();
	public onMaximizedChange: Event<boolean> = this._onMaximizedChange.event;

	public canBeMaximized: boolean;

	constructor(state?: IGridTableState) {
		if (state) {
			this._maximized = state.maximized;
			this.canBeMaximized = state.canBeMaximized;
		}
	}

	public get maximized(): boolean {
		return this._maximized;
	}

	public set maximized(val: boolean) {
		if (val === this._maximized) {
			return;
		}
		this._maximized = val;
		this._onMaximizedChange.fire(val);
	}

	public clone(): GridTableState {
		return new GridTableState({ canBeMaximized: this.canBeMaximized, maximized: this.maximized });
	}
}

export class GridPanel extends ViewletPanel {
	private container = document.createElement('div');
	private splitView: ScrollableSplitView;
	private tables: GridTable<any>[] = [];
	private tableDisposable: IDisposable[] = [];
	private queryRunnerDisposables: IDisposable[] = [];
	private currentHeight: number;

	private runner: QueryRunner;

	private maximizedGrid: GridTable<any>;

	constructor(
		options: IViewletPanelOptions,
		@IKeybindingService keybindingService: IKeybindingService,
		@IContextMenuService contextMenuService: IContextMenuService,
		@IConfigurationService configurationService: IConfigurationService,
		@IThemeService private themeService: IThemeService,
		@IInstantiationService private instantiationService: IInstantiationService
	) {
		super(options, keybindingService, contextMenuService, configurationService);
		this.splitView = new ScrollableSplitView(this.container, { enableResizing: false });
	}

	protected renderBody(container: HTMLElement): void {
		this.container.style.width = '100%';
		this.container.style.height = '100%';

		container.appendChild(this.container);
	}

	protected layoutBody(size: number): void {
		this.splitView.layout(size);
		// if the size hasn't change it won't layout our table so we have to do it manually
		if (size === this.currentHeight) {
			this.tables.map(e => e.layout());
		}
		this.currentHeight = size;
	}

	public set queryRunner(runner: QueryRunner) {
		dispose(this.queryRunnerDisposables);
		this.reset();
		this.queryRunnerDisposables = [];
		this.runner = runner;
		this.queryRunnerDisposables.push(this.runner.onResultSet(e => this.onResultSet(e)));
		this.queryRunnerDisposables.push(this.runner.onQueryStart(() => this.reset()));
	}

	private onResultSet(resultSet: sqlops.ResultSetSummary | sqlops.ResultSetSummary[]) {
		this.addResultSet(resultSet);

		this.tables.map(t => {
			t.state.canBeMaximized = this.tables.length > 1;
		});

		this.maximumBodySize = this.tables.reduce((p, c) => {
			return p + c.maximumSize;
		}, 0);
	}

	private addResultSet(resultSet: sqlops.ResultSetSummary | sqlops.ResultSetSummary[]) {
		let resultsToAdd: sqlops.ResultSetSummary[];
		if (!Array.isArray(resultSet)) {
			resultsToAdd = [resultSet];
		} else {
			resultsToAdd = resultSet;
		}

		let tables: GridTable<any>[] = [];

		for (let set of resultsToAdd) {
			let tableState = new GridTableState();
			let table = this.instantiationService.createInstance(GridTable, this.runner, tableState, set);
			tableState.onMaximizedChange(e => {
				if (e) {
					this.maximizeTable(table.id);
				} else {
					this.minimizeTables();
				}
			});
			this.tableDisposable.push(attachTableStyler(table, this.themeService));

			tables.push(table);
		}

		// possible to need a sort?

		if (isUndefinedOrNull(this.maximizedGrid)) {
			this.splitView.addViews(tables, tables.map(i => i.minimumSize), this.splitView.length);
		}

		this.tables = this.tables.concat(tables);
	}

	private reset() {
		for (let i = this.splitView.length - 1; i >= 0; i--) {
			this.splitView.removeView(i);
		}

		dispose(this.tables);
		this.tables = [];

		this.maximumBodySize = this.tables.reduce((p, c) => {
			return p + c.maximumSize;
		}, 0);
	}

	private maximizeTable(tableid: string): void {
		if (!this.tables.find(t => t.id === tableid)) {
			return;
		}

		for (let i = this.tables.length - 1; i >= 0; i--) {
			if (this.tables[i].id === tableid) {
				this.tables[i].state.maximized = true;
				this.maximizedGrid = this.tables[i];
				continue;
			}

			this.splitView.removeView(i);
		}
	}

	private minimizeTables(): void {
		if (this.maximizedGrid) {
			this.maximizedGrid.state.maximized = false;
			this.maximizedGrid = undefined;
			this.splitView.removeView(0);
			this.splitView.addViews(this.tables, this.tables.map(i => i.minimumSize));
		}
	}
}

class GridTable<T> extends Disposable implements IView {
	private table: Table<T>;
	private actionBar: ActionBar;
	private container = document.createElement('div');
	private selectionModel = new CellSelectionModel();
	private styles: ITableStyles;
	private currentHeight: number;

	private columns: Slick.Column<T>[];

	private _onDidChange = new Emitter<number>();
	public readonly onDidChange: Event<number> = this._onDidChange.event;

	public id = generateUuid();
	readonly element: HTMLElement = this.container;

	// this handles if the row count is small, like 4-5 rows
	private readonly maxSize = ((this.resultSet.rowCount) * ROW_HEIGHT) + HEADER_HEIGHT + ESTIMATED_SCROLL_BAR_HEIGHT + BOTTOM_PADDING;

	constructor(
		private runner: QueryRunner,
		public state: GridTableState,
		private resultSet: sqlops.ResultSetSummary,
		@IContextMenuService private contextMenuService: IContextMenuService,
		@IInstantiationService private instantiationService: IInstantiationService,
		@IEditorService private editorService: IEditorService,
		@IUntitledEditorService private untitledEditorService: IUntitledEditorService
	) {
		super();
		this.container.style.width = '100%';
		this.container.style.height = '100%';
		this.container.style.marginBottom = BOTTOM_PADDING + 'px';
		this.container.className = 'grid-panel';

		this.columns = this.resultSet.columnInfo.map((c, i) => {
			let isLinked = c.isXml || c.isJson;

			return <Slick.Column<T>>{
				id: i.toString(),
				name: c.columnName === 'Microsoft SQL Server 2005 XML Showplan'
					? 'XML Showplan'
					: escape(c.columnName),
				field: i.toString(),
				formatter: isLinked ? hyperLinkFormatter : textFormatter
			};
		});
	}

	public render(container: HTMLElement, orientation: Orientation): void {
		container.appendChild(this.container);
	}

	private build(): void {
		let tableContainer = document.createElement('div');
		tableContainer.style.display = 'inline-block';

		this.container.appendChild(tableContainer);

		let collection = new VirtualizedCollection(50, this.resultSet.rowCount,
			(offset, count) => this.loadData(offset, count),
			index => this.placeholdGenerator(index)
		);
		collection.setCollectionChangedCallback((change, startIndex, count) => {
			this.renderGridDataRowsRange(startIndex, count);
		});
		let numberColumn = new RowNumberColumn({ numberOfRows: this.resultSet.rowCount });
		let copyHandler = new CopyKeybind();
		copyHandler.onCopy(e => {
			new CopyResultAction(CopyResultAction.COPY_ID, CopyResultAction.COPY_LABEL, false).run({
				selection: e,
				batchId: this.resultSet.batchId,
				resultId: this.resultSet.id,
				cell: this.table.grid.getActiveCell(),
				runner: this.runner,
				table: this.table,
				tableState: this.state
			});
		});
		this.columns.unshift(numberColumn.getColumnDefinition());
		let tableOptions: Slick.GridOptions<T> = {
			rowHeight: ROW_HEIGHT,
			showRowNumber: true,
			forceFitColumns: false,
			defaultColumnWidth: 120
		};
		this.table = this._register(new Table(tableContainer, { dataProvider: new AsyncDataProvider(collection), columns: this.columns }, tableOptions));
		this.table.setSelectionModel(this.selectionModel);
		this.table.registerPlugin(new MouseWheelSupport());
		this.table.registerPlugin(new AutoColumnSize());
		this.table.registerPlugin(copyHandler);
		this.table.registerPlugin(numberColumn);
		this.table.registerPlugin(new AdditionalKeyBindings());
		this._register(this.table.onContextMenu(this.contextMenu, this));
		this._register(this.table.onClick(this.onTableClick, this));

		if (this.styles) {
			this.table.style(this.styles);
		}

		let actions = this.getCurrentActions();

		let actionBarContainer = document.createElement('div');
		actionBarContainer.style.width = ACTIONBAR_WIDTH + 'px';
		actionBarContainer.style.display = 'inline-block';
		actionBarContainer.style.height = '100%';
		actionBarContainer.style.verticalAlign = 'top';
		this.container.appendChild(actionBarContainer);
		this.actionBar = new ActionBar(actionBarContainer, {
			orientation: ActionsOrientation.VERTICAL, context: {
				runner: this.runner,
				batchId: this.resultSet.batchId,
				resultId: this.resultSet.id,
				table: this.table,
				tableState: this.state
			}
		});
		this.actionBar.push(actions, { icon: true, label: false });

		// change actionbar on maximize change
		this.state.onMaximizedChange(e => {
			let actions = this.getCurrentActions();
			this.actionBar.clear();
			this.actionBar.push(actions, { icon: true, label: false });
		});
	}

	private onTableClick(event: ITableMouseEvent) {
		// account for not having the number column
		let column = this.resultSet.columnInfo[event.cell.cell - 1];
		// handle if a showplan link was clicked
		if (column && (column.isXml || column.isJson)) {
			this.runner.getQueryRows(event.cell.row, 1, this.resultSet.batchId, this.resultSet.id).then(d => {
				let value = d.resultSubset.rows[0][event.cell.cell - 1];
				let input = this.untitledEditorService.createOrGet(undefined, column.isXml ? 'xml' : 'json', value.displayValue);
				this.editorService.openEditor(input);
			});
		}
	}

	private getCurrentActions(): IAction[] {

		let actions = [];

		if (this.state.canBeMaximized) {
			if (this.state.maximized) {
				actions.splice(1, 0, new MinimizeTableAction());
			} else {
				actions.splice(1, 0, new MaximizeTableAction());
			}
		}

		actions.push(
			new SaveResultAction(SaveResultAction.SAVECSV_ID, SaveResultAction.SAVECSV_LABEL, SaveResultAction.SAVECSV_ICON, SaveFormat.CSV),
			new SaveResultAction(SaveResultAction.SAVEEXCEL_ID, SaveResultAction.SAVEEXCEL_LABEL, SaveResultAction.SAVEEXCEL_ICON, SaveFormat.EXCEL),
			new SaveResultAction(SaveResultAction.SAVEJSON_ID, SaveResultAction.SAVEJSON_LABEL, SaveResultAction.SAVEJSON_ICON, SaveFormat.JSON),
			this.instantiationService.createInstance(ChartDataAction)
		);

		return actions;
	}

	public layout(size?: number): void {
		if (!this.table) {
			this.build();
		}
		if (!size) {
			size = this.currentHeight;
		} else {
			this.currentHeight = size;
		}
		this.table.layout(
			new Dimension(
				getContentWidth(this.container) - ACTIONBAR_WIDTH,
				size - BOTTOM_PADDING
			)
		);
	}

	public get minimumSize(): number {
		// clamp between ensuring we can show the actionbar, while also making sure we don't take too much space
		return Math.max(Math.min(this.maxSize, MIN_GRID_HEIGHT), ACTIONBAR_HEIGHT);
	}

	public get maximumSize(): number {
		return Math.max(this.maxSize, ACTIONBAR_HEIGHT);
	}

	private loadData(offset: number, count: number): Thenable<T[]> {
		return this.runner.getQueryRows(offset, count, this.resultSet.batchId, this.resultSet.id).then(response => {
			if (this.runner.isQueryPlan) {
				this.instantiationService.createInstance(ShowQueryPlanAction).run(response.resultSubset.rows[0][0].displayValue);
			}
			return response.resultSubset.rows.map(r => {
				let dataWithSchema = {};
				// skip the first column since its a number column
				for (let i = 1; i < this.columns.length; i++) {
					dataWithSchema[this.columns[i].field] = {
						displayValue: r[i - 1].displayValue,
						ariaLabel: escape(r[i - 1].displayValue),
						isNull: r[i - 1].isNull
					};
				}
				return dataWithSchema as T;
			});
		});
	}

	private contextMenu(e: ITableMouseEvent): void {
		const selection = this.selectionModel.getSelectedRanges();
		const { cell } = e;
		this.contextMenuService.showContextMenu({
			getAnchor: () => e.anchor,
			getActions: () => {
				let actions = [
					new SelectAllGridAction(),
					new Separator(),
					new SaveResultAction(SaveResultAction.SAVECSV_ID, SaveResultAction.SAVECSV_LABEL, SaveResultAction.SAVECSV_ICON, SaveFormat.CSV),
					new SaveResultAction(SaveResultAction.SAVEEXCEL_ID, SaveResultAction.SAVEEXCEL_LABEL, SaveResultAction.SAVEEXCEL_ICON, SaveFormat.EXCEL),
					new SaveResultAction(SaveResultAction.SAVEJSON_ID, SaveResultAction.SAVEJSON_LABEL, SaveResultAction.SAVEJSON_ICON, SaveFormat.JSON),
					new Separator(),
					new CopyResultAction(CopyResultAction.COPY_ID, CopyResultAction.COPY_LABEL, false),
					new CopyResultAction(CopyResultAction.COPYWITHHEADERS_ID, CopyResultAction.COPYWITHHEADERS_LABEL, true)
				];

				if (this.state.canBeMaximized) {
					if (this.state.maximized) {
						actions.splice(1, 0, new MinimizeTableAction());
					} else {
						actions.splice(1, 0, new MaximizeTableAction());
					}
				}

				return TPromise.as(actions);
			},
			getActionsContext: () => {
				return <IGridActionContext>{
					cell,
					selection,
					runner: this.runner,
					batchId: this.resultSet.batchId,
					resultId: this.resultSet.id,
					table: this.table,
					tableState: this.state
				};
			}
		});
	}

	private placeholdGenerator(index: number): any {
		return {};
	}

	private renderGridDataRowsRange(startIndex: number, count: number): void {
		// let editor = this.table.getCellEditor();
		// let oldValue = editor ? editor.getValue() : undefined;
		// let wasValueChanged = editor ? editor.isValueChanged() : false;
		this.invalidateRange(startIndex, startIndex + count);
		// let activeCell = this._grid.getActiveCell();
		// if (editor && activeCell.row >= startIndex && activeCell.row < startIndex + count) {
		//     if (oldValue && wasValueChanged) {
		//         editor.setValue(oldValue);
		//     }
		// }
	}

	private invalidateRange(start: number, end: number): void {
		let refreshedRows = range(start, end);
		if (this.table) {
			this.table.invalidateRows(refreshedRows, true);
		}
	}

	public style(styles: ITableStyles) {
		if (this.table) {
			this.table.style(styles);
		} else {
			this.styles = styles;
		}
	}

	public dispose() {
		$(this.container).destroy();
		super.dispose();
	}
}<|MERGE_RESOLUTION|>--- conflicted
+++ resolved
@@ -12,7 +12,7 @@
 import { MouseWheelSupport } from 'sql/base/browser/ui/table/plugins/mousewheelTableScroll.plugin';
 import { AutoColumnSize } from 'sql/base/browser/ui/table/plugins/autoSizeColumns.plugin';
 import { SaveFormat } from 'sql/parts/grid/common/interfaces';
-import { IGridActionContext, SaveResultAction, CopyResultAction, SelectAllGridAction, MaximizeTableAction, MinimizeTableAction, ChartDataAction, ShowQueryPlanAction } from 'sql/parts/query/editor/actions';
+import { IGridActionContext, SaveResultAction, CopyResultAction, SelectAllGridAction, MaximizeTableAction, RestoreTableAction, ChartDataAction, ShowQueryPlanAction } from 'sql/parts/query/editor/actions';
 import { CellSelectionModel } from 'sql/base/browser/ui/table/plugins/cellSelectionModel.plugin';
 import { RowNumberColumn } from 'sql/base/browser/ui/table/plugins/rowNumberColumn.plugin';
 import { escape } from 'sql/base/common/strings';
@@ -40,12 +40,7 @@
 import { IInstantiationService } from 'vs/platform/instantiation/common/instantiation';
 import { IUntitledEditorService } from 'vs/workbench/services/untitled/common/untitledEditorService';
 import { IEditorService } from 'vs/workbench/services/editor/common/editorService';
-<<<<<<< HEAD
-import { CopyKeybind } from 'sql/base/browser/ui/table/plugins/copyKeybind.plugin';
-import { AdditionalKeyBindings } from 'sql/base/browser/ui/table/plugins/additionalKeyBindings.plugin';
 import { IAction } from 'vs/base/common/actions';
-=======
->>>>>>> a9a01ae4
 
 const ROW_HEIGHT = 29;
 const HEADER_HEIGHT = 26;
@@ -378,7 +373,7 @@
 
 		if (this.state.canBeMaximized) {
 			if (this.state.maximized) {
-				actions.splice(1, 0, new MinimizeTableAction());
+				actions.splice(1, 0, new RestoreTableAction());
 			} else {
 				actions.splice(1, 0, new MaximizeTableAction());
 			}
@@ -459,7 +454,7 @@
 
 				if (this.state.canBeMaximized) {
 					if (this.state.maximized) {
-						actions.splice(1, 0, new MinimizeTableAction());
+						actions.splice(1, 0, new RestoreTableAction());
 					} else {
 						actions.splice(1, 0, new MaximizeTableAction());
 					}
