/*---------------------------------------------------------------------------------------------
 *  Copyright (c) Microsoft Corporation. All rights reserved.
 *  Licensed under the Source EULA. See License.txt in the project root for license information.
 *--------------------------------------------------------------------------------------------*/
'use strict';

import * as pretty from 'pretty-data';

import { attachTableStyler } from 'sql/common/theme/styler';
import QueryRunner from 'sql/parts/query/execution/queryRunner';
import { VirtualizedCollection, AsyncDataProvider } from 'sql/base/browser/ui/table/asyncDataView';
import { Table } from 'sql/base/browser/ui/table/table';
import { ScrollableSplitView } from 'sql/base/browser/ui/scrollableSplitview/scrollableSplitview';
import { MouseWheelSupport } from 'sql/base/browser/ui/table/plugins/mousewheelTableScroll.plugin';
import { AutoColumnSize } from 'sql/base/browser/ui/table/plugins/autoSizeColumns.plugin';
import { SaveFormat } from 'sql/parts/grid/common/interfaces';
import { IGridActionContext, SaveResultAction, CopyResultAction, SelectAllGridAction, MaximizeTableAction, RestoreTableAction, ChartDataAction } from 'sql/parts/query/editor/actions';
import { CellSelectionModel } from 'sql/base/browser/ui/table/plugins/cellSelectionModel.plugin';
import { RowNumberColumn } from 'sql/base/browser/ui/table/plugins/rowNumberColumn.plugin';
import { escape } from 'sql/base/common/strings';
import { hyperLinkFormatter, textFormatter } from 'sql/parts/grid/services/sharedServices';
import { CopyKeybind } from 'sql/base/browser/ui/table/plugins/copyKeybind.plugin';
import { AdditionalKeyBindings } from 'sql/base/browser/ui/table/plugins/additionalKeyBindings.plugin';
import { ITableStyles, ITableMouseEvent } from 'sql/base/browser/ui/table/interfaces';
import { warn } from 'sql/base/common/log';

import * as sqlops from 'sqlops';

import { IKeybindingService } from 'vs/platform/keybinding/common/keybinding';
import { IContextMenuService } from 'vs/platform/contextview/browser/contextView';
import { IConfigurationService } from 'vs/platform/configuration/common/configuration';
import { Emitter, Event } from 'vs/base/common/event';
import { IThemeService } from 'vs/platform/theme/common/themeService';
import { ViewletPanel, IViewletPanelOptions } from 'vs/workbench/browser/parts/views/panelViewlet';
import { isUndefinedOrNull } from 'vs/base/common/types';
import { range } from 'vs/base/common/arrays';
import { Orientation, IView } from 'vs/base/browser/ui/splitview/splitview';
import { Disposable, IDisposable, dispose } from 'vs/base/common/lifecycle';
import { $ } from 'vs/base/browser/builder';
import { generateUuid } from 'vs/base/common/uuid';
import { TPromise } from 'vs/base/common/winjs.base';
import { Separator, ActionBar, ActionsOrientation } from 'vs/base/browser/ui/actionbar/actionbar';
import { isInDOM } from 'vs/base/browser/dom';
import { IInstantiationService } from 'vs/platform/instantiation/common/instantiation';
import { IUntitledEditorService } from 'vs/workbench/services/untitled/common/untitledEditorService';
import { IEditorService } from 'vs/workbench/services/editor/common/editorService';
import { IAction } from 'vs/base/common/actions';
import { ScrollbarVisibility } from 'vs/base/common/scrollable';

const ROW_HEIGHT = 29;
const HEADER_HEIGHT = 26;
const MIN_GRID_HEIGHT_ROWS = 8;
const ESTIMATED_SCROLL_BAR_HEIGHT = 10;
const BOTTOM_PADDING = 15;
const ACTIONBAR_WIDTH = 36;

// minimum height needed to show the full actionbar
const ACTIONBAR_HEIGHT = 100;

// this handles min size if rows is greater than the min grid visible rows
const MIN_GRID_HEIGHT = (MIN_GRID_HEIGHT_ROWS * ROW_HEIGHT) + HEADER_HEIGHT + ESTIMATED_SCROLL_BAR_HEIGHT;

export class GridPanelState {
	public tableStates: GridTableState[] = [];
	public scrollPosition: number;
	public collapsed = false;

	dispose() {
		dispose(this.tableStates);
	}
}

export interface IGridTableState {
	canBeMaximized: boolean;
	maximized: boolean;
}

export class GridTableState extends Disposable {

	private _maximized: boolean;

	private _onMaximizedChange = this._register(new Emitter<boolean>());
	public onMaximizedChange: Event<boolean> = this._onMaximizedChange.event;

	private _onCanBeMaximizedChange = this._register(new Emitter<boolean>());
	public onCanBeMaximizedChange: Event<boolean> = this._onCanBeMaximizedChange.event;

	private _canBeMaximized: boolean;

	/* The top row of the current scroll */
<<<<<<< HEAD
	public scrollPosition = 0;
	public columnSizes: number[] = undefined;
=======
	public scrollPositionY = 0;
	public scrollPositionX = 0;
>>>>>>> ee87604a
	public selection: Slick.Range[];
	public activeCell: Slick.Cell;

	constructor(public readonly resultId: number, public readonly batchId: number) {
		super();
	}

	public get canBeMaximized(): boolean {
		return this._canBeMaximized;
	}

	public set canBeMaximized(val: boolean) {
		if (val === this._canBeMaximized) {
			return;
		}
		this._canBeMaximized = val;
		this._onCanBeMaximizedChange.fire(val);
	}

	public get maximized(): boolean {
		return this._maximized;
	}

	public set maximized(val: boolean) {
		if (val === this._maximized) {
			return;
		}
		this._maximized = val;
		this._onMaximizedChange.fire(val);
	}
}

export class GridPanel extends ViewletPanel {
	private container = document.createElement('div');
	private splitView: ScrollableSplitView;
	private tables: GridTable<any>[] = [];
	private tableDisposable: IDisposable[] = [];
	private queryRunnerDisposables: IDisposable[] = [];
	private currentHeight: number;

	private runner: QueryRunner;

	private maximizedGrid: GridTable<any>;
	private _state: GridPanelState;

	constructor(
		options: IViewletPanelOptions,
		@IKeybindingService keybindingService: IKeybindingService,
		@IContextMenuService contextMenuService: IContextMenuService,
		@IConfigurationService configurationService: IConfigurationService,
		@IThemeService private themeService: IThemeService,
		@IInstantiationService private instantiationService: IInstantiationService
	) {
		super(options, keybindingService, contextMenuService, configurationService);
		this.splitView = new ScrollableSplitView(this.container, { enableResizing: false, verticalScrollbarVisibility: ScrollbarVisibility.Visible });
		this.splitView.onScroll(e => {
			if (this.state && this.splitView.length !== 0) {
				this.state.scrollPosition = e;
			}
		});
		this.onDidChange(e => {
			if (this.state) {
				this.state.collapsed = !this.isExpanded();
			}
		});
	}

	protected renderBody(container: HTMLElement): void {
		this.container.style.width = '100%';
		this.container.style.height = '100%';

		container.appendChild(this.container);
	}

	protected layoutBody(size: number): void {
		this.splitView.layout(size);
		// if the size hasn't change it won't layout our table so we have to do it manually
		if (size === this.currentHeight) {
			this.tables.map(e => e.layout());
		}
		this.currentHeight = size;
	}

	public set queryRunner(runner: QueryRunner) {
		dispose(this.queryRunnerDisposables);
		this.reset();
		this.queryRunnerDisposables = [];
		this.runner = runner;
		this.queryRunnerDisposables.push(this.runner.onResultSet(this.onResultSet, this));
		this.queryRunnerDisposables.push(this.runner.onResultSetUpdate(this.updateResultSet, this));
		this.queryRunnerDisposables.push(this.runner.onQueryStart(() => {
			if (this.state) {
				this.state.tableStates = [];
			}
			this.reset();
		}));
		this.addResultSet(this.runner.batchSets.reduce<sqlops.ResultSetSummary[]>((p, e) => {
			if (this.configurationService.getValue<boolean>('sql.results.streaming')) {
				p = p.concat(e.resultSetSummaries);
			} else {
				p = p.concat(e.resultSetSummaries.filter(c => c.complete));
			}
			return p;
		}, []));
		this.maximumBodySize = this.tables.reduce((p, c) => {
			return p + c.maximumSize;
		}, 0);

		if (this.state && this.state.scrollPosition) {
			this.splitView.setScrollPosition(this.state.scrollPosition);
		}
	}

	private onResultSet(resultSet: sqlops.ResultSetSummary | sqlops.ResultSetSummary[]) {
		let resultsToAdd: sqlops.ResultSetSummary[];
		if (!Array.isArray(resultSet)) {
			resultsToAdd = [resultSet];
		} else {
			resultsToAdd = resultSet.splice(0);
		}
		const sizeChanges = () => {
			this.tables.map(t => {
				t.state.canBeMaximized = this.tables.length > 1;
			});

			this.maximumBodySize = this.tables.reduce((p, c) => {
				return p + c.maximumSize;
			}, 0);

			if (this.state && this.state.scrollPosition) {
				this.splitView.setScrollPosition(this.state.scrollPosition);
			}
		};

		if (this.configurationService.getValue<boolean>('sql.results.streaming')) {
			this.addResultSet(resultsToAdd);
			sizeChanges();
		} else {
			resultsToAdd = resultsToAdd.filter(e => e.complete);
			if (resultsToAdd.length > 0) {
				this.addResultSet(resultsToAdd);
			}
			sizeChanges();
		}
	}

	private updateResultSet(resultSet: sqlops.ResultSetSummary | sqlops.ResultSetSummary[]) {
		let resultsToUpdate: sqlops.ResultSetSummary[];
		if (!Array.isArray(resultSet)) {
			resultsToUpdate = [resultSet];
		} else {
			resultsToUpdate = resultSet.splice(0);
		}

		const sizeChanges = () => {
			this.maximumBodySize = this.tables.reduce((p, c) => {
				return p + c.maximumSize;
			}, 0);

			if (this.state && this.state.scrollPosition) {
				this.splitView.setScrollPosition(this.state.scrollPosition);
			}
		};

		if (this.configurationService.getValue<boolean>('sql.results.streaming')) {
			for (let set of resultsToUpdate) {
				let table = this.tables.find(t => t.resultSet.batchId === set.batchId && t.resultSet.id === set.id);
				if (table) {
					table.updateResult(set);
				} else {
					warn('Got result set update request for non-existant table');
				}
			}
			sizeChanges();
		} else {
			resultsToUpdate = resultsToUpdate.filter(e => e.complete);
			if (resultsToUpdate.length > 0) {
				this.addResultSet(resultsToUpdate);
			}
			sizeChanges();
		}
	}

	private addResultSet(resultSet: sqlops.ResultSetSummary[]) {
		let tables: GridTable<any>[] = [];

		for (let set of resultSet) {
			let tableState: GridTableState;
			if (this._state) {
				tableState = this.state.tableStates.find(e => e.batchId === set.batchId && e.resultId === set.id);
			}
			if (!tableState) {
				tableState = new GridTableState(set.id, set.batchId);
				if (this._state) {
					this._state.tableStates.push(tableState);
				}
			}
			let table = this.instantiationService.createInstance(GridTable, this.runner, set, tableState);
			this.tableDisposable.push(tableState.onMaximizedChange(e => {
				if (e) {
					this.maximizeTable(table.id);
				} else {
					this.minimizeTables();
				}
			}));
			this.tableDisposable.push(attachTableStyler(table, this.themeService));

			tables.push(table);
		}

		// possible to need a sort?

		if (isUndefinedOrNull(this.maximizedGrid)) {
			this.splitView.addViews(tables, tables.map(i => i.minimumSize), this.splitView.length);
		}

		this.tables = this.tables.concat(tables);
	}

	public clear() {
		this.reset();
	}

	private reset() {
		for (let i = this.splitView.length - 1; i >= 0; i--) {
			this.splitView.removeView(i);
		}
		dispose(this.tables);
		dispose(this.tableDisposable);
		this.tableDisposable = [];
		this.tables = [];
		this.maximizedGrid = undefined;

		this.maximumBodySize = this.tables.reduce((p, c) => {
			return p + c.maximumSize;
		}, 0);
	}

	private maximizeTable(tableid: string): void {
		if (!this.tables.find(t => t.id === tableid)) {
			return;
		}

		for (let i = this.tables.length - 1; i >= 0; i--) {
			if (this.tables[i].id === tableid) {
				this.tables[i].state.maximized = true;
				this.maximizedGrid = this.tables[i];
				continue;
			}

			this.splitView.removeView(i);
		}
	}

	private minimizeTables(): void {
		if (this.maximizedGrid) {
			this.maximizedGrid.state.maximized = false;
			this.maximizedGrid = undefined;
			this.splitView.removeView(0);
			this.splitView.addViews(this.tables, this.tables.map(i => i.minimumSize));
		}
	}

	public set state(val: GridPanelState) {
		this._state = val;
		this.tables.map(t => {
			let state = this.state.tableStates.find(s => s.batchId === t.resultSet.batchId && s.resultId === t.resultSet.id);
			if (!state) {
				this.state.tableStates.push(t.state);
			}
			if (state) {
				t.state = state;
			}
		});
		this.setExpanded(!this.state.collapsed);
	}

	public get state(): GridPanelState {
		return this._state;
	}

	public dispose() {
		dispose(this.queryRunnerDisposables);
		dispose(this.tableDisposable);
		dispose(this.tables);
		this.tableDisposable = undefined;
		this.tables = undefined;
		super.dispose();
	}
}

class GridTable<T> extends Disposable implements IView {
	private table: Table<T>;
	private actionBar: ActionBar;
	private container = document.createElement('div');
	private selectionModel = new CellSelectionModel();
	private styles: ITableStyles;
	private currentHeight: number;
	private dataProvider: AsyncDataProvider<T>;

	private columns: Slick.Column<T>[];

	private rowNumberColumn: RowNumberColumn<T>;

	private _onDidChange = new Emitter<number>();
	public readonly onDidChange: Event<number> = this._onDidChange.event;

	public id = generateUuid();
	readonly element: HTMLElement = this.container;

	private _state: GridTableState;

	private scrolled = false;
	private visible = false;

	public get resultSet(): sqlops.ResultSetSummary {
		return this._resultSet;
	}

	// this handles if the row count is small, like 4-5 rows
	private get maxSize(): number {
		return ((this.resultSet.rowCount) * ROW_HEIGHT) + HEADER_HEIGHT + ESTIMATED_SCROLL_BAR_HEIGHT;
	}

	constructor(
		private runner: QueryRunner,
		private _resultSet: sqlops.ResultSetSummary,
		state: GridTableState,
		@IContextMenuService private contextMenuService: IContextMenuService,
		@IInstantiationService private instantiationService: IInstantiationService,
		@IEditorService private editorService: IEditorService,
		@IUntitledEditorService private untitledEditorService: IUntitledEditorService,
		@IConfigurationService private configurationService: IConfigurationService
	) {
		super();
		this.state = state;
		this.container.style.width = '100%';
		this.container.style.height = '100%';
		this.container.className = 'grid-panel';

		this.columns = this.resultSet.columnInfo.map((c, i) => {
			let isLinked = c.isXml || c.isJson;

			return <Slick.Column<T>>{
				id: i.toString(),
				name: c.columnName === 'Microsoft SQL Server 2005 XML Showplan'
					? 'XML Showplan'
					: escape(c.columnName),
				field: i.toString(),
				formatter: isLinked ? hyperLinkFormatter : textFormatter,
				width: this.state.columnSizes && this.state.columnSizes[i] ? this.state.columnSizes[i] : undefined
			};
		});
	}

	public onAdd() {
		this.visible = true;
		let collection = new VirtualizedCollection(
			50,
			index => this.placeholdGenerator(index),
			this.resultSet.rowCount,
			(offset, count) => this.loadData(offset, count)
		);
		collection.setCollectionChangedCallback((startIndex, count) => {
			this.renderGridDataRowsRange(startIndex, count);
		});
		this.dataProvider.dataRows = collection;
		this.table.updateRowCount();
		this.setupState();
	}

	public onRemove() {
		this.visible = false;
		let collection = new VirtualizedCollection(
			50,
			index => this.placeholdGenerator(index),
			0,
			() => TPromise.as([])
		);
		this.dataProvider.dataRows = collection;
		this.table.updateRowCount();
		// when we are removed slickgrid acts badly so we need to account for that
		this.scrolled = false;
	}

	public render(container: HTMLElement, orientation: Orientation): void {
		container.appendChild(this.container);
	}

	private build(): void {
		let tableContainer = document.createElement('div');
		tableContainer.style.display = 'inline-block';
		tableContainer.style.width = `calc(100% - ${ACTIONBAR_WIDTH}px)`;

		this.container.appendChild(tableContainer);

		let collection = new VirtualizedCollection(
			50,
			index => this.placeholdGenerator(index),
			0,
			() => TPromise.as([])
		);
		collection.setCollectionChangedCallback((startIndex, count) => {
			this.renderGridDataRowsRange(startIndex, count);
		});
		this.rowNumberColumn = new RowNumberColumn({ numberOfRows: this.resultSet.rowCount });
		let copyHandler = new CopyKeybind();
		copyHandler.onCopy(e => {
			new CopyResultAction(CopyResultAction.COPY_ID, CopyResultAction.COPY_LABEL, false).run(this.generateContext());
		});
		this.columns.unshift(this.rowNumberColumn.getColumnDefinition());
		let tableOptions: Slick.GridOptions<T> = {
			rowHeight: ROW_HEIGHT,
			showRowNumber: true,
			forceFitColumns: false,
			defaultColumnWidth: 120
		};
		this.dataProvider = new AsyncDataProvider(collection);
		this.table = this._register(new Table(tableContainer, { dataProvider: this.dataProvider, columns: this.columns }, tableOptions));
		this.table.setSelectionModel(this.selectionModel);
		this.table.registerPlugin(new MouseWheelSupport());
		this.table.registerPlugin(new AutoColumnSize({ autoSizeOnRender: this.configurationService.getValue('resultsGrid.autoSizeColumns') }));
		this.table.registerPlugin(copyHandler);
		this.table.registerPlugin(this.rowNumberColumn);
		this.table.registerPlugin(new AdditionalKeyBindings());
		this._register(this.table.onContextMenu(this.contextMenu, this));
		this._register(this.table.onClick(this.onTableClick, this));

		if (this.styles) {
			this.table.style(this.styles);
		}

		let actions = this.getCurrentActions();

		let actionBarContainer = document.createElement('div');
		actionBarContainer.style.width = ACTIONBAR_WIDTH + 'px';
		actionBarContainer.style.display = 'inline-block';
		actionBarContainer.style.height = '100%';
		actionBarContainer.style.verticalAlign = 'top';
		this.container.appendChild(actionBarContainer);
		this.actionBar = new ActionBar(actionBarContainer, {
			orientation: ActionsOrientation.VERTICAL, context: {
				runner: this.runner,
				batchId: this.resultSet.batchId,
				resultId: this.resultSet.id,
				table: this.table,
				tableState: this.state
			}
		});
		// update context before we run an action
		this.selectionModel.onSelectedRangesChanged.subscribe(e => {
			this.actionBar.context = this.generateContext();
		});
		this.actionBar.push(actions, { icon: true, label: false });

		this.selectionModel.onSelectedRangesChanged.subscribe(e => {
			if (this.state) {
				this.state.selection = this.selectionModel.getSelectedRanges();
			}
		});

		this.table.grid.onScroll.subscribe((e, data) => {
			if (!this.visible) {
				// If the grid is not set up yet it can get scroll events resetting the top to 0px,
				// so ignore those events
				return;
			}
			if (!this.scrolled && (this.state.scrollPositionY || this.state.scrollPositionX) && isInDOM(this.container)) {
				this.scrolled = true;
				this.restoreScrollState();
			}
			if (this.state && isInDOM(this.container)) {
				this.state.scrollPositionY = data.scrollTop;
				this.state.scrollPositionX = data.scrollLeft;
			}
		});

		// we need to remove the first column since this is the row number
		this.table.onColumnResize(() => {
			let columnSizes = this.table.grid.getColumns().slice(1).map(v => v.width);
			this.state.columnSizes = columnSizes;
		});

		this.table.grid.onActiveCellChanged.subscribe(e => {
			if (this.state) {
				this.state.activeCell = this.table.grid.getActiveCell();
			}
		});
	}

	private restoreScrollState() {
		if (this.state.scrollPositionX || this.state.scrollPositionY) {
			this.table.grid.scrollTo(this.state.scrollPositionY);
			this.table.grid.getContainerNode().children[3].scrollLeft = this.state.scrollPositionX;
		}
	}

	private setupState() {
		// change actionbar on maximize change
		this._register(this.state.onMaximizedChange(this.rebuildActionBar, this));

		this._register(this.state.onCanBeMaximizedChange(this.rebuildActionBar, this));

		this.restoreScrollState();

		// Setting the active cell resets the selection so save it here
		let savedSelection = this.state.selection;

		if (this.state.activeCell) {
			this.table.setActiveCell(this.state.activeCell.row, this.state.activeCell.cell);
		}

		if (savedSelection) {
			this.selectionModel.setSelectedRanges(savedSelection);
		}
	}

	public get state(): GridTableState {
		return this._state;
	}

	public set state(val: GridTableState) {
		this._state = val;
	}

	private onTableClick(event: ITableMouseEvent) {
		// account for not having the number column
		let column = this.resultSet.columnInfo[event.cell.cell - 1];
		// handle if a showplan link was clicked
		if (column && (column.isXml || column.isJson)) {
			this.runner.getQueryRows(event.cell.row, 1, this.resultSet.batchId, this.resultSet.id).then(d => {
				let value = d.resultSubset.rows[0][event.cell.cell - 1];
				let content = value.displayValue;
				if (column.isXml) {
					try {
						content = pretty.pd.xml(content);
					} catch (e) {
						// If Xml fails to parse, fall back on original Xml content
					}
				} else {
					let jsonContent: string = undefined;
					try {
						jsonContent = JSON.parse(content);
					} catch (e) {
						// If Json fails to parse, fall back on original Json content
					}
					if (jsonContent) {
						// If Json content was valid and parsed, pretty print content to a string
						content = JSON.stringify(jsonContent, undefined, 4);
					}
				}

				let input = this.untitledEditorService.createOrGet(undefined, column.isXml ? 'xml' : 'json', content);
				this.editorService.openEditor(input);
			});
		}
	}

	public updateResult(resultSet: sqlops.ResultSetSummary) {
		this._resultSet = resultSet;
		if (this.table && this.visible) {
			this.dataProvider.length = resultSet.rowCount;
			this.table.updateRowCount();
		}
		this.rowNumberColumn.updateRowCount(resultSet.rowCount);
		this._onDidChange.fire();
	}

	private generateContext(cell?: Slick.Cell): IGridActionContext {
		const selection = this.selectionModel.getSelectedRanges();
		return <IGridActionContext>{
			cell,
			selection,
			runner: this.runner,
			batchId: this.resultSet.batchId,
			resultId: this.resultSet.id,
			table: this.table,
			tableState: this.state,
			selectionModel: this.selectionModel
		};
	}

	private rebuildActionBar() {
		let actions = this.getCurrentActions();
		this.actionBar.clear();
		this.actionBar.push(actions, { icon: true, label: false });
	}

	private getCurrentActions(): IAction[] {

		let actions = [];

		if (this.state.canBeMaximized) {
			if (this.state.maximized) {
				actions.splice(1, 0, new RestoreTableAction());
			} else {
				actions.splice(1, 0, new MaximizeTableAction());
			}
		}

		actions.push(
			new SaveResultAction(SaveResultAction.SAVECSV_ID, SaveResultAction.SAVECSV_LABEL, SaveResultAction.SAVECSV_ICON, SaveFormat.CSV),
			new SaveResultAction(SaveResultAction.SAVEEXCEL_ID, SaveResultAction.SAVEEXCEL_LABEL, SaveResultAction.SAVEEXCEL_ICON, SaveFormat.EXCEL),
			new SaveResultAction(SaveResultAction.SAVEJSON_ID, SaveResultAction.SAVEJSON_LABEL, SaveResultAction.SAVEJSON_ICON, SaveFormat.JSON),
			this.instantiationService.createInstance(ChartDataAction)
		);

		return actions;
	}

	public layout(size?: number): void {
		if (!this.table) {
			this.build();
		}
		if (!size) {
			size = this.currentHeight;
		} else {
			this.currentHeight = size;
		}
		this.table.layout(size, Orientation.VERTICAL);
	}

	public get minimumSize(): number {
		// clamp between ensuring we can show the actionbar, while also making sure we don't take too much space
		return Math.max(Math.min(this.maxSize, MIN_GRID_HEIGHT), ACTIONBAR_HEIGHT + BOTTOM_PADDING);
	}

	public get maximumSize(): number {
		return Math.max(this.maxSize, ACTIONBAR_HEIGHT + BOTTOM_PADDING);
	}

	private loadData(offset: number, count: number): Thenable<T[]> {
		return this.runner.getQueryRows(offset, count, this.resultSet.batchId, this.resultSet.id).then(response => {
			if (!response.resultSubset) {
				return [];
			}
			return response.resultSubset.rows.map(r => {
				let dataWithSchema = {};
				// skip the first column since its a number column
				for (let i = 1; i < this.columns.length; i++) {
					dataWithSchema[this.columns[i].field] = {
						displayValue: r[i - 1].displayValue,
						ariaLabel: escape(r[i - 1].displayValue),
						isNull: r[i - 1].isNull
					};
				}
				return dataWithSchema as T;
			});
		});
	}

	private contextMenu(e: ITableMouseEvent): void {
		const { cell } = e;
		this.contextMenuService.showContextMenu({
			getAnchor: () => e.anchor,
			getActions: () => {
				let actions = [
					new SelectAllGridAction(),
					new Separator(),
					new SaveResultAction(SaveResultAction.SAVECSV_ID, SaveResultAction.SAVECSV_LABEL, SaveResultAction.SAVECSV_ICON, SaveFormat.CSV),
					new SaveResultAction(SaveResultAction.SAVEEXCEL_ID, SaveResultAction.SAVEEXCEL_LABEL, SaveResultAction.SAVEEXCEL_ICON, SaveFormat.EXCEL),
					new SaveResultAction(SaveResultAction.SAVEJSON_ID, SaveResultAction.SAVEJSON_LABEL, SaveResultAction.SAVEJSON_ICON, SaveFormat.JSON),
					new Separator(),
					new CopyResultAction(CopyResultAction.COPY_ID, CopyResultAction.COPY_LABEL, false),
					new CopyResultAction(CopyResultAction.COPYWITHHEADERS_ID, CopyResultAction.COPYWITHHEADERS_LABEL, true)
				];

				if (this.state.canBeMaximized) {
					if (this.state.maximized) {
						actions.splice(1, 0, new RestoreTableAction());
					} else {
						actions.splice(1, 0, new MaximizeTableAction());
					}
				}

				return TPromise.as(actions);
			},
			getActionsContext: () => {
				return this.generateContext(cell);
			}
		});
	}

	private placeholdGenerator(index: number): any {
		return {};
	}

	private renderGridDataRowsRange(startIndex: number, count: number): void {
		// let editor = this.table.getCellEditor();
		// let oldValue = editor ? editor.getValue() : undefined;
		// let wasValueChanged = editor ? editor.isValueChanged() : false;
		this.invalidateRange(startIndex, startIndex + count);
		// let activeCell = this._grid.getActiveCell();
		// if (editor && activeCell.row >= startIndex && activeCell.row < startIndex + count) {
		//     if (oldValue && wasValueChanged) {
		//         editor.setValue(oldValue);
		//     }
		// }
	}

	private invalidateRange(start: number, end: number): void {
		let refreshedRows = range(start, end);
		if (this.table) {
			this.table.invalidateRows(refreshedRows, true);
		}
	}

	public style(styles: ITableStyles) {
		if (this.table) {
			this.table.style(styles);
		} else {
			this.styles = styles;
		}
	}

	public dispose() {
		$(this.container).destroy();
		this.table.dispose();
		this.actionBar.dispose();
		super.dispose();
	}
}<|MERGE_RESOLUTION|>--- conflicted
+++ resolved
@@ -88,13 +88,9 @@
 	private _canBeMaximized: boolean;
 
 	/* The top row of the current scroll */
-<<<<<<< HEAD
-	public scrollPosition = 0;
-	public columnSizes: number[] = undefined;
-=======
 	public scrollPositionY = 0;
 	public scrollPositionX = 0;
->>>>>>> ee87604a
+	public columnSizes: number[] = undefined;
 	public selection: Slick.Range[];
 	public activeCell: Slick.Cell;
 
