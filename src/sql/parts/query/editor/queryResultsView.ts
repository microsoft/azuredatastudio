/*---------------------------------------------------------------------------------------------
 *  Copyright (c) Microsoft Corporation. All rights reserved.
 *  Licensed under the Source EULA. See License.txt in the project root for license information.
 *--------------------------------------------------------------------------------------------*/
'use strict';

import { QueryResultsInput } from 'sql/parts/query/common/queryResultsInput';
import { TabbedPanel, IPanelTab, IPanelView } from 'sql/base/browser/ui/panel/panel';
import { IQueryModelService } from '../execution/queryModel';
import QueryRunner from 'sql/parts/query/execution/queryRunner';
import { MessagePanel } from './messagePanel';
import { GridPanel } from './gridPanel';

import * as nls from 'vs/nls';
import * as UUID from 'vs/base/common/uuid';
import { PanelViewlet } from 'vs/workbench/browser/parts/views/panelViewlet';
import { IInstantiationService } from 'vs/platform/instantiation/common/instantiation';
import * as DOM from 'vs/base/browser/dom';
import { ChartTab } from './charting/chartTab';

class ResultsView implements IPanelView {
	private panelViewlet: PanelViewlet;
	private gridPanel: GridPanel;
	private messagePanel: MessagePanel;
	private container = document.createElement('div');

	constructor(instantiationService: IInstantiationService) {
		this.panelViewlet = instantiationService.createInstance(PanelViewlet, 'resultsView', { showHeaderInTitleWhenSingleView: false });
		this.gridPanel = instantiationService.createInstance(GridPanel, { title: nls.localize('gridPanel', 'Results') });
		this.messagePanel = instantiationService.createInstance(MessagePanel, { title: nls.localize('messagePanel', 'Messages') });
		this.gridPanel.render();
		this.messagePanel.render();
		this.panelViewlet.create(this.container).then(() => {
			this.panelViewlet.addPanels([
				{ panel: this.gridPanel, size: 1000, index: 0 },
				{ panel: this.messagePanel, size: this.messagePanel.minimumSize, index: 1 }
			]);
		});
	}

	render(container: HTMLElement): void {
		container.appendChild(this.container);
	}

	layout(dimension: DOM.Dimension): void {
		this.panelViewlet.layout(dimension);
	}

	remove(): void {
		this.container.remove();
	}

	public set queryRunner(runner: QueryRunner) {
		this.gridPanel.queryRunner = runner;
		this.messagePanel.queryRunner = runner;
	}

	public hideResultHeader() {
		this.gridPanel.headerVisible = false;
	}
}

class ResultsTab implements IPanelTab {
	public readonly title = nls.localize('resultsTabTitle', 'Results');
	public readonly identifier = UUID.generateUuid();
	public readonly view: ResultsView;

	constructor(instantiationService: IInstantiationService) {
		this.view = new ResultsView(instantiationService);
	}

	public set queryRunner(runner: QueryRunner) {
		this.view.queryRunner = runner;
	}
}

export class QueryResultsView {
	private _panelView: TabbedPanel;
	private _input: QueryResultsInput;
	private resultsTab: ResultsTab;
	private chartTab: ChartTab;

	constructor(
		container: HTMLElement,
		@IInstantiationService instantiationService: IInstantiationService,
		@IQueryModelService private queryModelService: IQueryModelService
	) {
		this.resultsTab = new ResultsTab(instantiationService);
		this.chartTab = new ChartTab(instantiationService);
		this._panelView = new TabbedPanel(container, { showHeaderWhenSingleView: false });
	}

	public style() {
	}

	public set input(input: QueryResultsInput) {
		this._input = input;
		let queryRunner = this.queryModelService._getQueryInfo(input.uri).queryRunner;
		this.resultsTab.queryRunner = queryRunner;
		this.chartTab.queryRunner = queryRunner;

		this._panelView.pushTab(this.resultsTab);
	}

	public get input(): QueryResultsInput {
		return this._input;
	}

	public layout(dimension: DOM.Dimension) {
		this._panelView.layout(dimension);
	}

	public chartData(dataId: { resultId: number, batchId: number }): void {
		if (!this._panelView.contains(this.chartTab)) {
			this._panelView.pushTab(this.chartTab);
<<<<<<< HEAD
=======
			this.resultsTab.view.hideResultHeader();
>>>>>>> ce0c955c
		}

		this._panelView.showTab(this.chartTab.identifier);
		this.chartTab.chart(dataId);
	}
}<|MERGE_RESOLUTION|>--- conflicted
+++ resolved
@@ -113,10 +113,6 @@
 	public chartData(dataId: { resultId: number, batchId: number }): void {
 		if (!this._panelView.contains(this.chartTab)) {
 			this._panelView.pushTab(this.chartTab);
-<<<<<<< HEAD
-=======
-			this.resultsTab.view.hideResultHeader();
->>>>>>> ce0c955c
 		}
 
 		this._panelView.showTab(this.chartTab.identifier);
