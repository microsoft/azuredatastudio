/*---------------------------------------------------------------------------------------------
 *  Copyright (c) Microsoft Corporation. All rights reserved.
 *  Licensed under the Source EULA. See License.txt in the project root for license information.
 *--------------------------------------------------------------------------------------------*/

'use strict';

import 'vs/css!./chartView';

import { IPanelView } from 'sql/base/browser/ui/panel/panel';
import { Insight } from './insights/insight';
import QueryRunner from 'sql/platform/query/common/queryRunner';
import { IInsightData } from 'sql/parts/dashboard/widgets/insights/interfaces';
import { ChartOptions, IChartOption, ControlType } from './chartOptions';
import { Extensions, IInsightRegistry } from 'sql/platform/dashboard/common/insightRegistry';
import { Checkbox } from 'sql/base/browser/ui/checkbox/checkbox';
import { IInsightOptions } from './insights/interfaces';
import { CopyAction, SaveImageAction, CreateInsightAction, IChartActionContext } from './actions';
import { Taskbar } from 'sql/base/browser/ui/taskbar/taskbar';
import { ChartType } from 'sql/parts/dashboard/widgets/insights/views/charts/interfaces';
import { Registry } from 'vs/platform/registry/common/platform';
import * as DOM from 'vs/base/browser/dom';
import { SelectBox } from 'vs/base/browser/ui/selectBox/selectBox';
import { IContextViewService } from 'vs/platform/contextview/browser/contextView';
import { InputBox } from 'vs/base/browser/ui/inputbox/inputBox';
import { IDisposable, dispose, Disposable } from 'vs/base/common/lifecycle';
import { attachSelectBoxStyler, attachInputBoxStyler } from 'vs/platform/theme/common/styler';
import { IThemeService } from 'vs/platform/theme/common/themeService';
import { IInstantiationService } from 'vs/platform/instantiation/common/instantiation';
import { isUndefinedOrNull } from 'vs/base/common/types';

export class ChartState {
	dataId: { batchId: number, resultId: number };
	options: IInsightOptions = {
		type: ChartType.Bar
	};

	dispose() {

	}
}

declare class Proxy {
	constructor(object, handler);
}

const insightRegistry = Registry.as<IInsightRegistry>(Extensions.InsightContribution);

export class ChartView extends Disposable implements IPanelView {
	private insight: Insight;
	private _queryRunner: QueryRunner;
	private _data: IInsightData;
	private _currentData: { batchId: number, resultId: number };
	private taskbar: Taskbar;

	private _createInsightAction: CreateInsightAction;
	private _copyAction: CopyAction;
	private _saveAction: SaveImageAction;

	private _state: ChartState;

	private options: IInsightOptions = {
		type: ChartType.Bar
	};

	/** parent container */
	private container: HTMLElement;
	/** container for the options controls */
	private optionsControl: HTMLElement;
	/** container for type specific controls */
	private typeControls: HTMLElement;
	/** container for the insight */
	private insightContainer: HTMLElement;
	/** container for the action bar */
	private taskbarContainer: HTMLElement;
	/** container for the charting (includes insight and options) */
	private chartingContainer: HTMLElement;

	private optionDisposables: IDisposable[] = [];
	private optionMap: { [x: string]: { element: HTMLElement; set: (val) => void } } = {};

	constructor(
		@IContextViewService private _contextViewService: IContextViewService,
		@IThemeService private _themeService: IThemeService,
		@IInstantiationService private _instantiationService: IInstantiationService,
	) {
		super();
<<<<<<< HEAD
		this.taskbarContainer = DOM.$('div.taskbar-container');
		this.taskbar = new Taskbar(this.taskbarContainer, contextMenuService);
		this.optionsControl = DOM.$('div.options-container');
		let generalControls = DOM.$('div.general-controls');
=======
		this.taskbarContainer = $('div.taskbar-container');
		this.taskbar = new Taskbar(this.taskbarContainer);
		this.optionsControl = $('div.options-container');
		let generalControls = $('div.general-controls');
>>>>>>> 0975e683
		this.optionsControl.appendChild(generalControls);
		this.typeControls = DOM.$('div.type-controls');
		this.optionsControl.appendChild(this.typeControls);

		this._createInsightAction = this._instantiationService.createInstance(CreateInsightAction);
		this._copyAction = this._instantiationService.createInstance(CopyAction);
		this._saveAction = this._instantiationService.createInstance(SaveImageAction);

		this.taskbar.setContent([{ action: this._createInsightAction }]);

		let self = this;
		this.options = new Proxy(this.options, {
			get: function (target, key, receiver) {
				return Reflect.get(target, key, receiver);
			},
			set: function (target, key, value, receiver) {
				let change = false;
				if (target[key] !== value) {
					change = true;
				}

				let result = Reflect.set(target, key, value, receiver);
				// mirror the change in our state
				if (self.state) {
					Reflect.set(self.state.options, key, value);
				}

				if (change) {
					self.taskbar.context = <IChartActionContext>{ options: self.options, insight: self.insight ? self.insight.insight : undefined };
					if (key === 'type') {
						self.buildOptions();
					} else {
						self.verifyOptions();
					}
				}

				return result;
			}
		}) as IInsightOptions;

		ChartOptions.general[0].options = insightRegistry.getAllIds();
		ChartOptions.general.map(o => {
			this.createOption(o, generalControls);
		});
		this.buildOptions();
	}

	public clear() {

	}

	public dispose() {
		dispose(this.optionDisposables);
		super.dispose();
	}

	render(container: HTMLElement): void {
		if (!this.container) {
			this.container = DOM.$('div.chart-parent-container');
			this.insightContainer = DOM.$('div.insight-container');
			this.chartingContainer = DOM.$('div.charting-container');
			this.container.appendChild(this.taskbarContainer);
			this.container.appendChild(this.chartingContainer);
			this.chartingContainer.appendChild(this.insightContainer);
			this.chartingContainer.appendChild(this.optionsControl);
			this.insight = new Insight(this.insightContainer, this.options, this._instantiationService);
		}

		container.appendChild(this.container);

		if (this._data) {
			this.insight.data = this._data;
		} else {
			this.queryRunner = this._queryRunner;
		}
		this.verifyOptions();
	}

	public chart(dataId: { batchId: number, resultId: number }) {
		this.state.dataId = dataId;
		this._currentData = dataId;
		this.shouldGraph();
	}

	layout(dimension: DOM.Dimension): void {
		if (this.insight) {
			this.insight.layout(new DOM.Dimension(DOM.getContentWidth(this.insightContainer), DOM.getContentHeight(this.insightContainer)));
		}
	}

	public set queryRunner(runner: QueryRunner) {
		this._queryRunner = runner;
		this.shouldGraph();
	}

	private shouldGraph() {
		// Check if we have the necessary information
		if (this._currentData && this._queryRunner) {
			// check if we are being asked to graph something that is available
			let batch = this._queryRunner.batchSets[this._currentData.batchId];
			if (batch) {
				let summary = batch.resultSetSummaries[this._currentData.resultId];
				if (summary) {
					this._queryRunner.getQueryRows(0, summary.rowCount, 0, 0).then(d => {
						this._data = {
							columns: summary.columnInfo.map(c => c.columnName),
							rows: d.resultSubset.rows.map(r => r.map(c => c.displayValue))
						};
						if (this.insight) {
							this.insight.data = this._data;
						}
					});
				}
			}
			// if we have the necessary information but the information isn't available yet,
			// we should be smart and retrying when the information might be available
		}
	}

	private buildOptions() {
		dispose(this.optionDisposables);
		this.optionDisposables = [];
		this.optionMap = {
			'type': this.optionMap['type']
		};
		DOM.clearNode(this.typeControls);

		this.updateActionbar();
		ChartOptions[this.options.type].map(o => {
			this.createOption(o, this.typeControls);
		});
		if (this.insight) {
			this.insight.options = this.options;
		}
		this.verifyOptions();
	}

	private verifyOptions() {
		this.updateActionbar();
		for (let key in this.optionMap) {
			if (this.optionMap.hasOwnProperty(key)) {
				let option = ChartOptions[this.options.type].find(e => e.configEntry === key);
				if (option && option.if) {
					if (option.if(this.options)) {
						DOM.show(this.optionMap[key].element);
					} else {
						DOM.hide(this.optionMap[key].element);
					}
				}
			}
		}
	}

	private updateActionbar() {
		if (this.insight && this.insight.isCopyable) {
			this.taskbar.context = { insight: this.insight.insight, options: this.options };
			this.taskbar.setContent([
				{ action: this._createInsightAction },
				{ action: this._copyAction },
				{ action: this._saveAction }
			]);
		} else {
			this.taskbar.setContent([{ action: this._createInsightAction }]);
		}
	}

	private createOption(option: IChartOption, container: HTMLElement) {
		let label = DOM.$('div');
		label.innerText = option.label;
		let optionContainer = DOM.$('div.option-container');
		optionContainer.appendChild(label);
		let setFunc: (val) => void;
		let value = this.state ? this.state.options[option.configEntry] || option.default : option.default;
		switch (option.type) {
			case ControlType.checkbox:
				let checkbox = new Checkbox(optionContainer, {
					label: '',
					ariaLabel: option.label,
					checked: value,
					onChange: () => {
						if (this.options[option.configEntry] !== checkbox.checked) {
							this.options[option.configEntry] = checkbox.checked;
							if (this.insight) {
								this.insight.options = this.options;
							}
						}
					}
				});
				setFunc = (val: boolean) => {
					checkbox.checked = val;
				};
				break;
			case ControlType.combo:
				let dropdown = new SelectBox(option.displayableOptions || option.options, 0, this._contextViewService);
				dropdown.select(option.options.indexOf(value));
				dropdown.render(optionContainer);
				dropdown.onDidSelect(e => {
					if (this.options[option.configEntry] !== option.options[e.index]) {
						this.options[option.configEntry] = option.options[e.index];
						if (this.insight) {
							this.insight.options = this.options;
						}
					}
				});
				setFunc = (val: string) => {
					if (!isUndefinedOrNull(val)) {
						dropdown.select(option.options.indexOf(val));
					}
				};
				this.optionDisposables.push(attachSelectBoxStyler(dropdown, this._themeService));
				break;
			case ControlType.input:
				let input = new InputBox(optionContainer, this._contextViewService);
				input.value = value || '';
				input.onDidChange(e => {
					if (this.options[option.configEntry] !== e) {
						this.options[option.configEntry] = e;
						if (this.insight) {
							this.insight.options = this.options;
						}
					}
				});
				setFunc = (val: string) => {
					if (!isUndefinedOrNull(val)) {
						input.value = val;
					}
				};
				this.optionDisposables.push(attachInputBoxStyler(input, this._themeService));
				break;
			case ControlType.numberInput:
				let numberInput = new InputBox(optionContainer, this._contextViewService, { type: 'number' });
				numberInput.value = value || '';
				numberInput.onDidChange(e => {
					if (this.options[option.configEntry] !== Number(e)) {
						this.options[option.configEntry] = Number(e);
						if (this.insight) {
							this.insight.options = this.options;
						}
					}
				});
				setFunc = (val: string) => {
					if (!isUndefinedOrNull(val)) {
						numberInput.value = val;
					}
				};
				this.optionDisposables.push(attachInputBoxStyler(numberInput, this._themeService));
				break;
			case ControlType.dateInput:
				let dateInput = new InputBox(optionContainer, this._contextViewService, { type: 'datetime-local' });
				dateInput.value = value || '';
				dateInput.onDidChange(e => {
					if (this.options[option.configEntry] !== e) {
						this.options[option.configEntry] = e;
						if (this.insight) {
							this.insight.options = this.options;
						}
					}
				});
				setFunc = (val: string) => {
					if (!isUndefinedOrNull(val)) {
						dateInput.value = val;
					}
				};
				this.optionDisposables.push(attachInputBoxStyler(dateInput, this._themeService));
				break;
		}
		this.optionMap[option.configEntry] = { element: optionContainer, set: setFunc };
		container.appendChild(optionContainer);
		this.options[option.configEntry] = value;
	}

	public set state(val: ChartState) {
		this._state = val;
		if (this.state.options) {
			for (let key in this.state.options) {
				if (this.state.options.hasOwnProperty(key) && this.optionMap[key]) {
					this.options[key] = this.state.options[key];
					this.optionMap[key].set(this.state.options[key]);
				}
			}
		}
		if (this.state.dataId) {
			this.chart(this.state.dataId);
		}
	}

	public get state(): ChartState {
		return this._state;
	}
}<|MERGE_RESOLUTION|>--- conflicted
+++ resolved
@@ -85,17 +85,10 @@
 		@IInstantiationService private _instantiationService: IInstantiationService,
 	) {
 		super();
-<<<<<<< HEAD
 		this.taskbarContainer = DOM.$('div.taskbar-container');
-		this.taskbar = new Taskbar(this.taskbarContainer, contextMenuService);
+		this.taskbar = new Taskbar(this.taskbarContainer);
 		this.optionsControl = DOM.$('div.options-container');
-		let generalControls = DOM.$('div.general-controls');
-=======
-		this.taskbarContainer = $('div.taskbar-container');
-		this.taskbar = new Taskbar(this.taskbarContainer);
-		this.optionsControl = $('div.options-container');
-		let generalControls = $('div.general-controls');
->>>>>>> 0975e683
+		const generalControls = DOM.$('div.general-controls');
 		this.optionsControl.appendChild(generalControls);
 		this.typeControls = DOM.$('div.type-controls');
 		this.optionsControl.appendChild(this.typeControls);
@@ -106,7 +99,7 @@
 
 		this.taskbar.setContent([{ action: this._createInsightAction }]);
 
-		let self = this;
+		const self = this;
 		this.options = new Proxy(this.options, {
 			get: function (target, key, receiver) {
 				return Reflect.get(target, key, receiver);
