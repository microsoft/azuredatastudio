/*---------------------------------------------------------------------------------------------
 *  Copyright (c) Microsoft Corporation. All rights reserved.
 *  Licensed under the Source EULA. See License.txt in the project root for license information.
 *--------------------------------------------------------------------------------------------*/

'use strict';

import { TPromise } from 'vs/base/common/winjs.base';
import { EditorOptions } from 'vs/workbench/common/editor';
import { ITelemetryService } from 'vs/platform/telemetry/common/telemetry';
import { RawContextKey } from 'vs/platform/contextkey/common/contextkey';
import { BaseEditor } from 'vs/workbench/browser/parts/editor/baseEditor';
import { IConfigurationService } from 'vs/platform/configuration/common/configuration';
import { BareFontInfo } from 'vs/editor/common/config/fontInfo';
import { getZoomLevel } from 'vs/base/browser/browser';
import { IThemeService } from 'vs/platform/theme/common/themeService';
import * as DOM from 'vs/base/browser/dom';
import * as types from 'vs/base/common/types';
import { IInstantiationService } from 'vs/platform/instantiation/common/instantiation';

import { QueryResultsInput } from 'sql/parts/query/common/queryResultsInput';
import { IQueryModelService } from 'sql/parts/query/execution/queryModel';
<<<<<<< HEAD
import { QueryResultsView } from 'sql/parts/query/editor/queryResultsView';
=======
import { bootstrapAngular } from 'sql/services/bootstrap/bootstrapService';
import { IQueryComponentParams } from 'sql/services/bootstrap/bootstrapParams';
import { QueryOutputModule } from 'sql/parts/query/views/queryOutput.module';
import { QUERY_OUTPUT_SELECTOR } from 'sql/parts/query/views/queryOutput.component';
import { IInstantiationService } from 'vs/platform/instantiation/common/instantiation';
import { Event } from 'vs/base/common/event';
>>>>>>> 424eb90d

export const RESULTS_GRID_DEFAULTS = {
	cellPadding: [6, 10, 5],
	rowHeight: 29
};

export const TextCompareEditorVisible = new RawContextKey<boolean>('textCompareEditorVisible', false);

export class BareResultsGridInfo extends BareFontInfo {

	public static createFromRawSettings(opts: {
		fontFamily?: string;
		fontWeight?: string;
		fontSize?: number | string;
		lineHeight?: number | string;
		letterSpacing?: number | string;
		cellPadding?: number | number[];
	}, zoomLevel: number): BareResultsGridInfo {
		let cellPadding = !types.isUndefinedOrNull(opts.cellPadding) ? opts.cellPadding : RESULTS_GRID_DEFAULTS.cellPadding;

		return new BareResultsGridInfo(BareFontInfo.createFromRawSettings(opts, zoomLevel), { cellPadding });
	}

	readonly cellPadding: number | number[];

	protected constructor(fontInfo: BareFontInfo, opts: {
		cellPadding: number | number[];
	}) {
		super({
			zoomLevel: fontInfo.zoomLevel,
			fontFamily: fontInfo.fontFamily,
			fontWeight: fontInfo.fontWeight,
			fontSize: fontInfo.fontSize,
			lineHeight: fontInfo.lineHeight,
			letterSpacing: fontInfo.letterSpacing
		});
		this.cellPadding = opts.cellPadding;
	}
}

function getBareResultsGridInfoStyles(info: BareResultsGridInfo): string {
	let content = '';
	if (info.fontFamily) {
		content += `font-family: ${info.fontFamily};`;
	}
	if (info.fontWeight) {
		content += `font-weight: ${info.fontWeight};`;
	}
	if (info.fontSize) {
		content += `font-size: ${info.fontSize}px;`;
	}
	if (info.lineHeight) {
		content += `line-height: ${info.lineHeight}px;`;
	}
	if (info.letterSpacing) {
		content += `letter-spacing: ${info.letterSpacing}px;`;
	}
	return content;
}

/**
 * Editor associated with viewing and editing the data of a query results grid.
 */
export class QueryResultsEditor extends BaseEditor {

	public static ID: string = 'workbench.editor.queryResultsEditor';
	public static AngularSelectorString: string = 'slickgrid-container.slickgridContainer';
	protected _rawOptions: BareResultsGridInfo;
	protected _input: QueryResultsInput;

	private resultsView: QueryResultsView;

	constructor(
		@ITelemetryService telemetryService: ITelemetryService,
		@IThemeService themeService: IThemeService,
		@IQueryModelService private _queryModelService: IQueryModelService,
		@IConfigurationService private _configurationService: IConfigurationService,
		@IInstantiationService private _instantiationService: IInstantiationService
	) {
		super(QueryResultsEditor.ID, telemetryService, themeService);
		this._rawOptions = BareResultsGridInfo.createFromRawSettings(this._configurationService.getValue('resultsGrid'), getZoomLevel());
		// this._configurationService.onDidChangeConfiguration(e => {
		// 	if (e.affectsConfiguration('resultsGrid')) {
		// 		this._rawOptions = BareResultsGridInfo.createFromRawSettings(this._configurationService.getValue('resultsGrid'), getZoomLevel());
		// 		this.applySettings();
		// 	}
		// });
	}

	public get input(): QueryResultsInput {
		return this._input;
	}

	private applySettings() {
		if (this.input && this.input.container) {
			if (!this.input.css) {
				this.input.css = DOM.createStyleSheet(this.input.container);
			}
			let cssRuleText = '';
			if (types.isNumber(this._rawOptions.cellPadding)) {
				cssRuleText = this._rawOptions.cellPadding + 'px';
			} else {
				cssRuleText = this._rawOptions.cellPadding.join('px ') + 'px;';
			}
			let content = `.grid .slick-cell { padding: ${cssRuleText}; }`;
			content += `.grid { ${getBareResultsGridInfoStyles(this._rawOptions)} }`;
			this.input.css.innerHTML = content;
		}
	}

	createEditor(parent: HTMLElement): void {
		if (!this.resultsView) {
			this.resultsView = new QueryResultsView(parent, this._instantiationService, this._queryModelService);
		}
	}

	layout(dimension: DOM.Dimension): void {
		this.resultsView.layout(dimension);
	}

	setInput(input: QueryResultsInput, options: EditorOptions): TPromise<void> {
		super.setInput(input, options);
		this.resultsView.input = input;
		return TPromise.wrap<void>(null);
	}

<<<<<<< HEAD
=======
	/**
	 * Load the angular components and record for this input that we have done so
	 */
	private _bootstrapAngular(): void {
		let input = <QueryResultsInput>this.input;
		let uri = input.uri;

		// Pass the correct DataService to the new angular component
		let dataService = this._queryModelService.getDataService(uri);
		if (!dataService) {
			throw new Error('DataService not found for URI: ' + uri);
		}

		// Mark that we have bootstrapped
		input.setBootstrappedTrue();

		// Get the bootstrap params and perform the bootstrap
		// Note: pass in input so on disposal this is cleaned up.
		// Otherwise many components will be left around and be subscribed
		// to events from the backing data service
		let params: IQueryComponentParams = {
			dataService: dataService,
			onSaveViewState: this.input.onSaveViewStateEmitter.event,
			onRestoreViewState: this.input.onRestoreViewStateEmitter.event
		};
		bootstrapAngular(this._instantiationService,
			QueryOutputModule,
			this.getContainer(),
			QUERY_OUTPUT_SELECTOR,
			params,
			input);
	}

>>>>>>> 424eb90d
	public dispose(): void {
		super.dispose();
	}
}<|MERGE_RESOLUTION|>--- conflicted
+++ resolved
@@ -20,16 +20,11 @@
 
 import { QueryResultsInput } from 'sql/parts/query/common/queryResultsInput';
 import { IQueryModelService } from 'sql/parts/query/execution/queryModel';
-<<<<<<< HEAD
-import { QueryResultsView } from 'sql/parts/query/editor/queryResultsView';
-=======
 import { bootstrapAngular } from 'sql/services/bootstrap/bootstrapService';
 import { IQueryComponentParams } from 'sql/services/bootstrap/bootstrapParams';
 import { QueryOutputModule } from 'sql/parts/query/views/queryOutput.module';
 import { QUERY_OUTPUT_SELECTOR } from 'sql/parts/query/views/queryOutput.component';
-import { IInstantiationService } from 'vs/platform/instantiation/common/instantiation';
-import { Event } from 'vs/base/common/event';
->>>>>>> 424eb90d
+import { QueryResultsView } from 'sql/parts/query/editor/queryResultsView';
 
 export const RESULTS_GRID_DEFAULTS = {
 	cellPadding: [6, 10, 5],
@@ -156,42 +151,6 @@
 		return TPromise.wrap<void>(null);
 	}
 
-<<<<<<< HEAD
-=======
-	/**
-	 * Load the angular components and record for this input that we have done so
-	 */
-	private _bootstrapAngular(): void {
-		let input = <QueryResultsInput>this.input;
-		let uri = input.uri;
-
-		// Pass the correct DataService to the new angular component
-		let dataService = this._queryModelService.getDataService(uri);
-		if (!dataService) {
-			throw new Error('DataService not found for URI: ' + uri);
-		}
-
-		// Mark that we have bootstrapped
-		input.setBootstrappedTrue();
-
-		// Get the bootstrap params and perform the bootstrap
-		// Note: pass in input so on disposal this is cleaned up.
-		// Otherwise many components will be left around and be subscribed
-		// to events from the backing data service
-		let params: IQueryComponentParams = {
-			dataService: dataService,
-			onSaveViewState: this.input.onSaveViewStateEmitter.event,
-			onRestoreViewState: this.input.onRestoreViewStateEmitter.event
-		};
-		bootstrapAngular(this._instantiationService,
-			QueryOutputModule,
-			this.getContainer(),
-			QUERY_OUTPUT_SELECTOR,
-			params,
-			input);
-	}
-
->>>>>>> 424eb90d
 	public dispose(): void {
 		super.dispose();
 	}
