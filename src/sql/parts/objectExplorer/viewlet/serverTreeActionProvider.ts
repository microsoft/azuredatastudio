--- conflicted
+++ resolved
@@ -164,28 +164,21 @@
 		let isAvailableDatabaseNode = false;
 		if (TreeUpdateUtils.isDatabaseNode(treeNode)) {
 			if (TreeUpdateUtils.isAvailableDatabaseNode(treeNode)) {
-<<<<<<< HEAD
 				isAvailableDatabaseNode = true;
-=======
 				actions.push(this._instantiationService.createInstance(ManageConnectionAction, ManageConnectionAction.ID, ManageConnectionAction.LABEL, context.tree));
 				this.addNewQueryAction(context, actions);
->>>>>>> 18f76622
 			} else {
 				isAvailableDatabaseNode = false;
 				return actions;
 			}
 		}
 
-<<<<<<< HEAD
 		if(isAvailableDatabaseNode) {
 			actions.push(this._instantiationService.createInstance(ManageConnectionAction, ManageConnectionAction.ID, ManageConnectionAction.LABEL, context.tree));
 		}
 
 		this.addNewQueryAction(context, actions);
 
-
-=======
->>>>>>> 18f76622
 		this.addScriptingActions(context, actions);
 
 		if(isAvailableDatabaseNode) {
