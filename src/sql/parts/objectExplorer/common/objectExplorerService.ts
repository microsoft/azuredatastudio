--- conflicted
+++ resolved
@@ -215,19 +215,6 @@
 		if (this._sessions[session.sessionId]) {
 			let connection: ConnectionProfile = this._sessions[session.sessionId].connection;
 			if (connection && this._connectionManagementService.isProfileConnected(connection)) {
-<<<<<<< HEAD
-				//connection.isDisconnecting = true;
-				//this._connectionManagementService.disconnect(connection).then((value) => {
-					let uri: string = Utils.generateUri(connection);
-					if (this._serverTreeView.isObjectExplorerConnectionUri(uri)) {
-						this._serverTreeView.deleteObjectExplorerNodeAndRefreshTree(connection);
-					}
-					//connection.isDisconnecting = false;
-					this.sendUpdateNodeEvent(connection, session.errorMessage);
-				// }).catch(disconnectError => {
-				// 	///
-				// });
-=======
 				let uri: string = Utils.generateUri(connection);
 				if (this._serverTreeView.isObjectExplorerConnectionUri(uri)) {
 					this._serverTreeView.deleteObjectExplorerNodeAndRefreshTree(connection).then(() => {
@@ -238,7 +225,6 @@
 						});
 					});
 				}
->>>>>>> f505a3ac
 			}
 		} else {
 			warn(`Cannot find session ${session.sessionId}`);
@@ -428,7 +414,7 @@
 		parentTree: TreeNode,
 		refresh: boolean = false): Thenable<TreeNode[]> {
 		return new Promise<TreeNode[]>((resolve, reject) => {
-				this.callExpandOrRefreshFromService(parentTree.getConnectionProfile().providerName, session, parentTree.nodePath, refresh).then(expandResult => {
+			this.callExpandOrRefreshFromService(parentTree.getConnectionProfile().providerName, session, parentTree.nodePath, refresh).then(expandResult => {
 				let children: TreeNode[] = [];
 				if (expandResult && expandResult.nodes) {
 					children = expandResult.nodes.map(node => {
