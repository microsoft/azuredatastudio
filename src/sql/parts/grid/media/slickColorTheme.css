--- conflicted
+++ resolved
@@ -71,11 +71,7 @@
 /* grid styling */
 
 .vs slick-grid.active .grid .slick-cell.active {
-<<<<<<< HEAD
-	border: dotted 1px var(--color-cell-border-active);
-=======
   border-color: var(--color-cell-border-active);
->>>>>>> 84da9d28
 }
 
 .vs slick-grid.active .grid .slick-cell.selected {
@@ -201,11 +197,7 @@
 /* grid styling */
 
 .vs-dark slick-grid.active .grid .slick-cell.active {
-<<<<<<< HEAD
-	border: dotted 1px var(--color-cell-border-active);
-=======
   border-color: var(--color-cell-border-active);
->>>>>>> 84da9d28
 }
 
 .vs-dark slick-grid.active .grid .slick-cell.selected {
@@ -346,11 +338,7 @@
 /* grid styling */
 
 .hc-black slick-grid.active .grid .slick-cell.active {
-<<<<<<< HEAD
-	border: solid 1px var(--color-cell-border-active);
-=======
   border-color: var(--color-cell-border-active);
->>>>>>> 84da9d28
 }
 
 .hc-black slick-grid.active .grid .slick-cell.selected {
