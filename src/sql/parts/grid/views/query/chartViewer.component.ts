/*---------------------------------------------------------------------------------------------
 *  Copyright (c) Microsoft Corporation. All rights reserved.
 *  Licensed under the Source EULA. See License.txt in the project root for license information.
 *--------------------------------------------------------------------------------------------*/
import 'vs/css!sql/parts/grid/views/query/chartViewer';

import {
	Component, Inject, ViewContainerRef, forwardRef, OnInit,
	ComponentFactoryResolver, ViewChild, OnDestroy, Input, ElementRef, ChangeDetectorRef
} from '@angular/core';
import { NgGridItemConfig } from 'angular2-grid';

import { Taskbar } from 'sql/base/browser/ui/taskbar/taskbar';
import { Checkbox } from 'sql/base/browser/ui/checkbox/checkbox';
import { ComponentHostDirective } from 'sql/parts/dashboard/common/componentHost.directive';
import { IGridDataSet } from 'sql/parts/grid/common/interfaces';
import { IInsightData, IInsightsView, IInsightsConfig } from 'sql/parts/dashboard/widgets/insights/interfaces';
import { Extensions, IInsightRegistry } from 'sql/platform/dashboard/common/insightRegistry';
import { QueryEditor } from 'sql/parts/query/editor/queryEditor';
import { DataType, ILineConfig } from 'sql/parts/dashboard/widgets/insights/views/charts/types/lineChart.component';
import * as PathUtilities from 'sql/common/pathUtilities';
import { IChartViewActionContext, CopyAction, CreateInsightAction, SaveImageAction } from 'sql/parts/grid/views/query/chartViewerActions';
import * as WorkbenchUtils from 'sql/workbench/common/sqlWorkbenchUtils';
import * as Constants from 'sql/parts/query/common/constants';
import { SelectBox as AngularSelectBox } from 'sql/base/browser/ui/selectBox/selectBox.component';
import { IQueryModelService } from 'sql/parts/query/execution/queryModel';
import { IClipboardService } from 'sql/platform/clipboard/common/clipboardService';

/* Insights */
import {
	ChartInsight, DataDirection, LegendPosition
} from 'sql/parts/dashboard/widgets/insights/views/charts/chartInsight.component';

import { IDisposable } from 'vs/base/common/lifecycle';
import { attachSelectBoxStyler } from 'vs/platform/theme/common/styler';
import Severity from 'vs/base/common/severity';
import URI from 'vs/base/common/uri';
import * as nls from 'vs/nls';
import { Registry } from 'vs/platform/registry/common/platform';
import { mixin } from 'vs/base/common/objects';
import * as paths from 'vs/base/common/paths';
import * as pfs from 'vs/base/node/pfs';
import { ISelectData } from 'vs/base/browser/ui/selectBox/selectBox';
import { IInstantiationService } from 'vs/platform/instantiation/common/instantiation';
import { INotificationService } from 'vs/platform/notification/common/notification';
import { IContextMenuService } from 'vs/platform/contextview/browser/contextView';
import { IConfigurationService } from 'vs/platform/configuration/common/configuration';
import { IWindowsService, IWindowService } from 'vs/platform/windows/common/windows';
import { IWorkspaceContextService } from 'vs/platform/workspace/common/workspace';
import { IWorkbenchEditorService } from 'vs/workbench/services/editor/common/editorService';

const insightRegistry = Registry.as<IInsightRegistry>(Extensions.InsightContribution);

const LocalizedStrings = {
	CHART_TYPE: nls.localize('chartTypeLabel', 'Chart Type'),
	DATA_DIRECTION: nls.localize('dataDirectionLabel', 'Data Direction'),
	VERTICAL: nls.localize('verticalLabel', 'Vertical'),
	HORIZONTAL: nls.localize('horizontalLabel', 'Horizontal'),
	DATA_TYPE: nls.localize('dataTypeLabel', 'Data Type'),
	NUMBER: nls.localize('numberLabel', 'Number'),
	POINT: nls.localize('pointLabel', 'Point'),
	LABEL_FIRST_COLUMN: nls.localize('labelFirstColumnLabel', 'Use First Column as row label?'),
	COLUMNS_AS_LABELS: nls.localize('columnsAsLabelsLabel', 'Use Column names as labels?'),
	LEGEND: nls.localize('legendLabel', 'Legend Position'),
	CHART_NOT_FOUND: nls.localize('chartNotFound', 'Could not find chart to save'),
	X_AXIS_LABEL: nls.localize('xAxisLabel', 'X Axis Label'),
	X_AXIS_MIN_VAL: nls.localize('xAxisMinVal', 'X Axis Minimum Value'),
	X_AXIS_MAX_VAL: nls.localize('xAxisMaxVal', 'X Axis Maximum Value'),
	Y_AXIS_LABEL: nls.localize('yAxisLabel', 'Y Axis Label'),
	Y_AXIS_MIN_VAL: nls.localize('yAxisMinVal', 'Y Axis Minimum Value'),
	Y_AXIS_MAX_VAL: nls.localize('yAxisMaxVal', 'Y Axis Maximum Value')
};

@Component({
	selector: 'chart-viewer',
	templateUrl: decodeURI(require.toUrl('sql/parts/grid/views/query/chartViewer.component.html'))
})
export class ChartViewerComponent implements OnInit, OnDestroy, IChartViewActionContext {
	public legendOptions: string[];
	@ViewChild('chartTypeSelect') private chartTypesSelectBox: AngularSelectBox;

	/* UI */

	private _actionBar: Taskbar;
	private _createInsightAction: CreateInsightAction;
	private _copyAction: CopyAction;
	private _saveAction: SaveImageAction;
	private _chartConfig: ILineConfig;
	private _disposables: Array<IDisposable> = [];
	private _dataSet: IGridDataSet;
	private _executeResult: IInsightData;
	private _chartComponent: ChartInsight;

	private localizedStrings = LocalizedStrings;
	private insightRegistry = insightRegistry;

	@ViewChild(ComponentHostDirective) private componentHost: ComponentHostDirective;
	@ViewChild('taskbarContainer', { read: ElementRef }) private taskbarContainer;
	@ViewChild('chartTypesContainer', { read: ElementRef }) private chartTypesElement;
	@ViewChild('legendContainer', { read: ElementRef }) private legendElement;

	constructor(
		@Inject(forwardRef(() => ComponentFactoryResolver)) private _componentFactoryResolver: ComponentFactoryResolver,
		@Inject(forwardRef(() => ViewContainerRef)) private _viewContainerRef: ViewContainerRef,
		@Inject(forwardRef(() => ChangeDetectorRef)) private _cd: ChangeDetectorRef,
		@Inject(IInstantiationService) private instantiationService: IInstantiationService,
		@Inject(INotificationService) private notificationService: INotificationService,
		@Inject(IContextMenuService) private contextMenuService: IContextMenuService,
		@Inject(IClipboardService) private clipboardService: IClipboardService,
		@Inject(IConfigurationService) private configurationService: IConfigurationService,
		@Inject(IWindowsService) private windowsService: IWindowsService,
		@Inject(IWorkspaceContextService) private workspaceContextService: IWorkspaceContextService,
		@Inject(IWindowService) private windowService: IWindowService,
		@Inject(IQueryModelService) private queryModelService: IQueryModelService,
		@Inject(IWorkbenchEditorService) private editorService: IWorkbenchEditorService
	) {
		this.setDefaultChartConfig();
	}

	ngOnInit() {
		this.legendOptions = Object.values(LegendPosition);
		this._initActionBar();
	}

	private setDefaultChartConfig() {
		this._chartConfig = <ILineConfig>{
			dataDirection: 'vertical',
			dataType: 'number',
			legendPosition: 'none',
			labelFirstColumn: false
		};
<<<<<<< HEAD
		this.legendOptions = Object.values(LegendPosition);
		this.initializeUI();
	}

	private initializeUI() {
		// Initialize the taskbar
		this._initActionBar();

		// Init chart type dropdown
		this.chartTypesSelectBox = new SelectBox(insightRegistry.getAllIds(), this.getDefaultChartType(), this._bootstrapService.contextViewService);
		this.chartTypesSelectBox.render(this.chartTypesElement.nativeElement);
		this.chartTypesSelectBox.onDidSelect(selected => this.onChartChanged());
		this._disposables.push(attachSelectBoxStyler(this.chartTypesSelectBox, this._bootstrapService.themeService));

		// Init label first column checkbox
		// Note: must use 'self' for callback
		this.labelFirstColumnCheckBox = new Checkbox(this.labelFirstColumnElement.nativeElement, {
			label: this.labelFirstColumnLabel,
			onChange: () => this.onLabelFirstColumnChanged(),
			ariaLabel: this.labelFirstColumnLabel
		});

		// Init label first column checkbox
		// Note: must use 'self' for callback
		this.columnsAsLabelsCheckBox = new Checkbox(this.columnsAsLabelsElement.nativeElement, {
			label: this.columnsAsLabelsLabel,
			onChange: () => this.columnsAsLabelsChanged(),
			ariaLabel: this.columnsAsLabelsLabel
		});

		// Init legend dropdown
		this.legendSelectBox = new SelectBox(this.legendOptions, this._chartConfig.legendPosition, this._bootstrapService.contextViewService);
		this.legendSelectBox.render(this.legendElement.nativeElement);
		this.legendSelectBox.onDidSelect(selected => this.onLegendChanged());
		this._disposables.push(attachSelectBoxStyler(this.legendSelectBox, this._bootstrapService.themeService));
=======
>>>>>>> ef29871b
	}

	private getDefaultChartType(): string {
		let defaultChartType = Constants.chartTypeHorizontalBar;
		if (this.configurationService) {
			let chartSettings = WorkbenchUtils.getSqlConfigSection(this.configurationService, 'chart');
			// Only use the value if it's a known chart type. Ideally could query this dynamically but can't figure out how
			if (chartSettings && Constants.allChartTypes.indexOf(chartSettings[Constants.defaultChartType]) > -1) {
				defaultChartType = chartSettings[Constants.defaultChartType];
			}
		}
		return defaultChartType;
	}

	private _initActionBar() {
		this._createInsightAction = this.instantiationService.createInstance(CreateInsightAction);
		this._copyAction = this.instantiationService.createInstance(CopyAction);
		this._saveAction = this.instantiationService.createInstance(SaveImageAction);

		let taskbar = <HTMLElement>this.taskbarContainer.nativeElement;
		this._actionBar = new Taskbar(taskbar, this.contextMenuService);
		this._actionBar.context = this;
		this._actionBar.setContent([
			{ action: this._createInsightAction },
			{ action: this._copyAction },
			{ action: this._saveAction }
		]);
	}

	public onChartChanged(e: ISelectData): void {
		this.setDefaultChartConfig();
		if ([Constants.chartTypeScatter, Constants.chartTypeTimeSeries].some(item => item === e.selected)) {
			this.dataType = DataType.Point;
			this.dataDirection = DataDirection.Horizontal;
		}
		this.initChart();
	}

	ngAfterViewInit() {
		this.initChart();
	}

	setConfigValue(key: string, value: any, refresh = true): void {
		this._chartConfig[key] = value;
		if (refresh) {
			this.initChart();
		}
	}

	public set dataType(type: DataType) {
		this._chartConfig.dataType = type;
		// Requires full chart refresh
		this.initChart();
	}

	public set dataDirection(direction: DataDirection) {
		this._chartConfig.dataDirection = direction;
		// Requires full chart refresh
		this.initChart();
	}

	public copyChart(): void {
		let data = this._chartComponent.getCanvasData();
		if (!data) {
			this.showError(LocalizedStrings.CHART_NOT_FOUND);
			return;
		}

		this.clipboardService.writeImageDataUrl(data);
	}

	public saveChart(): void {
		this.promptForFilepath().then(filePath => {
			let data = this._chartComponent.getCanvasData();
			if (!data) {
				this.showError(LocalizedStrings.CHART_NOT_FOUND);
				return;
			}
			if (filePath) {
				let buffer = this.decodeBase64Image(data);
				pfs.writeFile(filePath, buffer).then(undefined, (err) => {
					if (err) {
						this.showError(err.message);
					} else {
						let fileUri = URI.from({ scheme: PathUtilities.FILE_SCHEMA, path: filePath });
						this.windowsService.openExternal(fileUri.toString());
						this.notificationService.notify({
							severity: Severity.Error,
							message: nls.localize('chartSaved', 'Saved Chart to path: {0}', filePath)
						});
					}
				});
			}
		});
	}

	private promptForFilepath(): Thenable<string> {
		let filepathPlaceHolder = PathUtilities.resolveCurrentDirectory(this.getActiveUriString(), PathUtilities.getRootPath(this.workspaceContextService));
		filepathPlaceHolder = paths.join(filepathPlaceHolder, 'chart.png');
		return this.windowService.showSaveDialog({
			title: nls.localize('chartViewer.saveAsFileTitle', 'Choose Results File'),
			defaultPath: paths.normalize(filepathPlaceHolder, true)
		});
	}

	private decodeBase64Image(data: string): Buffer {
		let matches = data.match(/^data:([A-Za-z-+\/]+);base64,(.+)$/);
		return new Buffer(matches[2], 'base64');
	}

	public createInsight(): void {
		let uriString: string = this.getActiveUriString();
		if (!uriString) {
			this.showError(nls.localize('createInsightNoEditor', 'Cannot create insight as the active editor is not a SQL Editor'));
			return;
		}

		let uri: URI = URI.parse(uriString);
		let dataService = this.queryModelService.getDataService(uriString);
		if (!dataService) {
			this.showError(nls.localize('createInsightNoDataService', 'Cannot create insight, backing data model not found'));
			return;
		}
		let queryFile: string = uri.fsPath;
		let query: string = undefined;
		let type = {};
		type[this.chartTypesSelectBox.value] = this._chartConfig;
		// create JSON
		let config: IInsightsConfig = {
			type,
			query,
			queryFile
		};

		let widgetConfig = {
			name: nls.localize('myWidgetName', 'My-Widget'),
			gridItemConfig: this.getGridItemConfig(),
			widget: {
				'insights-widget': config
			}
		};

		// open in new window as untitled JSON file
		dataService.openLink(JSON.stringify(widgetConfig), 'Insight', 'json');
	}

	private showError(errorMsg: string) {
		this.notificationService.notify({
			severity: Severity.Error,
			message: errorMsg
		});
	}

	private getGridItemConfig(): NgGridItemConfig {
		let config: NgGridItemConfig = {
			sizex: 2,
			sizey: 1
		};
		return config;
	}

	private getActiveUriString(): string {
		let editorService = this.editorService;
		let editor = editorService.getActiveEditor();
		if (editor && editor instanceof QueryEditor) {
			let queryEditor: QueryEditor = editor;
			return queryEditor.uri;
		}
		return undefined;
	}

	private get showDataDirection(): boolean {
		return ['pie', 'horizontalBar', 'bar', 'doughnut'].some(item => item === this.chartTypesSelectBox.value) || (this.chartTypesSelectBox.value === 'line' && this.dataType === 'number');
	}

	private get showLabelFirstColumn(): boolean {
		return this.dataDirection === 'horizontal' && this.dataType !== 'point';
	}

	private get showColumnsAsLabels(): boolean {
		return this.dataDirection === 'vertical' && this.dataType !== 'point';
	}

	private get showDataType(): boolean {
		return this.chartTypesSelectBox.value === 'line';
	}

	public get dataDirection(): DataDirection {
		return this._chartConfig.dataDirection;
	}

	public get dataType(): DataType {
		return this._chartConfig.dataType;
	}

	@Input() set dataSet(dataSet: IGridDataSet) {
		// Setup the execute result
		this._dataSet = dataSet;
		this._executeResult = <IInsightData>{};
		this._executeResult.columns = dataSet.columnDefinitions.map(def => def.name);
		this._executeResult.rows = dataSet.dataRows.getRange(0, dataSet.dataRows.getLength()).map(gridRow => {
			return gridRow.values.map(cell => cell.displayValue);
		});
	}

	public initChart() {
		this._cd.detectChanges();
		if (this._executeResult) {
			// Reinitialize the chart component
			let componentFactory = this._componentFactoryResolver.resolveComponentFactory<IInsightsView>(insightRegistry.getCtorFromId(this.chartTypesSelectBox.value));
			this.componentHost.viewContainerRef.clear();
			let componentRef = this.componentHost.viewContainerRef.createComponent(componentFactory);
			this._chartComponent = <ChartInsight>componentRef.instance;
			if (this._chartComponent.setConfig) {
				this._chartComponent.setConfig(this._chartConfig);
			}
			this._chartComponent.data = this._executeResult;
			this._chartComponent.options = mixin(this._chartComponent.options, { animation: { duration: 0 } });
			if (this._chartComponent.init) {
				this._chartComponent.init();
			}
		}
	}

	ngOnDestroy() {
		this._disposables.forEach(i => i.dispose());
	}
}<|MERGE_RESOLUTION|>--- conflicted
+++ resolved
@@ -129,44 +129,6 @@
 			legendPosition: 'none',
 			labelFirstColumn: false
 		};
-<<<<<<< HEAD
-		this.legendOptions = Object.values(LegendPosition);
-		this.initializeUI();
-	}
-
-	private initializeUI() {
-		// Initialize the taskbar
-		this._initActionBar();
-
-		// Init chart type dropdown
-		this.chartTypesSelectBox = new SelectBox(insightRegistry.getAllIds(), this.getDefaultChartType(), this._bootstrapService.contextViewService);
-		this.chartTypesSelectBox.render(this.chartTypesElement.nativeElement);
-		this.chartTypesSelectBox.onDidSelect(selected => this.onChartChanged());
-		this._disposables.push(attachSelectBoxStyler(this.chartTypesSelectBox, this._bootstrapService.themeService));
-
-		// Init label first column checkbox
-		// Note: must use 'self' for callback
-		this.labelFirstColumnCheckBox = new Checkbox(this.labelFirstColumnElement.nativeElement, {
-			label: this.labelFirstColumnLabel,
-			onChange: () => this.onLabelFirstColumnChanged(),
-			ariaLabel: this.labelFirstColumnLabel
-		});
-
-		// Init label first column checkbox
-		// Note: must use 'self' for callback
-		this.columnsAsLabelsCheckBox = new Checkbox(this.columnsAsLabelsElement.nativeElement, {
-			label: this.columnsAsLabelsLabel,
-			onChange: () => this.columnsAsLabelsChanged(),
-			ariaLabel: this.columnsAsLabelsLabel
-		});
-
-		// Init legend dropdown
-		this.legendSelectBox = new SelectBox(this.legendOptions, this._chartConfig.legendPosition, this._bootstrapService.contextViewService);
-		this.legendSelectBox.render(this.legendElement.nativeElement);
-		this.legendSelectBox.onDidSelect(selected => this.onLegendChanged());
-		this._disposables.push(attachSelectBoxStyler(this.legendSelectBox, this._bootstrapService.themeService));
-=======
->>>>>>> ef29871b
 	}
 
 	private getDefaultChartType(): string {
