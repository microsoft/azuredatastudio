--- conflicted
+++ resolved
@@ -54,15 +54,8 @@
 		uri = getNotebookEditorUri(input);
 		if(uri){
 			//TODO: We need to pass in notebook data either through notebook input or notebook service
-<<<<<<< HEAD
-			let notebookData: string = fs.readFileSync(uri.fsPath);
-			let fileName: string = input? input.getName() : 'untitled';
-			let filePath: string = uri.fsPath;
-			let notebookInputModel = new NotebookInputModel(filePath, undefined, undefined);
-=======
 			let fileName: string = input? input.getName() : 'untitled';
 			let notebookInputModel = new NotebookInputModel(uri, undefined, undefined);
->>>>>>> fc3bf45a
 			//TO DO: Second paramter has to be the content.
 			let notebookInput: NotebookInput = instantiationService.createInstance(NotebookInput, fileName, notebookInputModel);
 			return notebookInput;
