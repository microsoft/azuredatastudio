--- conflicted
+++ resolved
@@ -103,15 +103,6 @@
 	public set xml(xml: string) {
 		this._xml = xml;
 		new Builder(this.container).empty();
-<<<<<<< HEAD
-		QP.showPlan(this.container, this._xml, {
-			jsTooltips: false
-		});
-		(<any>this.container.querySelectorAll('div.qp-tt')).forEach(toolTip => {
-			toolTip.classList.add('monaco-editor');
-			toolTip.classList.add('monaco-editor-hover');
-		});
-=======
 		if (this.xml) {
 			QP.showPlan(this.container, this._xml, {
 				jsTooltips: false
@@ -121,7 +112,6 @@
 				toolTip.classList.add('monaco-editor-hover');
 			});
 		}
->>>>>>> cb72865d
 	}
 
 	public get xml(): string {
