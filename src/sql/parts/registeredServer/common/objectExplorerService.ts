--- conflicted
+++ resolved
@@ -66,9 +66,9 @@
 
 	getServerTreeView(): ServerTreeView;
 
-	getActiveConnections(): { connectionId: string, nodeInfo: data.NodeInfo }[];
-
-	getChildren(connectionId: string, nodePath: string): Thenable<data.NodeInfo[]>;
+	getActiveConnections(): { connectionId: string, nodeInfo: sqlops.NodeInfo }[];
+
+	getChildren(connectionId: string, nodePath: string): Thenable<sqlops.NodeInfo[]>;
 
 	isExpanded(connectionId: string, nodePath: string): boolean;
 
@@ -78,7 +78,7 @@
 
 	selectNodeForConnection(connectionId: string, nodePath: string): Thenable<void>;
 
-	findNodeInfo(connectionId: string, nodePath: string): Thenable<data.NodeInfo>;
+	findNodeInfo(connectionId: string, nodePath: string): Thenable<sqlops.NodeInfo>;
 }
 
 interface SessionStatus {
@@ -88,11 +88,7 @@
 }
 
 interface NodeStatus {
-<<<<<<< HEAD
-	expandEmitter: Emitter<data.ObjectExplorerExpandInfo>;
-=======
-	expandHandler: (result: sqlops.ObjectExplorerExpandInfo) => void;
->>>>>>> 6bf21e43
+	expandEmitter: Emitter<sqlops.ObjectExplorerExpandInfo>;
 }
 
 export interface ObjectExplorerNodeEventArgs {
@@ -290,7 +286,7 @@
 				let newRequest = false;
 				if (!self._sessions[session.sessionId].nodes[nodePath]) {
 					self._sessions[session.sessionId].nodes[nodePath] = {
-						expandEmitter: new Emitter<data.ObjectExplorerExpandInfo>()
+						expandEmitter: new Emitter<sqlops.ObjectExplorerExpandInfo>()
 					};
 					newRequest = true;
 				}
@@ -453,7 +449,7 @@
 		return this._serverTreeView;
 	}
 
-	public getActiveConnections(): { connectionId: string, nodeInfo: data.NodeInfo }[] {
+	public getActiveConnections(): { connectionId: string, nodeInfo: sqlops.NodeInfo }[] {
 		let connections: [string, TreeNode][] = Object.entries(this._activeObjectExplorerNodes);
 		return connections.map(([connectionId, treeNode]) => {
 			this._sessions[treeNode.session.sessionId].treeNodes[treeNode.nodePath] = treeNode;
@@ -549,7 +545,7 @@
 		});
 	}
 
-	public getChildren(connectionId: string, nodePath: string): Thenable<data.NodeInfo[]> {
+	public getChildren(connectionId: string, nodePath: string): Thenable<sqlops.NodeInfo[]> {
 		return this.findNodeInfo(connectionId, nodePath).then(parentNode => {
 			if (!parentNode) {
 				throw new Error('There is no object at the given node path');
@@ -603,7 +599,7 @@
 		return currentNode;
 	}
 
-	public findNodeInfo(connectionId: string, nodePath: string): Thenable<data.NodeInfo> {
+	public findNodeInfo(connectionId: string, nodePath: string): Thenable<sqlops.NodeInfo> {
 		let rootNode = this._activeObjectExplorerNodes[connectionId];
 		if (!rootNode) {
 			return Promise.resolve(undefined);
@@ -611,7 +607,7 @@
 		return new Promise((resolve, reject) => {
 			let findNodeFunction = (currentNodePath: string) => {
 				this.expandNode(rootNode.connection.providerName, rootNode.session, currentNodePath).then(expandInfo => {
-					let candidates: data.NodeInfo[] = [];
+					let candidates: sqlops.NodeInfo[] = [];
 					expandInfo.nodes.forEach(node => {
 						if (node.nodePath === nodePath) {
 							resolve(node);
