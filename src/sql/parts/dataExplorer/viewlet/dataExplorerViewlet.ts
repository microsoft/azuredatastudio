/*---------------------------------------------------------------------------------------------
 *  Copyright (c) Microsoft Corporation. All rights reserved.
 *  Licensed under the Source EULA. See License.txt in the project root for license information.
 *--------------------------------------------------------------------------------------------*/

'use strict';

import { localize } from 'vs/nls';
import { IWorkbenchContribution } from 'vs/workbench/common/contributions';
import { IDisposable, dispose } from 'vs/base/common/lifecycle';
import { IAction } from 'vs/base/common/actions';
import { IViewlet } from 'vs/workbench/common/viewlet';
import { IViewletService } from 'vs/workbench/services/viewlet/browser/viewlet';
import { append, $, addClass, toggleClass, Dimension } from 'vs/base/browser/dom';
import { ITelemetryService } from 'vs/platform/telemetry/common/telemetry';
import { IInstantiationService } from 'vs/platform/instantiation/common/instantiation';
import { IExtensionService } from 'vs/workbench/services/extensions/common/extensions';
import { IThemeService } from 'vs/platform/theme/common/themeService';
import { ViewContainerViewlet, IViewletViewOptions } from 'vs/workbench/browser/parts/views/viewsViewlet';
import { IStorageService } from 'vs/platform/storage/common/storage';
import { IWorkspaceContextService } from 'vs/platform/workspace/common/workspace';
import { IContextMenuService } from 'vs/platform/contextview/browser/contextView';
import { IAddedViewDescriptorRef } from 'vs/workbench/browser/parts/views/views';
import { ViewletPanel } from 'vs/workbench/browser/parts/views/panelViewlet';
import { VIEWLET_ID, VIEW_CONTAINER } from 'sql/parts/dataExplorer/common/dataExplorerExtensionPoint';
import { ConnectionViewletPanel } from 'sql/parts/dataExplorer/objectExplorer/connectionViewlet/connectionViewletPanel';
import { Extensions as ViewContainerExtensions, IViewDescriptor, IViewsRegistry } from 'vs/workbench/common/views';
import { IConfigurationService } from 'vs/platform/configuration/common/configuration';
import { IWorkbenchLayoutService } from 'vs/workbench/services/layout/browser/layoutService';
import { Registry } from 'vs/platform/registry/common/platform';

export class DataExplorerViewletViewsContribution implements IWorkbenchContribution {

	constructor() {
		if (process.env.NODE_ENV === 'development') {
			this.registerViews();
		}
	}

	private registerViews(): void {
		let viewDescriptors = [];
		viewDescriptors.push(this.createObjectExplorerViewDescriptor());
		Registry.as<IViewsRegistry>(ViewContainerExtensions.ViewsRegistry).registerViews(viewDescriptors, VIEW_CONTAINER);
	}

	private createObjectExplorerViewDescriptor(): IViewDescriptor {
		return {
			id: 'dataExplorer.servers',
			name: localize('dataExplorer.servers', "Servers"),
<<<<<<< HEAD
			ctorDescriptor: { ctor: DataExplorerViewlet },
=======
			ctorDescriptor: { ctor: ConnectionViewletPanel },
>>>>>>> 87765e86
			weight: 100,
			canToggleVisibility: true,
			order: 0
		};
	}
}

export class DataExplorerViewlet extends ViewContainerViewlet  {
	private root: HTMLElement;

	private dataSourcesBox: HTMLElement;
	private primaryActions: IAction[];
	private disposables: IDisposable[] = [];

	constructor(
		@IWorkbenchLayoutService layoutService: IWorkbenchLayoutService,
		@ITelemetryService telemetryService: ITelemetryService,
		@IInstantiationService instantiationService: IInstantiationService,
		@IViewletService private viewletService: IViewletService,
		@IThemeService themeService: IThemeService,
		@IStorageService storageService: IStorageService,
		@IWorkspaceContextService contextService: IWorkspaceContextService,
		@IContextMenuService contextMenuService: IContextMenuService,
		@IExtensionService extensionService: IExtensionService,
		@IConfigurationService configurationService: IConfigurationService
	) {
		super(VIEWLET_ID, `${VIEWLET_ID}.state`, true, configurationService, layoutService, telemetryService, storageService, instantiationService, themeService, contextMenuService, extensionService, contextService);
		this.disposables.push(this.viewletService.onDidViewletOpen(this.onViewletOpen, this, this.disposables));
	}

	create(parent: HTMLElement): void {
		addClass(parent, 'dataExplorer-viewlet');
		this.root = parent;

		this.dataSourcesBox = append(this.root, $('.dataSources'));

		return super.create(this.dataSourcesBox);
	}

	public updateStyles(): void {
		super.updateStyles();
	}

	focus(): void {
	}

	layout(dimension: Dimension): void {
		toggleClass(this.root, 'narrow', dimension.width <= 300);
		super.layout(new Dimension(dimension.width, dimension.height));
	}

	getOptimalWidth(): number {
		return 400;
	}

	getActions(): IAction[] {
		if (!this.primaryActions) {
			this.primaryActions = [];
		}
		return [];
	}

	getSecondaryActions(): IAction[] {
		return [];
	}

	protected onDidAddViews(added: IAddedViewDescriptorRef[]): ViewletPanel[] {
		const addedViews = super.onDidAddViews(added);
		Promise.all(addedViews);
		return addedViews;
	}

	protected createView(viewDescriptor: IViewDescriptor, options: IViewletViewOptions): ViewletPanel {
		return this.instantiationService.createInstance(viewDescriptor.ctorDescriptor.ctor, options) as ViewletPanel;
	}

	private onViewletOpen(viewlet: IViewlet): void {
		if (!viewlet || viewlet.getId() === VIEWLET_ID) {
			return;
		}
	}

	dispose(): void {
		this.disposables = dispose(this.disposables);
		super.dispose();
	}
}<|MERGE_RESOLUTION|>--- conflicted
+++ resolved
@@ -47,11 +47,7 @@
 		return {
 			id: 'dataExplorer.servers',
 			name: localize('dataExplorer.servers', "Servers"),
-<<<<<<< HEAD
-			ctorDescriptor: { ctor: DataExplorerViewlet },
-=======
 			ctorDescriptor: { ctor: ConnectionViewletPanel },
->>>>>>> 87765e86
 			weight: 100,
 			canToggleVisibility: true,
 			order: 0
