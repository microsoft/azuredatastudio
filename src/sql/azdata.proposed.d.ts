--- conflicted
+++ resolved
@@ -1552,11 +1552,7 @@
 			 */
 			messages: IQueryMessage[];
 			/**
-<<<<<<< HEAD
-			 * The text of the query that triggered the event
-=======
 			 * The text of the query statement
->>>>>>> 6440ae84
 			 */
 			queryText?: string;
 		}
