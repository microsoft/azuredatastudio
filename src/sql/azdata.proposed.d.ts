--- conflicted
+++ resolved
@@ -977,7 +977,18 @@
 		}
 	}
 
-<<<<<<< HEAD
+	export interface ConnectionInfoSummary {
+		/**
+		 * Indicates whether the server version is supported by ADS. The default value is true. If the value is false, ADS will show a warning message.
+		 */
+		isSupportedVersion?: boolean;
+
+		/**
+		 * The messages that will be appended to the Azure Data Studio's warning message about unsupported versions.
+		 */
+		unsupportedVersionMessage?: string;
+	}
+
 	export enum DataProviderType {
 		TableDesignerProvider = 'TableDesignerProvider'
 	}
@@ -1243,17 +1254,5 @@
 			 */
 			errors?: { message: string, property?: DesignerEditIdentifier }[];
 		}
-=======
-	export interface ConnectionInfoSummary {
-		/**
-		 * Indicates whether the server version is supported by ADS. The default value is true. If the value is false, ADS will show a warning message.
-		 */
-		isSupportedVersion?: boolean;
-
-		/**
-		 * The messages that will be appended to the Azure Data Studio's warning message about unsupported versions.
-		 */
-		unsupportedVersionMessage?: string;
->>>>>>> faa29945
 	}
 }