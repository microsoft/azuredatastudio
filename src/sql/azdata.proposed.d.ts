--- conflicted
+++ resolved
@@ -126,11 +126,8 @@
 
 	export interface ModelBuilder {
 		radioCardGroup(): ComponentBuilder<RadioCardGroupComponent>;
-<<<<<<< HEAD
 		tabbedPanel(): TabbedPanelComponentBuilder;
-=======
 		separator(): ComponentBuilder<SeparatorComponent>;
->>>>>>> 80ed6131
 	}
 
 	export interface RadioCard {
