--- conflicted
+++ resolved
@@ -477,7 +477,6 @@
 		type?: ExtensionNodeType;
 	}
 
-<<<<<<< HEAD
 	export interface AccountDisplayInfo {
 		email?: string;
 		name?: string;
@@ -511,8 +510,6 @@
 		delete?: boolean;
 	}
 
-=======
->>>>>>> 0bae5f82
 	export namespace workspace {
 		/**
 		 * Creates and enters a workspace at the specified location
