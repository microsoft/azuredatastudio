/*---------------------------------------------------------------------------------------------
 *  Copyright (c) Microsoft Corporation. All rights reserved.
 *  Licensed under the Source EULA. See License.txt in the project root for license information.
 *--------------------------------------------------------------------------------------------*/

// This is the place for API experiments and proposal.

import * as vscode from 'vscode';

declare module 'azdata' {

	// EXPORTED NAMESPACES /////////////////////////////////////////////////
	/**
	 * Namespace for Data Management Protocol global methods
	 */
	export namespace dataprotocol {
		export function registerConnectionProvider(provider: ConnectionProvider): vscode.Disposable;

		export function registerBackupProvider(provider: BackupProvider): vscode.Disposable;

		export function registerRestoreProvider(provider: RestoreProvider): vscode.Disposable;

		export function registerScriptingProvider(provider: ScriptingProvider): vscode.Disposable;

		export function registerObjectExplorerProvider(provider: ObjectExplorerProvider): vscode.Disposable;

		export function registerObjectExplorerNodeProvider(provider: ObjectExplorerNodeProvider): vscode.Disposable;

		export function registerTaskServicesProvider(provider: TaskServicesProvider): vscode.Disposable;

		export function registerFileBrowserProvider(provider: FileBrowserProvider): vscode.Disposable;

		export function registerProfilerProvider(provider: ProfilerProvider): vscode.Disposable;

		export function registerMetadataProvider(provider: MetadataProvider): vscode.Disposable;

		export function registerQueryProvider(provider: QueryProvider): vscode.Disposable;

		export function registerAdminServicesProvider(provider: AdminServicesProvider): vscode.Disposable;

		export function registerAgentServicesProvider(provider: AgentServicesProvider): vscode.Disposable;

		export function registerCapabilitiesServiceProvider(provider: CapabilitiesProvider): vscode.Disposable;

		export function registerDacFxServicesProvider(provider: DacFxServicesProvider): vscode.Disposable;

		/**
		 * An [event](#Event) which fires when the specific flavor of a language used in DMP
		 * connections has changed. And example is for a SQL connection, the flavor changes
		 * to MSSQL
		 */
		export const onDidChangeLanguageFlavor: vscode.Event<DidChangeLanguageFlavorParams>;
	}

	/**
	 * Namespace for credentials management global methods, available to all extensions
	 */
	export namespace credentials {
		/**
		 * Register a credential provider to handle credential requests.
		 * @param {CredentialProvider} provider The provider to register
		 * @return {Disposable} Handle to the provider for disposal
		 */
		export function registerProvider(provider: CredentialProvider): vscode.Disposable;

		/**
		 * Retrieves a provider from the extension host if one has been registered. Any credentials
		 * accessed with the returned provider will have the namespaceId appended to credential ID
		 * to prevent extensions from trampling over each others' credentials.
		 * @param {string} namespaceId ID that will be appended to credential IDs.
		 * @return {Thenable<CredentialProvider>} Promise that returns the namespaced provider
		 */
		export function getProvider(namespaceId: string): Thenable<CredentialProvider>;
	}

	/**
	 * Namespace for serialization management global methods
	 */
	export namespace serialization {
		export function registerProvider(provider: SerializationProvider): vscode.Disposable;
	}

	/**
	 * Namespace for connection management
	 */
	export namespace connection {
		/**
		 * Get all active connections
		*/
		export function getActiveConnections(): Thenable<Connection[]>;

		/**
		 * Get connection string
		*/
		export function getConnectionString(connectionId: string, includePassword: boolean): Thenable<string>;

		/**
		 * Get the credentials for an active connection
		 * @param {string} connectionId The id of the connection
		 * @returns {{ [name: string]: string}} A dictionary containing the credentials as they would be included in the connection's options dictionary
		 */
		export function getCredentials(connectionId: string): Thenable<{ [name: string]: string }>;

		/**
		 * Get ServerInfo for a connectionId
		 * @param {string} connectionId The id of the connection
		 * @returns ServerInfo
		 */
		export function getServerInfo(connectionId: string): Thenable<ServerInfo>;

		/**
		 * Interface for representing a connection when working with connection APIs
		*/
		export interface Connection extends ConnectionInfo {
			/**
			 * The name of the provider managing the connection (e.g. MSSQL)
			*/
			providerName: string;

			/**
			 * A unique identifier for the connection
			*/
			connectionId: string;
		}
	}

	/**
	 * Namespace for interacting with Object Explorer
	*/
	export namespace objectexplorer {
		/**
		 * Get an Object Explorer node corresponding to the given connection and path. If no path
		 * is given, it returns the top-level node for the given connection. If there is no node at
		 * the given path, it returns undefined.
		 * @param {string} connectionId The id of the connection that the node exists on
		 * @param {string?} nodePath The path of the node to get
		 * @returns {ObjectExplorerNode} The node corresponding to the given connection and path,
		 * or undefined if no such node exists.
		*/
		export function getNode(connectionId: string, nodePath?: string): Thenable<ObjectExplorerNode>;

		/**
		 * Get all active Object Explorer connection nodes
		 * @returns {ObjectExplorerNode[]} The Object Explorer nodes for each saved connection
		*/
		export function getActiveConnectionNodes(): Thenable<ObjectExplorerNode[]>;

		/**
		 * Find Object Explorer nodes that match the given information
		 * @param {string} connectionId The id of the connection that the node exists on
		 * @param {string} type The type of the object to retrieve
		 * @param {string} schema The schema of the object, if applicable
		 * @param {string} name The name of the object
		 * @param {string} database The database the object exists under, if applicable
		 * @param {string[]} parentObjectNames A list of names of parent objects in the tree, ordered from highest to lowest level
		 * (for example when searching for a table's column, provide the name of its parent table for this argument)
		 */
		export function findNodes(connectionId: string, type: string, schema: string, name: string, database: string, parentObjectNames: string[]): Thenable<ObjectExplorerNode[]>;

		/**
		 * Get connectionProfile from sessionId
		 * *@param {string} sessionId The id of the session that the node exists on
		 * @returns {IConnectionProfile} The IConnecitonProfile for the session
		 */
		export function getSessionConnectionProfile(sessionId: string): Thenable<IConnectionProfile>;

		/**
		 * Interface for representing and interacting with items in Object Explorer
		*/
		export interface ObjectExplorerNode extends NodeInfo {
			/**
			 * The id of the connection that the node exists under
			 */
			connectionId: string;

			/**
			 * Whether the node is currently expanded in Object Explorer
			 */
			isExpanded(): Thenable<boolean>;

			/**
			 * Set whether the node is expanded or collapsed
			 * @param expandedState The new state of the node. If 'None', the node will not be changed
			 */
			setExpandedState(expandedState: vscode.TreeItemCollapsibleState): Thenable<void>;

			/**
			 * Set whether the node is selected
			 * @param selected Whether the node should be selected
			 * @param clearOtherSelections If true, clear any other selections. If false, leave any existing selections.
			 * Defaults to true when selected is true and false when selected is false.
			 */
			setSelected(selected: boolean, clearOtherSelections?: boolean): Thenable<void>;

			/**
			 * Get all the child nodes. Returns an empty list if there are no children.
			 */
			getChildren(): Thenable<ObjectExplorerNode[]>;

			/**
			 * Get the parent node. Returns undefined if there is none.
			 */
			getParent(): Thenable<ObjectExplorerNode>;

			/**
			 * Refresh the node, expanding it if it has children
			 */
			refresh(): Thenable<void>;
		}
	}

	// EXPORTED INTERFACES /////////////////////////////////////////////////
	export interface ConnectionInfo {

		options: { [name: string]: any };
	}

	// Object Explorer interfaces  -----------------------------------------------------------------------
	export interface ObjectExplorerSession {
		success: boolean;
		sessionId: string;
		rootNode: NodeInfo;
		errorMessage: string;
	}

	/**
	 * A NodeInfo object represents an element in the Object Explorer tree under
	 * a connection.
	 */
	export interface NodeInfo {
		nodePath: string;
		nodeType: string;
		nodeSubType: string;
		nodeStatus: string;
		label: string;
		isLeaf: boolean;
		metadata: ObjectMetadata;
		errorMessage: string;
		/**
		 * Optional iconType for the object in the tree. Currently this only supports
		 * an icon name or SqlThemeIcon name, rather than a path to an icon.
		 * If not defined, the nodeType + nodeStatus / nodeSubType values
		 * will be used instead.
		 */
		iconType?: string | SqlThemeIcon;
		/**
		 * Informs who provides the children to a node, used by data explorer tree view api
		 */
		childProvider?: string;
		/**
		 * Holds the connection profile for nodes, used by data explorer tree view api
		 */
		payload?: any;
	}

	export interface IConnectionProfile extends ConnectionInfo {
		connectionName: string;
		serverName: string;
		databaseName: string;
		userName: string;
		password: string;
		authenticationType: string;
		savePassword: boolean;
		groupFullName: string;
		groupId: string;
		providerName: string;
		saveProfile: boolean;
		id: string;
		azureTenantId?: string;
	}

	/**
	* Options for the actions that could happen after connecting is complete
	*/
	export interface IConnectionCompletionOptions {
		/**
		 * Save the connection to MRU and settings (only save to setting if profile.saveProfile is set to true)
		 * Default is true.
		 */
		saveConnection: boolean;

		/**
		 * If true, open the dashboard after connection is complete.
		 * If undefined / false, dashboard won't be opened after connection completes.
		 * Default is false.
		 */
		showDashboard?: boolean;

		/**
		 * If undefined / true, open the connection dialog if connection fails.
		 * If false, connection dialog won't be opened even if connection fails.
		 * Default is true.
		 */
		showConnectionDialogOnError?: boolean;

		/**
		 * If undefined / true, open the connection firewall rule dialog if connection fails.
		 * If false, connection firewall rule dialog won't be opened even if connection fails.
		 * Default is true.
		 */
		showFirewallRuleOnError?: boolean;
	}

	export interface ConnectionInfoSummary {

		/**
		 * URI identifying the owner of the connection
		 */
		ownerUri: string;

		/**
		 * connection id returned from service host.
		 */
		connectionId: string;

		/**
		 * any diagnostic messages return from the service host.
		 */
		messages: string;

		/**
		 * Error message returned from the engine, if any.
		 */
		errorMessage: string;

		/**
		 * Error number returned from the engine, if any.
		 */
		errorNumber: number;
		/**
		 * Information about the connected server.
		 */
		serverInfo: ServerInfo;
		/**
		 * information about the actual connection established
		 */
		connectionSummary: ConnectionSummary;
	}

	/**
	 * Summary that identifies a unique database connection.
	 */
	export interface ConnectionSummary {
		/**
		 * server name
		 */
		serverName: string;
		/**
		 * database name
		 */
		databaseName: string;
		/**
		 * user name
		 */
		userName: string;
	}

	/**
	 * Information about a Server instance.
	 */
	export interface ServerInfo {
		/**
		 * The major version of the instance.
		 */
		serverMajorVersion: number;
		/**
		 * The minor version of the instance.
		 */
		serverMinorVersion: number;
		/**
		 * The build of the instance.
		 */
		serverReleaseVersion: number;
		/**
		 * The ID of the engine edition of the instance.
		 */
		engineEditionId: number;
		/**
		 * String containing the full server version text.
		 */
		serverVersion: string;
		/**
		 * String describing the product level of the server.
		 */
		serverLevel: string;
		/**
		 * The edition of the instance.
		 */
		serverEdition: string;
		/**
		 * Whether the instance is running in the cloud (Azure) or not.
		 */
		isCloud: boolean;
		/**
		 * The version of Azure that the instance is running on, if applicable.
		 */
		azureVersion: number;
		/**
		 * The Operating System version string of the machine running the instance.
		 */
		osVersion: string;
		/**
		 * options for all new server properties.
		 */
		options: {};
	}

	export interface DataProvider {
		handle?: number;
		readonly providerId: string;
	}

	export interface ConnectionProvider extends DataProvider {

		connect(connectionUri: string, connectionInfo: ConnectionInfo): Thenable<boolean>;

		disconnect(connectionUri: string): Thenable<boolean>;

		cancelConnect(connectionUri: string): Thenable<boolean>;

		listDatabases(connectionUri: string): Thenable<ListDatabasesResult>;

		changeDatabase(connectionUri: string, newDatabase: string): Thenable<boolean>;

		rebuildIntelliSenseCache(connectionUri: string): Thenable<void>;

		getConnectionString(connectionUri: string, includePassword: boolean): Thenable<string>;

		buildConnectionInfo?(connectionString: string): Thenable<ConnectionInfo>;

		registerOnConnectionComplete(handler: (connSummary: ConnectionInfoSummary) => any): void;

		registerOnIntelliSenseCacheComplete(handler: (connectionUri: string) => any): void;

		registerOnConnectionChanged(handler: (changedConnInfo: ChangedConnectionInfo) => any): void;
	}

	export enum ServiceOptionType {
		string = 'string',
		multistring = 'multistring',
		password = 'password',
		number = 'number',
		category = 'category',
		boolean = 'boolean',
		object = 'object'
	}

	export enum ConnectionOptionSpecialType {
		connectionName = 'connectionName',
		serverName = 'serverName',
		databaseName = 'databaseName',
		authType = 'authType',
		userName = 'userName',
		password = 'password',
		appName = 'appName'
	}

	export interface CategoryValue {
		displayName: string;
		name: string;
	}

	export interface ConnectionOption {
		name: string;

		displayName: string;

		description: string;

		groupName: string;

		valueType: ServiceOptionType;

		specialValueType: ConnectionOptionSpecialType;

		defaultValue: string;

		categoryValues: CategoryValue[];

		isIdentity: boolean;

		isRequired: boolean;
	}

	export interface ConnectionProviderOptions {
		options: ConnectionOption[];
	}

	export interface ServiceOption {
		name: string;

		displayName: string;

		description: string;

		groupName: string;

		valueType: ServiceOptionType;

		defaultValue: string;

		objectType: string;

		categoryValues: CategoryValue[];

		isRequired: boolean;

		isArray: boolean;
	}

	export interface AdminServicesOptions {
		databaseInfoOptions: ServiceOption[];

		databaseFileInfoOptions: ServiceOption[];

		fileGroupInfoOptions: ServiceOption[];
	}


	// List Databases Request ----------------------------------------------------------------------
	export interface ListDatabasesResult {
		databaseNames: Array<string>;
	}

	/**
	 * Information about a connection changed event for a resource represented by a URI
	 */
	export interface ChangedConnectionInfo {
		/**
		 * Owner URI of the connection that changed.
		 */
		connectionUri: string;

		/**
		 * Summary of details containing any connection changes.
		 */
		connection: ConnectionSummary;
	}

	export interface FeatureMetadataProvider {
		enabled: boolean;

		featureName: string;

		optionsMetadata: ServiceOption[];
	}

	export interface DataProtocolServerCapabilities {
		protocolVersion: string;

		providerName: string;

		providerDisplayName: string;

		connectionProvider: ConnectionProviderOptions;

		adminServicesProvider: AdminServicesOptions;

		features: FeatureMetadataProvider[];
	}

	export interface DataProtocolClientCapabilities {
		hostName: string;

		hostVersion: string;
	}

	export interface CapabilitiesProvider extends DataProvider {
		getServerCapabilities(client: DataProtocolClientCapabilities): Thenable<DataProtocolServerCapabilities>;
	}

	export enum MetadataType {
		Table = 0,
		View = 1,
		SProc = 2,
		Function = 3
	}

	export interface ObjectMetadata {
		metadataType: MetadataType;

		metadataTypeName: string;

		urn: string;

		name: string;

		schema: string;
	}

	export interface ColumnMetadata {

		hasExtendedProperties: boolean;

		defaultValue: string;

		/// <summary>
		/// Escaped identifier for the name of the column
		/// </summary>
		escapedName: string;

		/// <summary>
		/// Whether or not the column is computed
		/// </summary>
		isComputed: boolean;

		/// <summary>
		/// Whether or not the column is deterministically computed
		/// </summary>
		isDeterministic: boolean;

		/// <summary>
		/// Whether or not the column is an identity column
		/// </summary>
		isIdentity: boolean;

		/// <summary>
		/// The ordinal ID of the column
		/// </summary>
		ordinal: number;

		/// <summary>
		/// Whether or not the column is calculated on the server side. This could be a computed
		/// column or a identity column.
		/// </summary>
		isCalculated: boolean;

		/// <summary>
		/// Whether or not the column is used in a key to uniquely identify a row
		/// </summary>
		isKey: boolean;

		/// <summary>
		/// Whether or not the column can be trusted for uniqueness
		/// </summary>
		isTrustworthyForUniqueness: boolean;
	}

	export interface TableMetadata {

		columns: ColumnMetadata;

	}

	export interface ProviderMetadata {
		objectMetadata: ObjectMetadata[];
	}

	export interface MetadataProvider extends DataProvider {
		getMetadata(connectionUri: string): Thenable<ProviderMetadata>;

		getDatabases(connectionUri: string): Thenable<string[]>;

		getTableInfo(connectionUri: string, metadata: ObjectMetadata): Thenable<ColumnMetadata[]>;

		getViewInfo(connectionUri: string, metadata: ObjectMetadata): Thenable<ColumnMetadata[]>;
	}

	export enum ScriptOperation {
		Select = 0,
		Create = 1,
		Insert = 2,
		Update = 3,
		Delete = 4,
		Execute = 5,
		Alter = 6
	}

	export interface ScriptingResult {
		operationId: string;
		script: string;
	}

	export interface ScriptingParamDetails {
		filePath: string;
		scriptCompatibilityOption: string;
		targetDatabaseEngineEdition: string;
		targetDatabaseEngineType: string;
	}

	export interface ScriptingProvider extends DataProvider {

		scriptAsOperation(connectionUri: string, operation: ScriptOperation, metadata: ObjectMetadata, paramDetails: ScriptingParamDetails): Thenable<ScriptingResult>;

		registerOnScriptingComplete(handler: (scriptingCompleteResult: ScriptingCompleteResult) => any): void;
	}

	export interface ScriptingCompleteResult {
		errorDetails: string;

		errorMessage: string;

		hasError: boolean;

		canceled: boolean;

		success: boolean;

		operationId: string;
	}

	/**
	 * Parameters to initialize a connection to a database
	 */
	export interface Credential {
		/**
		 * Unique ID identifying the credential
		 */
		credentialId: string;

		/**
		 * password
		 */
		password: string;
	}

	export interface CredentialProvider {
		handle: number;

		saveCredential(credentialId: string, password: string): Thenable<boolean>;

		readCredential(credentialId: string): Thenable<Credential>;

		deleteCredential(credentialId: string): Thenable<boolean>;
	}

	export interface SerializationProvider {
		handle: number;
		saveAs(saveFormat: string, savePath: string, results: string, appendToFile: boolean): Thenable<SaveResultRequestResult>;
	}


	export interface DidChangeLanguageFlavorParams {
		uri: string;
		language: string;
		flavor: string;
	}

	export interface QueryProvider extends DataProvider {
		cancelQuery(ownerUri: string): Thenable<QueryCancelResult>;
		runQuery(ownerUri: string, selection: ISelectionData, runOptions?: ExecutionPlanOptions): Thenable<void>;
		runQueryStatement(ownerUri: string, line: number, column: number): Thenable<void>;
		runQueryString(ownerUri: string, queryString: string): Thenable<void>;
		runQueryAndReturn(ownerUri: string, queryString: string): Thenable<SimpleExecuteResult>;
		parseSyntax(ownerUri: string, query: string): Thenable<SyntaxParseResult>;
		getQueryRows(rowData: QueryExecuteSubsetParams): Thenable<QueryExecuteSubsetResult>;
		disposeQuery(ownerUri: string): Thenable<void>;
		saveResults(requestParams: SaveResultsRequestParams): Thenable<SaveResultRequestResult>;

		// Notifications
		registerOnQueryComplete(handler: (result: QueryExecuteCompleteNotificationResult) => any): void;
		registerOnBatchStart(handler: (batchInfo: QueryExecuteBatchNotificationParams) => any): void;
		registerOnBatchComplete(handler: (batchInfo: QueryExecuteBatchNotificationParams) => any): void;
		registerOnResultSetAvailable(handler: (resultSetInfo: QueryExecuteResultSetNotificationParams) => any): void;
		registerOnResultSetUpdated(handler: (resultSetInfo: QueryExecuteResultSetNotificationParams) => any): void;
		registerOnMessage(handler: (message: QueryExecuteMessageParams) => any): void;

		// Edit Data Requests
		commitEdit(ownerUri: string): Thenable<void>;
		createRow(ownerUri: string): Thenable<EditCreateRowResult>;
		deleteRow(ownerUri: string, rowId: number): Thenable<void>;
		disposeEdit(ownerUri: string): Thenable<void>;
		initializeEdit(ownerUri: string, schemaName: string, objectName: string, objectType: string, rowLimit: number, queryString: string): Thenable<void>;
		revertCell(ownerUri: string, rowId: number, columnId: number): Thenable<EditRevertCellResult>;
		revertRow(ownerUri: string, rowId: number): Thenable<void>;
		updateCell(ownerUri: string, rowId: number, columnId: number, newValue: string): Thenable<EditUpdateCellResult>;
		getEditRows(rowData: EditSubsetParams): Thenable<EditSubsetResult>;

		// Edit Data Notifications
		registerOnEditSessionReady(handler: (ownerUri: string, success: boolean, message: string) => any): void;
	}

	export interface IDbColumn {
		allowDBNull?: boolean;
		baseCatalogName: string;
		baseColumnName: string;
		baseSchemaName: string;
		baseServerName: string;
		baseTableName: string;
		columnName: string;
		columnOrdinal?: number;
		columnSize?: number;
		isAliased?: boolean;
		isAutoIncrement?: boolean;
		isExpression?: boolean;
		isHidden?: boolean;
		isIdentity?: boolean;
		isKey?: boolean;
		isBytes?: boolean;
		isChars?: boolean;
		isSqlVariant?: boolean;
		isUdt?: boolean;
		dataType: string;
		isXml?: boolean;
		isJson?: boolean;
		isLong?: boolean;
		isReadOnly?: boolean;
		isUnique?: boolean;
		numericPrecision?: number;
		numericScale?: number;
		udtAssemblyQualifiedName: string;
		dataTypeName: string;
	}

	export interface IGridResultSet {
		columns: IDbColumn[];
		rowsUri: string;
		numberOfRows: number;
	}

	export interface IResultMessage {
		batchId?: number;
		isError: boolean;
		time: string;
		message: string;
	}

	export interface ISelectionData {
		startLine: number;
		startColumn: number;
		endLine: number;
		endColumn: number;
	}

	export interface ResultSetSummary {
		id: number;
		batchId: number;
		rowCount: number;
		columnInfo: IDbColumn[];
		complete: boolean;
	}

	export interface BatchSummary {
		hasError: boolean;
		id: number;
		selection: ISelectionData;
		resultSetSummaries: ResultSetSummary[];
		executionElapsed: string;
		executionEnd: string;
		executionStart: string;
	}

	export enum EditRowState {
		clean = 0,
		dirtyInsert = 1,
		dirtyDelete = 2,
		dirtyUpdate = 3
	}

	export interface EditRow {
		cells: DbCellValue[];
		id: number;
		isDirty: boolean;
		state: EditRowState;
	}

	export interface EditCell extends DbCellValue {
		isDirty: boolean;
	}

	export interface QueryExecuteCompleteNotificationResult {
		ownerUri: string;
		batchSummaries: BatchSummary[];
	}

	export interface ExecutionPlanOptions {
		displayEstimatedQueryPlan?: boolean;
		displayActualQueryPlan?: boolean;
	}

	export interface SimpleExecuteParams {
		queryString: string;
		ownerUri: string;
	}

	export interface SimpleExecuteResult {
		rowCount: number;
		columnInfo: IDbColumn[];
		rows: DbCellValue[][];
	}

	export interface SyntaxParseParams {
		ownerUri: string;
		query: string;
	}

	export interface SyntaxParseResult {
		parseable: boolean;
		errors: string[];
	}

	// Query Batch Notification -----------------------------------------------------------------------
	export interface QueryExecuteBatchNotificationParams {
		batchSummary: BatchSummary;
		ownerUri: string;
	}


	export interface QueryExecuteResultSetNotificationParams {
		resultSetSummary: ResultSetSummary;
		ownerUri: string;
	}


	export interface QueryExecuteMessageParams {
		message: IResultMessage;
		ownerUri: string;
	}

	export interface QueryExecuteSubsetParams {
		ownerUri: string;
		batchIndex: number;
		resultSetIndex: number;
		rowsStartIndex: number;
		rowsCount: number;
	}

	export interface DbCellValue {
		displayValue: string;
		isNull: boolean;
		invariantCultureDisplayValue: string;
	}

	export interface ResultSetSubset {
		rowCount: number;
		rows: DbCellValue[][];
	}

	export interface QueryExecuteSubsetResult {
		message: string;
		resultSubset: ResultSetSubset;
	}

	export interface QueryCancelResult {
		messages: string;
	}

	// Save Results ===============================================================================
	export interface SaveResultsRequestParams {
		/**
		 * 'csv', 'json', 'excel', 'xml'
		 */
		resultFormat: string;
		ownerUri: string;
		filePath: string;
		batchIndex: number;
		resultSetIndex: number;
		rowStartIndex: number;
		rowEndIndex: number;
		columnStartIndex: number;
		columnEndIndex: number;
		includeHeaders?: boolean;
		delimiter?: string;
		lineSeperator?: string;
		textIdentifier?: string;
		encoding?: string;
		formatted?: boolean;
	}

	export interface SaveResultRequestResult {
		messages: string;
	}

	// Edit Data ==================================================================================
	// Shared Interfaces --------------------------------------------------------------------------
	export interface IEditSessionOperationParams {
		ownerUri: string;
	}

	export interface IEditRowOperationParams extends IEditSessionOperationParams {
		rowId: number;
	}

	export interface EditCellResult {
		cell: EditCell;
		isRowDirty: boolean;
	}

	// edit/commit --------------------------------------------------------------------------------
	export interface EditCommitParams extends IEditSessionOperationParams { }
	export interface EditCommitResult { }

	// edit/createRow -----------------------------------------------------------------------------
	export interface EditCreateRowParams extends IEditSessionOperationParams { }
	export interface EditCreateRowResult {
		defaultValues: string[];
		newRowId: number;
	}

	// edit/deleteRow -----------------------------------------------------------------------------
	export interface EditDeleteRowParams extends IEditRowOperationParams { }
	export interface EditDeleteRowResult { }

	// edit/dispose -------------------------------------------------------------------------------
	export interface EditDisposeParams extends IEditSessionOperationParams { }
	export interface EditDisposeResult { }

	// edit/initialize ----------------------------------------------------------------------------
	export interface EditInitializeFiltering {
		LimitResults?: number;
	}

	export interface EditInitializeParams extends IEditSessionOperationParams {
		filters: EditInitializeFiltering;
		objectName: string;
		schemaName: string;
		objectType: string;
		queryString: string;
	}


	export interface EditInitializeResult { }

	// edit/revertCell ----------------------------------------------------------------------------
	export interface EditRevertCellParams extends IEditRowOperationParams {
		columnId: number;
	}
	export interface EditRevertCellResult extends EditCellResult {
	}

	// edit/revertRow -----------------------------------------------------------------------------
	export interface EditRevertRowParams extends IEditRowOperationParams { }
	export interface EditRevertRowResult { }

	// edit/sessionReady Event --------------------------------------------------------------------
	export interface EditSessionReadyParams {
		ownerUri: string;
		success: boolean;
		message: string;
	}

	// edit/updateCell ----------------------------------------------------------------------------
	export interface EditUpdateCellParams extends IEditRowOperationParams {
		columnId: number;
		newValue: string;
	}

	export interface EditUpdateCellResult extends EditCellResult {
	}

	// edit/subset --------------------------------------------------------------------------------
	export interface EditSubsetParams extends IEditSessionOperationParams {
		rowStartIndex: number;
		rowCount: number;
	}
	export interface EditSubsetResult {
		rowCount: number;
		subset: EditRow[];
	}

	/**
	 * A reference to a named icon. Currently only a subset of the SQL icons are available.
	 * Using a theme icon is preferred over a custom icon as it gives theme authors the possibility to change the icons.
	 */
	export class SqlThemeIcon {
		static readonly Folder: SqlThemeIcon;
		static readonly Root: SqlThemeIcon;
		static readonly Database: SqlThemeIcon;
		static readonly Server: SqlThemeIcon;
		static readonly ScalarValuedFunction: SqlThemeIcon;
		static readonly TableValuedFunction: SqlThemeIcon;
		static readonly AggregateFunction: SqlThemeIcon;
		static readonly FileGroup: SqlThemeIcon;
		static readonly StoredProcedure: SqlThemeIcon;
		static readonly UserDefinedTableType: SqlThemeIcon;
		static readonly View: SqlThemeIcon;
		static readonly Table: SqlThemeIcon;
		static readonly HistoryTable: SqlThemeIcon;
		static readonly ServerLevelLinkedServerLogin: SqlThemeIcon;
		static readonly ServerLevelServerAudit: SqlThemeIcon;
		static readonly ServerLevelCryptographicProvider: SqlThemeIcon;
		static readonly ServerLevelCredential: SqlThemeIcon;
		static readonly ServerLevelServerRole: SqlThemeIcon;
		static readonly ServerLevelLogin: SqlThemeIcon;
		static readonly ServerLevelServerAuditSpecification: SqlThemeIcon;
		static readonly ServerLevelServerTrigger: SqlThemeIcon;
		static readonly ServerLevelLinkedServer: SqlThemeIcon;
		static readonly ServerLevelEndpoint: SqlThemeIcon;
		static readonly Synonym: SqlThemeIcon;
		static readonly DatabaseTrigger: SqlThemeIcon;
		static readonly Assembly: SqlThemeIcon;
		static readonly MessageType: SqlThemeIcon;
		static readonly Contract: SqlThemeIcon;
		static readonly Queue: SqlThemeIcon;
		static readonly Service: SqlThemeIcon;
		static readonly Route: SqlThemeIcon;
		static readonly DatabaseAndQueueEventNotification: SqlThemeIcon;
		static readonly RemoteServiceBinding: SqlThemeIcon;
		static readonly BrokerPriority: SqlThemeIcon;
		static readonly FullTextCatalog: SqlThemeIcon;
		static readonly FullTextStopList: SqlThemeIcon;
		static readonly SqlLogFile: SqlThemeIcon;
		static readonly PartitionFunction: SqlThemeIcon;
		static readonly PartitionScheme: SqlThemeIcon;
		static readonly SearchPropertyList: SqlThemeIcon;
		static readonly User: SqlThemeIcon;
		static readonly Schema: SqlThemeIcon;
		static readonly AsymmetricKey: SqlThemeIcon;
		static readonly Certificate: SqlThemeIcon;
		static readonly SymmetricKey: SqlThemeIcon;
		static readonly DatabaseEncryptionKey: SqlThemeIcon;
		static readonly MasterKey: SqlThemeIcon;
		static readonly DatabaseAuditSpecification: SqlThemeIcon;
		static readonly Column: SqlThemeIcon;
		static readonly Key: SqlThemeIcon;
		static readonly Constraint: SqlThemeIcon;
		static readonly Trigger: SqlThemeIcon;
		static readonly Index: SqlThemeIcon;
		static readonly Statistic: SqlThemeIcon;
		static readonly UserDefinedDataType: SqlThemeIcon;
		static readonly UserDefinedType: SqlThemeIcon;
		static readonly XmlSchemaCollection: SqlThemeIcon;
		static readonly SystemExactNumeric: SqlThemeIcon;
		static readonly SystemApproximateNumeric: SqlThemeIcon;
		static readonly SystemDateAndTime: SqlThemeIcon;
		static readonly SystemCharacterString: SqlThemeIcon;
		static readonly SystemUnicodeCharacterString: SqlThemeIcon;
		static readonly SystemBinaryString: SqlThemeIcon;
		static readonly SystemOtherDataType: SqlThemeIcon;
		static readonly SystemClrDataType: SqlThemeIcon;
		static readonly SystemSpatialDataType: SqlThemeIcon;
		static readonly UserDefinedTableTypeColumn: SqlThemeIcon;
		static readonly UserDefinedTableTypeKey: SqlThemeIcon;
		static readonly UserDefinedTableTypeConstraint: SqlThemeIcon;
		static readonly StoredProcedureParameter: SqlThemeIcon;
		static readonly TableValuedFunctionParameter: SqlThemeIcon;
		static readonly ScalarValuedFunctionParameter: SqlThemeIcon;
		static readonly AggregateFunctionParameter: SqlThemeIcon;
		static readonly DatabaseRole: SqlThemeIcon;
		static readonly ApplicationRole: SqlThemeIcon;
		static readonly FileGroupFile: SqlThemeIcon;
		static readonly SystemMessageType: SqlThemeIcon;
		static readonly SystemContract: SqlThemeIcon;
		static readonly SystemService: SqlThemeIcon;
		static readonly SystemQueue: SqlThemeIcon;
		static readonly Sequence: SqlThemeIcon;
		static readonly SecurityPolicy: SqlThemeIcon;
		static readonly DatabaseScopedCredential: SqlThemeIcon;
		static readonly ExternalResource: SqlThemeIcon;
		static readonly ExternalDataSource: SqlThemeIcon;
		static readonly ExternalFileFormat: SqlThemeIcon;
		static readonly ExternalTable: SqlThemeIcon;
		static readonly ColumnMasterKey: SqlThemeIcon;
		static readonly ColumnEncryptionKey: SqlThemeIcon;

		private constructor(id: string);

		/**
		 * Gets the ID for the theme icon for help in cases where string comparison is needed
		 */
		public readonly id: string;
	}

	export interface ObjectExplorerSessionResponse {
		sessionId: string;
	}

	export interface ObjectExplorerExpandInfo {
		sessionId: string;
		nodePath: string;
		nodes: NodeInfo[];
		errorMessage: string;
	}

	export interface ExpandNodeInfo {
		sessionId: string;
		nodePath: string;
	}

	export interface FindNodesInfo {
		sessionId: string;
		type: string;
		schema: string;
		name: string;
		database: string;
		parentObjectNames: string[];
	}

	export interface ObjectExplorerCloseSessionInfo {
		sessionId: string;
	}

	export interface ObjectExplorerCloseSessionResponse {
		sessionId: string;
		success: boolean;
	}

	export interface ObjectExplorerFindNodesResponse {
		nodes: NodeInfo[];
	}

	export interface ObjectExplorerProviderBase extends DataProvider {
		expandNode(nodeInfo: ExpandNodeInfo): Thenable<boolean>;

		refreshNode(nodeInfo: ExpandNodeInfo): Thenable<boolean>;

		findNodes(findNodesInfo: FindNodesInfo): Thenable<ObjectExplorerFindNodesResponse>;

		registerOnExpandCompleted(handler: (response: ObjectExplorerExpandInfo) => any): void;
	}

	export interface ObjectExplorerProvider extends ObjectExplorerProviderBase {
		createNewSession(connInfo: ConnectionInfo): Thenable<ObjectExplorerSessionResponse>;

		closeSession(closeSessionInfo: ObjectExplorerCloseSessionInfo): Thenable<ObjectExplorerCloseSessionResponse>;

		registerOnSessionCreated(handler: (response: ObjectExplorerSession) => any): void;

		registerOnSessionDisconnected?(handler: (response: ObjectExplorerSession) => any): void;
	}

	export interface ObjectExplorerNodeProvider extends ObjectExplorerProviderBase {
		/**
		 * The providerId for whichever type of ObjectExplorer connection this can add folders and objects to
		 */
		readonly supportedProviderId: string;

		/**
		 * Optional group name used to sort nodes in the tree. If not defined, the node order will be added in order based on provider ID, with
		 * nodes from the main ObjectExplorerProvider for this provider type added first
		 */
		readonly group?: string;

		handleSessionOpen(session: ObjectExplorerSession): Thenable<boolean>;

		handleSessionClose(closeSessionInfo: ObjectExplorerCloseSessionInfo): void;
	}

	// Admin Services interfaces  -----------------------------------------------------------------------
	export interface DatabaseInfo {
		options: {};
	}

	export interface LoginInfo {
		name: string;
	}

	export interface CreateDatabaseResponse {
		result: boolean;
		taskId: number;
	}

	export interface CreateLoginResponse {
		result: boolean;
		taskId: number;
	}

	export interface AdminServicesProvider extends DataProvider {
		createDatabase(connectionUri: string, database: DatabaseInfo): Thenable<CreateDatabaseResponse>;

		createLogin(connectionUri: string, login: LoginInfo): Thenable<CreateLoginResponse>;

		getDefaultDatabaseInfo(connectionUri: string): Thenable<DatabaseInfo>;

		getDatabaseInfo(connectionUri: string): Thenable<DatabaseInfo>;
	}

	// Agent Services types
	export enum WeekDays {
		sunday = 1,
		monday = 2,
		tuesday = 4,
		wednesday = 8,
		thursday = 16,
		friday = 32,
		weekDays = 62,
		saturday = 64,
		weekEnds = 65,
		everyDay = 127
	}

	export enum NotifyMethods {
		none = 0,
		notifyEmail = 1,
		pager = 2,
		netSend = 4,
		notifyAll = 7
	}

	export enum AlertType {
		sqlServerEvent = 1,
		sqlServerPerformanceCondition = 2,
		nonSqlServerEvent = 3,
		wmiEvent = 4
	}

	export enum JobCompletionActionCondition {
		Never = 0,
		OnSuccess = 1,
		OnFailure = 2,
		Always = 3
	}

	export enum FrequencyTypes {
		Unknown,
		OneTime = 1 << 1,
		Daily = 1 << 2,
		Weekly = 1 << 3,
		Monthly = 1 << 4,
		MonthlyRelative = 1 << 5,
		AutoStart = 1 << 6,
		OnIdle = 1 << 7
	}

	export enum FrequencySubDayTypes {
		Unknown = 0,
		Once = 1,
		Second = 2,
		Minute = 4,
		Hour = 8
	}

	export enum FrequencyRelativeIntervals {
		First = 1,
		Second = 2,
		Third = 4,
		Fourth = 8,
		Last = 16
	}

	export enum JobExecutionStatus {
		Executing = 1,
		WaitingForWorkerThread = 2,
		BetweenRetries = 3,
		Idle = 4,
		Suspended = 5,
		WaitingForStepToFinish = 6,
		PerformingCompletionAction = 7
	}

	export interface AgentJobInfo {
		name: string;
		owner: string;
		description: string;
		currentExecutionStatus: number;
		lastRunOutcome: number;
		currentExecutionStep: string;
		enabled: boolean;
		hasTarget: boolean;
		hasSchedule: boolean;
		hasStep: boolean;
		runnable: boolean;
		category: string;
		categoryId: number;
		categoryType: number;
		lastRun: string;
		nextRun: string;
		jobId: string;
		startStepId: number;
		emailLevel: JobCompletionActionCondition;
		pageLevel: JobCompletionActionCondition;
		eventLogLevel: JobCompletionActionCondition;
		deleteLevel: JobCompletionActionCondition;
		operatorToEmail: string;
		operatorToPage: string;
		jobSteps: AgentJobStepInfo[];
		jobSchedules: AgentJobScheduleInfo[];
		alerts: AgentAlertInfo[];
	}

	export interface AgentJobScheduleInfo {
		id: number;
		name: string;
		jobName: string;
		isEnabled: boolean;
		frequencyTypes: FrequencyTypes;
		frequencySubDayTypes: FrequencySubDayTypes;
		frequencySubDayInterval: number;
		frequencyRelativeIntervals: FrequencyRelativeIntervals;
		frequencyRecurrenceFactor: number;
		frequencyInterval: number;
		dateCreated: string;
		activeStartTimeOfDay: string;
		activeStartDate: string;
		activeEndTimeOfDay: string;
		jobCount: number;
		activeEndDate: string;
		scheduleUid: string;
		description: string;
	}

	export interface AgentJobStep {
		jobId: string;
		stepId: string;
		stepName: string;
		message: string;
		runDate: string;
		runStatus: number;
		stepDetails: AgentJobStepInfo;
	}

	export interface AgentJobStepInfo {
		jobId: string;
		jobName: string;
		script: string;
		scriptName: string;
		stepName: string;
		subSystem: string;
		id: number;
		failureAction: string;
		successAction: string;
		failStepId: number;
		successStepId: number;
		command: string;
		commandExecutionSuccessCode: number;
		databaseName: string;
		databaseUserName: string;
		server: string;
		outputFileName: string;
		appendToLogFile: boolean;
		appendToStepHist: boolean;
		writeLogToTable: boolean;
		appendLogToTable: boolean;
		retryAttempts: number;
		retryInterval: number;
		proxyName: string;
	}

	export interface AgentJobHistoryInfo {
		instanceId: number;
		sqlMessageId: string;
		message: string;
		stepId: string;
		stepName: string;
		sqlSeverity: string;
		jobId: string;
		jobName: string;
		runStatus: number;
		runDate: string;
		runDuration: string;
		operatorEmailed: string;
		operatorNetsent: string;
		operatorPaged: string;
		retriesAttempted: string;
		server: string;
		steps: AgentJobStep[];
	}

	export interface AgentProxyInfo {
		id: number;
		accountName: string;
		description: string;
		credentialName: string;
		credentialIdentity: string;
		credentialId: number;
		isEnabled: boolean;
	}

	export interface AgentAlertInfo {
		id: number;
		name: string;
		delayBetweenResponses: number;
		eventDescriptionKeyword: string;
		eventSource: string;
		hasNotification: number;
		includeEventDescription: NotifyMethods;
		isEnabled: boolean;
		jobId: string;
		jobName: string;
		lastOccurrenceDate: string;
		lastResponseDate: string;
		messageId: number;
		notificationMessage: string;
		occurrenceCount: number;
		performanceCondition: string;
		severity: number;
		databaseName: string;
		countResetDate: string;
		categoryName: string;
		alertType: AlertType;
		wmiEventNamespace: string;
		wmiEventQuery: string;
	}

	export interface AgentOperatorInfo {
		name: string;
		id: number;
		emailAddress: string;
		enabled: boolean;
		lastEmailDate: string;
		lastNetSendDate: string;
		lastPagerDate: string;
		pagerAddress: string;
		categoryName: string;
		pagerDays: WeekDays;
		saturdayPagerEndTime: string;
		saturdayPagerStartTime: string;
		sundayPagerEndTime: string;
		sundayPagerStartTime: string;
		netSendAddress: string;
		weekdayPagerStartTime: string;
		weekdayPagerEndTime: string;
	}

	export interface ResultStatus {
		success: boolean;
		errorMessage: string;
	}

	export interface AgentJobsResult extends ResultStatus {
		jobs: AgentJobInfo[];
	}

	export interface AgentJobHistoryResult extends ResultStatus {
		histories: AgentJobHistoryInfo[];
		schedules: AgentJobScheduleInfo[];
		alerts: AgentAlertInfo[];
		steps: AgentJobStepInfo[];
	}

	export interface CreateAgentJobResult extends ResultStatus {
		job: AgentJobInfo;
	}

	export interface UpdateAgentJobResult extends ResultStatus {
		job: AgentJobInfo;
	}

	export interface AgentJobCategory {
		id: string;
		name: string;
	}

	export interface AgentJobDefaultsResult extends ResultStatus {
		owner: string;
		categories: AgentJobCategory[];
	}

	export interface CreateAgentJobStepResult extends ResultStatus {
		step: AgentJobStepInfo;
	}

	export interface UpdateAgentJobStepResult extends ResultStatus {
		step: AgentJobStepInfo;
	}

	export interface CreateAgentProxyResult extends ResultStatus {
		step: AgentJobStepInfo;
	}

	export interface UpdateAgentProxyResult extends ResultStatus {
		step: AgentJobStepInfo;
	}

	export interface AgentAlertsResult extends ResultStatus {
		alerts: AgentAlertInfo[];
	}

	export interface CreateAgentAlertResult extends ResultStatus {
		alert: AgentJobStepInfo;
	}

	export interface UpdateAgentAlertResult extends ResultStatus {
		alert: AgentJobStepInfo;
	}

	export interface AgentOperatorsResult extends ResultStatus {
		operators: AgentOperatorInfo[];
	}

	export interface CreateAgentOperatorResult extends ResultStatus {
		operator: AgentOperatorInfo;
	}

	export interface UpdateAgentOperatorResult extends ResultStatus {
		operator: AgentOperatorInfo;
	}

	export interface AgentProxiesResult extends ResultStatus {
		proxies: AgentProxyInfo[];
	}

	export interface CreateAgentProxyResult extends ResultStatus {
		proxy: AgentProxyInfo;
	}

	export interface UpdateAgentProxyResult extends ResultStatus {
		proxy: AgentProxyInfo;
	}

	export interface AgentJobSchedulesResult extends ResultStatus {
		schedules: AgentJobScheduleInfo[];
	}

	export interface CreateAgentJobScheduleResult extends ResultStatus {
		schedule: AgentJobScheduleInfo;
	}

	export interface UpdateAgentJobScheduleResult extends ResultStatus {
		schedule: AgentJobScheduleInfo;
	}

	export interface AgentServicesProvider extends DataProvider {
		// Job management methods
		getJobs(ownerUri: string): Thenable<AgentJobsResult>;
		getJobHistory(ownerUri: string, jobId: string, jobName: string): Thenable<AgentJobHistoryResult>;
		jobAction(ownerUri: string, jobName: string, action: string): Thenable<ResultStatus>;
		createJob(ownerUri: string, jobInfo: AgentJobInfo): Thenable<CreateAgentJobResult>;
		updateJob(ownerUri: string, originalJobName: string, jobInfo: AgentJobInfo): Thenable<UpdateAgentJobResult>;
		deleteJob(ownerUri: string, jobInfo: AgentJobInfo): Thenable<ResultStatus>;
		getJobDefaults(ownerUri: string): Thenable<AgentJobDefaultsResult>;

		// Job Step management methods
		createJobStep(ownerUri: string, stepInfo: AgentJobStepInfo): Thenable<CreateAgentJobStepResult>;
		updateJobStep(ownerUri: string, originalJobStepName: string, stepInfo: AgentJobStepInfo): Thenable<UpdateAgentJobStepResult>;
		deleteJobStep(ownerUri: string, stepInfo: AgentJobStepInfo): Thenable<ResultStatus>;

		// Alert management methods
		getAlerts(ownerUri: string): Thenable<AgentAlertsResult>;
		createAlert(ownerUri: string, alertInfo: AgentAlertInfo): Thenable<CreateAgentAlertResult>;
		updateAlert(ownerUri: string, originalAlertName: string, alertInfo: AgentAlertInfo): Thenable<UpdateAgentAlertResult>;
		deleteAlert(ownerUri: string, alertInfo: AgentAlertInfo): Thenable<ResultStatus>;

		// Operator management methods
		getOperators(ownerUri: string): Thenable<AgentOperatorsResult>;
		createOperator(ownerUri: string, operatorInfo: AgentOperatorInfo): Thenable<CreateAgentOperatorResult>;
		updateOperator(ownerUri: string, originalOperatorName: string, operatorInfo: AgentOperatorInfo): Thenable<UpdateAgentOperatorResult>;
		deleteOperator(ownerUri: string, operatorInfo: AgentOperatorInfo): Thenable<ResultStatus>;

		// Proxy management methods
		getProxies(ownerUri: string): Thenable<AgentProxiesResult>;
		createProxy(ownerUri: string, proxyInfo: AgentProxyInfo): Thenable<CreateAgentOperatorResult>;
		updateProxy(ownerUri: string, originalProxyName: string, proxyInfo: AgentProxyInfo): Thenable<UpdateAgentOperatorResult>;
		deleteProxy(ownerUri: string, proxyInfo: AgentProxyInfo): Thenable<ResultStatus>;

		// Credential method
		getCredentials(ownerUri: string): Thenable<GetCredentialsResult>;

		// Job Schedule management methods
		getJobSchedules(ownerUri: string): Thenable<AgentJobSchedulesResult>;
		createJobSchedule(ownerUri: string, scheduleInfo: AgentJobScheduleInfo): Thenable<CreateAgentJobScheduleResult>;
		updateJobSchedule(ownerUri: string, originalScheduleName: string, scheduleInfo: AgentJobScheduleInfo): Thenable<UpdateAgentJobScheduleResult>;
		deleteJobSchedule(ownerUri: string, scheduleInfo: AgentJobScheduleInfo): Thenable<ResultStatus>;

		registerOnUpdated(handler: () => any): void;
	}

	// DacFx interfaces  -----------------------------------------------------------------------
	export interface DacFxResult extends ResultStatus {
		operationId: string;
	}

	export interface GenerateDeployPlanResult extends DacFxResult {
		report: string;
	}

	export interface ExportParams {
		databaseName: string;
		packageFilePath: string;
		ownerUri: string;
		taskExecutionMode: TaskExecutionMode;
	}

	export interface ImportParams {
		packageFilePath: string;
		databaseName: string;
		ownerUri: string;
		taskExecutionMode: TaskExecutionMode;
	}

	export interface ExtractParams {
		databaseName: string;
		packageFilePath: string;
		applicationName: string;
		applicationVersion: string;
		ownerUri: string;
		taskExecutionMode: TaskExecutionMode;
	}

	export interface DeployParams {
		packageFilePath: string;
		databaseName: string;
		upgradeExisting: boolean;
		ownerUri: string;
		taskExecutionMode: TaskExecutionMode;
	}

	export interface GenerateDeployScriptParams {
		packageFilePath: string;
		databaseName: string;
		scriptFilePath: string;
		ownerUri: string;
		taskExecutionMode: TaskExecutionMode;
	}

	export interface GenerateDeployPlan {
		packageFilePath: string;
		databaseName: string;
		ownerUri: string;
		taskExecutionMode: TaskExecutionMode;
	}

	export interface DacFxServicesProvider extends DataProvider {
		exportBacpac(databaseName: string, packageFilePath: string, ownerUri: string, taskExecutionMode: TaskExecutionMode): Thenable<DacFxResult>;
		importBacpac(packageFilePath: string, databaseName: string, ownerUri: string, taskExecutionMode: TaskExecutionMode): Thenable<DacFxResult>;
		extractDacpac(databaseName: string, packageFilePath: string, applicationName: string, applicationVersion: string, ownerUri: string, taskExecutionMode: TaskExecutionMode): Thenable<DacFxResult>;
		deployDacpac(packageFilePath: string, databaseName: string, upgradeExisting: boolean, ownerUri: string, taskExecutionMode: TaskExecutionMode): Thenable<DacFxResult>;
		generateDeployScript(packageFilePath: string, databaseName: string, scriptFilePath: string, ownerUri: string, taskExecutionMode: TaskExecutionMode): Thenable<DacFxResult>;
		generateDeployPlan(packageFilePath: string, databaseName: string, ownerUri: string, taskExecutionMode: TaskExecutionMode): Thenable<GenerateDeployPlanResult>;
	}

	// Security service interfaces ------------------------------------------------------------------------
	export interface CredentialInfo {
		id: number;
		identity: string;
		name: string;
		dateLastModified: string;
		createDate: string;
		providerName: string;
	}

	export interface GetCredentialsResult extends ResultStatus {
		credentials: CredentialInfo[];
	}

	// Task service interfaces ----------------------------------------------------------------------------
	export enum TaskStatus {
		NotStarted = 0,
		InProgress = 1,
		Succeeded = 2,
		SucceededWithWarning = 3,
		Failed = 4,
		Canceled = 5,
		Canceling = 6
	}

	export enum TaskExecutionMode {
		execute = 0,
		script = 1,
		executeAndScript = 2,
	}

	export interface ListTasksParams {
		listActiveTasksOnly: boolean;
	}

	export interface TaskInfo {
		connection?: connection.Connection;
		taskId: string;
		status: TaskStatus;
		taskExecutionMode: TaskExecutionMode;
		serverName: string;
		databaseName: string;
		name: string;
		description: string;
		providerName: string;
		isCancelable: boolean;
	}

	export interface ListTasksResponse {
		tasks: TaskInfo[];
	}

	export interface CancelTaskParams {
		taskId: string;
	}

	export interface TaskProgressInfo {
		taskId: string;
		status: TaskStatus;
		message: string;
		script?: string;
	}

	export interface TaskServicesProvider extends DataProvider {
		getAllTasks(listTasksParams: ListTasksParams): Thenable<ListTasksResponse>;

		cancelTask(cancelTaskParams: CancelTaskParams): Thenable<boolean>;

		registerOnTaskCreated(handler: (response: TaskInfo) => any): void;

		registerOnTaskStatusChanged(handler: (response: TaskProgressInfo) => any): void;
	}

	// Disaster Recovery interfaces  -----------------------------------------------------------------------

	export interface BackupConfigInfo {
		recoveryModel: string;
		defaultBackupFolder: string;
		backupEncryptors: {};
	}

	export interface BackupResponse {
		result: boolean;
		taskId: number;
	}

	export interface BackupProvider extends DataProvider {
		backup(connectionUri: string, backupInfo: { [key: string]: any }, taskExecutionMode: TaskExecutionMode): Thenable<BackupResponse>;
		getBackupConfigInfo(connectionUri: string): Thenable<BackupConfigInfo>;
	}

	export interface RestoreProvider extends DataProvider {
		getRestorePlan(connectionUri: string, restoreInfo: RestoreInfo): Thenable<RestorePlanResponse>;
		cancelRestorePlan(connectionUri: string, restoreInfo: RestoreInfo): Thenable<boolean>;
		restore(connectionUri: string, restoreInfo: RestoreInfo): Thenable<RestoreResponse>;
		getRestoreConfigInfo(connectionUri: string): Thenable<RestoreConfigInfo>;
	}

	export interface RestoreInfo {
		options: { [key: string]: any };
		taskExecutionMode: TaskExecutionMode;
	}

	export interface RestoreDatabaseFileInfo {
		fileType: string;

		logicalFileName: string;

		originalFileName: string;

		restoreAsFileName: string;
	}

	export interface DatabaseFileInfo {
		properties: LocalizedPropertyInfo[];
		id: string;
		isSelected: boolean;
	}

	export interface LocalizedPropertyInfo {
		propertyName: string;
		propertyValue: string;
		propertyDisplayName: string;
		propertyValueDisplayName: string;
	}

	export interface RestorePlanDetailInfo {
		name: string;
		currentValue: any;
		isReadOnly: boolean;
		isVisible: boolean;
		defaultValue: any;
	}

	export interface RestorePlanResponse {
		sessionId: string;
		backupSetsToRestore: DatabaseFileInfo[];
		canRestore: boolean;
		errorMessage: string;
		dbFiles: RestoreDatabaseFileInfo[];
		databaseNamesFromBackupSets: string[];
		planDetails: { [key: string]: RestorePlanDetailInfo };
	}

	export interface RestoreConfigInfo {
		configInfo: { [key: string]: any };
	}

	export interface RestoreResponse {
		result: boolean;
		taskId: string;
		errorMessage: string;
	}

	export interface ProfilerProvider extends DataProvider {
		createSession(sessionId: string, sessionName: string, template: ProfilerSessionTemplate): Thenable<boolean>;
		startSession(sessionId: string, sessionName: string): Thenable<boolean>;
		stopSession(sessionId: string): Thenable<boolean>;
		pauseSession(sessionId: string): Thenable<boolean>;
		getXEventSessions(sessionId: string): Thenable<string[]>;
		connectSession(sessionId: string): Thenable<boolean>;
		disconnectSession(sessionId: string): Thenable<boolean>;

		registerOnSessionEventsAvailable(handler: (response: ProfilerSessionEvents) => any): void;
		registerOnSessionStopped(handler: (response: ProfilerSessionStoppedParams) => any): void;
		registerOnProfilerSessionCreated(handler: (response: ProfilerSessionCreatedParams) => any): void;
	}

	export interface IProfilerTableRow {
		/**
		 * Name of the event; known issue this is not camel case, need to figure
		 * out a better way to determine column id's from rendered column names
		 */
		EventClass: string;
	}

	export interface IProfilerMoreRowsNotificationParams {
		uri: string;
		rowCount: number;
		data: IProfilerTableRow;
	}

	/**
	 * Profiler Event
	 */
	export interface ProfilerEvent {
		/**
		 * Event class name
		 */
		name: string;

		/**
		 * Event timestamp
		 */
		timestamp: string;

		/**
		 * Event values
		 */
		values: {};
	}

	/**
	 * Profiler Session Template
	 */
	export interface ProfilerSessionTemplate {
		/**
		 * Template name
		 */
		name: string;

		/**
		 * Default view for template
		 */
		defaultView: string;

		/**
		 * TSQL for creating a session
		 */
		createStatement: string;
	}

	export interface ProfilerSessionEvents {
		sessionId: string;

		events: ProfilerEvent[];

		eventsLost: boolean;
	}

	export interface ProfilerSessionStoppedParams {

		ownerUri: string;

		sessionId: number;
	}

	export interface ProfilerSessionCreatedParams {
		ownerUri: string;
		sessionName: string;
		templateName: string;
	}

	// File browser interfaces  -----------------------------------------------------------------------

	export interface FileBrowserProvider extends DataProvider {
		openFileBrowser(ownerUri: string, expandPath: string, fileFilters: string[], changeFilter: boolean): Thenable<boolean>;
		registerOnFileBrowserOpened(handler: (response: FileBrowserOpenedParams) => any): void;
		expandFolderNode(ownerUri: string, expandPath: string): Thenable<boolean>;
		registerOnFolderNodeExpanded(handler: (response: FileBrowserExpandedParams) => any): void;
		validateFilePaths(ownerUri: string, serviceType: string, selectedFiles: string[]): Thenable<boolean>;
		registerOnFilePathsValidated(handler: (response: FileBrowserValidatedParams) => any): void;
		closeFileBrowser(ownerUri: string): Thenable<FileBrowserCloseResponse>;
	}

	export interface FileTreeNode {
		children: FileTreeNode[];
		isExpanded: boolean;
		isFile: boolean;
		name: string;
		fullPath: string;
	}

	export interface FileTree {
		rootNode: FileTreeNode;
		selectedNode: FileTreeNode;
	}

	export interface FileBrowserOpenedParams {
		ownerUri: string;
		fileTree: FileTree;
		succeeded: boolean;
		message: string;
	}

	export interface FileBrowserExpandedParams {
		ownerUri: string;
		expandPath: string;
		children: FileTreeNode[];
		succeeded: boolean;
		message: string;
	}

	export interface FileBrowserValidatedParams {
		succeeded: boolean;
		message: string;
	}

	export interface FileBrowserCloseResponse {
		succeeded: boolean;
		message: string;
	}

	// ACCOUNT MANAGEMENT //////////////////////////////////////////////////
	export namespace accounts {
		export function registerAccountProvider(providerMetadata: AccountProviderMetadata, provider: AccountProvider): vscode.Disposable;

		/**
		 * Launches a flyout dialog that will display the information on how to complete device
		 * code OAuth login to the user. Only one flyout can be opened at once and each must be closed
		 * by calling {@link endAutoOAuthDeviceCode}.
		 * @param {string} providerId	ID of the provider that's requesting the flyout be opened
		 * @param {string} title
		 * @param {string} message
		 * @param {string} userCode
		 * @param {string} uri
		 */
		export function beginAutoOAuthDeviceCode(providerId: string, title: string, message: string, userCode: string, uri: string): Thenable<void>;

		/**
		 * Closes the flyout dialog opened by {@link beginAutoOAuthDeviceCode}
		 */
		export function endAutoOAuthDeviceCode(): void;

		/**
		 * Notifies the account management service that an account has updated (usually due to the
		 * account going stale).
		 * @param {Account} updatedAccount Account object with updated properties
		 */
		export function accountUpdated(updatedAccount: Account): void;

		/**
		 * Gets all added accounts.
		 * @returns {Thenable<Account>} Promise to return the accounts
		 */
		export function getAllAccounts(): Thenable<Account[]>;

		/**
		 * Generates a security token by asking the account's provider
		 * @param {Account} account Account to generate security token for (defaults to
		 * AzureResource.ResourceManagement if not given)
		 * @return {Thenable<{}>} Promise to return the security token
		 */
		export function getSecurityToken(account: Account, resource?: AzureResource): Thenable<{}>;

		/**
		 * An [event](#Event) which fires when the accounts have changed.
		 */
		export const onDidChangeAccounts: vscode.Event<DidChangeAccountsParams>;
	}

	/**
	 * Represents display information for an account.
	 */
	export interface AccountDisplayInfo {
		/**
		 * A display name that offers context for the account, such as "Contoso".
		 */
		contextualDisplayName: string;

		/**
		 * account provider (eg, Work/School vs Microsoft Account)
		 */
		accountType: string;

		/**
		 * A display name that identifies the account, such as "user@contoso.com".
		 */
		displayName: string;
	}

	/**
	 * Represents a key that identifies an account.
	 */
	export interface AccountKey {
		/**
		 * Identifier of the provider
		 */
		providerId: string;

		/**
		 * Any arguments that identify an instantiation of the provider
		 */
		providerArgs?: any;

		/**
		 * Identifier for the account, unique to the provider
		 */
		accountId: string;
	}

	/**
	 * Represents an account.
	 */
	export interface Account {
		/**
		 * The key that identifies the account
		 */
		key: AccountKey;

		/**
		 * Display information for the account
		 */
		displayInfo: AccountDisplayInfo;

		/**
		 * Custom properties stored with the account
		 */
		properties: any;

		/**
		 * Indicates if the account needs refreshing
		 */
		isStale: boolean;
	}

	export enum AzureResource {
		ResourceManagement = 0,
		Sql = 1
	}

	export interface DidChangeAccountsParams {
		// Updated accounts
		accounts: Account[];
	}

	// - ACCOUNT PROVIDER //////////////////////////////////////////////////
	/**
	 * Error to be used when the user has cancelled the prompt or refresh methods. When
	 * AccountProvider.refresh or AccountProvider.prompt are rejected with this error, the error
	 * will not be reported to the user.
	 */
	export interface UserCancelledSignInError extends Error {
		/**
		 * Type guard for differentiating user cancelled sign in errors from other errors
		 */
		userCancelledSignIn: boolean;
	}

	/**
	 * Represents a provider of accounts.
	 */
	export interface AccountProviderMetadata {
		/**
		 * The identifier of the provider
		 */
		id: string;

		/**
		 * Display name of the provider
		 */
		displayName: string;

		/**
		 * Any arguments that identify an instantiation of the provider
		 */
		args?: any;

		/**
		 * Optional settings that identify an instantiation of a provider
		 */
		settings?: {};
	}

	/**
	 * Represents a provider of accounts for use with the account management service
	 */
	export interface AccountProvider {
		/**
		 * Initializes the account provider with the accounts restored from the memento,
		 * @param {Account[]} storedAccounts Accounts restored from the memento
		 * @return {Thenable<Account[]>} Account objects after being rehydrated (if necessary)
		 */
		initialize(storedAccounts: Account[]): Thenable<Account[]>;

		/**
		 * Generates a security token for the provided account
		 * @param {Account} account The account to generate a security token for
		 * @param {AzureResource} resource The resource to get the token for
		 * @return {Thenable<{}>} Promise to return a security token object
		 */
		getSecurityToken(account: Account, resource: AzureResource): Thenable<{}>;

		/**
		 * Prompts the user to enter account information.
		 * Returns an error if the user canceled the operation.
		 */
		prompt(): Thenable<Account>;

		/**
		 * Refreshes a stale account.
		 * Returns an error if the user canceled the operation.
		 * Otherwise, returns a new updated account instance.
		 * @param account - An account.
		 */
		refresh(account: Account): Thenable<Account>;

		/**
		 * Clears sensitive information for an account. To be called when account is removed
		 * @param accountKey - Key that uniquely identifies the account to clear
		 */
		clear(accountKey: AccountKey): Thenable<void>;

		/**
		 * Called from the account management service when the user has cancelled an auto OAuth
		 * authorization process. Implementations should use this to cancel any polling process
		 * and call the end OAuth method.
		 */
		autoOAuthCancelled(): Thenable<void>;
	}

	// Resource provider interfaces  -----------------------------------------------------------------------

	// - ACCOUNT PROVIDER //////////////////////////////////////////////////
	/**
	 * Represents a provider of accounts.
	 */
	export interface ResourceProviderMetadata {
		/**
		 * The identifier of the provider
		 */
		id: string;

		/**
		 * Display name of the provider
		 */
		displayName: string;

		/**
		 * Optional settings that identify an instantiation of a provider
		 */
		settings?: {};
	}

	export namespace resources {
		/**
		 * Registers a resource provider that can suport
		 */
		export function registerResourceProvider(providerMetadata: ResourceProviderMetadata, provider: ResourceProvider): vscode.Disposable;
	}

	/**
	 * Represents a provider of resource
	 */
	export interface ResourceProvider {
		createFirewallRule(account: Account, firewallruleInfo: FirewallRuleInfo): Thenable<CreateFirewallRuleResponse>;
		handleFirewallRule(errorCode: number, errorMessage: string, connectionTypeId: string): Thenable<HandleFirewallRuleResponse>;
	}

	export interface FirewallRuleInfo {
		startIpAddress: string;
		endIpAddress: string;
		serverName: string;
		securityTokenMappings: {};
	}

	export interface CreateFirewallRuleResponse {
		result: boolean;
		errorMessage: string;
	}

	export interface HandleFirewallRuleResponse {
		result: boolean;
		ipAddress: string;
	}

	export interface ModalDialog {
		/**
		 * Title of the webview.
		 */
		title: string;

		/**
		 * Contents of the dialog body.
		 */
		html: string;

		/**
		 * The caption of the OK button.
		 */
		okTitle: string;

		/**
		 * The caption of the Close button.
		 */
		closeTitle: string;

		/**
		 * Opens the dialog.
		 */
		open(): void;

		/**
		 * Closes the dialog.
		 */
		close(): void;

		/**
		 * Raised when the webview posts a message.
		 */
		readonly onMessage: vscode.Event<any>;

		/**
		 * Raised when dialog closed.
		 */
		readonly onClosed: vscode.Event<any>;

		/**
		 * Post a message to the dialog.
		 *
		 * @param message Body of the message.
		 */
		postMessage(message: any): Thenable<any>;
	}

	export interface DashboardWebview {

		/**
		 * Raised when the webview posts a message.
		 */
		readonly onMessage: vscode.Event<any>;

		/**
		 * Raised when the webview closed.
		 */
		readonly onClosed: vscode.Event<any>;

		/**
		 * Post a message to the webview.
		 *
		 * @param message Body of the message.
		 */
		postMessage(message: any): Thenable<any>;

		/**
		 * The connection info for the dashboard the webview exists on
		 */
		readonly connection: connection.Connection;

		/**
		 * The info on the server for the webview dashboard
		 */
		readonly serverInfo: ServerInfo;

		/**
		 * Contents of the dialog body.
		 */
		html: string;
	}

	export namespace dashboard {
		/**
		 * Register a provider for a webview widget
		 */
		export function registerWebviewProvider(widgetId: string, handler: (webview: DashboardWebview) => void): void;
	}

	export namespace workspace {
		/**
		 * An event that is emitted when a [dashboard](#DashboardDocument) is opened.
		 */
		export const onDidOpenDashboard: vscode.Event<DashboardDocument>;

		/**
		 * An event that is emitted when a [dashboard](#DashboardDocument) is focused.
		 */
		export const onDidChangeToDashboard: vscode.Event<DashboardDocument>;
	}

	export interface DashboardDocument {
		profile: IConnectionProfile;
		serverInfo: ServerInfo;
	}

	export class TreeItem extends vscode.TreeItem {
		payload?: IConnectionProfile;
		childProvider?: string;
	}

	export namespace tasks {

		export interface ITaskHandler {
			(profile: IConnectionProfile, ...args: any[]): any;
		}

		/**
		* Registers a task that can be invoked via a keyboard shortcut,
		* a menu item, an action, or directly.
		*
		* Registering a task with an existing task identifier twice
		* will cause an error.
		*
		* @param task A unique identifier for the task.
		* @param callback A task handler function.
		* @param thisArg The `this` context used when invoking the handler function.
		* @return Disposable which unregisters this task on disposal.
		*/
		export function registerTask(task: string, callback: ITaskHandler, thisArg?: any): vscode.Disposable;
	}

	/**
	 * Supports defining a model that can be instantiated as a view in the UI
	 * @export
	 * @interface ModelBuilder
	 */
	export interface ModelBuilder {
		navContainer(): ContainerBuilder<NavContainer, any, any>;
		divContainer(): DivBuilder;
		flexContainer(): FlexBuilder;
		dom(): ComponentBuilder<DomComponent>;
		card(): ComponentBuilder<CardComponent>;
		inputBox(): ComponentBuilder<InputBoxComponent>;
		checkBox(): ComponentBuilder<CheckBoxComponent>;
		radioButton(): ComponentBuilder<RadioButtonComponent>;
		webView(): ComponentBuilder<WebViewComponent>;
		editor(): ComponentBuilder<EditorComponent>;
		text(): ComponentBuilder<TextComponent>;
		button(): ComponentBuilder<ButtonComponent>;
		dropDown(): ComponentBuilder<DropDownComponent>;
		tree<T>(): ComponentBuilder<TreeComponent<T>>;
		listBox(): ComponentBuilder<ListBoxComponent>;
		table(): ComponentBuilder<TableComponent>;
		declarativeTable(): ComponentBuilder<DeclarativeTableComponent>;
		dashboardWidget(widgetId: string): ComponentBuilder<DashboardWidgetComponent>;
		dashboardWebview(webviewId: string): ComponentBuilder<DashboardWebviewComponent>;
		formContainer(): FormBuilder;
		groupContainer(): GroupBuilder;
		toolbarContainer(): ToolbarBuilder;
		loadingComponent(): LoadingComponentBuilder;
		fileBrowserTree(): ComponentBuilder<FileBrowserTreeComponent>;
		hyperlink(): ComponentBuilder<HyperlinkComponent>;
	}

	export interface TreeComponentDataProvider<T> extends vscode.TreeDataProvider<T> {
		getTreeItem(element: T): TreeComponentItem | Thenable<TreeComponentItem>;
	}

	export interface NodeCheckedEventParameters<T> {
		element: T;
		checked: boolean;
	}

	export interface TreeComponentView<T> extends vscode.Disposable {
		onNodeCheckedChanged: vscode.Event<NodeCheckedEventParameters<T>>;
		onDidChangeSelection: vscode.Event<vscode.TreeViewSelectionChangeEvent<T>>;
	}

	export class TreeComponentItem extends vscode.TreeItem {
		checked?: boolean;
		enabled?: boolean;
	}

	export interface ComponentBuilder<T extends Component> {
		component(): T;
		withProperties<U>(properties: U): ComponentBuilder<T>;
		withValidation(validation: (component: T) => boolean): ComponentBuilder<T>;
	}
	export interface ContainerBuilder<T extends Component, TLayout, TItemLayout> extends ComponentBuilder<T> {
		withLayout(layout: TLayout): ContainerBuilder<T, TLayout, TItemLayout>;
		withItems(components: Array<Component>, itemLayout?: TItemLayout): ContainerBuilder<T, TLayout, TItemLayout>;
	}

	export interface FlexBuilder extends ContainerBuilder<FlexContainer, FlexLayout, FlexItemLayout> {

	}

	export interface DivBuilder extends ContainerBuilder<DivContainer, DivLayout, DivItemLayout> {

	}

	export interface GroupBuilder extends ContainerBuilder<GroupContainer, GroupLayout, GroupItemLayout> {
	}

	export interface ToolbarBuilder extends ContainerBuilder<ToolbarContainer, ToolbarLayout, any> {
		withToolbarItems(components: ToolbarComponent[]): ContainerBuilder<ToolbarContainer, ToolbarLayout, any>;

		/**
		 * Creates a collection of child components and adds them all to this container
		 *
		 * @param toolbarComponents the definitions
		 */
		addToolbarItems(toolbarComponents: Array<ToolbarComponent>): void;

		/**
		 * Creates a child component and adds it to this container.
		 *
		 * @param toolbarComponent the component to be added
		 */
		addToolbarItem(toolbarComponent: ToolbarComponent): void;
	}

	export interface LoadingComponentBuilder extends ComponentBuilder<LoadingComponent> {
		/**
		 * Set the component wrapped by the LoadingComponent
		 * @param component The component to wrap
		 */
		withItem(component: Component): LoadingComponentBuilder;
	}

	export interface FormBuilder extends ContainerBuilder<FormContainer, FormLayout, FormItemLayout> {
		withFormItems(components: (FormComponent | FormComponentGroup)[], itemLayout?: FormItemLayout): FormBuilder;

		/**
		 * Creates a collection of child components and adds them all to this container
		 *
		 * @param formComponents the definitions
		 * @param {*} [itemLayout] Optional layout for the child items
		 */
		addFormItems(formComponents: Array<FormComponent | FormComponentGroup>, itemLayout?: FormItemLayout): void;

		/**
		 * Creates a child component and adds it to this container.
		 *
		 * @param formComponent the component to be added
		 * @param {*} [itemLayout] Optional layout for this child item
		 */
		addFormItem(formComponent: FormComponent | FormComponentGroup, itemLayout?: FormItemLayout): void;

		/**
		 * Inserts a from component in a given position in the form. Returns error given invalid index
		 * @param formComponent Form component
		 * @param index index to insert the component to
		 * @param itemLayout Item Layout
		 */
		insertFormItem(formComponent: FormComponent | FormComponentGroup, index?: number, itemLayout?: FormItemLayout): void;

		/**
		 * Removes a from item from the from
		 * @param formComponent
		 */
		removeFormItem(formComponent: FormComponent | FormComponentGroup): boolean;
	}

	export interface Component {
		readonly id: string;

		/**
		 * Sends any updated properties of the component to the UI
		 *
		 * @returns {Thenable<void>} Thenable that completes once the update
		 * has been applied in the UI
		 * @memberof Component
		 */
		updateProperties(properties: { [key: string]: any }): Thenable<void>;

		/**
		 * Sends an updated property of the component to the UI
		 *
		 * @returns {Thenable<void>} Thenable that completes once the update
		 * has been applied in the UI
		 * @memberof Component
		 */
		updateProperty(key: string, value: any): Thenable<void>;

		enabled: boolean;
		/**
		 * Event fired to notify that the component's validity has changed
		 */
		readonly onValidityChanged: vscode.Event<boolean>;

		/**
		 * Whether the component is valid or not
		 */
		readonly valid: boolean;

		/**
		 * Run the component's validations
		 */
		validate(): Thenable<boolean>;
	}

	export interface FormComponent {
		component: Component;
		title: string;
		actions?: Component[];
		required?: boolean;
	}

	/**
	 * Used to create a group of components in a form layout
	 */
	export interface FormComponentGroup {
		/**
		 * The form components to display in the group along with optional layouts for each item
		 */
		components: (FormComponent & { layout?: FormItemLayout })[];

		/**
		 * The title of the group, displayed above its components
		 */
		title: string;
	}

	export interface ToolbarComponent {
		component: Component;
		title?: string;
	}

	/**
	 * A component that contains other components
	 */
	export interface Container<TLayout, TItemLayout> extends Component {
		/**
		 * A copy of the child items array. This cannot be added to directly -
		 * components must be created using the create methods instead
		 */
		readonly items: Component[];

		/**
		 * Removes all child items from this container
		 */
		clearItems(): void;
		/**
		 * Creates a collection of child components and adds them all to this container
		 *
		 * @param itemConfigs the definitions
		 * @param {*} [itemLayout] Optional layout for the child items
		 */
		addItems(itemConfigs: Array<Component>, itemLayout?: TItemLayout): void;

		/**
		 * Creates a child component and adds it to this container.
		 * Adding component to multiple containers is not supported
		 *
		 * @param {Component} component the component to be added
		 * @param {*} [itemLayout] Optional layout for this child item
		 */
		addItem(component: Component, itemLayout?: TItemLayout): void;

		/**
		 * Creates a child component and inserts it to this container. Returns error given invalid index
		 * Adding component to multiple containers is not supported
		 * @param component the component to be added
		 * @param index the index to insert the component to
		 * @param {*} [itemLayout] Optional layout for this child item
		 */
		insertItem(component: Component, index: number, itemLayout?: TItemLayout): void;

		/**
		 *
		 * @param component Removes a component from this container
		 */
		removeItem(component: Component): boolean;

		/**
		 * Defines the layout for this container
		 *
		 * @param {TLayout} layout object
		 */
		setLayout(layout: TLayout): void;
	}

	export interface NavContainer extends Container<any, any> {

	}

	/**
	 * The config for a FlexBox-based container. This supports easy
	 * addition of content to a container with a flexible layout
	 * and use of space.
	 */
	export interface FlexLayout {
		/**
		 * Matches the flex-flow CSS property and its available values.
		 * To layout as a vertical view use "column", and for horizontal
		 * use "row".
		 */
		flexFlow?: string;
		/**
		 * Matches the justify-content CSS property.
		 */
		justifyContent?: string;
		/**
		 * Matches the align-items CSS property.
		 */
		alignItems?: string;
		/**
		 * Matches the align-content CSS property.
		 */
		alignContent?: string;

		/**
		 * Container Height
		 */
		height?: number | string;

		/**
		 * Container Width
		 */
		width?: number | string;

		/**
		 *
		 */
		textAlign?: string;

		/**
		 * The position CSS property. Empty by default.
		 * This is particularly useful if laying out components inside a FlexContainer and
		 * the size of the component is meant to be a fixed size. In this case the position must be
		 * set to 'absolute', with the parent FlexContainer having 'relative' position.
		 * Without this the component will fail to correctly size itself.
		 */
		position?: string;
	}

	export interface FlexItemLayout {
		/**
		 * Matches the order CSS property and its available values.
		 */
		order?: number;
		/**
		 * Matches the flex CSS property and its available values.
		 * Default is "1 1 auto".
		 */
		flex?: string;
		/**
		 * Matches the CSS style key and its available values.
		 */
		CSSStyles?: { [key: string]: string };
	}

	export interface FormItemLayout {
		horizontal?: boolean;
		componentWidth?: number | string;
		componentHeight?: number | string;
		titleFontSize?: number | string;
		info?: string;
	}

	export interface FormLayout {
		width?: number | string;
		height?: number | string;
		padding?: string;
	}

	export interface GroupLayout {
		width?: number | string;
		header?: string;
		collapsible?: boolean;
		collapsed?: boolean;
	}

	export interface GroupItemLayout {
	}

	export interface DivLayout {
		/**
		 * Container Height
		 */
		height?: number | string;

		/**
		 * Container Width
		 */
		width?: number | string;
	}

	export interface DivItemLayout {
		/**
		 * Matches the order CSS property and its available values.
		 */
		order?: number;

		/**
		 * Matches the CSS style key and its available values.
		 */
		CSSStyles?: { [key: string]: string };
	}

	export interface DivContainer extends Container<DivLayout, DivItemLayout>, DivContainerProperties {
	}

	export interface FlexContainer extends Container<FlexLayout, FlexItemLayout> {
	}

	export interface FormContainer extends Container<FormLayout, FormItemLayout> {
	}

	export interface GroupContainer extends Container<GroupLayout, GroupItemLayout> {
	}


	export enum Orientation {
		Horizontal = 'horizontal',
		Vertical = 'vertial'
	}

	export interface ToolbarLayout {
		orientation: Orientation;
	}
	export interface ToolbarContainer extends Container<ToolbarLayout, any> {
	}

	/**
	 * Describes an action to be shown in the UI, with a user-readable label
	 * and a callback to execute the action
	 */
	export interface ActionDescriptor {
		/**
		 * User-visible label to display
		 */
		label: string;
		/**
		 * Name of the clickable action. If not defined then no action will be shown
		 */
		actionTitle?: string;
		/**
		 * Data sent on callback being run.
		 */
		callbackData?: any;
	}

	/**
	 * Defines status indicators that can be shown to the user as part of
	 * components such as the Card UI
	 */
	export enum StatusIndicator {
		None = 0,
		Ok = 1,
		Warning = 2,
		Error = 3
	}

	export enum CardType {
		VerticalButton = 'VerticalButton',
		Details = 'Details',
		ListItem = 'ListItem'
	}

	/**
	 * Properties representing the card component, can be used
	 * when using ModelBuilder to create the component
	 */
	export interface CardProperties extends ComponentWithIcon {
		label: string;
		value?: string;
		actions?: ActionDescriptor[];
		descriptions?: string[];
		status?: StatusIndicator;

		/**
		 * Returns true if the card is selected
		 */
		selected?: boolean;

		/**
		 * Card Type, default: Details
		 */
		cardType?: CardType;
	}

	export type InputBoxInputType = 'color' | 'date' | 'datetime-local' | 'email' | 'month' | 'number' | 'password' | 'range' | 'search' | 'text' | 'time' | 'url' | 'week';

	export interface ComponentProperties {
		height?: number | string;
		width?: number | string;
		/**
		 * The position CSS property. Empty by default.
		 * This is particularly useful if laying out components inside a FlexContainer and
		 * the size of the component is meant to be a fixed size. In this case the position must be
		 * set to 'absolute', with the parent FlexContainer having 'relative' position.
		 * Without this the component will fail to correctly size itself
		 */
		position?: string;
		/**
		 * Matches the CSS style key and its available values.
		 */
		CSSStyles?: { [key: string]: string };
	}

	export interface ComponentWithIcon {
		iconPath?: string | vscode.Uri | { light: string | vscode.Uri; dark: string | vscode.Uri };
		iconHeight?: number | string;
		iconWidth?: number | string;
	}

	export interface InputBoxProperties extends ComponentProperties {
		value?: string;
		ariaLabel?: string;
		placeHolder?: string;
		inputType?: InputBoxInputType;
		required?: boolean;
		multiline?: boolean;
		rows?: number;
		columns?: number;
		min?: number;
		max?: number;
	}

	export interface TableColumn {
		value: string;
		width?: number;
		cssClass?: string;
		toolTip?: string;
	}

	export interface TableComponentProperties extends ComponentProperties {
		data: any[][];
		columns: string[] | TableColumn[];
		fontSize?: number | string;
		selectedRows?: number[];
	}

	export interface FileBrowserTreeProperties extends ComponentProperties {
		ownerUri: string;
	}

	export interface CheckBoxProperties {
		checked?: boolean;
		label?: string;
	}

	export interface TreeProperties extends ComponentProperties {
		withCheckbox?: boolean;
	}

	export enum DeclarativeDataType {
		string = 'string',
		category = 'category',
		boolean = 'boolean',
		editableCategory = 'editableCategory'
	}

	export interface RadioButtonProperties {
		name?: string;
		label?: string;
		value?: string;
		checked?: boolean;
	}

	export interface TextComponentProperties {
		value?: string;
		links?: LinkArea[];
	}

	export interface LinkArea {
		text: string;
		url: string;
	}

	export interface HyperlinkComponentProperties extends ComponentProperties {
		label: string;
		url: string;
	}

	export interface DropDownProperties extends ComponentProperties {
		value?: string | CategoryValue;
		values?: string[] | CategoryValue[];
		editable?: boolean;
		fireOnTextChange?: boolean;
	}

	export interface DeclarativeTableColumn {
		displayName: string;
		categoryValues: CategoryValue[];
		valueType: DeclarativeDataType;
		isReadOnly: boolean;
		width: number | string;
	}

	export interface DeclarativeTableProperties {
		data: any[][];
		columns: DeclarativeTableColumn[];
	}

	export interface ListBoxProperties {
		selectedRow?: number;
		values?: string[];

	}

	export interface WebViewProperties extends ComponentProperties {
		message?: any;

		/**
		 * Contents of the webview.
		 *
		 * Should be a complete html document.
		 */
		html?: string;
		/**
		 * Content settings for the webview.
		 */
		options?: vscode.WebviewOptions;
	}

	export interface DomProperties extends ComponentProperties {
		/**
		 * Contents of the DOM component.
		 */
		html?: string;
	}

	/**
	 * Editor properties for the editor component
	 */
	export interface EditorProperties extends ComponentProperties {
		/**
		 * The content inside the text editor
		 */
		content?: string;
		/**
		 * The languge mode for this text editor. The language mode is SQL by default.
		 */
		languageMode?: string;
		/**
		 * Minimum height for editor component
		 */
		minimumHeight?: number;
	}

	export interface ButtonProperties extends ComponentProperties, ComponentWithIcon {
		label?: string;
		isFile?: boolean;
		fileContent?: string;
		title?: string;
	}

	export interface LoadingComponentProperties {
		loading?: boolean;
	}

	export interface DivContainerProperties extends ComponentProperties {
		/**
		 * Matches the overflow-y CSS property and its available values.
		 */
		overflowY?: string;

		/**
		 * Setting the scroll based on the y offset
		 * This is used when its child component is webview
		 */
		yOffsetChange?: number;
	}

	export interface CardComponent extends Component, CardProperties {
		onDidActionClick: vscode.Event<ActionDescriptor>;
		onCardSelectedChanged: vscode.Event<any>;
	}

	export interface DomComponent extends Component, DomProperties {

	}

	export interface TextComponent extends Component, ComponentProperties {
		value: string;
	}

	export interface HyperlinkComponent extends Component, HyperlinkComponentProperties {
		label: string;
		url: string;
	}

	export interface InputBoxComponent extends Component, InputBoxProperties {
		onTextChanged: vscode.Event<any>;
	}

	export interface RadioButtonComponent extends Component, RadioButtonProperties {
		onDidClick: vscode.Event<any>;
	}

	export interface CheckBoxComponent extends Component {
		checked: boolean;
		label: string;
		onChanged: vscode.Event<any>;
	}

	export interface DropDownComponent extends Component, DropDownProperties {
		value: string | CategoryValue;
		values: string[] | CategoryValue[];
		onValueChanged: vscode.Event<any>;
	}

	export interface TableCell {
		row: number;
		column: number;
		value: any;
	}

	export interface DeclarativeTableComponent extends Component, DeclarativeTableProperties {
		onDataChanged: vscode.Event<any>;
	}

	export interface ListBoxComponent extends Component, ListBoxProperties {
		selectedRow?: number;
		values: string[];
		onRowSelected: vscode.Event<any>;
	}

	export interface TableComponent extends Component, TableComponentProperties {
		onRowSelected: vscode.Event<any>;
	}

	export interface FileBrowserTreeComponent extends Component, FileBrowserTreeProperties {
		onDidChange: vscode.Event<any>;
	}

	export interface TreeComponent<T> extends Component, TreeProperties {
		registerDataProvider<T>(dataProvider: TreeComponentDataProvider<T>): TreeComponentView<T>;
	}

	export interface WebViewComponent extends Component {
		html: string;
		message: any;
		onMessage: vscode.Event<any>;
		readonly options: vscode.WebviewOptions;
	}

	/**
	 * Editor component for displaying the text code editor
	 */
	export interface EditorComponent extends Component {
		/**
		 * The content inside the text editor
		 */
		content: string;
		/**
		 * The languge mode for this text editor. The language mode is SQL by default.
		 */
		languageMode: string;
		/**
		 * The editor Uri which will be used as a reference for VSCode Language Service.
		 * Currently this is auto-generated by the framework but can be queried after
		 * view initialization is completed
		 */
		readonly editorUri: string;
		/**
		 * An event called when the editor content is updated
		 */
		readonly onContentChanged: vscode.Event<any>;

		/**
		 * An event called when the editor is created
		 */
		readonly onEditorCreated: vscode.Event<any>;

		/**
		 * Toggle for whether the editor should be automatically resized or not
		 */
		isAutoResizable: boolean;

		/**
		 * Minimum height for editor component
		 */
		minimumHeight: number;

	}

	export interface ButtonComponent extends Component, ButtonProperties {
		/**
		 * The label for the button
		 */
		label: string;
		/**
		 * The title for the button. This title will show when it hovers
		 */
		title: string;
		/**
		 * Icon Path for the button.
		 */
		iconPath: string | vscode.Uri | { light: string | vscode.Uri; dark: string | vscode.Uri };

		/**
		 * An event called when the button is clicked
		 */
		onDidClick: vscode.Event<any>;
	}

	export interface DashboardWidgetComponent extends Component {
		widgetId: string;
	}

	export interface DashboardWebviewComponent extends Component {
		webviewId: string;
	}

	/**
	 * Component used to wrap another component that needs to be loaded, and show a loading spinner
	 * while the contained component is loading
	 */
	export interface LoadingComponent extends Component {
		/**
		 * Whether to show the loading spinner instead of the contained component. True by default
		 */
		loading: boolean;

		/**
		 * The component displayed when the loading property is false
		 */
		component: Component;
	}

	/**
	 * A view backed by a model provided by an extension.
	 * This model contains enough information to lay out the view
	 */
	export interface ModelView {
		/**
		 * Raised when the view closed.
		 */
		readonly onClosed: vscode.Event<any>;

		/**
		 * The connection info for the dashboard the webview exists on
		 */
		readonly connection: connection.Connection;

		/**
		 * The info on the server for the dashboard
		 */
		readonly serverInfo: ServerInfo;

		/**
		 * The model backing the model-based view
		 */
		readonly modelBuilder: ModelBuilder;

		/**
		 * Whether or not the model view's root component is valid
		 */
		readonly valid: boolean;

		/**
		 * Raised when the model view's valid property changes
		 */
		readonly onValidityChanged: vscode.Event<boolean>;

		/**
		 * Run the model view root component's validations
		 */
		validate(): Thenable<boolean>;

		/**
		 * Initializes the model with a root component definition.
		 * Once this has been done, the components will be laid out in the UI and
		 * can be accessed and altered as needed.
		 */
		initializeModel<T extends Component>(root: T): Thenable<void>;
	}

	export namespace ui {
		/**
		 * Register a provider for a model-view widget
		 */
		export function registerModelViewProvider(widgetId: string, handler: (view: ModelView) => void): void;
	}

	export namespace window {
		/**
 		 * creates a web view dialog
 		 * @param title
 		 */
		export function createWebViewDialog(title: string): ModalDialog;

		/**
		 * Create a dialog with the given title
		 * @param title The title of the dialog, displayed at the top
		 */
		export function createModelViewDialog(title: string, dialogName?: string): Dialog;

		/**
		 * Create a dialog tab which can be included as part of the content of a dialog
		 * @param title The title of the page, displayed on the tab to select the page
		 */
		export function createTab(title: string): DialogTab;

		/**
		 * Create a button which can be included in a dialog
		 * @param label The label of the button
		 */
		export function createButton(label: string): Button;

		/**
		 * Opens the given dialog if it is not already open
		 */
		export function openDialog(dialog: Dialog): void;

		/**
		 * Closes the given dialog if it is open
		 */
		export function closeDialog(dialog: Dialog): void;

		/**
		 * Create a wizard page with the given title, for inclusion in a wizard
		 * @param title The title of the page
		 */
		export function createWizardPage(title: string): WizardPage;

		/**
		 * Create a wizard with the given title and pages
		 * @param title The title of the wizard
		 */
		export function createWizard(title: string): Wizard;

		/**
		 * Used to control whether a message in a dialog/wizard is displayed as an error,
		 * warning, or informational message. Default is error.
		 */
		export enum MessageLevel {
			Error = 0,
			Warning = 1,
			Information = 2
		}

		/**
		 * A message shown in a dialog. If the level is not set it defaults to error.
		 */
		export type DialogMessage = {
			readonly text: string,
			readonly description?: string,
			readonly level?: MessageLevel
		};

		export interface ModelViewPanel {
			/**
			 * Register model view content for the dialog.
			 * Doesn't do anything if model view is already registered
			 */
			registerContent(handler: (view: ModelView) => Thenable<void>): void;

			/**
			 * Returns the model view content if registered. Returns undefined if model review is not registered
			 */
			readonly modelView: ModelView;

			/**
			 * Whether the panel's content is valid
			 */
			readonly valid: boolean;

			/**
			 * Fired whenever the panel's valid property changes
			 */
			readonly onValidityChanged: vscode.Event<boolean>;
		}

		// Model view dialog classes
		export interface Dialog extends ModelViewPanel {
			/**
			 * The title of the dialog
			 */
			title: string;

			/**
			 * The content of the dialog. If multiple tabs are given they will be displayed with tabs
			 * If a string is given, it should be the ID of the dialog's model view content
			 */
			content: string | DialogTab[];

			/**
			 * The ok button
			 */
			okButton: Button;

			/**
			 * The cancel button
			 */
			cancelButton: Button;

			/**
			 * Any additional buttons that should be displayed
			 */
			customButtons: Button[];

			/**
			 * Set the informational message shown in the dialog. Hidden when the message is
			 * undefined or the text is empty or undefined. The default level is error.
			 */
			message: DialogMessage;

			/**
			 * Set the dialog name when opening
			 * the dialog for telemetry
			 */
			dialogName?: string;

			/**
			 * Register a callback that will be called when the user tries to click done. Only
			 * one callback can be registered at once, so each registration call will clear
			 * the previous registration.
			 * @param validator The callback that gets executed when the user tries to click
			 * done. Return true to allow the dialog to close or false to block it from closing
			 */
			registerCloseValidator(validator: () => boolean | Thenable<boolean>): void;

			/**
			 * Register an operation to run in the background when the dialog is done
			 * @param operationInfo Operation Information
			 */
			registerOperation(operationInfo: BackgroundOperationInfo): void;
		}

		export interface DialogTab extends ModelViewPanel {
			/**
			 * The title of the tab
			 */
			title: string;

			/**
			 * A string giving the ID of the tab's model view content
			 */
			content: string;
		}

		export interface Button {
			/**
			 * The label displayed on the button
			 */
			label: string;

			/**
			 * Whether the button is enabled
			 */
			enabled: boolean;

			/**
			 * Whether the button is hidden
			 */
			hidden: boolean;

			/**
			 * Raised when the button is clicked
			 */
			readonly onClick: vscode.Event<void>;
		}

		export interface WizardPageChangeInfo {
			/**
			 * The page number that the wizard changed from
			 */
			lastPage: number;

			/**
			 * The new page number or undefined if the user is closing the wizard
			 */
			newPage: number;
		}

		export interface WizardPage extends ModelViewPanel {
			/**
			 * The title of the page
			 */
			title: string;

			/**
			 * A string giving the ID of the page's model view content
			 */
			content: string;

			/**
			 * Any additional buttons that should be displayed while the page is open
			 */
			customButtons: Button[];

			/**
			 * Whether the page is enabled. If the page is not enabled, the user will not be
			 * able to advance to it. Defaults to true.
			 */
			enabled: boolean;

			/**
			 * An optional description for the page. If provided it will be displayed underneath the page title.
			 */
			description: string;
		}

		export interface Wizard {
			/**
			 * The title of the wizard
			 */
			title: string;

			/**
			 * The wizard's pages. Pages can be added/removed while the dialog is open by using
			 * the addPage and removePage methods
			 */
			pages: WizardPage[];

			/**
			 * The index in the pages array of the active page, or undefined if the wizard is
			 * not currently visible
			 */
			readonly currentPage: number;

			/**
			 * The done button
			 */
			doneButton: Button;

			/**
			 * The cancel button
			 */
			cancelButton: Button;

			/**
			 * The generate script button
			 */
			generateScriptButton: Button;

			/**
			 * The next button
			 */
			nextButton: Button;

			/**
			 * The back button
			 */
			backButton: Button;

			/**
			 * Any additional buttons that should be displayed for all pages of the dialog. If
			 * buttons are needed for specific pages they can be added using the customButtons
			 * property on each page.
			 */
			customButtons: Button[];

			/**
			 * When set to false page titles and descriptions will not be displayed at the top
			 * of each wizard page. The default is true.
			 */
			displayPageTitles: boolean;

			/**
			 * Event fired when the wizard's page changes, containing information about the
			 * previous page and the new page
			 */
			onPageChanged: vscode.Event<WizardPageChangeInfo>;

			/**
			 * Add a page to the wizard at the given index
			 * @param page The page to add
			 * @param index The index in the pages array to add the page at, or undefined to
			 * add it at the end
			 */
			addPage(page: WizardPage, index?: number): Thenable<void>;

			/**
			 * Remove the page at the given index from the wizard
			 * @param index The index in the pages array to remove
			 */
			removePage(index: number): Thenable<void>;

			/**
			 * Go to the page at the given index in the pages array.
			 * @param index The index of the page to go to
			 */
			setCurrentPage(index: number): Thenable<void>;

			/**
			 * Open the wizard. Does nothing if the wizard is already open.
			 */
			open(): Thenable<void>;

			/**
			 * Close the wizard. Does nothing if the wizard is not open.
			 */
			close(): Thenable<void>;

			/**
			 * Register a callback that will be called when the user tries to navigate by
			 * changing pages or clicking done. Only one callback can be registered at once, so
			 * each registration call will clear the previous registration.
			 * @param validator The callback that gets executed when the user tries to
			 * navigate. Return true to allow the navigation to proceed, or false to
			 * cancel it.
			 */
			registerNavigationValidator(validator: (pageChangeInfo: WizardPageChangeInfo) => boolean | Thenable<boolean>): void;

			/**
			 * Set the informational message shown in the wizard. Hidden when the message is
			 * undefined or the text is empty or undefined. The default level is error.
			 */
			message: DialogMessage;

			/**
			 * Register an operation to run in the background when the wizard is done
			 * @param operationInfo Operation Information
			 */
			registerOperation(operationInfo: BackgroundOperationInfo): void;
		}
	}

	/**
	 * Namespace for interacting with query editor
	*/
	export namespace queryeditor {
		export type QueryEvent =
			| 'queryStart'
			| 'queryStop'
			| 'executionPlan';

		export interface QueryEventListener {
			onQueryEvent(type: QueryEvent, document: queryeditor.QueryDocument, args: any);
		}

		// new extensibility interfaces
		export interface QueryDocument {
			providerId: string;

			uri: string;

			// get the document's execution options
			getOptions(): Map<string, string>;

			// set the document's execution options
			setOptions(options: Map<string, string>): void;

			// tab content is build using the modelview UI builder APIs
			// probably should rename DialogTab class since it is useful outside dialogs
			createQueryTab(tab: window.DialogTab): void;
		}

		/**
		 * Make connection for the query editor
		 * @param {string} fileUri file URI for the query editor
		 * @param {string} connectionId connection ID
		 */
		export function connect(fileUri: string, connectionId: string): Thenable<void>;

		/**
		 * Run query if it is a query editor and it is already opened.
		 * @param {string} fileUri file URI for the query editor
		 */
		export function runQuery(fileUri: string, options?: Map<string, string>): void;

		/**
		 * Register a query event listener
		 */
		export function registerQueryEventListener(listener: queryeditor.QueryEventListener): void;

		export function getQueryDocument(fileUri: string): queryeditor.QueryDocument
	}

	/**
	 * Namespace for interacting with the workspace
	 */
	export namespace workspace {

		/**
		 * Create a new model view editor
		 */
		export function createModelViewEditor(title: string, options?: ModelViewEditorOptions): ModelViewEditor;

		export interface ModelViewEditor extends window.ModelViewPanel {
			/**
			 * `true` if there are unpersisted changes.
			 * This is editable to support extensions updating the dirty status.
			 */
			isDirty: boolean;

			/**
			 * Opens the editor
			 */
			openEditor(position?: vscode.ViewColumn): Thenable<void>;

			/**
			 * Registers a save handler for this editor. This will be called if [supportsSave](#ModelViewEditorOptions.supportsSave)
			 * is set to true and the editor is marked as dirty
			 */
			registerSaveHandler(handler: () => Thenable<boolean>): void;
		}
	}

	export interface ModelViewEditorOptions {
		/**
		 * Should the model view editor's context be kept around even when the editor is no longer visible? It is false by default
		 */
		readonly retainContextWhenHidden?: boolean;

		/**
		 * Does this model view editor support save?
		 */
		readonly supportsSave?: boolean;
	}

	export enum DataProviderType {
		ConnectionProvider = 'ConnectionProvider',
		BackupProvider = 'BackupProvider',
		RestoreProvider = 'RestoreProvider',
		ScriptingProvider = 'ScriptingProvider',
		ObjectExplorerProvider = 'ObjectExplorerProvider',
		TaskServicesProvider = 'TaskServicesProvider',
		FileBrowserProvider = 'FileBrowserProvider',
		ProfilerProvider = 'ProfilerProvider',
		MetadataProvider = 'MetadataProvider',
		QueryProvider = 'QueryProvider',
		AdminServicesProvider = 'AdminServicesProvider',
		AgentServicesProvider = 'AgentServicesProvider',
		CapabilitiesProvider = 'CapabilitiesProvider',
		DacFxServicesProvider = 'DacFxServicesProvider',
		ObjectExplorerNodeProvider = 'ObjectExplorerNodeProvider',
	}

	export namespace dataprotocol {
		/**
		 * Get the provider corresponding to the given provider ID and type
		 * @param providerId The ID that the provider was registered with
		 * @param providerType The type of the provider
		 */
		export function getProvider<T extends DataProvider>(providerId: string, providerType: DataProviderType): T;

		/**
		 * Get all registered providers of the given type
		 * @param providerType The type of the providers
		 */
		export function getProvidersByType<T extends DataProvider>(providerType: DataProviderType): T[];
	}


	/**
	 * Context object passed as an argument to command callbacks.
	 * Defines properties that can be sent for any connected context,
	 * whether that is the Object Explorer context menu or a command line
	 * startup argument.
	 */

	export interface ConnectedContext {
		/**
		 * The connection information for the selected object.
		 * Note that the connection is not guaranteed to be in a connected
		 * state on click.
		 */
		connectionProfile: IConnectionProfile;
	}

	/**
	 * Context object passed as an argument to command callbacks.
	 * Defines the key properties required to identify a node in the object
	 * explorer tree and take action against it.
	 */
	export interface ObjectExplorerContext extends ConnectedContext {

		/**
		 * Defines whether this is a Connection-level object.
		 * If not, the object is expected to be a child object underneath
		 * one of the connections.
		 */
		isConnectionNode: boolean;
		/**
		 * Node info for objects below a specific connection. This
		 * may be null for a Connection-level object
		 */
		nodeInfo: NodeInfo;
	}

	/**
	 * Background Operation
	 */
	export interface BackgroundOperation {
		/**
		 * Updates the operation status or adds progress message
		 * @param status Operation Status
		 * @param message Progress message
		 */
		updateStatus(status: TaskStatus, message?: string): void;

		/**
		 * Operation Id
		 */
		id: string;

		/**
		 * Event raised when operation is canceled in UI
		 */
		onCanceled: vscode.Event<void>;
	}

	/**
	 * Operation Information
	 */
	export interface BackgroundOperationInfo {

		/**
		 * The operation id. A unique id will be assigned to it If not specified a
		 */
		operationId?: string;
		/**
		 * Connection information
		 */
		connection?: connection.Connection;

		/**
		 * Operation Display Name
		 */
		displayName: string;

		/**
		 * Operation Description
		 */
		description: string;

		/**
		 * True if the operation is cancelable
		 */
		isCancelable: boolean;

		/**
		 * The actual operation to execute
		 */
		operation: (operation: BackgroundOperation) => void;
	}

	namespace tasks {
		/**
		* Starts an operation to run in the background
		* @param operationInfo Operation Information
		*/
		export function startBackgroundOperation(operationInfo: BackgroundOperationInfo): void;

	}

	export interface ConnectionResult {
		connected: boolean;
		connectionId: string;
		errorMessage: string;
		errorCode: number;
	}

	export namespace connection {
		/**
		 * List the databases that can be accessed from the given connection
		 * @param {string} connectionId The ID of the connection
		 * @returns {string[]} An list of names of databases
		 */
		export function listDatabases(connectionId: string): Thenable<string[]>;

		/**
		 * Get a URI corresponding to the given connection so that it can be used with data
		 * providers and other APIs that require a connection API.
		 * Note: If the given connection corresponds to multiple URIs this may return any of them
		 * @param connectionId The ID of the connection
		 */
		export function getUriForConnection(connectionId: string): Thenable<string>;

		/**
		 * Opens the connection dialog, calls the callback with the result. If connection was successful
		 * returns the connection otherwise returns undefined
		 * @param callback
		 */
		export function openConnectionDialog(providers?: string[], initialConnectionProfile?: IConnectionProfile, connectionCompletionOptions?: IConnectionCompletionOptions): Thenable<connection.Connection>;

		/**
		 * Opens the connection and add it to object explorer and opens the dashboard and returns the ConnectionResult
		 * @param connectionProfile connection profile
		 */
		export function connect(connectionProfile: IConnectionProfile): Thenable<ConnectionResult>;
	}

	export namespace nb {
		/**
		 * All notebook documents currently known to the system.
		 *
		 * @readonly
		 */
		export let notebookDocuments: NotebookDocument[];

		/**
		 * The currently active Notebook editor or `undefined`. The active editor is the one
		 * that currently has focus or, when none has focus, the one that has changed
		 * input most recently.
		 */
		export let activeNotebookEditor: NotebookEditor | undefined;

		/**
		 * The currently visible editors or an empty array.
		 */
		export let visibleNotebookEditors: NotebookEditor[];

		/**
		 * An event that is emitted when a [notebook document](#NotebookDocument) is opened.
		 *
		 * To add an event listener when a visible text document is opened, use the [TextEditor](#TextEditor) events in the
		 * [window](#window) namespace. Note that:
		 *
		 * - The event is emitted before the [document](#NotebookDocument) is updated in the
		 * [active notebook editor](#nb.activeNotebookEditor)
		 * - When a [notebook document](#NotebookDocument) is already open (e.g.: open in another visible notebook editor) this event is not emitted
		 *
		 */
		export const onDidOpenNotebookDocument: vscode.Event<NotebookDocument>;

		/**
		 * An event that is emitted when a [notebook's](#NotebookDocument) cell contents are changed.
		 */
		export const onDidChangeNotebookCell: vscode.Event<NotebookCellChangeEvent>;

		/**
		 * Show the given document in a notebook editor. A [column](#ViewColumn) can be provided
		 * to control where the editor is being shown. Might change the [active editor](#nb.activeNotebookEditor).
		 *
		 * The document is denoted by an [uri](#Uri). Depending on the [scheme](#Uri.scheme) the
		 * following rules apply:
		 * `file`-scheme: Open a file on disk, will be rejected if the file does not exist or cannot be loaded.
		 * `untitled`-scheme: A new file that should be saved on disk, e.g. `untitled:c:\frodo\new.js`. The language
		 * will be derived from the file name.
		 * For all other schemes the registered notebook providers are consulted.
		 *
		 * @param document A document to be shown.
		 * @param column A view column in which the [editor](#NotebookEditor) should be shown. The default is the [active](#ViewColumn.Active), other values
		 * are adjusted to be `Min(column, columnCount + 1)`, the [active](#ViewColumn.Active)-column is not adjusted. Use [`ViewColumn.Beside`](#ViewColumn.Beside)
		 * to open the editor to the side of the currently active one.
		 * @param preserveFocus When `true` the editor will not take focus.
		 * @return A promise that resolves to a [notebook editor](#NotebookEditor).
		 */
		export function showNotebookDocument(uri: vscode.Uri, showOptions?: NotebookShowOptions): Thenable<NotebookEditor>;

		export interface NotebookDocument {
			/**
			 * The associated uri for this notebook document.
			 *
			 * *Note* that most documents use the `file`-scheme, which means they are files on disk. However, **not** all documents are
			 * saved on disk and therefore the `scheme` must be checked before trying to access the underlying file or siblings on disk.
			 *
			 */
			readonly uri: vscode.Uri;

			/**
			 * The file system path of the associated resource. Shorthand
			 * notation for [TextDocument.uri.fsPath](#TextDocument.uri). Independent of the uri scheme.
			 */
			readonly fileName: string;

			/**
			 * Is this document representing an untitled file which has never been saved yet. *Note* that
			 * this does not mean the document will be saved to disk, use [`uri.scheme`](#Uri.scheme)
			 * to figure out where a document will be [saved](#FileSystemProvider), e.g. `file`, `ftp` etc.
			 */
			readonly isUntitled: boolean;

			/**
			 * The identifier of the Notebook provider associated with this document.
			 */
			readonly providerId: string;

			/**
			 * `true` if there are unpersisted changes.
			 */
			readonly isDirty: boolean;
			/**
			 * `true` if the document have been closed. A closed document isn't synchronized anymore
			 * and won't be re-used when the same resource is opened again.
			 */
			readonly isClosed: boolean;

			/**
			 * All cells.
			 */
			readonly cells: NotebookCell[];

			/**
			 * The spec for current kernel, if applicable. This will be undefined
			 * until a kernel has been started
			 */
			readonly kernelSpec: IKernelSpec;

			/**
			 * Save the underlying file.
			 *
			 * @return A promise that will resolve to true when the file
			 * has been saved. If the file was not dirty or the save failed,
			 * will return false.
			 */
			save(): Thenable<boolean>;

			/**
			 * Ensure a cell range is completely contained in this document.
			 *
			 * @param range A cell range.
			 * @return The given range or a new, adjusted range.
			 */
			validateCellRange(range: CellRange): CellRange;
		}

		/**
		 * A cell range represents an ordered pair of two positions in a list of cells.
		 * It is guaranteed that [start](#CellRange.start).isBeforeOrEqual([end](#CellRange.end))
		 *
		 * CellRange objects are __immutable__.
		 */
		export class CellRange {

			/**
			 * The start index. It is before or equal to [end](#CellRange.end).
			 */
			readonly start: number;

			/**
			 * The end index. It is after or equal to [start](#CellRange.start).
			 */
			readonly end: number;

			/**
			 * Create a new range from two positions. If `start` is not
			 * before or equal to `end`, the values will be swapped.
			 *
			 * @param start A number.
			 * @param end A number.
			 */
			constructor(start: number, end: number);
		}

		export interface NotebookEditor {
			/**
			 * The document associated with this editor. The document will be the same for the entire lifetime of this editor.
			 */
			readonly document: NotebookDocument;
			/**
			 * The column in which this editor shows. Will be `undefined` in case this
			 * isn't one of the main editors, e.g an embedded editor, or when the editor
			 * column is larger than three.
			 */
			viewColumn?: vscode.ViewColumn;

			/**
			 * Perform an edit on the document associated with this notebook editor.
			 *
			 * The given callback-function is invoked with an [edit-builder](#NotebookEditorEdit) which must
			 * be used to make edits. Note that the edit-builder is only valid while the
			 * callback executes.
			 *
			 * @param callback A function which can create edits using an [edit-builder](#NotebookEditorEdit).
			 * @param options The undo/redo behavior around this edit. By default, undo stops will be created before and after this edit.
			 * @return A promise that resolves with a value indicating if the edits could be applied.
			 */
			edit(callback: (editBuilder: NotebookEditorEdit) => void, options?: { undoStopBefore: boolean; undoStopAfter: boolean; }): Thenable<boolean>;

			/**
			 * Kicks off execution of a cell. Thenable will resolve only once the full execution is completed.
			 *
			 *
			 * @param cell An optional cell in this notebook which should be executed. If no cell is defined, it will run the active cell instead
			 * @return A promise that resolves with a value indicating if the cell was run or not.
			 */
			runCell(cell?: NotebookCell): Thenable<boolean>;

			/**
<<<<<<< HEAD
			 * Kicks off execution of all code cells. Thenable will resolve only when full execution of all cells is completed.
			 */
			runAllCells(): Thenable<boolean>;
=======
			* Clears the outputs of all code cells in a Notebook
			* @return A promise that resolves with a value indicating if the outputs are cleared or not.
			*/
			clearAllOutputs(): Thenable<boolean>;
>>>>>>> fdbfbb92
		}

		export interface NotebookCell {
			contents: ICellContents;
			uri?: vscode.Uri;
		}

		export interface NotebookShowOptions {
			/**
			 * An optional view column in which the [editor](#NotebookEditor) should be shown.
			 * The default is the [active](#ViewColumn.Active), other values are adjusted to
			 * be `Min(column, columnCount + 1)`, the [active](#ViewColumn.Active)-column is
			 * not adjusted. Use [`ViewColumn.Beside`](#ViewColumn.Beside) to open the
			 * editor to the side of the currently active one.
			 */
			viewColumn?: vscode.ViewColumn;

			/**
			 * An optional flag that when `true` will stop the [editor](#NotebookEditor) from taking focus.
			 */
			preserveFocus?: boolean;

			/**
			 * An optional flag that controls if an [editor](#NotebookEditor)-tab will be replaced
			 * with the next editor or if it will be kept.
			 */
			preview?: boolean;

			/**
			 * An optional string indicating which notebook provider to initially use
			 */
			providerId?: string;

			/**
			 * Optional profile indicating the initial connection to use for this editor
			 */
			connectionProfile?: IConnectionProfile;

			/**
			 * Default kernel for notebook
			 */
			defaultKernel?: nb.IKernelSpec;
		}

		/**
		 * Represents an event describing the change in a [notebook documents's cells](#NotebookDocument.cells).
		 */
		export interface NotebookCellChangeEvent {
			/**
			 * The [notebook document](#NotebookDocument) for which the selections have changed.
			 */
			notebook: NotebookDocument;
			/**
			 * The new value for the [notebook documents's cells](#NotebookDocument.cells).
			 */
			cells: NotebookCell[];
			/**
			 * The [change kind](#TextEditorSelectionChangeKind) which has triggered this
			 * event. Can be `undefined`.
			 */
			kind?: vscode.TextEditorSelectionChangeKind;
		}

		/**
		 * A complex edit that will be applied in one transaction on a TextEditor.
		 * This holds a description of the edits and if the edits are valid (i.e. no overlapping regions, document was not changed in the meantime, etc.)
		 * they can be applied on a [document](#TextDocument) associated with a [text editor](#TextEditor).
		 *
		 */
		export interface NotebookEditorEdit {
			/**
			 * Replace a cell range with a new cell.
			 *
			 * @param location The range this operation should remove.
			 * @param value The new cell this operation should insert after removing `location`.
			 */
			replace(location: number | CellRange, value: ICellContents): void;

			/**
			 * Insert a cell (optionally) at a specific index. Any index outside of the length of the cells
			 * will result in the cell being added at the end.
			 *
			 * @param index The position where the new text should be inserted.
			 * @param value The new text this operation should insert.
			 */
			insertCell(value: ICellContents, index?: number): void;

			/**
			 * Delete a certain cell.
			 *
			 * @param index The index of the cell to remove.
			 */
			deleteCell(index: number): void;
		}

		/**
		 * Register a notebook provider. The supported file types handled by this
		 * provider are defined in the `package.json:
		 * ```json
		* {
		* 	"contributes": {
		* 		"notebook.providers": [{
		* 			"provider": "providername",
		* 			"fileExtensions": ["FILEEXT"]
		* 		}]
		* 	}
		* }
		* ```
		 * @export
		 * @param {NotebookProvider} provider
		 * @returns {vscode.Disposable}
		 */
		export function registerNotebookProvider(provider: NotebookProvider): vscode.Disposable;

		export interface IStandardKernel {
			readonly name: string;
			readonly displayName: string;
			readonly connectionProviderIds: string[];
		}

		export interface NotebookProvider {
			readonly providerId: string;
			readonly standardKernels: IStandardKernel[];
			getNotebookManager(notebookUri: vscode.Uri): Thenable<NotebookManager>;
			handleNotebookClosed(notebookUri: vscode.Uri): void;
		}

		export interface NotebookManager {
			/**
			 * Manages reading and writing contents to/from files.
			 * Files may be local or remote, with this manager giving them a chance to convert and migrate
			 * from specific notebook file types to and from a standard type for this UI
			 */
			readonly contentManager: ContentManager;
			/**
			 * A SessionManager that handles starting, stopping and handling notifications around sessions.
			 * Each notebook has 1 session associated with it, and the session is responsible
			 * for kernel management
			 */
			readonly sessionManager: SessionManager;
			/**
			 * (Optional) ServerManager to handle server lifetime management operations.
			 * Depending on the implementation this may not be needed.
			 */
			readonly serverManager?: ServerManager;
		}

		/**
		 * Defines the contracts needed to manage the lifetime of a notebook server.
		 */
		export interface ServerManager {
			/**
			 * Indicates if the server is started at the current time
			 */
			readonly isStarted: boolean;

			/**
			 * Event sent when the server has started. This can be used to query
			 * the manager for server settings
			 */
			readonly onServerStarted: vscode.Event<void>;

			/**
			 * Starts the server. Some server types may not support or require this.
			 * Should no-op if server is already started
			 */
			startServer(): Thenable<void>;

			/**
			 * Stops the server. Some server types may not support or require this
			 */
			stopServer(): Thenable<void>;
		}

		//#region Content APIs
		/**
		 * Handles interacting with file and folder contents
		 */
		export interface ContentManager {
			/* Reads contents from a Uri representing a local or remote notebook and returns a
			 * JSON object containing the cells and metadata about the notebook
			 */
			getNotebookContents(notebookUri: vscode.Uri): Thenable<INotebookContents>;

			/**
			 * Save a file.
			 *
			 * @param notebookUri - The desired file path.
			 *
			 * @param notebook - notebook to be saved.
			 *
			 * @returns A thenable which resolves with the file content model when the
			 *   file is saved.
			 */
			save(notebookUri: vscode.Uri, notebook: INotebookContents): Thenable<INotebookContents>;
		}


		/**
		 * Interface defining the file format contents of a notebook, usually in a serializable
		 * format. This interface does not have any methods for manipulating or interacting
		 * with a notebook object.
		 *
		 */
		export interface INotebookContents {

			readonly cells: ICellContents[];
			readonly metadata: INotebookMetadata;
			readonly nbformat: number;
			readonly nbformat_minor: number;
		}

		export interface INotebookMetadata {
			kernelspec: IKernelInfo;
			language_info?: ILanguageInfo;
		}

		export interface IKernelInfo {
			name: string;
			language?: string;
			display_name?: string;
		}

		export interface ILanguageInfo {
			name: string;
			version?: string;
			mimetype?: string;
			codemirror_mode?: string | ICodeMirrorMode;
		}

		export interface ICodeMirrorMode {
			name: string;
			version: string;
		}

		/**
		 * Interface defining the file format contents of a notebook cell, usually in a serializable
		 * format. This interface does not have any methods for manipulating or interacting
		 * with a cell object.
		 *
		 */
		export interface ICellContents {
			cell_type: CellType;
			source: string | string[];
			metadata?: {
				language?: string;
			};
			execution_count?: number;
			outputs?: ICellOutput[];
		}

		export type CellType = 'code' | 'markdown' | 'raw';

		export interface ICellOutput {
			output_type: OutputTypeName;
		}

		/**
		 * An alias for a stream type.
		 */
		export type StreamType = 'stdout' | 'stderr';

		/**
		 * A multiline string.
		 */
		export type MultilineString = string | string[];

		export interface IStreamResult extends ICellOutput {
			output_type: 'stream';
			/**
			 * Stream output field defining the stream name, for example stdout
			 */
			name: StreamType;
			/**
			 * Stream output field defining the multiline stream text
			 */
			text: MultilineString;
		}
		export interface IDisplayResult extends ICellOutput {
			/**
			 * Mime bundle expected to contain mime type -> contents mappings.
			 * This is dynamic and is controlled by kernels, so cannot be more specific
			 */
			data: {};
			/**
			 * Optional metadata, also a mime bundle
			 */
			metadata?: {};
		}
		export interface IDisplayData extends IDisplayResult {
			output_type: 'display_data';
		}
		export interface IUpdateDisplayData extends IDisplayResult {
			output_type: 'update_display_data';
		}
		export interface IExecuteResult extends IDisplayResult {
			/**
			 * Type of cell output.
			 */
			output_type: 'execute_result';
			/**
			 * Number of times the cell was executed
			 */
			execution_count: number;
		}
		export interface IErrorResult extends ICellOutput {
			/**
			 * Type of cell output.
			 */
			output_type: 'error';
			/**
			 * Exception name
			 */
			ename: string;
			/**
			 * Exception value
			 */
			evalue: string;
			/**
			 * Stacktrace equivalent
			 */
			traceback?: string[];
		}

		export type OutputTypeName =
			| 'execute_result'
			| 'display_data'
			| 'stream'
			| 'error'
			| 'update_display_data';

		export type Output = nb.IDisplayData | nb.IUpdateDisplayData | nb.IExecuteResult | nb.IErrorResult | nb.IStreamResult;

		//#endregion

		//#region Session APIs
		export interface SessionManager {
			/**
			 * Indicates whether the manager is ready.
			 */
			readonly isReady: boolean;

			/**
			 * A Thenable that is fulfilled when the manager is ready.
			 */
			readonly ready: Thenable<void>;

			readonly specs: IAllKernels | undefined;

			startNew(options: ISessionOptions): Thenable<ISession>;

			shutdown(id: string): Thenable<void>;
		}

		export interface ISession {
			/**
			 * Is change of kernels supported for this session?
			 */
			canChangeKernels: boolean;
			/*
			 * Unique id of the session.
			 */
			readonly id: string;

			/**
			 * The current path associated with the session.
			 */
			readonly path: string;

			/**
			 * The current name associated with the session.
			 */
			readonly name: string;

			/**
			 * The type of the session.
			 */
			readonly type: string;

			/**
			 * The status indicates if the kernel is healthy, dead, starting, etc.
			 */
			readonly status: KernelStatus;

			/**
			 * The kernel.
			 *
			 * #### Notes
			 * This is a read-only property, and can be altered by [changeKernel].
			 */
			readonly kernel: IKernel;

			/**
			 * Tracks whether the default kernel failed to load
			 * This could be for a reason such as the kernel name not being recognized as a valid kernel;
			 */
			defaultKernelLoaded?: boolean;

			changeKernel(kernelInfo: IKernelSpec): Thenable<IKernel>;

			configureKernel(kernelInfo: IKernelSpec): Thenable<void>;

			configureConnection(connection: IConnectionProfile): Thenable<void>;
		}

		export interface ISessionOptions {
			/**
			 * The path (not including name) to the session.
			 */
			path: string;
			/**
			 * The name of the session.
			 */
			name?: string;
			/**
			 * The type of the session.
			 */
			type?: string;
			/**
			 * The type of kernel (e.g. python3).
			 */
			kernelName?: string;
			/**
			 * The id of an existing kernel.
			 */
			kernelId?: string;
		}

		export interface IKernel {
			readonly id: string;
			readonly name: string;
			readonly supportsIntellisense: boolean;
			/**
			 * Test whether the kernel is ready.
			 */
			readonly isReady: boolean;

			/**
			 * A Thenable that is fulfilled when the kernel is ready.
			 */
			readonly ready: Thenable<void>;

			/**
			 * The cached kernel info.
			 *
			 * #### Notes
			 * This value will be null until the kernel is ready.
			 */
			readonly info: IInfoReply | null;

			/**
			 * Gets the full specification for this kernel, which can be serialized to
			 * a noteobok file
			 */
			getSpec(): Thenable<IKernelSpec>;

			/**
			 * Send an `execute_request` message.
			 *
			 * @param content - The content of the request.
			 *
			 * @param disposeOnDone - Whether to dispose of the future when done.
			 *
			 * @returns A kernel future.
			 *
			 * #### Notes
			 * See [Messaging in
			 * Jupyter](https://jupyter-client.readthedocs.io/en/latest/messaging.html#execute).
			 *
			 * This method returns a kernel future, rather than a Thenable, since execution may
			 * have many response messages (for example, many iopub display messages).
			 *
			 * Future `onReply` is called with the `execute_reply` content when the
			 * shell reply is received and validated.
			 *
			 * **See also:** [[IExecuteReply]]
			 */
			requestExecute(content: IExecuteRequest, disposeOnDone?: boolean): IFuture;


			/**
			 * Send a `complete_request` message.
			 *
			 * @param content - The content of the request.
			 *
			 * @returns A Thenable that resolves with the response message.
			 *
			 * #### Notes
			 * See [Messaging in Jupyter](https://jupyter-client.readthedocs.io/en/latest/messaging.html#completion).
			 *
			 * Fulfills with the `complete_reply` content when the shell reply is
			 * received and validated.
			 */
			requestComplete(content: ICompleteRequest): Thenable<ICompleteReplyMsg>;

			/**
			 * Interrupt a kernel.
			 *
			 * #### Notes
			 * Uses the [Jupyter Notebook API](http://petstore.swagger.io/?url=https://raw.githubusercontent.com/jupyter/notebook/master/notebook/services/api/api.yaml#!/kernels).
			 *
			 * The promise is fulfilled on a valid response and rejected otherwise.
			 *
			 * It is assumed that the API call does not mutate the kernel id or name.
			 *
			 * The promise will be rejected if the kernel status is `Dead` or if the
			 * request fails or the response is invalid.
			 */
			interrupt(): Thenable<void>;
		}

		export interface IInfoReply {
			protocol_version: string;
			implementation: string;
			implementation_version: string;
			language_info: ILanguageInfo;
			banner: string;
			help_links: {
				text: string;
				url: string;
			}[];
		}

		/**
		 * The contents of a requestExecute message sent to the server.
		 */
		export interface IExecuteRequest extends IExecuteOptions {
			code: string;
		}

		/**
		 * The options used to configure an execute request.
		 */
		export interface IExecuteOptions {
			/**
			 * Whether to execute the code as quietly as possible.
			 * The default is `false`.
			 */
			silent?: boolean;

			/**
			 * Whether to store history of the execution.
			 * The default `true` if silent is False.
			 * It is forced to  `false ` if silent is `true`.
			 */
			store_history?: boolean;

			/**
			 * A mapping of names to expressions to be evaluated in the
			 * kernel's interactive namespace.
			 */
			user_expressions?: {};

			/**
			 * Whether to allow stdin requests.
			 * The default is `true`.
			 */
			allow_stdin?: boolean;

			/**
			 * Whether to the abort execution queue on an error.
			 * The default is `false`.
			 */
			stop_on_error?: boolean;
		}

		/**
		 * The content of a `'complete_request'` message.
		 *
		 * See [Messaging in Jupyter](https://jupyter-client.readthedocs.io/en/latest/messaging.html#completion).
		 *
		 * **See also:** [[ICompleteReply]], [[IKernel.complete]]
		 */
		export interface ICompleteRequest {
			code: string;
			cursor_pos: number;
		}

		export interface ICompletionContent {
			matches: string[];
			cursor_start: number;
			cursor_end: number;
			metadata: any;
			status: 'ok' | 'error';
		}
		/**
		 * A `'complete_reply'` message on the `'stream'` channel.
		 *
		 * See [Messaging in Jupyter](https://jupyter-client.readthedocs.io/en/latest/messaging.html#completion).
		 *
		 * **See also:** [[ICompleteRequest]], [[IKernel.complete]]
		 */
		export interface ICompleteReplyMsg extends IShellMessage {
			content: ICompletionContent;
		}

		/**
		 * The valid Kernel status states.
		 */
		export type KernelStatus =
			| 'unknown'
			| 'starting'
			| 'reconnecting'
			| 'idle'
			| 'busy'
			| 'restarting'
			| 'dead'
			| 'connected';

		/**
		 * An arguments object for the kernel changed event.
		 */
		export interface IKernelChangedArgs {
			oldValue: IKernel | null;
			newValue: IKernel | null;
		}

		/// -------- JSON objects, and objects primarily intended not to have methods -----------
		export interface IAllKernels {
			defaultKernel: string;
			kernels: IKernelSpec[];
		}
		export interface IKernelSpec {
			name: string;
			language?: string;
			display_name?: string;
		}

		export interface MessageHandler<T extends IMessage> {
			handle(message: T): void | Thenable<void>;
		}

		/**
		 * A Future interface for responses from the kernel.
		 *
		 * When a message is sent to a kernel, a Future is created to handle any
		 * responses that may come from the kernel.
		 */
		export interface IFuture extends vscode.Disposable {

			/**
			 * The original outgoing message.
			 */
			readonly msg: IMessage;

			/**
			 * A Thenable that resolves when the future is done.
			 *
			 * #### Notes
			 * The future is done when there are no more responses expected from the
			 * kernel.
			 *
			 * The `done` Thenable resolves to the reply message if there is one,
			 * otherwise it resolves to `undefined`.
			 */
			readonly done: Thenable<IShellMessage | undefined>;

			/**
			 * Set the reply handler for the kernel future.
			 *
			 * #### Notes
			 * If the handler returns a Thenable, all kernel message processing pauses
			 * until the Thenable is resolved. If there is a reply message, the future
			 * `done` Thenable also resolves to the reply message after this handler has
			 * been called.
			 */
			setReplyHandler(handler: MessageHandler<IShellMessage>): void;

			/**
			 * Sets the stdin handler for the kernel future.
			 *
			 * #### Notes
			 * If the handler returns a Thenable, all kernel message processing pauses
			 * until the Thenable is resolved.
			 */
			setStdInHandler(handler: MessageHandler<IStdinMessage>): void;

			/**
			 * Sets the iopub handler for the kernel future.
			 *
			 * #### Notes
			 * If the handler returns a Thenable, all kernel message processing pauses
			 * until the Thenable is resolved.
			 */
			setIOPubHandler(handler: MessageHandler<IIOPubMessage>): void;

			/**
			 * Register hook for IOPub messages.
			 *
			 * @param hook - The callback invoked for an IOPub message.
			 *
			 * #### Notes
			 * The IOPub hook system allows you to preempt the handlers for IOPub
			 * messages handled by the future.
			 *
			 * The most recently registered hook is run first. A hook can return a
			 * boolean or a Thenable to a boolean, in which case all kernel message
			 * processing pauses until the Thenable is fulfilled. If a hook return value
			 * resolves to false, any later hooks will not run and the function will
			 * return a Thenable resolving to false. If a hook throws an error, the error
			 * is logged to the console and the next hook is run. If a hook is
			 * registered during the hook processing, it will not run until the next
			 * message. If a hook is removed during the hook processing, it will be
			 * deactivated immediately.
			 */
			registerMessageHook(
				hook: (msg: IIOPubMessage) => boolean | Thenable<boolean>
			): void;

			/**
			 * Remove a hook for IOPub messages.
			 *
			 * @param hook - The hook to remove.
			 *
			 * #### Notes
			 * If a hook is removed during the hook processing, it will be deactivated immediately.
			 */
			removeMessageHook(
				hook: (msg: IIOPubMessage) => boolean | Thenable<boolean>
			): void;

			/**
			 * Send an `input_reply` message.
			 */
			sendInputReply(content: IInputReply): void;
		}

		export interface IExecuteReplyMsg extends IShellMessage {
			content: IExecuteReply;
		}

		/**
		 * The content of an `execute-reply` message.
		 *
		 * See [Messaging in Jupyter](https://jupyter-client.readthedocs.io/en/latest/messaging.html#execution-results).
		 */
		export interface IExecuteReply {
			status: 'ok' | 'error' | 'abort';
			execution_count: number | null;
		}

		/**
		 * The valid channel names.
		 */
		export type Channel = 'shell' | 'iopub' | 'stdin' | 'execute_reply';

		/**
		 * Kernel message header content.
		 *
		 * See [Messaging in Jupyter](https://jupyter-client.readthedocs.io/en/latest/messaging.html#general-message-format).
		 *
		 * **See also:** [[IMessage]]
		 */
		export interface IHeader {
			username: string;
			version: string;
			session: string;
			msg_id: string;
			msg_type: string;
		}

		/**
		 * A kernel message
		 */
		export interface IMessage {
			type: Channel;
			header: IHeader;
			parent_header: IHeader | {};
			metadata: {};
			content: any;
		}

		/**
		 * A kernel message on the `'shell'` channel.
		 */
		export interface IShellMessage extends IMessage {
			channel: 'shell';
		}

		/**
		 * A kernel message on the `'iopub'` channel.
		 */
		export interface IIOPubMessage extends IMessage {
			channel: 'iopub';
		}

		/**
		 * A kernel message on the `'stdin'` channel.
		 */
		export interface IStdinMessage extends IMessage {
			channel: 'stdin';
		}

		/**
		 * The content of an `'input_reply'` message.
		 */
		export interface IInputReply {
			value: string;
		}

		//#endregion

	}
}<|MERGE_RESOLUTION|>--- conflicted
+++ resolved
@@ -4026,16 +4026,14 @@
 			runCell(cell?: NotebookCell): Thenable<boolean>;
 
 			/**
-<<<<<<< HEAD
 			 * Kicks off execution of all code cells. Thenable will resolve only when full execution of all cells is completed.
 			 */
 			runAllCells(): Thenable<boolean>;
-=======
-			* Clears the outputs of all code cells in a Notebook
+
+			/** Clears the outputs of all code cells in a Notebook
 			* @return A promise that resolves with a value indicating if the outputs are cleared or not.
 			*/
 			clearAllOutputs(): Thenable<boolean>;
->>>>>>> fdbfbb92
 		}
 
 		export interface NotebookCell {
