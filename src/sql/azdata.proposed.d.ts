/*---------------------------------------------------------------------------------------------
 *  Copyright (c) Microsoft Corporation. All rights reserved.
 *  Licensed under the Source EULA. See License.txt in the project root for license information.
 *--------------------------------------------------------------------------------------------*/

// This is the place for API experiments and proposal.

import * as vscode from 'vscode';

declare module 'azdata' {
	/**
	 * Namespace for connection management
	 */
	export namespace connection {
		export type ConnectionEventType =
			| 'onConnect'
			| 'onDisconnect'
			| 'onConnectionChanged';

		export interface ConnectionEventListener {
			onConnectionEvent(type: ConnectionEventType, ownerUri: string, args: IConnectionProfile): void;
		}

		/**
		 * Register a connection event listener
		 */
		export function registerConnectionEventListener(listener: connection.ConnectionEventListener): void;

		export function getConnection(uri: string): Thenable<ConnectionProfile>;
	}


	export type SqlDbType = 'BigInt' | 'Binary' | 'Bit' | 'Char' | 'DateTime' | 'Decimal'
		| 'Float' | 'Image' | 'Int' | 'Money' | 'NChar' | 'NText' | 'NVarChar' | 'Real'
		| 'UniqueIdentifier' | 'SmallDateTime' | 'SmallInt' | 'SmallMoney' | 'Text' | 'Timestamp'
		| 'TinyInt' | 'VarBinary' | 'VarChar' | 'Variant' | 'Xml' | 'Udt' | 'Structured' | 'Date'
		| 'Time' | 'DateTime2' | 'DateTimeOffset';

	export interface SimpleColumnInfo {
		name: string;
		/**
		 * This is expected to match the SqlDbTypes for serialization purposes
		 */
		dataTypeName: SqlDbType;
	}
	export interface SerializeDataStartRequestParams {
		/**
		 * 'csv', 'json', 'excel', 'xml'
		 */
		saveFormat: string;
		filePath: string;
		isLastBatch: boolean;
		rows: DbCellValue[][];
		columns: SimpleColumnInfo[];
		includeHeaders?: boolean;
		delimiter?: string;
		lineSeperator?: string;
		textIdentifier?: string;
		encoding?: string;
		formatted?: boolean;
	}

	export interface SerializeDataContinueRequestParams {
		filePath: string;
		isLastBatch: boolean;
		rows: DbCellValue[][];
	}

	export interface SerializeDataResult {
		messages?: string;
		succeeded: boolean;
	}

	export interface SerializationProvider extends DataProvider {
		startSerialization(requestParams: SerializeDataStartRequestParams): Thenable<SerializeDataResult>;
		continueSerialization(requestParams: SerializeDataContinueRequestParams): Thenable<SerializeDataResult>;
	}

	export namespace dataprotocol {
		export function registerSerializationProvider(provider: SerializationProvider): vscode.Disposable;
	}

<<<<<<< HEAD
	/*
	 * Add optional azureAccount for connectionWidget.
	 */
	export interface IConnectionProfile extends ConnectionInfo {
		azureAccount?: string;
	}

	/*
	 * Add optional per-OS default value.
	 */
	export interface DefaultValueOsOverride {
		osEnumValue: number;

		defaultValueOverride: string;
	}

	export interface ConnectionOption {
		defaultValueOsOverrides?: DefaultValueOsOverride[];
	}

	/*
	 * Add OssRdbms for sqlops AzureResource.
	 */
	export enum AzureResource {
		OssRdbms = 2
=======
	export interface HyperlinkComponent {
		/**
		 * An event called when the text is clicked
		 */
		onDidClick: vscode.Event<any>;
>>>>>>> b333788c
	}
}<|MERGE_RESOLUTION|>--- conflicted
+++ resolved
@@ -80,7 +80,13 @@
 		export function registerSerializationProvider(provider: SerializationProvider): vscode.Disposable;
 	}
 
-<<<<<<< HEAD
+	export interface HyperlinkComponent {
+		/**
+		 * An event called when the text is clicked
+		 */
+		onDidClick: vscode.Event<any>;
+	}
+
 	/*
 	 * Add optional azureAccount for connectionWidget.
 	 */
@@ -106,12 +112,5 @@
 	 */
 	export enum AzureResource {
 		OssRdbms = 2
-=======
-	export interface HyperlinkComponent {
-		/**
-		 * An event called when the text is clicked
-		 */
-		onDidClick: vscode.Event<any>;
->>>>>>> b333788c
 	}
 }