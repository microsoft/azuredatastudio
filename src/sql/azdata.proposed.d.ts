/*---------------------------------------------------------------------------------------------
 *  Copyright (c) Microsoft Corporation. All rights reserved.
 *  Licensed under the Source EULA. See License.txt in the project root for license information.
 *--------------------------------------------------------------------------------------------*/

// This is the place for API experiments and proposal.

import * as vscode from 'vscode';

declare module 'azdata' {

	export namespace queryeditor {
		/**
		 * Opens an untitled text document. The editor will prompt the user for a file
		 * path when the document is to be saved. The `options` parameter allows to
		 * specify the *content* of the document.
		 *
		 * @param options Options to control how the document will be created.
		 * @param providerId Optional provider ID this editor will be associated with. Defaults to MSSQL.
		 * @return A promise that resolves to a [document](#QueryDocument).
		 */
		export function openQueryDocument(options?: { content?: string; }, providerId?: string): Thenable<QueryDocument>;
	}

	export namespace nb {
		export interface NotebookDocument {
			/**
			 * Sets the trust mode for the notebook document.
			 */
			setTrusted(state: boolean): void;
		}

		export interface IStandardKernel {
			readonly blockedOnSAW?: boolean;
		}

		export interface IKernelChangedArgs {
			nbKernelAlias?: string
		}

		export interface IExecuteResult {
			data: any;
		}

		export interface IExecuteResultUpdate {
			output_type: string;
			resultSet: ResultSetSummary;
			data: any;
		}

		export interface INotebookMetadata {
			connection_name?: string;
			multi_connection_mode?: boolean;
		}

		export interface ICellMetadata {
			connection_name?: string;
		}

		export interface ICellContents {
			attachments?: ICellAttachments;
		}

		export type ICellAttachments = { [key: string]: ICellAttachment };
		export type ICellAttachment = { [key: string]: string };

		export interface SessionManager {
			/**
			 * Shutdown all sessions.
			 */
			shutdownAll(): Thenable<void>;
			/**
			 * Disposes the session manager.
			 */
			dispose(): void;
		}
	}

	export type SqlDbType = 'BigInt' | 'Binary' | 'Bit' | 'Char' | 'DateTime' | 'Decimal'
		| 'Float' | 'Image' | 'Int' | 'Money' | 'NChar' | 'NText' | 'NVarChar' | 'Real'
		| 'UniqueIdentifier' | 'SmallDateTime' | 'SmallInt' | 'SmallMoney' | 'Text' | 'Timestamp'
		| 'TinyInt' | 'VarBinary' | 'VarChar' | 'Variant' | 'Xml' | 'Udt' | 'Structured' | 'Date'
		| 'Time' | 'DateTime2' | 'DateTimeOffset';

	export interface SimpleColumnInfo {
		name: string;
		/**
		 * This is expected to match the SqlDbTypes for serialization purposes
		 */
		dataTypeName: SqlDbType;
	}
	export interface SerializeDataStartRequestParams {
		/**
		 * 'csv', 'json', 'excel', 'xml'
		 */
		saveFormat: string;
		filePath: string;
		isLastBatch: boolean;
		rows: DbCellValue[][];
		columns: SimpleColumnInfo[];
		includeHeaders?: boolean;
		delimiter?: string;
		lineSeperator?: string;
		textIdentifier?: string;
		encoding?: string;
		formatted?: boolean;
	}

	export interface SerializeDataContinueRequestParams {
		filePath: string;
		isLastBatch: boolean;
		rows: DbCellValue[][];
	}

	export interface SerializeDataResult {
		messages?: string;
		succeeded: boolean;
	}

	export interface SerializationProvider extends DataProvider {
		startSerialization(requestParams: SerializeDataStartRequestParams): Thenable<SerializeDataResult>;
		continueSerialization(requestParams: SerializeDataContinueRequestParams): Thenable<SerializeDataResult>;
	}

	export namespace dataprotocol {
		export function registerSerializationProvider(provider: SerializationProvider): vscode.Disposable;
		export function registerSqlAssessmentServicesProvider(provider: SqlAssessmentServicesProvider): vscode.Disposable;
		/**
		 * Registers a DataGridProvider which is used to provide lists of items to a data grid
		 * @param provider The provider implementation
		 */
		export function registerDataGridProvider(provider: DataGridProvider): vscode.Disposable;
	}

	export enum DataProviderType {
		DataGridProvider = 'DataGridProvider'
	}

	/**
	 * The type of the DataGrid column
	 */
	export type DataGridColumnType = 'hyperlink' | 'text' | 'image';

	/**
	 * A column in a data grid
	 */
	export interface DataGridColumn {
		/**
		* The text to display on the column heading.
		 */
		name: string;

		/**
		* The property name in the DataGridItem
		 */
		field: string;

		/**
		* A unique identifier for the column within the grid.
		*/
		id: string;

		/**
		 * The type of column this is. This is used to determine how to render the contents.
		 */
		type: DataGridColumnType;

		/**
		 * Whether this column is sortable.
		 */
		sortable?: boolean;

		/**
		 * Whether this column is filterable
		 */
		filterable?: boolean;

		/**
		 * If false, column can no longer be resized.
		 */
		resizable?: boolean;

		/**
		 * If set to a non-empty string, a tooltip will appear on hover containing the string.
		 */
		tooltip?: string;

		/**
		 * Width of the column in pixels.
		 */
		width?: number
	}

	/**
	 * Info for a command to execute
	 */
	export interface ExecuteCommandInfo {
		/**
		 * The ID of the command to execute
		 */
		id: string;
		/**
		 * The text to display for the action
		 */
		displayText?: string;
		/**
		 * The optional args to pass to the command
		 */
		args?: any[];
	}

	/**
	 * Info for displaying a hyperlink value in a Data Grid table
	 */
	export interface DataGridHyperlinkInfo {
		/**
		 * The text to display for the link
		 */
		displayText: string;
		/**
		 * The URL to open or command to execute
		 */
		linkOrCommand: string | ExecuteCommandInfo;
	}

	/**
	 * An item for displaying in a data grid
	 */
	export interface DataGridItem {
		/**
		 * A unique identifier for this item
		 */
		id: string;

		/**
		 * The other properties that will be displayed in the grid columns
		 */
		[key: string]: string | DataGridHyperlinkInfo;
	}

	/**
	 * A data provider that provides lists of resource items for a data grid
	 */
	export interface DataGridProvider extends DataProvider {
		/**
		 * Gets the list of data grid items for this provider
		 */
		getDataGridItems(): Thenable<DataGridItem[]>;
		/**
		 * Gets the list of data grid columns for this provider
		 */
		getDataGridColumns(): Thenable<DataGridColumn[]>;

		/**
		 * The user visible string to use for the title of the grid
		 */
		title: string;
	}

	export interface DeclarativeTableColumn {
		headerCssStyles?: CssStyles;
		rowCssStyles?: CssStyles;
		ariaLabel?: string;
		showCheckAll?: boolean;
		hidden?: boolean;
	}


	export enum DeclarativeDataType {
		component = 'component',
		menu = 'menu'
	}

	export type DeclarativeTableRowSelectedEvent = {
		row: number
	};

	export interface DeclarativeTableComponent extends Component, DeclarativeTableProperties {
		onRowSelected: vscode.Event<DeclarativeTableRowSelectedEvent>;
		/**
		 * Sets the filter currently applied to this table - only rows with index in the given array will be visible. undefined
		 * will clear the filter
		 */
		setFilter(rowIndexes: number[] | undefined): void;

		/**
		 * Sets the data values.
		 * @param v The new data values
		 */
		setDataValues(v: DeclarativeTableCellValue[][]): Promise<void>;
	}

	/*
	 * Add optional azureAccount for connectionWidget.
	 */
	export interface IConnectionProfile extends ConnectionInfo {
		azureAccount?: string;
		azureResourceId?: string;
		azurePortalEndpoint?: string;
	}

	/*
	 * Add optional per-OS default value.
	 */
	export interface DefaultValueOsOverride {
		os: string;

		defaultValueOverride: string;
	}

	export interface ConnectionOption {
		defaultValueOsOverrides?: DefaultValueOsOverride[];
	}

	export interface ModelBuilder {
		radioCardGroup(): ComponentBuilder<RadioCardGroupComponent, RadioCardGroupComponentProperties>;
		listView(): ComponentBuilder<ListViewComponent, ListViewComponentProperties>;
		tabbedPanel(): TabbedPanelComponentBuilder;
		slider(): ComponentBuilder<SliderComponent, SliderComponentProperties>;
	}

	export interface RadioCard {
		id: string;
		descriptions: RadioCardDescription[];
		icon?: IconPath;
	}

	export interface RadioCardDescription {
		textValue: string;
		linkDisplayValue?: string;
		displayLinkCodicon?: boolean;
		textStyles?: CssStyles;
		linkStyles?: CssStyles;
		linkCodiconStyles?: CssStyles;
	}

	export interface RadioCardGroupComponentProperties extends ComponentProperties, TitledComponentProperties {
		cards: RadioCard[];
		cardWidth: string;
		cardHeight: string;
		iconWidth?: string;
		iconHeight?: string;
		selectedCardId?: string;
		orientation?: Orientation; // Defaults to horizontal
		iconPosition?: 'top' | 'left'; // Defaults to top
	}

	export type RadioCardSelectionChangedEvent = { cardId: string; card: RadioCard };
	export type RadioCardLinkClickEvent = { cardId: string, card: RadioCard, description: RadioCardDescription };

	export interface RadioCardGroupComponent extends Component, RadioCardGroupComponentProperties {
		/**
		 * The card object returned from this function is a clone of the internal representation - changes will not impact the original object
		 */
		onSelectionChanged: vscode.Event<RadioCardSelectionChangedEvent>;

		onLinkClick: vscode.Event<RadioCardLinkClickEvent>;

	}

	export interface ListViewComponentProperties extends ComponentProperties {
		title?: ListViewTitle;
		options: ListViewOption[];
		selectedOptionId?: string;
	}

	export interface ListViewTitle {
		text?: string;
		style?: CssStyles;
	}

	export interface ListViewOption {
		label: string;
		id: string;
	}

	export type ListViewClickEvent = { id: string };

	export interface ListViewComponent extends Component, ListViewComponentProperties {
		onDidClick: vscode.Event<ListViewClickEvent>;
	}

	export interface DeclarativeTableProperties {
		/**
		 * dataValues will only be used if data is an empty array.
		 * To set the dataValues, it is recommended to use the setDataValues method that returns a promise.
		 */
		dataValues?: DeclarativeTableCellValue[][];

		/**
		 * Gets a boolean value determines whether the row selection is enabled. Default value is false.
		 */
		enableRowSelection?: boolean;

		/**
		 * Gets or sets the selected row number of the table. -1 means to no selected row.
		 */
		selectedRow?: number;
	}


	export interface DeclarativeTableMenuCellValue {
		/**
		 * commands for the menu. Use an array for a group and menu separators will be added.
		 */
		commands: (string | string[])[];
		/**
		 * context that will be passed to the commands.
		 */
		context: { [key: string]: string | boolean | number } | string | boolean | number | undefined
	}

	export interface DeclarativeTableCellValue {
		/**
		 * The cell value
		 */
		value: string | number | boolean | Component | DeclarativeTableMenuCellValue;
		/**
		 * The aria-label of the cell
		 */
		ariaLabel?: string;
		/**
		 * The CSS style of the cell
		 */
		style?: CssStyles;
		/**
		 * A boolean value indicates whether the cell is enabled. Default value is true.
		 * Note: this is currently only implemented for boolean type (checkbox).
		 */
		enabled?: boolean;
	}

	/**
	 * Panel component with tabs
	 */
	export interface TabbedPanelComponent extends Container<TabbedPanelLayout, any> {
		/**
		 * An event triggered when the selected tab is changed.
		 * The event argument is the id of the selected tab.
		 */
		onTabChanged: vscode.Event<string>;

		/**
		 * update the tabs.
		 * @param tabs new tabs
		 */
		updateTabs(tabs: (Tab | TabGroup)[]): void;

		/**
		 * Selects the tab with the specified id
		 * @param id The id of the tab to select
		 */
		selectTab(id: string): void;
	}

	/**
	 * Defines the tab orientation of TabbedPanelComponent
	 */
	export enum TabOrientation {
		Vertical = 'vertical',
		Horizontal = 'horizontal'
	}

	/**
	 * Layout of TabbedPanelComponent, can be used to initialize the component when using ModelBuilder
	 */
	export interface TabbedPanelLayout {
		/**
		 * Tab orientation. Default horizontal.
		 */
		orientation?: TabOrientation;

		/**
		 * Whether to show the tab icon. Default false.
		 */
		showIcon?: boolean;

		/**
		 * Whether to show the tab navigation pane even when there is only one tab. Default false.
		 */
		alwaysShowTabs?: boolean;
	}

	/**
	 * Represents the tab of TabbedPanelComponent
	 */
	export interface Tab {
		/**
		 * Title of the tab
		 */
		title: string;

		/**
		 * Content component of the tab
		 */
		content: Component;

		/**
		 * Id of the tab
		 */
		id: string;

		/**
		 * Icon of the tab
		 */
		icon?: IconPath;
	}

	/**
	 * Represents the tab group of TabbedPanelComponent
	 */
	export interface TabGroup {
		/**
		 * Title of the tab group
		 */
		title: string;

		/**
		 * children of the tab group
		 */
		tabs: Tab[];
	}

	/**
	 * Builder for TabbedPanelComponent
	 */
	export interface TabbedPanelComponentBuilder extends ContainerBuilder<TabbedPanelComponent, TabbedPanelLayout, any, ComponentProperties> {
		/**
		 * Add the tabs to the component
		 * @param tabs tabs/tab groups to be added
		 */
		withTabs(tabs: (Tab | TabGroup)[]): ContainerBuilder<TabbedPanelComponent, TabbedPanelLayout, any, ComponentProperties>;
	}

	export interface SliderComponentProperties extends ComponentProperties {
		/**
		 * The value selected on the slider. Default initial value is the minimum value.
		 */
		value?: number,
		/**
		 * The minimum value of the slider. Default value is 1.
		 */
		min?: number,
		/**
		 * The maximum value of the slider. Default value is 100.
		 */
		max?: number,
		/**
		 * The value between each "tick" of the slider. Default is 1.
		 */
		step?: number,
		/**
		 * Whether to show the tick marks on the slider. Default is false.
		 */
		showTicks?: boolean
		/**
		 * The width of the slider, not including the value box.
		 */
		width?: number | string;
	}

	export interface SliderComponent extends Component, SliderComponentProperties {
		onChanged: vscode.Event<number>;
		onInput: vscode.Event<number>;
	}

	/**
	 * The heading levels an HTML heading element can be.
	 */
	export type HeadingLevel = 1 | 2 | 3 | 4 | 5 | 6;

	/**
	 * The type of text this is - used to determine display color.
	 */
	export enum TextType {
		Normal = 'Normal',
		Error = 'Error'
	}

	export interface TextComponentProperties {
		/**
		 * The heading level for this component - if set the text component will be created as an h#
		 * HTML element with this value being the #.
		 */
		headingLevel?: HeadingLevel;
		/**
		 * The type to display the text as - used to determine the color of the text. Default is Normal.
		 */
		textType?: TextType;
	}

	export namespace window {

		export interface Dialog {
			/**
			 * Width of the dialog.
			 * Default is 'narrow'.
			 */
			width?: DialogWidth;
			/**
			 * Dialog style type: normal, flyout, callout.
			 * Default is 'flyout'.
			 */
			dialogStyle?: DialogStyle;
			/**
			 * Dialog position type: left, below and undefined.
			 * Default is undefined.
			 */
			dialogPosition?: DialogPosition;
			/**
			 * Specify whether or not to render the Dialog header.
			 * Default is true.
			 */
			renderHeader?: boolean;
			/**
			 * Specify whether or not to render the Dialog footer.
			 * Default is true.
			 */
			renderFooter?: boolean;
			/**
			 * Positional data prior to opening of dialog.
			 * Default is undefined.
			 */
			dialogProperties?: IDialogProperties;
		}

		export interface Wizard {
			/**
			 * Width of the wizard
			 */
			width?: DialogWidth;
		}

		/**
		 * These dialog styles affect how the dialog displays in the application.
		 * normal: Positioned top and centered.
		 * flyout (default): Positioned full screen height, opens from the right side of the application.
		 * callout: Opens below or beside parent element, contains footer section with buttons.
		 */
		export type DialogStyle = 'normal' | 'flyout' | 'callout';

		/**
		 * Where to position the dialog relative to the parent element
		 */
		export type DialogPosition = 'left' | 'below';

		/**
		 * The p
		 * They are needed for positioning relative to the element which triggers the opening of the dialog.
		 */
		export interface IDialogProperties {
			/**
			 * x position of the dialog relative to the parent element
			 */
			xPos: number,
			/**
			 * y position of the dialog relative to the parent element
			 */
			yPos: number,
			/**
			 * width of the dialog
			 */
			width: number,
			/**
			 * height of the dialog
			 */
			height: number
		}

		/**
		 * Create a dialog with the given title
		 * @param title Title of the dialog, displayed at the top.
		 * @param dialogName Name of the dialog.
		 * @param width Width of the dialog, default is 'narrow'.
		 * @param dialogStyle Defines the dialog style, default is 'flyout'.
		 * @param dialogPosition Defines the dialog position, default is undefined
		 * @param renderHeader Specify whether or not to render the Dialog header, default is true.
		 * @param renderFooter Specify whether or not to render the Dialog footer, default is true.
		 * @param dialogProperties Positional data prior to opening of dialog, default is undefined.
		 */
		export function createModelViewDialog(title: string, dialogName?: string, width?: DialogWidth, dialogStyle?: DialogStyle, dialogPosition?: DialogPosition, renderHeader?: boolean, renderFooter?: boolean, dialogProperties?: IDialogProperties): Dialog;

	}

	export interface TaskInfo {
		targetLocation?: string;
	}

	export interface ButtonColumnOption {
		icon?: IconPath;
	}

	export namespace sqlAssessment {

		export enum SqlAssessmentTargetType {
			Server = 1,
			Database = 2
		}

		export enum SqlAssessmentResultItemKind {
			RealResult = 0,
			Warning = 1,
			Error = 2
		}
	}
	// Assessment interfaces

	export interface SqlAssessmentResultItem {
		rulesetVersion: string;
		rulesetName: string;
		targetType: sqlAssessment.SqlAssessmentTargetType;
		targetName: string;
		checkId: string;
		tags: string[];
		displayName: string;
		description: string;
		message: string;
		helpLink: string;
		level: string;
		timestamp: string;
		kind: sqlAssessment.SqlAssessmentResultItemKind;
	}

	export interface SqlAssessmentResult extends ResultStatus {
		items: SqlAssessmentResultItem[];
		apiVersion: string;
	}

	export interface SqlAssessmentServicesProvider extends DataProvider {
		assessmentInvoke(ownerUri: string, targetType: sqlAssessment.SqlAssessmentTargetType): Promise<SqlAssessmentResult>;
		getAssessmentItems(ownerUri: string, targetType: sqlAssessment.SqlAssessmentTargetType): Promise<SqlAssessmentResult>;
		generateAssessmentScript(items: SqlAssessmentResultItem[]): Promise<ResultStatus>;
	}

	export interface TreeItem2 extends vscode.TreeItem {
		payload?: IConnectionProfile;
		childProvider?: string;
		type?: ExtensionNodeType;
	}

	export interface AccountDisplayInfo {
		email?: string;
		name?: string;
	}

	export interface AccountProvider {
		/**
		 * Generates a security token for the provided account and tenant
		 * @param account The account to generate a security token for
		 * @param resource The resource to get the token for
		 * @return Promise to return a security token object
		 */
		getAccountSecurityToken(account: Account, tenant: string, resource: AzureResource): Thenable<accounts.AccountSecurityToken | undefined>;
	}

	export interface AccountKey {
		/**
		 * A version string for an account
		 */
		accountVersion?: string;
	}

	export interface Account {
		/**
		 * Specifies if an account should be deleted
		 */
		delete?: boolean;
	}

	export namespace workspace {
		/**
		 * Creates and enters a workspace at the specified location
		 */
		export function createAndEnterWorkspace(location: vscode.Uri, workspaceFile?: vscode.Uri): Promise<void>;

		/**
		 * Enters the workspace with the provided path
		 * @param workspacefile
		 */
		export function enterWorkspace(workspaceFile: vscode.Uri): Promise<void>;

		/**
		 * Saves and enters the workspace with the provided path
		 * @param workspacefile
		 */
		export function saveAndEnterWorkspace(workspaceFile: vscode.Uri): Promise<void>;
	}

	export interface TableComponentProperties {
		/**
		 * Specifies whether to use headerFilter plugin
		 */
		headerFilter?: boolean,
	}

	export interface TableComponent {
		/**
		 * Append data to an existing table data.
		 */
		appendData(data: any[][]): Thenable<void>;
	}

	export interface LinkArea {
		/*
		* Accessibility information used when screen reader interacts with this link.
		* Generally, a link has no need to set the `role` of the accessibilityInformation;
		* but it is exposed for situations that may require it.
		*/
		accessibilityInformation?: vscode.AccessibilityInformation
	}

	export interface IconColumnCellValue {
		/**
		 * The icon to be displayed.
		 */
		icon: IconPath;
		/**
		 * The title of the icon.
		 */
		title: string;
	}

	export interface ButtonColumnCellValue {
		/**
		 * The icon to be displayed.
		 */
		icon?: IconPath;
		/**
		 * The title of the button.
		 */
		title?: string;
	}

	export interface HyperlinkColumnCellValue {
		/**
		 * The icon to be displayed.
		 */
		icon?: IconPath;
		/**
		 * The title of the hyperlink.
		 */
		title?: string;

		/**
		 * The url to open.
		 */
		url?: string;
	}

	export enum ColumnType {
		icon = 3,
		hyperlink = 4
	}

	export interface TableColumn {
		/**
		 * The text to display on the column heading. 'value' property will be used, if not specified
		 */
		name?: string;

		/**
		 * whether the column is resizable. Default value is true.
		 */
		resizable?: boolean;
	}

	export interface IconColumnOptions {
		/**
		 * The icon to use for all the cells in this column.
		 */
		icon?: IconPath;
	}

	export interface ButtonColumn extends IconColumnOptions, TableColumn {
		/**
		 * Whether to show the text, default value is false.
		 */
		showText?: boolean;
	}

	export interface HyperlinkColumn extends IconColumnOptions, TableColumn {
	}

	export interface CheckboxColumn extends TableColumn {
		action: ActionOnCellCheckboxCheck;
	}

	export interface ResultSetSummary {
		/**
		 * The visualization options for the result set.
		 */
		visualization?: VisualizationOptions;
	}

	/**
	 * Defines all the supported visualization types
	 */
	export type VisualizationType = 'bar' | 'count' | 'doughnut' | 'horizontalBar' | 'image' | 'line' | 'pie' | 'scatter' | 'table' | 'timeSeries';

	/**
	 * Defines the configuration options for visualization
	 */
	export interface VisualizationOptions {
		type: VisualizationType;
	}

	export interface PropertiesContainerComponentProperties {
		/**
		 * Whether to show the button that will hide/show the content of the container. Default value is false.
		 */
		showToggleButton?: boolean;
	}

	export interface ServerInfo {
		/**
		 * The CPU count of the host running the server.
		 */
		cpuCount?: number;
		/**
		 * The physical memory of the host running the server.
		 */
		physicalMemoryInMb?: number;
	}

<<<<<<< HEAD
	export interface ObjectMetadata {
		/*
		 * Parent object name for subobjects such as triggers, indexes, etc.
		 */
		parentName: string;
=======
	export interface NodeInfo {
		/**
		 * Specify the icon for the node. The value could the path to the icon or and ADS icon defined in {@link SqlThemeIcon}.
		 */
		icon?: IconPath | SqlThemeIcon;
>>>>>>> 712a1b3a
	}
}<|MERGE_RESOLUTION|>--- conflicted
+++ resolved
@@ -922,18 +922,17 @@
 		physicalMemoryInMb?: number;
 	}
 
-<<<<<<< HEAD
+	export interface NodeInfo {
+		/**
+		 * Specify the icon for the node. The value could the path to the icon or and ADS icon defined in {@link SqlThemeIcon}.
+		 */
+		icon?: IconPath | SqlThemeIcon;
+	}
+
 	export interface ObjectMetadata {
 		/*
 		 * Parent object name for subobjects such as triggers, indexes, etc.
 		 */
 		parentName: string;
-=======
-	export interface NodeInfo {
-		/**
-		 * Specify the icon for the node. The value could the path to the icon or and ADS icon defined in {@link SqlThemeIcon}.
-		 */
-		icon?: IconPath | SqlThemeIcon;
->>>>>>> 712a1b3a
 	}
 }