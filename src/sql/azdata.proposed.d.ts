/*---------------------------------------------------------------------------------------------
 *  Copyright (c) Microsoft Corporation. All rights reserved.
 *  Licensed under the Source EULA. See License.txt in the project root for license information.
 *--------------------------------------------------------------------------------------------*/

// This is the place for API experiments and proposal.

import * as vscode from 'vscode';

declare module 'azdata' {
	/**
	 * Namespace for connection management
	 */
	export namespace connection {
		export type ConnectionEventType =
			| 'onConnect'
			| 'onDisconnect'
			| 'onConnectionChanged';

		export interface ConnectionEventListener {
			onConnectionEvent(type: ConnectionEventType, ownerUri: string, args: IConnectionProfile): void;
		}

		/**
		 * Register a connection event listener
		 */
		export function registerConnectionEventListener(listener: connection.ConnectionEventListener): void;

		export function getConnection(uri: string): Thenable<ConnectionProfile>;
	}

	export namespace nb {
		export interface NotebookDocument {
			/**
			 * Sets the trust mode for the notebook document.
			 */
			setTrusted(state: boolean): void;
		}

		export interface IStandardKernel {
			readonly blockedOnSAW?: boolean;
		}

		export interface IKernelChangedArgs {
			nbKernelAlias?: string
		}

		export interface IExecuteResult {
			data: any;
			batchId?: number;
			id?: number;
		}
	}

	export type SqlDbType = 'BigInt' | 'Binary' | 'Bit' | 'Char' | 'DateTime' | 'Decimal'
		| 'Float' | 'Image' | 'Int' | 'Money' | 'NChar' | 'NText' | 'NVarChar' | 'Real'
		| 'UniqueIdentifier' | 'SmallDateTime' | 'SmallInt' | 'SmallMoney' | 'Text' | 'Timestamp'
		| 'TinyInt' | 'VarBinary' | 'VarChar' | 'Variant' | 'Xml' | 'Udt' | 'Structured' | 'Date'
		| 'Time' | 'DateTime2' | 'DateTimeOffset';

	export interface SimpleColumnInfo {
		name: string;
		/**
		 * This is expected to match the SqlDbTypes for serialization purposes
		 */
		dataTypeName: SqlDbType;
	}
	export interface SerializeDataStartRequestParams {
		/**
		 * 'csv', 'json', 'excel', 'xml'
		 */
		saveFormat: string;
		filePath: string;
		isLastBatch: boolean;
		rows: DbCellValue[][];
		columns: SimpleColumnInfo[];
		includeHeaders?: boolean;
		delimiter?: string;
		lineSeperator?: string;
		textIdentifier?: string;
		encoding?: string;
		formatted?: boolean;
	}

	export interface SerializeDataContinueRequestParams {
		filePath: string;
		isLastBatch: boolean;
		rows: DbCellValue[][];
	}

	export interface SerializeDataResult {
		messages?: string;
		succeeded: boolean;
	}

	export interface SerializationProvider extends DataProvider {
		startSerialization(requestParams: SerializeDataStartRequestParams): Thenable<SerializeDataResult>;
		continueSerialization(requestParams: SerializeDataContinueRequestParams): Thenable<SerializeDataResult>;
	}

	export namespace dataprotocol {
		export function registerSerializationProvider(provider: SerializationProvider): vscode.Disposable;
		export function registerSqlAssessmentServicesProvider(provider: SqlAssessmentServicesProvider): vscode.Disposable;
		/**
		 * Registers a DataGridProvider which is used to provide lists of items to a data grid
		 * @param provider The provider implementation
		 */
		export function registerDataGridProvider(provider: DataGridProvider): vscode.Disposable;
	}

	export enum DataProviderType {
		DataGridProvider = 'DataGridProvider'
	}

	export type DataGridColumnType = 'hyperlink' | 'text' | 'image';
	/**
	 * A column in a data grid
	 */
	export interface DataGridColumn {
		/**
		* The text to display on the column heading.
		 */
		name: string;

		/**
		* The property name in the DataGridItem
		 */
		field: string;

		/**
		* A unique identifier for the column within the grid.
		*/
		id: string;

		/**
		 * The type of column this is. This is used to determine how to render the contents.
		 */
		type: DataGridColumnType;

		/**
		 * Whether this column is sortable.
		 */
		sortable?: boolean;

		/**
		 * Whether this column is filterable
		 */
		filterable?: boolean;

		/**
		 * If false, column can no longer be resized.
		 */
		resizable?: boolean;

		/**
		 * If set to a non-empty string, a tooltip will appear on hover containing the string.
		 */
		tooltip?: string;

		/**
		 * Width of the column in pixels.
		 */
		width?: number
	}

	/**
	 * An item for displaying in a data grid
	 */
	export interface DataGridItem {
		/**
		 * A unique identifier for this item
		 */
		id: string;
		/**
		 * The optional icon to display for this item
		 */
		iconPath?: string;
		/**
		 * The other properties that will be displayed in the grid
		 */
		[key: string]: any;
	}

	/**
	 * A data provider that provides lists of resource items for a data grid
	 */
	export interface DataGridProvider extends DataProvider {
		/**
		 * Gets the list of data grid items for this provider
		 */
		getDataGridItems(): Thenable<DataGridItem[]>;
		/**
		 * Gets the list of data grid columns for this provider
		 */
		getDataGridColumns(): Thenable<DataGridColumn[]>;
	}

	export interface HyperlinkComponent {
		/**
		 * An event called when the text is clicked
		 */
		onDidClick: vscode.Event<any>;
	}

	export interface DeclarativeTableColumn {
		headerCssStyles?: { [key: string]: string };
		rowCssStyles?: { [key: string]: string };
		ariaLabel?: string;
		showCheckAll?: boolean;
		isChecked?: boolean;
	}

	export enum DeclarativeDataType {
		component = 'component'
	}

	/*
	 * Add optional azureAccount for connectionWidget.
	 */
	export interface IConnectionProfile extends ConnectionInfo {
		azureAccount?: string;
		azureResourceId?: string;
		azurePortalEndpoint?: string;
	}

	/*
	 * Add optional per-OS default value.
	 */
	export interface DefaultValueOsOverride {
		os: string;

		defaultValueOverride: string;
	}

	export interface ConnectionOption {
		defaultValueOsOverrides?: DefaultValueOsOverride[];
	}

	export interface ModelBuilder {
		radioCardGroup(): ComponentBuilder<RadioCardGroupComponent, RadioCardGroupComponentProperties>;
		tabbedPanel(): TabbedPanelComponentBuilder;
		separator(): ComponentBuilder<SeparatorComponent, SeparatorComponentProperties>;
		propertiesContainer(): ComponentBuilder<PropertiesContainerComponent, PropertiesContainerComponentProperties>;
	}

	export interface ComponentBuilder<TComponent extends Component, TPropertyBag extends ComponentProperties> {
		withProps(properties: TPropertyBag): ComponentBuilder<TComponent, TPropertyBag>;
	}

	export interface RadioCard {
		id: string;
		descriptions: RadioCardDescription[];
		icon?: string | vscode.Uri | { light: string | vscode.Uri; dark: string | vscode.Uri };
	}

	export interface RadioCardDescription {
		textValue: string;
		linkDisplayValue?: string;
		displayLinkCodicon?: boolean;
		textStyles?: CssStyles;
		linkStyles?: CssStyles;
		linkCodiconStyles?: CssStyles;
	}

	export type CssStyles = { [key: string]: string | number };

	export interface RadioCardGroupComponentProperties extends ComponentProperties, TitledComponentProperties {
		cards: RadioCard[];
		cardWidth: string;
		cardHeight: string;
		iconWidth?: string;
		iconHeight?: string;
		selectedCardId?: string;
		orientation?: Orientation // Defaults to horizontal
	}

	export type RadioCardSelectionChangedEvent = { cardId: string; card: RadioCard };
	export type RadioCardLinkClickEvent = { cardId: string, card: RadioCard, selectorText: RadioCardDescription };

	export interface RadioCardGroupComponent extends Component, RadioCardGroupComponentProperties {
		/**
		 * The card object returned from this function is a clone of the internal representation - changes will not impact the original object
		 */
		onSelectionChanged: vscode.Event<RadioCardSelectionChangedEvent>;

		onLinkClick: vscode.Event<RadioCardLinkClickEvent>;

	}

	export interface SeparatorComponent extends Component {
	}
	export interface SeparatorComponentProperties extends ComponentProperties {

	}

	export interface DeclarativeTableProperties extends ComponentProperties {
	}

	export interface ComponentProperties {
		ariaHidden?: boolean;
	}

	export interface ComponentWithIconProperties extends ComponentProperties {
		/**
		 * The path for the icon with optional dark-theme away alternative
		 */
		iconPath?: string | vscode.Uri | { light: string | vscode.Uri; dark: string | vscode.Uri };
		/**
		 * The height of the icon
		 */
		iconHeight?: number | string;
		/**
		 * The width of the icon
		 */
		iconWidth?: number | string;
		/**
		 * The title for the icon. This title will show when hovered over
		 */
		title?: string;
	}

	export interface ComponentWithIcon extends ComponentWithIconProperties {
	}

	export interface ImageComponent extends ComponentWithIcon {
	}

	export interface ImageComponentProperties extends ComponentProperties, ComponentWithIconProperties {
	}

	/**
	 * Panel component with tabs
	 */
	export interface TabbedPanelComponent extends Container<TabbedPanelLayout, any> {
		/**
		 * An event triggered when the selected tab is changed.
		 * The event argument is the id of the selected tab.
		 */
		onTabChanged: vscode.Event<string>;

		/**
		 * update the tabs.
		 * @param tabs new tabs
		 */
		updateTabs(tabs: (Tab | TabGroup)[]): void;

		/**
		 * Selects the tab with the specified id
		 * @param id The id of the tab to select
		 */
		selectTab(id: string): void;
	}

	/**
	 * Defines the tab orientation of TabbedPanelComponent
	 */
	export enum TabOrientation {
		Vertical = 'vertical',
		Horizontal = 'horizontal'
	}

	/**
	 * Layout of TabbedPanelComponent, can be used to initialize the component when using ModelBuilder
	 */
	export interface TabbedPanelLayout {
		/**
		 * Tab orientation. Default horizontal.
		 */
		orientation?: TabOrientation;

		/**
		 * Whether to show the tab icon. Default false.
		 */
		showIcon?: boolean;

		/**
		 * Whether to show the tab navigation pane even when there is only one tab. Default false.
		 */
		alwaysShowTabs?: boolean;
	}

	/**
	 * Represents the tab of TabbedPanelComponent
	 */
	export interface Tab {
		/**
		 * Title of the tab
		 */
		title: string;

		/**
		 * Content component of the tab
		 */
		content: Component;

		/**
		 * Id of the tab
		 */
		id: string;

		/**
		 * Icon of the tab
		 */
		icon?: string | vscode.Uri | { light: string | vscode.Uri; dark: string | vscode.Uri };
	}

	/**
	 * Represents the tab group of TabbedPanelComponent
	 */
	export interface TabGroup {
		/**
		 * Title of the tab group
		 */
		title: string;

		/**
		 * children of the tab group
		 */
		tabs: Tab[];
	}

	/**
	 * Builder for TabbedPannelComponent
	 */
	export interface TabbedPanelComponentBuilder extends ContainerBuilder<TabbedPanelComponent, TabbedPanelLayout, any, ComponentProperties> {
		/**
		 * Add the tabs to the component
		 * @param tabs tabs/tab groups to be added
		 */
		withTabs(tabs: (Tab | TabGroup)[]): ContainerBuilder<TabbedPanelComponent, TabbedPanelLayout, any, ComponentProperties>;
	}

	export interface InputBoxProperties extends ComponentProperties {
		validationErrorMessage?: string;
		readOnly?: boolean;
	}

	export interface CheckBoxProperties {
		required?: boolean;
	}

	/**
	 * A property to be displayed in the PropertiesContainerComponent
	 */
	export interface PropertiesContainerItem {
		/**
		 * The name of the property to display
		 */
		displayName: string;
		/**
		 * The value of the property to display
		 */
		value: string;
	}

	/**
	 * Component to display a list of property values.
	 */
	export interface PropertiesContainerComponent extends Component, PropertiesContainerComponentProperties {

	}

	/**
	 * Properties for configuring a PropertiesContainerComponent
	 */
	export interface PropertiesContainerComponentProperties extends ComponentProperties {
		/**
		 * The properties to display
		 */
		propertyItems?: PropertiesContainerItem[];
	}

	export namespace nb {
		/**
		 * An event that is emitted when the active Notebook editor is changed.
		 */
		export const onDidChangeActiveNotebookEditor: vscode.Event<NotebookEditor>;
	}
	export namespace window {
		export interface ModelViewDashboard {
			registerTabs(handler: (view: ModelView) => Thenable<(DashboardTab | DashboardTabGroup)[]>): void;
			open(): Thenable<void>;
			updateTabs(tabs: (DashboardTab | DashboardTabGroup)[]): void;
			selectTab(id: string): void;
		}

		export function createModelViewDashboard(title: string, options?: ModelViewDashboardOptions): ModelViewDashboard;

		export interface Dialog {
			/**
			 * Width of the dialog
			 */
			width?: DialogWidth;
		}

		export interface Wizard {
			/**
			 * Width of the wizard
			 */
			width?: DialogWidth;
		}

		export type DialogWidth = 'narrow' | 'medium' | 'wide' | number;

		/**
		 * Create a dialog with the given title
		 * @param title The title of the dialog, displayed at the top
		 * @param dialogName the name of the dialog
		 * @param width width of the dialog, default is 'wide'
		 */
		export function createModelViewDialog(title: string, dialogName?: string, width?: DialogWidth): Dialog;

		/**
		 * Create a wizard with the given title and width
		 * @param title The title of the wizard
		 * @param width The width of the wizard, default value is 'narrow'
		 */
		export function createWizard(title: string, width?: DialogWidth): Wizard;
	}

	export interface DashboardTab extends Tab {
		/**
		 * Toolbar of the tab, optional.
		 */
		toolbar?: ToolbarContainer;
	}

	export interface DashboardTabGroup {
		/**
		 * * Title of the tab group
		 */
		title: string;

		/**
		 * children of the tab group
		 */
		tabs: DashboardTab[];
	}

	export interface ModelViewDashboardOptions {
		/**
		 * Whether to show the tab icon, default is true
		 */
		showIcon?: boolean;

		/**
		 * Whether to show the tab navigation pane even when there is only one tab, default is false
		 */
		alwaysShowTabs?: boolean;
	}

	export interface Container<TLayout, TItemLayout> extends Component {
		setItemLayout(component: Component, layout: TItemLayout): void;
	}

	export interface TaskInfo {
		targetLocation?: string;
	}

	export interface ButtonColumnOption {
		icon?: string | vscode.Uri | { light: string | vscode.Uri; dark: string | vscode.Uri };
	}

	export interface ButtonCell extends TableCell {
		columnName: string;
	}

	export namespace sqlAssessment {

		export enum SqlAssessmentTargetType {
			Server = 1,
			Database = 2
		}

		export enum SqlAssessmentResultItemKind {
			RealResult = 0,
			Warning = 1,
			Error = 2
		}
	}
	// Assessment interfaces

	export interface SqlAssessmentResultItem {
		rulesetVersion: string;
		rulesetName: string;
		targetType: sqlAssessment.SqlAssessmentTargetType;
		targetName: string;
		checkId: string;
		tags: string[];
		displayName: string;
		description: string;
		message: string;
		helpLink: string;
		level: string;
		timestamp: string;
		kind: sqlAssessment.SqlAssessmentResultItemKind;
	}

	export interface SqlAssessmentResult extends ResultStatus {
		items: SqlAssessmentResultItem[];
		apiVersion: string;
	}

	export interface SqlAssessmentServicesProvider extends DataProvider {
		assessmentInvoke(ownerUri: string, targetType: sqlAssessment.SqlAssessmentTargetType): Promise<SqlAssessmentResult>;
		getAssessmentItems(ownerUri: string, targetType: sqlAssessment.SqlAssessmentTargetType): Promise<SqlAssessmentResult>;
		generateAssessmentScript(items: SqlAssessmentResultItem[]): Promise<ResultStatus>;
	}

	export interface TreeItem2 extends vscode.TreeItem2 {
		payload?: IConnectionProfile;
		childProvider?: string;
		type?: ExtensionNodeType;
	}

	export interface AccountDisplayInfo {
		email?: string;
		name?: string;
	}

	export interface AccountProvider {
		/**
		 * Generates a security token for the provided account and tenant
		 * @param account The account to generate a security token for
		 * @param resource The resource to get the token for
		 * @return Promise to return a security token object
		 */
		getAccountSecurityToken(account: Account, tenant: string, resource: AzureResource): Thenable<{ token: string } | undefined>;
	}

	export interface AccountKey {
		/**
		 * A version string for an account
		 */
		accountVersion?: string;
	}

	export interface Account {
		/**
		 * Specifies if an account should be deleted
		 */
		delete?: boolean;
	}
<<<<<<< HEAD

	export interface ButtonProperties {
		/**
		* Specifies whether to use expanded layout or not.
		*/
		buttonType?: ButtonType;
		/**
		* Description text to display inside button element.
		*/
		description?: string;
	}

	export enum ButtonType {
		File = 'File',
		Normal = 'Normal',
		Informational = 'Informational'
=======
	export interface DiffEditorComponent {
		/**
		 * Title of editor
		 */
		title: string;
>>>>>>> 974e832f
	}
}<|MERGE_RESOLUTION|>--- conflicted
+++ resolved
@@ -641,7 +641,6 @@
 		 */
 		delete?: boolean;
 	}
-<<<<<<< HEAD
 
 	export interface ButtonProperties {
 		/**
@@ -658,12 +657,12 @@
 		File = 'File',
 		Normal = 'Normal',
 		Informational = 'Informational'
-=======
+  }
+                                                          
 	export interface DiffEditorComponent {
 		/**
 		 * Title of editor
 		 */
 		title: string;
->>>>>>> 974e832f
 	}
 }