/*---------------------------------------------------------------------------------------------
 *  Copyright (c) Microsoft Corporation. All rights reserved.
 *  Licensed under the Source EULA. See License.txt in the project root for license information.
 *--------------------------------------------------------------------------------------------*/

// This is the place for API experiments and proposal.

import * as vscode from 'vscode';

declare module 'azdata' {

	export namespace queryeditor {
		/**
		 * Opens an untitled text document. The editor will prompt the user for a file
		 * path when the document is to be saved. The `options` parameter allows to
		 * specify the *content* of the document.
		 *
		 * @param options Options to control how the document will be created.
		 * @param providerId Optional provider ID this editor will be associated with. Defaults to MSSQL.
		 * @return A promise that resolves to a [document](#QueryDocument).
		 */
		export function openQueryDocument(options?: { content?: string; }, providerId?: string): Thenable<QueryDocument>;
	}

	export namespace nb {
		export interface NotebookDocument {
			/**
			 * Sets the trust mode for the notebook document.
			 */
			setTrusted(state: boolean): void;
		}

		export interface IStandardKernel {
			readonly blockedOnSAW?: boolean;
		}

		export interface IKernelChangedArgs {
			nbKernelAlias?: string
		}

		export interface IExecuteResult {
			data: any;
		}

		export interface IExecuteResultUpdate {
			output_type: string;
			resultSet: ResultSetSummary;
			data: any;
		}

		export interface INotebookMetadata {
			connection_name?: string;
			multi_connection_mode?: boolean;
		}

		export interface ICellMetadata {
			connection_name?: string;
		}

		export interface ICellContents {
			attachments?: ICellAttachments;
		}

		export type ICellAttachments = { [key: string]: ICellAttachment };
		export type ICellAttachment = { [key: string]: string };

		export interface SessionManager {
			/**
			 * Shutdown all sessions.
			 */
			shutdownAll(): Thenable<void>;
			/**
			 * Disposes the session manager.
			 */
			dispose(): void;
		}
	}

	export type SqlDbType = 'BigInt' | 'Binary' | 'Bit' | 'Char' | 'DateTime' | 'Decimal'
		| 'Float' | 'Image' | 'Int' | 'Money' | 'NChar' | 'NText' | 'NVarChar' | 'Real'
		| 'UniqueIdentifier' | 'SmallDateTime' | 'SmallInt' | 'SmallMoney' | 'Text' | 'Timestamp'
		| 'TinyInt' | 'VarBinary' | 'VarChar' | 'Variant' | 'Xml' | 'Udt' | 'Structured' | 'Date'
		| 'Time' | 'DateTime2' | 'DateTimeOffset';

	export interface SimpleColumnInfo {
		name: string;
		/**
		 * This is expected to match the SqlDbTypes for serialization purposes
		 */
		dataTypeName: SqlDbType;
	}
	export interface SerializeDataStartRequestParams {
		/**
		 * 'csv', 'json', 'excel', 'xml'
		 */
		saveFormat: string;
		filePath: string;
		isLastBatch: boolean;
		rows: DbCellValue[][];
		columns: SimpleColumnInfo[];
		includeHeaders?: boolean;
		delimiter?: string;
		lineSeperator?: string;
		textIdentifier?: string;
		encoding?: string;
		formatted?: boolean;
	}

	export interface SerializeDataContinueRequestParams {
		filePath: string;
		isLastBatch: boolean;
		rows: DbCellValue[][];
	}

	export interface SerializeDataResult {
		messages?: string;
		succeeded: boolean;
	}

	export interface SerializationProvider extends DataProvider {
		startSerialization(requestParams: SerializeDataStartRequestParams): Thenable<SerializeDataResult>;
		continueSerialization(requestParams: SerializeDataContinueRequestParams): Thenable<SerializeDataResult>;
	}

	export namespace dataprotocol {
		export function registerSerializationProvider(provider: SerializationProvider): vscode.Disposable;
		export function registerSqlAssessmentServicesProvider(provider: SqlAssessmentServicesProvider): vscode.Disposable;
		/**
		 * Registers a DataGridProvider which is used to provide lists of items to a data grid
		 * @param provider The provider implementation
		 */
		export function registerDataGridProvider(provider: DataGridProvider): vscode.Disposable;
	}

	export enum DataProviderType {
		DataGridProvider = 'DataGridProvider'
	}

	/**
	 * The type of the DataGrid column
	 */
	export type DataGridColumnType = 'hyperlink' | 'text' | 'image';

	/**
	 * A column in a data grid
	 */
	export interface DataGridColumn {
		/**
		* The text to display on the column heading.
		 */
		name: string;

		/**
		* The property name in the DataGridItem
		 */
		field: string;

		/**
		* A unique identifier for the column within the grid.
		*/
		id: string;

		/**
		 * The type of column this is. This is used to determine how to render the contents.
		 */
		type: DataGridColumnType;

		/**
		 * Whether this column is sortable.
		 */
		sortable?: boolean;

		/**
		 * Whether this column is filterable
		 */
		filterable?: boolean;

		/**
		 * If false, column can no longer be resized.
		 */
		resizable?: boolean;

		/**
		 * If set to a non-empty string, a tooltip will appear on hover containing the string.
		 */
		tooltip?: string;

		/**
		 * Width of the column in pixels.
		 */
		width?: number
	}

	/**
	 * Info for a command to execute
	 */
	export interface ExecuteCommandInfo {
		/**
		 * The ID of the command to execute
		 */
		id: string;
		/**
		 * The text to display for the action
		 */
		displayText?: string;
		/**
		 * The optional args to pass to the command
		 */
		args?: any[];
	}

	/**
	 * Info for displaying a hyperlink value in a Data Grid table
	 */
	export interface DataGridHyperlinkInfo {
		/**
		 * The text to display for the link
		 */
		displayText: string;
		/**
		 * The URL to open or command to execute
		 */
		linkOrCommand: string | ExecuteCommandInfo;
	}

	/**
	 * An item for displaying in a data grid
	 */
	export interface DataGridItem {
		/**
		 * A unique identifier for this item
		 */
		id: string;

		/**
		 * The other properties that will be displayed in the grid columns
		 */
		[key: string]: string | DataGridHyperlinkInfo;
	}

	/**
	 * A data provider that provides lists of resource items for a data grid
	 */
	export interface DataGridProvider extends DataProvider {
		/**
		 * Gets the list of data grid items for this provider
		 */
		getDataGridItems(): Thenable<DataGridItem[]>;
		/**
		 * Gets the list of data grid columns for this provider
		 */
		getDataGridColumns(): Thenable<DataGridColumn[]>;

		/**
		 * The user visible string to use for the title of the grid
		 */
		title: string;
	}

	export interface DeclarativeTableColumn {
		headerCssStyles?: CssStyles;
		rowCssStyles?: CssStyles;
		ariaLabel?: string;
		showCheckAll?: boolean;
		hidden?: boolean;
	}


	export enum DeclarativeDataType {
		component = 'component',
		menu = 'menu'
	}

	export type DeclarativeTableRowSelectedEvent = {
		row: number
	};

	export interface DeclarativeTableComponent extends Component, DeclarativeTableProperties {
		onRowSelected: vscode.Event<DeclarativeTableRowSelectedEvent>;
		/**
		 * Sets the filter currently applied to this table - only rows with index in the given array will be visible. undefined
		 * will clear the filter
		 */
		setFilter(rowIndexes: number[] | undefined): void;

		/**
		 * Sets the data values.
		 * @param v The new data values
		 */
		setDataValues(v: DeclarativeTableCellValue[][]): Promise<void>;
	}

	/*
	 * Add optional azureAccount for connectionWidget.
	 */
	export interface IConnectionProfile extends ConnectionInfo {
		azureAccount?: string;
		azureResourceId?: string;
		azurePortalEndpoint?: string;
	}

	/*
	 * Add optional per-OS default value.
	 */
	export interface DefaultValueOsOverride {
		os: string;

		defaultValueOverride: string;
	}

	export interface ConnectionOption {
		defaultValueOsOverrides?: DefaultValueOsOverride[];
	}

	export interface ModelBuilder {
		radioCardGroup(): ComponentBuilder<RadioCardGroupComponent, RadioCardGroupComponentProperties>;
		listView(): ComponentBuilder<ListViewComponent, ListViewComponentProperties>;
		tabbedPanel(): TabbedPanelComponentBuilder;
		slider(): ComponentBuilder<SliderComponent, SliderComponentProperties>;
	}

	export interface RadioCard {
		id: string;
		descriptions: RadioCardDescription[];
		icon?: IconPath;
	}

	export interface RadioCardDescription {
		textValue: string;
		linkDisplayValue?: string;
		displayLinkCodicon?: boolean;
		textStyles?: CssStyles;
		linkStyles?: CssStyles;
		linkCodiconStyles?: CssStyles;
	}

	export interface RadioCardGroupComponentProperties extends ComponentProperties, TitledComponentProperties {
		cards: RadioCard[];
		cardWidth: string;
		cardHeight: string;
		iconWidth?: string;
		iconHeight?: string;
		selectedCardId?: string;
		orientation?: Orientation; // Defaults to horizontal
		iconPosition?: 'top' | 'left'; // Defaults to top
	}

	export type RadioCardSelectionChangedEvent = { cardId: string; card: RadioCard };
	export type RadioCardLinkClickEvent = { cardId: string, card: RadioCard, description: RadioCardDescription };

	export interface RadioCardGroupComponent extends Component, RadioCardGroupComponentProperties {
		/**
		 * The card object returned from this function is a clone of the internal representation - changes will not impact the original object
		 */
		onSelectionChanged: vscode.Event<RadioCardSelectionChangedEvent>;

		onLinkClick: vscode.Event<RadioCardLinkClickEvent>;

	}

	export interface ListViewComponentProperties extends ComponentProperties {
		title?: ListViewTitle;
		options: ListViewOption[];
		selectedOptionId?: string;
	}

	export interface ListViewTitle {
		text?: string;
		style?: CssStyles;
	}

	export interface ListViewOption {
		label: string;
		id: string;
	}

	export type ListViewClickEvent = { id: string };

	export interface ListViewComponent extends Component, ListViewComponentProperties {
		onDidClick: vscode.Event<ListViewClickEvent>;
	}

	export interface DeclarativeTableProperties {
		/**
		 * dataValues will only be used if data is an empty array.
		 * To set the dataValues, it is recommended to use the setDataValues method that returns a promise.
		 */
		dataValues?: DeclarativeTableCellValue[][];

		/**
		 * Gets a boolean value determines whether the row selection is enabled. Default value is false.
		 */
		enableRowSelection?: boolean;

		/**
		 * Gets or sets the selected row number of the table. -1 means to no selected row.
		 */
		selectedRow?: number;
	}


	export interface DeclarativeTableMenuCellValue {
		/**
		 * commands for the menu. Use an array for a group and menu separators will be added.
		 */
		commands: (string | string[])[];
		/**
		 * context that will be passed to the commands.
		 */
		context: { [key: string]: string | boolean | number } | string | boolean | number | undefined
	}

	export interface DeclarativeTableCellValue {
		/**
		 * The cell value
		 */
		value: string | number | boolean | Component | DeclarativeTableMenuCellValue;
		/**
		 * The aria-label of the cell
		 */
		ariaLabel?: string;
		/**
		 * The CSS style of the cell
		 */
		style?: CssStyles;
		/**
		 * A boolean value indicates whether the cell is enabled. Default value is true.
		 * Note: this is currently only implemented for boolean type (checkbox).
		 */
		enabled?: boolean;
	}

	export interface DropDownProperties {
		/**
		 * Adds a short hint that describes the expected value for the editable dropdown
		 */
		placeholder?: string;
		/**
		 * Define error messages to show when custom validation fails. Note: For empty required dropdowns we use a default error message.
		 */
		validationErrorMessages?: string[];
	}

	/**
	 * Panel component with tabs
	 */
	export interface TabbedPanelComponent extends Container<TabbedPanelLayout, any> {
		/**
		 * An event triggered when the selected tab is changed.
		 * The event argument is the id of the selected tab.
		 */
		onTabChanged: vscode.Event<string>;

		/**
		 * update the tabs.
		 * @param tabs new tabs
		 */
		updateTabs(tabs: (Tab | TabGroup)[]): void;

		/**
		 * Selects the tab with the specified id
		 * @param id The id of the tab to select
		 */
		selectTab(id: string): void;
	}

	/**
	 * Defines the tab orientation of TabbedPanelComponent
	 */
	export enum TabOrientation {
		Vertical = 'vertical',
		Horizontal = 'horizontal'
	}

	/**
	 * Layout of TabbedPanelComponent, can be used to initialize the component when using ModelBuilder
	 */
	export interface TabbedPanelLayout {
		/**
		 * Tab orientation. Default horizontal.
		 */
		orientation?: TabOrientation;

		/**
		 * Whether to show the tab icon. Default false.
		 */
		showIcon?: boolean;

		/**
		 * Whether to show the tab navigation pane even when there is only one tab. Default false.
		 */
		alwaysShowTabs?: boolean;
	}

	/**
	 * Represents the tab of TabbedPanelComponent
	 */
	export interface Tab {
		/**
		 * Title of the tab
		 */
		title: string;

		/**
		 * Content component of the tab
		 */
		content: Component;

		/**
		 * Id of the tab
		 */
		id: string;

		/**
		 * Icon of the tab
		 */
		icon?: IconPath;
	}

	/**
	 * Represents the tab group of TabbedPanelComponent
	 */
	export interface TabGroup {
		/**
		 * Title of the tab group
		 */
		title: string;

		/**
		 * children of the tab group
		 */
		tabs: Tab[];
	}

	/**
	 * Builder for TabbedPanelComponent
	 */
	export interface TabbedPanelComponentBuilder extends ContainerBuilder<TabbedPanelComponent, TabbedPanelLayout, any, ComponentProperties> {
		/**
		 * Add the tabs to the component
		 * @param tabs tabs/tab groups to be added
		 */
		withTabs(tabs: (Tab | TabGroup)[]): ContainerBuilder<TabbedPanelComponent, TabbedPanelLayout, any, ComponentProperties>;
	}

	export interface SliderComponentProperties extends ComponentProperties {
		/**
		 * The value selected on the slider. Default initial value is the minimum value.
		 */
		value?: number,
		/**
		 * The minimum value of the slider. Default value is 1.
		 */
		min?: number,
		/**
		 * The maximum value of the slider. Default value is 100.
		 */
		max?: number,
		/**
		 * The value between each "tick" of the slider. Default is 1.
		 */
		step?: number,
		/**
		 * Whether to show the tick marks on the slider. Default is false.
		 */
		showTicks?: boolean
		/**
		 * The width of the slider, not including the value box.
		 */
		width?: number | string;
	}

	export interface SliderComponent extends Component, SliderComponentProperties {
		onChanged: vscode.Event<number>;
		onInput: vscode.Event<number>;
	}

	/**
	 * The heading levels an HTML heading element can be.
	 */
	export type HeadingLevel = 1 | 2 | 3 | 4 | 5 | 6;

	/**
	 * The type of text this is - used to determine display color.
	 */
	export enum TextType {
		Normal = 'Normal',
		Error = 'Error',
		UnorderedList = 'UnorderedList',
		OrderedList = 'OrderedList'
	}

	export interface TextComponentProperties {
		/**
		 * The heading level for this component - if set the text component will be created as an h#
		 * HTML element with this value being the #.
		 */
		headingLevel?: HeadingLevel;
		/**
		 * Sets the type of text box to be displayed
		 */
		textType?: TextType;
	}

	export namespace window {

		export interface Dialog {
			/**
			 * Width of the dialog.
			 * Default is 'narrow'.
			 */
			width?: DialogWidth;
			/**
			 * Dialog style type: normal, flyout, callout.
			 * Default is 'flyout'.
			 */
			dialogStyle?: DialogStyle;
			/**
			 * Dialog position type: left, below and undefined.
			 * Default is undefined.
			 */
			dialogPosition?: DialogPosition;
			/**
			 * Specify whether or not to render the Dialog header.
			 * Default is true.
			 */
			renderHeader?: boolean;
			/**
			 * Specify whether or not to render the Dialog footer.
			 * Default is true.
			 */
			renderFooter?: boolean;
			/**
			 * Positional data prior to opening of dialog.
			 * Default is undefined.
			 */
			dialogProperties?: IDialogProperties;
		}

		export interface Wizard {
			/**
			 * Width of the wizard
			 */
			width?: DialogWidth;
		}

		/**
		 * These dialog styles affect how the dialog displays in the application.
		 * normal: Positioned top and centered.
		 * flyout (default): Positioned full screen height, opens from the right side of the application.
		 * callout: Opens below or beside parent element, contains footer section with buttons.
		 */
		export type DialogStyle = 'normal' | 'flyout' | 'callout';

		/**
		 * Where to position the dialog relative to the parent element
		 */
		export type DialogPosition = 'left' | 'below';

		/**
		 * The p
		 * They are needed for positioning relative to the element which triggers the opening of the dialog.
		 */
		export interface IDialogProperties {
			/**
			 * x position of the dialog relative to the parent element
			 */
			xPos: number,
			/**
			 * y position of the dialog relative to the parent element
			 */
			yPos: number,
			/**
			 * width of the dialog
			 */
			width: number,
			/**
			 * height of the dialog
			 */
			height: number
		}

		/**
		 * Create a dialog with the given title
		 * @param title Title of the dialog, displayed at the top.
		 * @param dialogName Name of the dialog.
		 * @param width Width of the dialog, default is 'narrow'.
		 * @param dialogStyle Defines the dialog style, default is 'flyout'.
		 * @param dialogPosition Defines the dialog position, default is undefined
		 * @param renderHeader Specify whether or not to render the Dialog header, default is true.
		 * @param renderFooter Specify whether or not to render the Dialog footer, default is true.
		 * @param dialogProperties Positional data prior to opening of dialog, default is undefined.
		 */
		export function createModelViewDialog(title: string, dialogName?: string, width?: DialogWidth, dialogStyle?: DialogStyle, dialogPosition?: DialogPosition, renderHeader?: boolean, renderFooter?: boolean, dialogProperties?: IDialogProperties): Dialog;

	}

	export interface TaskInfo {
		targetLocation?: string;
	}

	export interface ButtonColumnOption {
		icon?: IconPath;
	}

	export namespace sqlAssessment {

		export enum SqlAssessmentTargetType {
			Server = 1,
			Database = 2
		}

		export enum SqlAssessmentResultItemKind {
			RealResult = 0,
			Warning = 1,
			Error = 2
		}
	}
	// Assessment interfaces

	export interface SqlAssessmentResultItem {
		rulesetVersion: string;
		rulesetName: string;
		targetType: sqlAssessment.SqlAssessmentTargetType;
		targetName: string;
		checkId: string;
		tags: string[];
		displayName: string;
		description: string;
		message: string;
		helpLink: string;
		level: string;
		timestamp: string;
		kind: sqlAssessment.SqlAssessmentResultItemKind;
	}

	export interface SqlAssessmentResult extends ResultStatus {
		items: SqlAssessmentResultItem[];
		apiVersion: string;
	}

	export interface SqlAssessmentServicesProvider extends DataProvider {
		assessmentInvoke(ownerUri: string, targetType: sqlAssessment.SqlAssessmentTargetType): Promise<SqlAssessmentResult>;
		getAssessmentItems(ownerUri: string, targetType: sqlAssessment.SqlAssessmentTargetType): Promise<SqlAssessmentResult>;
		generateAssessmentScript(items: SqlAssessmentResultItem[]): Promise<ResultStatus>;
	}

	export interface TreeItem2 extends vscode.TreeItem {
		payload?: IConnectionProfile;
		childProvider?: string;
		type?: ExtensionNodeType;
	}

	export interface AccountDisplayInfo {
		email?: string;
		name?: string;
	}

	export interface AccountProvider {
		/**
		 * Generates a security token for the provided account and tenant
		 * @param account The account to generate a security token for
		 * @param resource The resource to get the token for
		 * @return Promise to return a security token object
		 */
		getAccountSecurityToken(account: Account, tenant: string, resource: AzureResource): Thenable<accounts.AccountSecurityToken | undefined>;
	}

	export interface AccountKey {
		/**
		 * A version string for an account
		 */
		accountVersion?: string;
	}

	export interface Account {
		/**
		 * Specifies if an account should be deleted
		 */
		delete?: boolean;
	}

	export enum CardType {
		/**
		 * Card with the icon as a background image
		 */
		Image = 'Image'
	}

	export namespace workspace {
		/**
		 * Creates and enters a workspace at the specified location
		 */
		export function createAndEnterWorkspace(location: vscode.Uri, workspaceFile?: vscode.Uri): Promise<void>;

		/**
		 * Enters the workspace with the provided path
		 * @param workspacefile
		 */
		export function enterWorkspace(workspaceFile: vscode.Uri): Promise<void>;

		/**
		 * Saves and enters the workspace with the provided path
		 * @param workspacefile
		 */
		export function saveAndEnterWorkspace(workspaceFile: vscode.Uri): Promise<void>;
	}

	export interface TableComponentProperties {
		/**
		 * Specifies whether to use headerFilter plugin
		 */
		headerFilter?: boolean,
	}

	export interface TableComponent {
		/**
		 * Append data to an existing table data.
		 */
		appendData(data: any[][]): Thenable<void>;
	}

	export interface LinkArea {
		/*
		* Accessibility information used when screen reader interacts with this link.
		* Generally, a link has no need to set the `role` of the accessibilityInformation;
		* but it is exposed for situations that may require it.
		*/
		accessibilityInformation?: vscode.AccessibilityInformation
	}

	export interface IconColumnCellValue {
		/**
		 * The icon to be displayed.
		 */
		icon: IconPath;
		/**
		 * The title of the icon.
		 */
		title: string;
	}

	export interface ButtonColumnCellValue {
		/**
		 * The icon to be displayed.
		 */
		icon?: IconPath;
		/**
		 * The title of the button.
		 */
		title?: string;
	}

	export interface HyperlinkColumnCellValue {
		/**
		 * The icon to be displayed.
		 */
		icon?: IconPath;
		/**
		 * The title of the hyperlink.
		 */
		title?: string;

		/**
		 * The url to open.
		 */
		url?: string;
	}

	export enum ColumnType {
		icon = 3,
		hyperlink = 4
	}

	export interface TableColumn {
		/**
		 * The text to display on the column heading. 'value' property will be used, if not specified
		 */
		name?: string;

		/**
		 * whether the column is resizable. Default value is true.
		 */
		resizable?: boolean;
	}

	export interface IconColumnOptions {
		/**
		 * The icon to use for all the cells in this column.
		 */
		icon?: IconPath;
	}

	export interface ButtonColumn extends IconColumnOptions, TableColumn {
		/**
		 * Whether to show the text, default value is false.
		 */
		showText?: boolean;
	}

	export interface HyperlinkColumn extends IconColumnOptions, TableColumn {
	}

	export interface CheckboxColumn extends TableColumn {
		action: ActionOnCellCheckboxCheck;
	}

	export interface ResultSetSummary {
		/**
		 * The visualization options for the result set.
		 */
		visualization?: VisualizationOptions;
	}

	/**
	 * Defines all the supported visualization types
	 */
	export type VisualizationType = 'bar' | 'count' | 'doughnut' | 'horizontalBar' | 'image' | 'line' | 'pie' | 'scatter' | 'table' | 'timeSeries';

	/**
	 * Defines the configuration options for visualization
	 */
	export interface VisualizationOptions {
		type: VisualizationType;
	}

	export interface PropertiesContainerComponentProperties {
		/**
		 * Whether to show the button that will hide/show the content of the container. Default value is false.
		 */
		showToggleButton?: boolean;
	}

	export interface ServerInfo {
		/**
		 * The CPU count of the host running the server.
		 */
		cpuCount?: number;
		/**
		 * The physical memory of the host running the server.
		 */
		physicalMemoryInMb?: number;
	}

	export interface NodeInfo {
		/**
		 * Specify the icon for the node. The value could the path to the icon or and ADS icon defined in {@link SqlThemeIcon}.
		 */
		icon?: IconPath | SqlThemeIcon;
	}

	export interface ObjectMetadata {
		/*
		 * Parent object name for subobjects such as triggers, indexes, etc.
		 */
		parentName?: string;

		/*
		 * Parent object type name, such as Table, View, etc.
		 */
		parentTypeName?: string;
	}

	export interface QueryProvider {
		/**
		 * Notify clients that the URI for a connection has been changed.
		 */
		connectionUriChanged(newUri: string, oldUri: string): Thenable<void>;
	}

	export namespace accounts {
		export interface AccountSecurityToken {
			/**
			 * Access token expiry timestamp
			 */
			expiresOn?: number
		}
	}

	export interface ConnectionInfoSummary {
		/**
		 * Indicates whether the server version is supported by ADS. The default value is true. If the value is false, ADS will show a warning message.
		 */
		isSupportedVersion?: boolean;

		/**
		 * The messages that will be appended to the Azure Data Studio's warning message about unsupported versions.
		 */
		unsupportedVersionMessage?: string;
	}

	export enum DataProviderType {
		TableDesignerProvider = 'TableDesignerProvider'
	}

	export namespace dataprotocol {
		export function registerTableDesignerProvider(provider: designers.TableDesignerProvider): vscode.Disposable;
	}

	export namespace designers {
		/**
		 * Open a table designer window.
		 * @param providerId The table designer provider Id.
		 * @param tableInfo The table information. The object will be passed back to the table designer provider as the unique identifier for the table.
		 */
		export function openTableDesigner(providerId: string, tableInfo: TableInfo): Thenable<void>;

		/**
		 * Definition for the table designer provider.
		 */
		export interface TableDesignerProvider extends DataProvider {
			/**
			 * Gets the table designer information for the specified table.
			 * @param table the table information.
			 */
			getTableDesignerInfo(table: TableInfo): Thenable<TableDesignerInfo>;
			/**
<<<<<<< HEAD
			 *
			 * @param table the table information
			 * @param data the object contains the state of the table designer
			 * @param tableChangeInfo the information about the change user made through the UI.
			 */
			processTableEdit(table: TableInfo, data: DesignerData, tableChangeInfo: DesignerEdit): Thenable<DesignerEditResult>;
=======
			 * Process the table change.
			 * @param table the table information
			 * @param viewModel the object contains the state of the table designer
			 * @param tableChangeInfo the information about the change user made through the UI.
			 */
			processTableEdit(table: TableInfo, viewModel: DesignerViewModel, tableChangeInfo: DesignerEdit): Thenable<DesignerEditResult>;

			/**
			 * Save the table
			 * @param table the table information
			 * @param viewModel the object contains the state of the table designer
			 */
			saveTable(table: TableInfo, viewModel: DesignerViewModel): Thenable<void>;

			/**
			 * Notify the provider that the table designer has been closed.
			 * @param table the table information
			 */
			disposeTableDesigner(table: TableInfo): Thenable<void>;
>>>>>>> 4ba192a5
		}

		/**
		 * The information of the table.
		 */
		export interface TableInfo {
			/**
			 * The server name.
			 */
			server: string;
			/**
			 * The database name
			 */
			database: string;
			/**
			 * The schema name, only required for existing table.
			 */
			schema?: string;
			/**
			 * The table name, only required for existing table.
			 */
			name?: string;
			/**
			 * A boolean value indicates whether a new table is being designed.
			 */
			isNewTable: boolean;
			/**
<<<<<<< HEAD
=======
			 * Unique identifier of the table. Will be used to decide whether a designer is already opened for the table.
			 */
			id: string;
			/**
>>>>>>> 4ba192a5
			 * Extension can store additional information that the provider needs to uniquely identify a table.
			 */
			[key: string]: any;
		}

		/**
		 * The information to populate the table designer UI.
		 */
		export interface TableDesignerInfo {
			/**
			 * The view definition.
			 */
			view: TableDesignerView;
			/**
<<<<<<< HEAD
			 * The data model.
			 */
			data: DesignerData;
=======
			 * The initial state of the designer.
			 */
			viewModel: DesignerViewModel;
>>>>>>> 4ba192a5
			/**
			 * The supported column types
			 */
			columnTypes: string[];
			/**
			 * The list of schemas in the database.
			 */
			schemas: string[];
		}

		/**
		 * Name of the common table properties.
		 * Extensions can use the names to access the designer data.
		 */
		export enum TableProperty {
			Columns = 'columns',
			Description = 'description',
			Name = 'name',
			Schema = 'schema',
			Script = 'script'
		}
		/**
		 * Name of the common table column properties.
		 * Extensions can use the names to access the designer data.
		 */
		export enum TableColumnProperty {
			AllowNulls = 'allowNulls',
			DefaultValue = 'defaultValue',
			Length = 'length',
			Name = 'name',
<<<<<<< HEAD
			Type = 'type'
=======
			Type = 'type',
			IsPrimaryKey = 'isPrimaryKey'
>>>>>>> 4ba192a5
		}

		/**
		 * The table designer view definition
		 */
		export interface TableDesignerView {
			/**
			 * Additional table properties. Common table properties are handled by Azure Data Studio. see {@link TableProperty}
			 */
			additionalTableProperties?: DesignerDataPropertyInfo[];
			/**
			 * Additional table column properties.Common table properties are handled by Azure Data Studio. see {@link TableColumnProperty}
			 */
<<<<<<< HEAD
			addtionalTableColumnProperties?: DesignerDataPropertyInfo[];
			/**
			 * Additional tabs.
			 */
			addtionalTabs?: DesignerTab[];
		}

		/**
		 * The data model object of the designer.
		 */
		export interface DesignerData {
=======
			additionalTableColumnProperties?: DesignerDataPropertyInfo[];
			/**
			 * Additional tabs.
			 */
			additionalTabs?: DesignerTab[];
		}

		/**
		 * The view model of the designer.
		 */
		export interface DesignerViewModel {
>>>>>>> 4ba192a5
			[key: string]: InputBoxProperties | CheckBoxProperties | DropDownProperties | DesignerTableProperties;
		}

		/**
		 * The definition of a designer tab
		 */
		export interface DesignerTab {
			/**
			 * The title of the tab
			 */
			title: string;
			/**
			 * the components to be displayed in this tab.
			 */
			components: DesignerDataPropertyInfo[];
		}

		/**
		 * The definition of the property in the designer.
		 */
		export interface DesignerDataPropertyInfo {
			/**
			 * The property name
			 */
			propertyName: string;
			/**
			 * The component type
			 */
			componentType: DesignerComponentTypeName;
			/**
			 * The group name, properties with the same group name will be displayed under the same group on the UI.
			 */
			group?: string;
			/**
			 * The properties of the component.
			 */
			componentProperties: InputBoxProperties | CheckBoxProperties | DropDownProperties | DesignerTableProperties;
		}

		/**
		 * The child component types supported by designer.
		 */
		export type DesignerComponentTypeName = 'input' | 'checkbox' | 'dropdown' | 'table';

		/**
		 * The properties for the table component in the designer.
		 */
		export interface DesignerTableProperties extends ComponentProperties {
			/**
			 * the name of the properties to be displayed, properties not in this list will be accessible in properties pane.
			 */
			columns?: string[];

			/**
			 * The display name of the object type
			 */
			objectTypeDisplayName: string;

			/**
			 * the properties of the table data item
			 */
			itemProperties?: DesignerDataPropertyInfo[];

			/**
			 * The data to be displayed.
			 */
			data?: DesignerTableComponentDataItem[];
		}

		/**
		 * The data item of the designer's table component.
		 */
		export interface DesignerTableComponentDataItem {
			[key: string]: InputBoxProperties | CheckBoxProperties | DropDownProperties | DesignerTableProperties;
		}

		/**
		 * Type of the edit originated from the designer UI.
		 */
		export enum DesignerEditType {
			/**
			 * Add a row to a table
			 */
			Add = 0,
			/**
			 * Remove a row from a table
			 */
			Remove = 1,
			/**
			 * Update a property
			 */
			Update = 2
		}

		/**
		 * Information of the edit originated from the designer UI.
		 */
		export interface DesignerEdit {
			/**
			 * The edit type
			 */
			type: DesignerEditType;
			/**
			 * the property that was edited
			 */
			property: DesignerEditIdentifier;
			/**
			 * the new value
			 */
<<<<<<< HEAD
			value: any;
=======
			value?: any;
>>>>>>> 4ba192a5
		}

		/**
		 * The identifier of a property. The value is string typed if the property belongs to the root object, otherwise the type of the value is an object.
		 */
		export type DesignerEditIdentifier = string | { parentProperty: string, index: number, property: string };

		/**
		 * The result returned by the table designer provider after handling an edit request.
		 */
		export interface DesignerEditResult {
			/**
<<<<<<< HEAD
			 * The data model object.
			 */
			data: DesignerData;
=======
			 * The view model object.
			 */
			viewModel: DesignerViewModel;
>>>>>>> 4ba192a5
			/**
			 * Whether the current state is valid.
			 */
			isValid: boolean;
			/**
			 * Error messages of current state, and the property the caused the error.
			 */
			errors?: { message: string, property?: DesignerEditIdentifier }[];
		}
	}
}<|MERGE_RESOLUTION|>--- conflicted
+++ resolved
@@ -1015,14 +1015,6 @@
 			 */
 			getTableDesignerInfo(table: TableInfo): Thenable<TableDesignerInfo>;
 			/**
-<<<<<<< HEAD
-			 *
-			 * @param table the table information
-			 * @param data the object contains the state of the table designer
-			 * @param tableChangeInfo the information about the change user made through the UI.
-			 */
-			processTableEdit(table: TableInfo, data: DesignerData, tableChangeInfo: DesignerEdit): Thenable<DesignerEditResult>;
-=======
 			 * Process the table change.
 			 * @param table the table information
 			 * @param viewModel the object contains the state of the table designer
@@ -1042,7 +1034,6 @@
 			 * @param table the table information
 			 */
 			disposeTableDesigner(table: TableInfo): Thenable<void>;
->>>>>>> 4ba192a5
 		}
 
 		/**
@@ -1070,13 +1061,10 @@
 			 */
 			isNewTable: boolean;
 			/**
-<<<<<<< HEAD
-=======
 			 * Unique identifier of the table. Will be used to decide whether a designer is already opened for the table.
 			 */
 			id: string;
 			/**
->>>>>>> 4ba192a5
 			 * Extension can store additional information that the provider needs to uniquely identify a table.
 			 */
 			[key: string]: any;
@@ -1091,15 +1079,9 @@
 			 */
 			view: TableDesignerView;
 			/**
-<<<<<<< HEAD
-			 * The data model.
-			 */
-			data: DesignerData;
-=======
 			 * The initial state of the designer.
 			 */
 			viewModel: DesignerViewModel;
->>>>>>> 4ba192a5
 			/**
 			 * The supported column types
 			 */
@@ -1130,12 +1112,8 @@
 			DefaultValue = 'defaultValue',
 			Length = 'length',
 			Name = 'name',
-<<<<<<< HEAD
-			Type = 'type'
-=======
 			Type = 'type',
 			IsPrimaryKey = 'isPrimaryKey'
->>>>>>> 4ba192a5
 		}
 
 		/**
@@ -1149,23 +1127,10 @@
 			/**
 			 * Additional table column properties.Common table properties are handled by Azure Data Studio. see {@link TableColumnProperty}
 			 */
-<<<<<<< HEAD
-			addtionalTableColumnProperties?: DesignerDataPropertyInfo[];
+			additionalTableColumnProperties?: DesignerDataPropertyInfo[];
 			/**
 			 * Additional tabs.
 			 */
-			addtionalTabs?: DesignerTab[];
-		}
-
-		/**
-		 * The data model object of the designer.
-		 */
-		export interface DesignerData {
-=======
-			additionalTableColumnProperties?: DesignerDataPropertyInfo[];
-			/**
-			 * Additional tabs.
-			 */
 			additionalTabs?: DesignerTab[];
 		}
 
@@ -1173,7 +1138,6 @@
 		 * The view model of the designer.
 		 */
 		export interface DesignerViewModel {
->>>>>>> 4ba192a5
 			[key: string]: InputBoxProperties | CheckBoxProperties | DropDownProperties | DesignerTableProperties;
 		}
 
@@ -1283,11 +1247,7 @@
 			/**
 			 * the new value
 			 */
-<<<<<<< HEAD
-			value: any;
-=======
 			value?: any;
->>>>>>> 4ba192a5
 		}
 
 		/**
@@ -1300,15 +1260,9 @@
 		 */
 		export interface DesignerEditResult {
 			/**
-<<<<<<< HEAD
-			 * The data model object.
-			 */
-			data: DesignerData;
-=======
 			 * The view model object.
 			 */
 			viewModel: DesignerViewModel;
->>>>>>> 4ba192a5
 			/**
 			 * Whether the current state is valid.
 			 */
