--- conflicted
+++ resolved
@@ -80,11 +80,6 @@
 		export function registerSerializationProvider(provider: SerializationProvider): vscode.Disposable;
 	}
 
-	export interface DeclarativeTableColumn {
-		headerCssStyles?: { [key: string]: string };
-		rowCssStyles?: { [key: string]: string };
-	}
-
 	export interface HyperlinkComponent {
 		/**
 		 * An event called when the text is clicked
@@ -92,10 +87,15 @@
 		onDidClick: vscode.Event<any>;
 	}
 
-<<<<<<< HEAD
+	export interface DeclarativeTableColumn {
+		headerCssStyles?: { [key: string]: string };
+		rowCssStyles?: { [key: string]: string };
+	}
+
 	export enum DeclarativeDataType {
 		component = 'component'
-=======
+	}
+
 	/*
 	 * Add optional azureAccount for connectionWidget.
 	 */
@@ -121,6 +121,5 @@
 	 */
 	export enum AzureResource {
 		OssRdbms = 2
->>>>>>> 4145ecfb
 	}
 }