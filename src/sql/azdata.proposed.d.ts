--- conflicted
+++ resolved
@@ -1996,7 +1996,6 @@
 		}
 	}
 
-<<<<<<< HEAD
 	export interface ChartData {
 		line: {
 			dataset: number[],
@@ -2052,12 +2051,12 @@
 
 	export interface ChartComponent<T extends ChartType> extends Component, ChartComponentProperties<T> {
 		onDidClick: vscode.Event<ChartClickEvent>;
-=======
+	}
+
 	export interface TableComponent {
 		/**
 		 * Set active cell.
 		 */
 		setActiveCell(row: number, column: number): void;
->>>>>>> b028d125
 	}
 }