--- conflicted
+++ resolved
@@ -24,4767 +24,6 @@
 		/**
 		 * Register a connection event listener
 		 */
-<<<<<<< HEAD
-		connectionUri: string;
-
-		/**
-		 * Summary of details containing any connection changes.
-		 */
-		connection: ConnectionSummary;
-	}
-
-	export interface FeatureMetadataProvider {
-		enabled: boolean;
-
-		featureName: string;
-
-		optionsMetadata: ServiceOption[];
-	}
-
-	export interface DataProtocolServerCapabilities {
-		protocolVersion: string;
-
-		providerName: string;
-
-		providerDisplayName: string;
-
-		connectionProvider: ConnectionProviderOptions;
-
-		adminServicesProvider: AdminServicesOptions;
-
-		features: FeatureMetadataProvider[];
-	}
-
-	export interface DataProtocolClientCapabilities {
-		hostName: string;
-
-		hostVersion: string;
-	}
-
-	export interface CapabilitiesProvider extends DataProvider {
-		getServerCapabilities(client: DataProtocolClientCapabilities): Thenable<DataProtocolServerCapabilities>;
-	}
-
-	export enum MetadataType {
-		Table = 0,
-		View = 1,
-		SProc = 2,
-		Function = 3
-	}
-
-	export interface ObjectMetadata {
-		metadataType: MetadataType;
-
-		metadataTypeName: string;
-
-		urn: string;
-
-		name: string;
-
-		schema: string;
-	}
-
-	export interface ColumnMetadata {
-
-		hasExtendedProperties: boolean;
-
-		defaultValue: string;
-
-		/// <summary>
-		/// Escaped identifier for the name of the column
-		/// </summary>
-		escapedName: string;
-
-		/// <summary>
-		/// Whether or not the column is computed
-		/// </summary>
-		isComputed: boolean;
-
-		/// <summary>
-		/// Whether or not the column is deterministically computed
-		/// </summary>
-		isDeterministic: boolean;
-
-		/// <summary>
-		/// Whether or not the column is an identity column
-		/// </summary>
-		isIdentity: boolean;
-
-		/// <summary>
-		/// The ordinal ID of the column
-		/// </summary>
-		ordinal: number;
-
-		/// <summary>
-		/// Whether or not the column is calculated on the server side. This could be a computed
-		/// column or a identity column.
-		/// </summary>
-		isCalculated: boolean;
-
-		/// <summary>
-		/// Whether or not the column is used in a key to uniquely identify a row
-		/// </summary>
-		isKey: boolean;
-
-		/// <summary>
-		/// Whether or not the column can be trusted for uniqueness
-		/// </summary>
-		isTrustworthyForUniqueness: boolean;
-	}
-
-	export interface TableMetadata {
-
-		columns: ColumnMetadata;
-
-	}
-
-	export interface ProviderMetadata {
-		objectMetadata: ObjectMetadata[];
-	}
-
-	export interface MetadataProvider extends DataProvider {
-		getMetadata(connectionUri: string): Thenable<ProviderMetadata>;
-
-		getDatabases(connectionUri: string): Thenable<string[]>;
-
-		getTableInfo(connectionUri: string, metadata: ObjectMetadata): Thenable<ColumnMetadata[]>;
-
-		getViewInfo(connectionUri: string, metadata: ObjectMetadata): Thenable<ColumnMetadata[]>;
-	}
-
-	export enum ScriptOperation {
-		Select = 0,
-		Create = 1,
-		Insert = 2,
-		Update = 3,
-		Delete = 4,
-		Execute = 5,
-		Alter = 6
-	}
-
-	export interface ScriptingResult {
-		operationId: string;
-		script: string;
-	}
-
-	export interface ScriptingParamDetails {
-		filePath: string;
-		scriptCompatibilityOption: string;
-		targetDatabaseEngineEdition: string;
-		targetDatabaseEngineType: string;
-	}
-
-	export interface ScriptingProvider extends DataProvider {
-
-		scriptAsOperation(connectionUri: string, operation: ScriptOperation, metadata: ObjectMetadata, paramDetails: ScriptingParamDetails): Thenable<ScriptingResult>;
-
-		registerOnScriptingComplete(handler: (scriptingCompleteResult: ScriptingCompleteResult) => any): void;
-	}
-
-	export interface ScriptingCompleteResult {
-		errorDetails: string;
-
-		errorMessage: string;
-
-		hasError: boolean;
-
-		canceled: boolean;
-
-		success: boolean;
-
-		operationId: string;
-	}
-
-	/**
-	 * Parameters to initialize a connection to a database
-	 */
-	export interface Credential {
-		/**
-		 * Unique ID identifying the credential
-		 */
-		credentialId: string;
-
-		/**
-		 * password
-		 */
-		password: string;
-	}
-
-	export interface CredentialProvider {
-		handle: number;
-
-		saveCredential(credentialId: string, password: string): Thenable<boolean>;
-
-		readCredential(credentialId: string): Thenable<Credential>;
-
-		deleteCredential(credentialId: string): Thenable<boolean>;
-	}
-
-	export interface SerializationProvider {
-		handle: number;
-		saveAs(saveFormat: string, savePath: string, results: string, appendToFile: boolean): Thenable<SaveResultRequestResult>;
-	}
-
-
-	export interface DidChangeLanguageFlavorParams {
-		uri: string;
-		language: string;
-		flavor: string;
-	}
-
-	export interface QueryExecutionOptions {
-		options: Map<string, any>;
-	}
-
-	export interface QueryProvider extends DataProvider {
-		cancelQuery(ownerUri: string): Thenable<QueryCancelResult>;
-		runQuery(ownerUri: string, selection: ISelectionData, runOptions?: ExecutionPlanOptions): Thenable<void>;
-		runQueryStatement(ownerUri: string, line: number, column: number): Thenable<void>;
-		runQueryString(ownerUri: string, queryString: string): Thenable<void>;
-		runQueryAndReturn(ownerUri: string, queryString: string): Thenable<SimpleExecuteResult>;
-		parseSyntax(ownerUri: string, query: string): Thenable<SyntaxParseResult>;
-		getQueryRows(rowData: QueryExecuteSubsetParams): Thenable<QueryExecuteSubsetResult>;
-		disposeQuery(ownerUri: string): Thenable<void>;
-		saveResults(requestParams: SaveResultsRequestParams): Thenable<SaveResultRequestResult>;
-		setQueryExecutionOptions(ownerUri: string, options: QueryExecutionOptions): Thenable<void>;
-
-		// Notifications
-		registerOnQueryComplete(handler: (result: QueryExecuteCompleteNotificationResult) => any): void;
-		registerOnBatchStart(handler: (batchInfo: QueryExecuteBatchNotificationParams) => any): void;
-		registerOnBatchComplete(handler: (batchInfo: QueryExecuteBatchNotificationParams) => any): void;
-		registerOnResultSetAvailable(handler: (resultSetInfo: QueryExecuteResultSetNotificationParams) => any): void;
-		registerOnResultSetUpdated(handler: (resultSetInfo: QueryExecuteResultSetNotificationParams) => any): void;
-		registerOnMessage(handler: (message: QueryExecuteMessageParams) => any): void;
-
-		// Edit Data Requests
-		commitEdit(ownerUri: string): Thenable<void>;
-		createRow(ownerUri: string): Thenable<EditCreateRowResult>;
-		deleteRow(ownerUri: string, rowId: number): Thenable<void>;
-		disposeEdit(ownerUri: string): Thenable<void>;
-		initializeEdit(ownerUri: string, schemaName: string, objectName: string, objectType: string, rowLimit: number, queryString: string): Thenable<void>;
-		revertCell(ownerUri: string, rowId: number, columnId: number): Thenable<EditRevertCellResult>;
-		revertRow(ownerUri: string, rowId: number): Thenable<void>;
-		updateCell(ownerUri: string, rowId: number, columnId: number, newValue: string): Thenable<EditUpdateCellResult>;
-		getEditRows(rowData: EditSubsetParams): Thenable<EditSubsetResult>;
-
-		// Edit Data Notifications
-		registerOnEditSessionReady(handler: (ownerUri: string, success: boolean, message: string) => any): void;
-	}
-
-	export interface IDbColumn {
-		allowDBNull?: boolean;
-		baseCatalogName: string;
-		baseColumnName: string;
-		baseSchemaName: string;
-		baseServerName: string;
-		baseTableName: string;
-		columnName: string;
-		columnOrdinal?: number;
-		columnSize?: number;
-		isAliased?: boolean;
-		isAutoIncrement?: boolean;
-		isExpression?: boolean;
-		isHidden?: boolean;
-		isIdentity?: boolean;
-		isKey?: boolean;
-		isBytes?: boolean;
-		isChars?: boolean;
-		isSqlVariant?: boolean;
-		isUdt?: boolean;
-		dataType: string;
-		isXml?: boolean;
-		isJson?: boolean;
-		isLong?: boolean;
-		isReadOnly?: boolean;
-		isUnique?: boolean;
-		numericPrecision?: number;
-		numericScale?: number;
-		udtAssemblyQualifiedName: string;
-		dataTypeName: string;
-	}
-
-	export interface IGridResultSet {
-		columns: IDbColumn[];
-		rowsUri: string;
-		numberOfRows: number;
-	}
-
-	export interface IResultMessage {
-		batchId?: number;
-		isError: boolean;
-		time: string;
-		message: string;
-	}
-
-	export interface ISelectionData {
-		startLine: number;
-		startColumn: number;
-		endLine: number;
-		endColumn: number;
-	}
-
-	export interface ResultSetSummary {
-		id: number;
-		batchId: number;
-		rowCount: number;
-		columnInfo: IDbColumn[];
-		complete: boolean;
-	}
-
-	export interface BatchSummary {
-		hasError: boolean;
-		id: number;
-		selection: ISelectionData;
-		resultSetSummaries: ResultSetSummary[];
-		executionElapsed: string;
-		executionEnd: string;
-		executionStart: string;
-	}
-
-	export enum EditRowState {
-		clean = 0,
-		dirtyInsert = 1,
-		dirtyDelete = 2,
-		dirtyUpdate = 3
-	}
-
-	export interface EditRow {
-		cells: DbCellValue[];
-		id: number;
-		isDirty: boolean;
-		state: EditRowState;
-	}
-
-	export interface EditCell extends DbCellValue {
-		isDirty: boolean;
-	}
-
-	export interface QueryExecuteCompleteNotificationResult {
-		ownerUri: string;
-		batchSummaries: BatchSummary[];
-	}
-
-	export interface ExecutionPlanOptions {
-		displayEstimatedQueryPlan?: boolean;
-		displayActualQueryPlan?: boolean;
-	}
-
-	export interface SimpleExecuteParams {
-		queryString: string;
-		ownerUri: string;
-	}
-
-	export interface SimpleExecuteResult {
-		rowCount: number;
-		columnInfo: IDbColumn[];
-		rows: DbCellValue[][];
-	}
-
-	export interface SyntaxParseParams {
-		ownerUri: string;
-		query: string;
-	}
-
-	export interface SyntaxParseResult {
-		parseable: boolean;
-		errors: string[];
-	}
-
-	// Query Batch Notification -----------------------------------------------------------------------
-	export interface QueryExecuteBatchNotificationParams {
-		batchSummary: BatchSummary;
-		ownerUri: string;
-	}
-
-
-	export interface QueryExecuteResultSetNotificationParams {
-		resultSetSummary: ResultSetSummary;
-		ownerUri: string;
-	}
-
-
-	export interface QueryExecuteMessageParams {
-		message: IResultMessage;
-		ownerUri: string;
-	}
-
-	export interface QueryExecuteSubsetParams {
-		ownerUri: string;
-		batchIndex: number;
-		resultSetIndex: number;
-		rowsStartIndex: number;
-		rowsCount: number;
-	}
-
-	export interface DbCellValue {
-		displayValue: string;
-		isNull: boolean;
-		invariantCultureDisplayValue: string;
-	}
-
-	export interface ResultSetSubset {
-		rowCount: number;
-		rows: DbCellValue[][];
-	}
-
-	export interface QueryExecuteSubsetResult {
-		message: string;
-		resultSubset: ResultSetSubset;
-	}
-
-	export interface QueryCancelResult {
-		messages: string;
-	}
-
-	// Save Results ===============================================================================
-	export interface SaveResultsRequestParams {
-		/**
-		 * 'csv', 'json', 'excel', 'xml'
-		 */
-		resultFormat: string;
-		ownerUri: string;
-		filePath: string;
-		batchIndex: number;
-		resultSetIndex: number;
-		rowStartIndex: number;
-		rowEndIndex: number;
-		columnStartIndex: number;
-		columnEndIndex: number;
-		includeHeaders?: boolean;
-		delimiter?: string;
-		lineSeperator?: string;
-		textIdentifier?: string;
-		encoding?: string;
-		formatted?: boolean;
-	}
-
-	export interface SaveResultRequestResult {
-		messages: string;
-	}
-
-	// Edit Data ==================================================================================
-	// Shared Interfaces --------------------------------------------------------------------------
-	export interface IEditSessionOperationParams {
-		ownerUri: string;
-	}
-
-	export interface IEditRowOperationParams extends IEditSessionOperationParams {
-		rowId: number;
-	}
-
-	export interface EditCellResult {
-		cell: EditCell;
-		isRowDirty: boolean;
-	}
-
-	// edit/commit --------------------------------------------------------------------------------
-	export interface EditCommitParams extends IEditSessionOperationParams { }
-	export interface EditCommitResult { }
-
-	// edit/createRow -----------------------------------------------------------------------------
-	export interface EditCreateRowParams extends IEditSessionOperationParams { }
-	export interface EditCreateRowResult {
-		defaultValues: string[];
-		newRowId: number;
-	}
-
-	// edit/deleteRow -----------------------------------------------------------------------------
-	export interface EditDeleteRowParams extends IEditRowOperationParams { }
-	export interface EditDeleteRowResult { }
-
-	// edit/dispose -------------------------------------------------------------------------------
-	export interface EditDisposeParams extends IEditSessionOperationParams { }
-	export interface EditDisposeResult { }
-
-	// edit/initialize ----------------------------------------------------------------------------
-	export interface EditInitializeFiltering {
-		LimitResults?: number;
-	}
-
-	export interface EditInitializeParams extends IEditSessionOperationParams {
-		filters: EditInitializeFiltering;
-		objectName: string;
-		schemaName: string;
-		objectType: string;
-		queryString: string;
-	}
-
-
-	export interface EditInitializeResult { }
-
-	// edit/revertCell ----------------------------------------------------------------------------
-	export interface EditRevertCellParams extends IEditRowOperationParams {
-		columnId: number;
-	}
-	export interface EditRevertCellResult extends EditCellResult {
-	}
-
-	// edit/revertRow -----------------------------------------------------------------------------
-	export interface EditRevertRowParams extends IEditRowOperationParams { }
-	export interface EditRevertRowResult { }
-
-	// edit/sessionReady Event --------------------------------------------------------------------
-	export interface EditSessionReadyParams {
-		ownerUri: string;
-		success: boolean;
-		message: string;
-	}
-
-	// edit/updateCell ----------------------------------------------------------------------------
-	export interface EditUpdateCellParams extends IEditRowOperationParams {
-		columnId: number;
-		newValue: string;
-	}
-
-	export interface EditUpdateCellResult extends EditCellResult {
-	}
-
-	// edit/subset --------------------------------------------------------------------------------
-	export interface EditSubsetParams extends IEditSessionOperationParams {
-		rowStartIndex: number;
-		rowCount: number;
-	}
-	export interface EditSubsetResult {
-		rowCount: number;
-		subset: EditRow[];
-	}
-
-	/**
-	 * A reference to a named icon. Currently only a subset of the SQL icons are available.
-	 * Using a theme icon is preferred over a custom icon as it gives theme authors the possibility to change the icons.
-	 */
-	export class SqlThemeIcon {
-		static readonly Folder: SqlThemeIcon;
-		static readonly Root: SqlThemeIcon;
-		static readonly Database: SqlThemeIcon;
-		static readonly Server: SqlThemeIcon;
-		static readonly ScalarValuedFunction: SqlThemeIcon;
-		static readonly TableValuedFunction: SqlThemeIcon;
-		static readonly AggregateFunction: SqlThemeIcon;
-		static readonly FileGroup: SqlThemeIcon;
-		static readonly StoredProcedure: SqlThemeIcon;
-		static readonly UserDefinedTableType: SqlThemeIcon;
-		static readonly View: SqlThemeIcon;
-		static readonly Table: SqlThemeIcon;
-		static readonly HistoryTable: SqlThemeIcon;
-		static readonly ServerLevelLinkedServerLogin: SqlThemeIcon;
-		static readonly ServerLevelServerAudit: SqlThemeIcon;
-		static readonly ServerLevelCryptographicProvider: SqlThemeIcon;
-		static readonly ServerLevelCredential: SqlThemeIcon;
-		static readonly ServerLevelServerRole: SqlThemeIcon;
-		static readonly ServerLevelLogin: SqlThemeIcon;
-		static readonly ServerLevelServerAuditSpecification: SqlThemeIcon;
-		static readonly ServerLevelServerTrigger: SqlThemeIcon;
-		static readonly ServerLevelLinkedServer: SqlThemeIcon;
-		static readonly ServerLevelEndpoint: SqlThemeIcon;
-		static readonly Synonym: SqlThemeIcon;
-		static readonly DatabaseTrigger: SqlThemeIcon;
-		static readonly Assembly: SqlThemeIcon;
-		static readonly MessageType: SqlThemeIcon;
-		static readonly Contract: SqlThemeIcon;
-		static readonly Queue: SqlThemeIcon;
-		static readonly Service: SqlThemeIcon;
-		static readonly Route: SqlThemeIcon;
-		static readonly DatabaseAndQueueEventNotification: SqlThemeIcon;
-		static readonly RemoteServiceBinding: SqlThemeIcon;
-		static readonly BrokerPriority: SqlThemeIcon;
-		static readonly FullTextCatalog: SqlThemeIcon;
-		static readonly FullTextStopList: SqlThemeIcon;
-		static readonly SqlLogFile: SqlThemeIcon;
-		static readonly PartitionFunction: SqlThemeIcon;
-		static readonly PartitionScheme: SqlThemeIcon;
-		static readonly SearchPropertyList: SqlThemeIcon;
-		static readonly User: SqlThemeIcon;
-		static readonly Schema: SqlThemeIcon;
-		static readonly AsymmetricKey: SqlThemeIcon;
-		static readonly Certificate: SqlThemeIcon;
-		static readonly SymmetricKey: SqlThemeIcon;
-		static readonly DatabaseEncryptionKey: SqlThemeIcon;
-		static readonly MasterKey: SqlThemeIcon;
-		static readonly DatabaseAuditSpecification: SqlThemeIcon;
-		static readonly Column: SqlThemeIcon;
-		static readonly Key: SqlThemeIcon;
-		static readonly Constraint: SqlThemeIcon;
-		static readonly Trigger: SqlThemeIcon;
-		static readonly Index: SqlThemeIcon;
-		static readonly Statistic: SqlThemeIcon;
-		static readonly UserDefinedDataType: SqlThemeIcon;
-		static readonly UserDefinedType: SqlThemeIcon;
-		static readonly XmlSchemaCollection: SqlThemeIcon;
-		static readonly SystemExactNumeric: SqlThemeIcon;
-		static readonly SystemApproximateNumeric: SqlThemeIcon;
-		static readonly SystemDateAndTime: SqlThemeIcon;
-		static readonly SystemCharacterString: SqlThemeIcon;
-		static readonly SystemUnicodeCharacterString: SqlThemeIcon;
-		static readonly SystemBinaryString: SqlThemeIcon;
-		static readonly SystemOtherDataType: SqlThemeIcon;
-		static readonly SystemClrDataType: SqlThemeIcon;
-		static readonly SystemSpatialDataType: SqlThemeIcon;
-		static readonly UserDefinedTableTypeColumn: SqlThemeIcon;
-		static readonly UserDefinedTableTypeKey: SqlThemeIcon;
-		static readonly UserDefinedTableTypeConstraint: SqlThemeIcon;
-		static readonly StoredProcedureParameter: SqlThemeIcon;
-		static readonly TableValuedFunctionParameter: SqlThemeIcon;
-		static readonly ScalarValuedFunctionParameter: SqlThemeIcon;
-		static readonly AggregateFunctionParameter: SqlThemeIcon;
-		static readonly DatabaseRole: SqlThemeIcon;
-		static readonly ApplicationRole: SqlThemeIcon;
-		static readonly FileGroupFile: SqlThemeIcon;
-		static readonly SystemMessageType: SqlThemeIcon;
-		static readonly SystemContract: SqlThemeIcon;
-		static readonly SystemService: SqlThemeIcon;
-		static readonly SystemQueue: SqlThemeIcon;
-		static readonly Sequence: SqlThemeIcon;
-		static readonly SecurityPolicy: SqlThemeIcon;
-		static readonly DatabaseScopedCredential: SqlThemeIcon;
-		static readonly ExternalResource: SqlThemeIcon;
-		static readonly ExternalDataSource: SqlThemeIcon;
-		static readonly ExternalFileFormat: SqlThemeIcon;
-		static readonly ExternalTable: SqlThemeIcon;
-		static readonly ColumnMasterKey: SqlThemeIcon;
-		static readonly ColumnEncryptionKey: SqlThemeIcon;
-
-		private constructor(id: string);
-
-		/**
-		 * Gets the ID for the theme icon for help in cases where string comparison is needed
-		 */
-		public readonly id: string;
-	}
-
-	export interface ObjectExplorerSessionResponse {
-		sessionId: string;
-	}
-
-	export interface ObjectExplorerExpandInfo {
-		sessionId: string;
-		nodePath: string;
-		nodes: NodeInfo[];
-		errorMessage: string;
-	}
-
-	export interface ExpandNodeInfo {
-		sessionId: string;
-		nodePath: string;
-	}
-
-	export interface FindNodesInfo {
-		sessionId: string;
-		type: string;
-		schema: string;
-		name: string;
-		database: string;
-		parentObjectNames: string[];
-	}
-
-	export interface ObjectExplorerCloseSessionInfo {
-		sessionId: string;
-	}
-
-	export interface ObjectExplorerCloseSessionResponse {
-		sessionId: string;
-		success: boolean;
-	}
-
-	export interface ObjectExplorerFindNodesResponse {
-		nodes: NodeInfo[];
-	}
-
-	export interface ObjectExplorerProviderBase extends DataProvider {
-		expandNode(nodeInfo: ExpandNodeInfo): Thenable<boolean>;
-
-		refreshNode(nodeInfo: ExpandNodeInfo): Thenable<boolean>;
-
-		findNodes(findNodesInfo: FindNodesInfo): Thenable<ObjectExplorerFindNodesResponse>;
-
-		registerOnExpandCompleted(handler: (response: ObjectExplorerExpandInfo) => any): void;
-	}
-
-	export interface ObjectExplorerProvider extends ObjectExplorerProviderBase {
-		createNewSession(connInfo: ConnectionInfo): Thenable<ObjectExplorerSessionResponse>;
-
-		closeSession(closeSessionInfo: ObjectExplorerCloseSessionInfo): Thenable<ObjectExplorerCloseSessionResponse>;
-
-		registerOnSessionCreated(handler: (response: ObjectExplorerSession) => any): void;
-
-		registerOnSessionDisconnected?(handler: (response: ObjectExplorerSession) => any): void;
-	}
-
-	export interface ObjectExplorerNodeProvider extends ObjectExplorerProviderBase {
-		/**
-		 * The providerId for whichever type of ObjectExplorer connection this can add folders and objects to
-		 */
-		readonly supportedProviderId: string;
-
-		/**
-		 * Optional group name used to sort nodes in the tree. If not defined, the node order will be added in order based on provider ID, with
-		 * nodes from the main ObjectExplorerProvider for this provider type added first
-		 */
-		readonly group?: string;
-
-		handleSessionOpen(session: ObjectExplorerSession): Thenable<boolean>;
-
-		handleSessionClose(closeSessionInfo: ObjectExplorerCloseSessionInfo): void;
-	}
-
-	export interface IconProvider extends DataProvider {
-		getConnectionIconId(connection: IConnectionProfile, serverInfo: ServerInfo): Thenable<string>;
-	}
-
-	// Admin Services interfaces  -----------------------------------------------------------------------
-	export interface DatabaseInfo {
-		options: {};
-	}
-
-	export interface LoginInfo {
-		name: string;
-	}
-
-	export interface CreateDatabaseResponse {
-		result: boolean;
-		taskId: number;
-	}
-
-	export interface CreateLoginResponse {
-		result: boolean;
-		taskId: number;
-	}
-
-	export interface AdminServicesProvider extends DataProvider {
-		createDatabase(connectionUri: string, database: DatabaseInfo): Thenable<CreateDatabaseResponse>;
-
-		createLogin(connectionUri: string, login: LoginInfo): Thenable<CreateLoginResponse>;
-
-		getDefaultDatabaseInfo(connectionUri: string): Thenable<DatabaseInfo>;
-
-		getDatabaseInfo(connectionUri: string): Thenable<DatabaseInfo>;
-	}
-
-	// Agent Services types
-	export enum WeekDays {
-		sunday = 1,
-		monday = 2,
-		tuesday = 4,
-		wednesday = 8,
-		thursday = 16,
-		friday = 32,
-		weekDays = 62,
-		saturday = 64,
-		weekEnds = 65,
-		everyDay = 127
-	}
-
-	export enum NotifyMethods {
-		none = 0,
-		notifyEmail = 1,
-		pager = 2,
-		netSend = 4,
-		notifyAll = 7
-	}
-
-	export enum AlertType {
-		sqlServerEvent = 1,
-		sqlServerPerformanceCondition = 2,
-		nonSqlServerEvent = 3,
-		wmiEvent = 4
-	}
-
-	export enum JobCompletionActionCondition {
-		Never = 0,
-		OnSuccess = 1,
-		OnFailure = 2,
-		Always = 3
-	}
-
-	export enum FrequencyTypes {
-		Unknown,
-		OneTime = 1 << 1,
-		Daily = 1 << 2,
-		Weekly = 1 << 3,
-		Monthly = 1 << 4,
-		MonthlyRelative = 1 << 5,
-		AutoStart = 1 << 6,
-		OnIdle = 1 << 7
-	}
-
-	export enum FrequencySubDayTypes {
-		Unknown = 0,
-		Once = 1,
-		Second = 2,
-		Minute = 4,
-		Hour = 8
-	}
-
-	export enum FrequencyRelativeIntervals {
-		First = 1,
-		Second = 2,
-		Third = 4,
-		Fourth = 8,
-		Last = 16
-	}
-
-	export enum JobExecutionStatus {
-		Executing = 1,
-		WaitingForWorkerThread = 2,
-		BetweenRetries = 3,
-		Idle = 4,
-		Suspended = 5,
-		WaitingForStepToFinish = 6,
-		PerformingCompletionAction = 7
-	}
-
-	export interface AgentJobInfo {
-		name: string;
-		owner: string;
-		description: string;
-		currentExecutionStatus: number;
-		lastRunOutcome: number;
-		currentExecutionStep: string;
-		enabled: boolean;
-		hasTarget: boolean;
-		hasSchedule: boolean;
-		hasStep: boolean;
-		runnable: boolean;
-		category: string;
-		categoryId: number;
-		categoryType: number;
-		lastRun: string;
-		nextRun: string;
-		jobId: string;
-		startStepId: number;
-		emailLevel: JobCompletionActionCondition;
-		pageLevel: JobCompletionActionCondition;
-		eventLogLevel: JobCompletionActionCondition;
-		deleteLevel: JobCompletionActionCondition;
-		operatorToEmail: string;
-		operatorToPage: string;
-		jobSteps: AgentJobStepInfo[];
-		jobSchedules: AgentJobScheduleInfo[];
-		alerts: AgentAlertInfo[];
-	}
-
-	export interface AgentJobScheduleInfo {
-		id: number;
-		name: string;
-		jobName: string;
-		isEnabled: boolean;
-		frequencyTypes: FrequencyTypes;
-		frequencySubDayTypes: FrequencySubDayTypes;
-		frequencySubDayInterval: number;
-		frequencyRelativeIntervals: FrequencyRelativeIntervals;
-		frequencyRecurrenceFactor: number;
-		frequencyInterval: number;
-		dateCreated: string;
-		activeStartTimeOfDay: string;
-		activeStartDate: string;
-		activeEndTimeOfDay: string;
-		jobCount: number;
-		activeEndDate: string;
-		scheduleUid: string;
-		description: string;
-	}
-
-	export interface AgentJobStep {
-		jobId: string;
-		stepId: string;
-		stepName: string;
-		message: string;
-		runDate: string;
-		runStatus: number;
-		stepDetails: AgentJobStepInfo;
-	}
-
-	export enum AgentSubSystem {
-		TransactSql = 1,
-		ActiveScripting = 2,
-		CmdExec = 3,
-		Snapshot = 4,
-		LogReader = 5,
-		Distribution = 6,
-		Merge = 7,
-		QueueReader = 8,
-		AnalysisQuery = 9,
-		AnalysisCommands = 10,
-		Ssis = 11,
-		PowerShell = 12
-	}
-
-	export enum StepCompletionAction {
-		QuitWithSuccess = 1,
-		QuitWithFailure = 2,
-		GoToNextStep = 3,
-		GoToStep = 4
-	}
-
-	export interface AgentJobStepInfo {
-		jobId: string;
-		jobName: string;
-		script: string;
-		scriptName: string;
-		stepName: string;
-		subSystem: AgentSubSystem;
-		id: number;
-		failureAction: StepCompletionAction;
-		successAction: StepCompletionAction;
-		failStepId: number;
-		successStepId: number;
-		command: string;
-		commandExecutionSuccessCode: number;
-		databaseName: string;
-		databaseUserName: string;
-		server: string;
-		outputFileName: string;
-		appendToLogFile: boolean;
-		appendToStepHist: boolean;
-		writeLogToTable: boolean;
-		appendLogToTable: boolean;
-		retryAttempts: number;
-		retryInterval: number;
-		proxyName: string;
-	}
-
-	export interface AgentJobHistoryInfo {
-		instanceId: number;
-		sqlMessageId: string;
-		message: string;
-		stepId: string;
-		stepName: string;
-		sqlSeverity: string;
-		jobId: string;
-		jobName: string;
-		runStatus: number;
-		runDate: string;
-		runDuration: string;
-		operatorEmailed: string;
-		operatorNetsent: string;
-		operatorPaged: string;
-		retriesAttempted: string;
-		server: string;
-		steps: AgentJobStep[];
-	}
-
-	export interface AgentProxyInfo {
-		id: number;
-		accountName: string;
-		description: string;
-		credentialName: string;
-		credentialIdentity: string;
-		credentialId: number;
-		isEnabled: boolean;
-	}
-
-	export interface AgentAlertInfo {
-		id: number;
-		name: string;
-		delayBetweenResponses: number;
-		eventDescriptionKeyword: string;
-		eventSource: string;
-		hasNotification: number;
-		includeEventDescription: NotifyMethods;
-		isEnabled: boolean;
-		jobId: string;
-		jobName: string;
-		lastOccurrenceDate: string;
-		lastResponseDate: string;
-		messageId: number;
-		notificationMessage: string;
-		occurrenceCount: number;
-		performanceCondition: string;
-		severity: number;
-		databaseName: string;
-		countResetDate: string;
-		categoryName: string;
-		alertType: AlertType;
-		wmiEventNamespace: string;
-		wmiEventQuery: string;
-	}
-
-	export interface AgentOperatorInfo {
-		name: string;
-		id: number;
-		emailAddress: string;
-		enabled: boolean;
-		lastEmailDate: string;
-		lastNetSendDate: string;
-		lastPagerDate: string;
-		pagerAddress: string;
-		categoryName: string;
-		pagerDays: WeekDays;
-		saturdayPagerEndTime: string;
-		saturdayPagerStartTime: string;
-		sundayPagerEndTime: string;
-		sundayPagerStartTime: string;
-		netSendAddress: string;
-		weekdayPagerStartTime: string;
-		weekdayPagerEndTime: string;
-	}
-
-	export interface ResultStatus {
-		success: boolean;
-		errorMessage: string;
-	}
-
-	export interface AgentJobsResult extends ResultStatus {
-		jobs: AgentJobInfo[];
-	}
-
-	export interface AgentJobHistoryResult extends ResultStatus {
-		histories: AgentJobHistoryInfo[];
-		schedules: AgentJobScheduleInfo[];
-		alerts: AgentAlertInfo[];
-		steps: AgentJobStepInfo[];
-	}
-
-	export interface CreateAgentJobResult extends ResultStatus {
-		job: AgentJobInfo;
-	}
-
-	export interface UpdateAgentJobResult extends ResultStatus {
-		job: AgentJobInfo;
-	}
-
-	export interface AgentJobCategory {
-		id: string;
-		name: string;
-	}
-
-	export interface AgentJobDefaultsResult extends ResultStatus {
-		owner: string;
-		categories: AgentJobCategory[];
-	}
-
-	export interface CreateAgentJobStepResult extends ResultStatus {
-		step: AgentJobStepInfo;
-	}
-
-	export interface UpdateAgentJobStepResult extends ResultStatus {
-		step: AgentJobStepInfo;
-	}
-
-	export interface CreateAgentProxyResult extends ResultStatus {
-		step: AgentJobStepInfo;
-	}
-
-	export interface UpdateAgentProxyResult extends ResultStatus {
-		step: AgentJobStepInfo;
-	}
-
-	export interface AgentAlertsResult extends ResultStatus {
-		alerts: AgentAlertInfo[];
-	}
-
-	export interface CreateAgentAlertResult extends ResultStatus {
-		alert: AgentJobStepInfo;
-	}
-
-	export interface UpdateAgentAlertResult extends ResultStatus {
-		alert: AgentJobStepInfo;
-	}
-
-	export interface AgentOperatorsResult extends ResultStatus {
-		operators: AgentOperatorInfo[];
-	}
-
-	export interface CreateAgentOperatorResult extends ResultStatus {
-		operator: AgentOperatorInfo;
-	}
-
-	export interface UpdateAgentOperatorResult extends ResultStatus {
-		operator: AgentOperatorInfo;
-	}
-
-	export interface AgentProxiesResult extends ResultStatus {
-		proxies: AgentProxyInfo[];
-	}
-
-	export interface CreateAgentProxyResult extends ResultStatus {
-		proxy: AgentProxyInfo;
-	}
-
-	export interface UpdateAgentProxyResult extends ResultStatus {
-		proxy: AgentProxyInfo;
-	}
-
-	export interface AgentJobSchedulesResult extends ResultStatus {
-		schedules: AgentJobScheduleInfo[];
-	}
-
-	export interface CreateAgentJobScheduleResult extends ResultStatus {
-		schedule: AgentJobScheduleInfo;
-	}
-
-	export interface UpdateAgentJobScheduleResult extends ResultStatus {
-		schedule: AgentJobScheduleInfo;
-	}
-
-	export interface AgentServicesProvider extends DataProvider {
-		// Job management methods
-		getJobs(ownerUri: string): Thenable<AgentJobsResult>;
-		getJobHistory(ownerUri: string, jobId: string, jobName: string): Thenable<AgentJobHistoryResult>;
-		jobAction(ownerUri: string, jobName: string, action: string): Thenable<ResultStatus>;
-		createJob(ownerUri: string, jobInfo: AgentJobInfo): Thenable<CreateAgentJobResult>;
-		updateJob(ownerUri: string, originalJobName: string, jobInfo: AgentJobInfo): Thenable<UpdateAgentJobResult>;
-		deleteJob(ownerUri: string, jobInfo: AgentJobInfo): Thenable<ResultStatus>;
-		getJobDefaults(ownerUri: string): Thenable<AgentJobDefaultsResult>;
-
-		// Job Step management methods
-		createJobStep(ownerUri: string, stepInfo: AgentJobStepInfo): Thenable<CreateAgentJobStepResult>;
-		updateJobStep(ownerUri: string, originalJobStepName: string, stepInfo: AgentJobStepInfo): Thenable<UpdateAgentJobStepResult>;
-		deleteJobStep(ownerUri: string, stepInfo: AgentJobStepInfo): Thenable<ResultStatus>;
-
-		// Alert management methods
-		getAlerts(ownerUri: string): Thenable<AgentAlertsResult>;
-		createAlert(ownerUri: string, alertInfo: AgentAlertInfo): Thenable<CreateAgentAlertResult>;
-		updateAlert(ownerUri: string, originalAlertName: string, alertInfo: AgentAlertInfo): Thenable<UpdateAgentAlertResult>;
-		deleteAlert(ownerUri: string, alertInfo: AgentAlertInfo): Thenable<ResultStatus>;
-
-		// Operator management methods
-		getOperators(ownerUri: string): Thenable<AgentOperatorsResult>;
-		createOperator(ownerUri: string, operatorInfo: AgentOperatorInfo): Thenable<CreateAgentOperatorResult>;
-		updateOperator(ownerUri: string, originalOperatorName: string, operatorInfo: AgentOperatorInfo): Thenable<UpdateAgentOperatorResult>;
-		deleteOperator(ownerUri: string, operatorInfo: AgentOperatorInfo): Thenable<ResultStatus>;
-
-		// Proxy management methods
-		getProxies(ownerUri: string): Thenable<AgentProxiesResult>;
-		createProxy(ownerUri: string, proxyInfo: AgentProxyInfo): Thenable<CreateAgentOperatorResult>;
-		updateProxy(ownerUri: string, originalProxyName: string, proxyInfo: AgentProxyInfo): Thenable<UpdateAgentOperatorResult>;
-		deleteProxy(ownerUri: string, proxyInfo: AgentProxyInfo): Thenable<ResultStatus>;
-
-		// Credential method
-		getCredentials(ownerUri: string): Thenable<GetCredentialsResult>;
-
-		// Job Schedule management methods
-		getJobSchedules(ownerUri: string): Thenable<AgentJobSchedulesResult>;
-		createJobSchedule(ownerUri: string, scheduleInfo: AgentJobScheduleInfo): Thenable<CreateAgentJobScheduleResult>;
-		updateJobSchedule(ownerUri: string, originalScheduleName: string, scheduleInfo: AgentJobScheduleInfo): Thenable<UpdateAgentJobScheduleResult>;
-		deleteJobSchedule(ownerUri: string, scheduleInfo: AgentJobScheduleInfo): Thenable<ResultStatus>;
-
-		registerOnUpdated(handler: () => any): void;
-	}
-
-	// DacFx interfaces  -----------------------------------------------------------------------
-	export interface DacFxResult extends ResultStatus {
-		operationId: string;
-	}
-
-	export interface GenerateDeployPlanResult extends DacFxResult {
-		report: string;
-	}
-
-	export interface ExportParams {
-		databaseName: string;
-		packageFilePath: string;
-		ownerUri: string;
-		taskExecutionMode: TaskExecutionMode;
-	}
-
-	export interface ImportParams {
-		packageFilePath: string;
-		databaseName: string;
-		ownerUri: string;
-		taskExecutionMode: TaskExecutionMode;
-	}
-
-	export interface ExtractParams {
-		databaseName: string;
-		packageFilePath: string;
-		applicationName: string;
-		applicationVersion: string;
-		ownerUri: string;
-		taskExecutionMode: TaskExecutionMode;
-	}
-
-	export interface DeployParams {
-		packageFilePath: string;
-		databaseName: string;
-		upgradeExisting: boolean;
-		ownerUri: string;
-		taskExecutionMode: TaskExecutionMode;
-	}
-
-	export interface GenerateDeployScriptParams {
-		packageFilePath: string;
-		databaseName: string;
-		ownerUri: string;
-		taskExecutionMode: TaskExecutionMode;
-	}
-
-	export interface GenerateDeployPlan {
-		packageFilePath: string;
-		databaseName: string;
-		ownerUri: string;
-		taskExecutionMode: TaskExecutionMode;
-	}
-
-	export interface DacFxServicesProvider extends DataProvider {
-		exportBacpac(databaseName: string, packageFilePath: string, ownerUri: string, taskExecutionMode: TaskExecutionMode): Thenable<DacFxResult>;
-		importBacpac(packageFilePath: string, databaseName: string, ownerUri: string, taskExecutionMode: TaskExecutionMode): Thenable<DacFxResult>;
-		extractDacpac(databaseName: string, packageFilePath: string, applicationName: string, applicationVersion: string, ownerUri: string, taskExecutionMode: TaskExecutionMode): Thenable<DacFxResult>;
-		deployDacpac(packageFilePath: string, databaseName: string, upgradeExisting: boolean, ownerUri: string, taskExecutionMode: TaskExecutionMode): Thenable<DacFxResult>;
-		generateDeployScript(packageFilePath: string, databaseName: string, ownerUri: string, taskExecutionMode: TaskExecutionMode): Thenable<DacFxResult>;
-		generateDeployPlan(packageFilePath: string, databaseName: string, ownerUri: string, taskExecutionMode: TaskExecutionMode): Thenable<GenerateDeployPlanResult>;
-	}
-
-	// Schema Compare interfaces  -----------------------------------------------------------------------
-	export interface SchemaCompareResult extends ResultStatus {
-		operationId: string;
-		areEqual: boolean;
-		differences: DiffEntry[];
-	}
-
-	export interface SchemaCompareCompletionResult extends ResultStatus {
-		operationId: string;
-		areEqual: boolean;
-		differences: DiffEntry[];
-	}
-
-	export interface DiffEntry {
-		updateAction: SchemaUpdateAction;
-		differenceType: SchemaDifferenceType;
-		name: string;
-		sourceValue: string[];
-		targetValue: string[];
-		parent: DiffEntry;
-		children: DiffEntry[];
-		sourceScript: string;
-		targetScript: string;
-	}
-
-	export enum SchemaUpdateAction {
-		Delete = 0,
-		Change = 1,
-		Add = 2
-	}
-
-	export enum SchemaDifferenceType {
-		Object = 0,
-		Property = 1
-	}
-	export enum SchemaCompareEndpointType {
-		Database = 0,
-		Dacpac = 1
-	}
-	export interface SchemaCompareEndpointInfo {
-		endpointType: SchemaCompareEndpointType;
-		packageFilePath: string;
-		serverDisplayName: string;
-		serverName: string;
-		databaseName: string;
-		ownerUri: string;
-		connectionDetails: ConnectionInfo;
-	}
-
-	export interface SchemaCompareObjectId {
-		nameParts: string[];
-		sqlObjectType: string;
-	}
-
-	export interface SchemaCompareOptionsResult extends ResultStatus {
-		defaultDeploymentOptions: DeploymentOptions;
-	}
-
-	export interface DeploymentOptions {
-		ignoreTableOptions: boolean;
-		ignoreSemicolonBetweenStatements: boolean;
-		ignoreRouteLifetime: boolean;
-		ignoreRoleMembership: boolean;
-		ignoreQuotedIdentifiers: boolean;
-		ignorePermissions: boolean;
-		ignorePartitionSchemes: boolean;
-		ignoreObjectPlacementOnPartitionScheme: boolean;
-		ignoreNotForReplication: boolean;
-		ignoreLoginSids: boolean;
-		ignoreLockHintsOnIndexes: boolean;
-		ignoreKeywordCasing: boolean;
-		ignoreIndexPadding: boolean;
-		ignoreIndexOptions: boolean;
-		ignoreIncrement: boolean;
-		ignoreIdentitySeed: boolean;
-		ignoreUserSettingsObjects: boolean;
-		ignoreFullTextCatalogFilePath: boolean;
-		ignoreWhitespace: boolean;
-		ignoreWithNocheckOnForeignKeys: boolean;
-		verifyCollationCompatibility: boolean;
-		unmodifiableObjectWarnings: boolean;
-		treatVerificationErrorsAsWarnings: boolean;
-		scriptRefreshModule: boolean;
-		scriptNewConstraintValidation: boolean;
-		scriptFileSize: boolean;
-		scriptDeployStateChecks: boolean;
-		scriptDatabaseOptions: boolean;
-		scriptDatabaseCompatibility: boolean;
-		scriptDatabaseCollation: boolean;
-		runDeploymentPlanExecutors: boolean;
-		registerDataTierApplication: boolean;
-		populateFilesOnFileGroups: boolean;
-		noAlterStatementsToChangeClrTypes: boolean;
-		includeTransactionalScripts: boolean;
-		includeCompositeObjects: boolean;
-		allowUnsafeRowLevelSecurityDataMovement: boolean;
-		ignoreWithNocheckOnCheckConstraints: boolean;
-		ignoreFillFactor: boolean;
-		ignoreFileSize: boolean;
-		ignoreFilegroupPlacement: boolean;
-		doNotAlterReplicatedObjects: boolean;
-		doNotAlterChangeDataCaptureObjects: boolean;
-		disableAndReenableDdlTriggers: boolean;
-		deployDatabaseInSingleUserMode: boolean;
-		createNewDatabase: boolean;
-		compareUsingTargetCollation: boolean;
-		commentOutSetVarDeclarations: boolean;
-		blockWhenDriftDetected: boolean;
-		blockOnPossibleDataLoss: boolean;
-		backupDatabaseBeforeChanges: boolean;
-		allowIncompatiblePlatform: boolean;
-		allowDropBlockingAssemblies: boolean;
-		dropConstraintsNotInSource: boolean;
-		dropDmlTriggersNotInSource: boolean;
-		dropExtendedPropertiesNotInSource: boolean;
-		dropIndexesNotInSource: boolean;
-		ignoreFileAndLogFilePath: boolean;
-		ignoreExtendedProperties: boolean;
-		ignoreDmlTriggerState: boolean;
-		ignoreDmlTriggerOrder: boolean;
-		ignoreDefaultSchema: boolean;
-		ignoreDdlTriggerState: boolean;
-		ignoreDdlTriggerOrder: boolean;
-		ignoreCryptographicProviderFilePath: boolean;
-		verifyDeployment: boolean;
-		ignoreComments: boolean;
-		ignoreColumnCollation: boolean;
-		ignoreAuthorizer: boolean;
-		ignoreAnsiNulls: boolean;
-		generateSmartDefaults: boolean;
-		dropStatisticsNotInSource: boolean;
-		dropRoleMembersNotInSource: boolean;
-		dropPermissionsNotInSource: boolean;
-		dropObjectsNotInSource: boolean;
-		ignoreColumnOrder: boolean;
-		doNotDropObjectTypes: SchemaObjectType[];
-		excludeObjectTypes: SchemaObjectType[];
-	}
-
-	export enum SchemaObjectType {
-		Aggregates = 0,
-		ApplicationRoles = 1,
-		Assemblies = 2,
-		AssemblyFiles = 3,
-		AsymmetricKeys = 4,
-		BrokerPriorities = 5,
-		Certificates = 6,
-		ColumnEncryptionKeys = 7,
-		ColumnMasterKeys = 8,
-		Contracts = 9,
-		DatabaseOptions = 10,
-		DatabaseRoles = 11,
-		DatabaseTriggers = 12,
-		Defaults = 13,
-		ExtendedProperties = 14,
-		ExternalDataSources = 15,
-		ExternalFileFormats = 16,
-		ExternalTables = 17,
-		Filegroups = 18,
-		FileTables = 19,
-		FullTextCatalogs = 20,
-		FullTextStoplists = 21,
-		MessageTypes = 22,
-		PartitionFunctions = 23,
-		PartitionSchemes = 24,
-		Permissions = 25,
-		Queues = 26,
-		RemoteServiceBindings = 27,
-		RoleMembership = 28,
-		Rules = 29,
-		ScalarValuedFunctions = 30,
-		SearchPropertyLists = 31,
-		SecurityPolicies = 32,
-		Sequences = 33,
-		Services = 34,
-		Signatures = 35,
-		StoredProcedures = 36,
-		SymmetricKeys = 37,
-		Synonyms = 38,
-		Tables = 39,
-		TableValuedFunctions = 40,
-		UserDefinedDataTypes = 41,
-		UserDefinedTableTypes = 42,
-		ClrUserDefinedTypes = 43,
-		Users = 44,
-		Views = 45,
-		XmlSchemaCollections = 46,
-		Audits = 47,
-		Credentials = 48,
-		CryptographicProviders = 49,
-		DatabaseAuditSpecifications = 50,
-		DatabaseEncryptionKeys = 51,
-		DatabaseScopedCredentials = 52,
-		Endpoints = 53,
-		ErrorMessages = 54,
-		EventNotifications = 55,
-		EventSessions = 56,
-		LinkedServerLogins = 57,
-		LinkedServers = 58,
-		Logins = 59,
-		MasterKeys = 60,
-		Routes = 61,
-		ServerAuditSpecifications = 62,
-		ServerRoleMembership = 63,
-		ServerRoles = 64,
-		ServerTriggers = 65
-	}
-
-	export interface SchemaCompareObjectId {
-		nameParts: string[];
-		sqlObjectType: string;
-	}
-
-	export interface SchemaCompareOpenScmpResult extends ResultStatus {
-		sourceEndpointInfo: SchemaCompareEndpointInfo;
-		targetEndpointInfo: SchemaCompareEndpointInfo;
-		originalTargetName: string;
-		originalConnectionString: string;
-		deploymentOptions: DeploymentOptions;
-		excludedSourceElements: SchemaCompareObjectId[];
-		excludedTargetElements: SchemaCompareObjectId[];
-	}
-
-	export interface SchemaCompareServicesProvider extends DataProvider {
-		schemaCompare(operationId: string, sourceEndpointInfo: SchemaCompareEndpointInfo, targetEndpointInfo: SchemaCompareEndpointInfo, taskExecutionMode: TaskExecutionMode, deploymentOptions: DeploymentOptions): Thenable<SchemaCompareResult>;
-		schemaCompareGenerateScript(operationId: string, targetServerName: string, targetDatabaseName: string, taskExecutionMode: TaskExecutionMode): Thenable<ResultStatus>;
-		schemaComparePublishChanges(operationId: string, targetServerName: string, targetDatabaseName: string, taskExecutionMode: TaskExecutionMode): Thenable<ResultStatus>;
-		schemaCompareGetDefaultOptions(): Thenable<SchemaCompareOptionsResult>;
-		schemaCompareIncludeExcludeNode(operationId: string, diffEntry: DiffEntry, IncludeRequest: boolean, taskExecutionMode: TaskExecutionMode): Thenable<ResultStatus>;
-		schemaCompareOpenScmp(filePath: string): Thenable<SchemaCompareOpenScmpResult>;
-		schemaCompareSaveScmp(sourceEndpointInfo: SchemaCompareEndpointInfo, targetEndpointInfo: SchemaCompareEndpointInfo, taskExecutionMode: TaskExecutionMode, deploymentOptions: DeploymentOptions, scmpFilePath: string, excludedSourceObjects: SchemaCompareObjectId[], excludedTargetObjects: SchemaCompareObjectId[]): Thenable<ResultStatus>;
-		schemaCompareCancel(operationId: string): Thenable<ResultStatus>;
-	}
-
-	// Security service interfaces ------------------------------------------------------------------------
-	export interface CredentialInfo {
-		id: number;
-		identity: string;
-		name: string;
-		dateLastModified: string;
-		createDate: string;
-		providerName: string;
-	}
-
-	export interface GetCredentialsResult extends ResultStatus {
-		credentials: CredentialInfo[];
-	}
-
-	// Task service interfaces ----------------------------------------------------------------------------
-	export enum TaskStatus {
-		NotStarted = 0,
-		InProgress = 1,
-		Succeeded = 2,
-		SucceededWithWarning = 3,
-		Failed = 4,
-		Canceled = 5,
-		Canceling = 6
-	}
-
-	export enum TaskExecutionMode {
-		execute = 0,
-		script = 1,
-		executeAndScript = 2,
-	}
-
-	export interface ListTasksParams {
-		listActiveTasksOnly: boolean;
-	}
-
-	export interface TaskInfo {
-		connection?: connection.Connection;
-		taskId: string;
-		status: TaskStatus;
-		taskExecutionMode: TaskExecutionMode;
-		serverName: string;
-		databaseName: string;
-		name: string;
-		description: string;
-		providerName: string;
-		isCancelable: boolean;
-	}
-
-	export interface ListTasksResponse {
-		tasks: TaskInfo[];
-	}
-
-	export interface CancelTaskParams {
-		taskId: string;
-	}
-
-	export interface TaskProgressInfo {
-		taskId: string;
-		status: TaskStatus;
-		message: string;
-		script?: string;
-	}
-
-	export interface TaskServicesProvider extends DataProvider {
-		getAllTasks(listTasksParams: ListTasksParams): Thenable<ListTasksResponse>;
-
-		cancelTask(cancelTaskParams: CancelTaskParams): Thenable<boolean>;
-
-		registerOnTaskCreated(handler: (response: TaskInfo) => any): void;
-
-		registerOnTaskStatusChanged(handler: (response: TaskProgressInfo) => any): void;
-	}
-
-	// Disaster Recovery interfaces  -----------------------------------------------------------------------
-
-	export interface BackupConfigInfo {
-		recoveryModel: string;
-		defaultBackupFolder: string;
-		backupEncryptors: {};
-	}
-
-	export interface BackupResponse {
-		result: boolean;
-		taskId: number;
-	}
-
-	export interface BackupProvider extends DataProvider {
-		backup(connectionUri: string, backupInfo: { [key: string]: any }, taskExecutionMode: TaskExecutionMode): Thenable<BackupResponse>;
-		getBackupConfigInfo(connectionUri: string): Thenable<BackupConfigInfo>;
-	}
-
-	export interface RestoreProvider extends DataProvider {
-		getRestorePlan(connectionUri: string, restoreInfo: RestoreInfo): Thenable<RestorePlanResponse>;
-		cancelRestorePlan(connectionUri: string, restoreInfo: RestoreInfo): Thenable<boolean>;
-		restore(connectionUri: string, restoreInfo: RestoreInfo): Thenable<RestoreResponse>;
-		getRestoreConfigInfo(connectionUri: string): Thenable<RestoreConfigInfo>;
-	}
-
-	export interface RestoreInfo {
-		options: { [key: string]: any };
-		taskExecutionMode: TaskExecutionMode;
-	}
-
-	export interface RestoreDatabaseFileInfo {
-		fileType: string;
-
-		logicalFileName: string;
-
-		originalFileName: string;
-
-		restoreAsFileName: string;
-	}
-
-	export interface DatabaseFileInfo {
-		properties: LocalizedPropertyInfo[];
-		id: string;
-		isSelected: boolean;
-	}
-
-	export interface LocalizedPropertyInfo {
-		propertyName: string;
-		propertyValue: string;
-		propertyDisplayName: string;
-		propertyValueDisplayName: string;
-	}
-
-	export interface RestorePlanDetailInfo {
-		name: string;
-		currentValue: any;
-		isReadOnly: boolean;
-		isVisible: boolean;
-		defaultValue: any;
-	}
-
-	export interface RestorePlanResponse {
-		sessionId: string;
-		backupSetsToRestore: DatabaseFileInfo[];
-		canRestore: boolean;
-		errorMessage: string;
-		dbFiles: RestoreDatabaseFileInfo[];
-		databaseNamesFromBackupSets: string[];
-		planDetails: { [key: string]: RestorePlanDetailInfo };
-	}
-
-	export interface RestoreConfigInfo {
-		configInfo: { [key: string]: any };
-	}
-
-	export interface RestoreResponse {
-		result: boolean;
-		taskId: string;
-		errorMessage: string;
-	}
-
-	export interface ProfilerProvider extends DataProvider {
-		createSession(sessionId: string, sessionName: string, template: ProfilerSessionTemplate): Thenable<boolean>;
-		startSession(sessionId: string, sessionName: string): Thenable<boolean>;
-		stopSession(sessionId: string): Thenable<boolean>;
-		pauseSession(sessionId: string): Thenable<boolean>;
-		getXEventSessions(sessionId: string): Thenable<string[]>;
-		connectSession(sessionId: string): Thenable<boolean>;
-		disconnectSession(sessionId: string): Thenable<boolean>;
-
-		registerOnSessionEventsAvailable(handler: (response: ProfilerSessionEvents) => any): void;
-		registerOnSessionStopped(handler: (response: ProfilerSessionStoppedParams) => any): void;
-		registerOnProfilerSessionCreated(handler: (response: ProfilerSessionCreatedParams) => any): void;
-	}
-
-	export interface IProfilerTableRow {
-		/**
-		 * Name of the event; known issue this is not camel case, need to figure
-		 * out a better way to determine column id's from rendered column names
-		 */
-		EventClass: string;
-	}
-
-	export interface IProfilerMoreRowsNotificationParams {
-		uri: string;
-		rowCount: number;
-		data: IProfilerTableRow;
-	}
-
-	/**
-	 * Profiler Event
-	 */
-	export interface ProfilerEvent {
-		/**
-		 * Event class name
-		 */
-		name: string;
-
-		/**
-		 * Event timestamp
-		 */
-		timestamp: string;
-
-		/**
-		 * Event values
-		 */
-		values: {};
-	}
-
-	/**
-	 * Profiler Session Template
-	 */
-	export interface ProfilerSessionTemplate {
-		/**
-		 * Template name
-		 */
-		name: string;
-
-		/**
-		 * Default view for template
-		 */
-		defaultView: string;
-
-		/**
-		 * TSQL for creating a session
-		 */
-		createStatement: string;
-	}
-
-	export interface ProfilerSessionEvents {
-		sessionId: string;
-
-		events: ProfilerEvent[];
-
-		eventsLost: boolean;
-	}
-
-	export interface ProfilerSessionStoppedParams {
-
-		ownerUri: string;
-
-		sessionId: number;
-	}
-
-	export interface ProfilerSessionCreatedParams {
-		ownerUri: string;
-		sessionName: string;
-		templateName: string;
-	}
-
-	// File browser interfaces  -----------------------------------------------------------------------
-
-	export interface FileBrowserProvider extends DataProvider {
-		openFileBrowser(ownerUri: string, expandPath: string, fileFilters: string[], changeFilter: boolean): Thenable<boolean>;
-		registerOnFileBrowserOpened(handler: (response: FileBrowserOpenedParams) => any): void;
-		expandFolderNode(ownerUri: string, expandPath: string): Thenable<boolean>;
-		registerOnFolderNodeExpanded(handler: (response: FileBrowserExpandedParams) => any): void;
-		validateFilePaths(ownerUri: string, serviceType: string, selectedFiles: string[]): Thenable<boolean>;
-		registerOnFilePathsValidated(handler: (response: FileBrowserValidatedParams) => any): void;
-		closeFileBrowser(ownerUri: string): Thenable<FileBrowserCloseResponse>;
-	}
-
-	export interface FileTreeNode {
-		children: FileTreeNode[];
-		isExpanded: boolean;
-		isFile: boolean;
-		name: string;
-		fullPath: string;
-	}
-
-	export interface FileTree {
-		rootNode: FileTreeNode;
-		selectedNode: FileTreeNode;
-	}
-
-	export interface FileBrowserOpenedParams {
-		ownerUri: string;
-		fileTree: FileTree;
-		succeeded: boolean;
-		message: string;
-	}
-
-	export interface FileBrowserExpandedParams {
-		ownerUri: string;
-		expandPath: string;
-		children: FileTreeNode[];
-		succeeded: boolean;
-		message: string;
-	}
-
-	export interface FileBrowserValidatedParams {
-		succeeded: boolean;
-		message: string;
-	}
-
-	export interface FileBrowserCloseResponse {
-		succeeded: boolean;
-		message: string;
-	}
-
-	// ACCOUNT MANAGEMENT //////////////////////////////////////////////////
-	export namespace accounts {
-		export function registerAccountProvider(providerMetadata: AccountProviderMetadata, provider: AccountProvider): vscode.Disposable;
-
-		/**
-		 * Launches a flyout dialog that will display the information on how to complete device
-		 * code OAuth login to the user. Only one flyout can be opened at once and each must be closed
-		 * by calling {@link endAutoOAuthDeviceCode}.
-		 * @param providerId	ID of the provider that's requesting the flyout be opened
-		 */
-		export function beginAutoOAuthDeviceCode(providerId: string, title: string, message: string, userCode: string, uri: string): Thenable<void>;
-
-		/**
-		 * Closes the flyout dialog opened by {@link beginAutoOAuthDeviceCode}
-		 */
-		export function endAutoOAuthDeviceCode(): void;
-
-		/**
-		 * Notifies the account management service that an account has updated (usually due to the
-		 * account going stale).
-		 * @param updatedAccount Account object with updated properties
-		 */
-		export function accountUpdated(updatedAccount: Account): void;
-
-		/**
-		 * Gets all added accounts.
-		 * @returns Promise to return the accounts
-		 */
-		export function getAllAccounts(): Thenable<Account[]>;
-
-		/**
-		 * Generates a security token by asking the account's provider
-		 * @param account Account to generate security token for (defaults to
-		 * AzureResource.ResourceManagement if not given)
-		 * @return Promise to return the security token
-		 */
-		export function getSecurityToken(account: Account, resource?: AzureResource): Thenable<{}>;
-
-		/**
-		 * An [event](#Event) which fires when the accounts have changed.
-		 */
-		export const onDidChangeAccounts: vscode.Event<DidChangeAccountsParams>;
-	}
-
-	/**
-	 * Represents display information for an account.
-	 */
-	export interface AccountDisplayInfo {
-		/**
-		 * A display name that offers context for the account, such as "Contoso".
-		 */
-		contextualDisplayName: string;
-
-		/**
-		 * account provider (eg, Work/School vs Microsoft Account)
-		 */
-		accountType: string;
-
-		/**
-		 * A display name that identifies the account, such as "User Name".
-		 */
-		displayName: string;
-
-		/**
-		 * User id that identifies the account, such as "user@contoso.com".
-		 */
-		userId: string;
-	}
-
-	/**
-	 * Represents a key that identifies an account.
-	 */
-	export interface AccountKey {
-		/**
-		 * Identifier of the provider
-		 */
-		providerId: string;
-
-		/**
-		 * Any arguments that identify an instantiation of the provider
-		 */
-		providerArgs?: any;
-
-		/**
-		 * Identifier for the account, unique to the provider
-		 */
-		accountId: string;
-	}
-
-	/**
-	 * Represents an account.
-	 */
-	export interface Account {
-		/**
-		 * The key that identifies the account
-		 */
-		key: AccountKey;
-
-		/**
-		 * Display information for the account
-		 */
-		displayInfo: AccountDisplayInfo;
-
-		/**
-		 * Custom properties stored with the account
-		 */
-		properties: any;
-
-		/**
-		 * Indicates if the account needs refreshing
-		 */
-		isStale: boolean;
-	}
-
-	export enum AzureResource {
-		ResourceManagement = 0,
-		Sql = 1
-	}
-
-	export interface DidChangeAccountsParams {
-		// Updated accounts
-		accounts: Account[];
-	}
-
-	// - ACCOUNT PROVIDER //////////////////////////////////////////////////
-	/**
-	 * Error to be used when the user has cancelled the prompt or refresh methods. When
-	 * AccountProvider.refresh or AccountProvider.prompt are rejected with this error, the error
-	 * will not be reported to the user.
-	 */
-	export interface PromptFailedResult {
-		/**
-		 * Type guard for differentiating user cancelled sign in errors from other errors
-		 */
-		canceled: boolean;
-	}
-
-	/**
-	 * Represents a provider of accounts.
-	 */
-	export interface AccountProviderMetadata {
-		/**
-		 * The identifier of the provider
-		 */
-		id: string;
-
-		/**
-		 * Display name of the provider
-		 */
-		displayName: string;
-
-		/**
-		 * Any arguments that identify an instantiation of the provider
-		 */
-		args?: any;
-
-		/**
-		 * Optional settings that identify an instantiation of a provider
-		 */
-		settings?: {};
-	}
-
-	/**
-	 * Represents a provider of accounts for use with the account management service
-	 */
-	export interface AccountProvider {
-		/**
-		 * Initializes the account provider with the accounts restored from the memento,
-		 * @param storedAccounts Accounts restored from the memento
-		 * @return Account objects after being rehydrated (if necessary)
-		 */
-		initialize(storedAccounts: Account[]): Thenable<Account[]>;
-
-		/**
-		 * Generates a security token for the provided account
-		 * @param account The account to generate a security token for
-		 * @param resource The resource to get the token for
-		 * @return Promise to return a security token object
-		 */
-		getSecurityToken(account: Account, resource: AzureResource): Thenable<{}>;
-
-		/**
-		 * Prompts the user to enter account information.
-		 * Returns an error if the user canceled the operation.
-		 */
-		prompt(): Thenable<Account | PromptFailedResult>;
-
-		/**
-		 * Refreshes a stale account.
-		 * Returns an error if the user canceled the operation.
-		 * Otherwise, returns a new updated account instance.
-		 * @param account - An account.
-		 */
-		refresh(account: Account): Thenable<Account | PromptFailedResult>;
-
-		/**
-		 * Clears sensitive information for an account. To be called when account is removed
-		 * @param accountKey - Key that uniquely identifies the account to clear
-		 */
-		clear(accountKey: AccountKey): Thenable<void>;
-
-		/**
-		 * Called from the account management service when the user has cancelled an auto OAuth
-		 * authorization process. Implementations should use this to cancel any polling process
-		 * and call the end OAuth method.
-		 */
-		autoOAuthCancelled(): Thenable<void>;
-	}
-
-	// Resource provider interfaces  -----------------------------------------------------------------------
-
-	// - ACCOUNT PROVIDER //////////////////////////////////////////////////
-	/**
-	 * Represents a provider of accounts.
-	 */
-	export interface ResourceProviderMetadata {
-		/**
-		 * The identifier of the provider
-		 */
-		id: string;
-
-		/**
-		 * Display name of the provider
-		 */
-		displayName: string;
-
-		/**
-		 * Optional settings that identify an instantiation of a provider
-		 */
-		settings?: {};
-	}
-
-	export namespace resources {
-		/**
-		 * Registers a resource provider that can suport
-		 */
-		export function registerResourceProvider(providerMetadata: ResourceProviderMetadata, provider: ResourceProvider): vscode.Disposable;
-	}
-
-	/**
-	 * Represents a provider of resource
-	 */
-	export interface ResourceProvider {
-		createFirewallRule(account: Account, firewallruleInfo: FirewallRuleInfo): Thenable<CreateFirewallRuleResponse>;
-		handleFirewallRule(errorCode: number, errorMessage: string, connectionTypeId: string): Thenable<HandleFirewallRuleResponse>;
-	}
-
-	export interface FirewallRuleInfo {
-		startIpAddress: string;
-		endIpAddress: string;
-		serverName: string;
-		securityTokenMappings: {};
-	}
-
-	export interface CreateFirewallRuleResponse {
-		result: boolean;
-		errorMessage: string;
-	}
-
-	export interface HandleFirewallRuleResponse {
-		result: boolean;
-		ipAddress: string;
-	}
-
-	export interface ModalDialog {
-		/**
-		 * Title of the webview.
-		 */
-		title: string;
-
-		/**
-		 * Contents of the dialog body.
-		 */
-		html: string;
-
-		/**
-		 * The caption of the OK button.
-		 */
-		okTitle: string;
-
-		/**
-		 * The caption of the Close button.
-		 */
-		closeTitle: string;
-
-		/**
-		 * Opens the dialog.
-		 */
-		open(): void;
-
-		/**
-		 * Closes the dialog.
-		 */
-		close(): void;
-
-		/**
-		 * Raised when the webview posts a message.
-		 */
-		readonly onMessage: vscode.Event<any>;
-
-		/**
-		 * Raised when dialog closed.
-		 */
-		readonly onClosed: vscode.Event<any>;
-
-		/**
-		 * Post a message to the dialog.
-		 *
-		 * @param message Body of the message.
-		 */
-		postMessage(message: any): Thenable<any>;
-	}
-
-	export interface DashboardWebview {
-
-		/**
-		 * Raised when the webview posts a message.
-		 */
-		readonly onMessage: vscode.Event<any>;
-
-		/**
-		 * Raised when the webview closed.
-		 */
-		readonly onClosed: vscode.Event<any>;
-
-		/**
-		 * Post a message to the webview.
-		 *
-		 * @param message Body of the message.
-		 */
-		postMessage(message: any): Thenable<any>;
-
-		/**
-		 * The connection info for the dashboard the webview exists on
-		 */
-		readonly connection: connection.Connection;
-
-		/**
-		 * The info on the server for the webview dashboard
-		 */
-		readonly serverInfo: ServerInfo;
-
-		/**
-		 * Contents of the dialog body.
-		 */
-		html: string;
-	}
-
-	export namespace dashboard {
-		/**
-		 * Register a provider for a webview widget
-		 */
-		export function registerWebviewProvider(widgetId: string, handler: (webview: DashboardWebview) => void): void;
-	}
-
-	export namespace workspace {
-		/**
-		 * An event that is emitted when a [dashboard](#DashboardDocument) is opened.
-		 */
-		export const onDidOpenDashboard: vscode.Event<DashboardDocument>;
-
-		/**
-		 * An event that is emitted when a [dashboard](#DashboardDocument) is focused.
-		 */
-		export const onDidChangeToDashboard: vscode.Event<DashboardDocument>;
-	}
-
-	export interface DashboardDocument {
-		profile: IConnectionProfile;
-		serverInfo: ServerInfo;
-	}
-
-	export enum ExtensionNodeType {
-		Server = 'Server',
-		Database = 'Database'
-	}
-
-	export class TreeItem extends vscode.TreeItem {
-		payload?: IConnectionProfile;
-		childProvider?: string;
-		type?: ExtensionNodeType;
-	}
-
-	export namespace tasks {
-
-		export interface ITaskHandler {
-			(profile: IConnectionProfile, ...args: any[]): any;
-		}
-
-		/**
-		* Registers a task that can be invoked via a keyboard shortcut,
-		* a menu item, an action, or directly.
-		*
-		* Registering a task with an existing task identifier twice
-		* will cause an error.
-		*
-		* @param task A unique identifier for the task.
-		* @param callback A task handler function.
-		* @param thisArg The `this` context used when invoking the handler function.
-		* @return Disposable which unregisters this task on disposal.
-		*/
-		export function registerTask(task: string, callback: ITaskHandler, thisArg?: any): vscode.Disposable;
-	}
-
-	/**
-	 * Supports defining a model that can be instantiated as a view in the UI
-	 * @export
-	 */
-	export interface ModelBuilder {
-		navContainer(): ContainerBuilder<NavContainer, any, any>;
-		divContainer(): DivBuilder;
-		flexContainer(): FlexBuilder;
-		splitViewContainer(): SplitViewBuilder;
-		dom(): ComponentBuilder<DomComponent>;
-		card(): ComponentBuilder<CardComponent>;
-		inputBox(): ComponentBuilder<InputBoxComponent>;
-		checkBox(): ComponentBuilder<CheckBoxComponent>;
-		radioButton(): ComponentBuilder<RadioButtonComponent>;
-		webView(): ComponentBuilder<WebViewComponent>;
-		editor(): ComponentBuilder<EditorComponent>;
-		diffeditor(): ComponentBuilder<DiffEditorComponent>;
-		text(): ComponentBuilder<TextComponent>;
-		button(): ComponentBuilder<ButtonComponent>;
-		dropDown(): ComponentBuilder<DropDownComponent>;
-		tree<T>(): ComponentBuilder<TreeComponent<T>>;
-		listBox(): ComponentBuilder<ListBoxComponent>;
-		table(): ComponentBuilder<TableComponent>;
-		declarativeTable(): ComponentBuilder<DeclarativeTableComponent>;
-		dashboardWidget(widgetId: string): ComponentBuilder<DashboardWidgetComponent>;
-		dashboardWebview(webviewId: string): ComponentBuilder<DashboardWebviewComponent>;
-		formContainer(): FormBuilder;
-		groupContainer(): GroupBuilder;
-		toolbarContainer(): ToolbarBuilder;
-		loadingComponent(): LoadingComponentBuilder;
-		fileBrowserTree(): ComponentBuilder<FileBrowserTreeComponent>;
-		hyperlink(): ComponentBuilder<HyperlinkComponent>;
-	}
-
-	export interface TreeComponentDataProvider<T> extends vscode.TreeDataProvider<T> {
-		getTreeItem(element: T): TreeComponentItem | Thenable<TreeComponentItem>;
-	}
-
-	export interface NodeCheckedEventParameters<T> {
-		element: T;
-		checked: boolean;
-	}
-
-	export interface TreeComponentView<T> extends vscode.Disposable {
-		onNodeCheckedChanged: vscode.Event<NodeCheckedEventParameters<T>>;
-		onDidChangeSelection: vscode.Event<vscode.TreeViewSelectionChangeEvent<T>>;
-	}
-
-	export class TreeComponentItem extends vscode.TreeItem {
-		checked?: boolean;
-		enabled?: boolean;
-	}
-
-	export interface ComponentBuilder<T extends Component> {
-		component(): T;
-		withProperties<U>(properties: U): ComponentBuilder<T>;
-		withValidation(validation: (component: T) => boolean): ComponentBuilder<T>;
-	}
-	export interface ContainerBuilder<T extends Component, TLayout, TItemLayout> extends ComponentBuilder<T> {
-		withLayout(layout: TLayout): ContainerBuilder<T, TLayout, TItemLayout>;
-		withItems(components: Array<Component>, itemLayout?: TItemLayout): ContainerBuilder<T, TLayout, TItemLayout>;
-	}
-
-	export interface FlexBuilder extends ContainerBuilder<FlexContainer, FlexLayout, FlexItemLayout> {
-
-	}
-
-	// Building on top of flex item
-	export interface SplitViewBuilder extends ContainerBuilder<SplitViewContainer, SplitViewLayout, FlexItemLayout> {
-
-	}
-
-	export interface DivBuilder extends ContainerBuilder<DivContainer, DivLayout, DivItemLayout> {
-
-	}
-
-	export interface GroupBuilder extends ContainerBuilder<GroupContainer, GroupLayout, GroupItemLayout> {
-	}
-
-	export interface ToolbarBuilder extends ContainerBuilder<ToolbarContainer, ToolbarLayout, any> {
-		withToolbarItems(components: ToolbarComponent[]): ContainerBuilder<ToolbarContainer, ToolbarLayout, any>;
-
-		/**
-		 * Creates a collection of child components and adds them all to this container
-		 *
-		 * @param toolbarComponents the definitions
-		 */
-		addToolbarItems(toolbarComponents: Array<ToolbarComponent>): void;
-
-		/**
-		 * Creates a child component and adds it to this container.
-		 *
-		 * @param toolbarComponent the component to be added
-		 */
-		addToolbarItem(toolbarComponent: ToolbarComponent): void;
-	}
-
-	export interface LoadingComponentBuilder extends ComponentBuilder<LoadingComponent> {
-		/**
-		 * Set the component wrapped by the LoadingComponent
-		 * @param component The component to wrap
-		 */
-		withItem(component: Component): LoadingComponentBuilder;
-	}
-
-	export interface FormBuilder extends ContainerBuilder<FormContainer, FormLayout, FormItemLayout> {
-		withFormItems(components: (FormComponent | FormComponentGroup)[], itemLayout?: FormItemLayout): FormBuilder;
-
-		/**
-		 * Creates a collection of child components and adds them all to this container
-		 *
-		 * @param formComponents the definitions
-		 * @param [itemLayout] Optional layout for the child items
-		 */
-		addFormItems(formComponents: Array<FormComponent | FormComponentGroup>, itemLayout?: FormItemLayout): void;
-
-		/**
-		 * Creates a child component and adds it to this container.
-		 *
-		 * @param formComponent the component to be added
-		 * @param [itemLayout] Optional layout for this child item
-		 */
-		addFormItem(formComponent: FormComponent | FormComponentGroup, itemLayout?: FormItemLayout): void;
-
-		/**
-		 * Inserts a from component in a given position in the form. Returns error given invalid index
-		 * @param formComponent Form component
-		 * @param index index to insert the component to
-		 * @param itemLayout Item Layout
-		 */
-		insertFormItem(formComponent: FormComponent | FormComponentGroup, index?: number, itemLayout?: FormItemLayout): void;
-
-		/**
-		 * Removes a from item from the from
-		 */
-		removeFormItem(formComponent: FormComponent | FormComponentGroup): boolean;
-	}
-
-	export interface Component {
-		readonly id: string;
-
-		/**
-		 * Sends any updated properties of the component to the UI
-		 *
-		 * @returns Thenable that completes once the update
-		 * has been applied in the UI
-		 */
-		updateProperties(properties: { [key: string]: any }): Thenable<void>;
-
-		/**
-		 * Sends an updated property of the component to the UI
-		 *
-		 * @returns Thenable that completes once the update
-		 * has been applied in the UI
-		 */
-		updateProperty(key: string, value: any): Thenable<void>;
-
-		enabled: boolean;
-		/**
-		 * Event fired to notify that the component's validity has changed
-		 */
-		readonly onValidityChanged: vscode.Event<boolean>;
-
-		/**
-		 * Whether the component is valid or not
-		 */
-		readonly valid: boolean;
-
-		/**
-		 * Run the component's validations
-		 */
-		validate(): Thenable<boolean>;
-	}
-
-	export interface FormComponent {
-		component: Component;
-		title: string;
-		actions?: Component[];
-		required?: boolean;
-	}
-
-	/**
-	 * Used to create a group of components in a form layout
-	 */
-	export interface FormComponentGroup {
-		/**
-		 * The form components to display in the group along with optional layouts for each item
-		 */
-		components: (FormComponent & { layout?: FormItemLayout })[];
-
-		/**
-		 * The title of the group, displayed above its components
-		 */
-		title: string;
-	}
-
-	export interface ToolbarComponent {
-		component: Component;
-		title?: string;
-		toolbarSeparatorAfter?: boolean;
-	}
-
-	/**
-	 * A component that contains other components
-	 */
-	export interface Container<TLayout, TItemLayout> extends Component {
-		/**
-		 * A copy of the child items array. This cannot be added to directly -
-		 * components must be created using the create methods instead
-		 */
-		readonly items: Component[];
-
-		/**
-		 * Removes all child items from this container
-		 */
-		clearItems(): void;
-		/**
-		 * Creates a collection of child components and adds them all to this container
-		 *
-		 * @param itemConfigs the definitions
-		 * @param [itemLayout] Optional layout for the child items
-		 */
-		addItems(itemConfigs: Array<Component>, itemLayout?: TItemLayout): void;
-
-		/**
-		 * Creates a child component and adds it to this container.
-		 * Adding component to multiple containers is not supported
-		 *
-		 * @param component the component to be added
-		 * @param [itemLayout] Optional layout for this child item
-		 */
-		addItem(component: Component, itemLayout?: TItemLayout): void;
-
-		/**
-		 * Creates a child component and inserts it to this container. Returns error given invalid index
-		 * Adding component to multiple containers is not supported
-		 * @param component the component to be added
-		 * @param index the index to insert the component to
-		 * @param [itemLayout] Optional layout for this child item
-		 */
-		insertItem(component: Component, index: number, itemLayout?: TItemLayout): void;
-
-		/**
-		 *
-		 * @param component Removes a component from this container
-		 */
-		removeItem(component: Component): boolean;
-
-		/**
-		 * Defines the layout for this container
-		 *
-		 * @param layout object
-		 */
-		setLayout(layout: TLayout): void;
-	}
-
-	export interface NavContainer extends Container<any, any> {
-
-	}
-
-	/**
-	 * The config for a FlexBox-based container. This supports easy
-	 * addition of content to a container with a flexible layout
-	 * and use of space.
-	 */
-	export interface FlexLayout {
-		/**
-		 * Matches the flex-flow CSS property and its available values.
-		 * To layout as a vertical view use "column", and for horizontal
-		 * use "row".
-		 */
-		flexFlow?: string;
-		/**
-		 * Matches the justify-content CSS property.
-		 */
-		justifyContent?: string;
-		/**
-		 * Matches the align-items CSS property.
-		 */
-		alignItems?: string;
-		/**
-		 * Matches the align-content CSS property.
-		 */
-		alignContent?: string;
-
-		/**
-		 * Container Height
-		 */
-		height?: number | string;
-
-		/**
-		 * Container Width
-		 */
-		width?: number | string;
-
-		/**
-		 *
-		 */
-		textAlign?: string;
-
-		/**
-		 * The position CSS property. Empty by default.
-		 * This is particularly useful if laying out components inside a FlexContainer and
-		 * the size of the component is meant to be a fixed size. In this case the position must be
-		 * set to 'absolute', with the parent FlexContainer having 'relative' position.
-		 * Without this the component will fail to correctly size itself.
-		 */
-		position?: string;
-	}
-
-	export interface SplitViewLayout extends FlexLayout {
-
-		/**
-		 * Orientation of the views inside split
-		 */
-		orientation: string;
-
-		/**
-		 * SplitView height
-		 */
-		splitViewHeight: number | string;
-	}
-
-	export interface FlexItemLayout {
-		/**
-		 * Matches the order CSS property and its available values.
-		 */
-		order?: number;
-		/**
-		 * Matches the flex CSS property and its available values.
-		 * Default is "1 1 auto".
-		 */
-		flex?: string;
-		/**
-		 * Matches the CSS style key and its available values.
-		 */
-		CSSStyles?: { [key: string]: string };
-	}
-
-	export interface FormItemLayout {
-		horizontal?: boolean;
-		componentWidth?: number | string;
-		componentHeight?: number | string;
-		titleFontSize?: number | string;
-		info?: string;
-	}
-
-	export interface FormLayout {
-		width?: number | string;
-		height?: number | string;
-		padding?: string;
-	}
-
-	export interface GroupLayout {
-		width?: number | string;
-		header?: string;
-		collapsible?: boolean;
-		collapsed?: boolean;
-	}
-
-	export interface GroupItemLayout {
-	}
-
-	export interface DivLayout {
-		/**
-		 * Container Height
-		 */
-		height?: number | string;
-
-		/**
-		 * Container Width
-		 */
-		width?: number | string;
-	}
-
-	export interface DivItemLayout {
-		/**
-		 * Matches the order CSS property and its available values.
-		 */
-		order?: number;
-
-		/**
-		 * Matches the CSS style key and its available values.
-		 */
-		CSSStyles?: { [key: string]: string };
-	}
-
-	export interface DivContainer extends Container<DivLayout, DivItemLayout>, DivContainerProperties {
-		/**
-		 * An event called when the div is clicked
-		 */
-		onDidClick: vscode.Event<any>;
-	}
-
-	export interface FlexContainer extends Container<FlexLayout, FlexItemLayout> {
-	}
-
-	export interface SplitViewContainer extends Container<SplitViewLayout, FlexItemLayout> {
-	}
-
-	export interface FormContainer extends Container<FormLayout, FormItemLayout> {
-	}
-
-	export interface GroupContainer extends Container<GroupLayout, GroupItemLayout> {
-	}
-
-
-	export enum Orientation {
-		Horizontal = 'horizontal',
-		Vertical = 'vertial'
-	}
-
-	export interface ToolbarLayout {
-		orientation: Orientation;
-	}
-	export interface ToolbarContainer extends Container<ToolbarLayout, any> {
-	}
-
-	/**
-	 * Describes an action to be shown in the UI, with a user-readable label
-	 * and a callback to execute the action
-	 */
-	export interface ActionDescriptor {
-		/**
-		 * User-visible label to display
-		 */
-		label: string;
-		/**
-		 * Name of the clickable action. If not defined then no action will be shown
-		 */
-		actionTitle?: string;
-		/**
-		 * Data sent on callback being run.
-		 */
-		callbackData?: any;
-	}
-
-	/**
-	 * Defines status indicators that can be shown to the user as part of
-	 * components such as the Card UI
-	 */
-	export enum StatusIndicator {
-		None = 0,
-		Ok = 1,
-		Warning = 2,
-		Error = 3
-	}
-
-	export enum CardType {
-		VerticalButton = 'VerticalButton',
-		Details = 'Details',
-		ListItem = 'ListItem'
-	}
-
-	/**
-	 * Properties representing the card component, can be used
-	 * when using ModelBuilder to create the component
-	 */
-	export interface CardProperties extends ComponentWithIcon {
-		label: string;
-		value?: string;
-		actions?: ActionDescriptor[];
-		descriptions?: string[];
-		status?: StatusIndicator;
-
-		/**
-		 * Returns true if the card is selected
-		 */
-		selected?: boolean;
-
-		/**
-		 * Card Type, default: Details
-		 */
-		cardType?: CardType;
-	}
-
-	export type InputBoxInputType = 'color' | 'date' | 'datetime-local' | 'email' | 'month' | 'number' | 'password' | 'range' | 'search' | 'text' | 'time' | 'url' | 'week';
-
-	export interface ComponentProperties {
-		height?: number | string;
-		width?: number | string;
-		/**
-		 * The position CSS property. Empty by default.
-		 * This is particularly useful if laying out components inside a FlexContainer and
-		 * the size of the component is meant to be a fixed size. In this case the position must be
-		 * set to 'absolute', with the parent FlexContainer having 'relative' position.
-		 * Without this the component will fail to correctly size itself
-		 */
-		position?: string;
-		/**
-		 * Matches the CSS style key and its available values.
-		 */
-		CSSStyles?: { [key: string]: string };
-	}
-
-	export interface ComponentWithIcon {
-		iconPath?: string | vscode.Uri | { light: string | vscode.Uri; dark: string | vscode.Uri };
-		iconHeight?: number | string;
-		iconWidth?: number | string;
-	}
-
-	export interface InputBoxProperties extends ComponentProperties {
-		value?: string;
-		ariaLabel?: string;
-		placeHolder?: string;
-		inputType?: InputBoxInputType;
-		required?: boolean;
-		multiline?: boolean;
-		rows?: number;
-		columns?: number;
-		min?: number;
-		max?: number;
-	}
-
-	export interface TableColumn {
-		value: string;
-		width?: number;
-		cssClass?: string;
-		headerCssClass?: string;
-		toolTip?: string;
-		type?: ColumnType;
-		options?: CheckboxColumnOption | TextColumnOption;
-	}
-
-	export enum ColumnType {
-		text = 0,
-		checkBox = 1,
-		button = 2
-	}
-
-	export interface CheckboxColumnOption {
-		actionOnCheckbox: ActionOnCellCheckboxCheck;
-	}
-
-	export interface TextColumnOption {
-	}
-
-	export enum ActionOnCellCheckboxCheck {
-		selectRow = 0,
-		customAction = 1
-	}
-
-	export enum ColumnSizingMode {
-		ForceFit = 0,	// all columns will be sized to fit in viewable space, no horiz scroll bar
-		AutoFit = 1,	// columns will be ForceFit up to a certain number; currently 3.  At 4 or more the behavior will switch to NO force fit
-		DataFit = 2		// columns use sizing based on cell data, horiz scroll bar present if more cells than visible in view area
-	}
-
-	export interface TableComponentProperties extends ComponentProperties {
-		data: any[][];
-		columns: string[] | TableColumn[];
-		fontSize?: number | string;
-		selectedRows?: number[];
-		forceFitColumns?: ColumnSizingMode;
-	}
-
-	export interface FileBrowserTreeProperties extends ComponentProperties {
-		ownerUri: string;
-	}
-
-	export interface CheckBoxProperties {
-		checked?: boolean;
-		label?: string;
-	}
-
-	export interface TreeProperties extends ComponentProperties {
-		withCheckbox?: boolean;
-	}
-
-	export enum DeclarativeDataType {
-		string = 'string',
-		category = 'category',
-		boolean = 'boolean',
-		editableCategory = 'editableCategory'
-	}
-
-	export interface RadioButtonProperties {
-		name?: string;
-		label?: string;
-		value?: string;
-		checked?: boolean;
-	}
-
-	export interface TextComponentProperties {
-		value?: string;
-		links?: LinkArea[];
-		CSSStyles?: { [key: string]: string };
-	}
-
-	export interface LinkArea {
-		text: string;
-		url: string;
-	}
-
-	export interface HyperlinkComponentProperties extends ComponentProperties {
-		label: string;
-		url: string;
-	}
-
-	export interface DropDownProperties extends ComponentProperties {
-		value?: string | CategoryValue;
-		values?: string[] | CategoryValue[];
-		editable?: boolean;
-		fireOnTextChange?: boolean;
-	}
-
-	export interface DeclarativeTableColumn {
-		displayName: string;
-		categoryValues: CategoryValue[];
-		valueType: DeclarativeDataType;
-		isReadOnly: boolean;
-		width: number | string;
-	}
-
-	export interface DeclarativeTableProperties {
-		data: any[][];
-		columns: DeclarativeTableColumn[];
-	}
-
-	export interface ListBoxProperties {
-		selectedRow?: number;
-		values?: string[];
-
-	}
-
-	export interface WebViewProperties extends ComponentProperties {
-		message?: any;
-
-		/**
-		 * Contents of the webview.
-		 *
-		 * Should be a complete html document.
-		 */
-		html?: string;
-		/**
-		 * Content settings for the webview.
-		 */
-		options?: vscode.WebviewOptions;
-	}
-
-	export interface DomProperties extends ComponentProperties {
-		/**
-		 * Contents of the DOM component.
-		 */
-		html?: string;
-	}
-
-	/**
-	 * Editor properties for the editor component
-	 */
-	export interface EditorProperties extends ComponentProperties {
-		/**
-		 * The content inside the text editor
-		 */
-		content?: string;
-		/**
-		 * The languge mode for this text editor. The language mode is SQL by default.
-		 */
-		languageMode?: string;
-		/**
-		 * Minimum height for editor component
-		 */
-		minimumHeight?: number;
-	}
-
-	export interface ButtonProperties extends ComponentProperties, ComponentWithIcon {
-		label?: string;
-		isFile?: boolean;
-		fileContent?: string;
-		title?: string;
-	}
-
-	export interface LoadingComponentProperties {
-		loading?: boolean;
-	}
-
-	export interface DivContainerProperties extends ComponentProperties {
-		/**
-		 * Matches the overflow-y CSS property and its available values.
-		 */
-		overflowY?: string;
-
-		/**
-		 * Setting the scroll based on the y offset
-		 * This is used when its child component is webview
-		 */
-		yOffsetChange?: number;
-
-		/**
-		 * Indicates whether the element is clickable
-		 */
-		clickable?: boolean;
-	}
-
-	export interface CardComponent extends Component, CardProperties {
-		onDidActionClick: vscode.Event<ActionDescriptor>;
-		onCardSelectedChanged: vscode.Event<any>;
-	}
-
-	export interface DomComponent extends Component, DomProperties {
-
-	}
-
-	export interface TextComponent extends Component, ComponentProperties {
-		value: string;
-	}
-
-	export interface HyperlinkComponent extends Component, HyperlinkComponentProperties {
-		label: string;
-		url: string;
-	}
-
-	export interface InputBoxComponent extends Component, InputBoxProperties {
-		onTextChanged: vscode.Event<any>;
-	}
-
-	export interface RadioButtonComponent extends Component, RadioButtonProperties {
-		onDidClick: vscode.Event<any>;
-	}
-
-	export interface CheckBoxComponent extends Component {
-		checked: boolean;
-		label: string;
-		onChanged: vscode.Event<any>;
-	}
-
-	export interface DropDownComponent extends Component, DropDownProperties {
-		value: string | CategoryValue;
-		values: string[] | CategoryValue[];
-		onValueChanged: vscode.Event<any>;
-	}
-
-	export interface TableCell {
-		row: number;
-		column: number;
-		value: any;
-	}
-
-	export interface DeclarativeTableComponent extends Component, DeclarativeTableProperties {
-		onDataChanged: vscode.Event<any>;
-	}
-
-	export interface ListBoxComponent extends Component, ListBoxProperties {
-		selectedRow?: number;
-		values: string[];
-		onRowSelected: vscode.Event<any>;
-	}
-
-	export interface ICheckboxCellActionEventArgs extends ICellActionEventArgs {
-		checked: boolean;
-	}
-
-	interface ICellActionEventArgs {
-		row: number;
-		column: number;
-		columnName: number;
-	}
-
-	export interface TableComponent extends Component, TableComponentProperties {
-		onRowSelected: vscode.Event<any>;
-		onCellAction?: vscode.Event<ICellActionEventArgs>;
-	}
-
-	export interface FileBrowserTreeComponent extends Component, FileBrowserTreeProperties {
-		onDidChange: vscode.Event<any>;
-	}
-
-	export interface TreeComponent<T> extends Component, TreeProperties {
-		registerDataProvider<T>(dataProvider: TreeComponentDataProvider<T>): TreeComponentView<T>;
-	}
-
-	export interface WebViewComponent extends Component {
-		html: string;
-		message: any;
-		onMessage: vscode.Event<any>;
-		readonly options: vscode.WebviewOptions;
-	}
-
-	/**
-	 * Editor component for displaying the text code editor
-	 */
-	export interface EditorComponent extends Component {
-		/**
-		 * The content inside the text editor
-		 */
-		content: string;
-		/**
-		 * The languge mode for this text editor. The language mode is SQL by default.
-		 */
-		languageMode: string;
-		/**
-		 * The editor Uri which will be used as a reference for VSCode Language Service.
-		 * Currently this is auto-generated by the framework but can be queried after
-		 * view initialization is completed
-		 */
-		readonly editorUri: string;
-		/**
-		 * An event called when the editor content is updated
-		 */
-		readonly onContentChanged: vscode.Event<any>;
-
-		/**
-		 * An event called when the editor is created
-		 */
-		readonly onEditorCreated: vscode.Event<any>;
-
-		/**
-		 * Toggle for whether the editor should be automatically resized or not
-		 */
-		isAutoResizable: boolean;
-
-		/**
-		 * Minimum height for editor component
-		 */
-		minimumHeight: number;
-
-	}
-
-	export interface DiffEditorComponent extends Component {
-		/**
-		 * The content inside the left text editor
-		 */
-		contentLeft: string;
-		/**
-		 * The content inside the right text editor
-		 */
-		contentRight: string;
-		/**
-		 * The languge mode for this text editor. The language mode is SQL by default.
-		 */
-		languageMode: string;
-		/**
-		 * The left editor Uri which will be used as a reference for VSCode Language Service.
-		 * Currently this is auto-generated by the framework but can be queried after
-		 * view initialization is completed
-		 */
-		readonly editorUriLeft: string;
-		/**
-		 * The right editor Uri which will be used as a reference for VSCode Language Service.
-		 * Currently this is auto-generated by the framework but can be queried after
-		 * view initialization is completed
-		 */
-		readonly editorUriRight: string;
-		/**
-		 * An event called when the editor content is updated
-		 */
-		readonly onContentChanged: vscode.Event<any>;
-
-		/**
-		 * An event called when the editor is created
-		 */
-		readonly onEditorCreated: vscode.Event<any>;
-
-		/**
-		 * Toggle for whether the editor should be automatically resized or not
-		 */
-		isAutoResizable: boolean;
-
-		/**
-		 * Minimum height for editor component
-		 */
-		minimumHeight: number;
-	}
-
-	export interface ButtonComponent extends Component, ButtonProperties {
-		/**
-		 * The label for the button
-		 */
-		label: string;
-		/**
-		 * The title for the button. This title will show when it hovers
-		 */
-		title: string;
-		/**
-		 * Icon Path for the button.
-		 */
-		iconPath: string | vscode.Uri | { light: string | vscode.Uri; dark: string | vscode.Uri };
-
-		/**
-		 * An event called when the button is clicked
-		 */
-		onDidClick: vscode.Event<any>;
-	}
-
-	export interface DashboardWidgetComponent extends Component {
-		widgetId: string;
-	}
-
-	export interface DashboardWebviewComponent extends Component {
-		webviewId: string;
-	}
-
-	/**
-	 * Component used to wrap another component that needs to be loaded, and show a loading spinner
-	 * while the contained component is loading
-	 */
-	export interface LoadingComponent extends Component {
-		/**
-		 * Whether to show the loading spinner instead of the contained component. True by default
-		 */
-		loading: boolean;
-
-		/**
-		 * The component displayed when the loading property is false
-		 */
-		component: Component;
-	}
-
-	/**
-	 * A view backed by a model provided by an extension.
-	 * This model contains enough information to lay out the view
-	 */
-	export interface ModelView {
-		/**
-		 * Raised when the view closed.
-		 */
-		readonly onClosed: vscode.Event<any>;
-
-		/**
-		 * The connection info for the dashboard the webview exists on
-		 */
-		readonly connection: connection.Connection;
-
-		/**
-		 * The info on the server for the dashboard
-		 */
-		readonly serverInfo: ServerInfo;
-
-		/**
-		 * The model backing the model-based view
-		 */
-		readonly modelBuilder: ModelBuilder;
-
-		/**
-		 * Whether or not the model view's root component is valid
-		 */
-		readonly valid: boolean;
-
-		/**
-		 * Raised when the model view's valid property changes
-		 */
-		readonly onValidityChanged: vscode.Event<boolean>;
-
-		/**
-		 * Run the model view root component's validations
-		 */
-		validate(): Thenable<boolean>;
-
-		/**
-		 * Initializes the model with a root component definition.
-		 * Once this has been done, the components will be laid out in the UI and
-		 * can be accessed and altered as needed.
-		 */
-		initializeModel<T extends Component>(root: T): Thenable<void>;
-	}
-
-	export namespace ui {
-		/**
-		 * Register a provider for a model-view widget
-		 */
-		export function registerModelViewProvider(widgetId: string, handler: (view: ModelView) => void): void;
-	}
-
-	export namespace window {
-		/**
-		 * creates a web view dialog
-		 */
-		export function createWebViewDialog(title: string): ModalDialog;
-
-		/**
-		 * Create a dialog with the given title
-		 * @param title The title of the dialog, displayed at the top
-		 * @param isWide Indicates whether the dialog is wide or normal
-		 */
-		export function createModelViewDialog(title: string, dialogName?: string, isWide?: boolean): Dialog;
-
-		/**
-		 * Create a dialog tab which can be included as part of the content of a dialog
-		 * @param title The title of the page, displayed on the tab to select the page
-		 */
-		export function createTab(title: string): DialogTab;
-
-		/**
-		 * Create a button which can be included in a dialog
-		 * @param label The label of the button
-		 */
-		export function createButton(label: string): Button;
-
-		/**
-		 * Opens the given dialog if it is not already open
-		 */
-		export function openDialog(dialog: Dialog): void;
-
-		/**
-		 * Closes the given dialog if it is open
-		 */
-		export function closeDialog(dialog: Dialog): void;
-
-		/**
-		 * Create a wizard page with the given title, for inclusion in a wizard
-		 * @param title The title of the page
-		 */
-		export function createWizardPage(title: string): WizardPage;
-
-		/**
-		 * Create a wizard with the given title and pages
-		 * @param title The title of the wizard
-		 */
-		export function createWizard(title: string): Wizard;
-
-		/**
-		 * Used to control whether a message in a dialog/wizard is displayed as an error,
-		 * warning, or informational message. Default is error.
-		 */
-		export enum MessageLevel {
-			Error = 0,
-			Warning = 1,
-			Information = 2
-		}
-
-		/**
-		 * A message shown in a dialog. If the level is not set it defaults to error.
-		 */
-		export type DialogMessage = {
-			readonly text: string,
-			readonly description?: string,
-			readonly level?: MessageLevel
-		};
-
-		export interface ModelViewPanel {
-			/**
-			 * Register model view content for the dialog.
-			 * Doesn't do anything if model view is already registered
-			 */
-			registerContent(handler: (view: ModelView) => Thenable<void>): void;
-
-			/**
-			 * Returns the model view content if registered. Returns undefined if model review is not registered
-			 */
-			readonly modelView: ModelView;
-
-			/**
-			 * Whether the panel's content is valid
-			 */
-			readonly valid: boolean;
-
-			/**
-			 * Fired whenever the panel's valid property changes
-			 */
-			readonly onValidityChanged: vscode.Event<boolean>;
-		}
-
-		// Model view dialog classes
-		export interface Dialog extends ModelViewPanel {
-			/**
-			 * The title of the dialog
-			 */
-			title: string;
-
-			/**
-			 * Indicates the width of the dialog
-			 */
-			isWide: boolean;
-
-			/**
-			 * The content of the dialog. If multiple tabs are given they will be displayed with tabs
-			 * If a string is given, it should be the ID of the dialog's model view content
-			 */
-			content: string | DialogTab[];
-
-			/**
-			 * The ok button
-			 */
-			okButton: Button;
-
-			/**
-			 * The cancel button
-			 */
-			cancelButton: Button;
-
-			/**
-			 * Any additional buttons that should be displayed
-			 */
-			customButtons: Button[];
-
-			/**
-			 * Set the informational message shown in the dialog. Hidden when the message is
-			 * undefined or the text is empty or undefined. The default level is error.
-			 */
-			message: DialogMessage;
-
-			/**
-			 * Set the dialog name when opening
-			 * the dialog for telemetry
-			 */
-			dialogName?: string;
-
-			/**
-			 * Register a callback that will be called when the user tries to click done. Only
-			 * one callback can be registered at once, so each registration call will clear
-			 * the previous registration.
-			 * @param validator The callback that gets executed when the user tries to click
-			 * done. Return true to allow the dialog to close or false to block it from closing
-			 */
-			registerCloseValidator(validator: () => boolean | Thenable<boolean>): void;
-
-			/**
-			 * Register an operation to run in the background when the dialog is done
-			 * @param operationInfo Operation Information
-			 */
-			registerOperation(operationInfo: BackgroundOperationInfo): void;
-		}
-
-		export interface DialogTab extends ModelViewPanel {
-			/**
-			 * The title of the tab
-			 */
-			title: string;
-
-			/**
-			 * A string giving the ID of the tab's model view content
-			 */
-			content: string;
-		}
-
-		export interface Button {
-			/**
-			 * The label displayed on the button
-			 */
-			label: string;
-
-			/**
-			 * Whether the button is enabled
-			 */
-			enabled: boolean;
-
-			/**
-			 * Whether the button is hidden
-			 */
-			hidden: boolean;
-
-			/**
-			 * Raised when the button is clicked
-			 */
-			readonly onClick: vscode.Event<void>;
-		}
-
-		export interface WizardPageChangeInfo {
-			/**
-			 * The page number that the wizard changed from
-			 */
-			lastPage: number;
-
-			/**
-			 * The new page number or undefined if the user is closing the wizard
-			 */
-			newPage: number;
-		}
-
-		export interface WizardPage extends ModelViewPanel {
-			/**
-			 * The title of the page
-			 */
-			title: string;
-
-			/**
-			 * A string giving the ID of the page's model view content
-			 */
-			content: string;
-
-			/**
-			 * Any additional buttons that should be displayed while the page is open
-			 */
-			customButtons: Button[];
-
-			/**
-			 * Whether the page is enabled. If the page is not enabled, the user will not be
-			 * able to advance to it. Defaults to true.
-			 */
-			enabled: boolean;
-
-			/**
-			 * An optional description for the page. If provided it will be displayed underneath the page title.
-			 */
-			description: string;
-		}
-
-		export interface Wizard {
-			/**
-			 * The title of the wizard
-			 */
-			title: string;
-
-			/**
-			 * The wizard's pages. Pages can be added/removed while the dialog is open by using
-			 * the addPage and removePage methods
-			 */
-			pages: WizardPage[];
-
-			/**
-			 * The index in the pages array of the active page, or undefined if the wizard is
-			 * not currently visible
-			 */
-			readonly currentPage: number;
-
-			/**
-			 * The done button
-			 */
-			doneButton: Button;
-
-			/**
-			 * The cancel button
-			 */
-			cancelButton: Button;
-
-			/**
-			 * The generate script button
-			 */
-			generateScriptButton: Button;
-
-			/**
-			 * The next button
-			 */
-			nextButton: Button;
-
-			/**
-			 * The back button
-			 */
-			backButton: Button;
-
-			/**
-			 * Any additional buttons that should be displayed for all pages of the dialog. If
-			 * buttons are needed for specific pages they can be added using the customButtons
-			 * property on each page.
-			 */
-			customButtons: Button[];
-
-			/**
-			 * When set to false page titles and descriptions will not be displayed at the top
-			 * of each wizard page. The default is true.
-			 */
-			displayPageTitles: boolean;
-
-			/**
-			 * Event fired when the wizard's page changes, containing information about the
-			 * previous page and the new page
-			 */
-			onPageChanged: vscode.Event<WizardPageChangeInfo>;
-
-			/**
-			 * Add a page to the wizard at the given index
-			 * @param page The page to add
-			 * @param index The index in the pages array to add the page at, or undefined to
-			 * add it at the end
-			 */
-			addPage(page: WizardPage, index?: number): Thenable<void>;
-
-			/**
-			 * Remove the page at the given index from the wizard
-			 * @param index The index in the pages array to remove
-			 */
-			removePage(index: number): Thenable<void>;
-
-			/**
-			 * Go to the page at the given index in the pages array.
-			 * @param index The index of the page to go to
-			 */
-			setCurrentPage(index: number): Thenable<void>;
-
-			/**
-			 * Open the wizard. Does nothing if the wizard is already open.
-			 */
-			open(): Thenable<void>;
-
-			/**
-			 * Close the wizard. Does nothing if the wizard is not open.
-			 */
-			close(): Thenable<void>;
-
-			/**
-			 * Register a callback that will be called when the user tries to navigate by
-			 * changing pages or clicking done. Only one callback can be registered at once, so
-			 * each registration call will clear the previous registration.
-			 * @param validator The callback that gets executed when the user tries to
-			 * navigate. Return true to allow the navigation to proceed, or false to
-			 * cancel it.
-			 */
-			registerNavigationValidator(validator: (pageChangeInfo: WizardPageChangeInfo) => boolean | Thenable<boolean>): void;
-
-			/**
-			 * Set the informational message shown in the wizard. Hidden when the message is
-			 * undefined or the text is empty or undefined. The default level is error.
-			 */
-			message: DialogMessage;
-
-			/**
-			 * Register an operation to run in the background when the wizard is done
-			 * @param operationInfo Operation Information
-			 */
-			registerOperation(operationInfo: BackgroundOperationInfo): void;
-		}
-	}
-
-	/**
-	 * Namespace for interacting with query editor
-	*/
-	export namespace queryeditor {
-		export type QueryEvent =
-			| 'queryStart'
-			| 'queryStop'
-			| 'executionPlan'
-			| 'visualize';
-
-		/**
-		 * args for each event type
-		 * queryStart: undefined
-		 * queryStop: undefined
-		 * executionPlan: string
-		 * visualize: ResultSetSummary
-		 */
-		export interface QueryEventListener {
-			onQueryEvent(type: QueryEvent, document: queryeditor.QueryDocument, args: ResultSetSummary | string | undefined): void;
-		}
-
-		// new extensibility interfaces
-		export interface QueryDocument {
-			providerId: string;
-
-			uri: string;
-
-			// set the document's execution options
-			setExecutionOptions(options: Map<string, any>): Thenable<void>;
-
-			// tab content is build using the modelview UI builder APIs
-			// probably should rename DialogTab class since it is useful outside dialogs
-			createQueryTab(tab: window.DialogTab): void;
-		}
-
-		/**
-		 * Make connection for the query editor
-		 * @param fileUri file URI for the query editor
-		 * @param connectionId connection ID
-		 */
-		export function connect(fileUri: string, connectionId: string): Thenable<void>;
-
-		/**
-		 * Run query if it is a query editor and it is already opened.
-		 * @param fileUri file URI for the query editor
-		 */
-		export function runQuery(fileUri: string, options?: Map<string, string>): void;
-
-		/**
-		 * Register a query event listener
-		 */
-		export function registerQueryEventListener(listener: queryeditor.QueryEventListener): void;
-
-		/**
-		 * Get a QueryDocument object for a file URI
-		 */
-		export function getQueryDocument(fileUri: string): Thenable<queryeditor.QueryDocument>;
-	}
-
-	/**
-	 * Namespace for interacting with the workspace
-	 */
-	export namespace workspace {
-
-		/**
-		 * Create a new model view editor
-		 */
-		export function createModelViewEditor(title: string, options?: ModelViewEditorOptions): ModelViewEditor;
-
-		export interface ModelViewEditor extends window.ModelViewPanel {
-			/**
-			 * `true` if there are unpersisted changes.
-			 * This is editable to support extensions updating the dirty status.
-			 */
-			isDirty: boolean;
-
-			/**
-			 * Opens the editor
-			 */
-			openEditor(position?: vscode.ViewColumn): Thenable<void>;
-
-			/**
-			 * Registers a save handler for this editor. This will be called if [supportsSave](#ModelViewEditorOptions.supportsSave)
-			 * is set to true and the editor is marked as dirty
-			 */
-			registerSaveHandler(handler: () => Thenable<boolean>): void;
-		}
-	}
-
-	export interface ModelViewEditorOptions {
-		/**
-		 * Should the model view editor's context be kept around even when the editor is no longer visible? It is false by default
-		 */
-		readonly retainContextWhenHidden?: boolean;
-
-		/**
-		 * Does this model view editor support save?
-		 */
-		readonly supportsSave?: boolean;
-
-		/**
-		 * Resource name for this editor
-		 * File icons might depend on file extension, language id or resource name
-		 * Resource name field needs to be set explitly if file icon for a particular Model View Editor depends on editor resource name
-		 */
-		readonly resourceName?: string;
-	}
-
-	export enum DataProviderType {
-		ConnectionProvider = 'ConnectionProvider',
-		BackupProvider = 'BackupProvider',
-		RestoreProvider = 'RestoreProvider',
-		ScriptingProvider = 'ScriptingProvider',
-		ObjectExplorerProvider = 'ObjectExplorerProvider',
-		TaskServicesProvider = 'TaskServicesProvider',
-		FileBrowserProvider = 'FileBrowserProvider',
-		ProfilerProvider = 'ProfilerProvider',
-		MetadataProvider = 'MetadataProvider',
-		QueryProvider = 'QueryProvider',
-		AdminServicesProvider = 'AdminServicesProvider',
-		AgentServicesProvider = 'AgentServicesProvider',
-		CapabilitiesProvider = 'CapabilitiesProvider',
-		DacFxServicesProvider = 'DacFxServicesProvider',
-		SchemaCompareServicesProvider = 'SchemaCompareServicesProvider',
-		ObjectExplorerNodeProvider = 'ObjectExplorerNodeProvider',
-		IconProvider = 'IconProvider'
-	}
-
-	export namespace dataprotocol {
-		/**
-		 * Get the provider corresponding to the given provider ID and type
-		 * @param providerId The ID that the provider was registered with
-		 * @param providerType The type of the provider
-		 */
-		export function getProvider<T extends DataProvider>(providerId: string, providerType: DataProviderType): T;
-
-		/**
-		 * Get all registered providers of the given type
-		 * @param providerType The type of the providers
-		 */
-		export function getProvidersByType<T extends DataProvider>(providerType: DataProviderType): T[];
-	}
-
-
-	/**
-	 * Context object passed as an argument to command callbacks.
-	 * Defines properties that can be sent for any connected context,
-	 * whether that is the Object Explorer context menu or a command line
-	 * startup argument.
-	 */
-
-	export interface ConnectedContext {
-		/**
-		 * The connection information for the selected object.
-		 * Note that the connection is not guaranteed to be in a connected
-		 * state on click.
-		 */
-		connectionProfile: IConnectionProfile;
-	}
-
-	/**
-	 * Context object passed as an argument to command callbacks.
-	 * Defines the key properties required to identify a node in the object
-	 * explorer tree and take action against it.
-	 */
-	export interface ObjectExplorerContext extends ConnectedContext {
-
-		/**
-		 * Defines whether this is a Connection-level object.
-		 * If not, the object is expected to be a child object underneath
-		 * one of the connections.
-		 */
-		isConnectionNode: boolean;
-		/**
-		 * Node info for objects below a specific connection. This
-		 * may be null for a Connection-level object
-		 */
-		nodeInfo: NodeInfo;
-	}
-
-	/**
-	 * Background Operation
-	 */
-	export interface BackgroundOperation {
-		/**
-		 * Updates the operation status or adds progress message
-		 * @param status Operation Status
-		 * @param message Progress message
-		 */
-		updateStatus(status: TaskStatus, message?: string): void;
-
-		/**
-		 * Operation Id
-		 */
-		id: string;
-
-		/**
-		 * Event raised when operation is canceled in UI
-		 */
-		onCanceled: vscode.Event<void>;
-	}
-
-	/**
-	 * Operation Information
-	 */
-	export interface BackgroundOperationInfo {
-
-		/**
-		 * The operation id. A unique id will be assigned to it If not specified a
-		 */
-		operationId?: string;
-		/**
-		 * Connection information
-		 */
-		connection?: connection.Connection;
-
-		/**
-		 * Operation Display Name
-		 */
-		displayName: string;
-
-		/**
-		 * Operation Description
-		 */
-		description: string;
-
-		/**
-		 * True if the operation is cancelable
-		 */
-		isCancelable: boolean;
-
-		/**
-		 * The actual operation to execute
-		 */
-		operation: (operation: BackgroundOperation) => void;
-	}
-
-	namespace tasks {
-		/**
-		* Starts an operation to run in the background
-		* @param operationInfo Operation Information
-		*/
-		export function startBackgroundOperation(operationInfo: BackgroundOperationInfo): void;
-
-	}
-
-	export interface ConnectionResult {
-		connected: boolean;
-		connectionId: string;
-		errorMessage: string;
-		errorCode: number;
-	}
-
-	export namespace connection {
-		/**
-		 * List the databases that can be accessed from the given connection
-		 * @param connectionId The ID of the connection
-		 * @returns An list of names of databases
-		 */
-		export function listDatabases(connectionId: string): Thenable<string[]>;
-
-		/**
-		 * Get a URI corresponding to the given connection so that it can be used with data
-		 * providers and other APIs that require a connection API.
-		 * Note: If the given connection corresponds to multiple URIs this may return any of them
-		 * @param connectionId The ID of the connection
-		 */
-		export function getUriForConnection(connectionId: string): Thenable<string>;
-
-		/**
-		 * Opens the connection dialog, calls the callback with the result. If connection was successful
-		 * returns the connection otherwise returns undefined
-		 */
-		export function openConnectionDialog(providers?: string[], initialConnectionProfile?: IConnectionProfile, connectionCompletionOptions?: IConnectionCompletionOptions): Thenable<connection.Connection>;
-
-		/**
-		 * Opens the connection and add it to object explorer and opens the dashboard and returns the ConnectionResult
-		 * @param connectionProfile connection profile
-		 */
-		export function connect(connectionProfile: IConnectionProfile, saveConnection?: boolean, showDashboard?: boolean): Thenable<ConnectionResult>;
-	}
-
-	export namespace nb {
-		/**
-		 * All notebook documents currently known to the system.
-		 */
-		export let notebookDocuments: NotebookDocument[];
-
-		/**
-		 * The currently active Notebook editor or `undefined`. The active editor is the one
-		 * that currently has focus or, when none has focus, the one that has changed
-		 * input most recently.
-		 */
-		export let activeNotebookEditor: NotebookEditor | undefined;
-
-		/**
-		 * The currently visible editors or an empty array.
-		 */
-		export let visibleNotebookEditors: NotebookEditor[];
-
-		/**
-		 * An event that is emitted when a [notebook document](#NotebookDocument) is opened.
-		 *
-		 * To add an event listener when a visible text document is opened, use the [TextEditor](#TextEditor) events in the
-		 * [window](#window) namespace. Note that:
-		 *
-		 * - The event is emitted before the [document](#NotebookDocument) is updated in the
-		 * [active notebook editor](#nb.activeNotebookEditor)
-		 * - When a [notebook document](#NotebookDocument) is already open (e.g.: open in another visible notebook editor) this event is not emitted
-		 *
-		 */
-		export const onDidOpenNotebookDocument: vscode.Event<NotebookDocument>;
-
-		/**
-		 * An event that is emitted when a [notebook's](#NotebookDocument) cell contents are changed.
-		 */
-		export const onDidChangeNotebookCell: vscode.Event<NotebookCellChangeEvent>;
-
-		/**
-		 * Show the given document in a notebook editor. A [column](#ViewColumn) can be provided
-		 * to control where the editor is being shown. Might change the [active editor](#nb.activeNotebookEditor).
-		 *
-		 * The document is denoted by an [uri](#Uri). Depending on the [scheme](#Uri.scheme) the
-		 * following rules apply:
-		 * `file`-scheme: Open a file on disk, will be rejected if the file does not exist or cannot be loaded.
-		 * `untitled`-scheme: A new file that should be saved on disk, e.g. `untitled:c:\frodo\new.js`. The language
-		 * will be derived from the file name.
-		 * For all other schemes the registered notebook providers are consulted.
-		 *
-		 * @param document A document to be shown.
-		 * @param column A view column in which the [editor](#NotebookEditor) should be shown. The default is the [active](#ViewColumn.Active), other values
-		 * are adjusted to be `Min(column, columnCount + 1)`, the [active](#ViewColumn.Active)-column is not adjusted. Use [`ViewColumn.Beside`](#ViewColumn.Beside)
-		 * to open the editor to the side of the currently active one.
-		 * @param preserveFocus When `true` the editor will not take focus.
-		 * @return A promise that resolves to a [notebook editor](#NotebookEditor).
-		 */
-		export function showNotebookDocument(uri: vscode.Uri, showOptions?: NotebookShowOptions): Thenable<NotebookEditor>;
-
-		export interface NotebookDocument {
-			/**
-			 * The associated uri for this notebook document.
-			 *
-			 * *Note* that most documents use the `file`-scheme, which means they are files on disk. However, **not** all documents are
-			 * saved on disk and therefore the `scheme` must be checked before trying to access the underlying file or siblings on disk.
-			 *
-			 */
-			readonly uri: vscode.Uri;
-
-			/**
-			 * The file system path of the associated resource. Shorthand
-			 * notation for [TextDocument.uri.fsPath](#TextDocument.uri). Independent of the uri scheme.
-			 */
-			readonly fileName: string;
-
-			/**
-			 * Is this document representing an untitled file which has never been saved yet. *Note* that
-			 * this does not mean the document will be saved to disk, use [`uri.scheme`](#Uri.scheme)
-			 * to figure out where a document will be [saved](#FileSystemProvider), e.g. `file`, `ftp` etc.
-			 */
-			readonly isUntitled: boolean;
-
-			/**
-			 * The identifier of the Notebook provider associated with this document.
-			 */
-			readonly providerId: string;
-
-			/**
-			 * `true` if there are unpersisted changes.
-			 */
-			readonly isDirty: boolean;
-			/**
-			 * `true` if the document have been closed. A closed document isn't synchronized anymore
-			 * and won't be re-used when the same resource is opened again.
-			 */
-			readonly isClosed: boolean;
-
-			/**
-			 * All cells.
-			 */
-			readonly cells: NotebookCell[];
-
-			/**
-			 * The spec for current kernel, if applicable. This will be undefined
-			 * until a kernel has been started
-			 */
-			readonly kernelSpec: IKernelSpec;
-
-			/**
-			 * Save the underlying file.
-			 *
-			 * @return A promise that will resolve to true when the file
-			 * has been saved. If the file was not dirty or the save failed,
-			 * will return false.
-			 */
-			save(): Thenable<boolean>;
-
-			/**
-			 * Ensure a cell range is completely contained in this document.
-			 *
-			 * @param range A cell range.
-			 * @return The given range or a new, adjusted range.
-			 */
-			validateCellRange(range: CellRange): CellRange;
-		}
-
-		/**
-		 * A cell range represents an ordered pair of two positions in a list of cells.
-		 * It is guaranteed that [start](#CellRange.start).isBeforeOrEqual([end](#CellRange.end))
-		 *
-		 * CellRange objects are __immutable__.
-		 */
-		export class CellRange {
-
-			/**
-			 * The start index. It is before or equal to [end](#CellRange.end).
-			 */
-			readonly start: number;
-
-			/**
-			 * The end index. It is after or equal to [start](#CellRange.start).
-			 */
-			readonly end: number;
-
-			/**
-			 * Create a new range from two positions. If `start` is not
-			 * before or equal to `end`, the values will be swapped.
-			 *
-			 * @param start A number.
-			 * @param end A number.
-			 */
-			constructor(start: number, end: number);
-		}
-
-		export interface NotebookEditor {
-			/**
-			 * The document associated with this editor. The document will be the same for the entire lifetime of this editor.
-			 */
-			readonly document: NotebookDocument;
-			/**
-			 * The column in which this editor shows. Will be `undefined` in case this
-			 * isn't one of the main editors, e.g an embedded editor, or when the editor
-			 * column is larger than three.
-			 */
-			viewColumn?: vscode.ViewColumn;
-
-			/**
-			 * Perform an edit on the document associated with this notebook editor.
-			 *
-			 * The given callback-function is invoked with an [edit-builder](#NotebookEditorEdit) which must
-			 * be used to make edits. Note that the edit-builder is only valid while the
-			 * callback executes.
-			 *
-			 * @param callback A function which can create edits using an [edit-builder](#NotebookEditorEdit).
-			 * @param options The undo/redo behavior around this edit. By default, undo stops will be created before and after this edit.
-			 * @return A promise that resolves with a value indicating if the edits could be applied.
-			 */
-			edit(callback: (editBuilder: NotebookEditorEdit) => void, options?: { undoStopBefore: boolean; undoStopAfter: boolean; }): Thenable<boolean>;
-
-			/**
-			 * Kicks off execution of a cell. Thenable will resolve only once the full execution is completed.
-			 *
-			 *
-			 * @param cell An optional cell in this notebook which should be executed. If no cell is defined, it will run the active cell instead
-			 * @return A promise that resolves with a value indicating if the cell was run or not.
-			 */
-			runCell(cell?: NotebookCell): Thenable<boolean>;
-
-			/**
-			 * Kicks off execution of all code cells. Thenable will resolve only when full execution of all cells is completed.
-			 */
-			runAllCells(startCell?: NotebookCell, endCell?: NotebookCell): Thenable<boolean>;
-
-			/**
-			 * Clears the outputs of the active code cell in a notebook.
-			 */
-			clearOutput(cell?: NotebookCell): Thenable<boolean>;
-
-			/** Clears the outputs of all code cells in a Notebook
-			* @return A promise that resolves with a value indicating if the outputs are cleared or not.
-			*/
-			clearAllOutputs(): Thenable<boolean>;
-
-			/**
-			 * Changes the Notebook's kernel. Thenable will resolve only after kernel change is complete.
-			 */
-			changeKernel(kernel: IKernelSpec): Thenable<boolean>;
-		}
-
-		export interface NotebookCell {
-			contents: ICellContents;
-			uri?: vscode.Uri;
-		}
-
-		export interface NotebookShowOptions {
-			/**
-			 * An optional view column in which the [editor](#NotebookEditor) should be shown.
-			 * The default is the [active](#ViewColumn.Active), other values are adjusted to
-			 * be `Min(column, columnCount + 1)`, the [active](#ViewColumn.Active)-column is
-			 * not adjusted. Use [`ViewColumn.Beside`](#ViewColumn.Beside) to open the
-			 * editor to the side of the currently active one.
-			 */
-			viewColumn?: vscode.ViewColumn;
-
-			/**
-			 * An optional flag that when `true` will stop the [editor](#NotebookEditor) from taking focus.
-			 */
-			preserveFocus?: boolean;
-
-			/**
-			 * An optional flag that controls if an [editor](#NotebookEditor)-tab will be replaced
-			 * with the next editor or if it will be kept.
-			 */
-			preview?: boolean;
-
-			/**
-			 * An optional string indicating which notebook provider to initially use
-			 */
-			providerId?: string;
-
-			/**
-			 * Optional profile indicating the initial connection to use for this editor
-			 */
-			connectionProfile?: IConnectionProfile;
-
-			/**
-			 * Default kernel for notebook
-			 */
-			defaultKernel?: nb.IKernelSpec;
-
-			/**
-			 * Optional content used to give an initial notebook state
-			 */
-			initialContent?: nb.INotebookContents | string;
-
-			/**
-			 * A optional boolean value indicating the dirty state after the intial content is loaded, default value is true
-			 */
-			initialDirtyState?: boolean;
-		}
-
-		/**
-		 * Represents an event describing the change in a [notebook documents's cells](#NotebookDocument.cells).
-		 */
-		export interface NotebookCellChangeEvent {
-			/**
-			 * The [notebook document](#NotebookDocument) for which the selections have changed.
-			 */
-			notebook: NotebookDocument;
-			/**
-			 * The new value for the [notebook documents's cells](#NotebookDocument.cells).
-			 */
-			cells: NotebookCell[];
-			/**
-			 * The [change kind](#NotebookChangeKind) which has triggered this
-			 * event. Can be `undefined`.
-			 */
-			kind?: NotebookChangeKind;
-		}
-
-		export enum NotebookChangeKind {
-			ContentUpdated = 0,
-			MetadataUpdated = 1,
-			Save = 2,
-			CellExecuted = 3
-		}
-
-		/**
-		 * A complex edit that will be applied in one transaction on a TextEditor.
-		 * This holds a description of the edits and if the edits are valid (i.e. no overlapping regions, document was not changed in the meantime, etc.)
-		 * they can be applied on a [document](#TextDocument) associated with a [text editor](#TextEditor).
-		 *
-		 */
-		export interface NotebookEditorEdit {
-			/**
-			 * Replace a cell range with a new cell.
-			 *
-			 * @param location The range this operation should remove.
-			 * @param value The new cell this operation should insert after removing `location`.
-			 */
-			replace(location: number | CellRange, value: ICellContents): void;
-
-			/**
-			 * Insert a cell (optionally) at a specific index. Any index outside of the length of the cells
-			 * will result in the cell being added at the end.
-			 *
-			 * @param index The position where the new text should be inserted.
-			 * @param value The new text this operation should insert.
-			 */
-			insertCell(value: ICellContents, index?: number): void;
-
-			/**
-			 * Delete a certain cell.
-			 *
-			 * @param index The index of the cell to remove.
-			 */
-			deleteCell(index: number): void;
-		}
-
-		/**
-		 * Register a notebook provider. The supported file types handled by this
-		 * provider are defined in the `package.json:
-		 * ```json
-		* {
-		* 	"contributes": {
-		* 		"notebook.providers": [{
-		* 			"provider": "providername",
-		* 			"fileExtensions": ["FILEEXT"]
-		* 		}]
-		* 	}
-		* }
-		* ```
-		 * @export
-		 * @param notebook provider
-		 * @returns disposable
-		 */
-		export function registerNotebookProvider(provider: NotebookProvider): vscode.Disposable;
-
-		export interface IStandardKernel {
-			readonly name: string;
-			readonly displayName: string;
-			readonly connectionProviderIds: string[];
-		}
-
-		export interface NotebookProvider {
-			readonly providerId: string;
-			readonly standardKernels: IStandardKernel[];
-			getNotebookManager(notebookUri: vscode.Uri): Thenable<NotebookManager>;
-			handleNotebookClosed(notebookUri: vscode.Uri): void;
-		}
-
-		export interface NotebookManager {
-			/**
-			 * Manages reading and writing contents to/from files.
-			 * Files may be local or remote, with this manager giving them a chance to convert and migrate
-			 * from specific notebook file types to and from a standard type for this UI
-			 */
-			readonly contentManager: ContentManager;
-			/**
-			 * A SessionManager that handles starting, stopping and handling notifications around sessions.
-			 * Each notebook has 1 session associated with it, and the session is responsible
-			 * for kernel management
-			 */
-			readonly sessionManager: SessionManager;
-			/**
-			 * (Optional) ServerManager to handle server lifetime management operations.
-			 * Depending on the implementation this may not be needed.
-			 */
-			readonly serverManager?: ServerManager;
-		}
-
-		/**
-		 * Defines the contracts needed to manage the lifetime of a notebook server.
-		 */
-		export interface ServerManager {
-			/**
-			 * Indicates if the server is started at the current time
-			 */
-			readonly isStarted: boolean;
-
-			/**
-			 * Event sent when the server has started. This can be used to query
-			 * the manager for server settings
-			 */
-			readonly onServerStarted: vscode.Event<void>;
-
-			/**
-			 * Starts the server. Some server types may not support or require this.
-			 * Should no-op if server is already started
-			 */
-			startServer(): Thenable<void>;
-
-			/**
-			 * Stops the server. Some server types may not support or require this
-			 */
-			stopServer(): Thenable<void>;
-		}
-
-		//#region Content APIs
-		/**
-		 * Handles interacting with file and folder contents
-		 */
-		export interface ContentManager {
-			/* Reads contents from a Uri representing a local or remote notebook and returns a
-			 * JSON object containing the cells and metadata about the notebook
-			 */
-			getNotebookContents(notebookUri: vscode.Uri): Thenable<INotebookContents>;
-
-			/**
-			 * Save a file.
-			 *
-			 * @param notebookUri - The desired file path.
-			 *
-			 * @param notebook - notebook to be saved.
-			 *
-			 * @returns A thenable which resolves with the file content model when the
-			 *   file is saved.
-			 */
-			save(notebookUri: vscode.Uri, notebook: INotebookContents): Thenable<INotebookContents>;
-		}
-
-
-		/**
-		 * Interface defining the file format contents of a notebook, usually in a serializable
-		 * format. This interface does not have any methods for manipulating or interacting
-		 * with a notebook object.
-		 *
-		 */
-		export interface INotebookContents {
-
-			readonly cells: ICellContents[];
-			readonly metadata: INotebookMetadata;
-			readonly nbformat: number;
-			readonly nbformat_minor: number;
-		}
-
-		export interface INotebookMetadata {
-			kernelspec: IKernelInfo;
-			language_info?: ILanguageInfo;
-		}
-
-		export interface IKernelInfo {
-			name: string;
-			language?: string;
-			display_name?: string;
-		}
-
-		export interface ILanguageInfo {
-			name: string;
-			version?: string;
-			mimetype?: string;
-			codemirror_mode?: string | ICodeMirrorMode;
-		}
-
-		export interface ICodeMirrorMode {
-			name: string;
-			version: string;
-		}
-
-		/**
-		 * Interface defining the file format contents of a notebook cell, usually in a serializable
-		 * format. This interface does not have any methods for manipulating or interacting
-		 * with a cell object.
-		 *
-		 */
-		export interface ICellContents {
-			cell_type: CellType;
-			source: string | string[];
-			metadata?: {
-				language?: string;
-				cellGuid?: string;
-			};
-			execution_count?: number;
-			outputs?: ICellOutput[];
-		}
-
-		export type CellType = 'code' | 'markdown' | 'raw';
-
-		export interface ICellOutput {
-			output_type: OutputTypeName;
-		}
-
-		/**
-		 * An alias for a stream type.
-		 */
-		export type StreamType = 'stdout' | 'stderr';
-
-		/**
-		 * A multiline string.
-		 */
-		export type MultilineString = string | string[];
-
-		export interface IStreamResult extends ICellOutput {
-			output_type: 'stream';
-			/**
-			 * Stream output field defining the stream name, for example stdout
-			 */
-			name: StreamType;
-			/**
-			 * Stream output field defining the multiline stream text
-			 */
-			text: MultilineString;
-		}
-		export interface IDisplayResult extends ICellOutput {
-			/**
-			 * Mime bundle expected to contain mime type -> contents mappings.
-			 * This is dynamic and is controlled by kernels, so cannot be more specific
-			 */
-			data: { [key: string]: any };
-			/**
-			 * Optional metadata, also a mime bundle
-			 */
-			metadata?: {};
-		}
-		export interface IDisplayData extends IDisplayResult {
-			output_type: 'display_data';
-		}
-		export interface IUpdateDisplayData extends IDisplayResult {
-			output_type: 'update_display_data';
-		}
-		export interface IExecuteResult extends IDisplayResult {
-			/**
-			 * Type of cell output.
-			 */
-			output_type: 'execute_result';
-			/**
-			 * Number of times the cell was executed
-			 */
-			execution_count: number;
-		}
-		export interface IErrorResult extends ICellOutput {
-			/**
-			 * Type of cell output.
-			 */
-			output_type: 'error';
-			/**
-			 * Exception name
-			 */
-			ename: string;
-			/**
-			 * Exception value
-			 */
-			evalue: string;
-			/**
-			 * Stacktrace equivalent
-			 */
-			traceback?: string[];
-		}
-
-		export type OutputTypeName =
-			| 'execute_result'
-			| 'display_data'
-			| 'stream'
-			| 'error'
-			| 'update_display_data';
-
-		export type Output = nb.IDisplayData | nb.IUpdateDisplayData | nb.IExecuteResult | nb.IErrorResult | nb.IStreamResult;
-
-		//#endregion
-
-		//#region Session APIs
-		export interface SessionManager {
-			/**
-			 * Indicates whether the manager is ready.
-			 */
-			readonly isReady: boolean;
-
-			/**
-			 * A Thenable that is fulfilled when the manager is ready.
-			 */
-			readonly ready: Thenable<void>;
-
-			readonly specs: IAllKernels | undefined;
-
-			startNew(options: ISessionOptions): Thenable<ISession>;
-
-			shutdown(id: string): Thenable<void>;
-		}
-
-		export interface ISession {
-			/**
-			 * Is change of kernels supported for this session?
-			 */
-			canChangeKernels: boolean;
-			/*
-			 * Unique id of the session.
-			 */
-			readonly id: string;
-
-			/**
-			 * The current path associated with the session.
-			 */
-			readonly path: string;
-
-			/**
-			 * The current name associated with the session.
-			 */
-			readonly name: string;
-
-			/**
-			 * The type of the session.
-			 */
-			readonly type: string;
-
-			/**
-			 * The status indicates if the kernel is healthy, dead, starting, etc.
-			 */
-			readonly status: KernelStatus;
-
-			/**
-			 * The kernel.
-			 *
-			 * #### Notes
-			 * This is a read-only property, and can be altered by [changeKernel].
-			 */
-			readonly kernel: IKernel;
-
-			/**
-			 * Tracks whether the default kernel failed to load
-			 * This could be for a reason such as the kernel name not being recognized as a valid kernel;
-			 */
-			defaultKernelLoaded?: boolean;
-
-			changeKernel(kernelInfo: IKernelSpec): Thenable<IKernel>;
-
-			configureKernel(kernelInfo: IKernelSpec): Thenable<void>;
-
-			configureConnection(connection: IConnectionProfile): Thenable<void>;
-		}
-
-		export interface ISessionOptions {
-			/**
-			 * The path (not including name) to the session.
-			 */
-			path: string;
-			/**
-			 * The name of the session.
-			 */
-			name?: string;
-			/**
-			 * The type of the session.
-			 */
-			type?: string;
-			/**
-			 * The type of kernel (e.g. python3).
-			 */
-			kernelName?: string;
-			/**
-			 * The id of an existing kernel.
-			 */
-			kernelId?: string;
-		}
-
-		export interface IKernel {
-			readonly id: string;
-			readonly name: string;
-			readonly supportsIntellisense: boolean;
-			readonly requiresConnection?: boolean;
-			/**
-			 * Test whether the kernel is ready.
-			 */
-			readonly isReady: boolean;
-
-			/**
-			 * A Thenable that is fulfilled when the kernel is ready.
-			 */
-			readonly ready: Thenable<void>;
-
-			/**
-			 * The cached kernel info.
-			 *
-			 * #### Notes
-			 * This value will be null until the kernel is ready.
-			 */
-			readonly info: IInfoReply | null;
-
-			/**
-			 * Gets the full specification for this kernel, which can be serialized to
-			 * a noteobok file
-			 */
-			getSpec(): Thenable<IKernelSpec>;
-
-			/**
-			 * Send an `execute_request` message.
-			 *
-			 * @param content - The content of the request.
-			 *
-			 * @param disposeOnDone - Whether to dispose of the future when done.
-			 *
-			 * @returns A kernel future.
-			 *
-			 * #### Notes
-			 * See [Messaging in
-			 * Jupyter](https://jupyter-client.readthedocs.io/en/latest/messaging.html#execute).
-			 *
-			 * This method returns a kernel future, rather than a Thenable, since execution may
-			 * have many response messages (for example, many iopub display messages).
-			 *
-			 * Future `onReply` is called with the `execute_reply` content when the
-			 * shell reply is received and validated.
-			 *
-			 * **See also:** [[IExecuteReply]]
-			 */
-			requestExecute(content: IExecuteRequest, disposeOnDone?: boolean): IFuture;
-
-
-			/**
-			 * Send a `complete_request` message.
-			 *
-			 * @param content - The content of the request.
-			 *
-			 * @returns A Thenable that resolves with the response message.
-			 *
-			 * #### Notes
-			 * See [Messaging in Jupyter](https://jupyter-client.readthedocs.io/en/latest/messaging.html#completion).
-			 *
-			 * Fulfills with the `complete_reply` content when the shell reply is
-			 * received and validated.
-			 */
-			requestComplete(content: ICompleteRequest): Thenable<ICompleteReplyMsg>;
-
-			/**
-			 * Interrupt a kernel.
-			 *
-			 * #### Notes
-			 * Uses the [Jupyter Notebook API](http://petstore.swagger.io/?url=https://raw.githubusercontent.com/jupyter/notebook/master/notebook/services/api/api.yaml#!/kernels).
-			 *
-			 * The promise is fulfilled on a valid response and rejected otherwise.
-			 *
-			 * It is assumed that the API call does not mutate the kernel id or name.
-			 *
-			 * The promise will be rejected if the kernel status is `Dead` or if the
-			 * request fails or the response is invalid.
-			 */
-			interrupt(): Thenable<void>;
-		}
-
-		export interface IInfoReply {
-			protocol_version: string;
-			implementation: string;
-			implementation_version: string;
-			language_info: ILanguageInfo;
-			banner: string;
-			help_links: {
-				text: string;
-				url: string;
-			}[];
-		}
-
-		/**
-		 * The contents of a requestExecute message sent to the server.
-		 */
-		export interface IExecuteRequest extends IExecuteOptions {
-			code: string | string[];
-		}
-
-		/**
-		 * The options used to configure an execute request.
-		 */
-		export interface IExecuteOptions {
-			/**
-			 * Whether to execute the code as quietly as possible.
-			 * The default is `false`.
-			 */
-			silent?: boolean;
-
-			/**
-			 * Whether to store history of the execution.
-			 * The default `true` if silent is False.
-			 * It is forced to  `false ` if silent is `true`.
-			 */
-			store_history?: boolean;
-
-			/**
-			 * A mapping of names to expressions to be evaluated in the
-			 * kernel's interactive namespace.
-			 */
-			user_expressions?: {};
-
-			/**
-			 * Whether to allow stdin requests.
-			 * The default is `true`.
-			 */
-			allow_stdin?: boolean;
-
-			/**
-			 * Whether to the abort execution queue on an error.
-			 * The default is `false`.
-			 */
-			stop_on_error?: boolean;
-		}
-
-		/**
-		 * The content of a `'complete_request'` message.
-		 *
-		 * See [Messaging in Jupyter](https://jupyter-client.readthedocs.io/en/latest/messaging.html#completion).
-		 *
-		 * **See also:** [[ICompleteReply]], [[IKernel.complete]]
-		 */
-		export interface ICompleteRequest {
-			code: string;
-			cursor_pos: number;
-		}
-
-		export interface ICompletionContent {
-			matches: string[];
-			cursor_start: number;
-			cursor_end: number;
-			metadata: any;
-			status: 'ok' | 'error';
-		}
-		/**
-		 * A `'complete_reply'` message on the `'stream'` channel.
-		 *
-		 * See [Messaging in Jupyter](https://jupyter-client.readthedocs.io/en/latest/messaging.html#completion).
-		 *
-		 * **See also:** [[ICompleteRequest]], [[IKernel.complete]]
-		 */
-		export interface ICompleteReplyMsg extends IShellMessage {
-			content: ICompletionContent;
-		}
-
-		/**
-		 * The valid Kernel status states.
-		 */
-		export type KernelStatus =
-			| 'unknown'
-			| 'starting'
-			| 'reconnecting'
-			| 'idle'
-			| 'busy'
-			| 'restarting'
-			| 'dead'
-			| 'connected';
-
-		/**
-		 * An arguments object for the kernel changed event.
-		 */
-		export interface IKernelChangedArgs {
-			oldValue: IKernel | null;
-			newValue: IKernel | null;
-		}
-
-		/// -------- JSON objects, and objects primarily intended not to have methods -----------
-		export interface IAllKernels {
-			defaultKernel: string;
-			kernels: IKernelSpec[];
-		}
-		export interface IKernelSpec {
-			name: string;
-			language?: string;
-			display_name?: string;
-		}
-
-		export interface MessageHandler<T extends IMessage> {
-			handle(message: T): void | Thenable<void>;
-		}
-
-		/**
-		 * A Future interface for responses from the kernel.
-		 *
-		 * When a message is sent to a kernel, a Future is created to handle any
-		 * responses that may come from the kernel.
-		 */
-		export interface IFuture extends vscode.Disposable {
-
-			/**
-			 * The original outgoing message.
-			 */
-			readonly msg: IMessage;
-
-			/**
-			 * A Thenable that resolves when the future is done.
-			 *
-			 * #### Notes
-			 * The future is done when there are no more responses expected from the
-			 * kernel.
-			 *
-			 * The `done` Thenable resolves to the reply message if there is one,
-			 * otherwise it resolves to `undefined`.
-			 */
-			readonly done: Thenable<IShellMessage | undefined>;
-
-			/**
-			 * Set the reply handler for the kernel future.
-			 *
-			 * #### Notes
-			 * If the handler returns a Thenable, all kernel message processing pauses
-			 * until the Thenable is resolved. If there is a reply message, the future
-			 * `done` Thenable also resolves to the reply message after this handler has
-			 * been called.
-			 */
-			setReplyHandler(handler: MessageHandler<IShellMessage>): void;
-
-			/**
-			 * Sets the stdin handler for the kernel future.
-			 *
-			 * #### Notes
-			 * If the handler returns a Thenable, all kernel message processing pauses
-			 * until the Thenable is resolved.
-			 */
-			setStdInHandler(handler: MessageHandler<IStdinMessage>): void;
-
-			/**
-			 * Sets the iopub handler for the kernel future.
-			 *
-			 * #### Notes
-			 * If the handler returns a Thenable, all kernel message processing pauses
-			 * until the Thenable is resolved.
-			 */
-			setIOPubHandler(handler: MessageHandler<IIOPubMessage>): void;
-
-			/**
-			 * Register hook for IOPub messages.
-			 *
-			 * @param hook - The callback invoked for an IOPub message.
-			 *
-			 * #### Notes
-			 * The IOPub hook system allows you to preempt the handlers for IOPub
-			 * messages handled by the future.
-			 *
-			 * The most recently registered hook is run first. A hook can return a
-			 * boolean or a Thenable to a boolean, in which case all kernel message
-			 * processing pauses until the Thenable is fulfilled. If a hook return value
-			 * resolves to false, any later hooks will not run and the function will
-			 * return a Thenable resolving to false. If a hook throws an error, the error
-			 * is logged to the console and the next hook is run. If a hook is
-			 * registered during the hook processing, it will not run until the next
-			 * message. If a hook is removed during the hook processing, it will be
-			 * deactivated immediately.
-			 */
-			registerMessageHook(
-				hook: (msg: IIOPubMessage) => boolean | Thenable<boolean>
-			): void;
-
-			/**
-			 * Remove a hook for IOPub messages.
-			 *
-			 * @param hook - The hook to remove.
-			 *
-			 * #### Notes
-			 * If a hook is removed during the hook processing, it will be deactivated immediately.
-			 */
-			removeMessageHook(
-				hook: (msg: IIOPubMessage) => boolean | Thenable<boolean>
-			): void;
-
-			/**
-			 * Send an `input_reply` message.
-			 */
-			sendInputReply(content: IInputReply): void;
-		}
-
-		export interface IExecuteReplyMsg extends IShellMessage {
-			content: IExecuteReply;
-		}
-
-		/**
-		 * The content of an `execute-reply` message.
-		 *
-		 * See [Messaging in Jupyter](https://jupyter-client.readthedocs.io/en/latest/messaging.html#execution-results).
-		 */
-		export interface IExecuteReply {
-			status: 'ok' | 'error' | 'abort';
-			execution_count: number | null;
-		}
-
-		/**
-		 * The valid channel names.
-		 */
-		export type Channel = 'shell' | 'iopub' | 'stdin' | 'execute_reply';
-
-		/**
-		 * Kernel message header content.
-		 *
-		 * See [Messaging in Jupyter](https://jupyter-client.readthedocs.io/en/latest/messaging.html#general-message-format).
-		 *
-		 * **See also:** [[IMessage]]
-		 */
-		export interface IHeader {
-			username: string;
-			version: string;
-			session: string;
-			msg_id: string;
-			msg_type: string;
-		}
-
-		/**
-		 * A kernel message
-		 */
-		export interface IMessage {
-			type: Channel;
-			header: IHeader;
-			parent_header: IHeader | {};
-			metadata: {};
-			content: any;
-		}
-
-		/**
-		 * A kernel message on the `'shell'` channel.
-		 */
-		export interface IShellMessage extends IMessage {
-			channel: 'shell';
-		}
-
-		/**
-		 * A kernel message on the `'iopub'` channel.
-		 */
-		export interface IIOPubMessage extends IMessage {
-			channel: 'iopub';
-		}
-
-		/**
-		 * A kernel message on the `'stdin'` channel.
-		 */
-		export interface IStdinMessage extends IMessage {
-			channel: 'stdin';
-			content: {
-				prompt: string;
-				password: boolean;
-			};
-		}
-
-		/**
-		 * The content of an `'input_reply'` message.
-		 */
-		export interface IInputReply {
-			value: string;
-		}
-
-		export function registerNavigationProvider(provider: NavigationProvider): vscode.Disposable;
-
-		export interface NavigationProvider {
-			readonly providerId: string;
-			getNavigation(notebookUri: vscode.Uri): Thenable<NavigationResult>;
-		}
-
-		export interface NavigationResult {
-			hasNavigation: boolean;
-			previous?: vscode.Uri;
-			next?: vscode.Uri;
-		}
-
-		//#endregion
-
-=======
 		export function registerConnectionEventListener(listener: connection.ConnectionEventListener): void;
->>>>>>> 3a3c0ce1
 	}
 }