/*---------------------------------------------------------------------------------------------
 *  Copyright (c) Microsoft Corporation. All rights reserved.
 *  Licensed under the Source EULA. See License.txt in the project root for license information.
 *--------------------------------------------------------------------------------------------*/

// This is the place for API experiments and proposal.

import * as vscode from 'vscode';

declare module 'azdata' {

	export namespace queryeditor {
		/**
		 * Opens an untitled text document. The editor will prompt the user for a file
		 * path when the document is to be saved. The `options` parameter allows to
		 * specify the *content* of the document.
		 *
		 * @param options Options to control how the document will be created.
		 * @param providerId Optional provider ID this editor will be associated with. Defaults to MSSQL.
		 * @return A promise that resolves to a [document](#QueryDocument).
		 */
		export function openQueryDocument(options?: { content?: string; }, providerId?: string): Thenable<QueryDocument>;
	}

	export namespace nb {
		export interface NotebookDocument {
			/**
			 * Sets the trust mode for the notebook document.
			 */
			setTrusted(state: boolean): void;
		}

		export interface IStandardKernel {
			readonly blockedOnSAW?: boolean;
		}

		export interface IKernelChangedArgs {
			nbKernelAlias?: string
		}

		export interface IExecuteResult {
			data: any;
		}

		export interface IExecuteResultUpdate {
			output_type: string;
			resultSet: ResultSetSummary;
			data: any;
		}

		export interface INotebookMetadata {
			connection_name?: string;
			multi_connection_mode?: boolean;
		}

		export interface ICellMetadata {
			connection_name?: string;
		}

		export interface ICellContents {
			attachments?: ICellAttachments;
		}

		export type ICellAttachments = { [key: string]: ICellAttachment };
		export type ICellAttachment = { [key: string]: string };

		export interface SessionManager {
			/**
			 * Shutdown all sessions.
			 */
			shutdownAll(): Thenable<void>;
			/**
			 * Disposes the session manager.
			 */
			dispose(): void;
		}
	}

	export type SqlDbType = 'BigInt' | 'Binary' | 'Bit' | 'Char' | 'DateTime' | 'Decimal'
		| 'Float' | 'Image' | 'Int' | 'Money' | 'NChar' | 'NText' | 'NVarChar' | 'Real'
		| 'UniqueIdentifier' | 'SmallDateTime' | 'SmallInt' | 'SmallMoney' | 'Text' | 'Timestamp'
		| 'TinyInt' | 'VarBinary' | 'VarChar' | 'Variant' | 'Xml' | 'Udt' | 'Structured' | 'Date'
		| 'Time' | 'DateTime2' | 'DateTimeOffset';

	export interface SimpleColumnInfo {
		name: string;
		/**
		 * This is expected to match the SqlDbTypes for serialization purposes
		 */
		dataTypeName: SqlDbType;
	}
	export interface SerializeDataStartRequestParams {
		/**
		 * 'csv', 'json', 'excel', 'xml'
		 */
		saveFormat: string;
		filePath: string;
		isLastBatch: boolean;
		rows: DbCellValue[][];
		columns: SimpleColumnInfo[];
		includeHeaders?: boolean;
		delimiter?: string;
		lineSeperator?: string;
		textIdentifier?: string;
		encoding?: string;
		formatted?: boolean;
	}

	export interface SerializeDataContinueRequestParams {
		filePath: string;
		isLastBatch: boolean;
		rows: DbCellValue[][];
	}

	export interface SerializeDataResult {
		messages?: string;
		succeeded: boolean;
	}

	export interface SerializationProvider extends DataProvider {
		startSerialization(requestParams: SerializeDataStartRequestParams): Thenable<SerializeDataResult>;
		continueSerialization(requestParams: SerializeDataContinueRequestParams): Thenable<SerializeDataResult>;
	}

	export namespace dataprotocol {
		export function registerSerializationProvider(provider: SerializationProvider): vscode.Disposable;
		export function registerSqlAssessmentServicesProvider(provider: SqlAssessmentServicesProvider): vscode.Disposable;
		/**
		 * Registers a DataGridProvider which is used to provide lists of items to a data grid
		 * @param provider The provider implementation
		 */
		export function registerDataGridProvider(provider: DataGridProvider): vscode.Disposable;
	}

	export enum DataProviderType {
		DataGridProvider = 'DataGridProvider'
	}

	/**
	 * The type of the DataGrid column
	 */
	export type DataGridColumnType = 'hyperlink' | 'text' | 'image';

	/**
	 * A column in a data grid
	 */
	export interface DataGridColumn {
		/**
		* The text to display on the column heading.
		 */
		name: string;

		/**
		* The property name in the DataGridItem
		 */
		field: string;

		/**
		* A unique identifier for the column within the grid.
		*/
		id: string;

		/**
		 * The type of column this is. This is used to determine how to render the contents.
		 */
		type: DataGridColumnType;

		/**
		 * Whether this column is sortable.
		 */
		sortable?: boolean;

		/**
		 * Whether this column is filterable
		 */
		filterable?: boolean;

		/**
		 * If false, column can no longer be resized.
		 */
		resizable?: boolean;

		/**
		 * If set to a non-empty string, a tooltip will appear on hover containing the string.
		 */
		tooltip?: string;

		/**
		 * Width of the column in pixels.
		 */
		width?: number
	}

	/**
	 * Info for a command to execute
	 */
	export interface ExecuteCommandInfo {
		/**
		 * The ID of the command to execute
		 */
		id: string;
		/**
		 * The text to display for the action
		 */
		displayText?: string;
		/**
		 * The optional args to pass to the command
		 */
		args?: any[];
	}

	/**
	 * Info for displaying a hyperlink value in a Data Grid table
	 */
	export interface DataGridHyperlinkInfo {
		/**
		 * The text to display for the link
		 */
		displayText: string;
		/**
		 * The URL to open or command to execute
		 */
		linkOrCommand: string | ExecuteCommandInfo;
	}

	/**
	 * An item for displaying in a data grid
	 */
	export interface DataGridItem {
		/**
		 * A unique identifier for this item
		 */
		id: string;

		/**
		 * The other properties that will be displayed in the grid columns
		 */
		[key: string]: string | DataGridHyperlinkInfo;
	}

	/**
	 * A data provider that provides lists of resource items for a data grid
	 */
	export interface DataGridProvider extends DataProvider {
		/**
		 * Gets the list of data grid items for this provider
		 */
		getDataGridItems(): Thenable<DataGridItem[]>;
		/**
		 * Gets the list of data grid columns for this provider
		 */
		getDataGridColumns(): Thenable<DataGridColumn[]>;

		/**
		 * The user visible string to use for the title of the grid
		 */
		title: string;
	}

	export interface DeclarativeTableColumn {
		headerCssStyles?: CssStyles;
		rowCssStyles?: CssStyles;
		ariaLabel?: string;
		showCheckAll?: boolean;
		hidden?: boolean;
	}


	export enum DeclarativeDataType {
		component = 'component',
		menu = 'menu'
	}

	export type DeclarativeTableRowSelectedEvent = {
		row: number
	};

	export interface DeclarativeTableComponent extends Component, DeclarativeTableProperties {
		onRowSelected: vscode.Event<DeclarativeTableRowSelectedEvent>;
		/**
		 * Sets the filter currently applied to this table - only rows with index in the given array will be visible. undefined
		 * will clear the filter
		 */
		setFilter(rowIndexes: number[] | undefined): void;

		/**
		 * Sets the data values.
		 * @param v The new data values
		 */
		setDataValues(v: DeclarativeTableCellValue[][]): Promise<void>;
	}

	/*
	 * Add optional azureAccount for connectionWidget.
	 */
	export interface IConnectionProfile extends ConnectionInfo {
		azureAccount?: string;
		azureResourceId?: string;
		azurePortalEndpoint?: string;
	}

	/*
	 * Add optional per-OS default value.
	 */
	export interface DefaultValueOsOverride {
		os: string;

		defaultValueOverride: string;
	}

	export interface ConnectionOption {
		defaultValueOsOverrides?: DefaultValueOsOverride[];
	}

	export interface ModelBuilder {
		radioCardGroup(): ComponentBuilder<RadioCardGroupComponent, RadioCardGroupComponentProperties>;
		listView(): ComponentBuilder<ListViewComponent, ListViewComponentProperties>;
		tabbedPanel(): TabbedPanelComponentBuilder;
		slider(): ComponentBuilder<SliderComponent, SliderComponentProperties>;
	}

	export interface RadioCard {
		id: string;
		descriptions: RadioCardDescription[];
		icon?: IconPath;
	}

	export interface RadioCardDescription {
		textValue: string;
		linkDisplayValue?: string;
		displayLinkCodicon?: boolean;
		textStyles?: CssStyles;
		linkStyles?: CssStyles;
		linkCodiconStyles?: CssStyles;
	}

	export interface RadioCardGroupComponentProperties extends ComponentProperties, TitledComponentProperties {
		cards: RadioCard[];
		cardWidth: string;
		cardHeight: string;
		iconWidth?: string;
		iconHeight?: string;
		selectedCardId?: string;
		orientation?: Orientation; // Defaults to horizontal
		iconPosition?: 'top' | 'left'; // Defaults to top
	}

	export type RadioCardSelectionChangedEvent = { cardId: string; card: RadioCard };
	export type RadioCardLinkClickEvent = { cardId: string, card: RadioCard, description: RadioCardDescription };

	export interface RadioCardGroupComponent extends Component, RadioCardGroupComponentProperties {
		/**
		 * The card object returned from this function is a clone of the internal representation - changes will not impact the original object
		 */
		onSelectionChanged: vscode.Event<RadioCardSelectionChangedEvent>;

		onLinkClick: vscode.Event<RadioCardLinkClickEvent>;

	}

	export interface ListViewComponentProperties extends ComponentProperties {
		title?: ListViewTitle;
		options: ListViewOption[];
		selectedOptionId?: string;
	}

	export interface ListViewTitle {
		text?: string;
		style?: CssStyles;
	}

	export interface ListViewOption {
		label: string;
		id: string;
	}

	export type ListViewClickEvent = { id: string };

	export interface ListViewComponent extends Component, ListViewComponentProperties {
		onDidClick: vscode.Event<ListViewClickEvent>;
	}

	export interface DeclarativeTableProperties {
		/**
		 * dataValues will only be used if data is an empty array.
		 * To set the dataValues, it is recommended to use the setDataValues method that returns a promise.
		 */
		dataValues?: DeclarativeTableCellValue[][];

		/**
		 * Gets a boolean value determines whether the row selection is enabled. Default value is false.
		 */
		enableRowSelection?: boolean;

		/**
		 * Gets or sets the selected row number of the table. -1 means to no selected row.
		 */
		selectedRow?: number;
	}


	export interface DeclarativeTableMenuCellValue {
		/**
		 * commands for the menu. Use an array for a group and menu separators will be added.
		 */
		commands: (string | string[])[];
		/**
		 * context that will be passed to the commands.
		 */
		context: { [key: string]: string | boolean | number } | string | boolean | number | undefined
	}

	export interface DeclarativeTableCellValue {
		/**
		 * The cell value
		 */
		value: string | number | boolean | Component | DeclarativeTableMenuCellValue;
		/**
		 * The aria-label of the cell
		 */
		ariaLabel?: string;
		/**
		 * The CSS style of the cell
		 */
		style?: CssStyles;
		/**
		 * A boolean value indicates whether the cell is enabled. Default value is true.
		 * Note: this is currently only implemented for boolean type (checkbox).
		 */
		enabled?: boolean;
	}

	/**
	 * Panel component with tabs
	 */
	export interface TabbedPanelComponent extends Container<TabbedPanelLayout, any> {
		/**
		 * An event triggered when the selected tab is changed.
		 * The event argument is the id of the selected tab.
		 */
		onTabChanged: vscode.Event<string>;

		/**
		 * update the tabs.
		 * @param tabs new tabs
		 */
		updateTabs(tabs: (Tab | TabGroup)[]): void;

		/**
		 * Selects the tab with the specified id
		 * @param id The id of the tab to select
		 */
		selectTab(id: string): void;
	}

	/**
	 * Defines the tab orientation of TabbedPanelComponent
	 */
	export enum TabOrientation {
		Vertical = 'vertical',
		Horizontal = 'horizontal'
	}

	/**
	 * Layout of TabbedPanelComponent, can be used to initialize the component when using ModelBuilder
	 */
	export interface TabbedPanelLayout {
		/**
		 * Tab orientation. Default horizontal.
		 */
		orientation?: TabOrientation;

		/**
		 * Whether to show the tab icon. Default false.
		 */
		showIcon?: boolean;

		/**
		 * Whether to show the tab navigation pane even when there is only one tab. Default false.
		 */
		alwaysShowTabs?: boolean;
	}

	/**
	 * Represents the tab of TabbedPanelComponent
	 */
	export interface Tab {
		/**
		 * Title of the tab
		 */
		title: string;

		/**
		 * Content component of the tab
		 */
		content: Component;

		/**
		 * Id of the tab
		 */
		id: string;

		/**
		 * Icon of the tab
		 */
		icon?: IconPath;
	}

	/**
	 * Represents the tab group of TabbedPanelComponent
	 */
	export interface TabGroup {
		/**
		 * Title of the tab group
		 */
		title: string;

		/**
		 * children of the tab group
		 */
		tabs: Tab[];
	}

	/**
	 * Builder for TabbedPanelComponent
	 */
	export interface TabbedPanelComponentBuilder extends ContainerBuilder<TabbedPanelComponent, TabbedPanelLayout, any, ComponentProperties> {
		/**
		 * Add the tabs to the component
		 * @param tabs tabs/tab groups to be added
		 */
		withTabs(tabs: (Tab | TabGroup)[]): ContainerBuilder<TabbedPanelComponent, TabbedPanelLayout, any, ComponentProperties>;
	}

	export interface SliderComponentProperties extends ComponentProperties {
		/**
		 * The value selected on the slider. Default initial value is the minimum value.
		 */
		value?: number,
		/**
		 * The minimum value of the slider. Default value is 1.
		 */
		min?: number,
		/**
		 * The maximum value of the slider. Default value is 100.
		 */
		max?: number,
		/**
		 * The value between each "tick" of the slider. Default is 1.
		 */
		step?: number,
		/**
		 * Whether to show the tick marks on the slider. Default is false.
		 */
		showTicks?: boolean
		/**
		 * The width of the slider, not including the value box.
		 */
		width?: number | string;
	}

	export interface SliderComponent extends Component, SliderComponentProperties {
		onChanged: vscode.Event<number>;
		onInput: vscode.Event<number>;
	}

	/**
	 * The heading levels an HTML heading element can be.
	 */
	export type HeadingLevel = 1 | 2 | 3 | 4 | 5 | 6;

	/**
	 * The type of text this is - used to determine display color.
	 */
	export enum TextType {
		Normal = 'Normal',
		Error = 'Error'
	}

	export interface TextComponentProperties {
		/**
		 * The heading level for this component - if set the text component will be created as an h#
		 * HTML element with this value being the #.
		 */
		headingLevel?: HeadingLevel;
		/**
		 * The type to display the text as - used to determine the color of the text. Default is Normal.
		 */
		textType?: TextType;
	}

	export namespace window {

		export interface Dialog {
			/**
			 * Width of the dialog.
			 * Default is 'narrow'.
			 */
			width?: DialogWidth;
			/**
			 * Dialog style type: normal, flyout, callout.
			 * Default is 'flyout'.
			 */
			dialogStyle?: DialogStyle;
			/**
			 * Dialog position type: left, below and undefined.
			 * Default is undefined.
			 */
			dialogPosition?: DialogPosition;
			/**
			 * Specify whether or not to render the Dialog header.
			 * Default is true.
			 */
			renderHeader?: boolean;
			/**
			 * Specify whether or not to render the Dialog footer.
			 * Default is true.
			 */
			renderFooter?: boolean;
			/**
			 * Positional data prior to opening of dialog.
			 * Default is undefined.
			 */
			dialogProperties?: IDialogProperties;
		}

		export interface Wizard {
			/**
			 * Width of the wizard
			 */
			width?: DialogWidth;
		}

		/**
		 * These dialog styles affect how the dialog displays in the application.
		 * normal: Positioned top and centered.
		 * flyout (default): Positioned full screen height, opens from the right side of the application.
		 * callout: Opens below or beside parent element, contains footer section with buttons.
		 */
		export type DialogStyle = 'normal' | 'flyout' | 'callout';

		/**
		 * Where to position the dialog relative to the parent element
		 */
		export type DialogPosition = 'left' | 'below';

		/**
		 * The p
		 * They are needed for positioning relative to the element which triggers the opening of the dialog.
		 */
		export interface IDialogProperties {
			/**
			 * x position of the dialog relative to the parent element
			 */
			xPos: number,
			/**
			 * y position of the dialog relative to the parent element
			 */
			yPos: number,
			/**
			 * width of the dialog
			 */
			width: number,
			/**
			 * height of the dialog
			 */
			height: number
		}

		/**
		 * Create a dialog with the given title
		 * @param title Title of the dialog, displayed at the top.
		 * @param dialogName Name of the dialog.
		 * @param width Width of the dialog, default is 'narrow'.
		 * @param dialogStyle Defines the dialog style, default is 'flyout'.
		 * @param dialogPosition Defines the dialog position, default is undefined
		 * @param renderHeader Specify whether or not to render the Dialog header, default is true.
		 * @param renderFooter Specify whether or not to render the Dialog footer, default is true.
		 * @param dialogProperties Positional data prior to opening of dialog, default is undefined.
		 */
		export function createModelViewDialog(title: string, dialogName?: string, width?: DialogWidth, dialogStyle?: DialogStyle, dialogPosition?: DialogPosition, renderHeader?: boolean, renderFooter?: boolean, dialogProperties?: IDialogProperties): Dialog;

	}

	export interface TaskInfo {
		targetLocation?: string;
	}

	export interface ButtonColumnOption {
		icon?: IconPath;
	}

	export namespace sqlAssessment {

		export enum SqlAssessmentTargetType {
			Server = 1,
			Database = 2
		}

		export enum SqlAssessmentResultItemKind {
			RealResult = 0,
			Warning = 1,
			Error = 2
		}
	}
	// Assessment interfaces

	export interface SqlAssessmentResultItem {
		rulesetVersion: string;
		rulesetName: string;
		targetType: sqlAssessment.SqlAssessmentTargetType;
		targetName: string;
		checkId: string;
		tags: string[];
		displayName: string;
		description: string;
		message: string;
		helpLink: string;
		level: string;
		timestamp: string;
		kind: sqlAssessment.SqlAssessmentResultItemKind;
	}

	export interface SqlAssessmentResult extends ResultStatus {
		items: SqlAssessmentResultItem[];
		apiVersion: string;
	}

	export interface SqlAssessmentServicesProvider extends DataProvider {
		assessmentInvoke(ownerUri: string, targetType: sqlAssessment.SqlAssessmentTargetType): Promise<SqlAssessmentResult>;
		getAssessmentItems(ownerUri: string, targetType: sqlAssessment.SqlAssessmentTargetType): Promise<SqlAssessmentResult>;
		generateAssessmentScript(items: SqlAssessmentResultItem[]): Promise<ResultStatus>;
	}

	export interface TreeItem2 extends vscode.TreeItem {
		payload?: IConnectionProfile;
		childProvider?: string;
		type?: ExtensionNodeType;
	}

	export interface AccountDisplayInfo {
		email?: string;
		name?: string;
	}

	export interface AccountProvider {
		/**
		 * Generates a security token for the provided account and tenant
		 * @param account The account to generate a security token for
		 * @param resource The resource to get the token for
		 * @return Promise to return a security token object
		 */
		getAccountSecurityToken(account: Account, tenant: string, resource: AzureResource): Thenable<accounts.AccountSecurityToken | undefined>;
	}

	export interface AccountKey {
		/**
		 * A version string for an account
		 */
		accountVersion?: string;
	}

	export interface Account {
		/**
		 * Specifies if an account should be deleted
		 */
		delete?: boolean;
	}

	export namespace workspace {
		/**
		 * Creates and enters a workspace at the specified location
		 */
		export function createAndEnterWorkspace(location: vscode.Uri, workspaceFile?: vscode.Uri): Promise<void>;

		/**
		 * Enters the workspace with the provided path
		 * @param workspacefile
		 */
		export function enterWorkspace(workspaceFile: vscode.Uri): Promise<void>;

		/**
		 * Saves and enters the workspace with the provided path
		 * @param workspacefile
		 */
		export function saveAndEnterWorkspace(workspaceFile: vscode.Uri): Promise<void>;
	}

	export interface TableComponentProperties {
		/**
		 * Specifies whether to use headerFilter plugin
		 */
		headerFilter?: boolean,
	}

	export interface TableComponent {
		/**
		 * Append data to an existing table data.
		 */
		appendData(data: any[][]): Thenable<void>;
	}

	export interface LinkArea {
		/*
		* Accessibility information used when screen reader interacts with this link.
		* Generally, a link has no need to set the `role` of the accessibilityInformation;
		* but it is exposed for situations that may require it.
		*/
		accessibilityInformation?: vscode.AccessibilityInformation
	}

	export interface IconColumnCellValue {
		/**
		 * The icon to be displayed.
		 */
		icon: IconPath;
		/**
		 * The title of the icon.
		 */
		title: string;
	}

	export interface ButtonColumnCellValue {
		/**
		 * The icon to be displayed.
		 */
		icon?: IconPath;
		/**
		 * The title of the button.
		 */
		title?: string;
	}

	export interface HyperlinkColumnCellValue {
		/**
		 * The icon to be displayed.
		 */
		icon?: IconPath;
		/**
		 * The title of the hyperlink.
		 */
		title?: string;

		/**
		 * The url to open.
		 */
		url?: string;
	}

	export enum ColumnType {
		icon = 3,
		hyperlink = 4
	}

	export interface TableColumn {
		/**
		 * The text to display on the column heading. 'value' property will be used, if not specified
		 */
		name?: string;

		/**
		 * whether the column is resizable. Default value is true.
		 */
		resizable?: boolean;
	}

	export interface IconColumnOptions {
		/**
		 * The icon to use for all the cells in this column.
		 */
		icon?: IconPath;
	}

	export interface ButtonColumn extends IconColumnOptions, TableColumn {
		/**
		 * Whether to show the text, default value is false.
		 */
		showText?: boolean;
	}

	export interface HyperlinkColumn extends IconColumnOptions, TableColumn {
	}

	export interface CheckboxColumn extends TableColumn {
		action: ActionOnCellCheckboxCheck;
	}

	export interface ResultSetSummary {
		/**
		 * The visualization options for the result set.
		 */
		visualization?: VisualizationOptions;
	}

	/**
	 * Defines all the supported visualization types
	 */
	export type VisualizationType = 'bar' | 'count' | 'doughnut' | 'horizontalBar' | 'image' | 'line' | 'pie' | 'scatter' | 'table' | 'timeSeries';

	/**
	 * Defines the configuration options for visualization
	 */
	export interface VisualizationOptions {
		type: VisualizationType;
	}

	export interface PropertiesContainerComponentProperties {
		/**
		 * Whether to show the button that will hide/show the content of the container. Default value is false.
		 */
		showToggleButton?: boolean;
	}

	export interface ServerInfo {
		/**
		 * The CPU count of the host running the server.
		 */
		cpuCount?: number;
		/**
		 * The physical memory of the host running the server.
		 */
		physicalMemoryInMb?: number;
	}

	export interface NodeInfo {
		/**
		 * Specify the icon for the node. The value could the path to the icon or and ADS icon defined in {@link SqlThemeIcon}.
		 */
		icon?: IconPath | SqlThemeIcon;
	}

<<<<<<< HEAD
	export interface QueryProvider {
		/**
		 * Change the URI associated with the specified connection.
		 */
		changeConnectionUri(newUri: string, oldUri: string): Thenable<void>;
=======
	export interface ObjectMetadata {
		/*
		 * Parent object name for subobjects such as triggers, indexes, etc.
		 */
		parentName?: string;

		/*
		 * Parent object type name, such as Table, View, etc.
		 */
		parentTypeName?: string;
>>>>>>> abd6cd70
	}
}<|MERGE_RESOLUTION|>--- conflicted
+++ resolved
@@ -929,13 +929,13 @@
 		icon?: IconPath | SqlThemeIcon;
 	}
 
-<<<<<<< HEAD
 	export interface QueryProvider {
 		/**
 		 * Change the URI associated with the specified connection.
 		 */
 		changeConnectionUri(newUri: string, oldUri: string): Thenable<void>;
-=======
+  }
+  
 	export interface ObjectMetadata {
 		/*
 		 * Parent object name for subobjects such as triggers, indexes, etc.
@@ -946,6 +946,5 @@
 		 * Parent object type name, such as Table, View, etc.
 		 */
 		parentTypeName?: string;
->>>>>>> abd6cd70
 	}
 }