--- conflicted
+++ resolved
@@ -125,17 +125,13 @@
 		defaultValueOsOverrides?: DefaultValueOsOverride[];
 	}
 
-<<<<<<< HEAD
-=======
 	/*
-	 * Add OssRdbms for sqlops AzureResource.
+	 * Add AKV
 	 */
 	export enum AzureResource {
-		OssRdbms = 2,
 		AzureKeyVault = 3
 	}
 
->>>>>>> 35b27f13
 	export interface ModelBuilder {
 		radioCardGroup(): ComponentBuilder<RadioCardGroupComponent>;
 		separator(): ComponentBuilder<SeparatorComponent>;
