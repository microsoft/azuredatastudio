--- conflicted
+++ resolved
@@ -767,48 +767,6 @@
 		delete?: boolean;
 	}
 
-<<<<<<< HEAD
-	export enum AzureResource {
-		/**
-		 * Azure Log Analytics
-		 */
-		AzureLogAnalytics = 8,
-		/**
-		 * Azure Storage
-		 */
-		AzureStorage = 9,
-		/**
-		 * Kusto
-		 */
-		AzureKusto = 10
-	}
-
-	export interface ButtonProperties {
-		/**
-		* Specifies whether to use expanded layout or not.
-		*/
-		buttonType?: ButtonType;
-		/**
-		* Description text to display inside button element.
-		*/
-		description?: string;
-		/**
-		 * Specifies whether this is a secondary button. Default value is false.
-		 */
-		secondary?: boolean;
-
-		/**
-		 * The file type filter used for the file input dialog box - only used when the button type is File
-		 */
-		fileType?: string
-	}
-
-	export enum ButtonType {
-		File = 'File',
-		Normal = 'Normal',
-		Informational = 'Informational'
-	}
-
 	export enum CardType {
 		Image = 'Image'
 	}
@@ -823,15 +781,6 @@
 		image?: CardImage;
 	}
 
-	export interface InputBoxProperties {
-		/**
-		 * The maximum number of characters allowed in the input box.
-		 */
-		maxLength?: number;
-	}
-
-=======
->>>>>>> ed280cb0
 	export namespace workspace {
 		/**
 		 * Creates and enters a workspace at the specified location
