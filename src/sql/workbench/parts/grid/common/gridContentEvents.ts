/*---------------------------------------------------------------------------------------------
 *  Copyright (c) Microsoft Corporation. All rights reserved.
 *  Licensed under the Source EULA. See License.txt in the project root for license information.
 *--------------------------------------------------------------------------------------------*/

export const ResizeContents = 'ResizeContents';
export const RefreshContents = 'RefreshContents';
export const ToggleResultPane = 'ToggleResultPane';
export const ToggleMessagePane = 'ToggleMessagePane';
export const CopySelection = 'CopySelection';
export const CopyWithHeaders = 'CopyWithHeaders';
export const CopyMessagesSelection = 'CopyMessagesSelection';
export const SelectAll = 'SelectAll';
export const SelectAllMessages = 'SelectAllMessages';
export const SaveAsCsv = 'SaveAsCSV';
export const SaveAsJSON = 'SaveAsJSON';
export const SaveAsExcel = 'SaveAsExcel';
export const SaveAsXML = 'SaveAsXML';
export const ViewAsChart = 'ViewAsChart';
<<<<<<< HEAD
export const ViewAsSandDance = 'ViewAsSandDance';
=======
export const ViewAsVisualizer = 'ViewAsVisualizer';
>>>>>>> eea43457
export const GoToNextQueryOutputTab = 'GoToNextQueryOutputTab';
export const GoToNextGrid = 'GoToNextGrid';<|MERGE_RESOLUTION|>--- conflicted
+++ resolved
@@ -17,10 +17,6 @@
 export const SaveAsExcel = 'SaveAsExcel';
 export const SaveAsXML = 'SaveAsXML';
 export const ViewAsChart = 'ViewAsChart';
-<<<<<<< HEAD
-export const ViewAsSandDance = 'ViewAsSandDance';
-=======
 export const ViewAsVisualizer = 'ViewAsVisualizer';
->>>>>>> eea43457
 export const GoToNextQueryOutputTab = 'GoToNextQueryOutputTab';
 export const GoToNextGrid = 'GoToNextGrid';