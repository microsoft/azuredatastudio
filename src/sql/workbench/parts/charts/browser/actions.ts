/*---------------------------------------------------------------------------------------------
 *  Copyright (c) Microsoft Corporation. All rights reserved.
 *  Licensed under the Source EULA. See License.txt in the project root for license information.
 *--------------------------------------------------------------------------------------------*/

import { IInsight } from 'sql/workbench/parts/charts/browser/interfaces';
import { Graph } from 'sql/workbench/parts/charts/browser/graphInsight';
import { IClipboardService } from 'sql/platform/clipboard/common/clipboardService';

import { localize } from 'vs/nls';
import { Action } from 'vs/base/common/actions';
import { IWindowsService } from 'vs/platform/windows/common/windows';
import { INotificationService, Severity } from 'vs/platform/notification/common/notification';
import { URI } from 'vs/base/common/uri';
import { IUntitledEditorService } from 'vs/workbench/services/untitled/common/untitledEditorService';
import { IEditorService } from 'vs/workbench/services/editor/common/editorService';
import { QueryInput } from 'sql/workbench/parts/query/common/queryInput';
import { IInsightsConfig } from 'sql/platform/dashboard/browser/insightRegistry';
import { IInsightOptions } from 'sql/workbench/parts/charts/common/interfaces';
import { IFileService } from 'vs/platform/files/common/files';
import { IFileDialogService } from 'vs/platform/dialogs/common/dialogs';
import { VSBuffer } from 'vs/base/common/buffer';

export interface IChartActionContext {
	options: IInsightOptions;
	insight: IInsight;
}

export class CreateInsightAction extends Action {
	public static ID = 'chartview.createInsight';
	public static LABEL = localize('createInsightLabel', "Create Insight");
	public static ICON = 'createInsight';

	constructor(
		@IEditorService private editorService: IEditorService,
		@INotificationService private notificationService: INotificationService,
		@IUntitledEditorService private untitledEditorService: IUntitledEditorService
	) {
		super(CreateInsightAction.ID, CreateInsightAction.LABEL, CreateInsightAction.ICON);
	}

	public run(context: IChartActionContext): Promise<boolean> {
		let uriString: string = this.getActiveUriString();
		if (!uriString) {
			this.showError(localize('createInsightNoEditor', "Cannot create insight as the active editor is not a SQL Editor"));
			return Promise.resolve(false);
		}

		let uri: URI = URI.parse(uriString);
		let queryFile: string = uri.fsPath;
		let query: string = undefined;
		let type = {};
		let options = Object.assign({}, context.options);
		delete options.type;
		type[context.options.type] = options;
		// create JSON
		let config: IInsightsConfig = {
			type,
			query,
			queryFile
		};

		let widgetConfig = {
			name: localize('myWidgetName', "My-Widget"),
			gridItemConfig: {
				sizex: 2,
				sizey: 1
			},
			widget: {
				'insights-widget': config
			}
		};

		let input = this.untitledEditorService.createOrGet(undefined, 'json', JSON.stringify(widgetConfig));

		return this.editorService.openEditor(input, { pinned: true })
			.then(
				() => true,
				error => {
					this.notificationService.notify({
						severity: Severity.Error,
						message: error
					});
					return false;
				}
			);
	}

	private getActiveUriString(): string {
		let editor = this.editorService.activeEditor;
		if (editor instanceof QueryInput) {
			return editor.uri;
		}
		return undefined;
	}

	private showError(errorMsg: string) {
		this.notificationService.notify({
			severity: Severity.Error,
			message: errorMsg
		});
	}
}

export class CopyAction extends Action {
	public static ID = 'chartview.copy';
	public static LABEL = localize('copyChartLabel', "Copy as image");
	public static ICON = 'copyImage';

	constructor(
		@IClipboardService private clipboardService: IClipboardService,
		@INotificationService private notificationService: INotificationService
	) {
		super(CopyAction.ID, CopyAction.LABEL, CopyAction.ICON);
	}

	public run(context: IChartActionContext): Promise<boolean> {
		if (context.insight instanceof Graph) {
			let data = context.insight.getCanvasData();
			if (!data) {
				this.showError(localize('chartNotFound', "Could not find chart to save"));
				return Promise.resolve(false);
			}

			this.clipboardService.writeImageDataUrl(data);
			return Promise.resolve(true);
		}
		return Promise.resolve(false);
	}

	private showError(errorMsg: string) {
		this.notificationService.notify({
			severity: Severity.Error,
			message: errorMsg
		});
	}
}

export class SaveImageAction extends Action {
	public static ID = 'chartview.saveImage';
	public static LABEL = localize('saveImageLabel', "Save as image");
	public static ICON = 'saveAsImage';

	constructor(
		@IWindowsService private readonly windowsService: IWindowsService,
		@INotificationService private readonly notificationService: INotificationService,
		@IFileService private readonly fileService: IFileService,
		@IFileDialogService private readonly fileDialogService: IFileDialogService
	) {
		super(SaveImageAction.ID, SaveImageAction.LABEL, SaveImageAction.ICON);
	}

	public async run(context: IChartActionContext): Promise<boolean> {
		if (context.insight instanceof Graph) {
<<<<<<< HEAD
			return this.promptForFilepath().then(filePath => {
				let data = (<Graph>context.insight).getCanvasData();
				if (!data) {
					this.showError(localize('chartNotFound', "Could not find chart to save"));
					return false;
				}
				if (filePath) {
					let buffer = this.decodeBase64Image(data);
					writeFile(filePath, buffer).then(undefined, (err) => {
						if (err) {
							this.showError(err.message);
						} else {
							let fileUri = URI.file(filePath);
							this.windowsService.openExternal(fileUri.toString());
							this.notificationService.notify({
								severity: Severity.Error,
								message: localize('chartSaved', "Saved Chart to path: {0}", filePath)
							});
						}
					});
=======
			const filePath = await this.fileDialogService.pickFileToSave({});
			const data = (<Graph>context.insight).getCanvasData();
			if (!data) {
				this.notificationService.error(localize('chartNotFound', "Could not find chart to save"));
				return false;
			}
			if (filePath) {
				let buffer = this.decodeBase64Image(data);
				try {
					await this.fileService.writeFile(filePath, buffer);
				} catch (err) {
					if (err) {
						this.notificationService.error(err.message);
					} else {
						this.windowsService.openExternal(filePath.toString());
						this.notificationService.notify({
							severity: Severity.Error,
							message: localize('chartSaved', 'Saved Chart to path: {0}', filePath.toString())
						});
					}
>>>>>>> a5a37c97
				}
			}
			return true;
		}
		return Promise.resolve(false);
	}

	private decodeBase64Image(data: string): VSBuffer {
		const marker = ';base64,';
		const raw = atob(data.substring(data.indexOf(marker) + marker.length));
		const n = raw.length;
		const a = new Uint8Array(new ArrayBuffer(n));
		for (let i = 0; i < n; i++) {
			a[i] = raw.charCodeAt(i);
		}
		return VSBuffer.wrap(a);
	}

}<|MERGE_RESOLUTION|>--- conflicted
+++ resolved
@@ -152,28 +152,6 @@
 
 	public async run(context: IChartActionContext): Promise<boolean> {
 		if (context.insight instanceof Graph) {
-<<<<<<< HEAD
-			return this.promptForFilepath().then(filePath => {
-				let data = (<Graph>context.insight).getCanvasData();
-				if (!data) {
-					this.showError(localize('chartNotFound', "Could not find chart to save"));
-					return false;
-				}
-				if (filePath) {
-					let buffer = this.decodeBase64Image(data);
-					writeFile(filePath, buffer).then(undefined, (err) => {
-						if (err) {
-							this.showError(err.message);
-						} else {
-							let fileUri = URI.file(filePath);
-							this.windowsService.openExternal(fileUri.toString());
-							this.notificationService.notify({
-								severity: Severity.Error,
-								message: localize('chartSaved', "Saved Chart to path: {0}", filePath)
-							});
-						}
-					});
-=======
 			const filePath = await this.fileDialogService.pickFileToSave({});
 			const data = (<Graph>context.insight).getCanvasData();
 			if (!data) {
@@ -191,10 +169,9 @@
 						this.windowsService.openExternal(filePath.toString());
 						this.notificationService.notify({
 							severity: Severity.Error,
-							message: localize('chartSaved', 'Saved Chart to path: {0}', filePath.toString())
+							message: localize('chartSaved', "Saved Chart to path: {0}", filePath.toString())
 						});
 					}
->>>>>>> a5a37c97
 				}
 			}
 			return true;
