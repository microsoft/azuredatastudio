/*---------------------------------------------------------------------------------------------
 *  Copyright (c) Microsoft Corporation. All rights reserved.
 *  Licensed under the Source EULA. See License.txt in the project root for license information.
 *--------------------------------------------------------------------------------------------*/

import { EditorOptions } from 'vs/workbench/common/editor';
import { ITelemetryService } from 'vs/platform/telemetry/common/telemetry';
import { RawContextKey } from 'vs/platform/contextkey/common/contextkey';
import { BaseEditor } from 'vs/workbench/browser/parts/editor/baseEditor';
import { IConfigurationService } from 'vs/platform/configuration/common/configuration';
import { BareFontInfo } from 'vs/editor/common/config/fontInfo';
import { getZoomLevel } from 'vs/base/browser/browser';
import { IThemeService } from 'vs/platform/theme/common/themeService';
import * as DOM from 'vs/base/browser/dom';
import * as types from 'vs/base/common/types';
import { IInstantiationService } from 'vs/platform/instantiation/common/instantiation';

import { QueryResultsInput } from 'sql/workbench/parts/query/common/queryResultsInput';
import { QueryResultsView } from 'sql/workbench/parts/query/browser/queryResultsView';
import { CancellationToken } from 'vs/base/common/cancellation';
import { IStorageService } from 'vs/platform/storage/common/storage';

export const RESULTS_GRID_DEFAULTS = {
	cellPadding: [5, 8, 4],
	rowHeight: 24
};

export const TextCompareEditorVisible = new RawContextKey<boolean>('textCompareEditorVisible', false);

export class BareResultsGridInfo extends BareFontInfo {

	public static createFromRawSettings(opts: {
		fontFamily?: string;
		fontWeight?: string;
		fontSize?: number | string;
		lineHeight?: number | string;
		letterSpacing?: number | string;
		cellPadding?: number | number[];
	}, zoomLevel: number): BareResultsGridInfo {
		let cellPadding = !types.isUndefinedOrNull(opts.cellPadding) ? opts.cellPadding : RESULTS_GRID_DEFAULTS.cellPadding;

		return new BareResultsGridInfo(BareFontInfo.createFromRawSettings(opts, zoomLevel), { cellPadding });
	}

	readonly cellPadding: number | number[];

	protected constructor(fontInfo: BareFontInfo, opts: {
		cellPadding: number | number[];
	}) {
		super({
			zoomLevel: fontInfo.zoomLevel,
			fontFamily: fontInfo.fontFamily,
			fontWeight: fontInfo.fontWeight,
			fontSize: fontInfo.fontSize,
			lineHeight: fontInfo.lineHeight,
			letterSpacing: fontInfo.letterSpacing
		});
		this.cellPadding = opts.cellPadding;
	}
}

function getBareResultsGridInfoStyles(info: BareResultsGridInfo): string {
	let content = '';
	if (info.fontFamily) {
		content += `font-family: ${info.fontFamily};`;
	}
	if (info.fontWeight) {
		content += `font-weight: ${info.fontWeight};`;
	}
	if (info.fontSize) {
		content += `font-size: ${info.fontSize}px;`;
	}
	if (info.lineHeight) {
		content += `line-height: ${info.lineHeight}px;`;
	}
	if (info.letterSpacing) {
		content += `letter-spacing: ${info.letterSpacing}px;`;
	}
	return content;
}

/**
 * Editor associated with viewing and editing the data of a query results grid.
 */
export class QueryResultsEditor extends BaseEditor {

	public static ID: string = 'workbench.editor.queryResultsEditor';
	public static AngularSelectorString: string = 'slickgrid-container.slickgridContainer';
	protected _rawOptions: BareResultsGridInfo;

	private resultsView: QueryResultsView;
	private styleSheet = DOM.createStyleSheet();

	constructor(
		@ITelemetryService telemetryService: ITelemetryService,
		@IThemeService themeService: IThemeService,
		@IConfigurationService private _configurationService: IConfigurationService,
		@IInstantiationService private _instantiationService: IInstantiationService,
		@IStorageService storageService: IStorageService
	) {
		super(QueryResultsEditor.ID, telemetryService, themeService, storageService);
		this._rawOptions = BareResultsGridInfo.createFromRawSettings(this._configurationService.getValue('resultsGrid'), getZoomLevel());
		this._register(this._configurationService.onDidChangeConfiguration(e => {
			if (e.affectsConfiguration('resultsGrid')) {
				this._rawOptions = BareResultsGridInfo.createFromRawSettings(this._configurationService.getValue('resultsGrid'), getZoomLevel());
				this.applySettings();
			}
		}));
		this.applySettings();
	}

	public get input(): QueryResultsInput {
		return this._input as QueryResultsInput;
	}

	private applySettings() {
		let cssRuleText = '';
		if (types.isNumber(this._rawOptions.cellPadding)) {
			cssRuleText = this._rawOptions.cellPadding + 'px';
		} else {
			cssRuleText = this._rawOptions.cellPadding.join('px ') + 'px;';
		}
		let content = `.grid-panel .monaco-table .slick-cell { padding: ${cssRuleText} }`;
		content += `.grid-panel .monaco-table, .message-tree { ${getBareResultsGridInfoStyles(this._rawOptions)} }`;
		this.styleSheet.innerHTML = content;
	}

	createEditor(parent: HTMLElement): void {
		this.styleSheet.remove();
		parent.appendChild(this.styleSheet);
		if (!this.resultsView) {
			this.resultsView = this._register(this._instantiationService.createInstance(QueryResultsView, parent));
		}
	}

	dispose() {
		this.styleSheet.remove();
		this.styleSheet = undefined;
		super.dispose();
	}

	layout(dimension: DOM.Dimension): void {
		this.resultsView.layout(dimension);
	}

	setInput(input: QueryResultsInput, options: EditorOptions): Promise<void> {
		super.setInput(input, options, CancellationToken.None);
		this.resultsView.input = input;
		return Promise.resolve<void>(null);
	}

	clearInput() {
		this.resultsView.clearInput();
		super.clearInput();
	}

	public chart(dataId: { batchId: number, resultId: number }) {
		this.resultsView.chartData(dataId);
	}

	public sandDance(dataId: { batchId: number, resultId: number }) {
<<<<<<< HEAD
		this.resultsView.sandDanceData(dataId);
=======
		this.resultsView.showDataAsSandDance(dataId);
>>>>>>> bd718d65
	}


	public showQueryPlan(xml: string) {
		this.resultsView.showPlan(xml);
	}

	public registerQueryModelViewTab(title: string, componentId: string): void {
		this.resultsView.registerQueryModelViewTab(title, componentId);
	}
}<|MERGE_RESOLUTION|>--- conflicted
+++ resolved
@@ -159,11 +159,7 @@
 	}
 
 	public sandDance(dataId: { batchId: number, resultId: number }) {
-<<<<<<< HEAD
-		this.resultsView.sandDanceData(dataId);
-=======
 		this.resultsView.showDataAsSandDance(dataId);
->>>>>>> bd718d65
 	}
 
 
