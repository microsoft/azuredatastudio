/*---------------------------------------------------------------------------------------------
 *  Copyright (c) Microsoft Corporation. All rights reserved.
 *  Licensed under the Source EULA. See License.txt in the project root for license information.
 *--------------------------------------------------------------------------------------------*/

import { QueryResultsInput } from 'sql/workbench/parts/query/common/queryResultsInput';
import { TabbedPanel, IPanelTab, IPanelView } from 'sql/base/browser/ui/panel/panel';
import { IQueryModelService } from 'sql/platform/query/common/queryModel';
import QueryRunner from 'sql/platform/query/common/queryRunner';
import { MessagePanel, MessagePanelState } from 'sql/workbench/parts/query/browser/messagePanel';
import { GridPanel, GridPanelState } from 'sql/workbench/parts/query/electron-browser/gridPanel';
import { ChartTab } from 'sql/workbench/parts/charts/browser/chartTab';
import { QueryPlanTab } from 'sql/workbench/parts/queryPlan/electron-browser/queryPlan';
import { TopOperationsTab } from 'sql/workbench/parts/queryPlan/browser/topOperations';
import { QueryModelViewTab } from 'sql/workbench/parts/query/modelViewTab/queryModelViewTab';

import * as nls from 'vs/nls';
import { IInstantiationService } from 'vs/platform/instantiation/common/instantiation';
import * as DOM from 'vs/base/browser/dom';
import { IDisposable, dispose, Disposable } from 'vs/base/common/lifecycle';
import { attachTabbedPanelStyler } from 'sql/platform/theme/common/styler';
import { IThemeService } from 'vs/platform/theme/common/themeService';

class MessagesView extends Disposable implements IPanelView {
	private messagePanel: MessagePanel;
	private container = document.createElement('div');
	private _state: MessagePanelState;

	constructor(private instantiationService: IInstantiationService) {
		super();
		this.messagePanel = this._register(this.instantiationService.createInstance(MessagePanel));
		this.messagePanel.render(this.container);
	}

	render(container: HTMLElement): void {
		container.appendChild(this.container);
	}

	layout(dimension: DOM.Dimension): void {
		this.container.style.width = `${dimension.width}px`;
		this.container.style.height = `${dimension.height}px`;
		this.messagePanel.layout(dimension);
	}

	focus(): void {
		this.messagePanel.focus();
	}

	public clear() {
		this.messagePanel.clear();
	}

	remove(): void {
		this.container.remove();
	}

	public set queryRunner(runner: QueryRunner) {
		this.messagePanel.queryRunner = runner;
	}

	public set state(val: MessagePanelState) {
		this._state = val;
		this.messagePanel.state = val;
	}

	public get state(): MessagePanelState {
		return this._state;
	}
}

class ResultsView extends Disposable implements IPanelView {
	private gridPanel: GridPanel;
	private container = document.createElement('div');
	private _state: GridPanelState;

	constructor(private instantiationService: IInstantiationService) {
		super();
		this.gridPanel = this._register(this.instantiationService.createInstance(GridPanel));
		this.gridPanel.render(this.container);
	}

	render(container: HTMLElement): void {
		container.appendChild(this.container);
	}

	layout(dimension: DOM.Dimension): void {
		this.container.style.width = `${dimension.width}px`;
		this.container.style.height = `${dimension.height}px`;
		this.gridPanel.layout(dimension);
	}

	focus(): void {
		this.gridPanel.focus();
	}

	public clear() {
		this.gridPanel.clear();
	}

	remove(): void {
		this.container.remove();
	}

	public set queryRunner(runner: QueryRunner) {
		this.gridPanel.queryRunner = runner;
	}

	public set state(val: GridPanelState) {
		this._state = val;
		this.gridPanel.state = val;
	}

	public get state(): GridPanelState {
		return this._state;
	}
}

class ResultsTab implements IPanelTab {
	public readonly title = nls.localize('resultsTabTitle', 'Results');
	public readonly identifier = 'resultsTab';
	public readonly view: ResultsView;

	constructor(instantiationService: IInstantiationService) {
		this.view = new ResultsView(instantiationService);
	}

	public set queryRunner(runner: QueryRunner) {
		this.view.queryRunner = runner;
	}

	public dispose() {
		dispose(this.view);
	}

	public clear() {
		this.view.clear();
	}
}

class MessagesTab implements IPanelTab {
	public readonly title = nls.localize('messagesTabTitle', 'Messages');
	public readonly identifier = 'messagesTab';
	public readonly view: MessagesView;

	constructor(instantiationService: IInstantiationService) {
		this.view = new MessagesView(instantiationService);
	}

	public set queryRunner(runner: QueryRunner) {
		this.view.queryRunner = runner;
	}

	public dispose() {
		dispose(this.view);
	}

	public clear() {
		this.view.clear();
	}
}

export class QueryResultsView extends Disposable {
	private _panelView: TabbedPanel;
	private _input: QueryResultsInput;
	private resultsTab: ResultsTab;
	private messagesTab: MessagesTab;
	private chartTab: ChartTab;
	private qpTab: QueryPlanTab;
	private topOperationsTab: TopOperationsTab;
	private dynamicModelViewTabs: QueryModelViewTab[] = [];

	private runnerDisposables: IDisposable[];

	constructor(
		container: HTMLElement,
		@IThemeService themeService: IThemeService,
		@IInstantiationService private instantiationService: IInstantiationService,
		@IQueryModelService private queryModelService: IQueryModelService
	) {
		super();
		this.resultsTab = this._register(new ResultsTab(instantiationService));
		this.messagesTab = this._register(new MessagesTab(instantiationService));
		this.chartTab = this._register(new ChartTab(instantiationService));
<<<<<<< HEAD
		this._panelView = this._register(new TabbedPanel(container, { showHeaderWhenSingleView: true }));
		attachTabbedPanelStyler(this._panelView, themeService);
=======
		this._panelView = this._register(new TabbedPanel(container, { showHeaderWhenSingleView: false }));
		this._register(attachTabbedPanelStyler(this._panelView, themeService));
>>>>>>> 6b76611c
		this.qpTab = this._register(new QueryPlanTab());
		this.topOperationsTab = this._register(new TopOperationsTab(instantiationService));

		this._panelView.pushTab(this.resultsTab);
		this._panelView.pushTab(this.messagesTab);
		this._register(this._panelView.onTabChange(e => {
			if (this.input) {
				this.input.state.activeTab = e;
			}
		}));
	}

<<<<<<< HEAD
	public style() {
	}

	private hasResults(runner: QueryRunner): boolean {
		let hasResults = false;
		for (const batch of runner.batchSets) {
			if (batch.resultSetSummaries.length > 0) {
				hasResults = true;
				break;
			}
		}
		return hasResults;
	}

=======
>>>>>>> 6b76611c
	private setQueryRunner(runner: QueryRunner) {
		if (runner.hasCompleted && !this.hasResults(runner)) {
			this.hideResults();
		} else {
			this.showResults();
		}
		this.resultsTab.queryRunner = runner;
		this.messagesTab.queryRunner = runner;
		this.chartTab.queryRunner = runner;
		this.runnerDisposables.push(runner.onQueryStart(e => {
			this.showResults();
			this.hideChart();
			this.hidePlan();
			this.hideDynamicViewModelTabs();
			this.input.state.visibleTabs = new Set();
			this.input.state.activeTab = this.resultsTab.identifier;
		}));
<<<<<<< HEAD
		this.runnerDisposables.push(runner.onQueryEnd(() => {
			if (!this.hasResults(runner)) {
				this.hideResults();
			}
		}));
		if (this.input.state.visibleTabs.has(this.chartTab.identifier)) {
			if (!this._panelView.contains(this.chartTab)) {
				this._panelView.pushTab(this.chartTab);
			}
=======
		if (this.input.state.visibleTabs.has(this.chartTab.identifier) && !this._panelView.contains(this.chartTab)) {
			this._panelView.pushTab(this.chartTab);
		} else if (!this.input.state.visibleTabs.has(this.chartTab.identifier) && this._panelView.contains(this.chartTab)) {
			this._panelView.removeTab(this.chartTab.identifier);
>>>>>>> 6b76611c
		}

		if (this.input.state.visibleTabs.has(this.qpTab.identifier) && !this._panelView.contains(this.qpTab)) {
			this._panelView.pushTab(this.qpTab);
		} else if (!this.input.state.visibleTabs.has(this.qpTab.identifier) && this._panelView.contains(this.qpTab)) {
			this._panelView.removeTab(this.qpTab.identifier);
		}

		if (this.input.state.visibleTabs.has(this.topOperationsTab.identifier) && !this._panelView.contains(this.topOperationsTab)) {
			this._panelView.pushTab(this.topOperationsTab);
		} else if (!this.input.state.visibleTabs.has(this.topOperationsTab.identifier) && this._panelView.contains(this.topOperationsTab)) {
			this._panelView.removeTab(this.topOperationsTab.identifier);
		}

		// restore query model view tabs
		this.input.state.visibleTabs.forEach(tabId => {
			if (tabId.startsWith('querymodelview;')) {
				// tab id format is 'tab type;title;model view id'
				let parts = tabId.split(';');
				if (parts.length === 3) {
					let tab = this._register(new QueryModelViewTab(parts[1], this.instantiationService));
					tab.view._componentId = parts[2];
					this.dynamicModelViewTabs.push(tab);
					if (!this._panelView.contains(tab)) {
						this._panelView.pushTab(tab);
					}
				}
			}
		});

		this.runnerDisposables.push(runner.onQueryEnd(() => {
			if (runner.isQueryPlan) {
				runner.planXml.then(e => {
					this.showPlan(e);
				});
			}
		}));
		if (this.input.state.activeTab) {
			this._panelView.showTab(this.input.state.activeTab);
		} else {
			this._panelView.showTab(this.resultsTab.identifier); // our default tab is the results view
		}
	}

	public set input(input: QueryResultsInput) {
		this._input = input;
		dispose(this.runnerDisposables);
		this.runnerDisposables = [];
		this.resultsTab.view.state = this.input.state.gridPanelState;
		this.messagesTab.view.state = this.input.state.messagePanelState;
		this.qpTab.view.state = this.input.state.queryPlanState;
		this.topOperationsTab.view.state = this.input.state.topOperationsState;
		this.chartTab.view.state = this.input.state.chartState;

		let info = this.queryModelService._getQueryInfo(input.uri);
		if (info) {
			this.setQueryRunner(info.queryRunner);
		} else {
			let disposeable = this.queryModelService.onRunQueryStart(c => {
				if (c === input.uri) {
					let info = this.queryModelService._getQueryInfo(input.uri);
					this.setQueryRunner(info.queryRunner);
					disposeable.dispose();
				}
			});
		}
	}

	clearInput() {
		this._input = undefined;
		this.resultsTab.clear();
		this.messagesTab.clear();
		this.qpTab.clear();
		this.topOperationsTab.clear();
		this.chartTab.clear();
	}

	public get input(): QueryResultsInput {
		return this._input;
	}

	public layout(dimension: DOM.Dimension) {
		this._panelView.layout(dimension);
	}

	public chartData(dataId: { resultId: number, batchId: number }): void {
		this.input.state.visibleTabs.add(this.chartTab.identifier);
		if (!this._panelView.contains(this.chartTab)) {
			this._panelView.pushTab(this.chartTab);
		}

		this._panelView.showTab(this.chartTab.identifier);
		this.chartTab.chart(dataId);
	}

	public hideChart() {
		if (this._panelView.contains(this.chartTab)) {
			this._panelView.removeTab(this.chartTab.identifier);
		}
	}

	public hideResults() {
		if (this._panelView.contains(this.resultsTab)) {
			this._panelView.removeTab(this.resultsTab.identifier);
		}
	}

	public showResults() {
		if (!this._panelView.contains(this.resultsTab)) {
			this._panelView.pushTab(this.resultsTab, 0);
		}
		this._panelView.showTab(this.resultsTab.identifier);
	}

	public showPlan(xml: string) {
		this.input.state.visibleTabs.add(this.qpTab.identifier);
		if (!this._panelView.contains(this.qpTab)) {
			this._panelView.pushTab(this.qpTab);
		}
		this.input.state.visibleTabs.add(this.topOperationsTab.identifier);
		if (!this._panelView.contains(this.topOperationsTab)) {
			this._panelView.pushTab(this.topOperationsTab);
		}

		this._panelView.showTab(this.qpTab.identifier);
		this.qpTab.view.showPlan(xml);
		this.topOperationsTab.view.showPlan(xml);
	}

	public hidePlan() {
		if (this._panelView.contains(this.qpTab)) {
			this._panelView.removeTab(this.qpTab.identifier);
		}

		if (this._panelView.contains(this.topOperationsTab)) {
			this._panelView.removeTab(this.topOperationsTab.identifier);
		}
	}

	public hideDynamicViewModelTabs() {
		this.dynamicModelViewTabs.forEach(tab => {
			if (this._panelView.contains(tab)) {
				this._panelView.removeTab(tab.identifier);
			}
		});

		this.dynamicModelViewTabs = [];
	}

	public dispose() {
		dispose(this.runnerDisposables);
		super.dispose();
	}

	public registerQueryModelViewTab(title: string, componentId: string): void {
		let tab = this._register(new QueryModelViewTab(title, this.instantiationService));
		tab.view._componentId = componentId;
		this.dynamicModelViewTabs.push(tab);

		this.input.state.visibleTabs.add('querymodelview;' + title + ';' + componentId);
		if (!this._panelView.contains(tab)) {
			this._panelView.pushTab(tab);
		}
	}
}<|MERGE_RESOLUTION|>--- conflicted
+++ resolved
@@ -181,13 +181,8 @@
 		this.resultsTab = this._register(new ResultsTab(instantiationService));
 		this.messagesTab = this._register(new MessagesTab(instantiationService));
 		this.chartTab = this._register(new ChartTab(instantiationService));
-<<<<<<< HEAD
 		this._panelView = this._register(new TabbedPanel(container, { showHeaderWhenSingleView: true }));
-		attachTabbedPanelStyler(this._panelView, themeService);
-=======
-		this._panelView = this._register(new TabbedPanel(container, { showHeaderWhenSingleView: false }));
 		this._register(attachTabbedPanelStyler(this._panelView, themeService));
->>>>>>> 6b76611c
 		this.qpTab = this._register(new QueryPlanTab());
 		this.topOperationsTab = this._register(new TopOperationsTab(instantiationService));
 
@@ -198,10 +193,6 @@
 				this.input.state.activeTab = e;
 			}
 		}));
-	}
-
-<<<<<<< HEAD
-	public style() {
 	}
 
 	private hasResults(runner: QueryRunner): boolean {
@@ -215,8 +206,6 @@
 		return hasResults;
 	}
 
-=======
->>>>>>> 6b76611c
 	private setQueryRunner(runner: QueryRunner) {
 		if (runner.hasCompleted && !this.hasResults(runner)) {
 			this.hideResults();
@@ -234,22 +223,16 @@
 			this.input.state.visibleTabs = new Set();
 			this.input.state.activeTab = this.resultsTab.identifier;
 		}));
-<<<<<<< HEAD
 		this.runnerDisposables.push(runner.onQueryEnd(() => {
 			if (!this.hasResults(runner)) {
 				this.hideResults();
 			}
 		}));
-		if (this.input.state.visibleTabs.has(this.chartTab.identifier)) {
-			if (!this._panelView.contains(this.chartTab)) {
-				this._panelView.pushTab(this.chartTab);
-			}
-=======
+
 		if (this.input.state.visibleTabs.has(this.chartTab.identifier) && !this._panelView.contains(this.chartTab)) {
 			this._panelView.pushTab(this.chartTab);
 		} else if (!this.input.state.visibleTabs.has(this.chartTab.identifier) && this._panelView.contains(this.chartTab)) {
 			this._panelView.removeTab(this.chartTab.identifier);
->>>>>>> 6b76611c
 		}
 
 		if (this.input.state.visibleTabs.has(this.qpTab.identifier) && !this._panelView.contains(this.qpTab)) {
