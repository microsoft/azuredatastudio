--- conflicted
+++ resolved
@@ -263,11 +263,7 @@
 		this.resultsTab.queryRunner = runner;
 		this.messagesTab.queryRunner = runner;
 		this.chartTab.queryRunner = runner;
-<<<<<<< HEAD
 		this.sandDanceTab.queryRunner = runner;
-=======
-		this.sandDanceTab.queryRunner = runner; 
->>>>>>> 619a337d
 		this.runnerDisposables.push(runner.onQueryStart(e => {
 			this.showResults();
 			this.hideChart();
