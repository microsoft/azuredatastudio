/*---------------------------------------------------------------------------------------------
 *  Copyright (c) Microsoft Corporation. All rights reserved.
 *  Licensed under the Source EULA. See License.txt in the project root for license information.
 *--------------------------------------------------------------------------------------------*/

import 'vs/css!./media/queryEditor';

import * as DOM from 'vs/base/browser/dom';
import { EditorOptions, IEditorControl, IEditorMemento, IEditorCloseEvent } from 'vs/workbench/common/editor';
import { BaseEditor, EditorMemento } from 'vs/workbench/browser/parts/editor/baseEditor';
import { Orientation } from 'vs/base/browser/ui/sash/sash';
import { ITelemetryService } from 'vs/platform/telemetry/common/telemetry';
import { IThemeService } from 'vs/platform/theme/common/themeService';
import { IInstantiationService } from 'vs/platform/instantiation/common/instantiation';
import { TextResourceEditor } from 'vs/workbench/browser/parts/editor/textResourceEditor';
import { TextFileEditor } from 'vs/workbench/contrib/files/browser/editors/textFileEditor';
import { IEditorService } from 'vs/workbench/services/editor/common/editorService';
import { IContextKey, IContextKeyService } from 'vs/platform/contextkey/common/contextkey';
import { CancellationToken } from 'vs/base/common/cancellation';
import { ICodeEditor } from 'vs/editor/browser/editorBrowser';
import { IStorageService } from 'vs/platform/storage/common/storage';
import { IEditorGroup, IEditorGroupsService } from 'vs/workbench/services/editor/common/editorGroupsService';
import { SplitView, Sizing } from 'vs/base/browser/ui/splitview/splitview';
import { Event } from 'vs/base/common/event';
import { DisposableStore } from 'vs/base/common/lifecycle';
import { ISelectionData } from 'azdata';
import { Action, IActionViewItem } from 'vs/base/common/actions';
import { IConfigurationService } from 'vs/platform/configuration/common/configuration';
import { BaseTextEditor } from 'vs/workbench/browser/parts/editor/textEditor';
import { FileEditorInput } from 'vs/workbench/contrib/files/common/editors/fileEditorInput';
import { URI } from 'vs/base/common/uri';
import { IFileService, FileChangesEvent } from 'vs/platform/files/common/files';

import { QueryEditorInput, IQueryEditorStateChange } from 'sql/workbench/parts/query/common/queryEditorInput';
import { QueryResultsEditor } from 'sql/workbench/parts/query/browser/queryResultsEditor';
import * as queryContext from 'sql/workbench/parts/query/common/queryContext';
import { Taskbar, ITaskbarContent } from 'sql/base/browser/ui/taskbar/taskbar';
import * as actions from 'sql/workbench/parts/query/browser/queryActions';

const QUERY_EDITOR_VIEW_STATE_PREFERENCE_KEY = 'queryEditorViewState';

interface IQueryEditorViewState {
	resultsHeight: number | undefined;
}

/**
 * Editor that hosts 2 sub-editors: A TextResourceEditor for SQL file editing, and a QueryResultsEditor
 * for viewing and editing query results. This editor is based off SideBySideEditor.
 */
export class QueryEditor extends BaseEditor {

	public static ID: string = 'workbench.editor.queryEditor';

	private dimension: DOM.Dimension = new DOM.Dimension(0, 0);

	private resultsEditor: QueryResultsEditor;

	private resultsEditorContainer: HTMLElement;

	private textResourceEditor: TextResourceEditor;
	private textFileEditor: TextFileEditor;
	private currentTextEditor: BaseTextEditor;

	private textResourceEditorContainer: HTMLElement;
	private textFileEditorContainer: HTMLElement;

	private taskbar: Taskbar;
	private splitviewContainer: HTMLElement;
	private splitview: SplitView;

	private inputDisposables = this._register(new DisposableStore());

	private resultsVisible = false;

	private queryEditorVisible: IContextKey<boolean>;

	private editorMemento: IEditorMemento<IQueryEditorViewState>;

	//actions
	private _runQueryAction: actions.RunQueryAction;
	private _cancelQueryAction: actions.CancelQueryAction;
	private _toggleConnectDatabaseAction: actions.ToggleConnectDatabaseAction;
	private _changeConnectionAction: actions.ConnectDatabaseAction;
	private _listDatabasesAction: actions.ListDatabasesAction;
	private _estimatedQueryPlanAction: actions.EstimatedQueryPlanAction;
	private _actualQueryPlanAction: actions.ActualQueryPlanAction;
	private _listDatabasesActionItem: actions.ListDatabasesActionItem;
	private _toggleSqlcmdMode: actions.ToggleSqlCmdModeAction;

	constructor(
		@ITelemetryService telemetryService: ITelemetryService,
		@IThemeService themeService: IThemeService,
		@IStorageService storageService: IStorageService,
		@IContextKeyService contextKeyService: IContextKeyService,
		@IEditorGroupsService editorGroupService: IEditorGroupsService,
		@IFileService fileService: IFileService,
		@IEditorService private readonly editorService: IEditorService,
		@IInstantiationService private readonly instantiationService: IInstantiationService,
		@IConfigurationService private readonly configurationService: IConfigurationService
	) {
		super(QueryEditor.ID, telemetryService, themeService, storageService);

		this.editorMemento = this.getEditorMemento<IQueryEditorViewState>(editorGroupService, QUERY_EDITOR_VIEW_STATE_PREFERENCE_KEY, 100);

		this.queryEditorVisible = queryContext.QueryEditorVisibleContext.bindTo(contextKeyService);

		// Clear view state for deleted files
		this._register(fileService.onFileChanges(e => this.onFilesChanged(e)));
	}

	private onFilesChanged(e: FileChangesEvent): void {
		const deleted = e.getDeleted();
		if (deleted && deleted.length) {
			this.clearTextEditorViewState(deleted.map(d => d.resource));
		}
	}

	protected getEditorMemento<T>(editorGroupService: IEditorGroupsService, key: string, limit: number = 10): IEditorMemento<T> {
		return new EditorMemento(this.getId(), key, Object.create(null), limit, editorGroupService); // do not persist in storage as results are never persisted
	}

	// PUBLIC METHODS ////////////////////////////////////////////////////////////
<<<<<<< HEAD
	public get input(): QueryEditorInput {
		return this._input as QueryEditorInput;
=======
	public get input(): QueryInput | null {
		return this._input as QueryInput;
>>>>>>> 1e22f473
	}

	/**
	 * Called to create the editor in the parent element.
	 */
	public createEditor(parent: HTMLElement): void {
		DOM.addClass(parent, 'query-editor');

		this.splitviewContainer = DOM.$('.query-editor-view');

		this.createTaskbar(parent);

		parent.appendChild(this.splitviewContainer);

		this.splitview = this._register(new SplitView(this.splitviewContainer, { orientation: Orientation.VERTICAL }));
		this._register(this.splitview.onDidSashReset(() => this.splitview.distributeViewSizes()));

		// We create two separate editors - one for Untitled Documents (ad-hoc queries) and another for queries from
		// files. This is necessary because TextResourceEditor by default makes all non-Untitled inputs to be
		// read-only so we need to use a TextFileEditor for files in order to edit them.
		this.textResourceEditor = this._register(this.instantiationService.createInstance(TextResourceEditor));
		this.textFileEditor = this._register(this.instantiationService.createInstance(TextFileEditor));

		this.textResourceEditorContainer = DOM.$('.text-resource-editor-container');
		this.textResourceEditor.create(this.textResourceEditorContainer);
		this.textFileEditorContainer = DOM.$('.text-file-editor-container');
		this.textFileEditor.create(this.textFileEditorContainer);

		this.currentTextEditor = this.textResourceEditor;
		this.splitview.addView({
			element: this.textResourceEditorContainer,
			layout: size => this.currentTextEditor.layout(new DOM.Dimension(this.dimension.width, size)),
			minimumSize: 0,
			maximumSize: Number.POSITIVE_INFINITY,
			onDidChange: Event.None
		}, Sizing.Distribute);

		this.resultsEditorContainer = DOM.$('.results-editor-container');
		this.resultsEditor = this._register(this.instantiationService.createInstance(QueryResultsEditor));
		this.resultsEditor.create(this.resultsEditorContainer);
	}

	/**
	 * Creates the query execution taskbar that appears at the top of the QueryEditor
	 */
	private createTaskbar(parentElement: HTMLElement): void {
		// Create QueryTaskbar
		let taskbarContainer = DOM.append(parentElement, DOM.$('div'));
		this.taskbar = this._register(new Taskbar(taskbarContainer, {
			actionViewItemProvider: (action: Action) => this._getActionItemForAction(action),
		}));

		// Create Actions for the toolbar
		this._runQueryAction = this.instantiationService.createInstance(actions.RunQueryAction, this);
		this._cancelQueryAction = this.instantiationService.createInstance(actions.CancelQueryAction, this);
		this._toggleConnectDatabaseAction = this.instantiationService.createInstance(actions.ToggleConnectDatabaseAction, this, false);
		this._changeConnectionAction = this.instantiationService.createInstance(actions.ConnectDatabaseAction, this, true);
		this._listDatabasesAction = this.instantiationService.createInstance(actions.ListDatabasesAction, this);
		this._estimatedQueryPlanAction = this.instantiationService.createInstance(actions.EstimatedQueryPlanAction, this);
		this._actualQueryPlanAction = this.instantiationService.createInstance(actions.ActualQueryPlanAction, this);
		this._toggleSqlcmdMode = this.instantiationService.createInstance(actions.ToggleSqlCmdModeAction, this, false);

		this.setTaskbarContent();

		this._register(this.configurationService.onDidChangeConfiguration(e => {
			if (e.affectedKeys.includes('workbench.enablePreviewFeatures')) {
				this.setTaskbarContent();
			}
		}));
	}

	/**
	 * Update the buttons on the taskbar to reflect the state of the current input.
	 */
	private updateState(stateChangeEvent: IQueryEditorStateChange): void {
		if (stateChangeEvent.connectedChange) {
			this._toggleConnectDatabaseAction.connected = this.input.state.connected;
			this._changeConnectionAction.enabled = this.input.state.connected;
			if (this.input.state.connected) {
				this.listDatabasesActionItem.onConnected();
			} else {
				this.listDatabasesActionItem.onDisconnect();
			}
		}

		if (stateChangeEvent.sqlCmdModeChanged) {
			this._toggleSqlcmdMode.isSqlCmdMode = this.input.state.isSqlCmdMode;
		}

		if (stateChangeEvent.connectingChange) {
			this._runQueryAction.enabled = !this.input.state.connecting;
			this._estimatedQueryPlanAction.enabled = !this.input.state.connecting;

		}

		if (stateChangeEvent.executingChange) {
			this._runQueryAction.enabled = !this.input.state.executing;
			this._estimatedQueryPlanAction.enabled = !this.input.state.executing;
			this._cancelQueryAction.enabled = this.input.state.executing;
		}

		if (stateChangeEvent.resultsVisibleChange) {
			if (this.input.state.resultsVisible) {
				this.addResultsEditor();
			} else {
				this.removeResultsEditor();
			}
		}
	}

	/**
	 * Gets the IActionItem for the List Databases dropdown if provided the associated Action.
	 * Otherwise returns null.
	 */
	private _getActionItemForAction(action: Action): IActionViewItem {
		if (action.id === actions.ListDatabasesAction.ID) {
			return this.listDatabasesActionItem;
		}

		return null;
	}

	private get listDatabasesActionItem(): actions.ListDatabasesActionItem {
		if (!this._listDatabasesActionItem) {
			this._listDatabasesActionItem = this.instantiationService.createInstance(actions.ListDatabasesActionItem, this);
			this._register(this._listDatabasesActionItem.attachStyler(this.themeService));
		}
		return this._listDatabasesActionItem;
	}

	private setTaskbarContent(): void {
		// Create HTML Elements for the taskbar
		let separator = Taskbar.createTaskbarSeparator();

		// Set the content in the order we desire
		let content: ITaskbarContent[] = [
			{ action: this._runQueryAction },
			{ action: this._cancelQueryAction },
			{ element: separator },
			{ action: this._toggleConnectDatabaseAction },
			{ action: this._changeConnectionAction },
			{ action: this._listDatabasesAction },
			{ element: separator },
			{ action: this._estimatedQueryPlanAction },
			{ action: this._toggleSqlcmdMode }
		];

		// Remove the estimated query plan action if preview features are not enabled
		let previewFeaturesEnabled = this.configurationService.getValue('workbench')['enablePreviewFeatures'];
		if (!previewFeaturesEnabled) {
			content = content.slice(0, -2);
		}

		this.taskbar.setContent(content);
	}

	public async setInput(newInput: QueryEditorInput, options: EditorOptions, token: CancellationToken): Promise<void> {
		const oldInput = this.input;

		if (newInput.matches(oldInput)) {
			return Promise.resolve();
		}

		if (oldInput) {
			// Remember view settings if input changes
			this.saveQueryEditorViewState(this.input);
			this.currentTextEditor.clearInput();
			this.resultsEditor.clearInput();
		}

		// If we're switching editor types switch out the views
		const newTextEditor = newInput.text instanceof FileEditorInput ? this.textFileEditor : this.textResourceEditor;
		if (newTextEditor !== this.currentTextEditor) {
			this.currentTextEditor = newTextEditor;
			this.splitview.removeView(0, Sizing.Distribute);

			this.splitview.addView({
				element: this.currentTextEditor.getContainer(),
				layout: size => this.currentTextEditor.layout(new DOM.Dimension(this.dimension.width, size)),
				minimumSize: 0,
				maximumSize: Number.POSITIVE_INFINITY,
				onDidChange: Event.None
			}, Sizing.Distribute, 0);
		}

		await Promise.all([
			super.setInput(newInput, options, token),
			this.currentTextEditor.setInput(newInput.text, options, token),
			this.resultsEditor.setInput(newInput.results, options)
		]);

		this.inputDisposables.clear();
		this.inputDisposables.add(this.input.state.onChange(c => this.updateState(c)));
		this.updateState({ connectingChange: true, connectedChange: true, executingChange: true, resultsVisibleChange: true, sqlCmdModeChanged: true });

		const editorViewState = this.loadTextEditorViewState(this.input.getResource());

		if (editorViewState && editorViewState.resultsHeight && this.splitview.length > 1) {
			this.splitview.resizeView(1, editorViewState.resultsHeight);
		}
	}

	private saveQueryEditorViewState(input: QueryEditorInput): void {
		if (!input) {
			return; // ensure we have an input to handle view state for
		}

		// Otherwise we save the view state to restore it later
		else if (!input.isDisposed()) {
			this.saveTextEditorViewState(input.getResource());
		}
	}

	private clearTextEditorViewState(resources: URI[], group?: IEditorGroup): void {
		resources.forEach(resource => {
			this.editorMemento.clearEditorState(resource, group);
		});
	}

	private saveTextEditorViewState(resource: URI): void {
		const editorViewState = {
			resultsHeight: this.resultsVisible ? this.splitview.getViewSize(1) : undefined
		} as IQueryEditorViewState;

		if (!this.group) {
			return;
		}

		this.editorMemento.saveEditorState(this.group, resource, editorViewState);
	}

	/**
	 * Loads the text editor view state for the given resource and returns it.
	 */
	protected loadTextEditorViewState(resource: URI): IQueryEditorViewState | undefined {
		return this.group ? this.editorMemento.loadEditorState(this.group, resource) : undefined;
	}

	protected saveState(): void {

		// Update/clear editor view State
		this.saveQueryEditorViewState(this.input);

		super.saveState();
	}

	public toggleResultsEditorVisibility(): void {
		if (this.resultsVisible) {
			this.removeResultsEditor();
		} else {
			this.addResultsEditor();
		}
	}

	/**
	 * Sets this editor and the 2 sub-editors to visible.
	 */
	public setEditorVisible(visible: boolean, group: IEditorGroup): void {
		this.textFileEditor.setVisible(visible, group);
		this.textResourceEditor.setVisible(visible, group);
		this.resultsEditor.setVisible(visible, group);
		super.setEditorVisible(visible, group);

		// Note: must update after calling super.setEditorVisible so that the accurate count is handled
		this.updateQueryEditorVisible(visible);
	}

	private updateQueryEditorVisible(currentEditorIsVisible: boolean): void {
		if (this.queryEditorVisible) {
			let visible = currentEditorIsVisible;
			if (!currentEditorIsVisible) {
				// Current editor is closing but still tracked as visible. Check if any other editor is visible
				const candidates = [...this.editorService.visibleControls].filter(e => {
					if (e && e.getId) {
						return e.getId() === QueryEditor.ID;
					}
					return false;
				});
				// Note: require 2 or more candidates since current is closing but still
				// counted as visible
				visible = candidates.length > 1;
			}
			this.queryEditorVisible.set(visible);
		}
	}

	/**
	 * Called to indicate to the editor that the input should be cleared and resources associated with the
	 * input should be freed.
	 */
	public clearInput(): void {

		this.saveQueryEditorViewState(this.input);

		this.currentTextEditor.clearInput();
		this.resultsEditor.clearInput();
		super.clearInput();
	}

	/**
	 * Sets focus on this editor. Specifically, it sets the focus on the hosted text editor.
	 */
	public focus(): void {
		this.currentTextEditor.focus();
	}

	/**
	 * Updates the internal variable keeping track of the editor's size, and re-calculates the sash position.
	 * To be called when the container of this editor changes size.
	 */
	public layout(dimension: DOM.Dimension): void {
		this.dimension = dimension;
		const queryEditorHeight = dimension.height - DOM.getTotalHeight(this.taskbar.getContainer());
		this.splitviewContainer.style.height = queryEditorHeight + 'px';
		this.splitview.layout(queryEditorHeight);
	}

	/**
	 * Returns the editor control for the text editor.
	 */
	public getControl(): IEditorControl {
		return this.currentTextEditor.getControl();
	}

	public setOptions(options: EditorOptions): void {
		this.currentTextEditor.setOptions(options);
	}

	private removeResultsEditor(): void {
		if (this.resultsVisible) {
			this.splitview.removeView(1, Sizing.Distribute);
			this.resultsVisible = false;
			if (this.input && this.input.state) {
				this.input.state.resultsVisible = false;
			}
		}
	}

	private addResultsEditor(): void {
		if (!this.resultsVisible) {
			// size the results section to 65% of available height or at least 100px
			let initialViewSize = Math.round(Math.max(this.dimension.height * 0.65, 100));
			this.splitview.addView({
				element: this.resultsEditorContainer,
				layout: size => this.resultsEditor && this.resultsEditor.layout(new DOM.Dimension(this.dimension.width, size)),
				minimumSize: 0,
				maximumSize: Number.POSITIVE_INFINITY,
				onDidChange: Event.None
			}, initialViewSize);
			this.resultsVisible = true;
			if (this.input && this.input.state) {
				this.input.state.resultsVisible = true;
			}
		}
	}

	// helper functions

	public isSelectionEmpty(): boolean {
		if (this.currentTextEditor && this.currentTextEditor.getControl()) {
			let control = this.currentTextEditor.getControl();
			let codeEditor: ICodeEditor = <ICodeEditor>control;

			if (codeEditor) {
				let value = codeEditor.getValue();
				if (value !== undefined && value.length > 0) {
					return false;
				}
			}
		}
		return true;
	}

	/**
	 * Returns the underlying SQL editor's text selection in a 0-indexed format. Returns undefined if there
	 * is no selected text.
	 */
	public getSelection(checkIfRange: boolean = true): ISelectionData {
		if (this.currentTextEditor && this.currentTextEditor.getControl()) {
			let vscodeSelection = this.currentTextEditor.getControl().getSelection();

			// If the selection is a range of characters rather than just a cursor position, return the range
			let isRange: boolean =
				!(vscodeSelection.getStartPosition().lineNumber === vscodeSelection.getEndPosition().lineNumber &&
					vscodeSelection.getStartPosition().column === vscodeSelection.getEndPosition().column);
			if (!checkIfRange || isRange) {
				let sqlToolsServiceSelection: ISelectionData = {
					startLine: vscodeSelection.getStartPosition().lineNumber - 1,
					startColumn: vscodeSelection.getStartPosition().column - 1,
					endLine: vscodeSelection.getEndPosition().lineNumber - 1,
					endColumn: vscodeSelection.getEndPosition().column - 1,
				};
				return sqlToolsServiceSelection;
			}
		}

		// Otherwise return undefined because there is no selected text
		return undefined;
	}

	public getAllSelection(): ISelectionData {
		if (this.currentTextEditor && this.currentTextEditor.getControl()) {
			let control = this.currentTextEditor.getControl();
			let codeEditor: ICodeEditor = <ICodeEditor>control;
			if (codeEditor) {
				let model = codeEditor.getModel();
				let totalLines = model.getLineCount();
				let endColumn = model.getLineMaxColumn(totalLines);
				let selection: ISelectionData = {
					startLine: 0,
					startColumn: 0,
					endLine: totalLines - 1,
					endColumn: endColumn - 1,
				};
				return selection;
			}
		}
		return undefined;
	}

	public getAllText(): string {
		if (this.currentTextEditor && this.currentTextEditor.getControl()) {
			let control = this.currentTextEditor.getControl();
			let codeEditor: ICodeEditor = <ICodeEditor>control;
			if (codeEditor) {
				let value = codeEditor.getValue();
				if (value !== undefined && value.length > 0) {
					return value;
				} else {
					return '';
				}
			}
		}
		return undefined;
	}

	public getSelectionText(): string {
		if (this.currentTextEditor && this.currentTextEditor.getControl()) {
			let control = this.currentTextEditor.getControl();
			let codeEditor: ICodeEditor = <ICodeEditor>control;
			let vscodeSelection = control.getSelection();

			if (codeEditor && vscodeSelection) {
				let model = codeEditor.getModel();
				let value = model.getValueInRange(vscodeSelection);
				if (value !== undefined && value.length > 0) {
					return value;
				}
			}
		}
		return '';
	}

	/**
	 * Calls the runCurrent method of this editor's RunQueryAction
	 */
	public runCurrentQuery(): void {
		this._runQueryAction.runCurrent();
	}

	/**
	 * Calls the runCurrentQueryWithActualPlan method of this editor's ActualQueryPlanAction
	 */
	public runCurrentQueryWithActualPlan(): void {
		this._actualQueryPlanAction.run();
	}

	/**
	 * Calls the run method of this editor's RunQueryAction
	 */
	public runQuery(): void {
		this._runQueryAction.run();
	}

	/**
	 * Calls the run method of this editor's CancelQueryAction
	 */
	public cancelQuery(): void {
		this._cancelQueryAction.run();
	}

	public registerQueryModelViewTab(title: string, componentId: string): void {
		this.resultsEditor.registerQueryModelViewTab(title, componentId);
	}

	public chart(dataId: { batchId: number, resultId: number }): void {
		this.resultsEditor.chart(dataId);
	}
}<|MERGE_RESOLUTION|>--- conflicted
+++ resolved
@@ -120,13 +120,8 @@
 	}
 
 	// PUBLIC METHODS ////////////////////////////////////////////////////////////
-<<<<<<< HEAD
-	public get input(): QueryEditorInput {
+	public get input(): QueryEditorInput | null {
 		return this._input as QueryEditorInput;
-=======
-	public get input(): QueryInput | null {
-		return this._input as QueryInput;
->>>>>>> 1e22f473
 	}
 
 	/**
