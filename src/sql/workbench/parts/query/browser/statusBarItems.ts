/*---------------------------------------------------------------------------------------------
 *  Copyright (c) Microsoft Corporation. All rights reserved.
 *  Licensed under the Source EULA. See License.txt in the project root for license information.
 *--------------------------------------------------------------------------------------------*/

import { IEditorService } from 'vs/workbench/services/editor/common/editorService';
import { IntervalTimer } from 'vs/base/common/async';
import { IStatusbarService, StatusbarAlignment, IStatusbarEntryAccessor } from 'vs/platform/statusbar/common/statusbar';
import { Disposable, DisposableStore } from 'vs/base/common/lifecycle';
import { IWorkbenchContribution } from 'vs/workbench/common/contributions';
import { localize } from 'vs/nls';
import { QueryInput } from 'sql/workbench/parts/query/common/queryInput';
import QueryRunner from 'sql/platform/query/common/queryRunner';
import { parseNumAsTimeString } from 'sql/platform/connection/common/utils';
import { Event } from 'vs/base/common/event';

export class TimeElapsedStatusBarContributions extends Disposable implements IWorkbenchContribution {

	private static readonly ID = 'status.query.timeElapsed';

	private statusItem: IStatusbarEntryAccessor;
	private intervalTimer = new IntervalTimer();

	private disposable = this._register(new DisposableStore());

	constructor(
		@IStatusbarService private readonly statusbarService: IStatusbarService,
		@IEditorService private readonly editorService: IEditorService,
	) {
		super();
		this.statusItem = this._register(
			this.statusbarService.addEntry({
				text: '',
			},
				TimeElapsedStatusBarContributions.ID,
				localize('status.query.timeElapsed', "Time Elapsed"),
				StatusbarAlignment.RIGHT, 100)
		);

		this._register(editorService.onDidActiveEditorChange(this.update, this));
		this.update();
	}

	private hide() {
		this.statusbarService.updateEntryVisibility(TimeElapsedStatusBarContributions.ID, false);
	}

	private show() {
		this.statusbarService.updateEntryVisibility(TimeElapsedStatusBarContributions.ID, true);
	}

	private update() {
		this.intervalTimer.cancel();
		this.disposable.clear();
		this.hide();
		const activeInput = this.editorService.activeEditor;
		if (activeInput && activeInput instanceof QueryInput && activeInput.uri) {
			const runner = activeInput.runner;
			if (runner.hasCompleted || runner.isExecuting) {
				this._displayValue(runner);
			}
			this.disposable.add(runner.onQueryStart(e => {
				this._displayValue(runner);
			}));
			this.disposable.add(runner.onQueryEnd(e => {
				this._displayValue(runner);
			}));
		}
	}

	private _displayValue(runner: QueryRunner) {
		this.intervalTimer.cancel();
		if (runner.isExecuting) {
			this.intervalTimer.cancelAndSet(() => {
				const value = runner.queryStartTime ? Date.now() - runner.queryStartTime.getTime() : 0;
				this.statusItem.update({
					text: parseNumAsTimeString(value, false)
				});
			}, 1000);

			const value = runner.queryStartTime ? Date.now() - runner.queryStartTime.getTime() : 0;
			this.statusItem.update({
				text: parseNumAsTimeString(value, false)
			});
		} else {
			const value = runner.queryStartTime && runner.queryEndTime
				? runner.queryEndTime.getTime() - runner.queryStartTime.getTime() : 0;
			this.statusItem.update({
				text: parseNumAsTimeString(value, false)
			});
		}
		this.show();
	}
}

export class RowCountStatusBarContributions extends Disposable implements IWorkbenchContribution {

	private static readonly ID = 'status.query.rowCount';

	private statusItem: IStatusbarEntryAccessor;

	private disposable = this._register(new DisposableStore());

	constructor(
		@IStatusbarService private readonly statusbarService: IStatusbarService,
		@IEditorService private readonly editorService: IEditorService
	) {
		super();
		this.statusItem = this._register(
			this.statusbarService.addEntry({
				text: '',
			},
				RowCountStatusBarContributions.ID,
				localize('status.query.rowCount', "Row Count"),
				StatusbarAlignment.RIGHT, 100)
		);

		this._register(editorService.onDidActiveEditorChange(this.update, this));
		this.update();
	}

	private hide() {
		this.statusbarService.updateEntryVisibility(RowCountStatusBarContributions.ID, false);
	}

	private show() {
		this.statusbarService.updateEntryVisibility(RowCountStatusBarContributions.ID, true);
	}

	private update() {
		this.disposable.clear();
		this.hide();
		const activeInput = this.editorService.activeEditor;
		if (activeInput && activeInput instanceof QueryInput && activeInput.uri) {
			const uri = activeInput.uri;
<<<<<<< HEAD
			const runner = this.queryModelService.getQueryRunner(uri);

			if (runner) {
				if (runner.hasCompleted || runner.isExecuting) {
					this._displayValue(runner);
				}
				this.disposable.add(runner.onQueryStart(e => {
					this._displayValue(runner);
				}));
				this.disposable.add(runner.onResultSetUpdate(e => {
					this._displayValue(runner);
				}));
				this.disposable.add(runner.onQueryEnd(e => {
					this._displayValue(runner);
				}));
			} else {
				this.disposable.add(this.queryModelService.onRunQueryStart(e => {
					if (e === uri) {
						this._displayValue(this.queryModelService.getQueryRunner(uri));
					}
				}));
				this.disposable.add(this.queryModelService.onRunQueryUpdate(e => {
					if (e === uri) {
						this._displayValue(this.queryModelService.getQueryRunner(uri));
					}
				}));
				this.disposable.add(this.queryModelService.onRunQueryComplete(e => {
					if (e === uri) {
						this._displayValue(this.queryModelService.getQueryRunner(uri));
					}
				}));
=======
			const runner = activeInput.runner;
			if (runner.hasCompleted || runner.isExecuting) {
				this._displayValue(runner);
>>>>>>> 674351dc
			}
			this.disposable.add(runner.onQueryStart(e => {
				this._displayValue(runner);
			}));
			this.disposable.add(runner.onQueryEnd(e => {
				this._displayValue(runner);
			}));
		}
	}

	private _displayValue(runner: QueryRunner) {
		const rowCount = runner.batchSets.reduce((p, c) => {
			return p + c.resultSetSummaries.reduce((rp, rc) => {
				return rp + rc.rowCount;
			}, 0);
		}, 0);
		const text = localize('rowCount', "{0} rows", rowCount);
		this.statusItem.update({ text });
		this.show();
	}
}

export class QueryStatusStatusBarContributions extends Disposable implements IWorkbenchContribution {

	private static readonly ID = 'status.query.status';
	private runnerDisposables = new DisposableStore();

	constructor(
		@IStatusbarService private readonly statusbarService: IStatusbarService,
		@IEditorService private readonly editorService: IEditorService
	) {
		super();
		this._register(
			this.statusbarService.addEntry({
				text: localize('query.status.executing', "Executing query..."),
			},
				QueryStatusStatusBarContributions.ID,
				localize('status.query.status', "Execution Status"),
				StatusbarAlignment.RIGHT, 100)
		);

		this._register(this.editorService.onDidActiveEditorChange(this.update, this));
		this.update();
	}

	private update() {
		this.hide();
		this.runnerDisposables.clear();
		const activeInput = this.editorService.activeEditor;
		if (activeInput && activeInput instanceof QueryInput && activeInput.uri) {
			const runner = activeInput.runner;
			if (runner && runner.isExecuting) {
				this.show();
			}
			this.runnerDisposables.add(runner.onQueryStart(() => this.show()));
			this.runnerDisposables.add(runner.onQueryEnd(() => this.hide()));
		}
	}

	private hide() {
		this.statusbarService.updateEntryVisibility(QueryStatusStatusBarContributions.ID, false);
	}

	private show() {
		this.statusbarService.updateEntryVisibility(QueryStatusStatusBarContributions.ID, true);
	}
}<|MERGE_RESOLUTION|>--- conflicted
+++ resolved
@@ -12,7 +12,6 @@
 import { QueryInput } from 'sql/workbench/parts/query/common/queryInput';
 import QueryRunner from 'sql/platform/query/common/queryRunner';
 import { parseNumAsTimeString } from 'sql/platform/connection/common/utils';
-import { Event } from 'vs/base/common/event';
 
 export class TimeElapsedStatusBarContributions extends Disposable implements IWorkbenchContribution {
 
@@ -133,45 +132,14 @@
 		const activeInput = this.editorService.activeEditor;
 		if (activeInput && activeInput instanceof QueryInput && activeInput.uri) {
 			const uri = activeInput.uri;
-<<<<<<< HEAD
-			const runner = this.queryModelService.getQueryRunner(uri);
-
-			if (runner) {
-				if (runner.hasCompleted || runner.isExecuting) {
-					this._displayValue(runner);
-				}
-				this.disposable.add(runner.onQueryStart(e => {
-					this._displayValue(runner);
-				}));
-				this.disposable.add(runner.onResultSetUpdate(e => {
-					this._displayValue(runner);
-				}));
-				this.disposable.add(runner.onQueryEnd(e => {
-					this._displayValue(runner);
-				}));
-			} else {
-				this.disposable.add(this.queryModelService.onRunQueryStart(e => {
-					if (e === uri) {
-						this._displayValue(this.queryModelService.getQueryRunner(uri));
-					}
-				}));
-				this.disposable.add(this.queryModelService.onRunQueryUpdate(e => {
-					if (e === uri) {
-						this._displayValue(this.queryModelService.getQueryRunner(uri));
-					}
-				}));
-				this.disposable.add(this.queryModelService.onRunQueryComplete(e => {
-					if (e === uri) {
-						this._displayValue(this.queryModelService.getQueryRunner(uri));
-					}
-				}));
-=======
 			const runner = activeInput.runner;
 			if (runner.hasCompleted || runner.isExecuting) {
 				this._displayValue(runner);
->>>>>>> 674351dc
 			}
 			this.disposable.add(runner.onQueryStart(e => {
+				this._displayValue(runner);
+			}));
+			this.disposable.add(runner.onResultSetUpdate(e => {
 				this._displayValue(runner);
 			}));
 			this.disposable.add(runner.onQueryEnd(e => {
