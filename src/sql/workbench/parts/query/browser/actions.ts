--- conflicted
+++ resolved
@@ -19,11 +19,8 @@
 import { removeAnsiEscapeCodes } from 'vs/base/common/strings';
 import { IGridDataProvider } from 'sql/platform/query/common/gridDataProvider';
 import { INotificationService } from 'vs/platform/notification/common/notification';
-<<<<<<< HEAD
 import QueryRunner from 'sql/platform/query/common/queryRunner';
-=======
 import product from 'vs/platform/product/node/product';
->>>>>>> 374694a7
 
 export interface IGridActionContext {
 	gridDataProvider: IGridDataProvider;
@@ -227,23 +224,16 @@
 	public static LABEL = localize('visualizer', 'Visualizer');
 	public static ICON = 'viewVisualizer';
 
-<<<<<<< HEAD
 	constructor(
 		private runner: QueryRunner,
 		@IEditorService private editorService: IEditorService,
 
 	) {
-=======
-	constructor(@IEditorService private editorService: IEditorService, ) {
->>>>>>> 374694a7
 		super(VisualizerDataAction.ID, VisualizerDataAction.LABEL, VisualizerDataAction.ICON);
 	}
 
 	public run(context: IGridActionContext): Promise<boolean> {
-<<<<<<< HEAD
 		this.runner.notifyVisualizeRequested(context.batchId, context.resultId);
-=======
->>>>>>> 374694a7
 		return Promise.resolve(true);
 	}
 }