/*---------------------------------------------------------------------------------------------
 *  Copyright (c) Microsoft Corporation. All rights reserved.
 *  Licensed under the Source EULA. See License.txt in the project root for license information.
 *--------------------------------------------------------------------------------------------*/

import { Action } from 'vs/base/common/actions';
import { localize } from 'vs/nls';
import { IClipboardService } from 'vs/platform/clipboard/common/clipboardService';
import { ITree } from 'vs/base/parts/tree/browser/tree';
import { IEditorService } from 'vs/workbench/services/editor/common/editorService';

import QueryRunner from 'sql/platform/query/common/queryRunner';
import { SaveFormat } from 'sql/workbench/parts/grid/common/interfaces';
import { Table } from 'sql/base/browser/ui/table/table';
import { GridTableState } from 'sql/workbench/parts/query/electron-browser/gridPanel';
import { QueryEditor } from './queryEditor';
import { CellSelectionModel } from 'sql/base/browser/ui/table/plugins/cellSelectionModel.plugin';
import { isWindows } from 'vs/base/common/platform';
import { removeAnsiEscapeCodes } from 'vs/base/common/strings';

export interface IGridActionContext {
	cell: { row: number; cell: number; };
	selection: Slick.Range[];
	runner: QueryRunner;
	batchId: number;
	resultId: number;
	table: Table<any>;
	selectionModel: CellSelectionModel<any>;
	tableState: GridTableState;
}

export interface IMessagesActionContext {
	selection: Selection;
	tree: ITree;
}

function mapForNumberColumn(ranges: Slick.Range[]): Slick.Range[] {
	if (ranges) {
		return ranges.map(e => new Slick.Range(e.fromRow, e.fromCell - 1, e.toRow, e.toCell ? e.toCell - 1 : undefined));
	} else {
		return undefined;
	}
}

export class SaveResultAction extends Action {
	public static SAVECSV_ID = 'grid.saveAsCsv';
	public static SAVECSV_LABEL = localize('saveAsCsv', 'Save As CSV');
	public static SAVECSV_ICON = 'saveCsv';

	public static SAVEJSON_ID = 'grid.saveAsJson';
	public static SAVEJSON_LABEL = localize('saveAsJson', 'Save As JSON');
	public static SAVEJSON_ICON = 'saveJson';

	public static SAVEEXCEL_ID = 'grid.saveAsExcel';
	public static SAVEEXCEL_LABEL = localize('saveAsExcel', 'Save As Excel');
	public static SAVEEXCEL_ICON = 'saveExcel';

	public static SAVEXML_ID = 'grid.saveAsXml';
	public static SAVEXML_LABEL = localize('saveAsXml', 'Save As XML');
	public static SAVEXML_ICON = 'saveXml';

	constructor(
		id: string,
		label: string,
		icon: string,
		private format: SaveFormat,
		private accountForNumberColumn = true
	) {
		super(id, label, icon);
	}

	public run(context: IGridActionContext): Promise<boolean> {
		if (this.accountForNumberColumn) {
			context.runner.serializeResults(context.batchId, context.resultId, this.format,
				mapForNumberColumn(context.selection));
		} else {
			context.runner.serializeResults(context.batchId, context.resultId, this.format, context.selection);
		}
		return Promise.resolve(true);
	}
}

export class CopyResultAction extends Action {
	public static COPY_ID = 'grid.copySelection';
	public static COPY_LABEL = localize('copySelection', 'Copy');

	public static COPYWITHHEADERS_ID = 'grid.copyWithHeaders';
	public static COPYWITHHEADERS_LABEL = localize('copyWithHeaders', 'Copy With Headers');

	constructor(
		id: string,
		label: string,
		private copyHeader: boolean,
		private accountForNumberColumn = true
	) {
		super(id, label);
	}

	public run(context: IGridActionContext): Promise<boolean> {
		if (this.accountForNumberColumn) {
			context.runner.copyResults(
				mapForNumberColumn(context.selection),
				context.batchId, context.resultId, this.copyHeader);
		} else {
			context.runner.copyResults(context.selection, context.batchId, context.resultId, this.copyHeader);
		}
		return Promise.resolve(true);
	}
}

export class SelectAllGridAction extends Action {
	public static ID = 'grid.selectAll';
	public static LABEL = localize('selectAll', 'Select All');

	constructor() {
		super(SelectAllGridAction.ID, SelectAllGridAction.LABEL);
	}

	public run(context: IGridActionContext): Promise<boolean> {
		context.selectionModel.setSelectedRanges([new Slick.Range(0, 0, context.table.getData().getLength() - 1, context.table.columns.length - 1)]);
		return Promise.resolve(true);
	}
}

export class CopyMessagesAction extends Action {
	public static ID = 'grid.messages.copy';
	public static LABEL = localize('copyMessages', 'Copy');

	constructor(
		@IClipboardService private clipboardService: IClipboardService
	) {
		super(CopyMessagesAction.ID, CopyMessagesAction.LABEL);
	}

	public run(context: IMessagesActionContext): Promise<boolean> {
		this.clipboardService.writeText(context.selection.toString());
		return Promise.resolve(true);
	}
}

const lineDelimiter = isWindows ? '\r\n' : '\n';
export class CopyAllMessagesAction extends Action {
	public static ID = 'grid.messages.copyAll';
	public static LABEL = localize('copyAll', "Copy All");

	constructor(
		private tree: ITree,
		@IClipboardService private clipboardService: IClipboardService) {
		super(CopyAllMessagesAction.ID, CopyAllMessagesAction.LABEL);
	}

	public run(): Promise<any> {
		let text = '';
		const navigator = this.tree.getNavigator();
		// skip first navigator element - the root node
		while (navigator.next()) {
			if (text) {
				text += lineDelimiter;
			}
			text += (navigator.current()).message;
		}

		this.clipboardService.writeText(removeAnsiEscapeCodes(text));
		return Promise.resolve(null);
	}
}

export class MaximizeTableAction extends Action {
	public static ID = 'grid.maximize';
	public static LABEL = localize('maximize', 'Maximize');
	public static ICON = 'extendFullScreen';

	constructor() {
		super(MaximizeTableAction.ID, MaximizeTableAction.LABEL, MaximizeTableAction.ICON);
	}

	public run(context: IGridActionContext): Promise<boolean> {
		context.tableState.maximized = true;
		return Promise.resolve(true);
	}
}

export class RestoreTableAction extends Action {
	public static ID = 'grid.restore';
	public static LABEL = localize('restore', 'Restore');
	public static ICON = 'exitFullScreen';

	constructor() {
		super(RestoreTableAction.ID, RestoreTableAction.LABEL, RestoreTableAction.ICON);
	}

	public run(context: IGridActionContext): Promise<boolean> {
		context.tableState.maximized = false;
		return Promise.resolve(true);
	}
}

export class ChartDataAction extends Action {
	public static ID = 'grid.chart';
	public static LABEL = localize('chart', 'Chart');
	public static ICON = 'viewChart';

	constructor(@IEditorService private editorService: IEditorService) {
		super(ChartDataAction.ID, ChartDataAction.LABEL, ChartDataAction.ICON);
	}

	public run(context: IGridActionContext): Promise<boolean> {
		const activeEditor = this.editorService.activeControl as QueryEditor;
		activeEditor.chart({ batchId: context.batchId, resultId: context.resultId });
		return Promise.resolve(true);
	}
}

<<<<<<< HEAD
export class SandDanceDataAction extends Action {
	public static ID = 'grid.sandDance';
	public static LABEL = localize('sandDance', 'SandDance');
	public static ICON = 'viewSandDance';

	constructor(@IEditorService private editorService: IEditorService) {
		super(SandDanceDataAction.ID, SandDanceDataAction.LABEL, SandDanceDataAction.ICON);
=======
export class VisualizerDataAction extends Action {
	public static ID = 'grid.visualizer';
	public static LABEL = localize('visualizer', 'Visualizer');
	public static ICON = 'viewVisualizer';

	constructor(@IEditorService private editorService: IEditorService) {
		super(VisualizerDataAction.ID, VisualizerDataAction.LABEL, VisualizerDataAction.ICON);
>>>>>>> eea43457
	}

	public run(context: IGridActionContext): Promise<boolean> {
		const activeEditor = this.editorService.activeControl as QueryEditor;
<<<<<<< HEAD
		activeEditor.sandDance({ batchId: context.batchId, resultId: context.resultId });
=======
		activeEditor.visualizer({ batchId: context.batchId, resultId: context.resultId });
>>>>>>> eea43457
		return Promise.resolve(true);
	}
}<|MERGE_RESOLUTION|>--- conflicted
+++ resolved
@@ -211,15 +211,6 @@
 	}
 }
 
-<<<<<<< HEAD
-export class SandDanceDataAction extends Action {
-	public static ID = 'grid.sandDance';
-	public static LABEL = localize('sandDance', 'SandDance');
-	public static ICON = 'viewSandDance';
-
-	constructor(@IEditorService private editorService: IEditorService) {
-		super(SandDanceDataAction.ID, SandDanceDataAction.LABEL, SandDanceDataAction.ICON);
-=======
 export class VisualizerDataAction extends Action {
 	public static ID = 'grid.visualizer';
 	public static LABEL = localize('visualizer', 'Visualizer');
@@ -227,16 +218,11 @@
 
 	constructor(@IEditorService private editorService: IEditorService) {
 		super(VisualizerDataAction.ID, VisualizerDataAction.LABEL, VisualizerDataAction.ICON);
->>>>>>> eea43457
 	}
 
 	public run(context: IGridActionContext): Promise<boolean> {
 		const activeEditor = this.editorService.activeControl as QueryEditor;
-<<<<<<< HEAD
-		activeEditor.sandDance({ batchId: context.batchId, resultId: context.resultId });
-=======
 		activeEditor.visualizer({ batchId: context.batchId, resultId: context.resultId });
->>>>>>> eea43457
 		return Promise.resolve(true);
 	}
 }