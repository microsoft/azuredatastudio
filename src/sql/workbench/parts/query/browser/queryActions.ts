--- conflicted
+++ resolved
@@ -473,16 +473,8 @@
 		}
 	}
 
-<<<<<<< HEAD
+
 	public async run(): Promise<void> {
-		if (this.connected) {
-			// Call disconnectEditor regardless of the connection state and let the ConnectionManagementService
-			// determine if we need to disconnect, cancel an in-progress connection, or do nothing
-			this.connectionManagementService.disconnectEditor(this.editor.input);
-		} else {
-			this.connectEditor(this.editor);
-=======
-	public run(): Promise<void> {
 		if (!this.editor.input.isSharedSession) {
 			if (this.connected) {
 				// Call disconnectEditor regardless of the connection state and let the ConnectionManagementService
@@ -491,7 +483,6 @@
 			} else {
 				this.connectEditor(this.editor);
 			}
->>>>>>> 9b82b101
 		}
 		return;
 	}
