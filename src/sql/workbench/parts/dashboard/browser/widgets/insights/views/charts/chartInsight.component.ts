/*---------------------------------------------------------------------------------------------
 *  Copyright (c) Microsoft Corporation. All rights reserved.
 *  Licensed under the Source EULA. See License.txt in the project root for license information.
 *--------------------------------------------------------------------------------------------*/

import { Component, Input, Inject, ChangeDetectorRef, forwardRef, ViewChild } from '@angular/core';
import { BaseChartDirective } from 'ng2-charts';
import * as chartjs from 'chart.js';

import * as TelemetryKeys from 'sql/platform/telemetry/common/telemetryKeys';
import * as TelemetryUtils from 'sql/platform/telemetry/common/telemetryUtilities';
import { mixin } from 'sql/base/common/objects';
import { defaultChartConfig, IChartConfig, IDataSet } from 'sql/workbench/parts/dashboard/browser/widgets/insights/views/charts/interfaces';

import * as colors from 'vs/platform/theme/common/colorRegistry';
import * as types from 'vs/base/common/types';
import { Disposable } from 'vs/base/common/lifecycle';
import * as nls from 'vs/nls';
import { ITelemetryService } from 'vs/platform/telemetry/common/telemetry';
import { IThemeService, ITheme } from 'vs/platform/theme/common/themeService';
import { ILogService } from 'vs/platform/log/common/log';
import { IInsightData, IPointDataSet } from 'sql/workbench/parts/charts/browser/interfaces';
import { IInsightsView } from 'sql/platform/dashboard/browser/insightRegistry';
import { ChartType, LegendPosition } from 'sql/workbench/parts/charts/common/interfaces';
import { createMemoizer } from 'vs/base/common/decorators';

@Component({
	template: `	<div style="display: block; width: 100%; height: 100%; position: relative">
					<canvas #canvas *ngIf="_isDataAvailable && _hasInit"
							baseChart
							[datasets]="chartData"
							[labels]="labels"
							[chartType]="chartType"
							[colors]="colors"
							[options]="_options"></canvas>
					<div *ngIf="_hasError">{{CHART_ERROR_MESSAGE}}</div>
				</div>`
})
export abstract class ChartInsight extends Disposable implements IInsightsView {
	protected static readonly MEMOIZER = createMemoizer();

	private _isDataAvailable: boolean = false;
	protected _hasInit: boolean = false;
	protected _hasError: boolean = false;
	private _options: any = {};

	@ViewChild(BaseChartDirective) private _chart: BaseChartDirective;

	protected _defaultConfig = defaultChartConfig;
	protected _config: IChartConfig;
	protected _data: IInsightData;

	protected readonly CHART_ERROR_MESSAGE = nls.localize('chartErrorMessage', "Chart cannot be displayed with the given data");

	protected abstract get chartType(): ChartType;

	constructor(
		@Inject(forwardRef(() => ChangeDetectorRef)) private _changeRef: ChangeDetectorRef,
		@Inject(IThemeService) private themeService: IThemeService,
		@Inject(ITelemetryService) private telemetryService: ITelemetryService,
		@Inject(ILogService) private readonly logService: ILogService
	) {
		super();
	}

	init() {
		this._register(this.themeService.onThemeChange(e => this.updateTheme(e)));
		this.updateTheme(this.themeService.getTheme());
		// Note: must use a boolean to not render the canvas until all properties such as the labels and chart type are set.
		// This is because chart.js doesn't auto-update anything other than dataset when re-rendering so defaults are used
		// hence it's easier to not render until ready
		this.options = mixin(this.options, { maintainAspectRatio: false });
		this._hasInit = true;
		this._hasError = false;
		try {
			this._changeRef.detectChanges();
		} catch (err) {
			this._hasInit = false;
			this._hasError = true;
			this._changeRef.detectChanges();
		}
		TelemetryUtils.addTelemetry(this.telemetryService, this.logService, TelemetryKeys.ChartCreated, { type: this.chartType });
	}

	/**
	 * Sets the options for the chart; handles rerendering the chart if needed
	 */
	public set options(options: any) {
		this._options = options;
		if (this._isDataAvailable) {
			this._options = mixin({}, mixin(this._options, { animation: { duration: 0 } }));
			this.refresh();
		}
	}

	public get options(): any {
		return this._options;
	}

	protected updateTheme(e: ITheme): void {
		const foregroundColor = e.getColor(colors.editorForeground);
		const foreground = foregroundColor ? foregroundColor.toString() : null;
		const backgroundColor = e.getColor(colors.editorBackground);
		const background = backgroundColor ? backgroundColor.toString() : null;

		const options = {
			legend: {
				labels: {
					fontColor: foreground
				}
			},
			viewArea: {
				backgroundColor: background
			}
		};
		this.options = mixin({}, mixin(this.options, options));
	}

	public refresh() {
		// cheaper refresh but causes problems when change data for rerender
		if (this._chart) {
			this._chart.ngOnChanges({});
		}
	}

	public getCanvasData(): string {
		if (this._chart && this._chart.chart) {
			return this._chart.chart.toBase64Image();
		} else {
			return undefined;
		}
	}

	@Input() set data(data: IInsightData) {
		// unmemoize chart data as the data needs to be recalced
		ChartInsight.MEMOIZER.clear();
		this._data = this.filterToTopNData(data);
		if (isValidData(data)) {
			this._isDataAvailable = true;
		}

		this._changeRef.detectChanges();
	}

	private filterToTopNData(data: IInsightData): IInsightData {
		if (this._config.dataDirection === 'horizontal') {
			return {
				columns: this.getTopNData(data.columns),
				rows: data.rows.map((row) => {
					return this.getTopNData(row);
				})
			};
		} else {
			return {
				columns: data.columns,
				rows: data.rows.slice(0, this._config.showTopNData)
			};
		}
	}

	private getTopNData(data: any[]): any[] {
		if (this._config.showTopNData) {
			if (this._config.dataDirection === 'horizontal' && this._config.labelFirstColumn) {
				return data.slice(0, this._config.showTopNData + 1);
			} else {
				return data.slice(0, this._config.showTopNData);
			}
		} else {
			return data;
		}
	}

	protected clearMemoize(): void {
		// unmemoize getters since their result can be changed by a new config
		ChartInsight.MEMOIZER.clear();
	}

	public setConfig(config: IChartConfig) {
		this.clearMemoize();
		this._config = mixin(config, this._defaultConfig, false);
		this.legendPosition = this._config.legendPosition;
		if (this._isDataAvailable) {
			this._options = mixin({}, mixin(this._options, { animation: false }));
			this.refresh();
		}
	}

	/* Typescript does not allow you to access getters/setters for super classes.
		his is a workaround that allows us to still call base getter */
	@ChartInsight.MEMOIZER
	protected getChartData(): Array<IDataSet> {
		if (this._config.dataDirection === 'horizontal') {
			if (this._config.labelFirstColumn) {
				return this._data.rows.map((row) => {
					return {
						data: row.map(item => Number(item)).slice(1),
						label: row[0]
					};
				});
			} else {
				return this._data.rows.map((row, i) => {
					return {
						data: row.map(item => Number(item)),
						label: 'Series' + i
					};
				});
			}
		} else {
			if (this._config.columnsAsLabels) {
				return this._data.rows[0].slice(1).map((row, i) => {
					return {
						data: this._data.rows.map(row => Number(row[i + 1])),
						label: this._data.columns[i + 1]
					};
				});
			} else {
				return this._data.rows[0].slice(1).map((row, i) => {
					return {
						data: this._data.rows.map(row => Number(row[i + 1])),
						label: 'Series' + (i + 1)
					};
				});
			}
		}
	}

	public get chartData(): Array<IDataSet | IPointDataSet> {
		return this.getChartData();
	}

	@ChartInsight.MEMOIZER
	public getLabels(): Array<string> {
		if (this._config.dataDirection === 'horizontal') {
			if (this._config.labelFirstColumn) {
				return this._data.columns.slice(1);
			} else {
				return this._data.columns;
			}
		} else {
			return this._data.rows.map(row => row[0]);
		}
	}

	public get labels(): Array<string> {
		return this.getLabels();
	}


<<<<<<< HEAD
	@memoize
	public get colors(): { backgroundColor: string[] }[] {
=======
	@ChartInsight.MEMOIZER
	private get colors(): { backgroundColor: string[] }[] {
>>>>>>> 22a427f9
		if (this._config && this._config.colorMap) {
			const backgroundColor = this.labels.map((item) => {
				return this._config.colorMap[item];
			});
			const colorsMap = { backgroundColor };
			return [colorsMap];
		} else {
			return undefined;
		}
	}

	public set legendPosition(input: LegendPosition) {
		const options = {
			legend: {
				display: true,
				position: 'top'
			}
		};
		if (input === 'none') {
			options.legend.display = false;
		} else {
			options.legend.position = input;
		}
		this.options = mixin(this.options, options);
	}
}

function isValidData(data: IInsightData): boolean {
	if (types.isUndefinedOrNull(data)) {
		return false;
	}

	if (types.isUndefinedOrNull(data.columns)) {
		return false;
	}

	if (types.isUndefinedOrNull(data.rows)) {
		return false;
	}

	return true;
}

chartjs.Chart.pluginService.register({
	beforeDraw: function (chart) {
		if ((chart.config.options as any).viewArea && (chart.config.options as any).viewArea.backgroundColor) {
			let ctx = (chart as any).chart.ctx;
			ctx.fillStyle = (chart.config.options as any).viewArea.backgroundColor;
			ctx.fillRect(0, 0, (chart as any).chart.width, (chart as any).chart.height);
		}
	}
});<|MERGE_RESOLUTION|>--- conflicted
+++ resolved
@@ -246,13 +246,8 @@
 	}
 
 
-<<<<<<< HEAD
-	@memoize
+	@ChartInsight.MEMOIZER
 	public get colors(): { backgroundColor: string[] }[] {
-=======
-	@ChartInsight.MEMOIZER
-	private get colors(): { backgroundColor: string[] }[] {
->>>>>>> 22a427f9
 		if (this._config && this._config.colorMap) {
 			const backgroundColor = this.labels.map((item) => {
 				return this._config.colorMap[item];
