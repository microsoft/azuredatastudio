/*---------------------------------------------------------------------------------------------
 *  Copyright (c) Microsoft Corporation. All rights reserved.
 *  Licensed under the Source EULA. See License.txt in the project root for license information.
 *--------------------------------------------------------------------------------------------*/

import * as errors from 'vs/base/common/errors';
import { IInstantiationService } from 'vs/platform/instantiation/common/instantiation';
import { Tree } from 'vs/base/parts/tree/browser/treeImpl';
import { IThemeService } from 'vs/platform/theme/common/themeService';
import { attachListStyler } from 'vs/platform/theme/common/styler';
import { ITree } from 'vs/base/parts/tree/browser/tree';
import { Disposable } from 'vs/base/common/lifecycle';
import { DefaultFilter, DefaultDragAndDrop, DefaultAccessibilityProvider } from 'vs/base/parts/tree/browser/treeDefaults';
import { localize } from 'vs/nls';
import { hide, $, append } from 'vs/base/browser/dom';
import { QueryEventType } from 'sql/workbench/api/common/sqlExtHostTypes';
import { QueryHistoryRenderer } from 'sql/workbench/parts/queryHistory/browser/queryHistoryRenderer';
import { QueryHistoryDataSource } from 'sql/workbench/parts/queryHistory/browser/queryHistoryDataSource';
import { QueryHistoryController } from 'sql/workbench/parts/queryHistory/browser/queryHistoryController';
import { QueryHistoryActionProvider } from 'sql/workbench/parts/queryHistory/browser/queryHistoryActionProvider';
import { QueryHistoryNode } from 'sql/platform/queryHistory/common/queryHistoryNode';
import { IExpandableTree } from 'sql/workbench/parts/objectExplorer/browser/treeUpdateUtils';
import { IQueryModelService, IQueryEvent } from 'sql/platform/query/common/queryModel';
import { URI } from 'vs/base/common/uri';
import { IConnectionManagementService } from 'sql/platform/connection/common/connectionManagement';
import { IModelService } from 'vs/editor/common/services/modelService';
import { Range } from 'vs/editor/common/core/range';
/**
 * QueryHistoryView implements the dynamic tree view for displaying Query History
 */
export class QueryHistoryView extends Disposable {
	private _messages: HTMLElement;
	private _tree: ITree;
	private _nodes: QueryHistoryNode[] = [];

	constructor(
		@IQueryModelService private _queryModelService: IQueryModelService,
		@IInstantiationService private _instantiationService: IInstantiationService,
		@IThemeService private _themeService: IThemeService,
		@IConnectionManagementService private readonly _connectionManagementService: IConnectionManagementService,
		@IModelService private readonly _modelService: IModelService
	) {
		super();
	}

	/**
	 * Render the view body
	 */
	public renderBody(container: HTMLElement): void {
		// Add div to display no task executed message
		this._messages = append(container, $('div.no-queries-message'));

		const noQueriesMessage = localize('noQueriesMessage', 'No queries to display.');
		append(this._messages, $('span')).innerText = noQueriesMessage;

		this._tree = this._register(this.createQueryHistoryTree(container, this._instantiationService));
		this._register(this._tree.onDidChangeSelection((event) => this.onSelected(event)));

		// Theme styler
		this._register(attachListStyler(this._tree, this._themeService));

		this._register(this._queryModelService.onQueryEvent((e: IQueryEvent) => {

			if (e.type === QueryEventType.QueryStop) {
<<<<<<< HEAD

				// make node expandable
				let node = new QueryHistoryNode('SELECT * FROM sys.tables', 'abc123', new Date());
				let nodeChild = new QueryHistoryNode('query details', '... for longer query', new Date());
				node.hasChildren = true;
				node.children = [];
				node.children.push(nodeChild);

				this._nodes.push(node);
=======
				const uri: URI = URI.parse(e.uri);
				// VS Range is 1 based so offset values by 1. The endLine we get back from SqlToolsService is incremented
				// by 1 from the original input range sent in as well so take that into account and don't modify
				const text: string = this._modelService.getModel(uri).getValueInRange(new Range(
					e.queryInfo.selection[0].startLine + 1,
					e.queryInfo.selection[0].startColumn + 1,
					e.queryInfo.selection[0].endLine,
					e.queryInfo.selection[0].endColumn + 1));

				this._nodes = [new QueryHistoryNode(text, this._connectionManagementService.getConnectionProfile(e.uri), new Date())].concat(this._nodes);
>>>>>>> b0c08466
				this.refreshTree();
			}
		}));
	}

	/**
	 * Create a task history tree
	 */
	public createQueryHistoryTree(treeContainer: HTMLElement, instantiationService: IInstantiationService): Tree {
		const dataSource = instantiationService.createInstance(QueryHistoryDataSource);
		const actionProvider = instantiationService.createInstance(QueryHistoryActionProvider);
		const renderer = instantiationService.createInstance(QueryHistoryRenderer);
		const controller = instantiationService.createInstance(QueryHistoryController, actionProvider);
		const dnd = new DefaultDragAndDrop();
		const filter = new DefaultFilter();
		const sorter = null;
		const accessibilityProvider = new DefaultAccessibilityProvider();

		return new Tree(treeContainer, {
			dataSource, renderer, controller, dnd, filter, sorter, accessibilityProvider
		}, {
				indentPixels: 10,
				twistiePixels: 20,
				ariaLabel: localize({ key: 'queryHistory.regTreeAriaLabel', comment: ['QueryHistory'] }, 'Query History')
			});
	}

	public refreshTree(): void {
		let selectedElement: any;
		let targetsToExpand: any[];

		// Focus
		this._tree.domFocus();

		if (this._tree) {
			const selection = this._tree.getSelection();
			if (selection && selection.length === 1) {
				selectedElement = <any>selection[0];
			}
			// convert to old VS Code tree interface with expandable methods
			const expandableTree: IExpandableTree = <IExpandableTree>this._tree;
			targetsToExpand = expandableTree.getExpandedElements();
		}

<<<<<<< HEAD
		//Get the tree Input
		// let treeInput = this._taskService.getAllTasks();
		let node: QueryHistoryNode = new QueryHistoryNode('test', 'test123', new Date());
=======
		if (this._nodes.length > 0) {
			hide(this._messages);
		}

		// Set the tree input - root node is just an empty container node
		let node: QueryHistoryNode = new QueryHistoryNode('', undefined, undefined);
>>>>>>> b0c08466
		node.children = this._nodes;
		node.hasChildren = true;
		const treeInput: QueryHistoryNode = node;
		if (treeInput) {
			this._tree.setInput(treeInput).then(() => {
				// Make sure to expand all folders that where expanded in the previous session
				if (targetsToExpand) {
					this._tree.expandAll(targetsToExpand);
				}
				if (selectedElement) {
					this._tree.select(selectedElement);
				}
				this._tree.getFocus();
			}, errors.onUnexpectedError);
		}
	}

	private onSelected(event: any) {
		let selection = this._tree.getSelection();

		if (selection && selection.length > 0 && (selection[0] instanceof QueryHistoryNode)) {
			//let task = <TaskNode>selection[0];
			let isMouseOrigin = event.payload && (event.payload.origin === 'mouse');
			let isDoubleClick = isMouseOrigin && event.payload.originalEvent && event.payload.originalEvent.detail === 2;
			if (isDoubleClick) {
				/*
				if (task.status === TaskStatus.Failed) {
					let err = task.taskName + ': ' + task.message;
					this._errorMessageService.showDialog(Severity.Error, localize('taskError', 'Task error'), err);
				}
				*/
			}
		}
	}

	/**
	 * set the layout of the view
	 */
	public layout(height: number): void {
		this._tree.layout(height);
	}

	/**
	 * set the visibility of the view
	 */
	public setVisible(visible: boolean): void {
		if (visible) {
			this._tree.onVisible();
		} else {
			this._tree.onHidden();
		}
	}
}<|MERGE_RESOLUTION|>--- conflicted
+++ resolved
@@ -62,17 +62,6 @@
 		this._register(this._queryModelService.onQueryEvent((e: IQueryEvent) => {
 
 			if (e.type === QueryEventType.QueryStop) {
-<<<<<<< HEAD
-
-				// make node expandable
-				let node = new QueryHistoryNode('SELECT * FROM sys.tables', 'abc123', new Date());
-				let nodeChild = new QueryHistoryNode('query details', '... for longer query', new Date());
-				node.hasChildren = true;
-				node.children = [];
-				node.children.push(nodeChild);
-
-				this._nodes.push(node);
-=======
 				const uri: URI = URI.parse(e.uri);
 				// VS Range is 1 based so offset values by 1. The endLine we get back from SqlToolsService is incremented
 				// by 1 from the original input range sent in as well so take that into account and don't modify
@@ -82,8 +71,12 @@
 					e.queryInfo.selection[0].endLine,
 					e.queryInfo.selection[0].endColumn + 1));
 
-				this._nodes = [new QueryHistoryNode(text, this._connectionManagementService.getConnectionProfile(e.uri), new Date())].concat(this._nodes);
->>>>>>> b0c08466
+				let newNode = new QueryHistoryNode(text, this._connectionManagementService.getConnectionProfile(e.uri), new Date());
+				newNode.hasChildren = true;
+				if (text.length > 100) {
+					newNode.children = [new QueryHistoryNode(text, undefined, undefined)];
+				}
+				this._nodes = [newNode].concat(this._nodes);
 				this.refreshTree();
 			}
 		}));
@@ -128,18 +121,12 @@
 			targetsToExpand = expandableTree.getExpandedElements();
 		}
 
-<<<<<<< HEAD
-		//Get the tree Input
-		// let treeInput = this._taskService.getAllTasks();
-		let node: QueryHistoryNode = new QueryHistoryNode('test', 'test123', new Date());
-=======
 		if (this._nodes.length > 0) {
 			hide(this._messages);
 		}
 
 		// Set the tree input - root node is just an empty container node
 		let node: QueryHistoryNode = new QueryHistoryNode('', undefined, undefined);
->>>>>>> b0c08466
 		node.children = this._nodes;
 		node.hasChildren = true;
 		const treeInput: QueryHistoryNode = node;
