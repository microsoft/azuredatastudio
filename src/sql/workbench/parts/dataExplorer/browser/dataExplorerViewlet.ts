--- conflicted
+++ resolved
@@ -6,12 +6,8 @@
 import { localize } from 'vs/nls';
 import { IWorkbenchContribution } from 'vs/workbench/common/contributions';
 import { IDisposable, dispose } from 'vs/base/common/lifecycle';
-<<<<<<< HEAD
 import { IAction, Action } from 'vs/base/common/actions';
 import { IViewlet } from 'vs/workbench/common/viewlet';
-=======
-import { IAction } from 'vs/base/common/actions';
->>>>>>> 2b8e0cc6
 import { IViewletService } from 'vs/workbench/services/viewlet/browser/viewlet';
 import { append, $, addClass, toggleClass, Dimension } from 'vs/base/browser/dom';
 import { ITelemetryService } from 'vs/platform/telemetry/common/telemetry';
