/*---------------------------------------------------------------------------------------------
 *  Copyright (c) Microsoft Corporation. All rights reserved.
 *  Licensed under the Source EULA. See License.txt in the project root for license information.
 *--------------------------------------------------------------------------------------------*/
import 'vs/css!./textCell';
import 'vs/css!./media/markdown';
import 'vs/css!./media/highlight';

import { OnInit, Component, Input, Inject, forwardRef, ElementRef, ChangeDetectorRef, ViewChild, OnChanges, SimpleChange, HostListener } from '@angular/core';
import * as path from 'path';

import { localize } from 'vs/nls';
import { IColorTheme, IWorkbenchThemeService } from 'vs/workbench/services/themes/common/workbenchThemeService';
import * as themeColors from 'vs/workbench/common/theme';
import { ICommandService } from 'vs/platform/commands/common/commands';
import { IInstantiationService } from 'vs/platform/instantiation/common/instantiation';
import { Emitter } from 'vs/base/common/event';
import { URI } from 'vs/base/common/uri';
import * as DOM from 'vs/base/browser/dom';

import { CommonServiceInterface } from 'sql/platform/bootstrap/node/commonServiceInterface.service';
import { CellView } from 'sql/workbench/parts/notebook/cellViews/interfaces';
import { ICellModel } from 'sql/workbench/parts/notebook/models/modelInterfaces';
import { ISanitizer, defaultSanitizer } from 'sql/workbench/parts/notebook/outputs/sanitizer';
import { NotebookModel } from 'sql/workbench/parts/notebook/models/notebookModel';
import { CellToggleMoreActions } from 'sql/workbench/parts/notebook/cellToggleMoreActions';
<<<<<<< HEAD
import { IConfigurationService } from 'vs/platform/configuration/common/configuration';
import { toDisposable } from 'vs/base/common/lifecycle';
import { IMarkdownRenderResult } from 'vs/editor/contrib/markdown/markdownRenderer';
import { IOpenerService } from 'vs/platform/opener/common/opener';
import { NotebookMarkdownRenderer } from 'sql/workbench/parts/notebook/outputs/notebookMarkdown';
=======
import { convertVscodeResourceToFileInSubDirectories } from 'sql/workbench/parts/notebook/notebookUtils';
>>>>>>> 77fb060f

export const TEXT_SELECTOR: string = 'text-cell-component';
const USER_SELECT_CLASS = 'actionselect';


@Component({
	selector: TEXT_SELECTOR,
	templateUrl: decodeURI(require.toUrl('./textCell.component.html'))
})
export class TextCellComponent extends CellView implements OnInit, OnChanges {
	@ViewChild('preview', { read: ElementRef }) private output: ElementRef;
	@ViewChild('moreactions', { read: ElementRef }) private moreActionsElementRef: ElementRef;
	@Input() cellModel: ICellModel;

	@Input() set model(value: NotebookModel) {
		this._model = value;
	}

	@Input() set activeCellId(value: string) {
		this._activeCellId = value;
	}

	@Input() set hover(value: boolean) {
		this._hover = value;
		if (!this.isActive()) {
			// Only make a change if we're not active, since this has priority
			this.updateMoreActions();
		}
	}

	@HostListener('document:keydown.escape', ['$event'])
	handleKeyboardEvent() {
		if (this.isEditMode) {
			this.toggleEditMode(false);
		}
		this.cellModel.active = false;
		this._model.activeCell = undefined;
	}

	private _content: string;
	private _lastTrustedMode: boolean;
	private isEditMode: boolean;
	private _sanitizer: ISanitizer;
	private _model: NotebookModel;
	private _activeCellId: string;
	private readonly _onDidClickLink = this._register(new Emitter<URI>());
	public readonly onDidClickLink = this._onDidClickLink.event;
	private _cellToggleMoreActions: CellToggleMoreActions;
	private _hover: boolean;
	private markdownRenderer: NotebookMarkdownRenderer;
	private markdownResult: IMarkdownRenderResult;

	constructor(
		@Inject(forwardRef(() => CommonServiceInterface)) private _bootstrapService: CommonServiceInterface,
		@Inject(forwardRef(() => ChangeDetectorRef)) private _changeRef: ChangeDetectorRef,
		@Inject(IInstantiationService) private _instantiationService: IInstantiationService,
		@Inject(IWorkbenchThemeService) private themeService: IWorkbenchThemeService,
		@Inject(ICommandService) private _commandService: ICommandService,
		@Inject(IOpenerService) private readonly openerService: IOpenerService,
		@Inject(IConfigurationService) private configurationService: IConfigurationService,

	) {
		super();
		this.isEditMode = true;
		this._cellToggleMoreActions = this._instantiationService.createInstance(CellToggleMoreActions);
		this.markdownRenderer = this._instantiationService.createInstance(NotebookMarkdownRenderer);
		this._register(toDisposable(() => {
			if (this.markdownResult) {
				this.markdownResult.dispose();
			}
		}));

	}

	//Gets sanitizer from ISanitizer interface
	private get sanitizer(): ISanitizer {
		if (this._sanitizer) {
			return this._sanitizer;
		}
		return this._sanitizer = defaultSanitizer;
	}

	get model(): NotebookModel {
		return this._model;
	}

	get activeCellId(): string {
		return this._activeCellId;
	}

	private setLoading(isLoading: boolean): void {
		this.cellModel.loaded = !isLoading;
		this._changeRef.detectChanges();
	}

	ngOnInit() {
		this._register(this.themeService.onDidColorThemeChange(this.updateTheme, this));
		this.updateTheme(this.themeService.getColorTheme());
		this._cellToggleMoreActions.onInit(this.moreActionsElementRef, this.model, this.cellModel);
		this.setFocusAndScroll();
		this._register(this.cellModel.onOutputsChanged(e => {
			this.updatePreview();
		}));
	}

	ngOnChanges(changes: { [propKey: string]: SimpleChange }) {
		for (let propName in changes) {
			if (propName === 'activeCellId') {
				let changedProp = changes[propName];
				this._activeCellId = changedProp.currentValue;
				this.toggleUserSelect(this.isActive());
				// If the activeCellId is undefined (i.e. in an active cell update), don't unnecessarily set editMode to false;
				// it will be set to true in a subsequent call to toggleEditMode()
				if (changedProp.previousValue !== undefined) {
					this.toggleEditMode(false);
				}
				break;
			}
		}
	}

	public get isTrusted(): boolean {
		return this.model.trustedMode;
	}

	/**
	 * Updates the preview of markdown component with latest changes
	 * If content is empty and in non-edit mode, default it to 'Double-click to edit'
	 * Sanitizes the data to be shown in markdown cell
	 */
	private updatePreview(): void {
		let trustedChanged = this.cellModel && this._lastTrustedMode !== this.cellModel.trustedMode;
		let contentChanged = this._content !== this.cellModel.source || this.cellModel.source.length === 0;
		if (trustedChanged || contentChanged) {
			this._lastTrustedMode = this.cellModel.trustedMode;
			if (!this.cellModel.source && !this.isEditMode) {
				this._content = localize('doubleClickEdit', 'Double-click to edit');
			} else {
				this._content = this.cellModel.source;
			}

<<<<<<< HEAD
			if (this.useInProcMarkdown) {
				let uri = Object.create(null);
				this.markdownRenderer.setNotebookURI(this.cellModel.notebookModel.notebookUri);
				this.markdownResult = this.markdownRenderer.render({
					isTrusted: this.cellModel.trustedMode,
					value: this._content,
					uris: uri
				});
=======
			this._commandService.executeCommand<string>('notebook.showPreview', this.cellModel.notebookModel.notebookUri, this._content).then((htmlcontent) => {
				htmlcontent = convertVscodeResourceToFileInSubDirectories(htmlcontent, this.cellModel);
				htmlcontent = this.sanitizeContent(htmlcontent);
>>>>>>> 77fb060f
				let outputElement = <HTMLElement>this.output.nativeElement;
				DOM.clearNode(outputElement);
				DOM.append(outputElement, this.markdownResult.element);
			} else {
				this._commandService.executeCommand<string>('notebook.showPreview', this.cellModel.notebookModel.notebookUri, this._content).then((htmlcontent) => {
					htmlcontent = this.convertVscodeResourceToFileInSubDirectories(htmlcontent);
					htmlcontent = this.sanitizeContent(htmlcontent);
					let outputElement = <HTMLElement>this.output.nativeElement;
					outputElement.innerHTML = htmlcontent;
					this.setLoading(false);
				});
			}
		}
	}

	private get useInProcMarkdown(): boolean {
		return this.configurationService.getValue('notebook.useInProcMarkdown');
	}


	//Sanitizes the content based on trusted mode of Cell Model
	private sanitizeContent(content: string): string {
		if (this.cellModel && !this.cellModel.trustedMode) {
			content = this.sanitizer.sanitize(content);
		}
		return content;
	}

	// Todo: implement layout
	public layout() {
	}

	private updateTheme(theme: IColorTheme): void {
		let outputElement = <HTMLElement>this.output.nativeElement;
		outputElement.style.borderTopColor = theme.getColor(themeColors.SIDE_BAR_BACKGROUND, true).toString();

		let moreActionsEl = <HTMLElement>this.moreActionsElementRef.nativeElement;
		moreActionsEl.style.borderRightColor = theme.getColor(themeColors.SIDE_BAR_BACKGROUND, true).toString();
	}

	public handleContentChanged(): void {
		this.updatePreview();
	}

	public toggleEditMode(editMode?: boolean): void {
		this.isEditMode = editMode !== undefined ? editMode : !this.isEditMode;
		this.updateMoreActions();
		this.updatePreview();
		this._changeRef.detectChanges();
	}

	private updateMoreActions(): void {
		if (!this.isEditMode && (this.isActive() || this._hover)) {
			this.toggleMoreActionsButton(true);
		}
		else {
			this.toggleMoreActionsButton(false);
		}
	}

	private toggleUserSelect(userSelect: boolean): void {
		if (!this.output) {
			return;
		}
		if (userSelect) {
			DOM.addClass(this.output.nativeElement, USER_SELECT_CLASS);
		} else {
			DOM.removeClass(this.output.nativeElement, USER_SELECT_CLASS);
		}
	}

	private setFocusAndScroll(): void {
		this.toggleEditMode(this.isActive());

		if (this.output && this.output.nativeElement) {
			(<HTMLElement>this.output.nativeElement).scrollTo({ behavior: 'smooth' });
		}
	}

	protected isActive() {
		return this.cellModel && this.cellModel.id === this.activeCellId;
	}

	protected toggleMoreActionsButton(isActiveOrHovered: boolean) {
		this._cellToggleMoreActions.toggleVisible(!isActiveOrHovered);
	}
}<|MERGE_RESOLUTION|>--- conflicted
+++ resolved
@@ -24,15 +24,12 @@
 import { ISanitizer, defaultSanitizer } from 'sql/workbench/parts/notebook/outputs/sanitizer';
 import { NotebookModel } from 'sql/workbench/parts/notebook/models/notebookModel';
 import { CellToggleMoreActions } from 'sql/workbench/parts/notebook/cellToggleMoreActions';
-<<<<<<< HEAD
 import { IConfigurationService } from 'vs/platform/configuration/common/configuration';
 import { toDisposable } from 'vs/base/common/lifecycle';
 import { IMarkdownRenderResult } from 'vs/editor/contrib/markdown/markdownRenderer';
 import { IOpenerService } from 'vs/platform/opener/common/opener';
 import { NotebookMarkdownRenderer } from 'sql/workbench/parts/notebook/outputs/notebookMarkdown';
-=======
-import { convertVscodeResourceToFileInSubDirectories } from 'sql/workbench/parts/notebook/notebookUtils';
->>>>>>> 77fb060f
+import { convertVscodeResourceToFileInSubDirectories, useInProcMarkdown } from 'sql/workbench/parts/notebook/notebookUtils';
 
 export const TEXT_SELECTOR: string = 'text-cell-component';
 const USER_SELECT_CLASS = 'actionselect';
@@ -174,8 +171,7 @@
 				this._content = this.cellModel.source;
 			}
 
-<<<<<<< HEAD
-			if (this.useInProcMarkdown) {
+			if (useInProcMarkdown(this.configurationService)) {
 				let uri = Object.create(null);
 				this.markdownRenderer.setNotebookURI(this.cellModel.notebookModel.notebookUri);
 				this.markdownResult = this.markdownRenderer.render({
@@ -183,17 +179,11 @@
 					value: this._content,
 					uris: uri
 				});
-=======
-			this._commandService.executeCommand<string>('notebook.showPreview', this.cellModel.notebookModel.notebookUri, this._content).then((htmlcontent) => {
-				htmlcontent = convertVscodeResourceToFileInSubDirectories(htmlcontent, this.cellModel);
-				htmlcontent = this.sanitizeContent(htmlcontent);
->>>>>>> 77fb060f
 				let outputElement = <HTMLElement>this.output.nativeElement;
-				DOM.clearNode(outputElement);
-				DOM.append(outputElement, this.markdownResult.element);
+				outputElement.innerHTML = this.markdownResult.element.innerHTML;
 			} else {
 				this._commandService.executeCommand<string>('notebook.showPreview', this.cellModel.notebookModel.notebookUri, this._content).then((htmlcontent) => {
-					htmlcontent = this.convertVscodeResourceToFileInSubDirectories(htmlcontent);
+					htmlcontent = convertVscodeResourceToFileInSubDirectories(htmlcontent, this.cellModel);
 					htmlcontent = this.sanitizeContent(htmlcontent);
 					let outputElement = <HTMLElement>this.output.nativeElement;
 					outputElement.innerHTML = htmlcontent;
@@ -203,11 +193,6 @@
 		}
 	}
 
-	private get useInProcMarkdown(): boolean {
-		return this.configurationService.getValue('notebook.useInProcMarkdown');
-	}
-
-
 	//Sanitizes the content based on trusted mode of Cell Model
 	private sanitizeContent(content: string): string {
 		if (this.cellModel && !this.cellModel.trustedMode) {
