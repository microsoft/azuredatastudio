/*---------------------------------------------------------------------------------------------
 *  Copyright (c) Microsoft Corporation. All rights reserved.
 *  Licensed under the Source EULA. See License.txt in the project root for license information.
 *--------------------------------------------------------------------------------------------*/

import { nb, ServerInfo } from 'azdata';

import { Event, Emitter } from 'vs/base/common/event';
import { URI } from 'vs/base/common/uri';
import { localize } from 'vs/nls';

import * as notebookUtils from '../notebookUtils';
import { CellTypes, CellType, NotebookChangeType } from 'sql/workbench/parts/notebook/models/contracts';
import { NotebookModel } from 'sql/workbench/parts/notebook/models/notebookModel';
import { ICellModel, notebookConstants, IOutputChangedEvent } from 'sql/workbench/parts/notebook/models/modelInterfaces';
import { ICellModelOptions, FutureInternal, CellExecutionState } from './modelInterfaces';
import { IConnectionManagementService } from 'sql/platform/connection/common/connectionManagement';
import { IConnectionProfile } from 'sql/platform/connection/common/interfaces';
import { INotificationService, Severity } from 'vs/platform/notification/common/notification';
import { Schemas } from 'vs/base/common/network';
import { INotebookService } from 'sql/workbench/services/notebook/common/notebookService';
import { optional } from 'vs/platform/instantiation/common/instantiation';
let modelId = 0;

export class CellModel implements ICellModel {
	private _cellType: nb.CellType;
	private _source: string;
	private _language: string;
	private _future: FutureInternal;
	private _outputs: nb.ICellOutput[] = [];
	private _isEditMode: boolean;
	private _onOutputsChanged = new Emitter<IOutputChangedEvent>();
	private _onCellModeChanged = new Emitter<boolean>();
	private _onExecutionStateChanged = new Emitter<CellExecutionState>();
	private _isTrusted: boolean;
	private _active: boolean;
	private _hover: boolean;
	private _executionCount: number | undefined;
	private _cellUri: URI;
	public id: string;
	private _connectionManagementService: IConnectionManagementService;
	private _stdInHandler: nb.MessageHandler<nb.IStdinMessage>;
	private _onCellLoaded = new Emitter<string>();
	private _loaded: boolean;

	constructor(cellData: nb.ICellContents,
		private _options: ICellModelOptions,
		@optional(INotebookService) private _notebookService?: INotebookService
	) {
		this.id = `${modelId++}`;
		if (cellData) {
			// Read in contents if available
			this.fromJSON(cellData);
		} else {
			this._cellType = CellTypes.Code;
			this._source = '';
		}
		this._isEditMode = this._cellType !== CellTypes.Markdown;
		if (_options && _options.isTrusted) {
			this._isTrusted = true;
		} else {
			this._isTrusted = false;
		}
		this.createUri();
	}

	public equals(other: ICellModel) {
		return other && other.id === this.id;
	}

	public get onOutputsChanged(): Event<IOutputChangedEvent> {
		return this._onOutputsChanged.event;
	}

	public get onCellModeChanged(): Event<boolean> {
		return this._onCellModeChanged.event;
	}

	public get isEditMode(): boolean {
		return this._isEditMode;
	}

	public get future(): FutureInternal {
		return this._future;
	}

	public set isEditMode(isEditMode: boolean) {
		this._isEditMode = isEditMode;
		this._onCellModeChanged.fire(this._isEditMode);
		// Note: this does not require a notebook update as it does not change overall state
	}

	public get trustedMode(): boolean {
		return this._isTrusted;
	}

	public set trustedMode(isTrusted: boolean) {
		if (this._isTrusted !== isTrusted) {
			this._isTrusted = isTrusted;
			let outputEvent: IOutputChangedEvent = {
				outputs: this._outputs,
				shouldScroll: false
			};
			this._onOutputsChanged.fire(outputEvent);
		}
	}

	public get active(): boolean {
		return this._active;
	}

	public set active(value: boolean) {
		this._active = value;
		this.fireExecutionStateChanged();
	}

	public get hover(): boolean {
		return this._hover;
	}

	public set hover(value: boolean) {
		this._hover = value;
		this.fireExecutionStateChanged();
	}

	public get executionCount(): number | undefined {
		return this._executionCount;
	}

	public set executionCount(value: number | undefined) {
		this._executionCount = value;
		this.fireExecutionStateChanged();
	}

	public get cellUri(): URI {
		return this._cellUri;
	}

	public get notebookModel(): NotebookModel {
		return <NotebookModel>this.options.notebook;
	}

	public set cellUri(value: URI) {
		this._cellUri = value;
	}

	public get options(): ICellModelOptions {
		return this._options;
	}

	public get cellType(): CellType {
		return this._cellType;
	}

	public get source(): string {
		return this._source;
	}

	public set source(newSource: string) {
		if (this._source !== newSource) {
			this._source = newSource;
			this.sendChangeToNotebook(NotebookChangeType.CellSourceUpdated);
		}
	}

	public get language(): string {
		if (this._cellType === CellTypes.Markdown) {
			return 'markdown';
		}
		if (this._language) {
			return this._language;
		}
		return this.options.notebook.language;
	}

	public setOverrideLanguage(newLanguage: string) {
		this._language = newLanguage;
	}

	public get onExecutionStateChange(): Event<CellExecutionState> {
		return this._onExecutionStateChanged.event;
	}

	private fireExecutionStateChanged(): void {
		this._onExecutionStateChanged.fire(this.executionState);
	}

<<<<<<< HEAD
	public get onLoaded(): Event<string> {
		return this._onCellLoaded.event;
	}

	public get loaded(): boolean {
		return this._loaded;
	}

	public set loaded(val: boolean) {
		this._loaded = val;
		this._onCellLoaded.fire(this.id);
=======
	private notifyExecutionComplete(): void {
		if (this._notebookService) {
			this._notebookService.serializeNotebookStateChange(this.notebookModel.notebookUri, NotebookChangeType.CellExecuted);
		}
>>>>>>> 97a37e68
	}

	public get executionState(): CellExecutionState {
		let isRunning = !!(this._future && this._future.inProgress);
		if (isRunning) {
			return CellExecutionState.Running;
		} else if (this.active || this.hover) {
			return CellExecutionState.Stopped;
		}
		// TODO save error state and show the error
		return CellExecutionState.Hidden;
	}

	public async runCell(notificationService?: INotificationService, connectionManagementService?: IConnectionManagementService): Promise<boolean> {
		try {
			if (!this.active && this !== this.notebookModel.activeCell) {
				if (this.notebookModel.activeCell) {
					this.notebookModel.activeCell.active = false;
				}
				this.active = true;
				this.notebookModel.activeCell = this;
			}

			if (connectionManagementService) {
				this._connectionManagementService = connectionManagementService;
			}
			if (this.cellType !== CellTypes.Code) {
				// TODO should change hidden state to false if we add support
				// for this property
				return false;
			}
			let kernel = await this.getOrStartKernel(notificationService);
			if (!kernel) {
				return false;
			}
			// If cell is currently running and user clicks the stop/cancel button, call kernel.interrupt()
			// This matches the same behavior as JupyterLab
			if (this.future && this.future.inProgress) {
				this.future.inProgress = false;
				await kernel.interrupt();
				this.sendNotification(notificationService, Severity.Info, localize('runCellCancelled', "Cell execution cancelled"));
			} else {
				// TODO update source based on editor component contents
				if (kernel.requiresConnection && !this.notebookModel.activeConnection) {
					let connected = await this.notebookModel.requestConnection();
					if (!connected) {
						return false;
					}
				}
				let content = this.source;
				if (content) {
					let future = await kernel.requestExecute({
						code: content,
						stop_on_error: true
					}, false);
					this.setFuture(future as FutureInternal);
					this.fireExecutionStateChanged();
					// For now, await future completion. Later we should just track and handle cancellation based on model notifications
					let result: nb.IExecuteReplyMsg = <nb.IExecuteReplyMsg><any>await future.done;
					if (result && result.content) {
						this.executionCount = result.content.execution_count;
						if (result.content.status !== 'ok') {
							// TODO track error state
							return false;
						}
					}
				}
			}
		} catch (error) {
			let message: string;
			if (error.message === 'Canceled') {
				message = localize('executionCanceled', 'Query execution was canceled');
			} else {
				message = notebookUtils.getErrorMessage(error);
			}
			this.sendNotification(notificationService, Severity.Error, message);
			// TODO track error state for the cell
		} finally {
			this.disposeFuture();
			this.fireExecutionStateChanged();
			this.notifyExecutionComplete();
		}

		return true;
	}

	private async getOrStartKernel(notificationService: INotificationService): Promise<nb.IKernel> {
		let model = this.options.notebook;
		let clientSession = model && model.clientSession;
		if (!clientSession) {
			this.sendNotification(notificationService, Severity.Error, localize('notebookNotReady', 'The session for this notebook is not yet ready'));
			return undefined;
		} else if (!clientSession.isReady || clientSession.status === 'dead') {

			this.sendNotification(notificationService, Severity.Info, localize('sessionNotReady', 'The session for this notebook will start momentarily'));
			await clientSession.kernelChangeCompleted;
		}
		if (!clientSession.kernel) {
			let defaultKernel = model && model.defaultKernel && model.defaultKernel.name;
			if (!defaultKernel) {
				this.sendNotification(notificationService, Severity.Error, localize('noDefaultKernel', 'No kernel is available for this notebook'));
				return undefined;
			}
			await clientSession.changeKernel({
				name: defaultKernel
			});
		}
		return clientSession.kernel;
	}

	private sendNotification(notificationService: INotificationService, severity: Severity, message: string): void {
		if (notificationService) {
			notificationService.notify({ severity: severity, message: message });
		}
	}

	/**
	 * Sets the future which will be used to update the output
	 * area for this cell
	 */
	setFuture(future: FutureInternal): void {
		if (this._future === future) {
			// Nothing to do
			return;
		}
		// Setting the future indicates the cell is running which enables trusted mode.
		// See https://jupyter-notebook.readthedocs.io/en/stable/security.html

		this._isTrusted = true;

		if (this._future) {
			this._future.dispose();
		}
		this.clearOutputs();
		this._future = future;
		future.setReplyHandler({ handle: (msg) => this.handleReply(msg) });
		future.setIOPubHandler({ handle: (msg) => this.handleIOPub(msg) });
		future.setStdInHandler({ handle: (msg) => this.handleSdtIn(msg) });
	}

	public clearOutputs(): void {
		this._outputs = [];
		this.fireOutputsChanged();
	}

	private fireOutputsChanged(shouldScroll: boolean = false): void {
		let outputEvent: IOutputChangedEvent = {
			outputs: this.outputs,
			shouldScroll: !!shouldScroll
		};
		this._onOutputsChanged.fire(outputEvent);
		this.sendChangeToNotebook(NotebookChangeType.CellOutputUpdated);
	}

	private sendChangeToNotebook(change: NotebookChangeType): void {
		if (this._options && this._options.notebook) {
			this._options.notebook.onCellChange(this, change);
		}
	}

	public get outputs(): Array<nb.ICellOutput> {
		return this._outputs;
	}

	private handleReply(msg: nb.IShellMessage): void {
		// TODO #931 we should process this. There can be a payload attached which should be added to outputs.
		// In all other cases, it is a no-op
		let output: nb.ICellOutput = msg.content as nb.ICellOutput;

		if (!this._future.inProgress) {
			this.disposeFuture();
		}
	}

	private handleIOPub(msg: nb.IIOPubMessage): void {
		let msgType = msg.header.msg_type;
		let displayId = this.getDisplayId(msg);
		let output: nb.ICellOutput;
		switch (msgType) {
			case 'execute_result':
			case 'display_data':
			case 'stream':
			case 'error':
				output = msg.content as nb.ICellOutput;
				output.output_type = msgType;
				break;
			case 'clear_output':
				// TODO wait until next message before clearing
				// let wait = (msg as KernelMessage.IClearOutputMsg).content.wait;
				this.clearOutputs();
				break;
			case 'update_display_data':
				output = msg.content as nb.ICellOutput;
				output.output_type = 'display_data';
				// TODO #930 handle in-place update of displayed data
				// targets = this._displayIdMap.get(displayId);
				// if (targets) {
				//     for (let index of targets) {
				//         model.set(index, output);
				//     }
				// }
				break;
			default:
				break;
		}
		// TODO handle in-place update of displayed data
		// if (displayId && msgType === 'display_data') {
		//     targets = this._displayIdMap.get(displayId) || [];
		//     targets.push(model.length - 1);
		//     this._displayIdMap.set(displayId, targets);
		// }
		if (output) {
			// deletes transient node in the serialized JSON
			delete output['transient'];
			this._outputs.push(this.rewriteOutputUrls(output));
			this.fireOutputsChanged(true);
		}
	}

	private rewriteOutputUrls(output: nb.ICellOutput): nb.ICellOutput {
		const driverLog = '/gateway/default/yarn/container';
		const yarnUi = '/gateway/default/yarn/proxy';
		const defaultPort = ':30433';
		// Only rewrite if this is coming back during execution, not when loading from disk.
		// A good approximation is that the model has a future (needed for execution)
		if (this.future) {
			try {
				let result = output as nb.IDisplayResult;
				if (result && result.data && result.data['text/html']) {
					let model = (this as CellModel).options.notebook as NotebookModel;
					if (model.activeConnection) {
						let endpoint = this.getKnoxEndpoint(model.activeConnection);
						let host = endpoint && endpoint.ipAddress ? endpoint.ipAddress : model.activeConnection.serverName;
						let port = endpoint && endpoint.port ? ':' + endpoint.port.toString() : defaultPort;
						let html = result.data['text/html'];
						html = this.rewriteUrlUsingRegex(/(https?:\/\/master.*\/proxy)(.*)/g, html, host, port, yarnUi);
						html = this.rewriteUrlUsingRegex(/(https?:\/\/storage.*\/containerlogs)(.*)/g, html, host, port, driverLog);
						(<nb.IDisplayResult>output).data['text/html'] = html;
					}
				}
			}
			catch (e) { }
		}
		return output;
	}

	private rewriteUrlUsingRegex(regex: RegExp, html: string, host: string, port: string, target: string): string {
		return html.replace(regex, function (a, b, c) {
			let ret = '';
			if (b !== '') {
				ret = 'https://' + host + port + target;
			}
			if (c !== '') {
				ret = ret + c;
			}
			return ret;
		});
	}

	private getDisplayId(msg: nb.IIOPubMessage): string | undefined {
		let transient = (msg.content.transient || {});
		return transient['display_id'] as string;
	}

	public setStdInHandler(handler: nb.MessageHandler<nb.IStdinMessage>): void {
		this._stdInHandler = handler;
	}

	/**
	 * StdIn requires user interaction, so this is deferred to upstream UI
	 * components. If one is registered the cell will call and wait on it, if not
	 * it will immediately return to unblock error handling
	 */
	private handleSdtIn(msg: nb.IStdinMessage): void | Thenable<void> {
		let handler = async () => {
			if (!this._stdInHandler) {
				// No-op
				return;
			}
			try {
				await this._stdInHandler.handle(msg);
			} catch (err) {
				if (this.future) {
					// TODO should we error out in this case somehow? E.g. send Ctrl+C?
					this.future.sendInputReply({ value: '' });
				}
			}
		};
		return handler();
	}

	public toJSON(): nb.ICellContents {
		let cellJson: Partial<nb.ICellContents> = {
			cell_type: this._cellType,
			source: this._source,
			metadata: {
			}
		};
		if (this._cellType === CellTypes.Code) {
			cellJson.metadata.language = this._language,
				cellJson.outputs = this._outputs;
			cellJson.execution_count = this.executionCount ? this.executionCount : 0;
		}
		return cellJson as nb.ICellContents;
	}

	public fromJSON(cell: nb.ICellContents): void {
		if (!cell) {
			return;
		}
		this._cellType = cell.cell_type;
		this.executionCount = cell.execution_count;
		this._source = Array.isArray(cell.source) ? cell.source.join('') : cell.source;
		this.setLanguageFromContents(cell);
		if (cell.outputs) {
			for (let output of cell.outputs) {
				// For now, we're assuming it's OK to save these as-is with no modification
				this.addOutput(output);
			}
		}
	}

	private setLanguageFromContents(cell: nb.ICellContents): void {
		if (cell.cell_type === CellTypes.Markdown) {
			this._language = 'markdown';
		} else if (cell.metadata && cell.metadata.language) {
			this._language = cell.metadata.language;
		}
		// else skip, we set default language anyhow
	}

	private addOutput(output: nb.ICellOutput) {
		this._normalize(output);
		this._outputs.push(output);
	}

	/**
	 * Normalize an output.
	 */
	private _normalize(value: nb.ICellOutput): void {
		if (notebookUtils.isStream(value)) {
			if (Array.isArray(value.text)) {
				value.text = (value.text as string[]).join('\n');
			}
		}
	}

	private createUri(): void {
		let uri = URI.from({ scheme: Schemas.untitled, path: `notebook-editor-${this.id}` });
		// Use this to set the internal (immutable) and public (shared with extension) uri properties
		this.cellUri = uri;
	}

	// Get Knox endpoint from IConnectionProfile
	// TODO: this will be refactored out into the notebooks extension as a contribution point
	private getKnoxEndpoint(activeConnection: IConnectionProfile): notebookUtils.IEndpoint {
		let endpoint;
		if (this._connectionManagementService && activeConnection && activeConnection.providerName.toLowerCase() === notebookConstants.SQL_CONNECTION_PROVIDER.toLowerCase()) {
			let serverInfo: ServerInfo = this._connectionManagementService.getServerInfo(activeConnection.id);
			if (serverInfo && serverInfo.options && serverInfo.options['clusterEndpoints']) {
				let endpoints: notebookUtils.IEndpoint[] = serverInfo.options['clusterEndpoints'];
				if (endpoints && endpoints.length > 0) {
					endpoint = endpoints.find(ep => {
						let serviceName: string = ep.serviceName.toLowerCase();
						return serviceName === 'knox' || serviceName === 'gateway';
					});
				}
			}
		}
		return endpoint;
	}

	// Dispose and set current future to undefined
	private disposeFuture() {
		if (this._future) {
			this._future.dispose();
		}
		this._future = undefined;
	}
}<|MERGE_RESOLUTION|>--- conflicted
+++ resolved
@@ -185,7 +185,6 @@
 		this._onExecutionStateChanged.fire(this.executionState);
 	}
 
-<<<<<<< HEAD
 	public get onLoaded(): Event<string> {
 		return this._onCellLoaded.event;
 	}
@@ -197,12 +196,12 @@
 	public set loaded(val: boolean) {
 		this._loaded = val;
 		this._onCellLoaded.fire(this.id);
-=======
+	}
+
 	private notifyExecutionComplete(): void {
 		if (this._notebookService) {
 			this._notebookService.serializeNotebookStateChange(this.notebookModel.notebookUri, NotebookChangeType.CellExecuted);
 		}
->>>>>>> 97a37e68
 	}
 
 	public get executionState(): CellExecutionState {
