/*---------------------------------------------------------------------------------------------
 *  Copyright (c) Microsoft Corporation. All rights reserved.
 *  Licensed under the Source EULA. See License.txt in the project root for license information.
 *--------------------------------------------------------------------------------------------*/
'use strict';

import Event, { Emitter } from 'vs/base/common/event';
import { IThreadService } from 'vs/workbench/services/thread/common/threadService';
import { SqlMainContext, MainThreadDataProtocolShape, ExtHostDataProtocolShape } from 'sql/workbench/api/node/sqlExtHost.protocol';
import * as vscode from 'vscode';
import * as sqlops from 'sqlops';
import { Disposable } from 'vs/workbench/api/node/extHostTypes';

export class ExtHostDataProtocol extends ExtHostDataProtocolShape {

	private readonly _onDidChangeLanguageFlavor = new Emitter<sqlops.DidChangeLanguageFlavorParams>();

	readonly onDidChangeLanguageFlavor: Event<sqlops.DidChangeLanguageFlavorParams> = this._onDidChangeLanguageFlavor.event;

	private _proxy: MainThreadDataProtocolShape;

	private static _handlePool: number = 0;
	private _adapter = new Map<number, sqlops.DataProvider>();

	constructor(
		threadService: IThreadService
	) {
		super();
		this._proxy = threadService.get(SqlMainContext.MainThreadDataProtocol);
	}

	private _createDisposable(handle: number): Disposable {
		return new Disposable(() => {
			this._adapter.delete(handle);
			this._proxy.$unregisterProvider(handle);
		});
	}

	private _nextHandle(): number {
		return ExtHostDataProtocol._handlePool++;
	}

	private _resolveProvider<P extends sqlops.DataProvider>(handle: number): P {
		let provider = this._adapter.get(handle) as P;
		if (provider) {
			return provider;
		} else {
			throw new Error(`Unfound provider ${handle}`);
		}
	}

	private registerProvider(provider: sqlops.DataProvider): vscode.Disposable {
		provider.handle = this._nextHandle();
		this._adapter.set(provider.handle, provider);
		return this._createDisposable(provider.handle);
	}

	$registerConnectionProvider(provider: sqlops.ConnectionProvider): vscode.Disposable {
		let rt = this.registerProvider(provider);
		this._proxy.$registerConnectionProvider(provider.providerId, provider.handle);
		return rt;
	}

	$registerBackupProvider(provider: sqlops.BackupProvider): vscode.Disposable {
		let rt = this.registerProvider(provider);
		this._proxy.$registerBackupProvider(provider.providerId, provider.handle);
		return rt;
	}

	$registerRestoreProvider(provider: sqlops.RestoreProvider): vscode.Disposable {
		let rt = this.registerProvider(provider);
		this._proxy.$registerRestoreProvider(provider.providerId, provider.handle);
		return rt;
	}

	$registerScriptingProvider(provider: sqlops.ScriptingProvider): vscode.Disposable {
		let rt = this.registerProvider(provider);
		this._proxy.$registerScriptingProvider(provider.providerId, provider.handle);
		return rt;
	}

	$registerQueryProvider(provider: sqlops.QueryProvider): vscode.Disposable {
		let rt = this.registerProvider(provider);
		this._proxy.$registerQueryProvider(provider.providerId, provider.handle);
		return rt;
	}

	$registerMetadataProvider(provider: sqlops.MetadataProvider): vscode.Disposable {
		let rt = this.registerProvider(provider);
		this._proxy.$registerMetadataProvider(provider.providerId, provider.handle);
		return rt;
	}

	$registerTaskServicesProvider(provider: sqlops.TaskServicesProvider): vscode.Disposable {
		let rt = this.registerProvider(provider);
		this._proxy.$registerTaskServicesProvider(provider.providerId, provider.handle);
		return rt;
	}

	$registerFileBrowserProvider(provider: sqlops.FileBrowserProvider): vscode.Disposable {
		let rt = this.registerProvider(provider);
		this._proxy.$registerFileBrowserProvider(provider.providerId, provider.handle);
		return rt;
	}

	$registerObjectExplorerProvider(provider: sqlops.ObjectExplorerProvider): vscode.Disposable {
		let rt = this.registerProvider(provider);
		this._proxy.$registerObjectExplorerProvider(provider.providerId, provider.handle);
		return rt;
	}

	$registerProfilerProvider(provider: sqlops.ProfilerProvider): vscode.Disposable {
		let rt = this.registerProvider(provider);
		this._proxy.$registerProfilerProvider(provider.providerId, provider.handle);
		return rt;
	}

	$registerAdminServicesProvider(provider: sqlops.AdminServicesProvider): vscode.Disposable {
		let rt = this.registerProvider(provider);
		this._proxy.$registerAdminServicesProvider(provider.providerId, provider.handle);
		return rt;
	}

	$registerAgentSeriviceProvider(provider: sqlops.AgentServicesProvider): vscode.Disposable {
		let rt = this.registerProvider(provider);
		this._proxy.$registerAgentServicesProvider(provider.providerId, provider.handle);
		return rt;
	}

	$registerCapabilitiesServiceProvider(provider: sqlops.CapabilitiesProvider): vscode.Disposable {
		let rt = this.registerProvider(provider);
		this._proxy.$registerCapabilitiesServiceProvider(provider.providerId, provider.handle);
		return rt;
	}

	// Capabilities Discovery handlers
	$getServerCapabilities(handle: number, client: sqlops.DataProtocolClientCapabilities): Thenable<sqlops.DataProtocolServerCapabilities> {
		return this._resolveProvider<sqlops.CapabilitiesProvider>(handle).getServerCapabilities(client);
	}

	// Connection Management handlers
	$connect(handle: number, connectionUri: string, connection: sqlops.ConnectionInfo): Thenable<boolean> {
		return this._resolveProvider<sqlops.ConnectionProvider>(handle).connect(connectionUri, connection);
	}

	$disconnect(handle: number, connectionUri: string): Thenable<boolean> {
		return this._resolveProvider<sqlops.ConnectionProvider>(handle).disconnect(connectionUri);
	}

	$cancelConnect(handle: number, connectionUri: string): Thenable<boolean> {
		return this._resolveProvider<sqlops.ConnectionProvider>(handle).cancelConnect(connectionUri);
	}

	$changeDatabase(handle: number, connectionUri: string, newDatabase: string): Thenable<boolean> {
		return this._resolveProvider<sqlops.ConnectionProvider>(handle).changeDatabase(connectionUri, newDatabase);
	}

	$listDatabases(handle: number, connectionUri: string): Thenable<sqlops.ListDatabasesResult> {
		return this._resolveProvider<sqlops.ConnectionProvider>(handle).listDatabases(connectionUri);
	}

	$rebuildIntelliSenseCache(handle: number, connectionUri: string): Thenable<void> {
		return this._resolveProvider<sqlops.ConnectionProvider>(handle).rebuildIntelliSenseCache(connectionUri);
	}

	$onConnectComplete(handle: number, connectionInfoSummary: sqlops.ConnectionInfoSummary): void {
		this._proxy.$onConnectionComplete(handle, connectionInfoSummary);
	}

	public $onIntelliSenseCacheComplete(handle: number, connectionUri: string): void {
		this._proxy.$onIntelliSenseCacheComplete(handle, connectionUri);
	}

	public $onConnectionChanged(handle: number, changedConnInfo: sqlops.ChangedConnectionInfo): void {
		this._proxy.$onConnectionChangeNotification(handle, changedConnInfo);
	}

	// Protocol-wide Event Handlers
	public $languageFlavorChanged(params: sqlops.DidChangeLanguageFlavorParams): void {
		this._onDidChangeLanguageFlavor.fire(params);
	}

	// Query Management handlers

	$cancelQuery(handle: number, ownerUri: string): Thenable<sqlops.QueryCancelResult> {
		return this._resolveProvider<sqlops.QueryProvider>(handle).cancelQuery(ownerUri);
	}

	$runQuery(handle: number, ownerUri: string, selection: sqlops.ISelectionData, runOptions?: sqlops.ExecutionPlanOptions): Thenable<void> {
		return this._resolveProvider<sqlops.QueryProvider>(handle).runQuery(ownerUri, selection, runOptions);
	}

	$runQueryStatement(handle: number, ownerUri: string, line: number, column: number): Thenable<void> {
		return this._resolveProvider<sqlops.QueryProvider>(handle).runQueryStatement(ownerUri, line, column);
	}

	$runQueryString(handle: number, ownerUri: string, queryString: string): Thenable<void> {
		return this._resolveProvider<sqlops.QueryProvider>(handle).runQueryString(ownerUri, queryString);
	}

	$runQueryAndReturn(handle: number, ownerUri: string, queryString: string): Thenable<sqlops.SimpleExecuteResult> {
		return this._resolveProvider<sqlops.QueryProvider>(handle).runQueryAndReturn(ownerUri, queryString);
	}

	$getQueryRows(handle: number, rowData: sqlops.QueryExecuteSubsetParams): Thenable<sqlops.QueryExecuteSubsetResult> {
		return this._resolveProvider<sqlops.QueryProvider>(handle).getQueryRows(rowData);
	}

	$disposeQuery(handle: number, ownerUri: string): Thenable<void> {
		return this._resolveProvider<sqlops.QueryProvider>(handle).disposeQuery(ownerUri);
	}

	$onQueryComplete(handle: number, result: sqlops.QueryExecuteCompleteNotificationResult): void {
		this._proxy.$onQueryComplete(handle, result);
	}
	$onBatchStart(handle: number, batchInfo: sqlops.QueryExecuteBatchNotificationParams): void {
		this._proxy.$onBatchStart(handle, batchInfo);
	}
	$onBatchComplete(handle: number, batchInfo: sqlops.QueryExecuteBatchNotificationParams): void {
		this._proxy.$onBatchComplete(handle, batchInfo);
	}
	$onResultSetComplete(handle: number, resultSetInfo: sqlops.QueryExecuteResultSetCompleteNotificationParams): void {
		this._proxy.$onResultSetComplete(handle, resultSetInfo);
	}
	$onQueryMessage(handle: number, message: sqlops.QueryExecuteMessageParams): void {
		this._proxy.$onQueryMessage(handle, message);
	}

	$saveResults(handle: number, requestParams: sqlops.SaveResultsRequestParams): Thenable<sqlops.SaveResultRequestResult> {
		return this._resolveProvider<sqlops.QueryProvider>(handle).saveResults(requestParams);
	}

	// Edit Data handlers
	$commitEdit(handle: number, ownerUri: string): Thenable<void> {
		return this._resolveProvider<sqlops.QueryProvider>(handle).commitEdit(ownerUri);
	}

	$createRow(handle: number, ownerUri: string): Thenable<sqlops.EditCreateRowResult> {
		return this._resolveProvider<sqlops.QueryProvider>(handle).createRow(ownerUri);
	}

	$deleteRow(handle: number, ownerUri: string, rowId: number): Thenable<void> {
		return this._resolveProvider<sqlops.QueryProvider>(handle).deleteRow(ownerUri, rowId);
	}

	$disposeEdit(handle: number, ownerUri: string): Thenable<void> {
		return this._resolveProvider<sqlops.QueryProvider>(handle).disposeEdit(ownerUri);
	}

	$initializeEdit(handle: number, ownerUri: string, schemaName: string, objectName: string, objectType: string, rowLimit: number): Thenable<void> {
		return this._resolveProvider<sqlops.QueryProvider>(handle).initializeEdit(ownerUri, schemaName, objectName, objectType, rowLimit);
	}

	$revertCell(handle: number, ownerUri: string, rowId: number, columnId: number): Thenable<sqlops.EditRevertCellResult> {
		return this._resolveProvider<sqlops.QueryProvider>(handle).revertCell(ownerUri, rowId, columnId);
	}

	$revertRow(handle: number, ownerUri: string, rowId: number): Thenable<void> {
		return this._resolveProvider<sqlops.QueryProvider>(handle).revertRow(ownerUri, rowId);
	}

	$updateCell(handle: number, ownerUri: string, rowId: number, columnId: number, newValue: string): Thenable<sqlops.EditUpdateCellResult> {
		return this._resolveProvider<sqlops.QueryProvider>(handle).updateCell(ownerUri, rowId, columnId, newValue);
	}

	$getEditRows(handle: number, rowData: sqlops.EditSubsetParams): Thenable<sqlops.EditSubsetResult> {
		return this._resolveProvider<sqlops.QueryProvider>(handle).getEditRows(rowData);
	}

	$onEditSessionReady(handle: number, ownerUri: string, success: boolean, message: string): void {
		this._proxy.$onEditSessionReady(handle, ownerUri, success, message);
	}

	// Metadata handlers
	public $getMetadata(handle: number, connectionUri: string): Thenable<sqlops.ProviderMetadata> {
		return this._resolveProvider<sqlops.MetadataProvider>(handle).getMetadata(connectionUri);
	}

	public $getDatabases(handle: number, connectionUri: string): Thenable<string[]> {
		return this._resolveProvider<sqlops.MetadataProvider>(handle).getDatabases(connectionUri);
	}

	public $getTableInfo(handle: number, connectionUri: string, metadata: sqlops.ObjectMetadata): Thenable<sqlops.ColumnMetadata[]> {
		return this._resolveProvider<sqlops.MetadataProvider>(handle).getTableInfo(connectionUri, metadata);
	}

	public $getViewInfo(handle: number, connectionUri: string, metadata: sqlops.ObjectMetadata): Thenable<sqlops.ColumnMetadata[]> {
		return this._resolveProvider<sqlops.MetadataProvider>(handle).getViewInfo(connectionUri, metadata);
	}

	// Object Explorer Service
	public $createObjectExplorerSession(handle: number, connInfo: sqlops.ConnectionInfo): Thenable<sqlops.ObjectExplorerSessionResponse> {
		return this._resolveProvider<sqlops.ObjectExplorerProvider>(handle).createNewSession(connInfo);
	}

	public $expandObjectExplorerNode(handle: number, nodeInfo: sqlops.ExpandNodeInfo): Thenable<boolean> {
		return this._resolveProvider<sqlops.ObjectExplorerProvider>(handle).expandNode(nodeInfo);
	}

	public $refreshObjectExplorerNode(handle: number, nodeInfo: sqlops.ExpandNodeInfo): Thenable<boolean> {
		return this._resolveProvider<sqlops.ObjectExplorerProvider>(handle).refreshNode(nodeInfo);
	}

	public $closeObjectExplorerSession(handle: number, closeSessionInfo: sqlops.ObjectExplorerCloseSessionInfo): Thenable<sqlops.ObjectExplorerCloseSessionResponse> {
		return this._resolveProvider<sqlops.ObjectExplorerProvider>(handle).closeSession(closeSessionInfo);
	}

	public $onObjectExplorerSessionCreated(handle: number, response: sqlops.ObjectExplorerSession): void {
		this._proxy.$onObjectExplorerSessionCreated(handle, response);
	}

	public $onObjectExplorerNodeExpanded(handle: number, response: sqlops.ObjectExplorerExpandInfo): void {
		this._proxy.$onObjectExplorerNodeExpanded(handle, response);
	}

	// Task Service
	public $getAllTasks(handle: number, listTasksParams: sqlops.ListTasksParams): Thenable<sqlops.ListTasksResponse> {
		return this._resolveProvider<sqlops.TaskServicesProvider>(handle).getAllTasks(listTasksParams);
	}

	public $cancelTask(handle: number, cancelTaskParams: sqlops.CancelTaskParams): Thenable<boolean> {
		return this._resolveProvider<sqlops.TaskServicesProvider>(handle).cancelTask(cancelTaskParams);
	}

	public $onTaskStatusChanged(handle: number, response: sqlops.TaskProgressInfo): void {
		this._proxy.$onTaskStatusChanged(handle, response);
	}

	public $onTaskCreated(handle: number, response: sqlops.TaskInfo): void {
		this._proxy.$onTaskCreated(handle, response);
	}

	// Scripting handlers

	public $scriptAsOperation(handle: number, connectionUri: string, operation: sqlops.ScriptOperation, metadata: sqlops.ObjectMetadata, paramDetails: sqlops.ScriptingParamDetails): Thenable<sqlops.ScriptingResult> {
		return this._resolveProvider<sqlops.ScriptingProvider>(handle).scriptAsOperation(connectionUri, operation, metadata, paramDetails);
	}

	public $onScriptingComplete(handle: number, scriptingCompleteResult: sqlops.ScriptingCompleteResult): void {
		this._proxy.$onScriptingComplete(handle, scriptingCompleteResult);
	}

	/**
	 * Create a new database on the provided connection
	 */
	public $createDatabase(handle: number, connectionUri: string, database: sqlops.DatabaseInfo): Thenable<sqlops.CreateDatabaseResponse> {
		return this._resolveProvider<sqlops.AdminServicesProvider>(handle).createDatabase(connectionUri, database);
	}

	/**
	 * Create a new database on the provided connection
	 */
	public $getDefaultDatabaseInfo(handle: number, connectionUri: string): Thenable<sqlops.DatabaseInfo> {
		return this._resolveProvider<sqlops.AdminServicesProvider>(handle).getDefaultDatabaseInfo(connectionUri);
	}

	/**
	 * Get the info on a database
	 */
	public $getDatabaseInfo(handle: number, connectionUri: string): Thenable<sqlops.DatabaseInfo> {
		return this._resolveProvider<sqlops.AdminServicesProvider>(handle).getDatabaseInfo(connectionUri);
	}

	/**
	 * Create a new login on the provided connection
	 */
	public $createLogin(handle: number, connectionUri: string, login: sqlops.LoginInfo): Thenable<sqlops.CreateLoginResponse> {
		return this._resolveProvider<sqlops.AdminServicesProvider>(handle).createLogin(connectionUri, login);
	}

	/**
	 * Backup a database
	 */
	public $backup(handle: number, connectionUri: string, backupInfo: { [key: string]: any }, taskExecutionMode: sqlops.TaskExecutionMode): Thenable<sqlops.BackupResponse> {
		return this._resolveProvider<sqlops.BackupProvider>(handle).backup(connectionUri, backupInfo, taskExecutionMode);
	}

	/**
	* Create a new database on the provided connection
	*/
	public $getBackupConfigInfo(handle: number, connectionUri: string): Thenable<sqlops.BackupConfigInfo> {
		return this._resolveProvider<sqlops.BackupProvider>(handle).getBackupConfigInfo(connectionUri);
	}

	/**
	 * Restores a database
	 */
	public $restore(handle: number, connectionUri: string, restoreInfo: sqlops.RestoreInfo): Thenable<sqlops.RestoreResponse> {
		return this._resolveProvider<sqlops.RestoreProvider>(handle).restore(connectionUri, restoreInfo);
	}

	/**
	 * Gets a plan for restoring a database
	 */
	public $getRestorePlan(handle: number, connectionUri: string, restoreInfo: sqlops.RestoreInfo): Thenable<sqlops.RestorePlanResponse> {
		return this._resolveProvider<sqlops.RestoreProvider>(handle).getRestorePlan(connectionUri, restoreInfo);
	}

	/**
	 * cancels a restore plan
	 */
	public $cancelRestorePlan(handle: number, connectionUri: string, restoreInfo: sqlops.RestoreInfo): Thenable<boolean> {
		return this._resolveProvider<sqlops.RestoreProvider>(handle).cancelRestorePlan(connectionUri, restoreInfo);
	}

	/**
	 * Gets restore config Info
	 */
	public $getRestoreConfigInfo(handle: number, connectionUri: string): Thenable<sqlops.RestoreConfigInfo> {
		return this._resolveProvider<sqlops.RestoreProvider>(handle).getRestoreConfigInfo(connectionUri);
	}

	/**
	 * Open a file browser
	 */
	public $openFileBrowser(handle: number, ownerUri: string, expandPath: string, fileFilters: string[], changeFilter: boolean): Thenable<boolean> {
		return this._resolveProvider<sqlops.FileBrowserProvider>(handle).openFileBrowser(ownerUri, expandPath, fileFilters, changeFilter);
	}

	/**
	 * Send event when opening browser is complete
	 */
	public $onFileBrowserOpened(handle: number, response: sqlops.FileBrowserOpenedParams): void {
		this._proxy.$onFileBrowserOpened(handle, response);
	}

	/**
	 * Expand a folder node
	 */
	public $expandFolderNode(handle: number, ownerUri: string, expandPath: string): Thenable<boolean> {
		return this._resolveProvider<sqlops.FileBrowserProvider>(handle).expandFolderNode(ownerUri, expandPath);
	}

	/**
	 * Send event when expansion is complete
	 */
	public $onFolderNodeExpanded(handle: number, response: sqlops.FileBrowserExpandedParams): void {
		this._proxy.$onFolderNodeExpanded(handle, response);
	}

	/**
	 * Validate selected file path
	 */
	public $validateFilePaths(handle: number, ownerUri: string, serviceType: string, selectedFiles: string[]): Thenable<boolean> {
		return this._resolveProvider<sqlops.FileBrowserProvider>(handle).validateFilePaths(ownerUri, serviceType, selectedFiles);
	}

	/**
	 * Send event when validation is complete
	 */
	public $onFilePathsValidated(handle: number, response: sqlops.FileBrowserValidatedParams) {
		this._proxy.$onFilePathsValidated(handle, response);
	}

	/**
	 * Close file browser
	 */
	public $closeFileBrowser(handle: number, ownerUri: string): Thenable<sqlops.FileBrowserCloseResponse> {
		return this._resolveProvider<sqlops.FileBrowserProvider>(handle).closeFileBrowser(ownerUri);
	}

	/**
	 * Profiler Provider methods
	 */

	/**
	 * Start a profiler session
	 */
	public $startSession(handle: number, sessionId: string): Thenable<boolean> {
		return this._resolveProvider<sqlops.ProfilerProvider>(handle).startSession(sessionId);
	}

	/**
	 * Stop a profiler session
	 */
	public $stopSession(handle: number, sessionId: string): Thenable<boolean> {
		return this._resolveProvider<sqlops.ProfilerProvider>(handle).stopSession(sessionId);
	}

	/**
	 * Profiler session events available notification
	 */
	public $onSessionEventsAvailable(handle: number, response: sqlops.ProfilerSessionEvents): void {
		this._proxy.$onSessionEventsAvailable(handle, response);
	}


	/**
	 * Agent Job Provider methods
	 */

	/**
	 * Get Agent Job list
	 */
	public $getJobs(handle: number, ownerUri: string): Thenable<sqlops.AgentJobsResult> {
		return this._resolveProvider<sqlops.AgentServicesProvider>(handle).getJobs(ownerUri);
	}

<<<<<<< HEAD
	public $getJobHistory(handle: number, ownerUri: string, jobID: string): Thenable<sqlops.AgentJobHistoryResult> {
		return this._resolveProvider<sqlops.AgentServicesProvider>(handle).getJobHistory(ownerUri, jobID);
	}

=======
	/**
	 * Get a Agent Job's history
	 */
	public $getJobHistory(handle: number, ownerUri: string, jobID: string): Thenable<sqlops.AgentJobHistoryResult> {
		return this._resolveProvider<sqlops.AgentServicesProvider>(handle).getJobHistory(ownerUri, jobID);
	}
>>>>>>> 85ab1acd
}<|MERGE_RESOLUTION|>--- conflicted
+++ resolved
@@ -496,17 +496,10 @@
 		return this._resolveProvider<sqlops.AgentServicesProvider>(handle).getJobs(ownerUri);
 	}
 
-<<<<<<< HEAD
+	/**
+	 * Get a Agent Job's history
+	 */
 	public $getJobHistory(handle: number, ownerUri: string, jobID: string): Thenable<sqlops.AgentJobHistoryResult> {
 		return this._resolveProvider<sqlops.AgentServicesProvider>(handle).getJobHistory(ownerUri, jobID);
 	}
-
-=======
-	/**
-	 * Get a Agent Job's history
-	 */
-	public $getJobHistory(handle: number, ownerUri: string, jobID: string): Thenable<sqlops.AgentJobHistoryResult> {
-		return this._resolveProvider<sqlops.AgentServicesProvider>(handle).getJobHistory(ownerUri, jobID);
-	}
->>>>>>> 85ab1acd
 }