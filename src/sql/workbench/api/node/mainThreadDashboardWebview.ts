--- conflicted
+++ resolved
@@ -22,13 +22,8 @@
 		context: IExtHostContext,
 		@IDashboardViewService viewService: IDashboardViewService
 	) {
-<<<<<<< HEAD
-		this._proxy = context.get(SqlExtHostContext.ExtHostDashboardWebviews);
+		this._proxy = context.getProxy(SqlExtHostContext.ExtHostDashboardWebviews);
 		viewService.onRegisteredWebview(e => {
-=======
-		this._proxy = context.getProxy(SqlExtHostContext.ExtHostDashboardWebviews);
-		webviewService.onRegisteredWebview(e => {
->>>>>>> 071b510f
 			if (this.knownWidgets.includes(e.id)) {
 				let handle = MainThreadDashboardWebview._handlePool++;
 				this._dialogs.set(handle, e);
