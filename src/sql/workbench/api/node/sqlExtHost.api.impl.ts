/*---------------------------------------------------------------------------------------------
 *  Copyright (c) Microsoft Corporation. All rights reserved.
 *  Licensed under the Source EULA. See License.txt in the project root for license information.
 *--------------------------------------------------------------------------------------------*/
'use strict';

import * as extHostApi from 'vs/workbench/api/node/extHost.api.impl';
import { TrieMap } from 'sql/base/common/map';
import { TPromise } from 'vs/base/common/winjs.base';
import { IInitData } from 'vs/workbench/api/node/extHost.protocol';
import { ExtHostExtensionService } from 'vs/workbench/api/node/extHostExtensionService';
import { IExtensionDescription } from 'vs/platform/extensions/common/extensions';
import { realpath } from 'fs';
import * as extHostTypes from 'vs/workbench/api/node/extHostTypes';

import * as sqlops from 'sqlops';
import * as vscode from 'vscode';
import { SqlExtHostContext } from 'sql/workbench/api/node/sqlExtHost.protocol';
import { ExtHostAccountManagement } from 'sql/workbench/api/node/extHostAccountManagement';
import { ExtHostCredentialManagement } from 'sql/workbench/api/node/extHostCredentialManagement';
import { ExtHostDataProtocol } from 'sql/workbench/api/node/extHostDataProtocol';
import { ExtHostSerializationProvider } from 'sql/workbench/api/node/extHostSerializationProvider';
import { ExtHostResourceProvider } from 'sql/workbench/api/node/extHostResourceProvider';
import { ExtHostThreadService } from 'vs/workbench/services/thread/node/extHostThreadService';
import * as sqlExtHostTypes from 'sql/workbench/api/common/sqlExtHostTypes';
import { ExtHostWorkspace } from 'vs/workbench/api/node/extHostWorkspace';
import { ExtHostConfiguration } from 'vs/workbench/api/node/extHostConfiguration';
import { ExtHostModalDialogs } from 'sql/workbench/api/node/extHostModalDialog';
import { ExtHostTasks } from 'sql/workbench/api/node/extHostTasks';
import { ILogService } from 'vs/platform/log/common/log';
import { ExtHostDashboardWebviews } from 'sql/workbench/api/node/extHostDashboardWebview';
import { ExtHostConnectionManagement } from 'sql/workbench/api/node/extHostConnectionManagement';
import { ExtHostDashboard } from 'sql/workbench/api/node/extHostDashboard';
import { ExtHostObjectExplorer } from 'sql/workbench/api/node/extHostObjectExplorer';

export interface ISqlExtensionApiFactory {
	vsCodeFactory(extension: IExtensionDescription): typeof vscode;
	sqlopsFactory(extension: IExtensionDescription): typeof sqlops;
}

/**
 * This method instantiates and returns the extension API surface
 */
export function createApiFactory(
	initData: IInitData,
	threadService: ExtHostThreadService,
	extHostWorkspace: ExtHostWorkspace,
	extHostConfiguration: ExtHostConfiguration,
	extensionService: ExtHostExtensionService,
	logService: ILogService
): ISqlExtensionApiFactory {
	let vsCodeFactory = extHostApi.createApiFactory(initData, threadService, extHostWorkspace, extHostConfiguration, extensionService, logService);

	// Addressable instances
	const extHostAccountManagement = threadService.set(SqlExtHostContext.ExtHostAccountManagement, new ExtHostAccountManagement(threadService));
	const extHostConnectionManagement = threadService.set(SqlExtHostContext.ExtHostConnectionManagement, new ExtHostConnectionManagement(threadService));
	const extHostCredentialManagement = threadService.set(SqlExtHostContext.ExtHostCredentialManagement, new ExtHostCredentialManagement(threadService));
	const extHostDataProvider = threadService.set(SqlExtHostContext.ExtHostDataProtocol, new ExtHostDataProtocol(threadService));
	const extHostObjectExplorer = threadService.set(SqlExtHostContext.ExtHostObjectExplorer, new ExtHostObjectExplorer(threadService));
	const extHostSerializationProvider = threadService.set(SqlExtHostContext.ExtHostSerializationProvider, new ExtHostSerializationProvider(threadService));
	const extHostResourceProvider = threadService.set(SqlExtHostContext.ExtHostResourceProvider, new ExtHostResourceProvider(threadService));
	const extHostModalDialogs = threadService.set(SqlExtHostContext.ExtHostModalDialogs, new ExtHostModalDialogs(threadService));
	const extHostTasks = threadService.set(SqlExtHostContext.ExtHostTasks, new ExtHostTasks(threadService, logService));
	const extHostWebviewWidgets = threadService.set(SqlExtHostContext.ExtHostDashboardWebviews, new ExtHostDashboardWebviews(threadService));
	const extHostDashboard = threadService.set(SqlExtHostContext.ExtHostDashboard, new ExtHostDashboard(threadService));

	return {
		vsCodeFactory: vsCodeFactory,
		sqlopsFactory: function (extension: IExtensionDescription): typeof sqlops {
			// namespace: accounts
			const accounts: typeof sqlops.accounts = {
				registerAccountProvider(providerMetadata: sqlops.AccountProviderMetadata, provider: sqlops.AccountProvider): vscode.Disposable {
					return extHostAccountManagement.$registerAccountProvider(providerMetadata, provider);
				},
				beginAutoOAuthDeviceCode(providerId: string, title: string, message: string, userCode: string, uri: string): Thenable<void> {
					return extHostAccountManagement.$beginAutoOAuthDeviceCode(providerId, title, message, userCode, uri);
				},
				endAutoOAuthDeviceCode(): void {
					return extHostAccountManagement.$endAutoOAuthDeviceCode();
				},
				accountUpdated(updatedAccount: sqlops.Account): void {
					return extHostAccountManagement.$accountUpdated(updatedAccount);
				}
			};

			// namespace: connection
			const connection: typeof sqlops.connection = {
				getActiveConnections(): Thenable<sqlops.connection.Connection[]> {
					return extHostConnectionManagement.$getActiveConnections();
				},
				getCurrentConnection(): Thenable<sqlops.connection.Connection> {
					return extHostConnectionManagement.$getCurrentConnection();
				},
				getCredentials(connectionId: string): Thenable<{ [name: string]: string }> {
					return extHostConnectionManagement.$getCredentials(connectionId);
				}
			};

			// namespace: credentials
			const credentials: typeof sqlops.credentials = {
				registerProvider(provider: sqlops.CredentialProvider): vscode.Disposable {
					return extHostCredentialManagement.$registerCredentialProvider(provider);
				},
				getProvider(namespaceId: string): Thenable<sqlops.CredentialProvider> {
					return extHostCredentialManagement.$getCredentialProvider(namespaceId);
				}
			};

			// namespace: objectexplorer
			const objectExplorer: typeof sqlops.objectexplorer = {
				getNode(connectionId: string, nodePath?: string): Thenable<sqlops.objectexplorer.ObjectExplorerNode> {
					return extHostObjectExplorer.$getNode(connectionId, nodePath);
				},
				getActiveConnectionNodes(): Thenable<sqlops.objectexplorer.ObjectExplorerNode[]> {
					return extHostObjectExplorer.$getActiveConnectionNodes();
				},
				findNodes(connectionId: string, type: string, schema: string, name: string, database: string, parentObjectNames: string[]): Thenable<sqlops.objectexplorer.ObjectExplorerNode[]> {
					return extHostObjectExplorer.$findNodes(connectionId, type, schema, name, database, parentObjectNames);
				}
			};

			// namespace: serialization
			const serialization: typeof sqlops.serialization = {
				registerProvider(provider: sqlops.SerializationProvider): vscode.Disposable {
					return extHostSerializationProvider.$registerSerializationProvider(provider);
				},
			};

			// namespace: serialization
			const resources: typeof sqlops.resources = {
				registerResourceProvider(providerMetadata: sqlops.ResourceProviderMetadata, provider: sqlops.ResourceProvider): vscode.Disposable {
					return extHostResourceProvider.$registerResourceProvider(providerMetadata, provider);
				}
			};

			let registerConnectionProvider = (provider: sqlops.ConnectionProvider): vscode.Disposable => {
				// Connection callbacks
				provider.registerOnConnectionComplete((connSummary: sqlops.ConnectionInfoSummary) => {
					extHostDataProvider.$onConnectComplete(provider.handle, connSummary);
				});

				provider.registerOnIntelliSenseCacheComplete((connectionUri: string) => {
					extHostDataProvider.$onIntelliSenseCacheComplete(provider.handle, connectionUri);
				});

				provider.registerOnConnectionChanged((changedConnInfo: sqlops.ChangedConnectionInfo) => {
					extHostDataProvider.$onConnectionChanged(provider.handle, changedConnInfo);
				});

				return extHostDataProvider.$registerConnectionProvider(provider);
			};

			let registerQueryProvider = (provider: sqlops.QueryProvider): vscode.Disposable => {
				provider.registerOnQueryComplete((result: sqlops.QueryExecuteCompleteNotificationResult) => {
					extHostDataProvider.$onQueryComplete(provider.handle, result);
				});

				provider.registerOnBatchStart((batchInfo: sqlops.QueryExecuteBatchNotificationParams) => {
					extHostDataProvider.$onBatchStart(provider.handle, batchInfo);
				});

				provider.registerOnBatchComplete((batchInfo: sqlops.QueryExecuteBatchNotificationParams) => {
					extHostDataProvider.$onBatchComplete(provider.handle, batchInfo);
				});

				provider.registerOnResultSetComplete((resultSetInfo: sqlops.QueryExecuteResultSetCompleteNotificationParams) => {
					extHostDataProvider.$onResultSetComplete(provider.handle, resultSetInfo);
				});

				provider.registerOnMessage((message: sqlops.QueryExecuteMessageParams) => {
					extHostDataProvider.$onQueryMessage(provider.handle, message);
				});

				provider.registerOnEditSessionReady((ownerUri: string, success: boolean, message: string) => {
					extHostDataProvider.$onEditSessionReady(provider.handle, ownerUri, success, message);
				});

				return extHostDataProvider.$registerQueryProvider(provider);
			};

			let registerObjectExplorerProvider = (provider: sqlops.ObjectExplorerProvider): vscode.Disposable => {
				provider.registerOnSessionCreated((response: sqlops.ObjectExplorerSession) => {
					extHostDataProvider.$onObjectExplorerSessionCreated(provider.handle, response);
				});

				provider.registerOnExpandCompleted((response: sqlops.ObjectExplorerExpandInfo) => {
					extHostDataProvider.$onObjectExplorerNodeExpanded(provider.handle, response);
				});

				return extHostDataProvider.$registerObjectExplorerProvider(provider);
			};

			let registerTaskServicesProvider = (provider: sqlops.TaskServicesProvider): vscode.Disposable => {
				provider.registerOnTaskCreated((response: sqlops.TaskInfo) => {
					extHostDataProvider.$onTaskCreated(provider.handle, response);
				});

				provider.registerOnTaskStatusChanged((response: sqlops.TaskProgressInfo) => {
					extHostDataProvider.$onTaskStatusChanged(provider.handle, response);
				});

				return extHostDataProvider.$registerTaskServicesProvider(provider);
			};

			let registerFileBrowserProvider = (provider: sqlops.FileBrowserProvider): vscode.Disposable => {
				provider.registerOnFileBrowserOpened((response: sqlops.FileBrowserOpenedParams) => {
					extHostDataProvider.$onFileBrowserOpened(provider.handle, response);
				});

				provider.registerOnFolderNodeExpanded((response: sqlops.FileBrowserExpandedParams) => {
					extHostDataProvider.$onFolderNodeExpanded(provider.handle, response);
				});

				provider.registerOnFilePathsValidated((response: sqlops.FileBrowserValidatedParams) => {
					extHostDataProvider.$onFilePathsValidated(provider.handle, response);
				});

				return extHostDataProvider.$registerFileBrowserProvider(provider);
			};

			let registerScriptingProvider = (provider: sqlops.ScriptingProvider): vscode.Disposable => {
				provider.registerOnScriptingComplete((response: sqlops.ScriptingCompleteResult) => {
					extHostDataProvider.$onScriptingComplete(provider.handle, response);
				});

				return extHostDataProvider.$registerScriptingProvider(provider);
			};

			let registerProfilerProvider = (provider: sqlops.ProfilerProvider): vscode.Disposable => {
				provider.registerOnSessionEventsAvailable((response: sqlops.ProfilerSessionEvents) => {
					extHostDataProvider.$onSessionEventsAvailable(provider.handle, response);
				});

				return extHostDataProvider.$registerProfilerProvider(provider);
			};

			let registerBackupProvider = (provider: sqlops.BackupProvider): vscode.Disposable => {
				return extHostDataProvider.$registerBackupProvider(provider);
			};

			let registerRestoreProvider = (provider: sqlops.RestoreProvider): vscode.Disposable => {
				return extHostDataProvider.$registerRestoreProvider(provider);
			};

			let registerMetadataProvider = (provider: sqlops.MetadataProvider): vscode.Disposable => {
				return extHostDataProvider.$registerMetadataProvider(provider);
			};

			let registerCapabilitiesServiceProvider = (provider: sqlops.CapabilitiesProvider): vscode.Disposable => {
				return extHostDataProvider.$registerCapabilitiesServiceProvider(provider);
			};

			let registerAdminServicesProvider = (provider: sqlops.AdminServicesProvider): vscode.Disposable => {
				return extHostDataProvider.$registerAdminServicesProvider(provider);
			};

			let registerAgentServicesProvider = (provider: sqlops.AgentServicesProvider): vscode.Disposable => {
<<<<<<< HEAD
				return extHostDataProvider.$registerAgentServiceProvider(provider);
=======
				return undefined;
>>>>>>> 67a9ff3e
			};

			// namespace: dataprotocol
			const dataprotocol: typeof sqlops.dataprotocol = {
				registerBackupProvider,
				registerConnectionProvider,
				registerFileBrowserProvider,
				registerMetadataProvider,
				registerObjectExplorerProvider,
				registerProfilerProvider,
				registerRestoreProvider,
				registerScriptingProvider,
				registerTaskServicesProvider,
				registerQueryProvider,
				registerAdminServicesProvider,
				registerAgentServicesProvider,
				registerCapabilitiesServiceProvider,
				registerAgentServicesProvider,
				onDidChangeLanguageFlavor(listener: (e: sqlops.DidChangeLanguageFlavorParams) => any, thisArgs?: any, disposables?: extHostTypes.Disposable[]) {
					return extHostDataProvider.onDidChangeLanguageFlavor(listener, thisArgs, disposables);
				}
			};

			const window: typeof sqlops.window = {
				createDialog(name: string) {
					return extHostModalDialogs.createDialog(name);
				}
			};

			const tasks: typeof sqlops.tasks = {
				registerTask(id: string, task: (...args: any[]) => any, thisArgs?: any): vscode.Disposable {
					return extHostTasks.registerTask(id, task, thisArgs);
				}
			};

			const workspace: typeof sqlops.workspace = {
				onDidOpenDashboard: extHostDashboard.onDidOpenDashboard,
				onDidChangeToDashboard: extHostDashboard.onDidChangeToDashboard
			};

			const dashboard = {
				registerWebviewProvider(widgetId: string, handler: (webview: sqlops.DashboardWebview) => void) {
					extHostWebviewWidgets.$registerProvider(widgetId, handler);
				}
			};

			return {
				accounts,
				connection,
				credentials,
				objectexplorer: objectExplorer,
				resources,
				serialization,
				dataprotocol,
				ServiceOptionType: sqlExtHostTypes.ServiceOptionType,
				ConnectionOptionSpecialType: sqlExtHostTypes.ConnectionOptionSpecialType,
				EditRowState: sqlExtHostTypes.EditRowState,
				MetadataType: sqlExtHostTypes.MetadataType,
				TaskStatus: sqlExtHostTypes.TaskStatus,
				TaskExecutionMode: sqlExtHostTypes.TaskExecutionMode,
				ScriptOperation: sqlExtHostTypes.ScriptOperation,
				window,
				tasks,
				dashboard,
				workspace
			};
		}
	};
}

export function initializeExtensionApi(extensionService: ExtHostExtensionService, apiFactory: ISqlExtensionApiFactory): TPromise<void> {
	return createExtensionPathIndex(extensionService).then(trie => defineAPI(apiFactory, trie));
}

function createExtensionPathIndex(extensionService: ExtHostExtensionService): TPromise<TrieMap<IExtensionDescription>> {

	// create trie to enable fast 'filename -> extension id' look up
	const trie = new TrieMap<IExtensionDescription>(TrieMap.PathSplitter);
	const extensions = extensionService.getAllExtensionDescriptions().map(ext => {
		if (!ext.main) {
			return undefined;
		}
		return new TPromise((resolve, reject) => {
			realpath(ext.extensionFolderPath, (err, path) => {
				if (err) {
					reject(err);
				} else {
					trie.insert(path, ext);
					resolve(void 0);
				}
			});
		});
	});

	return TPromise.join(extensions).then(() => trie);
}

function defineAPI(factory: ISqlExtensionApiFactory, extensionPaths: TrieMap<IExtensionDescription>): void {
	type ApiImpl = typeof vscode | typeof sqlops;

	// each extension is meant to get its own api implementation
	const extApiImpl = new Map<string, typeof vscode>();
	const dataExtApiImpl = new Map<string, typeof sqlops>();
	let defaultApiImpl: typeof vscode;
	let defaultDataApiImpl: typeof sqlops;

	// The module factory looks for an entry in the API map for an extension. If found, it reuses this.
	// If not, it loads it & saves it in the map
	let getModuleFactory = function (apiMap: Map<string, any>,
		createApi: (extensionDescription: IExtensionDescription) => ApiImpl,
		defaultImpl: ApiImpl,
		setDefaultApiImpl: (defaultImpl: ApiImpl) => void,
		parent: any): ApiImpl {
		// get extension id from filename and api for extension
		const ext = extensionPaths.findSubstr(parent.filename);
		if (ext) {
			let apiImpl = apiMap.get(ext.id);
			if (!apiImpl) {
				apiImpl = createApi(ext);
				apiMap.set(ext.id, apiImpl);
			}
			return apiImpl;
		}

		// fall back to a default implementation
		if (!defaultImpl) {
			defaultImpl = createApi(nullExtensionDescription);
			setDefaultApiImpl(defaultImpl);
		}
		return defaultImpl;
	};

	const node_module = <any>require.__$__nodeRequire('module');
	const original = node_module._load;

	// TODO look into de-duplicating this code
	node_module._load = function load(request, parent, isMain) {
		if (request === 'vscode') {
			return getModuleFactory(extApiImpl, (ext) => factory.vsCodeFactory(ext),
				defaultApiImpl,
				(impl) => defaultApiImpl = <typeof vscode>impl,
				parent);
		} else if (request === 'sqlops') {
			return getModuleFactory(dataExtApiImpl,
				(ext) => factory.sqlopsFactory(ext),
				defaultDataApiImpl,
				(impl) => defaultDataApiImpl = <typeof sqlops>impl,
				parent);
		} else {
			// Allow standard node_module load to occur
			return original.apply(this, arguments);
		}
	};
}


const nullExtensionDescription: IExtensionDescription = {
	id: 'nullExtensionDescription',
	name: 'Null Extension Description',
	publisher: 'vscode',
	activationEvents: undefined,
	contributes: undefined,
	enableProposedApi: false,
	engines: undefined,
	extensionDependencies: undefined,
	extensionFolderPath: undefined,
	isBuiltin: false,
	main: undefined,
	version: undefined
};<|MERGE_RESOLUTION|>--- conflicted
+++ resolved
@@ -255,11 +255,7 @@
 			};
 
 			let registerAgentServicesProvider = (provider: sqlops.AgentServicesProvider): vscode.Disposable => {
-<<<<<<< HEAD
 				return extHostDataProvider.$registerAgentServiceProvider(provider);
-=======
-				return undefined;
->>>>>>> 67a9ff3e
 			};
 
 			// namespace: dataprotocol
