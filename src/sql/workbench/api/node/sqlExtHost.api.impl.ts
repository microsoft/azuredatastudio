/*---------------------------------------------------------------------------------------------
 *  Copyright (c) Microsoft Corporation. All rights reserved.
 *  Licensed under the Source EULA. See License.txt in the project root for license information.
 *--------------------------------------------------------------------------------------------*/
'use strict';

import * as extHostApi from 'vs/workbench/api/node/extHost.api.impl';
import { TrieMap } from 'sql/base/common/map';
import { TPromise } from 'vs/base/common/winjs.base';
import { IInitData, IExtHostContext } from 'vs/workbench/api/node/extHost.protocol';
import { ExtHostExtensionService } from 'vs/workbench/api/node/extHostExtensionService';
import { IExtensionDescription } from 'vs/workbench/services/extensions/common/extensions';
import { realpath } from 'fs';
import * as extHostTypes from 'vs/workbench/api/node/extHostTypes';

import * as sqlops from 'sqlops';
import * as vscode from 'vscode';
import { SqlExtHostContext } from 'sql/workbench/api/node/sqlExtHost.protocol';
import { ExtHostAccountManagement } from 'sql/workbench/api/node/extHostAccountManagement';
import { ExtHostCredentialManagement } from 'sql/workbench/api/node/extHostCredentialManagement';
import { ExtHostDataProtocol } from 'sql/workbench/api/node/extHostDataProtocol';
import { ExtHostSerializationProvider } from 'sql/workbench/api/node/extHostSerializationProvider';
import { ExtHostResourceProvider } from 'sql/workbench/api/node/extHostResourceProvider';
import * as sqlExtHostTypes from 'sql/workbench/api/common/sqlExtHostTypes';
import { ExtHostWorkspace } from 'vs/workbench/api/node/extHostWorkspace';
import { ExtHostConfiguration } from 'vs/workbench/api/node/extHostConfiguration';
import { ExtHostModalDialogs } from 'sql/workbench/api/node/extHostModalDialog';
import { ExtHostTasks } from 'sql/workbench/api/node/extHostTasks';
import { ExtHostDashboardWebviews } from 'sql/workbench/api/node/extHostDashboardWebview';
import { ExtHostModelView } from 'sql/workbench/api/node/extHostModelView';
import { ExtHostConnectionManagement } from 'sql/workbench/api/node/extHostConnectionManagement';
import { ExtHostDashboard } from 'sql/workbench/api/node/extHostDashboard';
import { ExtHostObjectExplorer } from 'sql/workbench/api/node/extHostObjectExplorer';
import { ExtHostLogService } from 'vs/workbench/api/node/extHostLogService';

export interface ISqlExtensionApiFactory {
	vsCodeFactory(extension: IExtensionDescription): typeof vscode;
	sqlopsFactory(extension: IExtensionDescription): typeof sqlops;
}

/**
 * This method instantiates and returns the extension API surface
 */
export function createApiFactory(
	initData: IInitData,
	rpcProtocol: IExtHostContext,
	extHostWorkspace: ExtHostWorkspace,
	extHostConfiguration: ExtHostConfiguration,
	extensionService: ExtHostExtensionService,
	logService: ExtHostLogService
): ISqlExtensionApiFactory {
	let vsCodeFactory = extHostApi.createApiFactory(initData, rpcProtocol, extHostWorkspace, extHostConfiguration, extensionService, logService);

	// Addressable instances
	const extHostAccountManagement = rpcProtocol.set(SqlExtHostContext.ExtHostAccountManagement, new ExtHostAccountManagement(rpcProtocol));
	const extHostConnectionManagement = rpcProtocol.set(SqlExtHostContext.ExtHostConnectionManagement, new ExtHostConnectionManagement(rpcProtocol));
	const extHostCredentialManagement = rpcProtocol.set(SqlExtHostContext.ExtHostCredentialManagement, new ExtHostCredentialManagement(rpcProtocol));
	const extHostDataProvider = rpcProtocol.set(SqlExtHostContext.ExtHostDataProtocol, new ExtHostDataProtocol(rpcProtocol));
	const extHostObjectExplorer = rpcProtocol.set(SqlExtHostContext.ExtHostObjectExplorer, new ExtHostObjectExplorer(rpcProtocol));
	const extHostSerializationProvider = rpcProtocol.set(SqlExtHostContext.ExtHostSerializationProvider, new ExtHostSerializationProvider(rpcProtocol));
	const extHostResourceProvider = rpcProtocol.set(SqlExtHostContext.ExtHostResourceProvider, new ExtHostResourceProvider(rpcProtocol));
	const extHostModalDialogs = rpcProtocol.set(SqlExtHostContext.ExtHostModalDialogs, new ExtHostModalDialogs(rpcProtocol));
	const extHostTasks = rpcProtocol.set(SqlExtHostContext.ExtHostTasks, new ExtHostTasks(rpcProtocol, logService));
	const extHostWebviewWidgets = rpcProtocol.set(SqlExtHostContext.ExtHostDashboardWebviews, new ExtHostDashboardWebviews(rpcProtocol));
	const extHostModelView = rpcProtocol.set(SqlExtHostContext.ExtHostModelView, new ExtHostModelView(rpcProtocol));
	const extHostDashboard = rpcProtocol.set(SqlExtHostContext.ExtHostDashboard, new ExtHostDashboard(rpcProtocol));


	return {
		vsCodeFactory: vsCodeFactory,
		sqlopsFactory: function (extension: IExtensionDescription): typeof sqlops {
			// namespace: accounts
			const accounts: typeof sqlops.accounts = {
				registerAccountProvider(providerMetadata: sqlops.AccountProviderMetadata, provider: sqlops.AccountProvider): vscode.Disposable {
					return extHostAccountManagement.$registerAccountProvider(providerMetadata, provider);
				},
				beginAutoOAuthDeviceCode(providerId: string, title: string, message: string, userCode: string, uri: string): Thenable<void> {
					return extHostAccountManagement.$beginAutoOAuthDeviceCode(providerId, title, message, userCode, uri);
				},
				endAutoOAuthDeviceCode(): void {
					return extHostAccountManagement.$endAutoOAuthDeviceCode();
				},
				accountUpdated(updatedAccount: sqlops.Account): void {
					return extHostAccountManagement.$accountUpdated(updatedAccount);
				}
			};

			// namespace: connection
			const connection: typeof sqlops.connection = {
				getActiveConnections(): Thenable<sqlops.connection.Connection[]> {
					return extHostConnectionManagement.$getActiveConnections();
				},
				getCurrentConnection(): Thenable<sqlops.connection.Connection> {
					return extHostConnectionManagement.$getCurrentConnection();
				},
				getCredentials(connectionId: string): Thenable<{ [name: string]: string }> {
					return extHostConnectionManagement.$getCredentials(connectionId);
				}
			};

			// namespace: credentials
			const credentials: typeof sqlops.credentials = {
				registerProvider(provider: sqlops.CredentialProvider): vscode.Disposable {
					return extHostCredentialManagement.$registerCredentialProvider(provider);
				},
				getProvider(namespaceId: string): Thenable<sqlops.CredentialProvider> {
					return extHostCredentialManagement.$getCredentialProvider(namespaceId);
				}
			};

			// namespace: objectexplorer
			const objectExplorer: typeof sqlops.objectexplorer = {
				getNode(connectionId: string, nodePath?: string): Thenable<sqlops.objectexplorer.ObjectExplorerNode> {
					return extHostObjectExplorer.$getNode(connectionId, nodePath);
				},
				getActiveConnectionNodes(): Thenable<sqlops.objectexplorer.ObjectExplorerNode[]> {
					return extHostObjectExplorer.$getActiveConnectionNodes();
				},
				findNodes(connectionId: string, type: string, schema: string, name: string, database: string, parentObjectNames: string[]): Thenable<sqlops.objectexplorer.ObjectExplorerNode[]> {
					return extHostObjectExplorer.$findNodes(connectionId, type, schema, name, database, parentObjectNames);
				}
			};

			// namespace: serialization
			const serialization: typeof sqlops.serialization = {
				registerProvider(provider: sqlops.SerializationProvider): vscode.Disposable {
					return extHostSerializationProvider.$registerSerializationProvider(provider);
				},
			};

			// namespace: serialization
			const resources: typeof sqlops.resources = {
				registerResourceProvider(providerMetadata: sqlops.ResourceProviderMetadata, provider: sqlops.ResourceProvider): vscode.Disposable {
					return extHostResourceProvider.$registerResourceProvider(providerMetadata, provider);
				}
			};

			let registerConnectionProvider = (provider: sqlops.ConnectionProvider): vscode.Disposable => {
				// Connection callbacks
				provider.registerOnConnectionComplete((connSummary: sqlops.ConnectionInfoSummary) => {
					extHostDataProvider.$onConnectComplete(provider.handle, connSummary);
				});

				provider.registerOnIntelliSenseCacheComplete((connectionUri: string) => {
					extHostDataProvider.$onIntelliSenseCacheComplete(provider.handle, connectionUri);
				});

				provider.registerOnConnectionChanged((changedConnInfo: sqlops.ChangedConnectionInfo) => {
					extHostDataProvider.$onConnectionChanged(provider.handle, changedConnInfo);
				});

				return extHostDataProvider.$registerConnectionProvider(provider);
			};

			let registerQueryProvider = (provider: sqlops.QueryProvider): vscode.Disposable => {
				provider.registerOnQueryComplete((result: sqlops.QueryExecuteCompleteNotificationResult) => {
					extHostDataProvider.$onQueryComplete(provider.handle, result);
				});

				provider.registerOnBatchStart((batchInfo: sqlops.QueryExecuteBatchNotificationParams) => {
					extHostDataProvider.$onBatchStart(provider.handle, batchInfo);
				});

				provider.registerOnBatchComplete((batchInfo: sqlops.QueryExecuteBatchNotificationParams) => {
					extHostDataProvider.$onBatchComplete(provider.handle, batchInfo);
				});

				provider.registerOnResultSetComplete((resultSetInfo: sqlops.QueryExecuteResultSetCompleteNotificationParams) => {
					extHostDataProvider.$onResultSetComplete(provider.handle, resultSetInfo);
				});

				provider.registerOnMessage((message: sqlops.QueryExecuteMessageParams) => {
					extHostDataProvider.$onQueryMessage(provider.handle, message);
				});

				provider.registerOnEditSessionReady((ownerUri: string, success: boolean, message: string) => {
					extHostDataProvider.$onEditSessionReady(provider.handle, ownerUri, success, message);
				});

				return extHostDataProvider.$registerQueryProvider(provider);
			};

			let registerObjectExplorerProvider = (provider: sqlops.ObjectExplorerProvider): vscode.Disposable => {
				provider.registerOnSessionCreated((response: sqlops.ObjectExplorerSession) => {
					extHostDataProvider.$onObjectExplorerSessionCreated(provider.handle, response);
				});

				provider.registerOnExpandCompleted((response: sqlops.ObjectExplorerExpandInfo) => {
					extHostDataProvider.$onObjectExplorerNodeExpanded(provider.handle, response);
				});

				return extHostDataProvider.$registerObjectExplorerProvider(provider);
			};

			let registerTaskServicesProvider = (provider: sqlops.TaskServicesProvider): vscode.Disposable => {
				provider.registerOnTaskCreated((response: sqlops.TaskInfo) => {
					extHostDataProvider.$onTaskCreated(provider.handle, response);
				});

				provider.registerOnTaskStatusChanged((response: sqlops.TaskProgressInfo) => {
					extHostDataProvider.$onTaskStatusChanged(provider.handle, response);
				});

				return extHostDataProvider.$registerTaskServicesProvider(provider);
			};

			let registerFileBrowserProvider = (provider: sqlops.FileBrowserProvider): vscode.Disposable => {
				provider.registerOnFileBrowserOpened((response: sqlops.FileBrowserOpenedParams) => {
					extHostDataProvider.$onFileBrowserOpened(provider.handle, response);
				});

				provider.registerOnFolderNodeExpanded((response: sqlops.FileBrowserExpandedParams) => {
					extHostDataProvider.$onFolderNodeExpanded(provider.handle, response);
				});

				provider.registerOnFilePathsValidated((response: sqlops.FileBrowserValidatedParams) => {
					extHostDataProvider.$onFilePathsValidated(provider.handle, response);
				});

				return extHostDataProvider.$registerFileBrowserProvider(provider);
			};

			let registerScriptingProvider = (provider: sqlops.ScriptingProvider): vscode.Disposable => {
				provider.registerOnScriptingComplete((response: sqlops.ScriptingCompleteResult) => {
					extHostDataProvider.$onScriptingComplete(provider.handle, response);
				});

				return extHostDataProvider.$registerScriptingProvider(provider);
			};

			let registerProfilerProvider = (provider: sqlops.ProfilerProvider): vscode.Disposable => {
				provider.registerOnSessionEventsAvailable((response: sqlops.ProfilerSessionEvents) => {
					extHostDataProvider.$onSessionEventsAvailable(provider.handle, response);
				});

				return extHostDataProvider.$registerProfilerProvider(provider);
			};

			let registerBackupProvider = (provider: sqlops.BackupProvider): vscode.Disposable => {
				return extHostDataProvider.$registerBackupProvider(provider);
			};

			let registerRestoreProvider = (provider: sqlops.RestoreProvider): vscode.Disposable => {
				return extHostDataProvider.$registerRestoreProvider(provider);
			};

			let registerMetadataProvider = (provider: sqlops.MetadataProvider): vscode.Disposable => {
				return extHostDataProvider.$registerMetadataProvider(provider);
			};

			let registerCapabilitiesServiceProvider = (provider: sqlops.CapabilitiesProvider): vscode.Disposable => {
				return extHostDataProvider.$registerCapabilitiesServiceProvider(provider);
			};

			let registerAdminServicesProvider = (provider: sqlops.AdminServicesProvider): vscode.Disposable => {
				return extHostDataProvider.$registerAdminServicesProvider(provider);
			};

			let registerAgentServicesProvider = (provider: sqlops.AgentServicesProvider): vscode.Disposable => {
				return extHostDataProvider.$registerAgentServiceProvider(provider);
			};

			// namespace: dataprotocol
			const dataprotocol: typeof sqlops.dataprotocol = {
				registerBackupProvider,
				registerConnectionProvider,
				registerFileBrowserProvider,
				registerMetadataProvider,
				registerObjectExplorerProvider,
				registerProfilerProvider,
				registerRestoreProvider,
				registerScriptingProvider,
				registerTaskServicesProvider,
				registerQueryProvider,
				registerAdminServicesProvider,
				registerAgentServicesProvider,
				registerCapabilitiesServiceProvider,
				onDidChangeLanguageFlavor(listener: (e: sqlops.DidChangeLanguageFlavorParams) => any, thisArgs?: any, disposables?: extHostTypes.Disposable[]) {
					return extHostDataProvider.onDidChangeLanguageFlavor(listener, thisArgs, disposables);
				}
			};

			const modelViewDialog: typeof sqlops.window.modelviewdialog = {
<<<<<<< HEAD
				createDialog(title: string): sqlops.window.modelviewdialog.Dialog { return undefined; },
				createPage(title: string): sqlops.window.modelviewdialog.DialogPage { return undefined; }
=======
				// TODO mairvine 4/18/18: Implement the extension layer for custom dialogs
				createDialog(title: string): sqlops.window.modelviewdialog.Dialog { return undefined; },
				createTab(title: string): sqlops.window.modelviewdialog.DialogTab { return undefined; },
				createButton(label: string): sqlops.window.modelviewdialog.Button { return undefined; }
>>>>>>> 93aa0528
			};

			const window: typeof sqlops.window = {
				createDialog(name: string) {
					return extHostModalDialogs.createDialog(name);
				},

				modelviewdialog: modelViewDialog
			};

			const tasks: typeof sqlops.tasks = {
				registerTask(id: string, task: (...args: any[]) => any, thisArgs?: any): vscode.Disposable {
					return extHostTasks.registerTask(id, task, thisArgs);
				}
			};

			const workspace: typeof sqlops.workspace = {
				onDidOpenDashboard: extHostDashboard.onDidOpenDashboard,
				onDidChangeToDashboard: extHostDashboard.onDidChangeToDashboard
			};

			const dashboard = {
				registerWebviewProvider(widgetId: string, handler: (webview: sqlops.DashboardWebview) => void) {
					extHostWebviewWidgets.$registerProvider(widgetId, handler);
				},
				registerModelViewProvider(widgetId: string, handler: (view: sqlops.ModelView) => void): void {
					extHostModelView.$registerProvider(widgetId, handler);
				}
			};

			return {
				accounts,
				connection,
				credentials,
				objectexplorer: objectExplorer,
				resources,
				serialization,
				dataprotocol,
				ServiceOptionType: sqlExtHostTypes.ServiceOptionType,
				ConnectionOptionSpecialType: sqlExtHostTypes.ConnectionOptionSpecialType,
				EditRowState: sqlExtHostTypes.EditRowState,
				MetadataType: sqlExtHostTypes.MetadataType,
				TaskStatus: sqlExtHostTypes.TaskStatus,
				TaskExecutionMode: sqlExtHostTypes.TaskExecutionMode,
				ScriptOperation: sqlExtHostTypes.ScriptOperation,
				window,
				tasks,
				dashboard,
				workspace
			};
		}
	};
}

export function initializeExtensionApi(extensionService: ExtHostExtensionService, apiFactory: ISqlExtensionApiFactory): TPromise<void> {
	return createExtensionPathIndex(extensionService).then(trie => defineAPI(apiFactory, trie));
}

function createExtensionPathIndex(extensionService: ExtHostExtensionService): TPromise<TrieMap<IExtensionDescription>> {

	// create trie to enable fast 'filename -> extension id' look up
	const trie = new TrieMap<IExtensionDescription>(TrieMap.PathSplitter);
	const extensions = extensionService.getAllExtensionDescriptions().map(ext => {
		if (!ext.main) {
			return undefined;
		}
		return new TPromise((resolve, reject) => {
			realpath(ext.extensionFolderPath, (err, path) => {
				if (err) {
					reject(err);
				} else {
					trie.insert(path, ext);
					resolve(void 0);
				}
			});
		});
	});

	return TPromise.join(extensions).then(() => trie);
}

function defineAPI(factory: ISqlExtensionApiFactory, extensionPaths: TrieMap<IExtensionDescription>): void {
	type ApiImpl = typeof vscode | typeof sqlops;

	// each extension is meant to get its own api implementation
	const extApiImpl = new Map<string, typeof vscode>();
	const dataExtApiImpl = new Map<string, typeof sqlops>();
	let defaultApiImpl: typeof vscode;
	let defaultDataApiImpl: typeof sqlops;

	// The module factory looks for an entry in the API map for an extension. If found, it reuses this.
	// If not, it loads it & saves it in the map
	let getModuleFactory = function (apiMap: Map<string, any>,
		createApi: (extensionDescription: IExtensionDescription) => ApiImpl,
		defaultImpl: ApiImpl,
		setDefaultApiImpl: (defaultImpl: ApiImpl) => void,
		parent: any): ApiImpl {
		// get extension id from filename and api for extension
		const ext = extensionPaths.findSubstr(parent.filename);
		if (ext) {
			let apiImpl = apiMap.get(ext.id);
			if (!apiImpl) {
				apiImpl = createApi(ext);
				apiMap.set(ext.id, apiImpl);
			}
			return apiImpl;
		}

		// fall back to a default implementation
		if (!defaultImpl) {
			defaultImpl = createApi(nullExtensionDescription);
			setDefaultApiImpl(defaultImpl);
		}
		return defaultImpl;
	};

	const node_module = <any>require.__$__nodeRequire('module');
	const original = node_module._load;

	// TODO look into de-duplicating this code
	node_module._load = function load(request, parent, isMain) {
		if (request === 'vscode') {
			return getModuleFactory(extApiImpl, (ext) => factory.vsCodeFactory(ext),
				defaultApiImpl,
				(impl) => defaultApiImpl = <typeof vscode>impl,
				parent);
		} else if (request === 'sqlops') {
			return getModuleFactory(dataExtApiImpl,
				(ext) => factory.sqlopsFactory(ext),
				defaultDataApiImpl,
				(impl) => defaultDataApiImpl = <typeof sqlops>impl,
				parent);
		} else {
			// Allow standard node_module load to occur
			return original.apply(this, arguments);
		}
	};
}


const nullExtensionDescription: IExtensionDescription = {
	id: 'nullExtensionDescription',
	name: 'Null Extension Description',
	publisher: 'vscode',
	activationEvents: undefined,
	contributes: undefined,
	enableProposedApi: false,
	engines: undefined,
	extensionDependencies: undefined,
	extensionFolderPath: undefined,
	isBuiltin: false,
	main: undefined,
	version: undefined
};<|MERGE_RESOLUTION|>--- conflicted
+++ resolved
@@ -281,15 +281,10 @@
 			};
 
 			const modelViewDialog: typeof sqlops.window.modelviewdialog = {
-<<<<<<< HEAD
-				createDialog(title: string): sqlops.window.modelviewdialog.Dialog { return undefined; },
-				createPage(title: string): sqlops.window.modelviewdialog.DialogPage { return undefined; }
-=======
 				// TODO mairvine 4/18/18: Implement the extension layer for custom dialogs
 				createDialog(title: string): sqlops.window.modelviewdialog.Dialog { return undefined; },
 				createTab(title: string): sqlops.window.modelviewdialog.DialogTab { return undefined; },
 				createButton(label: string): sqlops.window.modelviewdialog.Button { return undefined; }
->>>>>>> 93aa0528
 			};
 
 			const window: typeof sqlops.window = {
