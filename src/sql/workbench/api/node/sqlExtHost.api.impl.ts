/*---------------------------------------------------------------------------------------------
 *  Copyright (c) Microsoft Corporation. All rights reserved.
 *  Licensed under the Source EULA. See License.txt in the project root for license information.
 *--------------------------------------------------------------------------------------------*/

import * as extHostApi from 'vs/workbench/api/node/extHost.api.impl';
import { IInitData, IMainContext } from 'vs/workbench/api/common/extHost.protocol';
import { ExtHostExtensionService } from 'vs/workbench/api/node/extHostExtensionService';
import { URI } from 'vs/base/common/uri';

import * as azdata from 'azdata';
import * as sqlops from 'sqlops';
import * as vscode from 'vscode';
import { SqlExtHostContext } from 'sql/workbench/api/node/sqlExtHost.protocol';
import { ExtHostAccountManagement } from 'sql/workbench/api/node/extHostAccountManagement';
import { ExtHostCredentialManagement } from 'sql/workbench/api/node/extHostCredentialManagement';
import { ExtHostDataProtocol } from 'sql/workbench/api/node/extHostDataProtocol';
import { ExtHostSerializationProvider } from 'sql/workbench/api/node/extHostSerializationProvider';
import { ExtHostResourceProvider } from 'sql/workbench/api/node/extHostResourceProvider';
import * as sqlExtHostTypes from 'sql/workbench/api/common/sqlExtHostTypes';
import { ExtHostModalDialogs } from 'sql/workbench/api/node/extHostModalDialog';
import { ExtHostTasks } from 'sql/workbench/api/node/extHostTasks';
import { ExtHostDashboardWebviews } from 'sql/workbench/api/node/extHostDashboardWebview';
import { ExtHostModelView } from 'sql/workbench/api/node/extHostModelView';
import { ExtHostConnectionManagement } from 'sql/workbench/api/node/extHostConnectionManagement';
import { ExtHostDashboard } from 'sql/workbench/api/node/extHostDashboard';
import { ExtHostObjectExplorer } from 'sql/workbench/api/node/extHostObjectExplorer';
import { ExtHostLogService } from 'vs/workbench/api/common/extHostLogService';
import { ExtHostModelViewDialog } from 'sql/workbench/api/node/extHostModelViewDialog';
import { ExtHostModelViewTreeViews } from 'sql/workbench/api/node/extHostModelViewTree';
import { ExtHostQueryEditor } from 'sql/workbench/api/node/extHostQueryEditor';
import { ExtHostBackgroundTaskManagement } from './extHostBackgroundTaskManagement';
import { ExtHostNotebook } from 'sql/workbench/api/node/extHostNotebook';
import { ExtHostNotebookDocumentsAndEditors } from 'sql/workbench/api/node/extHostNotebookDocumentsAndEditors';
import { ExtensionDescriptionRegistry } from 'vs/workbench/services/extensions/common/extensionDescriptionRegistry';
import { ExtHostExtensionManagement } from 'sql/workbench/api/node/extHostExtensionManagement';
import { ExtensionIdentifier, IExtensionDescription } from 'vs/platform/extensions/common/extensions';
import { TernarySearchTree } from 'vs/base/common/map';
import { ExtHostWorkspace } from 'vs/workbench/api/common/extHostWorkspace';
import { ExtHostConfiguration, ExtHostConfigProvider } from 'vs/workbench/api/common/extHostConfiguration';
import { ExtHostStorage } from 'vs/workbench/api/common/extHostStorage';
import * as extHostTypes from 'vs/workbench/api/common/extHostTypes';
import { ISchemeTransformer } from 'vs/workbench/api/common/extHostLanguageFeatures';
import { AzureResource } from 'sql/platform/accounts/common/interfaces';

export interface ISqlExtensionApiFactory {
	vsCodeFactory(extension: IExtensionDescription, registry: ExtensionDescriptionRegistry, configProvider: ExtHostConfigProvider): typeof vscode;
	sqlopsFactory(extension: IExtensionDescription): typeof sqlops;
	azdataFactory(extension: IExtensionDescription): typeof azdata;
}

/**
 * This method instantiates and returns the extension API surface
 */
export function createApiFactory(
	initData: IInitData,
	rpcProtocol: IMainContext,
	extHostWorkspace: ExtHostWorkspace,
	extHostConfiguration: ExtHostConfiguration,
	extensionService: ExtHostExtensionService,
	logService: ExtHostLogService,
	extHostStorage: ExtHostStorage,
	schemeTransformer: ISchemeTransformer | null,
	outputChannelName: string
): ISqlExtensionApiFactory {
	let vsCodeFactory = extHostApi.createApiFactory(initData, rpcProtocol, extHostWorkspace, extHostConfiguration, extensionService, logService, extHostStorage, schemeTransformer, outputChannelName);

	// Addressable instances
	const extHostAccountManagement = rpcProtocol.set(SqlExtHostContext.ExtHostAccountManagement, new ExtHostAccountManagement(rpcProtocol));
	const extHostConnectionManagement = rpcProtocol.set(SqlExtHostContext.ExtHostConnectionManagement, new ExtHostConnectionManagement(rpcProtocol));
	const extHostCredentialManagement = rpcProtocol.set(SqlExtHostContext.ExtHostCredentialManagement, new ExtHostCredentialManagement(rpcProtocol));
	const extHostDataProvider = rpcProtocol.set(SqlExtHostContext.ExtHostDataProtocol, new ExtHostDataProtocol(rpcProtocol));
	const extHostObjectExplorer = rpcProtocol.set(SqlExtHostContext.ExtHostObjectExplorer, new ExtHostObjectExplorer(rpcProtocol));
	const extHostSerializationProvider = rpcProtocol.set(SqlExtHostContext.ExtHostSerializationProvider, new ExtHostSerializationProvider(rpcProtocol));
	const extHostResourceProvider = rpcProtocol.set(SqlExtHostContext.ExtHostResourceProvider, new ExtHostResourceProvider(rpcProtocol));
	const extHostModalDialogs = rpcProtocol.set(SqlExtHostContext.ExtHostModalDialogs, new ExtHostModalDialogs(rpcProtocol));
	const extHostTasks = rpcProtocol.set(SqlExtHostContext.ExtHostTasks, new ExtHostTasks(rpcProtocol, logService));
	const extHostBackgroundTaskManagement = rpcProtocol.set(SqlExtHostContext.ExtHostBackgroundTaskManagement, new ExtHostBackgroundTaskManagement(rpcProtocol));
	const extHostWebviewWidgets = rpcProtocol.set(SqlExtHostContext.ExtHostDashboardWebviews, new ExtHostDashboardWebviews(rpcProtocol));
	const extHostModelViewTree = rpcProtocol.set(SqlExtHostContext.ExtHostModelViewTreeViews, new ExtHostModelViewTreeViews(rpcProtocol));
	const extHostModelView = rpcProtocol.set(SqlExtHostContext.ExtHostModelView, new ExtHostModelView(rpcProtocol, extHostModelViewTree));
	const extHostDashboard = rpcProtocol.set(SqlExtHostContext.ExtHostDashboard, new ExtHostDashboard(rpcProtocol));
	const extHostModelViewDialog = rpcProtocol.set(SqlExtHostContext.ExtHostModelViewDialog, new ExtHostModelViewDialog(rpcProtocol, extHostModelView, extHostBackgroundTaskManagement));
	const extHostQueryEditor = rpcProtocol.set(SqlExtHostContext.ExtHostQueryEditor, new ExtHostQueryEditor(rpcProtocol));
	const extHostNotebook = rpcProtocol.set(SqlExtHostContext.ExtHostNotebook, new ExtHostNotebook(rpcProtocol));
	const extHostNotebookDocumentsAndEditors = rpcProtocol.set(SqlExtHostContext.ExtHostNotebookDocumentsAndEditors, new ExtHostNotebookDocumentsAndEditors(rpcProtocol));
	const extHostExtensionManagement = rpcProtocol.set(SqlExtHostContext.ExtHostExtensionManagement, new ExtHostExtensionManagement(rpcProtocol));


	return {
		vsCodeFactory: vsCodeFactory,
		azdataFactory: function (extension: IExtensionDescription): typeof azdata {
			// namespace: connection
			const connection: typeof azdata.connection = {
				// "azdata" API definition
				ConnectionProfile: sqlExtHostTypes.ConnectionProfile,

				getCurrentConnection(): Thenable<azdata.connection.ConnectionProfile> {
					return extHostConnectionManagement.$getCurrentConnection();
				},

				// "sqlops" back-compat APIs
				getActiveConnections(): Thenable<azdata.connection.Connection[]> {
					return extHostConnectionManagement.$getActiveConnections();
				},
				getCredentials(connectionId: string): Thenable<{ [name: string]: string }> {
					return extHostConnectionManagement.$getCredentials(connectionId);
				},
				getServerInfo(connectionId: string): Thenable<azdata.ServerInfo> {
					return extHostConnectionManagement.$getServerInfo(connectionId);
				},
				openConnectionDialog(providers?: string[], initialConnectionProfile?: azdata.IConnectionProfile, connectionCompletionOptions?: azdata.IConnectionCompletionOptions): Thenable<azdata.connection.Connection> {
					return extHostConnectionManagement.$openConnectionDialog(providers, initialConnectionProfile, connectionCompletionOptions);
				},
				listDatabases(connectionId: string): Thenable<string[]> {
					return extHostConnectionManagement.$listDatabases(connectionId);
				},
				getConnectionString(connectionId: string, includePassword: boolean): Thenable<string> {
					return extHostConnectionManagement.$getConnectionString(connectionId, includePassword);
				},
				getUriForConnection(connectionId: string): Thenable<string> {
					return extHostConnectionManagement.$getUriForConnection(connectionId);
				},
				connect(connectionProfile: azdata.IConnectionProfile, saveConnection: boolean, showDashboard: boolean): Thenable<azdata.ConnectionResult> {
					return extHostConnectionManagement.$connect(connectionProfile, saveConnection, showDashboard);
				}
			};

			// Backcompat "sqlops" APIs
			// namespace: accounts
			const accounts: typeof azdata.accounts = {
				registerAccountProvider(providerMetadata: azdata.AccountProviderMetadata, provider: azdata.AccountProvider): vscode.Disposable {
					return extHostAccountManagement.$registerAccountProvider(providerMetadata, provider);
				},
				beginAutoOAuthDeviceCode(providerId: string, title: string, message: string, userCode: string, uri: string): Thenable<void> {
					return extHostAccountManagement.$beginAutoOAuthDeviceCode(providerId, title, message, userCode, uri);
				},
				endAutoOAuthDeviceCode(): void {
					return extHostAccountManagement.$endAutoOAuthDeviceCode();
				},
				accountUpdated(updatedAccount: azdata.Account): void {
					return extHostAccountManagement.$accountUpdated(updatedAccount);
				},
				getAllAccounts(): Thenable<azdata.Account[]> {
					return extHostAccountManagement.$getAllAccounts();
				},
				getSecurityToken(account: azdata.Account, resource?: azdata.AzureResource): Thenable<{}> {
					return extHostAccountManagement.$getSecurityToken(account, resource);
				},
				onDidChangeAccounts(listener: (e: azdata.DidChangeAccountsParams) => void, thisArgs?: any, disposables?: extHostTypes.Disposable[]) {
					return extHostAccountManagement.onDidChangeAccounts(listener, thisArgs, disposables);
				}
			};

			// namespace: credentials
			const credentials: typeof azdata.credentials = {
				registerProvider(provider: azdata.CredentialProvider): vscode.Disposable {
					return extHostCredentialManagement.$registerCredentialProvider(provider);
				},
				getProvider(namespaceId: string): Thenable<azdata.CredentialProvider> {
					return extHostCredentialManagement.$getCredentialProvider(namespaceId);
				}
			};

			// namespace: objectexplorer
			const objectExplorer: typeof azdata.objectexplorer = {
				getNode(connectionId: string, nodePath?: string): Thenable<azdata.objectexplorer.ObjectExplorerNode> {
					return extHostObjectExplorer.$getNode(connectionId, nodePath);
				},
				getActiveConnectionNodes(): Thenable<azdata.objectexplorer.ObjectExplorerNode[]> {
					return extHostObjectExplorer.$getActiveConnectionNodes();
				},
				findNodes(connectionId: string, type: string, schema: string, name: string, database: string, parentObjectNames: string[]): Thenable<azdata.objectexplorer.ObjectExplorerNode[]> {
					return extHostObjectExplorer.$findNodes(connectionId, type, schema, name, database, parentObjectNames);
				},
				getNodeActions(connectionId: string, nodePath: string): Thenable<string[]> {
					return extHostObjectExplorer.$getNodeActions(connectionId, nodePath);
				},
				getSessionConnectionProfile(sessionId: string): Thenable<azdata.IConnectionProfile> {
					return extHostObjectExplorer.$getSessionConnectionProfile(sessionId);
				}
			};

			// namespace: serialization
			const serialization: typeof azdata.serialization = {
				registerProvider(provider: azdata.SerializationProvider): vscode.Disposable {
					return extHostSerializationProvider.$registerSerializationProvider(provider);
				},
			};

			// namespace: serialization
			const resources: typeof azdata.resources = {
				registerResourceProvider(providerMetadata: azdata.ResourceProviderMetadata, provider: azdata.ResourceProvider): vscode.Disposable {
					return extHostResourceProvider.$registerResourceProvider(providerMetadata, provider);
				}
			};

			let registerConnectionProvider = (provider: azdata.ConnectionProvider): vscode.Disposable => {
				// Connection callbacks
				provider.registerOnConnectionComplete((connSummary: azdata.ConnectionInfoSummary) => {
					extHostDataProvider.$onConnectComplete(provider.handle, connSummary);
				});

				provider.registerOnIntelliSenseCacheComplete((connectionUri: string) => {
					extHostDataProvider.$onIntelliSenseCacheComplete(provider.handle, connectionUri);
				});

				provider.registerOnConnectionChanged((changedConnInfo: azdata.ChangedConnectionInfo) => {
					extHostDataProvider.$onConnectionChanged(provider.handle, changedConnInfo);
				});

				return extHostDataProvider.$registerConnectionProvider(provider);
			};

			let registerQueryProvider = (provider: azdata.QueryProvider): vscode.Disposable => {
				provider.registerOnQueryComplete((result: azdata.QueryExecuteCompleteNotificationResult) => {
					extHostDataProvider.$onQueryComplete(provider.handle, result);
				});

				provider.registerOnBatchStart((batchInfo: azdata.QueryExecuteBatchNotificationParams) => {
					extHostDataProvider.$onBatchStart(provider.handle, batchInfo);
				});

				provider.registerOnBatchComplete((batchInfo: azdata.QueryExecuteBatchNotificationParams) => {
					extHostDataProvider.$onBatchComplete(provider.handle, batchInfo);
				});

				provider.registerOnResultSetAvailable((resultSetInfo: azdata.QueryExecuteResultSetNotificationParams) => {
					extHostDataProvider.$onResultSetAvailable(provider.handle, resultSetInfo);
				});

				provider.registerOnResultSetUpdated((resultSetInfo: azdata.QueryExecuteResultSetNotificationParams) => {
					extHostDataProvider.$onResultSetUpdated(provider.handle, resultSetInfo);
				});

				provider.registerOnMessage((message: azdata.QueryExecuteMessageParams) => {
					extHostDataProvider.$onQueryMessage(provider.handle, message);
				});

				provider.registerOnEditSessionReady((ownerUri: string, success: boolean, message: string) => {
					extHostDataProvider.$onEditSessionReady(provider.handle, ownerUri, success, message);
				});

				return extHostDataProvider.$registerQueryProvider(provider);
			};

			let registerObjectExplorerProvider = (provider: azdata.ObjectExplorerProvider): vscode.Disposable => {
				provider.registerOnSessionCreated((response: azdata.ObjectExplorerSession) => {
					extHostDataProvider.$onObjectExplorerSessionCreated(provider.handle, response);
				});

				if (provider.registerOnSessionDisconnected) {
					provider.registerOnSessionDisconnected((response: azdata.ObjectExplorerSession) => {
						extHostDataProvider.$onObjectExplorerSessionDisconnected(provider.handle, response);
					});
				}

				provider.registerOnExpandCompleted((response: azdata.ObjectExplorerExpandInfo) => {
					extHostDataProvider.$onObjectExplorerNodeExpanded(provider.providerId, response);
				});

				return extHostDataProvider.$registerObjectExplorerProvider(provider);
			};

			let registerObjectExplorerNodeProvider = (provider: azdata.ObjectExplorerNodeProvider): vscode.Disposable => {
				provider.registerOnExpandCompleted((response: azdata.ObjectExplorerExpandInfo) => {
					extHostDataProvider.$onObjectExplorerNodeExpanded(provider.providerId, response);
				});

				return extHostDataProvider.$registerObjectExplorerNodeProvider(provider);
			};

			let registerIconProvider = (provider: azdata.IconProvider): vscode.Disposable => {
				return extHostDataProvider.$registerIconProvider(provider);
			};

			let registerTaskServicesProvider = (provider: azdata.TaskServicesProvider): vscode.Disposable => {
				provider.registerOnTaskCreated((response: azdata.TaskInfo) => {
					extHostDataProvider.$onTaskCreated(provider.handle, response);
				});

				provider.registerOnTaskStatusChanged((response: azdata.TaskProgressInfo) => {
					extHostDataProvider.$onTaskStatusChanged(provider.handle, response);
				});

				return extHostDataProvider.$registerTaskServicesProvider(provider);
			};

			let registerFileBrowserProvider = (provider: azdata.FileBrowserProvider): vscode.Disposable => {
				provider.registerOnFileBrowserOpened((response: azdata.FileBrowserOpenedParams) => {
					extHostDataProvider.$onFileBrowserOpened(provider.handle, response);
				});

				provider.registerOnFolderNodeExpanded((response: azdata.FileBrowserExpandedParams) => {
					extHostDataProvider.$onFolderNodeExpanded(provider.handle, response);
				});

				provider.registerOnFilePathsValidated((response: azdata.FileBrowserValidatedParams) => {
					extHostDataProvider.$onFilePathsValidated(provider.handle, response);
				});

				return extHostDataProvider.$registerFileBrowserProvider(provider);
			};

			let registerScriptingProvider = (provider: azdata.ScriptingProvider): vscode.Disposable => {
				provider.registerOnScriptingComplete((response: azdata.ScriptingCompleteResult) => {
					extHostDataProvider.$onScriptingComplete(provider.handle, response);
				});

				return extHostDataProvider.$registerScriptingProvider(provider);
			};

			let registerProfilerProvider = (provider: azdata.ProfilerProvider): vscode.Disposable => {
				provider.registerOnSessionEventsAvailable((response: azdata.ProfilerSessionEvents) => {
					extHostDataProvider.$onSessionEventsAvailable(provider.handle, response);
				});

				provider.registerOnSessionStopped((response: azdata.ProfilerSessionStoppedParams) => {
					extHostDataProvider.$onSessionStopped(provider.handle, response);
				});

				provider.registerOnProfilerSessionCreated((response: azdata.ProfilerSessionCreatedParams) => {
					extHostDataProvider.$onProfilerSessionCreated(provider.handle, response);
				});

				return extHostDataProvider.$registerProfilerProvider(provider);
			};

			let registerBackupProvider = (provider: azdata.BackupProvider): vscode.Disposable => {
				return extHostDataProvider.$registerBackupProvider(provider);
			};

			let registerRestoreProvider = (provider: azdata.RestoreProvider): vscode.Disposable => {
				return extHostDataProvider.$registerRestoreProvider(provider);
			};

			let registerMetadataProvider = (provider: azdata.MetadataProvider): vscode.Disposable => {
				return extHostDataProvider.$registerMetadataProvider(provider);
			};

			let registerCapabilitiesServiceProvider = (provider: azdata.CapabilitiesProvider): vscode.Disposable => {
				return extHostDataProvider.$registerCapabilitiesServiceProvider(provider);
			};

			let registerAdminServicesProvider = (provider: azdata.AdminServicesProvider): vscode.Disposable => {
				return extHostDataProvider.$registerAdminServicesProvider(provider);
			};

			let registerAgentServicesProvider = (provider: azdata.AgentServicesProvider): vscode.Disposable => {
				provider.registerOnUpdated(() => {
					extHostDataProvider.$onJobDataUpdated(provider.handle);
				});

				return extHostDataProvider.$registerAgentServiceProvider(provider);
			};

			let registerDacFxServicesProvider = (provider: azdata.DacFxServicesProvider): vscode.Disposable => {
				return extHostDataProvider.$registerDacFxServiceProvider(provider);
			};

			let registerSchemaCompareServicesProvider = (provider: azdata.SchemaCompareServicesProvider): vscode.Disposable => {
				return extHostDataProvider.$registerSchemaCompareServiceProvider(provider);
			};

			// namespace: dataprotocol
			const dataprotocol: typeof azdata.dataprotocol = {
				registerBackupProvider,
				registerConnectionProvider,
				registerFileBrowserProvider,
				registerMetadataProvider,
				registerObjectExplorerProvider,
				registerObjectExplorerNodeProvider,
				registerIconProvider,
				registerProfilerProvider,
				registerRestoreProvider,
				registerScriptingProvider,
				registerTaskServicesProvider,
				registerQueryProvider,
				registerAdminServicesProvider,
				registerAgentServicesProvider,
				registerCapabilitiesServiceProvider,
				registerDacFxServicesProvider,
				registerSchemaCompareServicesProvider,
				onDidChangeLanguageFlavor(listener: (e: azdata.DidChangeLanguageFlavorParams) => any, thisArgs?: any, disposables?: extHostTypes.Disposable[]) {
					return extHostDataProvider.onDidChangeLanguageFlavor(listener, thisArgs, disposables);
				},
				getProvider<T extends azdata.DataProvider>(providerId: string, providerType: azdata.DataProviderType) {
					return extHostDataProvider.getProvider<T>(providerId, providerType);
				},
				getProvidersByType<T extends azdata.DataProvider>(providerType: azdata.DataProviderType) {
					return extHostDataProvider.getProvidersByType<T>(providerType);
				}
			};

			const window: typeof azdata.window = {
				createWebViewDialog(name: string) {
					return extHostModalDialogs.createDialog(name);
				},
				createModelViewDialog(title: string, dialogName?: string, isWide?: boolean): azdata.window.Dialog {
					return extHostModelViewDialog.createDialog(title, dialogName, extension, !!isWide);
				},
				createTab(title: string): azdata.window.DialogTab {
					return extHostModelViewDialog.createTab(title, extension);
				},
				createButton(label: string): azdata.window.Button {
					return extHostModelViewDialog.createButton(label);
				},
				openDialog(dialog: azdata.window.Dialog) {
					return extHostModelViewDialog.openDialog(dialog);
				},
				closeDialog(dialog: azdata.window.Dialog) {
					return extHostModelViewDialog.closeDialog(dialog);
				},
				createWizardPage(title: string): azdata.window.WizardPage {
					return extHostModelViewDialog.createWizardPage(title);
				},
				createWizard(title: string): azdata.window.Wizard {
					return extHostModelViewDialog.createWizard(title);
				},
				MessageLevel: sqlExtHostTypes.MessageLevel
			};

			const tasks: typeof azdata.tasks = {
				registerTask(id: string, task: (...args: any[]) => any, thisArgs?: any): vscode.Disposable {
					return extHostTasks.registerTask(id, task, thisArgs);
				},
				startBackgroundOperation(operationInfo: azdata.BackgroundOperationInfo): void {
					extHostBackgroundTaskManagement.$registerTask(operationInfo);
				}
			};

			const workspace: typeof azdata.workspace = {
				onDidOpenDashboard: extHostDashboard.onDidOpenDashboard,
				onDidChangeToDashboard: extHostDashboard.onDidChangeToDashboard,
				createModelViewEditor(title: string, options?: azdata.ModelViewEditorOptions): azdata.workspace.ModelViewEditor {
					return extHostModelViewDialog.createModelViewEditor(title, extension, options);
				}
			};

			const dashboard = {
				registerWebviewProvider(widgetId: string, handler: (webview: azdata.DashboardWebview) => void) {
					extHostWebviewWidgets.$registerProvider(widgetId, handler);
				}
			};

			const ui = {
				registerModelViewProvider(modelViewId: string, handler: (view: azdata.ModelView) => void): void {
					extHostModelView.$registerProvider(modelViewId, handler, extension);
				}
			};

			// namespace: queryeditor
			const queryEditor: typeof azdata.queryeditor = {
				connect(fileUri: string, connectionId: string): Thenable<void> {
					return extHostQueryEditor.$connect(fileUri, connectionId);
				},

				runQuery(fileUri: string, options?: Map<string, string>): void {
					extHostQueryEditor.$runQuery(fileUri);
				},

				registerQueryEventListener(listener: azdata.queryeditor.QueryEventListener): void {
					extHostQueryEditor.$registerQueryInfoListener('MSSQL', listener);
				},

				getQueryDocument(fileUri: string): Thenable<azdata.queryeditor.QueryDocument> {
					return extHostQueryEditor.$getQueryDocument(fileUri);
				}
			};

			const extensions: typeof azdata.extensions = {
				install(vsixPath: string): Thenable<string> {
					return extHostExtensionManagement.$install(vsixPath);
				}
			};

			const nb = {
				get notebookDocuments() {
					return extHostNotebookDocumentsAndEditors.getAllDocuments().map(doc => doc.document);
				},
				get activeNotebookEditor() {
					return extHostNotebookDocumentsAndEditors.getActiveEditor();
				},
				get visibleNotebookEditors() {
					return extHostNotebookDocumentsAndEditors.getAllEditors();
				},
				get onDidOpenNotebookDocument() {
					return extHostNotebookDocumentsAndEditors.onDidOpenNotebookDocument;
				},
				get onDidChangeNotebookCell() {
					return extHostNotebookDocumentsAndEditors.onDidChangeNotebookCell;
				},
				showNotebookDocument(uri: vscode.Uri, showOptions: azdata.nb.NotebookShowOptions) {
					return extHostNotebookDocumentsAndEditors.showNotebookDocument(uri, showOptions);
				},
				registerNotebookProvider(provider: azdata.nb.NotebookProvider): vscode.Disposable {
					return extHostNotebook.registerNotebookProvider(provider);
				},
				CellRange: sqlExtHostTypes.CellRange,
				NotebookChangeKind: sqlExtHostTypes.NotebookChangeKind
			};

			return {
				accounts,
				connection,
				credentials,
				objectexplorer: objectExplorer,
				resources,
				serialization,
				dataprotocol,
				DataProviderType: sqlExtHostTypes.DataProviderType,
				DeclarativeDataType: sqlExtHostTypes.DeclarativeDataType,
				ServiceOptionType: sqlExtHostTypes.ServiceOptionType,
				ConnectionOptionSpecialType: sqlExtHostTypes.ConnectionOptionSpecialType,
				EditRowState: sqlExtHostTypes.EditRowState,
				MetadataType: sqlExtHostTypes.MetadataType,
				TaskStatus: sqlExtHostTypes.TaskStatus,
				TaskExecutionMode: sqlExtHostTypes.TaskExecutionMode,
				ScriptOperation: sqlExtHostTypes.ScriptOperation,
				WeekDays: sqlExtHostTypes.WeekDays,
				NotifyMethods: sqlExtHostTypes.NotifyMethods,
				JobCompletionActionCondition: sqlExtHostTypes.JobCompletionActionCondition,
				JobExecutionStatus: sqlExtHostTypes.JobExecutionStatus,
				AlertType: sqlExtHostTypes.AlertType,
				FrequencyTypes: sqlExtHostTypes.FrequencyTypes,
				FrequencySubDayTypes: sqlExtHostTypes.FrequencySubDayTypes,
				FrequencyRelativeIntervals: sqlExtHostTypes.FrequencyRelativeIntervals,
				window,
				tasks,
				dashboard,
				workspace,
				queryeditor: queryEditor,
				ui: ui,
				StatusIndicator: sqlExtHostTypes.StatusIndicator,
				CardType: sqlExtHostTypes.CardType,
				Orientation: sqlExtHostTypes.Orientation,
				SqlThemeIcon: sqlExtHostTypes.SqlThemeIcon,
				TreeComponentItem: sqlExtHostTypes.TreeComponentItem,
				nb: nb,
				AzureResource: sqlExtHostTypes.AzureResource,
				TreeItem: sqlExtHostTypes.TreeItem,
				extensions: extensions,
				SchemaUpdateAction: sqlExtHostTypes.SchemaUpdateAction,
				SchemaDifferenceType: sqlExtHostTypes.SchemaDifferenceType,
				SchemaCompareEndpointType: sqlExtHostTypes.SchemaCompareEndpointType,
				SchemaObjectType: sqlExtHostTypes.SchemaObjectType,
				ColumnType: sqlExtHostTypes.ColumnType,
				ActionOnCellCheckboxCheck: sqlExtHostTypes.ActionOnCellCheckboxCheck,
			};
		},

		// "sqlops" namespace provided for back-compat only, add new interfaces to "azdata"
		sqlopsFactory: function (extension: IExtensionDescription): typeof sqlops {

			// namespace: connection
			const connection: typeof sqlops.connection = {
				getActiveConnections(): Thenable<sqlops.connection.Connection[]> {
					return extHostConnectionManagement.$getActiveConnections();
				},
				getCurrentConnection(): Thenable<sqlops.connection.Connection> {
					return extHostConnectionManagement.$getSqlOpsCurrentConnection();
				},
				getCredentials(connectionId: string): Thenable<{ [name: string]: string }> {
					return extHostConnectionManagement.$getCredentials(connectionId);
				},
				getServerInfo(connectionId: string): Thenable<sqlops.ServerInfo> {
					return extHostConnectionManagement.$getServerInfo(connectionId);
				},
				openConnectionDialog(providers?: string[], initialConnectionProfile?: sqlops.IConnectionProfile, connectionCompletionOptions?: sqlops.IConnectionCompletionOptions): Thenable<sqlops.connection.Connection> {
					return extHostConnectionManagement.$openConnectionDialog(providers, initialConnectionProfile, connectionCompletionOptions);
				},
				listDatabases(connectionId: string): Thenable<string[]> {
					return extHostConnectionManagement.$listDatabases(connectionId);
				},
				getConnectionString(connectionId: string, includePassword: boolean): Thenable<string> {
					return extHostConnectionManagement.$getConnectionString(connectionId, includePassword);
				},
				getUriForConnection(connectionId: string): Thenable<string> {
					return extHostConnectionManagement.$getUriForConnection(connectionId);
				},
				connect(connectionProfile: sqlops.IConnectionProfile, saveConnection: boolean, showDashboard: boolean): Thenable<sqlops.ConnectionResult> {
					return extHostConnectionManagement.$connect(connectionProfile, saveConnection, showDashboard);
				}
			};

			// namespace: credentials
			const credentials: typeof sqlops.credentials = {
				registerProvider(provider: sqlops.CredentialProvider): vscode.Disposable {
					return extHostCredentialManagement.$registerCredentialProvider(provider);
				},
				getProvider(namespaceId: string): Thenable<sqlops.CredentialProvider> {
					return extHostCredentialManagement.$getCredentialProvider(namespaceId);
				}
			};

			// namespace: objectexplorer
			const objectExplorer: typeof sqlops.objectexplorer = {
				getNode(connectionId: string, nodePath?: string): Thenable<sqlops.objectexplorer.ObjectExplorerNode> {
					return extHostObjectExplorer.$getNode(connectionId, nodePath);
				},
				getActiveConnectionNodes(): Thenable<sqlops.objectexplorer.ObjectExplorerNode[]> {
					return extHostObjectExplorer.$getActiveConnectionNodes();
				},
				findNodes(connectionId: string, type: string, schema: string, name: string, database: string, parentObjectNames: string[]): Thenable<sqlops.objectexplorer.ObjectExplorerNode[]> {
					return extHostObjectExplorer.$findNodes(connectionId, type, schema, name, database, parentObjectNames);
				},
				getNodeActions(connectionId: string, nodePath: string): Thenable<string[]> {
					return extHostObjectExplorer.$getNodeActions(connectionId, nodePath);
				},
				getSessionConnectionProfile(sessionId: string): Thenable<sqlops.IConnectionProfile> {
					return extHostObjectExplorer.$getSessionConnectionProfile(sessionId);
				}
			};

			// namespace: serialization
			const serialization: typeof sqlops.serialization = {
				registerProvider(provider: sqlops.SerializationProvider): vscode.Disposable {
					return extHostSerializationProvider.$registerSerializationProvider(provider);
				},
			};


			let registerConnectionProvider = (provider: sqlops.ConnectionProvider): vscode.Disposable => {
				// Connection callbacks
				provider.registerOnConnectionComplete((connSummary: sqlops.ConnectionInfoSummary) => {
					extHostDataProvider.$onConnectComplete(provider.handle, connSummary);
				});

				provider.registerOnIntelliSenseCacheComplete((connectionUri: string) => {
					extHostDataProvider.$onIntelliSenseCacheComplete(provider.handle, connectionUri);
				});

				provider.registerOnConnectionChanged((changedConnInfo: sqlops.ChangedConnectionInfo) => {
					extHostDataProvider.$onConnectionChanged(provider.handle, changedConnInfo);
				});

				return extHostDataProvider.$registerConnectionProvider(provider);
			};

			let registerQueryProvider = (provider: sqlops.QueryProvider): vscode.Disposable => {
				provider.registerOnQueryComplete((result: sqlops.QueryExecuteCompleteNotificationResult) => {
					extHostDataProvider.$onQueryComplete(provider.handle, result);
				});

				provider.registerOnBatchStart((batchInfo: sqlops.QueryExecuteBatchNotificationParams) => {
					extHostDataProvider.$onBatchStart(provider.handle, batchInfo);
				});

				provider.registerOnBatchComplete((batchInfo: sqlops.QueryExecuteBatchNotificationParams) => {
					extHostDataProvider.$onBatchComplete(provider.handle, batchInfo);
				});

				provider.registerOnResultSetAvailable((resultSetInfo: sqlops.QueryExecuteResultSetNotificationParams) => {
					extHostDataProvider.$onResultSetAvailable(provider.handle, resultSetInfo);
				});

				provider.registerOnResultSetUpdated((resultSetInfo: sqlops.QueryExecuteResultSetNotificationParams) => {
					extHostDataProvider.$onResultSetUpdated(provider.handle, resultSetInfo);
				});

				provider.registerOnMessage((message: sqlops.QueryExecuteMessageParams) => {
					extHostDataProvider.$onQueryMessage(provider.handle, message);
				});

				provider.registerOnEditSessionReady((ownerUri: string, success: boolean, message: string) => {
					extHostDataProvider.$onEditSessionReady(provider.handle, ownerUri, success, message);
				});

				return extHostDataProvider.$registerQueryProvider(<azdata.QueryProvider>provider);
			};

			let registerObjectExplorerProvider = (provider: sqlops.ObjectExplorerProvider): vscode.Disposable => {
				provider.registerOnSessionCreated((response: sqlops.ObjectExplorerSession) => {
					extHostDataProvider.$onObjectExplorerSessionCreated(provider.handle, response);
				});

				if (provider.registerOnSessionDisconnected) {
					provider.registerOnSessionDisconnected((response: sqlops.ObjectExplorerSession) => {
						extHostDataProvider.$onObjectExplorerSessionDisconnected(provider.handle, response);
					});
				}

				provider.registerOnExpandCompleted((response: sqlops.ObjectExplorerExpandInfo) => {
					extHostDataProvider.$onObjectExplorerNodeExpanded(provider.providerId, response);
				});

				return extHostDataProvider.$registerObjectExplorerProvider(provider);
			};

			let registerObjectExplorerNodeProvider = (provider: sqlops.ObjectExplorerNodeProvider): vscode.Disposable => {
				provider.registerOnExpandCompleted((response: sqlops.ObjectExplorerExpandInfo) => {
					extHostDataProvider.$onObjectExplorerNodeExpanded(provider.providerId, response);
				});

				return extHostDataProvider.$registerObjectExplorerNodeProvider(provider);
			};

			let registerTaskServicesProvider = (provider: sqlops.TaskServicesProvider): vscode.Disposable => {
				provider.registerOnTaskCreated((response: sqlops.TaskInfo) => {
					extHostDataProvider.$onTaskCreated(provider.handle, response);
				});

				provider.registerOnTaskStatusChanged((response: sqlops.TaskProgressInfo) => {
					extHostDataProvider.$onTaskStatusChanged(provider.handle, response);
				});

				return extHostDataProvider.$registerTaskServicesProvider(provider);
			};

			let registerFileBrowserProvider = (provider: sqlops.FileBrowserProvider): vscode.Disposable => {
				provider.registerOnFileBrowserOpened((response: sqlops.FileBrowserOpenedParams) => {
					extHostDataProvider.$onFileBrowserOpened(provider.handle, response);
				});

				provider.registerOnFolderNodeExpanded((response: sqlops.FileBrowserExpandedParams) => {
					extHostDataProvider.$onFolderNodeExpanded(provider.handle, response);
				});

				provider.registerOnFilePathsValidated((response: sqlops.FileBrowserValidatedParams) => {
					extHostDataProvider.$onFilePathsValidated(provider.handle, response);
				});

				return extHostDataProvider.$registerFileBrowserProvider(provider);
			};

			let registerScriptingProvider = (provider: sqlops.ScriptingProvider): vscode.Disposable => {
				provider.registerOnScriptingComplete((response: sqlops.ScriptingCompleteResult) => {
					extHostDataProvider.$onScriptingComplete(provider.handle, response);
				});

				return extHostDataProvider.$registerScriptingProvider(provider);
			};

			let registerMetadataProvider = (provider: sqlops.MetadataProvider): vscode.Disposable => {
				return extHostDataProvider.$registerMetadataProvider(provider);
			};

			let registerCapabilitiesServiceProvider = (provider: sqlops.CapabilitiesProvider): vscode.Disposable => {
				return extHostDataProvider.$registerCapabilitiesServiceProvider(provider);
			};

			let registerAdminServicesProvider = (provider: sqlops.AdminServicesProvider): vscode.Disposable => {
				return extHostDataProvider.$registerAdminServicesProvider(provider);
			};


			// namespace: dataprotocol
			const dataprotocol: typeof sqlops.dataprotocol = {
				registerConnectionProvider,
				registerFileBrowserProvider,
				registerMetadataProvider,
				registerObjectExplorerProvider,
				registerObjectExplorerNodeProvider,
				registerScriptingProvider,
				registerTaskServicesProvider,
				registerQueryProvider,
				registerAdminServicesProvider,
				registerCapabilitiesServiceProvider,
				onDidChangeLanguageFlavor(listener: (e: sqlops.DidChangeLanguageFlavorParams) => any, thisArgs?: any, disposables?: extHostTypes.Disposable[]) {
					return extHostDataProvider.onDidChangeLanguageFlavor(listener, thisArgs, disposables);
				},
				getProvider<T extends sqlops.DataProvider>(providerId: string, providerType: sqlops.DataProviderType) {
					return extHostDataProvider.getProvider<T>(providerId, providerType);
				},
				getProvidersByType<T extends sqlops.DataProvider>(providerType: sqlops.DataProviderType) {
					return extHostDataProvider.getProvidersByType<T>(providerType);
				}
			};

			const modelViewDialog: typeof sqlops.window.modelviewdialog = {
				createDialog(title: string, dialogName?: string): sqlops.window.modelviewdialog.Dialog {
					console.warn('the method sqlops.window.modelviewdialog.createDialog has been deprecated, replace it with azdata.window.createModelViewDialog');
					return extHostModelViewDialog.createDialog(title, dialogName, extension);
				},
				createTab(title: string): sqlops.window.modelviewdialog.DialogTab {
					console.warn('the method sqlops.window.modelviewdialog.createTab has been deprecated, replace it with azdata.window.createTab');
					return extHostModelViewDialog.createTab(title, extension);
				},
				createButton(label: string): sqlops.window.modelviewdialog.Button {
					console.warn('the method sqlops.window.modelviewdialog.createButton has been deprecated, replace it with azdata.window.createButton');
					return extHostModelViewDialog.createButton(label);
				},
				openDialog(dialog: sqlops.window.modelviewdialog.Dialog) {
					console.warn('the method sqlops.window.modelviewdialog.openDialog has been deprecated, replace it with azdata.window.openDialog');
					return extHostModelViewDialog.openDialog(dialog as azdata.window.Dialog);
				},
				closeDialog(dialog: sqlops.window.modelviewdialog.Dialog) {
					console.warn('the method sqlops.window.modelviewdialog.closeDialog has been deprecated, replace it with azdata.window.closeDialog');
					return extHostModelViewDialog.closeDialog(dialog as azdata.window.Dialog);
				},
				createWizardPage(title: string): sqlops.window.modelviewdialog.WizardPage {
					console.warn('the method sqlops.window.modelviewdialog.createWizardPage has been deprecated, replace it with azdata.window.createWizardPage');
					return extHostModelViewDialog.createWizardPage(title);
				},
				createWizard(title: string): sqlops.window.modelviewdialog.Wizard {
					console.warn('the method sqlops.window.modelviewdialog.createWizard has been deprecated, replace it with azdata.window.createWizard');
					return extHostModelViewDialog.createWizard(title);
				},
				MessageLevel: sqlExtHostTypes.MessageLevel
			};

			const window: typeof sqlops.window = {
				createDialog(name: string) {
					console.warn('the method sqlops.window.createDialog has been deprecated, replace it with azdata.window.createWebViewDialog');
					return extHostModalDialogs.createDialog(name);
				},
				modelviewdialog: modelViewDialog,
				createWebViewDialog(name: string) {
					return extHostModalDialogs.createDialog(name);
				},
				createModelViewDialog(title: string, dialogName?: string): sqlops.window.Dialog {
					return extHostModelViewDialog.createDialog(title, dialogName, extension);
				},
				createTab(title: string): sqlops.window.DialogTab {
					return extHostModelViewDialog.createTab(title, extension);
				},
				createButton(label: string): sqlops.window.Button {
					return extHostModelViewDialog.createButton(label);
				},
				openDialog(dialog: sqlops.window.Dialog) {
					return extHostModelViewDialog.openDialog(dialog as azdata.window.Dialog);
				},
				closeDialog(dialog: sqlops.window.Dialog) {
					return extHostModelViewDialog.closeDialog(dialog as azdata.window.Dialog);
				},
				createWizardPage(title: string): sqlops.window.WizardPage {
					return extHostModelViewDialog.createWizardPage(title);
				},
				createWizard(title: string): sqlops.window.Wizard {
					return extHostModelViewDialog.createWizard(title);
				},
				MessageLevel: sqlExtHostTypes.MessageLevel
			};

			const tasks: typeof sqlops.tasks = {
				registerTask(id: string, task: (...args: any[]) => any, thisArgs?: any): vscode.Disposable {
					return extHostTasks.registerTask(id, task, thisArgs);
				},
				startBackgroundOperation(operationInfo: sqlops.BackgroundOperationInfo): void {
					extHostBackgroundTaskManagement.$registerTask(operationInfo);
				}
			};

			const workspace: typeof sqlops.workspace = {
				onDidOpenDashboard: extHostDashboard.onDidOpenDashboard,
				onDidChangeToDashboard: extHostDashboard.onDidChangeToDashboard,
				createModelViewEditor(title: string, options?: sqlops.ModelViewEditorOptions): sqlops.workspace.ModelViewEditor {
					return extHostModelViewDialog.createModelViewEditor(title, extension, options);
				}
			};

			const dashboard = {
				registerWebviewProvider(widgetId: string, handler: (webview: sqlops.DashboardWebview) => void) {
					extHostWebviewWidgets.$registerProvider(widgetId, handler);
				}
			};

			const ui = {
				registerModelViewProvider(modelViewId: string, handler: (view: sqlops.ModelView) => void): void {
					extHostModelView.$registerProvider(modelViewId, handler, extension);
				}
			};

			// namespace: queryeditor
			const queryEditor: typeof sqlops.queryeditor = {

				connect(fileUri: string, connectionId: string): Thenable<void> {
					return extHostQueryEditor.$connect(fileUri, connectionId);
				},

				runQuery(fileUri: string): void {
					extHostQueryEditor.$runQuery(fileUri);
				}
			};

			const extensions: typeof sqlops.extensions = {
				install(vsixPath: string): Thenable<string> {
					return extHostExtensionManagement.$install(vsixPath);
				}
			};

<<<<<<< HEAD
			const nb = {
				get notebookDocuments() {
					return extHostNotebookDocumentsAndEditors.getAllDocuments().map(doc => doc.document);
				},
				get activeNotebookEditor() {
					return extHostNotebookDocumentsAndEditors.getActiveEditor();
				},
				get visibleNotebookEditors() {
					return extHostNotebookDocumentsAndEditors.getAllEditors();
				},
				get onDidOpenNotebookDocument() {
					return extHostNotebookDocumentsAndEditors.onDidOpenNotebookDocument;
				},
				get onDidChangeNotebookCell() {
					// Disabling this in sqlops namespace as it's erroring.
					// There are currently no users of the sqlops version of this namespace shipping in the marketplace
					return undefined;
				},
				showNotebookDocument(uri: vscode.Uri, showOptions: sqlops.nb.NotebookShowOptions) {
					return extHostNotebookDocumentsAndEditors.showNotebookDocument(uri, showOptions);
				},
				registerNotebookProvider(provider: sqlops.nb.NotebookProvider): vscode.Disposable {
					return extHostNotebook.registerNotebookProvider(provider);
				},
				CellRange: sqlExtHostTypes.CellRange
			};

=======
>>>>>>> 8d705443
			return {
				connection,
				credentials,
				objectexplorer: objectExplorer,
				serialization,
				dataprotocol,
				DataProviderType: sqlExtHostTypes.DataProviderType,
				DeclarativeDataType: sqlExtHostTypes.DeclarativeDataType,
				ServiceOptionType: sqlExtHostTypes.ServiceOptionType,
				ConnectionOptionSpecialType: sqlExtHostTypes.ConnectionOptionSpecialType,
				EditRowState: sqlExtHostTypes.EditRowState,
				MetadataType: sqlExtHostTypes.MetadataType,
				TaskStatus: sqlExtHostTypes.TaskStatus,
				TaskExecutionMode: sqlExtHostTypes.TaskExecutionMode,
				ScriptOperation: sqlExtHostTypes.ScriptOperation,
				window,
				tasks,
				dashboard,
				workspace,
				queryeditor: queryEditor,
				ui: ui,
				StatusIndicator: sqlExtHostTypes.StatusIndicator,
				CardType: sqlExtHostTypes.CardType,
				Orientation: sqlExtHostTypes.Orientation,
				SqlThemeIcon: sqlExtHostTypes.SqlThemeIcon,
				TreeComponentItem: sqlExtHostTypes.TreeComponentItem,
				AzureResource: sqlExtHostTypes.AzureResource,
				extensions: extensions,
				TreeItem: sqlExtHostTypes.TreeItem
			};
		}
	};
}

export function initializeExtensionApi(extensionService: ExtHostExtensionService, apiFactory: ISqlExtensionApiFactory, extensionRegistry: ExtensionDescriptionRegistry, configProvider: ExtHostConfigProvider): Promise<void> {
	return extensionService.getExtensionPathIndex().then(trie => defineAPI(apiFactory, trie, extensionRegistry, configProvider));
}

function defineAPI(factory: ISqlExtensionApiFactory, extensionPaths: TernarySearchTree<IExtensionDescription>, extensionRegistry: ExtensionDescriptionRegistry, configProvider: ExtHostConfigProvider): void {
	type ApiImpl = typeof vscode | typeof azdata | typeof sqlops;

	// each extension is meant to get its own api implementation
	const extApiImpl = new Map<string, typeof vscode>();
	const dataExtApiImpl = new Map<string, typeof sqlops>();
	const azDataExtApiImpl = new Map<string, typeof azdata>();
	let defaultApiImpl: typeof vscode;
	let defaultDataApiImpl: typeof sqlops;
	let defaultAzDataApiImpl: typeof azdata;

	// The module factory looks for an entry in the API map for an extension. If found, it reuses this.
	// If not, it loads it & saves it in the map
	let getModuleFactory = function (apiMap: Map<string, any>,
		createApi: (extensionDescription: IExtensionDescription) => ApiImpl,
		defaultImpl: ApiImpl,
		setDefaultApiImpl: (defaultImpl: ApiImpl) => void,
		parent: any): ApiImpl {
		// get extension id from filename and api for extension
		const ext = extensionPaths.findSubstr(URI.file(parent.filename).fsPath);
		if (ext) {
			let apiImpl = apiMap.get(ext.identifier.value);
			if (!apiImpl) {
				apiImpl = createApi(ext);
				apiMap.set(ext.identifier.value, apiImpl);
			}
			return apiImpl;
		}

		// fall back to a default implementation
		if (!defaultImpl) {
			console.warn(`Could not identify extension for 'vscode' require call from ${parent.filename}`);
			defaultImpl = createApi(nullExtensionDescription);
			setDefaultApiImpl(defaultImpl);
		}
		return defaultImpl;
	};

	const node_module = <any>require.__$__nodeRequire('module');
	const original = node_module._load;

	// TODO look into de-duplicating this code
	node_module._load = function load(request, parent, isMain) {
		if (request === 'vscode') {
			return getModuleFactory(extApiImpl, (ext) => factory.vsCodeFactory(ext, extensionRegistry, configProvider),
				defaultApiImpl,
				(impl) => defaultApiImpl = <typeof vscode>impl,
				parent);
		} else if (request === 'azdata') {
			return getModuleFactory(azDataExtApiImpl,
				(ext) => factory.azdataFactory(ext),
				defaultAzDataApiImpl,
				(impl) => defaultAzDataApiImpl = <typeof azdata>impl,
				parent);
		} else if (request === 'sqlops') {
			return getModuleFactory(dataExtApiImpl,
				(ext) => factory.sqlopsFactory(ext),
				defaultDataApiImpl,
				(impl) => defaultDataApiImpl = <typeof sqlops>impl,
				parent);
		} else {
			// Allow standard node_module load to occur
			return original.apply(this, arguments);
		}
	};
}


const nullExtensionDescription: IExtensionDescription = {
	identifier: new ExtensionIdentifier('nullExtensionDescription'),
	name: 'Null Extension Description',
	publisher: 'vscode',
	activationEvents: undefined,
	contributes: undefined,
	enableProposedApi: false,
	engines: undefined,
	extensionDependencies: undefined,
	extensionLocation: undefined,
	isBuiltin: false,
	main: undefined,
	version: undefined,
	isUnderDevelopment: true
};<|MERGE_RESOLUTION|>--- conflicted
+++ resolved
@@ -879,36 +879,6 @@
 				}
 			};
 
-<<<<<<< HEAD
-			const nb = {
-				get notebookDocuments() {
-					return extHostNotebookDocumentsAndEditors.getAllDocuments().map(doc => doc.document);
-				},
-				get activeNotebookEditor() {
-					return extHostNotebookDocumentsAndEditors.getActiveEditor();
-				},
-				get visibleNotebookEditors() {
-					return extHostNotebookDocumentsAndEditors.getAllEditors();
-				},
-				get onDidOpenNotebookDocument() {
-					return extHostNotebookDocumentsAndEditors.onDidOpenNotebookDocument;
-				},
-				get onDidChangeNotebookCell() {
-					// Disabling this in sqlops namespace as it's erroring.
-					// There are currently no users of the sqlops version of this namespace shipping in the marketplace
-					return undefined;
-				},
-				showNotebookDocument(uri: vscode.Uri, showOptions: sqlops.nb.NotebookShowOptions) {
-					return extHostNotebookDocumentsAndEditors.showNotebookDocument(uri, showOptions);
-				},
-				registerNotebookProvider(provider: sqlops.nb.NotebookProvider): vscode.Disposable {
-					return extHostNotebook.registerNotebookProvider(provider);
-				},
-				CellRange: sqlExtHostTypes.CellRange
-			};
-
-=======
->>>>>>> 8d705443
 			return {
 				connection,
 				credentials,
