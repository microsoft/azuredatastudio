--- conflicted
+++ resolved
@@ -104,10 +104,11 @@
 				getCredentials(connectionId: string): Thenable<{ [name: string]: string }> {
 					return extHostConnectionManagement.$getCredentials(connectionId);
 				},
-<<<<<<< HEAD
+
 				openConnectionDialog(callback: (connection: sqlops.connection.Connection) => void) {
 					extHostConnectionManagement.$openConnectionDialog(callback);
-=======
+				}
+
 				listDatabases(connectionId: string): Thenable<string[]> {
 					return extHostConnectionManagement.$listDatabases(connectionId);
 				},
@@ -116,7 +117,6 @@
 				},
 				getUriForConnection(connectionId: string): Thenable<string> {
 					return extHostConnectionManagement.$getUriForConnection(connectionId);
->>>>>>> cb3604c0
 				}
 			};
 
