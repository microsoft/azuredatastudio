--- conflicted
+++ resolved
@@ -456,11 +456,8 @@
 				Orientation: sqlExtHostTypes.Orientation,
 				SqlThemeIcon: sqlExtHostTypes.SqlThemeIcon,
 				TreeComponentItem: sqlExtHostTypes.TreeComponentItem,
-<<<<<<< HEAD
+				nb: nb,
 				AzureResource: sqlExtHostTypes.AzureResource
-=======
-				nb: nb
->>>>>>> a2dd903d
 			};
 		}
 	};
