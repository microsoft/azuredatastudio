--- conflicted
+++ resolved
@@ -71,7 +71,6 @@
 		this._toDispose = dispose(this._toDispose);
 	}
 
-<<<<<<< HEAD
 	/**
 	 * @deprecated; TO BE REMOVED
 	 * @param providerId
@@ -83,10 +82,6 @@
 		let self = this;
 
 		// register connection management provider
-=======
-	public $registerConnectionProvider(providerId: string, handle: number): TPromise<any> {
-		const self = this;
->>>>>>> 78084964
 		this._connectionManagementService.registerProvider(providerId, <data.ConnectionProvider>{
 			connect(connectionUri: string, connectionInfo: data.ConnectionInfo): Thenable<boolean> {
 				return self._proxy.$connect(handle, connectionUri, connectionInfo);
@@ -275,7 +270,6 @@
 			}
 		});
 
-<<<<<<< HEAD
 		this._adminService.registerProvider(providerId, <data.AdminServicesProvider>{
 			createDatabase(connectionUri: string, database: data.DatabaseInfo): Thenable<data.CreateDatabaseResponse> {
 				return self._proxy.$createDatabase(handle, connectionUri, database);
@@ -544,11 +538,6 @@
 		return undefined;
 	}
 
-=======
-		return undefined;
-	}
-
->>>>>>> 78084964
 	public $registerFileBrowserProvider(providerId: string, handle: number): TPromise<any> {
 		const self = this;
 		this._fileBrowserService.registerProvider(providerId, <data.FileBrowserProvider>{
