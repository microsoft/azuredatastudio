--- conflicted
+++ resolved
@@ -126,19 +126,18 @@
 		return this.editor.runCell(cell);
 	}
 
-<<<<<<< HEAD
 	public runAllCells(): Promise<boolean> {
 		if (!this.editor) {
 			return Promise.resolve(false);
 		}
 		return this.editor.runAllCells();
-=======
+	}
+
 	public clearAllOutputs(): Promise<boolean> {
 		if (!this.editor) {
 			return Promise.resolve(false);
 		}
 		return this.editor.clearAllOutputs();
->>>>>>> fdbfbb92
 	}
 }
 
@@ -374,20 +373,20 @@
 		return editor.runCell(cell);
 	}
 
-<<<<<<< HEAD
 	$runAllCells(id: string): Promise<boolean> {
-=======
-	$clearAllOutputs(id: string): Promise<boolean> {
->>>>>>> fdbfbb92
 		let editor = this.getEditor(id);
 		if (!editor) {
 			return Promise.reject(disposed(`TextEditor(${id})`));
 		}
-<<<<<<< HEAD
 		return editor.runAllCells();
-=======
+	}
+
+	$clearAllOutputs(id: string): Promise<boolean> {
+		let editor = this.getEditor(id);
+		if (!editor) {
+			return Promise.reject(disposed(`TextEditor(${id})`));
+		}
 		return editor.clearAllOutputs();
->>>>>>> fdbfbb92
 	}
 
 	//#endregion
