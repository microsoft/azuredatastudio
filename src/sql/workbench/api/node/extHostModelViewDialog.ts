/*---------------------------------------------------------------------------------------------
 *  Copyright (c) Microsoft Corporation. All rights reserved.
 *  Licensed under the Source EULA. See License.txt in the project root for license information.
 *--------------------------------------------------------------------------------------------*/
'use strict';

import { IMainContext } from 'vs/workbench/api/node/extHost.protocol';
import { Event, Emitter } from 'vs/base/common/event';
import { deepClone } from 'vs/base/common/objects';
import * as nls from 'vs/nls';
import { generateUuid } from 'vs/base/common/uuid';
import { URI } from 'vs/base/common/uri';

import * as vscode from 'vscode';
import * as sqlops from 'sqlops';

import { SqlMainContext, ExtHostModelViewDialogShape, MainThreadModelViewDialogShape, ExtHostModelViewShape, ExtHostBackgroundTaskManagementShape } from 'sql/workbench/api/node/sqlExtHost.protocol';
import { IItemConfig, ModelComponentTypes, IComponentShape } from 'sql/workbench/api/common/sqlExtHostTypes';
import { ITelemetryService } from 'vs/platform/telemetry/common/telemetry';
import { Inject } from '@angular/core';
import { IExtensionDescription } from 'vs/workbench/services/extensions/common/extensions';

const DONE_LABEL = nls.localize('dialogDoneLabel', 'Done');
const CANCEL_LABEL = nls.localize('dialogCancelLabel', 'Cancel');
const GENERATE_SCRIPT_LABEL = nls.localize('generateScriptLabel', 'Generate script');
const NEXT_LABEL = nls.localize('dialogNextLabel', 'Next');
const PREVIOUS_LABEL = nls.localize('dialogPreviousLabel', 'Previous');

class ModelViewPanelImpl implements sqlops.window.ModelViewPanel {
	private _modelView: sqlops.ModelView;
	private _handle: number;
	protected _modelViewId: string;
	protected _valid: boolean = true;
	protected _onValidityChanged: vscode.Event<boolean>;

	constructor(private _viewType: string,
		protected _extHostModelViewDialog: ExtHostModelViewDialog,
		protected _extHostModelView: ExtHostModelViewShape,
		protected _extension: IExtensionDescription) {
		this._onValidityChanged = this._extHostModelViewDialog.getValidityChangedEvent(this);
		this._onValidityChanged(valid => this._valid = valid);
	}

	public registerContent(handler: (view: sqlops.ModelView) => Thenable<void>): void {
		if (!this._modelViewId) {
			let viewId = this._viewType + this._handle;
			this.setModelViewId(viewId);
			this._extHostModelView.$registerProvider(viewId, modelView => {
				this._modelView = modelView;
				handler(modelView);
			}, this._extension);
		}
	}

	public set handle(value: number) {
		this._handle = value;
	}

	public setModelViewId(value: string) {
		this._modelViewId = value;
	}

	public get modelView(): sqlops.ModelView {
		return this._modelView;
	}

	public set modelView(value: sqlops.ModelView) {
		this._modelView = value;
	}

	public get valid(): boolean {
		return this._valid;
	}

	public get onValidityChanged(): Event<boolean> {
		return this._onValidityChanged;
	}
}

class ModelViewEditorImpl extends ModelViewPanelImpl implements sqlops.workspace.ModelViewEditor {
	private _isDirty: boolean;
	private _saveHandler: () => Thenable<boolean>;

	constructor(
		extHostModelViewDialog: ExtHostModelViewDialog,
		extHostModelView: ExtHostModelViewShape,
		extension: IExtensionDescription,
		private _proxy: MainThreadModelViewDialogShape,
		private _title: string,
		private _options: sqlops.ModelViewEditorOptions
	) {
		super('modelViewEditor', extHostModelViewDialog, extHostModelView, extension);
		this._isDirty = false;
	}

	public openEditor(position?: vscode.ViewColumn): Thenable<void> {
		return this._proxy.$openEditor(this.handle, this._modelViewId, this._title, this._options, position);
	}

	public get isDirty(): boolean {
		return this._isDirty;
	}

	public set isDirty(value: boolean) {
		this._isDirty = value;
		this._proxy.$setDirty(this.handle, value);
	}

	registerSaveHandler(handler: () => Thenable<boolean>): void {
		this._saveHandler = handler;
	}

	public handleSave(): Thenable<boolean> {
		if (this._saveHandler) {
			return Promise.resolve(this._saveHandler());
		} else {
			return Promise.resolve(true);
		}
	}
}

class DialogImpl extends ModelViewPanelImpl implements sqlops.window.Dialog {
	public title: string;
	public content: string | sqlops.window.DialogTab[];
	public okButton: sqlops.window.Button;
	public cancelButton: sqlops.window.Button;
	public customButtons: sqlops.window.Button[];
	private _message: sqlops.window.DialogMessage;
	private _closeValidator: () => boolean | Thenable<boolean>;
	private _operationHandler: BackgroundOperationHandler;
	private _dialogName: string;

	constructor(extHostModelViewDialog: ExtHostModelViewDialog,
		extHostModelView: ExtHostModelViewShape,
		extHostTaskManagement: ExtHostBackgroundTaskManagementShape,
		extension: IExtensionDescription) {
		super('modelViewDialog', extHostModelViewDialog, extHostModelView, extension);
		this.okButton = this._extHostModelViewDialog.createButton(DONE_LABEL);
		this.cancelButton = this._extHostModelViewDialog.createButton(CANCEL_LABEL);
		this._operationHandler = new BackgroundOperationHandler('dialog', extHostTaskManagement);
		this.okButton.onClick(() => {
			this._operationHandler.createOperation();
		});
	}

	public registerOperation(operationInfo: sqlops.BackgroundOperationInfo): void {
		this._operationHandler.registerOperation(operationInfo);
	}

	public setModelViewId(value: string) {
		super.setModelViewId(value);
		this.content = value;
	}

	public get message(): sqlops.window.DialogMessage {
		return this._message;
	}

	public set message(value: sqlops.window.DialogMessage) {
		this._message = value;
		this._extHostModelViewDialog.updateDialogContent(this);
	}

	public get dialogName(): string {
		return this._dialogName;
	}

	public set dialogName(value: string) {
		this._dialogName = value;
	}

	public registerCloseValidator(validator: () => boolean | Thenable<boolean>): void {
		this._closeValidator = validator;
	}

	public validateClose(): Thenable<boolean> {
		if (this._closeValidator) {
			return Promise.resolve(this._closeValidator());
		} else {
			return Promise.resolve(true);
		}
	}
}

class TabImpl extends ModelViewPanelImpl implements sqlops.window.DialogTab {
	constructor(
		extHostModelViewDialog: ExtHostModelViewDialog,
		extHostModelView: ExtHostModelViewShape,
		extension: IExtensionDescription) {
		super('modelViewDialogTab', extHostModelViewDialog, extHostModelView, extension);
	}

	public title: string;
	public content: string;
	public handle: number;

	public setModelViewId(value: string) {
		super.setModelViewId(value);
		this.content = value;
	}
}

class ButtonImpl implements sqlops.window.Button {
	private _label: string;
	private _enabled: boolean;
	private _hidden: boolean;

	private _onClick = new Emitter<void>();
	public onClick = this._onClick.event;

	constructor(private _extHostModelViewDialog: ExtHostModelViewDialog) {
		this._enabled = true;
		this._hidden = false;
	}

	public get label(): string {
		return this._label;
	}

	public set label(label: string) {
		this._label = label;
		this._extHostModelViewDialog.updateButton(this);
	}

	public get enabled(): boolean {
		return this._enabled;
	}

	public set enabled(enabled: boolean) {
		this._enabled = enabled;
		this._extHostModelViewDialog.updateButton(this);
	}

	public get hidden(): boolean {
		return this._hidden;
	}

	public set hidden(hidden: boolean) {
		this._hidden = hidden;
		this._extHostModelViewDialog.updateButton(this);
	}

	public getOnClickCallback(): () => void {
		return () => this._onClick.fire();
	}
}

class BackgroundOperationHandler {

	private _operationInfo: sqlops.BackgroundOperationInfo;

	constructor(
		private _name: string,
		private _extHostTaskManagement: ExtHostBackgroundTaskManagementShape) {
	}

	public createOperation(): void {
		if (!this._operationInfo) {
			return;
		}

		if (!this._operationInfo.operationId) {
			let uniqueId = generateUuid();
			this._operationInfo.operationId = 'OperationId' + uniqueId + this._name;
		}

		if (this._operationInfo.operation) {
			this._extHostTaskManagement.$registerTask(this._operationInfo);
		}
	}

	public registerOperation(operationInfo: sqlops.BackgroundOperationInfo): void {
		this._operationInfo = operationInfo;
	}
}

class WizardPageImpl extends ModelViewPanelImpl implements sqlops.window.WizardPage {
	public customButtons: sqlops.window.Button[];
	private _enabled: boolean = true;
	private _description: string;

	constructor(public title: string,
		extHostModelViewDialog: ExtHostModelViewDialog,
		extHostModelView: ExtHostModelViewShape,
		extension: IExtensionDescription) {
		super('modelViewWizardPage', extHostModelViewDialog, extHostModelView, extension);
	}

	public get enabled(): boolean {
		return this._enabled;
	}

	public set enabled(enabled: boolean) {
		this._enabled = enabled;
		this._extHostModelViewDialog.updateWizardPage(this);
	}

	public get content(): string {
		return this._modelViewId;
	}

	public set content(content: string) {
		this._modelViewId = content;
	}

	public get description(): string {
		return this._description;
	}

	public set description(description: string) {
		this._description = description;
		this._extHostModelViewDialog.updateWizardPage(this);
	}
}

export enum WizardPageInfoEventType {
	PageChanged,
	PageAddedOrRemoved
}

export interface WizardPageEventInfo {
	eventType: WizardPageInfoEventType;
	pageChangeInfo: sqlops.window.WizardPageChangeInfo;
	pages?: sqlops.window.WizardPage[];
}

class WizardImpl implements sqlops.window.Wizard {
	private _currentPage: number = undefined;
	public pages: sqlops.window.WizardPage[] = [];
	public doneButton: sqlops.window.Button;
	public cancelButton: sqlops.window.Button;
	public generateScriptButton: sqlops.window.Button;
	public nextButton: sqlops.window.Button;
	public backButton: sqlops.window.Button;
	public customButtons: sqlops.window.Button[];
	private _pageChangedEmitter = new Emitter<sqlops.window.WizardPageChangeInfo>();
	public readonly onPageChanged = this._pageChangedEmitter.event;
	private _navigationValidator: (info: sqlops.window.WizardPageChangeInfo) => boolean | Thenable<boolean>;
	private _message: sqlops.window.DialogMessage;
	private _displayPageTitles: boolean = true;
	private _operationHandler: BackgroundOperationHandler;

	constructor(public title: string, private _extHostModelViewDialog: ExtHostModelViewDialog, extHostTaskManagement: ExtHostBackgroundTaskManagementShape) {
		this.doneButton = this._extHostModelViewDialog.createButton(DONE_LABEL);
		this.cancelButton = this._extHostModelViewDialog.createButton(CANCEL_LABEL);
		this.generateScriptButton = this._extHostModelViewDialog.createButton(GENERATE_SCRIPT_LABEL);
		this.nextButton = this._extHostModelViewDialog.createButton(NEXT_LABEL);
		this.backButton = this._extHostModelViewDialog.createButton(PREVIOUS_LABEL);
		this._extHostModelViewDialog.registerWizardPageInfoChangedCallback(this, info => this.handlePageInfoChanged(info));
		this._currentPage = 0;
		this.onPageChanged(info => this._currentPage = info.newPage);
		this._operationHandler = new BackgroundOperationHandler('wizard' + this.title, extHostTaskManagement);
		this.doneButton.onClick(() => {
			this._operationHandler.createOperation();
		});
	}

	public registerOperation(operationInfo: sqlops.BackgroundOperationInfo): void {
		this._operationHandler.registerOperation(operationInfo);
	}

	public get currentPage(): number {
		return this._currentPage;
	}

	public get message(): sqlops.window.DialogMessage {
		return this._message;
	}

	public set message(value: sqlops.window.DialogMessage) {
		this._message = value;
		this._extHostModelViewDialog.updateWizard(this);
	}

	public get displayPageTitles(): boolean {
		return this._displayPageTitles;
	}

	public set displayPageTitles(value: boolean) {
		this._displayPageTitles = value;
		this._extHostModelViewDialog.updateWizard(this);
	}

	public addPage(page: sqlops.window.WizardPage, index?: number): Thenable<void> {
		return this._extHostModelViewDialog.updateWizardPage(page).then(() => {
			this._extHostModelViewDialog.addPage(this, page, index);
		});
	}

	public removePage(index: number): Thenable<void> {
		return this._extHostModelViewDialog.removePage(this, index);
	}

	public setCurrentPage(index: number): Thenable<void> {
		return this._extHostModelViewDialog.setWizardPage(this, index);
	}

	public open(): Thenable<void> {
		return this._extHostModelViewDialog.openWizard(this);
	}

	public close(): Thenable<void> {
		return this._extHostModelViewDialog.closeWizard(this);
	}

	public registerNavigationValidator(validator: (pageChangeInfo: sqlops.window.WizardPageChangeInfo) => boolean | Thenable<boolean>): void {
		this._navigationValidator = validator;
	}

	public validateNavigation(info: sqlops.window.WizardPageChangeInfo): Thenable<boolean> {
		if (this._navigationValidator) {
			return Promise.resolve(this._navigationValidator(info));
		} else {
			return Promise.resolve(true);
		}
	}

	private handlePageInfoChanged(info: WizardPageEventInfo): void {
		this._currentPage = info.pageChangeInfo.newPage;
		if (info.eventType === WizardPageInfoEventType.PageAddedOrRemoved) {
			this.pages = info.pages;
		} else if (info.eventType === WizardPageInfoEventType.PageChanged) {
			this._pageChangedEmitter.fire(info.pageChangeInfo);
		}
	}
}

export class ExtHostModelViewDialog implements ExtHostModelViewDialogShape {
	private static _currentHandle = 0;

	private readonly _proxy: MainThreadModelViewDialogShape;

	private readonly _objectHandles = new Map<object, number>();
	private readonly _objectsByHandle = new Map<number, object>();
	private readonly _validityEmitters = new Map<number, Emitter<boolean>>();
	private readonly _pageInfoChangedCallbacks = new Map<number, (info: WizardPageEventInfo) => void>();
	private readonly _onClickCallbacks = new Map<number, () => void>();

	constructor(
		mainContext: IMainContext,
		private _extHostModelView: ExtHostModelViewShape,
		private _extHostTaskManagement: ExtHostBackgroundTaskManagementShape
	) {
		this._proxy = mainContext.getProxy(SqlMainContext.MainThreadModelViewDialog);
	}

	private static getNewHandle() {
		let handle = ExtHostModelViewDialog._currentHandle;
		ExtHostModelViewDialog._currentHandle += 1;
		return handle;
	}

	private getHandle(item: sqlops.window.Button | sqlops.window.Dialog | sqlops.window.DialogTab
		| sqlops.window.ModelViewPanel | sqlops.window.Wizard | sqlops.window.WizardPage | sqlops.workspace.ModelViewEditor) {
		let handle = this._objectHandles.get(item);
		if (handle === undefined) {
			handle = ExtHostModelViewDialog.getNewHandle();
			this._objectHandles.set(item, handle);
			this._objectsByHandle.set(handle, item);
		}
		return handle;
	}

	public $onButtonClick(handle: number): void {
		this._onClickCallbacks.get(handle)();
	}

	public $onPanelValidityChanged(handle: number, valid: boolean): void {
		let emitter = this._validityEmitters.get(handle);
		if (emitter) {
			emitter.fire(valid);
		}
	}

	public $onWizardPageChanged(handle: number, info: sqlops.window.WizardPageChangeInfo): void {
		let callback = this._pageInfoChangedCallbacks.get(handle);
		if (callback) {
			callback({
				eventType: WizardPageInfoEventType.PageChanged,
				pageChangeInfo: info
			});
		}
	}

	public $updateWizardPageInfo(handle: number, pageHandles: number[], currentPageIndex: number): void {
		let callback = this._pageInfoChangedCallbacks.get(handle);
		if (callback) {
			let pages = pageHandles.map(pageHandle => this._objectsByHandle.get(handle) as sqlops.window.WizardPage);
			callback({
				eventType: WizardPageInfoEventType.PageAddedOrRemoved,
				pageChangeInfo: {
					lastPage: undefined,
					newPage: currentPageIndex
				},
				pages: pages
			});
		}
	}

	public $validateNavigation(handle: number, info: sqlops.window.WizardPageChangeInfo): Thenable<boolean> {
		let wizard = this._objectsByHandle.get(handle) as WizardImpl;
		return wizard.validateNavigation(info);
	}

	public $validateDialogClose(handle: number): Thenable<boolean> {
		let dialog = this._objectsByHandle.get(handle) as DialogImpl;
		return dialog.validateClose();
	}

	public $handleSave(handle: number): Thenable<boolean> {
		let editor = this._objectsByHandle.get(handle) as ModelViewEditorImpl;
		return editor.handleSave();
	}

	public openDialog(dialog: sqlops.window.Dialog): void {
		let handle = this.getHandle(dialog);
		this.updateDialogContent(dialog);
		dialog.dialogName ? this._proxy.$openDialog(handle, dialog.dialogName) :
			this._proxy.$openDialog(handle);
	}

	public closeDialog(dialog: sqlops.window.Dialog): void {
		let handle = this.getHandle(dialog);
		this._proxy.$closeDialog(handle);
	}

	public createModelViewEditor(title: string, extension: IExtensionDescription, options?: sqlops.ModelViewEditorOptions): sqlops.workspace.ModelViewEditor {
		let editor = new ModelViewEditorImpl(this, this._extHostModelView, extension, this._proxy, title, options);
		editor.handle = this.getHandle(editor);
		return editor;
	}

	public updateDialogContent(dialog: sqlops.window.Dialog): void {
		let handle = this.getHandle(dialog);
		let tabs = dialog.content;
		if (tabs && typeof tabs !== 'string') {
			tabs.forEach(tab => this.updateTabContent(tab));
		}
		if (dialog.customButtons) {
			dialog.customButtons.forEach(button => this.updateButton(button));
		}
		this.updateButton(dialog.okButton);
		this.updateButton(dialog.cancelButton);
		this._proxy.$setDialogDetails(handle, {
			title: dialog.title,
			okButton: this.getHandle(dialog.okButton),
			cancelButton: this.getHandle(dialog.cancelButton),
			content: dialog.content && typeof dialog.content !== 'string' ? dialog.content.map(tab => this.getHandle(tab)) : dialog.content as string,
			customButtons: dialog.customButtons ? dialog.customButtons.map(button => this.getHandle(button)) : undefined,
			message: dialog.message
		});
	}

	public updateTabContent(tab: sqlops.window.DialogTab): void {
		let handle = this.getHandle(tab);
		this._proxy.$setTabDetails(handle, {
			title: tab.title,
			content: tab.content
		});
	}

	public updateButton(button: sqlops.window.Button): void {
		let handle = this.getHandle(button);
		this._proxy.$setButtonDetails(handle, {
			label: button.label,
			enabled: button.enabled,
			hidden: button.hidden
		});
	}

	public registerOnClickCallback(button: sqlops.window.Button, callback: () => void) {
		let handle = this.getHandle(button);
		this._onClickCallbacks.set(handle, callback);
	}

<<<<<<< HEAD
	public createDialog(title: string, dialogName?: string, extension?: IExtensionDescription): sqlops.window.modelviewdialog.Dialog {
		let dialog = new DialogImpl(this, this._extHostModelView, this._extHostTaskManagement, extension);
=======
	public createDialog(title: string, dialogName?: string, extensionLocation?: URI): sqlops.window.Dialog {
		let dialog = new DialogImpl(this, this._extHostModelView, this._extHostTaskManagement, extensionLocation);
>>>>>>> 3ae32ab0
		if (dialogName) {
			dialog.dialogName = dialogName;
		}
		dialog.title = title;
		dialog.handle = this.getHandle(dialog);
		return dialog;
	}

<<<<<<< HEAD
	public createTab(title: string, extension?: IExtensionDescription): sqlops.window.modelviewdialog.DialogTab {
		let tab = new TabImpl(this, this._extHostModelView, extension);
=======
	public createTab(title: string, extensionLocation?: URI): sqlops.window.DialogTab {
		let tab = new TabImpl(this, this._extHostModelView, extensionLocation);
>>>>>>> 3ae32ab0
		tab.title = title;
		tab.handle = this.getHandle(tab);
		return tab;
	}

	public createButton(label: string): sqlops.window.Button {
		let button = new ButtonImpl(this);
		this.getHandle(button);
		this.registerOnClickCallback(button, button.getOnClickCallback());
		button.label = label;
		return button;
	}

	public getValidityChangedEvent(panel: sqlops.window.ModelViewPanel) {
		let handle = this.getHandle(panel);
		let emitter = this._validityEmitters.get(handle);
		if (!emitter) {
			emitter = new Emitter<boolean>();
			this._validityEmitters.set(handle, emitter);
		}
		return emitter.event;
	}

	public registerWizardPageInfoChangedCallback(wizard: sqlops.window.Wizard, callback: (info: WizardPageEventInfo) => void): void {
		let handle = this.getHandle(wizard);
		this._pageInfoChangedCallbacks.set(handle, callback);
	}

<<<<<<< HEAD
	public createWizardPage(title: string, extension?: IExtensionDescription): sqlops.window.modelviewdialog.WizardPage {
		let page = new WizardPageImpl(title, this, this._extHostModelView, extension);
=======
	public createWizardPage(title: string, extensionLocation?: URI): sqlops.window.WizardPage {
		let page = new WizardPageImpl(title, this, this._extHostModelView, extensionLocation);
>>>>>>> 3ae32ab0
		page.handle = this.getHandle(page);
		return page;
	}

	public createWizard(title: string): sqlops.window.Wizard {
		let wizard = new WizardImpl(title, this, this._extHostTaskManagement);
		this.getHandle(wizard);
		return wizard;
	}

	public updateWizardPage(page: sqlops.window.WizardPage): Thenable<void> {
		let handle = this.getHandle(page);
		if (page.customButtons) {
			page.customButtons.forEach(button => this.updateButton(button));
		}
		return this._proxy.$setWizardPageDetails(handle, {
			content: page.content,
			customButtons: page.customButtons ? page.customButtons.map(button => this.getHandle(button)) : undefined,
			enabled: page.enabled,
			title: page.title,
			description: page.description
		});
	}

	public updateWizard(wizard: sqlops.window.Wizard): Thenable<void> {
		let handle = this.getHandle(wizard);
		wizard.pages.forEach(page => this.updateWizardPage(page));
		this.updateButton(wizard.backButton);
		this.updateButton(wizard.cancelButton);
		this.updateButton(wizard.generateScriptButton);
		this.updateButton(wizard.doneButton);
		this.updateButton(wizard.nextButton);
		if (wizard.customButtons) {
			wizard.customButtons.forEach(button => this.updateButton(button));
		}
		return this._proxy.$setWizardDetails(handle, {
			title: wizard.title,
			pages: wizard.pages.map(page => this.getHandle(page)),
			currentPage: wizard.currentPage,
			backButton: this.getHandle(wizard.backButton),
			cancelButton: this.getHandle(wizard.cancelButton),
			generateScriptButton: this.getHandle(wizard.generateScriptButton),
			doneButton: this.getHandle(wizard.doneButton),
			nextButton: this.getHandle(wizard.nextButton),
			customButtons: wizard.customButtons ? wizard.customButtons.map(button => this.getHandle(button)) : undefined,
			message: wizard.message,
			displayPageTitles: wizard.displayPageTitles
		});
	}

	public addPage(wizard: sqlops.window.Wizard, page: sqlops.window.WizardPage, pageIndex?: number): Thenable<void> {
		return this._proxy.$addWizardPage(this.getHandle(wizard), this.getHandle(page), pageIndex);
	}

	public removePage(wizard: sqlops.window.Wizard, pageIndex: number): Thenable<void> {
		return this._proxy.$removeWizardPage(this.getHandle(wizard), pageIndex);
	}

	public setWizardPage(wizard: sqlops.window.Wizard, pageIndex: number): Thenable<void> {
		return this._proxy.$setWizardPage(this.getHandle(wizard), pageIndex);
	}

	public openWizard(wizard: sqlops.window.Wizard): Thenable<void> {
		let handle = this.getHandle(wizard);
		this.updateWizard(wizard);
		return this._proxy.$openWizard(handle);
	}

	public closeWizard(wizard: sqlops.window.Wizard): Thenable<void> {
		let handle = this.getHandle(wizard);
		return this._proxy.$closeWizard(handle);
	}
}<|MERGE_RESOLUTION|>--- conflicted
+++ resolved
@@ -573,13 +573,8 @@
 		this._onClickCallbacks.set(handle, callback);
 	}
 
-<<<<<<< HEAD
-	public createDialog(title: string, dialogName?: string, extension?: IExtensionDescription): sqlops.window.modelviewdialog.Dialog {
+	public createDialog(title: string, dialogName?: string, extension?: IExtensionDescription): sqlops.window.Dialog {
 		let dialog = new DialogImpl(this, this._extHostModelView, this._extHostTaskManagement, extension);
-=======
-	public createDialog(title: string, dialogName?: string, extensionLocation?: URI): sqlops.window.Dialog {
-		let dialog = new DialogImpl(this, this._extHostModelView, this._extHostTaskManagement, extensionLocation);
->>>>>>> 3ae32ab0
 		if (dialogName) {
 			dialog.dialogName = dialogName;
 		}
@@ -588,13 +583,8 @@
 		return dialog;
 	}
 
-<<<<<<< HEAD
-	public createTab(title: string, extension?: IExtensionDescription): sqlops.window.modelviewdialog.DialogTab {
+	public createTab(title: string, extension?: IExtensionDescription): sqlops.window.DialogTab {
 		let tab = new TabImpl(this, this._extHostModelView, extension);
-=======
-	public createTab(title: string, extensionLocation?: URI): sqlops.window.DialogTab {
-		let tab = new TabImpl(this, this._extHostModelView, extensionLocation);
->>>>>>> 3ae32ab0
 		tab.title = title;
 		tab.handle = this.getHandle(tab);
 		return tab;
@@ -623,13 +613,8 @@
 		this._pageInfoChangedCallbacks.set(handle, callback);
 	}
 
-<<<<<<< HEAD
-	public createWizardPage(title: string, extension?: IExtensionDescription): sqlops.window.modelviewdialog.WizardPage {
+	public createWizardPage(title: string, extension?: IExtensionDescription): sqlops.window.WizardPage {
 		let page = new WizardPageImpl(title, this, this._extHostModelView, extension);
-=======
-	public createWizardPage(title: string, extensionLocation?: URI): sqlops.window.WizardPage {
-		let page = new WizardPageImpl(title, this, this._extHostModelView, extensionLocation);
->>>>>>> 3ae32ab0
 		page.handle = this.getHandle(page);
 		return page;
 	}
