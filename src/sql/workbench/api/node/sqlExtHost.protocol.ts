--- conflicted
+++ resolved
@@ -460,18 +460,10 @@
 	 */
 	$schemaCompare(handle: number, sourceEndpointInfo: azdata.SchemaCompareEndpointInfo, targetEndpointInfo: azdata.SchemaCompareEndpointInfo, taskExecutionMode: azdata.TaskExecutionMode): Thenable<azdata.SchemaCompareResult> { throw ni(); }
 
-<<<<<<< HEAD
-	/**
-	 * Schema compare generate script
-	 */
-	$schemaCompareGenerateScript(handle: number, operationId: string, targetDatabaseName: string, scriptFilePath: string, taskExecutionMode: azdata.TaskExecutionMode): Thenable<azdata.SchemaCompareResult> { throw ni(); }
-
-=======
  	/**
 	 * Schema compare generate script
 	 */
 	$schemaCompareGenerateScript(handle: number, operationId: string, targetDatabaseName: string, scriptFilePath: string, taskExecutionMode: azdata.TaskExecutionMode): Thenable<azdata.ResultStatus> { throw ni(); }
->>>>>>> f20fcb44
 }
 
 /**
