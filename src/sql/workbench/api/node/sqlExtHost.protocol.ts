/*---------------------------------------------------------------------------------------------
 *  Copyright (c) Microsoft Corporation. All rights reserved.
 *  Licensed under the Source EULA. See License.txt in the project root for license information.
 *--------------------------------------------------------------------------------------------*/
'use strict';

import {
	createMainContextProxyIdentifier as createMainId,
	createExtHostContextProxyIdentifier as createExtId,
	ProxyIdentifier, IRPCProtocol
} from 'vs/workbench/services/extensions/node/proxyIdentifier';
import URI, { UriComponents } from 'vs/base/common/uri';

import { TPromise } from 'vs/base/common/winjs.base';
import { IDisposable } from 'vs/base/common/lifecycle';

import * as sqlops from 'sqlops';
import * as vscode from 'vscode';

import { ITreeComponentItem } from 'sql/workbench/common/views';
import { ITaskHandlerDescription } from 'sql/platform/tasks/common/tasks';
import {
	IItemConfig, ModelComponentTypes, IComponentShape, IModelViewDialogDetails, IModelViewTabDetails, IModelViewButtonDetails,
	IModelViewWizardDetails, IModelViewWizardPageDetails
} from 'sql/workbench/api/common/sqlExtHostTypes';

export abstract class ExtHostAccountManagementShape {
	$autoOAuthCancelled(handle: number): Thenable<void> { throw ni(); }
	$clear(handle: number, accountKey: sqlops.AccountKey): Thenable<void> { throw ni(); }
	$getSecurityToken(account: sqlops.Account): Thenable<{}> { throw ni(); }
	$initialize(handle: number, restoredAccounts: sqlops.Account[]): Thenable<sqlops.Account[]> { throw ni(); }
	$prompt(handle: number): Thenable<sqlops.Account> { throw ni(); }
	$refresh(handle: number, account: sqlops.Account): Thenable<sqlops.Account> { throw ni(); }
	$accountsChanged(handle: number, accounts: sqlops.Account[]): Thenable<void> { throw ni(); }
}

export abstract class ExtHostConnectionManagementShape {
	$onConnectionOpened(handleId: string, connection: sqlops.connection.Connection): void { throw ni; }
}

export abstract class ExtHostDataProtocolShape {

	/**
	 * Establish a connection to a data source using the provided ConnectionInfo instance.
	 */
	$connect(handle: number, connectionUri: string, connection: sqlops.ConnectionInfo): Thenable<boolean> { throw ni(); }

	/**
	 * Disconnect from a data source using the provided connectionUri string.
	 */
	$disconnect(handle: number, connectionUri: string): Thenable<boolean> { throw ni(); }

	/**
	 * Cancel a connection to a data source using the provided connectionUri string.
	 */
	$cancelConnect(handle: number, connectionUri: string): Thenable<boolean> { throw ni(); }

	/**
	 * Change the database for the connection.
	 */
	$changeDatabase(handle: number, connectionUri: string, newDatabase: string): Thenable<boolean> { throw ni(); }

	/**
	 * List databases for a data source using the provided connectionUri string.
	 * @param handle the handle to use when looking up a provider
	 * @param connectionUri URI identifying a connected resource
	 */
	$listDatabases(handle: number, connectionUri: string): Thenable<sqlops.ListDatabasesResult> { throw ni(); }

	/**
	 * Get the connection string for the connection specified by connectionUri
	 * @param handle the handle to use when looking up a provider
	 * @param connectionUri URI identifying a connected resource
	 */
	$getConnectionString(handle: number, connectionUri: string, includePassword: boolean): Thenable<string> { throw ni(); }

	/**
	 * Serialize connection string
	 * @param handle the handle to use when looking up a provider
	 * @param connectionString the connection string to serialize
	 */
	$buildConnectionInfo(handle: number, connectionString: string): Thenable<sqlops.ConnectionInfo> { throw ni(); }

	/**
	 * Notifies all listeners on the Extension Host side that a language change occurred
	 * for a dataprotocol language. The sub-flavor is the specific implementation used for query
	 * and other events
	 * @param params information on what URI was changed and the new language
	 */
	$languageFlavorChanged(params: sqlops.DidChangeLanguageFlavorParams): void { throw ni(); }

	/**
	 * Callback when a connection request has completed
	 */
	$onConnectComplete(handle: number, connectionInfoSummary: sqlops.ConnectionInfoSummary): void { throw ni(); }

	/**
	 * Callback when a IntelliSense cache has been built
	 */
	$onIntelliSenseCacheComplete(handle: number, connectionUri: string): void { throw ni(); }

	$getServerCapabilities(handle: number, client: sqlops.DataProtocolClientCapabilities): Thenable<sqlops.DataProtocolServerCapabilities> { throw ni(); }

	/**
	 * Metadata service methods
	 *
	 */
	$getMetadata(handle: number, connectionUri: string): Thenable<sqlops.ProviderMetadata> { throw ni(); }

	$getDatabases(handle: number, connectionUri: string): Thenable<string[]> { throw ni(); }

	$getTableInfo(handle: number, connectionUri: string, metadata: sqlops.ObjectMetadata): Thenable<sqlops.ColumnMetadata[]> { throw ni(); }

	$getViewInfo(handle: number, connectionUri: string, metadata: sqlops.ObjectMetadata): Thenable<sqlops.ColumnMetadata[]> { throw ni(); }

	/**
	 * Object Explorer
	 */
	$createObjectExplorerSession(handle: number, connInfo: sqlops.ConnectionInfo): Thenable<sqlops.ObjectExplorerSessionResponse> { throw ni(); }

	$expandObjectExplorerNode(handle: number, nodeInfo: sqlops.ExpandNodeInfo): Thenable<boolean> { throw ni(); }

	$refreshObjectExplorerNode(handle: number, nodeInfo: sqlops.ExpandNodeInfo): Thenable<boolean> { throw ni(); }

	$closeObjectExplorerSession(handle: number, closeSessionInfo: sqlops.ObjectExplorerCloseSessionInfo): Thenable<sqlops.ObjectExplorerCloseSessionResponse> { throw ni(); }

	$findNodes(handle: number, findNodesInfo: sqlops.FindNodesInfo): Thenable<sqlops.ObjectExplorerFindNodesResponse> { throw ni(); }

	/**
	 * Tasks
	 */
	$getAllTasks(handle: number, listTasksParams: sqlops.ListTasksParams): Thenable<sqlops.ListTasksResponse> { throw ni(); }
	$cancelTask(handle: number, cancelTaskParams: sqlops.CancelTaskParams): Thenable<boolean> { throw ni(); }

	/**
	 * Scripting methods
	 */
	$scriptAsOperation(handle: number, connectionUri: string, operation: sqlops.ScriptOperation, metadata: sqlops.ObjectMetadata, paramDetails: sqlops.ScriptingParamDetails): Thenable<sqlops.ScriptingResult> { throw ni(); }

	/**
	 * Cancels the currently running query for a URI
	 */
	$cancelQuery(handle: number, ownerUri: string): Thenable<sqlops.QueryCancelResult> { throw ni(); }

	/**
	 * Runs a query for a text selection inside a document
	 */
	$runQuery(handle: number, ownerUri: string, selection: sqlops.ISelectionData, runOptions?: sqlops.ExecutionPlanOptions): Thenable<void> { throw ni(); }
	/**
	 * Runs the current SQL statement query for a text document
	 */
	$runQueryStatement(handle: number, ownerUri: string, line: number, column: number): Thenable<void> { throw ni(); }
	/**
	 * Runs a query for a provided query
	 */
	$runQueryString(handle: number, ownerUri: string, queryString: string): Thenable<void> { throw ni(); }
	/**
	 * Runs a query for a provided query and returns result
	 */
	$runQueryAndReturn(handle: number, ownerUri: string, queryString: string): Thenable<sqlops.SimpleExecuteResult> { throw ni(); }
	/**
	 * Parses a T-SQL string without actually executing it
	 */
	$parseSyntax(handle: number, ownerUri: string, query: string): Thenable<sqlops.SyntaxParseResult> { throw ni(); }
	/**
	 * Gets a subset of rows in a result set in order to display in the UI
	 */
	$getQueryRows(handle: number, rowData: sqlops.QueryExecuteSubsetParams): Thenable<sqlops.QueryExecuteSubsetResult> { throw ni(); }

	/**
	 * Disposes the cached information regarding a query
	 */
	$disposeQuery(handle: number, ownerUri: string): Thenable<void> { throw ni(); }

	/**
	 * Refreshes the IntelliSense cache
	 */
	$rebuildIntelliSenseCache(handle: number, ownerUri: string): Thenable<void> { throw ni(); }

	/**
	 * Callback when a query has completed
	 */
	$onQueryComplete(handle: number, result: sqlops.QueryExecuteCompleteNotificationResult): void { throw ni(); }
	/**
	 * Callback when a batch has started. This enables the UI to display when batch execution has started
	 */
	$onBatchStart(handle: number, batchInfo: sqlops.QueryExecuteBatchNotificationParams): void { throw ni(); }
	/**
	 * Callback when a batch is complete. This includes updated information on result sets, time to execute, and
	 * other relevant batch information
	 */
	$onBatchComplete(handle: number, batchInfo: sqlops.QueryExecuteBatchNotificationParams): void { throw ni(); }
	/**
	 * Callback when a result set has been returned from query execution and can be displayed
	 */
	$onResultSetComplete(handle: number, resultSetInfo: sqlops.QueryExecuteResultSetCompleteNotificationParams): void { throw ni(); }
	/**
	 * Callback when a message generated during query execution is issued
	 */
	$onQueryMessage(handle: number, message: sqlops.QueryExecuteMessageParams): void { throw ni(); }

	/**
	 * Requests saving of the results from a result set into a specific format (CSV, JSON, Excel)
	 */
	$saveResults(handle: number, requestParams: sqlops.SaveResultsRequestParams): Thenable<sqlops.SaveResultRequestResult> { throw ni(); }

	/**
	 * Commits all pending edits in an edit session
	 */
	$commitEdit(handle: number, ownerUri: string): Thenable<void> { throw ni(); }

	/**
	 * Creates a new row in the edit session
	 */
	$createRow(handle: number, ownerUri: string): Thenable<sqlops.EditCreateRowResult> { throw ni(); }

	/**
	 * Marks the selected row for deletion in the edit session
	 */
	$deleteRow(handle: number, ownerUri: string, rowId: number): Thenable<void> { throw ni(); }

	/**
	 * Initializes a new edit data session for the requested table/view
	 */
	$initializeEdit(handle: number, ownerUri: string, schemaName: string, objectName: string, objectType: string, rowLimit: number, queryString: string): Thenable<void> { throw ni(); }

	/**
	 * Reverts any pending changes for the requested cell and returns the original value
	 */
	$revertCell(handle: number, ownerUri: string, rowId: number, columnId: number): Thenable<sqlops.EditRevertCellResult> { throw ni(); }

	/**
	 * Reverts any pending changes for the requested row
	 */
	$revertRow(handle: number, ownerUri: string, rowId: number): Thenable<void> { throw ni(); }

	/**
	 * Updates a cell value in the requested row. Returns if there are any corrections to the value
	 */
	$updateCell(handle: number, ownerUri: string, rowId: number, columId: number, newValue: string): Thenable<sqlops.EditUpdateCellResult> { throw ni(); }

	/**
	 * Gets a subset of rows in a result set, merging pending edit changes in order to display in the UI
	 */
	$getEditRows(handle: number, rowData: sqlops.EditSubsetParams): Thenable<sqlops.EditSubsetResult> { throw ni(); }

	/**
	 * Diposes an initialized edit session and cleans up pending edits
	 */
	$disposeEdit(handle: number, ownerUri: string): Thenable<void> { throw ni(); }

	/**
	 * Create a new database on the provided connection
	 */
	$createDatabase(handle: number, connectionUri: string, database: sqlops.DatabaseInfo): Thenable<sqlops.CreateDatabaseResponse> { throw ni(); }

	/**
	 * Get the default database prototype
	 */
	$getDefaultDatabaseInfo(handle: number, connectionUri: string): Thenable<sqlops.DatabaseInfo> { throw ni(); }

	/**
	 * Get the database info
	 */
	$getDatabaseInfo(handle: number, connectionUri: string): Thenable<sqlops.DatabaseInfo> { throw ni(); }

	/**
	 * Create a new login on the provided connection
	 */
	$createLogin(handle: number, connectionUri: string, login: sqlops.LoginInfo): Thenable<sqlops.CreateLoginResponse> { throw ni(); }

	/**
	 * Backup a database
	 */
	$backup(handle: number, connectionUri: string, backupInfo: { [key: string]: any }, taskExecutionMode: sqlops.TaskExecutionMode): Thenable<sqlops.BackupResponse> { throw ni(); }

	/**
	 * Get the extended database prototype
	 */
	$getBackupConfigInfo(handle: number, connectionUri: string): Thenable<sqlops.BackupConfigInfo> { throw ni(); }

	/**
	 * Restores a database
	 */
	$restore(handle: number, connectionUri: string, restoreInfo: sqlops.RestoreInfo): Thenable<sqlops.RestoreResponse> { throw ni(); }

	/**
	 * Gets a plan for restoring a database
	 */
	$getRestorePlan(handle: number, connectionUri: string, restoreInfo: sqlops.RestoreInfo): Thenable<sqlops.RestorePlanResponse> { throw ni(); }

	/**
	 * Cancels a plan
	 */
	$cancelRestorePlan(handle: number, connectionUri: string, restoreInfo: sqlops.RestoreInfo): Thenable<boolean> { throw ni(); }

	/**
	 * Gets restore config Info
	 */
	$getRestoreConfigInfo(handle: number, connectionUri: string): Thenable<sqlops.RestoreConfigInfo> { throw ni(); }


	/**
	 * Open a file browser
	 */
	$openFileBrowser(handle: number, ownerUri: string, expandPath: string, fileFilters: string[], changeFilter: boolean): Thenable<boolean> { throw ni(); }


	/**
	 * Expand a folder node
	 */
	$expandFolderNode(handle: number, ownerUri: string, expandPath: string): Thenable<boolean> { throw ni(); }

	/**
	 * Validate selected file paths
	 */
	$validateFilePaths(handle: number, ownerUri: string, serviceType: string, selectedFiles: string[]): Thenable<boolean> { throw ni(); }

	/**
	 * Close file browser
	 */
	$closeFileBrowser(handle: number, ownerUri: string): Thenable<sqlops.FileBrowserCloseResponse> { throw ni(); }

	/**
	 * Profiler Provider methods
	 */

	/**
	 * Create a profiler session
	 */
	$createSession(handle: number, sessionId: string, createStatement: string, template: sqlops.ProfilerSessionTemplate): Thenable<boolean> { throw ni(); }

	/**
	 * Start a profiler session
	 */
	$startSession(handle: number, sessionId: string, sessionName: string): Thenable<boolean> { throw ni(); }

	/**
	 * Stop a profiler session
	 */
	$stopSession(handle: number, sessionId: string): Thenable<boolean> { throw ni(); }

	/**
	 * Pause a profiler session
	 */
	$pauseSession(handle: number, sessionId: string): Thenable<boolean> { throw ni(); }

	/**
	 * Get list of running XEvent sessions on the profiler session's target server
	 */
	$getXEventSessions(handle: number, sessionId: string): Thenable<string[]> { throw ni(); }

	/**
	 * Get Agent Job list
	 */
	$getJobs(handle: number, ownerUri: string): Thenable<sqlops.AgentJobsResult> { throw ni(); }

	/**
	 * Get a Agent Job's history
	 */
	$getJobHistory(handle: number, ownerUri: string, jobID: string, jobName: string): Thenable<sqlops.AgentJobHistoryResult> { throw ni(); }

	/**
	 * Run an action on a Job
	 */
	$jobAction(handle: number, ownerUri: string, jobName: string, action: string): Thenable<sqlops.ResultStatus> { throw ni(); }

	/**
	 * Deletes a job
	 */
	$deleteJob(handle: number, ownerUri: string, job: sqlops.AgentJobInfo): Thenable<sqlops.ResultStatus> { throw ni(); }

	/**
	 * Deletes a job step
	 */
	$deleteJobStep(handle: number, ownerUri: string, step: sqlops.AgentJobStepInfo): Thenable<sqlops.ResultStatus> { throw ni(); }

	/**
	 * Get Agent Alerts list
	 */
	$getAlerts(handle: number, connectionUri: string): Thenable<sqlops.AgentAlertsResult> { throw ni(); }

	/**
	 * Deletes  an alert
	 */
	$deleteAlert(handle: number, connectionUri: string, alert: sqlops.AgentAlertInfo): Thenable<sqlops.ResultStatus> { throw ni(); }

	/**
	 * Get Agent Oeprators list
	 */
	$getOperators(handle: number, connectionUri: string): Thenable<sqlops.AgentOperatorsResult> { throw ni(); }

	/**
	 * Deletes  an operator
	 */
	$deleteOperator(handle: number, connectionUri: string, operator: sqlops.AgentOperatorInfo): Thenable<sqlops.ResultStatus> { throw ni(); }

	/**
	 * Get Agent Proxies list
	 */
	$getProxies(handle: number, connectionUri: string): Thenable<sqlops.AgentProxiesResult> { throw ni(); }

	/**
	 * Deletes  a proxy
	 */
	$deleteProxy(handle: number, connectionUri: string, proxy: sqlops.AgentProxyInfo): Thenable<sqlops.ResultStatus> { throw ni(); }

	/**
	 * Get Agent Credentials list
	 */
	$getCredentials(handle: number, connectionUri: string): Thenable<sqlops.GetCredentialsResult> { throw ni(); }

	/**
	 * DacFx export bacpac
	 */
<<<<<<< HEAD
	$exportBacpac(handle: number, connectionstring: string, packageFilePath: string, ownerUri: string, taskExecutionMode:sqlops.TaskExecutionMode): Thenable<sqlops.DacFxExportResult> { throw ni(); }
=======
	$exportBacpac(handle: number, databaseName: string, packageFilePath: string, ownerUri: string, taskExecutionMode: sqlops.TaskExecutionMode): Thenable<sqlops.ExportResult> { throw ni(); }
>>>>>>> 98b33c85

	/**
	 * DacFx import bacpac
	 */
<<<<<<< HEAD
	$importBacpac(handle: number, connectionstring: string, packageFilePath: string, targetDatabaseName: string, ownerUri: string, taskExecutionMode:sqlops.TaskExecutionMode): Thenable<sqlops.DacFxExportResult> { throw ni(); }
=======
	$importBacpac(handle: number, packageFilePath: string, targetDatabaseName: string, ownerUri: string, taskExecutionMode: sqlops.TaskExecutionMode): Thenable<sqlops.ImportResult> { throw ni(); }

	/**
	 * DacFx extract dacpac
	 */
	$extractDacpac(handle: number, databaseName: string, packageFilePath: string, applicationName: string, applicationVersion: string, ownerUri: string, taskExecutionMode: sqlops.TaskExecutionMode): Thenable<sqlops.ExtractResult> { throw ni(); }

	/**
	 * DacFx import bacpac
	 */
	$deployDacpac(handle: number, packageFilePath: string, targetDatabaseName: string, ownerUri: string, taskExecutionMode: sqlops.TaskExecutionMode): Thenable<sqlops.DeployResult> { throw ni(); }

>>>>>>> 98b33c85
}

/**
 * ResourceProvider extension host class.
 */
export abstract class ExtHostResourceProviderShape {
	/**
	 * Create a firewall rule
	 */
	$createFirewallRule(handle: number, account: sqlops.Account, firewallRuleInfo: sqlops.FirewallRuleInfo): Thenable<sqlops.CreateFirewallRuleResponse> { throw ni(); }

	/**
	 * Handle firewall rule
	 */
	$handleFirewallRule(handle: number, errorCode: number, errorMessage: string, connectionTypeId: string): Thenable<sqlops.HandleFirewallRuleResponse> { throw ni(); }

}

/**
 * Credential Management extension host class.
 */
export abstract class ExtHostCredentialManagementShape {
	$saveCredential(credentialId: string, password: string): Thenable<boolean> { throw ni(); }

	$readCredential(credentialId: string): Thenable<sqlops.Credential> { throw ni(); }

	$deleteCredential(credentialId: string): Thenable<boolean> { throw ni(); }
}

/**
 * Serialization provider extension host class.
 */
export abstract class ExtHostSerializationProviderShape {
	$saveAs(saveFormat: string, savePath: string, results: string, appendToFile: boolean): Thenable<sqlops.SaveResultRequestResult> { throw ni(); }
}

export interface MainThreadAccountManagementShape extends IDisposable {
	$registerAccountProvider(providerMetadata: sqlops.AccountProviderMetadata, handle: number): Thenable<any>;
	$unregisterAccountProvider(handle: number): Thenable<any>;

	$beginAutoOAuthDeviceCode(providerId: string, title: string, message: string, userCode: string, uri: string): Thenable<void>;
	$endAutoOAuthDeviceCode(): void;

	$accountUpdated(updatedAccount: sqlops.Account): void;

	$getAccountsForProvider(providerId: string): Thenable<sqlops.Account[]>;
}

export interface MainThreadResourceProviderShape extends IDisposable {
	$registerResourceProvider(providerMetadata: sqlops.ResourceProviderMetadata, handle: number): Thenable<any>;
	$unregisterResourceProvider(handle: number): Thenable<any>;
}

export interface MainThreadDataProtocolShape extends IDisposable {
	$registerConnectionProvider(providerId: string, handle: number): TPromise<any>;
	$registerBackupProvider(providerId: string, handle: number): TPromise<any>;
	$registerRestoreProvider(providerId: string, handle: number): TPromise<any>;
	$registerScriptingProvider(providerId: string, handle: number): TPromise<any>;
	$registerQueryProvider(providerId: string, handle: number): TPromise<any>;
	$registerProfilerProvider(providerId: string, handle: number): TPromise<any>;
	$registerObjectExplorerProvider(providerId: string, handle: number): TPromise<any>;
	$registerMetadataProvider(providerId: string, handle: number): TPromise<any>;
	$registerTaskServicesProvider(providerId: string, handle: number): TPromise<any>;
	$registerFileBrowserProvider(providerId: string, handle: number): TPromise<any>;
	$registerCapabilitiesServiceProvider(providerId: string, handle: number): TPromise<any>;
	$registerAdminServicesProvider(providerId: string, handle: number): TPromise<any>;
	$registerAgentServicesProvider(providerId: string, handle: number): TPromise<any>;
	$registerDacFxServicesProvider(providerId: string, handle: number): TPromise<any>;
	$unregisterProvider(handle: number): TPromise<any>;
	$onConnectionComplete(handle: number, connectionInfoSummary: sqlops.ConnectionInfoSummary): void;
	$onIntelliSenseCacheComplete(handle: number, connectionUri: string): void;
	$onConnectionChangeNotification(handle: number, changedConnInfo: sqlops.ChangedConnectionInfo): void;
	$onQueryComplete(handle: number, result: sqlops.QueryExecuteCompleteNotificationResult): void;
	$onBatchStart(handle: number, batchInfo: sqlops.QueryExecuteBatchNotificationParams): void;
	$onBatchComplete(handle: number, batchInfo: sqlops.QueryExecuteBatchNotificationParams): void;
	$onResultSetComplete(handle: number, resultSetInfo: sqlops.QueryExecuteResultSetCompleteNotificationParams): void;
	$onQueryMessage(handle: number, message: sqlops.QueryExecuteMessageParams): void;
	$onObjectExplorerSessionCreated(handle: number, message: sqlops.ObjectExplorerSession): void;
	$onObjectExplorerNodeExpanded(handle: number, message: sqlops.ObjectExplorerExpandInfo): void;
	$onTaskCreated(handle: number, sessionResponse: sqlops.TaskInfo): void;
	$onTaskStatusChanged(handle: number, sessionResponse: sqlops.TaskProgressInfo): void;
	$onFileBrowserOpened(handle: number, response: sqlops.FileBrowserOpenedParams): void;
	$onFolderNodeExpanded(handle: number, response: sqlops.FileBrowserExpandedParams): void;
	$onFilePathsValidated(handle: number, response: sqlops.FileBrowserValidatedParams): void;
	$onScriptingComplete(handle: number, message: sqlops.ScriptingCompleteResult): void;
	$onSessionEventsAvailable(handle: number, response: sqlops.ProfilerSessionEvents): void;
	$onSessionStopped(handle: number, response: sqlops.ProfilerSessionStoppedParams): void;
	$onProfilerSessionCreated(handle: number, response: sqlops.ProfilerSessionCreatedParams): void;
	$onJobDataUpdated(handle: Number): void;

	/**
	 * Callback when a session has completed initialization
	 */
	$onEditSessionReady(handle: number, ownerUri: string, success: boolean, message: string);
}

export interface MainThreadConnectionManagementShape extends IDisposable {
	$getActiveConnections(): Thenable<sqlops.connection.Connection[]>;
	$getCurrentConnection(): Thenable<sqlops.connection.Connection>;
	$getCredentials(connectionId: string): Thenable<{ [name: string]: string }>;
	$openConnectionDialog(providers: string[], initialConnectionProfile?: sqlops.IConnectionProfile, connectionCompletionOptions?: sqlops.IConnectionCompletionOptions): Thenable<sqlops.connection.Connection>;
	$listDatabases(connectionId: string): Thenable<string[]>;
	$getConnectionString(connectionId: string, includePassword: boolean): Thenable<string>;
	$getUriForConnection(connectionId: string): Thenable<string>;
}

export interface MainThreadCredentialManagementShape extends IDisposable {
	$registerCredentialProvider(handle: number): TPromise<any>;
	$unregisterCredentialProvider(handle: number): TPromise<any>;
}

export interface MainThreadSerializationProviderShape extends IDisposable {
	$registerSerializationProvider(handle: number): TPromise<any>;
	$unregisterSerializationProvider(handle: number): TPromise<any>;
}

function ni() { return new Error('Not implemented'); }

// --- proxy identifiers

export const SqlMainContext = {
	// SQL entries
	MainThreadAccountManagement: createMainId<MainThreadAccountManagementShape>('MainThreadAccountManagement'),
	MainThreadConnectionManagement: createMainId<MainThreadConnectionManagementShape>('MainThreadConnectionManagement'),
	MainThreadCredentialManagement: createMainId<MainThreadCredentialManagementShape>('MainThreadCredentialManagement'),
	MainThreadDataProtocol: createMainId<MainThreadDataProtocolShape>('MainThreadDataProtocol'),
	MainThreadObjectExplorer: createMainId<MainThreadObjectExplorerShape>('MainThreadObjectExplorer'),
	MainThreadBackgroundTaskManagement: createMainId<MainThreadBackgroundTaskManagementShape>('MainThreadBackgroundTaskManagement'),
	MainThreadSerializationProvider: createMainId<MainThreadSerializationProviderShape>('MainThreadSerializationProvider'),
	MainThreadResourceProvider: createMainId<MainThreadResourceProviderShape>('MainThreadResourceProvider'),
	MainThreadModalDialog: createMainId<MainThreadModalDialogShape>('MainThreadModalDialog'),
	MainThreadTasks: createMainId<MainThreadTasksShape>('MainThreadTasks'),
	MainThreadDashboardWebview: createMainId<MainThreadDashboardWebviewShape>('MainThreadDashboardWebview'),
	MainThreadModelView: createMainId<MainThreadModelViewShape>('MainThreadModelView'),
	MainThreadDashboard: createMainId<MainThreadDashboardShape>('MainThreadDashboard'),
	MainThreadModelViewDialog: createMainId<MainThreadModelViewDialogShape>('MainThreadModelViewDialog'),
	MainThreadQueryEditor: createMainId<MainThreadQueryEditorShape>('MainThreadQueryEditor'),
};

export const SqlExtHostContext = {
	ExtHostAccountManagement: createExtId<ExtHostAccountManagementShape>('ExtHostAccountManagement'),
	ExtHostConnectionManagement: createExtId<ExtHostConnectionManagementShape>('ExtHostConnectionManagement'),
	ExtHostCredentialManagement: createExtId<ExtHostCredentialManagementShape>('ExtHostCredentialManagement'),
	ExtHostDataProtocol: createExtId<ExtHostDataProtocolShape>('ExtHostDataProtocol'),
	ExtHostObjectExplorer: createExtId<ExtHostObjectExplorerShape>('ExtHostObjectExplorer'),
	ExtHostSerializationProvider: createExtId<ExtHostSerializationProviderShape>('ExtHostSerializationProvider'),
	ExtHostResourceProvider: createExtId<ExtHostResourceProviderShape>('ExtHostResourceProvider'),
	ExtHostModalDialogs: createExtId<ExtHostModalDialogsShape>('ExtHostModalDialogs'),
	ExtHostTasks: createExtId<ExtHostTasksShape>('ExtHostTasks'),
	ExtHostBackgroundTaskManagement: createExtId<ExtHostBackgroundTaskManagementShape>('ExtHostBackgroundTaskManagement'),
	ExtHostDashboardWebviews: createExtId<ExtHostDashboardWebviewsShape>('ExtHostDashboardWebviews'),
	ExtHostModelView: createExtId<ExtHostModelViewShape>('ExtHostModelView'),
	ExtHostModelViewTreeViews: createExtId<ExtHostModelViewTreeViewsShape>('ExtHostModelViewTreeViews'),
	ExtHostDashboard: createExtId<ExtHostDashboardShape>('ExtHostDashboard'),
	ExtHostModelViewDialog: createExtId<ExtHostModelViewDialogShape>('ExtHostModelViewDialog'),
	ExtHostQueryEditor: createExtId<ExtHostQueryEditorShape>('ExtHostQueryEditor')
};

export interface MainThreadDashboardShape extends IDisposable {

}

export interface ExtHostDashboardShape {
	$onDidOpenDashboard(dashboard: sqlops.DashboardDocument): void;
	$onDidChangeToDashboard(dashboard: sqlops.DashboardDocument): void;
}

export interface MainThreadModalDialogShape extends IDisposable {
	$createDialog(handle: number): void;
	$disposeDialog(handle: number): void;
	$show(handle: number): void;
	$setTitle(handle: number, value: string): void;
	$setHtml(handle: number, value: string): void;
	$sendMessage(handle: number, value: any): Thenable<boolean>;
}

export interface ExtHostModalDialogsShape {
	$onMessage(handle: number, message: any): void;
	$onClosed(handle: number): void;
}

export interface ExtHostTasksShape {
	$executeContributedTask<T>(id: string, ...args: any[]): Thenable<T>;
	$getContributedTaskHandlerDescriptions(): TPromise<{ [id: string]: string | ITaskHandlerDescription }>;
}

export interface MainThreadTasksShape extends IDisposable {
	$registerTask(id: string): TPromise<any>;
	$unregisterTask(id: string): TPromise<any>;
}

export interface ExtHostDashboardWebviewsShape {
	$registerProvider(widgetId: string, handler: (webview: sqlops.DashboardWebview) => void): void;
	$onMessage(handle: number, message: any): void;
	$onClosed(handle: number): void;
	$registerWidget(handle: number, id: string, connection: sqlops.connection.Connection, serverInfo: sqlops.ServerInfo): void;
}

export interface MainThreadDashboardWebviewShape extends IDisposable {
	$sendMessage(handle: number, message: string);
	$registerProvider(widgetId: string);
	$setHtml(handle: number, value: string);
}

export interface ExtHostModelViewShape {
	$registerProvider(widgetId: string, handler: (webview: sqlops.ModelView) => void, extensionLocation: UriComponents): void;
	$onClosed(handle: number): void;
	$registerWidget(handle: number, id: string, connection: sqlops.connection.Connection, serverInfo: sqlops.ServerInfo): void;
	$handleEvent(handle: number, id: string, eventArgs: any);
	$runCustomValidations(handle: number, id: string): Thenable<boolean>;
}

export interface ExtHostModelViewTreeViewsShape {
	$getChildren(treeViewId: string, treeItemHandle?: string): TPromise<ITreeComponentItem[]>;
	$createTreeView(handle: number, componentId: string, options: { treeDataProvider: vscode.TreeDataProvider<any> }): sqlops.TreeComponentView<any>;
	$onNodeCheckedChanged(treeViewId: string, treeItemHandle?: string, checked?: boolean): void;
	$onNodeSelected(treeViewId: string, nodes: string[]): void;

	$setExpanded(treeViewId: string, treeItemHandle: string, expanded: boolean): void;
	$setSelection(treeViewId: string, treeItemHandles: string[]): void;
	$setVisible(treeViewId: string, visible: boolean): void;
}

export interface ExtHostBackgroundTaskManagementShape {
	$onTaskRegistered(operationId: string): void;
	$onTaskCanceled(operationId: string): void;
	$registerTask(operationInfo: sqlops.BackgroundOperationInfo): void;
	$removeTask(operationId: string): void;
}

export interface MainThreadBackgroundTaskManagementShape extends IDisposable {
	$registerTask(taskInfo: sqlops.TaskInfo): void;
	$updateTask(taskProgressInfo: sqlops.TaskProgressInfo): void;
}

export interface MainThreadModelViewShape extends IDisposable {
	$registerProvider(id: string): void;
	$initializeModel(handle: number, rootComponent: IComponentShape): Thenable<void>;
	$clearContainer(handle: number, componentId: string): Thenable<void>;
	$addToContainer(handle: number, containerId: string, item: IItemConfig, index?: number): Thenable<void>;
	$removeFromContainer(handle: number, containerId: string, item: IItemConfig): Thenable<void>;
	$setLayout(handle: number, componentId: string, layout: any): Thenable<void>;
	$setProperties(handle: number, componentId: string, properties: { [key: string]: any }): Thenable<void>;
	$registerEvent(handle: number, componentId: string): Thenable<void>;
	$validate(handle: number, componentId: string): Thenable<boolean>;
	$setDataProvider(handle: number, componentId: string): Thenable<void>;
	$refreshDataProvider(handle: number, componentId: string, item?: any): Thenable<void>;
}

export interface ExtHostObjectExplorerShape {
}

export interface MainThreadObjectExplorerShape extends IDisposable {
	$getNode(connectionId: string, nodePath?: string): Thenable<sqlops.NodeInfo>;
	$getActiveConnectionNodes(): Thenable<{ nodeInfo: sqlops.NodeInfo, connectionId: string }[]>;
	$setExpandedState(connectionId: string, nodePath: string, expandedState: vscode.TreeItemCollapsibleState): Thenable<void>;
	$setSelected(connectionId: string, nodePath: string, selected: boolean, clearOtherSelections?: boolean): Thenable<void>;
	$getChildren(connectionId: string, nodePath: string): Thenable<sqlops.NodeInfo[]>;
	$isExpanded(connectionId: string, nodePath: string): Thenable<boolean>;
	$findNodes(connectionId: string, type: string, schema: string, name: string, database: string, parentObjectNames: string[]): Thenable<sqlops.NodeInfo[]>;
	$refresh(connectionId: string, nodePath: string): Thenable<sqlops.NodeInfo>;
}

export interface ExtHostModelViewDialogShape {
	$onButtonClick(handle: number): void;
	$onPanelValidityChanged(handle: number, valid: boolean): void;
	$onWizardPageChanged(handle: number, info: sqlops.window.modelviewdialog.WizardPageChangeInfo): void;
	$updateWizardPageInfo(handle: number, pageHandles: number[], currentPageIndex: number): void;
	$validateNavigation(handle: number, info: sqlops.window.modelviewdialog.WizardPageChangeInfo): Thenable<boolean>;
	$validateDialogClose(handle: number): Thenable<boolean>;
	$handleSave(handle: number): Thenable<boolean>;
}

export interface MainThreadModelViewDialogShape extends IDisposable {
	$openEditor(handle: number, modelViewId: string, title: string, options?: sqlops.ModelViewEditorOptions, position?: vscode.ViewColumn): Thenable<void>;
	$openDialog(handle: number): Thenable<void>;
	$closeDialog(handle: number): Thenable<void>;
	$setDialogDetails(handle: number, details: IModelViewDialogDetails): Thenable<void>;
	$setTabDetails(handle: number, details: IModelViewTabDetails): Thenable<void>;
	$setButtonDetails(handle: number, details: IModelViewButtonDetails): Thenable<void>;
	$openWizard(handle: number): Thenable<void>;
	$closeWizard(handle: number): Thenable<void>;
	$setWizardPageDetails(handle: number, details: IModelViewWizardPageDetails): Thenable<void>;
	$setWizardDetails(handle: number, details: IModelViewWizardDetails): Thenable<void>;
	$addWizardPage(wizardHandle: number, pageHandle: number, pageIndex: number): Thenable<void>;
	$removeWizardPage(wizardHandle: number, pageIndex: number): Thenable<void>;
	$setWizardPage(wizardHandle: number, pageIndex: number): Thenable<void>;
	$setDirty(handle: number, isDirty: boolean): void;
}
export interface ExtHostQueryEditorShape {
}

export interface MainThreadQueryEditorShape extends IDisposable {
	$connect(fileUri: string, connectionId: string): Thenable<void>;
	$runQuery(fileUri: string): void;
}<|MERGE_RESOLUTION|>--- conflicted
+++ resolved
@@ -413,18 +413,11 @@
 	/**
 	 * DacFx export bacpac
 	 */
-<<<<<<< HEAD
-	$exportBacpac(handle: number, connectionstring: string, packageFilePath: string, ownerUri: string, taskExecutionMode:sqlops.TaskExecutionMode): Thenable<sqlops.DacFxExportResult> { throw ni(); }
-=======
 	$exportBacpac(handle: number, databaseName: string, packageFilePath: string, ownerUri: string, taskExecutionMode: sqlops.TaskExecutionMode): Thenable<sqlops.ExportResult> { throw ni(); }
->>>>>>> 98b33c85
 
 	/**
 	 * DacFx import bacpac
 	 */
-<<<<<<< HEAD
-	$importBacpac(handle: number, connectionstring: string, packageFilePath: string, targetDatabaseName: string, ownerUri: string, taskExecutionMode:sqlops.TaskExecutionMode): Thenable<sqlops.DacFxExportResult> { throw ni(); }
-=======
 	$importBacpac(handle: number, packageFilePath: string, targetDatabaseName: string, ownerUri: string, taskExecutionMode: sqlops.TaskExecutionMode): Thenable<sqlops.ImportResult> { throw ni(); }
 
 	/**
@@ -437,7 +430,6 @@
 	 */
 	$deployDacpac(handle: number, packageFilePath: string, targetDatabaseName: string, ownerUri: string, taskExecutionMode: sqlops.TaskExecutionMode): Thenable<sqlops.DeployResult> { throw ni(); }
 
->>>>>>> 98b33c85
 }
 
 /**
