--- conflicted
+++ resolved
@@ -465,7 +465,11 @@
 	$schemaCompareGenerateScript(handle: number, operationId: string, targetDatabaseName: string, scriptFilePath: string, taskExecutionMode: azdata.TaskExecutionMode): Thenable<azdata.ResultStatus> { throw ni(); }
 
 	/**
-<<<<<<< HEAD
+	 * Schema compare publish changes
+	 */
+	$schemaComparePublishChanges(handle: number, operationId: string, targetServerName: string, targetDatabaseName: string, taskExecutionMode: azdata.TaskExecutionMode): Thenable<azdata.SchemaCompareResult> { throw ni(); }
+
+	/**
 	 * Schema compare get default options
 	 */
 	$schemaCompareGetDefaultOptions(handle: number): Thenable<azdata.SchemaCompareOptionsResult> { throw ni(); }
@@ -475,11 +479,6 @@
 	 * Schema comapre Include node
 	 */
 	$schemaCompareIncludeExcludeNode(handle: number, operationId: string, diffEntry: azdata.DiffEntry, includeRequest: boolean, taskExecutionMode: azdata.TaskExecutionMode): Thenable<azdata.ResultStatus> { throw ni(); }
-=======
-	 * Schema compare publish changes
-	 */
-	$schemaComparePublishChanges(handle: number, operationId: string, targetServerName: string, targetDatabaseName: string, taskExecutionMode: azdata.TaskExecutionMode): Thenable<azdata.SchemaCompareResult> { throw ni(); }
->>>>>>> 40b06c3f
 }
 
 /**
