--- conflicted
+++ resolved
@@ -33,7 +33,6 @@
 		return this._proxy.$getCredentials(connectionId);
 	}
 
-<<<<<<< HEAD
 	public $openConnectionDialog(callback: (connection: sqlops.connection.Connection) => void) {
 		let handleId = `connectionDialog-${generateUuid()}`;
 		this._connectionDialogHandles.set(handleId, callback);
@@ -45,7 +44,7 @@
 			let handler = this._connectionDialogHandles.get(handleId);
 			handler(connection);
 		}
-=======
+	}
 	public $listDatabases(connectionId: string): Thenable<string[]> {
 		return this._proxy.$listDatabases(connectionId);
 	}
@@ -56,6 +55,5 @@
 
 	public $getUriForConnection(connectionId: string): Thenable<string> {
 		return this._proxy.$getUriForConnection(connectionId);
->>>>>>> cb3604c0
 	}
 }