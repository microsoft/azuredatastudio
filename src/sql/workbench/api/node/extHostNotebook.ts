/*---------------------------------------------------------------------------------------------
 *  Copyright (c) Microsoft Corporation. All rights reserved.
 *  Licensed under the Source EULA. See License.txt in the project root for license information.
 *--------------------------------------------------------------------------------------------*/
'use strict';

import * as azdata from 'azdata';
import * as vscode from 'vscode';

import { IMainContext } from 'vs/workbench/api/node/extHost.protocol';
import { Disposable } from 'vs/workbench/api/node/extHostTypes';
import { localize } from 'vs/nls';
import { URI, UriComponents } from 'vs/base/common/uri';

import { ExtHostNotebookShape, MainThreadNotebookShape, SqlMainContext } from 'sql/workbench/api/node/sqlExtHost.protocol';
import { INotebookManagerDetails, INotebookSessionDetails, INotebookKernelDetails, INotebookFutureDetails, FutureMessageType } from 'sql/workbench/api/common/sqlExtHostTypes';

type Adapter = azdata.nb.NotebookProvider | azdata.nb.NotebookManager | azdata.nb.ISession | azdata.nb.IKernel | azdata.nb.IFuture;

export class ExtHostNotebook implements ExtHostNotebookShape {
	private static _handlePool: number = 0;

	private readonly _proxy: MainThreadNotebookShape;
	private _adapters = new Map<number, Adapter>();

	// Notebook URI to manager lookup.
	constructor(_mainContext: IMainContext) {
		this._proxy = _mainContext.getProxy(SqlMainContext.MainThreadNotebook);
	}

	//#region APIs called by main thread
	async $getNotebookManager(providerHandle: number, notebookUri: UriComponents): Promise<INotebookManagerDetails> {
		let uri = URI.revive(notebookUri);
		let uriString = uri.toString();
		let adapter = this.findManagerForUri(uriString);
		if (!adapter) {
			adapter = await this._withProvider(providerHandle, (provider) => {
				return this.createManager(provider, uri);
			});
		}

		return {
			handle: adapter.handle,
			hasContentManager: !!adapter.contentManager,
			hasServerManager: !!adapter.serverManager
		};
	}
	$handleNotebookClosed(notebookUri: UriComponents): void {
		let uri = URI.revive(notebookUri);
		let uriString = uri.toString();
		let manager = this.findManagerForUri(uriString);
		if (manager) {
			manager.provider.handleNotebookClosed(uri);
			// Note: deliberately not removing handle.
		}
	}

	$doStartServer(managerHandle: number): Thenable<void> {
		return this._withServerManager(managerHandle, (serverManager) => serverManager.startServer());
	}

	$doStopServer(managerHandle: number): Thenable<void> {
		return this._withServerManager(managerHandle, (serverManager) => serverManager.stopServer());
	}

	$getNotebookContents(managerHandle: number, notebookUri: UriComponents): Thenable<azdata.nb.INotebookContents> {
		return this._withContentManager(managerHandle, (contentManager) => contentManager.getNotebookContents(URI.revive(notebookUri)));
	}

	$save(managerHandle: number, notebookUri: UriComponents, notebook: azdata.nb.INotebookContents): Thenable<azdata.nb.INotebookContents> {
		return this._withContentManager(managerHandle, (contentManager) => contentManager.save(URI.revive(notebookUri), notebook));
	}

	$refreshSpecs(managerHandle: number): Thenable<azdata.nb.IAllKernels> {
		return this._withSessionManager(managerHandle, async (sessionManager) => {
			await sessionManager.ready;
			return sessionManager.specs;
		});
	}

	$startNewSession(managerHandle: number, options: azdata.nb.ISessionOptions): Thenable<INotebookSessionDetails> {
		return this._withSessionManager(managerHandle, async (sessionManager) => {
			try {
				let session = await sessionManager.startNew(options);
				let sessionId = this._addNewAdapter(session);
				let kernelDetails: INotebookKernelDetails = undefined;
				if (session.kernel) {
					kernelDetails = this.saveKernel(session.kernel);
				}
				let details: INotebookSessionDetails = {
					sessionId: sessionId,
					id: session.id,
					path: session.path,
					name: session.name,
					type: session.type,
					status: session.status,
					canChangeKernels: session.canChangeKernels,
					kernelDetails: kernelDetails
				};
				return details;
			} catch (error) {
				throw typeof(error) === 'string' ? new Error(error) : error;
			}
		});
	}

	private saveKernel(kernel: azdata.nb.IKernel): INotebookKernelDetails {
		let kernelId = this._addNewAdapter(kernel);
		let kernelDetails: INotebookKernelDetails = {
			kernelId: kernelId,
			id: kernel.id,
			info: kernel.info,
			name: kernel.name,
			supportsIntellisense: kernel.supportsIntellisense
		};
		return kernelDetails;
	}

	$shutdownSession(managerHandle: number, sessionId: string): Thenable<void> {
		return this._withSessionManager(managerHandle, async (sessionManager) => {
			return sessionManager.shutdown(sessionId);
		});
	}

	$changeKernel(sessionId: number, kernelInfo: azdata.nb.IKernelSpec): Thenable<INotebookKernelDetails> {
		let session = this._getAdapter<azdata.nb.ISession>(sessionId);
		return session.changeKernel(kernelInfo).then(kernel => this.saveKernel(kernel));
	}

	$configureKernel(sessionId: number, kernelInfo: azdata.nb.IKernelSpec): Thenable<void> {
		let session = this._getAdapter<azdata.nb.ISession>(sessionId);
		return session.configureKernel(kernelInfo).then(() => null);
	}

	$configureConnection(sessionId: number, connection: azdata.IConnectionProfile): Thenable<void> {
		let session = this._getAdapter<azdata.nb.ISession>(sessionId);
		return session.configureConnection(connection).then(() => null);
	}

	$getKernelReadyStatus(kernelId: number): Thenable<azdata.nb.IInfoReply> {
		let kernel = this._getAdapter<azdata.nb.IKernel>(kernelId);
		return kernel.ready.then(success => kernel.info);
	}

	$getKernelSpec(kernelId: number): Thenable<azdata.nb.IKernelSpec> {
		let kernel = this._getAdapter<azdata.nb.IKernel>(kernelId);
		return kernel.getSpec();
	}

	$requestComplete(kernelId: number, content: azdata.nb.ICompleteRequest): Thenable<azdata.nb.ICompleteReplyMsg> {
		let kernel = this._getAdapter<azdata.nb.IKernel>(kernelId);
		return kernel.requestComplete(content);
	}

	$requestExecute(kernelId: number, content: azdata.nb.IExecuteRequest, disposeOnDone?: boolean): Thenable<INotebookFutureDetails> {
		let kernel = this._getAdapter<azdata.nb.IKernel>(kernelId);
		let future = kernel.requestExecute(content, disposeOnDone);
		let futureId = this._addNewAdapter(future);
		this.hookFutureDone(futureId, future);
		this.hookFutureMessages(futureId, future);
		return Promise.resolve({
			futureId: futureId,
			msg: future.msg
		});
	}

	private hookFutureDone(futureId: number, future: azdata.nb.IFuture): void {
		future.done.then(success => {
			return this._proxy.$onFutureDone(futureId, { succeeded: true, message: success, rejectReason: undefined });
		}, err => {
			let rejectReason: string;
			if (typeof err === 'string') {
				rejectReason = err;
			}
			else if (err instanceof Error && typeof err.message === 'string') {
				rejectReason = err.message;
			}
			else {
				rejectReason = err;
			}
			return this._proxy.$onFutureDone(futureId, { succeeded: false, message: undefined, rejectReason: rejectReason });
		});
	}

	private hookFutureMessages(futureId: number, future: azdata.nb.IFuture): void {
		future.setReplyHandler({ handle: (msg) => this._proxy.$onFutureMessage(futureId, FutureMessageType.Reply, msg) });
		future.setStdInHandler({ handle: (msg) => this._proxy.$onFutureMessage(futureId, FutureMessageType.StdIn, msg) });
		future.setIOPubHandler({ handle: (msg) => this._proxy.$onFutureMessage(futureId, FutureMessageType.IOPub, msg) });
	}

	$interruptKernel(kernelId: number): Thenable<void> {
		let kernel = this._getAdapter<azdata.nb.IKernel>(kernelId);
		return kernel.interrupt();
	}

	$sendInputReply(futureId: number, content: azdata.nb.IInputReply): void {
		let future = this._getAdapter<azdata.nb.IFuture>(futureId);
		return future.sendInputReply(content);
	}

	$disposeFuture(futureId: number): void {
		let future = this._getAdapter<azdata.nb.IFuture>(futureId);
		future.dispose();
	}

	//#endregion

	//#region APIs called by extensions
	registerNotebookProvider(provider: azdata.nb.NotebookProvider): vscode.Disposable {
		if (!provider || !provider.providerId) {
			throw new Error(localize('providerRequired', 'A NotebookProvider with valid providerId must be passed to this method'));
		}
		const handle = this._addNewAdapter(provider);
		this._proxy.$registerNotebookProvider(provider.providerId, handle);
		return this._createDisposable(handle);
	}
	//#endregion


	//#region private methods

	private getAdapters<A>(ctor: { new(...args: any[]): A }): A[] {
		let matchingAdapters = [];
		this._adapters.forEach(a => {
			if (a instanceof ctor) {
				matchingAdapters.push(a);
			}
		});
		return matchingAdapters;
	}

	private findManagerForUri(uriString: string): NotebookManagerAdapter {
		for(let manager of this.getAdapters(NotebookManagerAdapter)) {
			if (manager.uriString === uriString) {
				return manager;
			}
		}
		return undefined;
	}

	private async createManager(provider: azdata.nb.NotebookProvider, notebookUri: URI): Promise<NotebookManagerAdapter> {
		let manager = await provider.getNotebookManager(notebookUri);
		let uriString = notebookUri.toString();
		let adapter = new NotebookManagerAdapter(provider, manager, uriString);
		adapter.handle = this._addNewAdapter(adapter);
		return adapter;
	}

	private _createDisposable(handle: number): Disposable {
		return new Disposable(() => {
			this._adapters.delete(handle);
			this._proxy.$unregisterNotebookProvider(handle);
		});
	}

	private _nextHandle(): number {
		return ExtHostNotebook._handlePool++;
	}

	private _withProvider<R>(handle: number, callback: (provider: azdata.nb.NotebookProvider) => R | PromiseLike<R>): Promise<R> {
		let provider = this._adapters.get(handle) as azdata.nb.NotebookProvider;
		if (provider === undefined) {
			return Promise.reject(new Error(localize('errNoProvider', 'no notebook provider found')));
		}
		return Promise.resolve(callback(provider));
	}

	private _withNotebookManager<R>(handle: number, callback: (manager: NotebookManagerAdapter) => R | PromiseLike<R>): Promise<R> {
		let manager = this._adapters.get(handle) as NotebookManagerAdapter;
		if (manager === undefined) {
			return Promise.reject(new Error(localize('errNoManager', 'No Manager found')));
		}
<<<<<<< HEAD
		return Promise.resolve(callback(manager));
	}

=======
		return this.callbackWithErrorWrap<R>(callback, manager);
	}

	private async callbackWithErrorWrap<R>(callback: (manager: NotebookManagerAdapter) => R | PromiseLike<R>, manager: NotebookManagerAdapter): Promise<R> {
		try {
			let value = await callback(manager);
			return value;
		} catch (error) {
			throw typeof(error) === 'string' ? new Error(error) : error;
		}
	}

>>>>>>> 86bac900
	private _withServerManager<R>(handle: number, callback: (manager: azdata.nb.ServerManager) => R | PromiseLike<R>): Promise<R> {
		return this._withNotebookManager(handle, (notebookManager) => {
			let serverManager = notebookManager.serverManager;
			if (!serverManager) {
				return Promise.reject(new Error(localize('noServerManager', 'Notebook Manager for notebook {0} does not have a server manager. Cannot perform operations on it', notebookManager.uriString)));
			}
			return callback(serverManager);
		});
	}

	private _withContentManager<R>(handle: number, callback: (manager: azdata.nb.ContentManager) => R | PromiseLike<R>): Promise<R> {
		return this._withNotebookManager(handle, (notebookManager) => {
			let contentManager = notebookManager.contentManager;
			if (!contentManager) {
				return Promise.reject(new Error(localize('noContentManager', 'Notebook Manager for notebook {0} does not have a content manager. Cannot perform operations on it', notebookManager.uriString)));
			}
			return callback(contentManager);
		});
	}

	private _withSessionManager<R>(handle: number, callback: (manager: azdata.nb.SessionManager) => R | PromiseLike<R>): Promise<R> {
		return this._withNotebookManager(handle, (notebookManager) => {
			let sessionManager = notebookManager.sessionManager;
			if (!sessionManager) {
				return Promise.reject(new Error(localize('noSessionManager', 'Notebook Manager for notebook {0} does not have a session manager. Cannot perform operations on it', notebookManager.uriString)));
			}
			return callback(sessionManager);
		});
	}

	private _addNewAdapter(adapter: Adapter): number {
		const handle = this._nextHandle();
		this._adapters.set(handle, adapter);
		return handle;
	}

	private _getAdapter<T>(id: number): T {
		let adapter = <T><any>this._adapters.get(id);
		if (adapter === undefined) {
			throw new Error('No adapter found');
		}
		return adapter;
	}

	//#endregion
}


class NotebookManagerAdapter implements azdata.nb.NotebookManager {
	public handle: number;
	constructor(
		public readonly provider: azdata.nb.NotebookProvider,
		private manager: azdata.nb.NotebookManager,
		public readonly uriString: string
	) {
	}

	public get contentManager(): azdata.nb.ContentManager {
		return this.manager.contentManager;
	}

	public get sessionManager(): azdata.nb.SessionManager {
		return this.manager.sessionManager;
	}

	public get serverManager(): azdata.nb.ServerManager {
		return this.manager.serverManager;
	}
}<|MERGE_RESOLUTION|>--- conflicted
+++ resolved
@@ -270,11 +270,6 @@
 		if (manager === undefined) {
 			return Promise.reject(new Error(localize('errNoManager', 'No Manager found')));
 		}
-<<<<<<< HEAD
-		return Promise.resolve(callback(manager));
-	}
-
-=======
 		return this.callbackWithErrorWrap<R>(callback, manager);
 	}
 
@@ -287,7 +282,6 @@
 		}
 	}
 
->>>>>>> 86bac900
 	private _withServerManager<R>(handle: number, callback: (manager: azdata.nb.ServerManager) => R | PromiseLike<R>): Promise<R> {
 		return this._withNotebookManager(handle, (notebookManager) => {
 			let serverManager = notebookManager.serverManager;
