/*---------------------------------------------------------------------------------------------
 *  Copyright (c) Microsoft Corporation. All rights reserved.
 *  Licensed under the Source EULA. See License.txt in the project root for license information.
 *--------------------------------------------------------------------------------------------*/
'use strict';

import * as azdata from 'azdata';
import * as vscode from 'vscode';

import { ok } from 'vs/base/common/assert';
import { IDisposable } from 'vs/base/common/lifecycle';
import { readonly } from 'vs/base/common/errors';

import { MainThreadNotebookDocumentsAndEditorsShape } from 'sql/workbench/api/node/sqlExtHost.protocol';
import { ExtHostNotebookDocumentData } from 'sql/workbench/api/node/extHostNotebookDocumentData';
import { CellRange, ISingleNotebookEditOperation, ICellRange } from 'sql/workbench/api/common/sqlExtHostTypes';

export interface INotebookEditOperation {
	range: azdata.nb.CellRange;
	cell: Partial<azdata.nb.ICellContents>;
	forceMoveMarkers: boolean;
}

export interface INotebookEditData {
	documentVersionId: number;
	edits: INotebookEditOperation[];
	undoStopBefore: boolean;
	undoStopAfter: boolean;
}

function toICellRange(range: azdata.nb.CellRange): ICellRange {
	return {
		start: range.start,
		end: range.end
	};
}

export class NotebookEditorEdit {

	private readonly _document: azdata.nb.NotebookDocument;
	private readonly _documentVersionId: number;
	private _collectedEdits: INotebookEditOperation[];
	private readonly _undoStopBefore: boolean;
	private readonly _undoStopAfter: boolean;

	constructor(document: azdata.nb.NotebookDocument, options: { undoStopBefore: boolean; undoStopAfter: boolean; }) {
		this._document = document;
		// TODO add version handling
		this._documentVersionId = 0;
		// this._documentVersionId = document.version;
		this._collectedEdits = [];
		this._undoStopBefore = options ? options.undoStopBefore : true;
		this._undoStopAfter = options ? options.undoStopAfter : false;
	}

	finalize(): INotebookEditData {
		return {
			documentVersionId: this._documentVersionId,
			edits: this._collectedEdits,
			undoStopBefore: this._undoStopBefore,
			undoStopAfter: this._undoStopAfter
		};
	}

	replace(location: number | CellRange, value: Partial<azdata.nb.ICellContents>): void {
		let range: CellRange = this.getAsRange(location);
		this._pushEdit(range, value, false);
	}

	private getAsRange(location: number | CellRange): CellRange {
		let range: CellRange = null;
		if (typeof (location) === 'number') {
			range = new CellRange(location, location+1);
		}
		else if (location instanceof CellRange) {
			range = location;
		}
		else {
			throw new Error('Unrecognized location');
		}
		return range;
	}

	insertCell(value:  Partial<azdata.nb.ICellContents>, location?: number): void {
		if (location === null || location === undefined) {
			// If not specified, assume adding to end of list
			location = this._document.cells.length;
		}
		this._pushEdit(new CellRange(location, location), value, true);
	}

	deleteCell(index: number): void {
		let range: CellRange = null;

		if (typeof(index) === 'number') {
			// Currently only allowing single-cell deletion.
			// Do this by saying the range extends over 1 cell so on the main thread
			// we can delete that cell, then handle insertions
			range = new CellRange(index, index+1);
		} else {
			throw new Error('Unrecognized index');
		}

		this._pushEdit(range, null, true);
	}

	private _pushEdit(range: azdata.nb.CellRange, cell:  Partial<azdata.nb.ICellContents>, forceMoveMarkers: boolean): void {
		let validRange = this._document.validateCellRange(range);
		this._collectedEdits.push({
			range: validRange,
			cell: cell,
			forceMoveMarkers: forceMoveMarkers
		});
	}
}

export class ExtHostNotebookEditor implements azdata.nb.NotebookEditor, IDisposable {
	private _disposed: boolean = false;

	constructor(
		private _proxy: MainThreadNotebookDocumentsAndEditorsShape,
		private _id: string,
		private readonly _documentData: ExtHostNotebookDocumentData,
		private _viewColumn: vscode.ViewColumn
	) {

	}

	dispose() {
		ok(!this._disposed);
		this._disposed = true;
	}

	get document(): azdata.nb.NotebookDocument {
		return this._documentData.document;
	}

	set document(value) {
		throw readonly('document');
	}

	get viewColumn(): vscode.ViewColumn {
		return this._viewColumn;
	}

	set viewColumn(value) {
		throw readonly('viewColumn');
	}

	get id(): string {
		return this._id;
	}

	public runCell(cell: azdata.nb.NotebookCell): Thenable<boolean> {
		let uri = cell ? cell.uri : undefined;
		return this._proxy.$runCell(this._id, uri);
	}

<<<<<<< HEAD
	public runAllCells(): Thenable<boolean> {
		return this._proxy.$runAllCells(this._id);
=======
	public clearAllOutputs(): Thenable<boolean> {
		return this._proxy.$clearAllOutputs(this._id);
>>>>>>> fdbfbb92
	}

	public edit(callback: (editBuilder: azdata.nb.NotebookEditorEdit) => void, options?: { undoStopBefore: boolean; undoStopAfter: boolean; }): Thenable<boolean> {
		if (this._disposed) {
			return Promise.reject(new Error('NotebookEditor#edit not possible on closed editors'));
		}
		let edit = new NotebookEditorEdit(this._documentData.document, options);
		callback(edit);
		return this._applyEdit(edit);
	}

	private _applyEdit(editBuilder: NotebookEditorEdit): Promise<boolean> {
		let editData = editBuilder.finalize();

		// return when there is nothing to do
		if (editData.edits.length === 0) {
			return Promise.resolve(true);
		}

		// check that the edits are not overlapping (i.e. illegal)
		let editRanges = editData.edits.map(edit => edit.range);

		// sort ascending (by end and then by start)
		editRanges.sort((a, b) => {
			if (a.end === b.end) {
				return a.start - b.start;
			}
			return a.end - b.end;
		});

		// check that no edits are overlapping
		for (let i = 0, count = editRanges.length - 1; i < count; i++) {
			const rangeEnd = editRanges[i].end;
			const nextRangeStart = editRanges[i + 1].start;

			if (nextRangeStart < rangeEnd) {
				// overlapping ranges
				return Promise.reject(new Error('Overlapping ranges are not allowed!'));
			}
		}

		// prepare data for serialization
		let edits: ISingleNotebookEditOperation[] = editData.edits.map((edit) => {
			return {
				range: toICellRange(edit.range),
				cell: edit.cell,
				forceMoveMarkers: edit.forceMoveMarkers
			};
		});

		return this._proxy.$tryApplyEdits(this._id, editData.documentVersionId, edits, {
			undoStopBefore: editData.undoStopBefore,
			undoStopAfter: editData.undoStopAfter
		});
	}
}<|MERGE_RESOLUTION|>--- conflicted
+++ resolved
@@ -156,13 +156,12 @@
 		return this._proxy.$runCell(this._id, uri);
 	}
 
-<<<<<<< HEAD
 	public runAllCells(): Thenable<boolean> {
 		return this._proxy.$runAllCells(this._id);
-=======
+	}
+
 	public clearAllOutputs(): Thenable<boolean> {
 		return this._proxy.$clearAllOutputs(this._id);
->>>>>>> fdbfbb92
 	}
 
 	public edit(callback: (editBuilder: azdata.nb.NotebookEditorEdit) => void, options?: { undoStopBefore: boolean; undoStopAfter: boolean; }): Thenable<boolean> {
