/*---------------------------------------------------------------------------------------------
 *  Copyright (c) Microsoft Corporation. All rights reserved.
 *  Licensed under the Source EULA. See License.txt in the project root for license information.
 *--------------------------------------------------------------------------------------------*/
'use strict';

import { IMainContext } from 'vs/workbench/api/node/extHost.protocol';
import { Emitter } from 'vs/base/common/event';
import { deepClone } from 'vs/base/common/objects';
import { IActionDescriptor } from 'vs/editor/standalone/browser/standaloneCodeEditor';
import URI from 'vs/base/common/uri';
import * as nls from 'vs/nls';

import * as vscode from 'vscode';
import * as sqlops from 'sqlops';

import { SqlMainContext, ExtHostModelViewShape, MainThreadModelViewShape } from 'sql/workbench/api/node/sqlExtHost.protocol';
import { IItemConfig, ModelComponentTypes, IComponentShape, IComponentEventArgs, ComponentEventType } from 'sql/workbench/api/common/sqlExtHostTypes';

class ModelBuilderImpl implements sqlops.ModelBuilder {
	private nextComponentId: number;
	private readonly _componentBuilders = new Map<string, ComponentBuilderImpl<any>>();

	constructor(private readonly _proxy: MainThreadModelViewShape, private readonly _handle: number) {
		this.nextComponentId = 0;
	}

	navContainer(): sqlops.ContainerBuilder<sqlops.NavContainer, any, any> {
		let id = this.getNextComponentId();
		let container: ContainerBuilderImpl<sqlops.NavContainer, any, any> = new ContainerBuilderImpl(this._proxy, this._handle, ModelComponentTypes.NavContainer, id);
		this._componentBuilders.set(id, container);
		return container;
	}

	flexContainer(): sqlops.FlexBuilder {
		let id = this.getNextComponentId();
		let container: ContainerBuilderImpl<sqlops.FlexContainer, any, any> = new ContainerBuilderImpl<sqlops.FlexContainer, sqlops.FlexLayout, sqlops.FlexItemLayout>(this._proxy, this._handle, ModelComponentTypes.FlexContainer, id);
		this._componentBuilders.set(id, container);
		return container;
	}

	formContainer(): sqlops.FormBuilder {
		let id = this.getNextComponentId();
		let container = new FormContainerBuilder(this._proxy, this._handle, ModelComponentTypes.Form, id);
		this._componentBuilders.set(id, container);
		return container;
	}

	toolbarContainer(): sqlops.ToolbarBuilder {
		let id = this.getNextComponentId();
		let container = new ToolbarContainerBuilder(this._proxy, this._handle, ModelComponentTypes.Toolbar, id);
		this._componentBuilders.set(id, container);
		return container;
	}

	groupContainer(): sqlops.GroupBuilder {
		let id = this.getNextComponentId();
		let container: ContainerBuilderImpl<sqlops.GroupContainer, any, any> = new ContainerBuilderImpl<sqlops.GroupContainer, sqlops.GroupLayout, sqlops.GroupItemLayout>(this._proxy, this._handle, ModelComponentTypes.Group, id);
		this._componentBuilders.set(id, container);
		return container;
	}

	card(): sqlops.ComponentBuilder<sqlops.CardComponent> {
		let id = this.getNextComponentId();
		let builder: ComponentBuilderImpl<sqlops.CardComponent> = this.getComponentBuilder(new CardWrapper(this._proxy, this._handle, id), id);
		this._componentBuilders.set(id, builder);
		return builder;
	}

	inputBox(): sqlops.ComponentBuilder<sqlops.InputBoxComponent> {
		let id = this.getNextComponentId();
		let builder: ComponentBuilderImpl<sqlops.InputBoxComponent> = this.getComponentBuilder(new InputBoxWrapper(this._proxy, this._handle, id), id);
		this._componentBuilders.set(id, builder);
		return builder;
	}

	text(): sqlops.ComponentBuilder<sqlops.TextComponent> {
		let id = this.getNextComponentId();
		let builder: ComponentBuilderImpl<sqlops.TextComponent> = this.getComponentBuilder(new TextComponentWrapper(this._proxy, this._handle, id), id);
		this._componentBuilders.set(id, builder);
		return builder;
	}

	radioButton(): sqlops.ComponentBuilder<sqlops.RadioButtonComponent> {
		let id = this.getNextComponentId();
		let builder: ComponentBuilderImpl<sqlops.RadioButtonComponent> = this.getComponentBuilder(new RadioButtonWrapper(this._proxy, this._handle, id), id);
		this._componentBuilders.set(id, builder);
		return builder;
	}

	checkBox(): sqlops.ComponentBuilder<sqlops.CheckBoxComponent> {
		let id = this.getNextComponentId();
		let builder: ComponentBuilderImpl<sqlops.CheckBoxComponent> = this.getComponentBuilder(new CheckBoxWrapper(this._proxy, this._handle, id), id);
		this._componentBuilders.set(id, builder);
		return builder;
	}

	webView(): sqlops.ComponentBuilder<sqlops.WebViewComponent> {
		let id = this.getNextComponentId();
		let builder: ComponentBuilderImpl<sqlops.WebViewComponent> = this.getComponentBuilder(new WebViewWrapper(this._proxy, this._handle, id), id);
		this._componentBuilders.set(id, builder);
		return builder;
	}

	button(): sqlops.ComponentBuilder<sqlops.ButtonComponent> {
		let id = this.getNextComponentId();
		let builder: ComponentBuilderImpl<sqlops.ButtonComponent> = this.getComponentBuilder(new ButtonWrapper(this._proxy, this._handle, id), id);
		this._componentBuilders.set(id, builder);
		return builder;
	}

	dropDown(): sqlops.ComponentBuilder<sqlops.DropDownComponent> {
		let id = this.getNextComponentId();
		let builder: ComponentBuilderImpl<sqlops.DropDownComponent> = this.getComponentBuilder(new DropDownWrapper(this._proxy, this._handle, id), id);
		this._componentBuilders.set(id, builder);
		return builder;
	}

	listBox(): sqlops.ComponentBuilder<sqlops.ListBoxComponent> {
		let id = this.getNextComponentId();
		let builder: ComponentBuilderImpl<sqlops.ListBoxComponent> = this.getComponentBuilder(new ListBoxWrapper(this._proxy, this._handle, id), id);
		this._componentBuilders.set(id, builder);
		return builder;
	}

	table(): sqlops.ComponentBuilder<sqlops.TableComponent> {
		let id = this.getNextComponentId();
		let builder: ComponentBuilderImpl<sqlops.TableComponent> = this.getComponentBuilder(new TableComponentWrapper(this._proxy, this._handle, id), id);
		this._componentBuilders.set(id, builder);
		return builder;
	}

	declarativeTable(): sqlops.ComponentBuilder<sqlops.DeclarativeTableComponent> {
		let id = this.getNextComponentId();
		let builder: ComponentBuilderImpl<sqlops.DeclarativeTableComponent> = this.getComponentBuilder(new DeclarativeTableWrapper(this._proxy, this._handle, id), id);
		this._componentBuilders.set(id, builder);
		return builder;
	}

	dashboardWidget(widgetId: string): sqlops.ComponentBuilder<sqlops.DashboardWidgetComponent> {
		let id = this.getNextComponentId();
		let builder = this.getComponentBuilder<sqlops.DashboardWidgetComponent>(new ComponentWrapper(this._proxy, this._handle, ModelComponentTypes.DashboardWidget, id), id);
		this._componentBuilders.set(id, builder);
		return builder;
	}

	dashboardWebview(webviewId: string): sqlops.ComponentBuilder<sqlops.DashboardWebviewComponent> {
		let id = this.getNextComponentId();
		let builder: ComponentBuilderImpl<sqlops.DashboardWebviewComponent> = this.getComponentBuilder(new ComponentWrapper(this._proxy, this._handle, ModelComponentTypes.DashboardWebview, id), id);
		this._componentBuilders.set(id, builder);
		return builder;
	}

	loadingComponent(): sqlops.LoadingComponentBuilder {
		let id = this.getNextComponentId();
		let builder = new LoadingComponentBuilder(new LoadingComponentWrapper(this._proxy, this._handle, id));
		this._componentBuilders.set(id, builder);
		return builder;
	}

	getComponentBuilder<T extends sqlops.Component>(component: ComponentWrapper, id: string): ComponentBuilderImpl<T> {
		let componentBuilder: ComponentBuilderImpl<T> = new ComponentBuilderImpl<T>(component);
		this._componentBuilders.set(id, componentBuilder);
		return componentBuilder;
	}

	handleEvent(componentId: string, eventArgs: IComponentEventArgs): void {
		let eventHandler = this._componentBuilders.get(componentId);
		if (eventHandler) {
			eventHandler.handleEvent(eventArgs);
		}
	}

	public runCustomValidations(componentId: string): boolean {
		let component = this._componentBuilders.get(componentId).componentWrapper();
		return component.runCustomValidations();
	}

	private getNextComponentId(): string {
		return `component${this._handle}_${this.nextComponentId++}`;
	}
}

interface IWithEventHandler {
	handleEvent(eventArgs: IComponentEventArgs): void;
}

class ComponentBuilderImpl<T extends sqlops.Component> implements sqlops.ComponentBuilder<T>, IWithEventHandler {

	constructor(protected _component: ComponentWrapper) {
		_component.registerEvent();
	}

	component(): T {
		return <T><any>this._component;
	}

	componentWrapper(): ComponentWrapper {
		return this._component;
	}

	withProperties<U>(properties: U): sqlops.ComponentBuilder<T> {
		this._component.properties = properties;
		return this;
	}

	withValidation(validation: (component: T) => boolean): sqlops.ComponentBuilder<T> {
		this._component.customValidations.push(validation);
		return this;
	}

	handleEvent(eventArgs: IComponentEventArgs) {
		this._component.onEvent(eventArgs);
	}
}

class GenericComponentBuilder<T extends sqlops.Component> extends ComponentBuilderImpl<T> {
	constructor(proxy: MainThreadModelViewShape, handle: number, type: ModelComponentTypes, id: string) {
		super(new ComponentWrapper(proxy, handle, type, id));
	}

}


class ContainerBuilderImpl<T extends sqlops.Component, TLayout, TItemLayout> extends ComponentBuilderImpl<T> implements sqlops.ContainerBuilder<T, TLayout, TItemLayout> {
	constructor(proxy: MainThreadModelViewShape, handle: number, type: ModelComponentTypes, id: string) {
		super(new ComponentWrapper(proxy, handle, type, id));
	}

	withLayout(layout: TLayout): sqlops.ContainerBuilder<T, TLayout, TItemLayout> {
		this._component.layout = layout;
		return this;
	}

	withItems(components: sqlops.Component[], itemLayout?: TItemLayout): sqlops.ContainerBuilder<T, TLayout, TItemLayout> {
		this._component.itemConfigs = components.map(item => {
			let componentWrapper = item as ComponentWrapper;
			return new InternalItemConfig(componentWrapper, itemLayout);
		});
		return this;
	}
}

class FormContainerBuilder extends ContainerBuilderImpl<sqlops.FormContainer, sqlops.FormLayout, sqlops.FormItemLayout> implements sqlops.FormBuilder {
	withFormItems(components: sqlops.FormComponent[], itemLayout?: sqlops.FormItemLayout): sqlops.ContainerBuilder<sqlops.FormContainer, sqlops.FormLayout, sqlops.FormItemLayout> {
		this._component.itemConfigs = components.map(item => {
			return this.convertToItemConfig(item, itemLayout);
		});

		components.forEach(formItem => {
			this.addComponentActions(formItem, itemLayout);
		});
		return this;
	}

	private convertToItemConfig(formComponent: sqlops.FormComponent, itemLayout?: sqlops.FormItemLayout): InternalItemConfig {
		let componentWrapper = formComponent.component as ComponentWrapper;
		let actions: string[] = undefined;
		if (formComponent.actions) {
			actions = formComponent.actions.map(action => {
				let actionComponentWrapper = action as ComponentWrapper;
				return actionComponentWrapper.id;
			});
		}

		return new InternalItemConfig(componentWrapper, Object.assign({}, itemLayout, {
			title: formComponent.title,
			actions: actions,
			isFormComponent: true
		}));
	}

	private addComponentActions(formComponent: sqlops.FormComponent, itemLayout?: sqlops.FormItemLayout): void {
		if (formComponent.actions) {
			formComponent.actions.forEach(component => {
				let componentWrapper = component as ComponentWrapper;
				this._component.addItem(componentWrapper, itemLayout);
			});
		}
	}

	addFormItems(formComponents: Array<sqlops.FormComponent>, itemLayout?: sqlops.FormItemLayout): void {
		formComponents.forEach(formComponent => {
			this.addFormItem(formComponent, itemLayout);
		});
	}

	addFormItem(formComponent: sqlops.FormComponent, itemLayout?: sqlops.FormItemLayout): void {
		let itemImpl = this.convertToItemConfig(formComponent, itemLayout);
		this._component.addItem(formComponent.component as ComponentWrapper, itemImpl.config);
		this.addComponentActions(formComponent, itemLayout);
	}
}

class ToolbarContainerBuilder extends ContainerBuilderImpl<sqlops.ToolbarContainer, any, any> implements sqlops.ToolbarBuilder {
	withToolbarItems(components: sqlops.ToolbarComponent[]): sqlops.ContainerBuilder<sqlops.ToolbarContainer, any, any> {
		this._component.itemConfigs = components.map(item => {
			return this.convertToItemConfig(item);
		});
		return this;
	}

	private convertToItemConfig(toolbarComponent: sqlops.ToolbarComponent): InternalItemConfig {
		let componentWrapper = toolbarComponent.component as ComponentWrapper;

		return new InternalItemConfig(componentWrapper, {
			title: toolbarComponent.title
		});
	}

	addToolbarItems(toolbarComponent: Array<sqlops.ToolbarComponent>): void {
		toolbarComponent.forEach(toolbarComponent => {
			this.addToolbarItem(toolbarComponent);
		});
	}

	addToolbarItem(toolbarComponent: sqlops.ToolbarComponent): void {
		let itemImpl = this.convertToItemConfig(toolbarComponent);
		this._component.addItem(toolbarComponent.component as ComponentWrapper, itemImpl.config);
	}
}

class LoadingComponentBuilder extends ComponentBuilderImpl<sqlops.LoadingComponent> implements sqlops.LoadingComponentBuilder {
	withItem(component: sqlops.Component) {
		this.component().component = component;
		return this;
	}
}

class InternalItemConfig {
	constructor(private _component: ComponentWrapper, public config: any) { }

	public toIItemConfig(): IItemConfig {
		return {
			config: this.config,
			componentShape: this._component.toComponentShape()
		};
	}

	public get component(): sqlops.Component {
		return this._component;
	}
}


class ComponentWrapper implements sqlops.Component {
	public properties: { [key: string]: any } = {};
	public layout: any;
	public itemConfigs: InternalItemConfig[];
	public customValidations: ((component: ThisType<ComponentWrapper>) => boolean)[] = [];
	private _valid: boolean = true;
	private _onValidityChangedEmitter = new Emitter<boolean>();
	public readonly onValidityChanged = this._onValidityChangedEmitter.event;

	private _onErrorEmitter = new Emitter<Error>();
	public readonly onError: vscode.Event<Error> = this._onErrorEmitter.event;
	protected _emitterMap = new Map<ComponentEventType, Emitter<any>>();

	constructor(protected readonly _proxy: MainThreadModelViewShape,
		protected readonly _handle: number,
		protected _type: ModelComponentTypes,
		protected _id: string
	) {
		this.properties = {};
		this.itemConfigs = [];
	}

	public get id(): string {
		return this._id;
	}

	public get type(): ModelComponentTypes {
		return this._type;
	}

	public get items(): sqlops.Component[] {
		return this.itemConfigs.map(itemConfig => itemConfig.component);
	}

	public get enabled(): boolean {
		return this.properties['enabled'];
	}

	public set enabled(value: boolean) {
		this.setProperty('enabled', value);
	}

	public toComponentShape(): IComponentShape {
		return <IComponentShape>{
			id: this.id,
			type: this.type,
			layout: this.layout,
			properties: this.properties,
			itemConfigs: this.itemConfigs ? this.itemConfigs.map<IItemConfig>(item => item.toIItemConfig()) : undefined
		};
	}

	public clearItems(): Thenable<void> {
		this.itemConfigs = [];
		return this._proxy.$clearContainer(this._handle, this.id);
	}

	public addItems(items: Array<sqlops.Component>, itemLayout?: any): void {
		for (let item of items) {
			this.addItem(item, itemLayout);
		}
	}

	public addItem(item: sqlops.Component, itemLayout?: any): void {
		let itemImpl = item as ComponentWrapper;
		if (!itemImpl) {
			throw new Error(nls.localize('unknownComponentType', 'Unkown component type. Must use ModelBuilder to create objects'));
		}
		let config = new InternalItemConfig(itemImpl, itemLayout);
		this.itemConfigs.push(config);
		this._proxy.$addToContainer(this._handle, this.id, config.toIItemConfig()).then(undefined, this.handleError);
	}

	public setLayout(layout: any): Thenable<void> {
		return this._proxy.$setLayout(this._handle, this.id, layout);
	}

	public updateProperties(properties: { [key: string]: any }): Thenable<void> {
		this.properties = Object.assign(this.properties, properties);
		return this.notifyPropertyChanged();
	}

	protected notifyPropertyChanged(): Thenable<void> {
		return this._proxy.$setProperties(this._handle, this._id, this.properties);
	}

	public registerEvent(): Thenable<boolean> {
		return this._proxy.$registerEvent(this._handle, this._id).then(() => true);
	}

	public onEvent(eventArgs: IComponentEventArgs) {
		if (eventArgs && eventArgs.eventType === ComponentEventType.PropertiesChanged) {
			this.properties = eventArgs.args;
		}
		else if (eventArgs && eventArgs.eventType === ComponentEventType.validityChanged) {
			this._valid = eventArgs.args;
		} else if (eventArgs) {
			let emitter = this._emitterMap.get(eventArgs.eventType);
			if (emitter) {
				emitter.fire(eventArgs.args);
			}
		}
	}

	protected async setProperty(key: string, value: any): Promise<void> {
		if (!this.properties[key] || this.properties[key] !== value) {
			// Only notify the front end if a value has been updated
			this.properties[key] = value;
			return this.notifyPropertyChanged();
		}
		return Promise.resolve();
	}

	private handleError(err: Error): void {
		this._onErrorEmitter.fire(err);
	}

	public runCustomValidations(): boolean {
		let isValid = true;
		try {
			this.customValidations.forEach(validation => {
				if (!validation(this)) {
					isValid = false;
				}
			});
		} catch (e) {
			isValid = false;
		}
		return isValid;
	}

	public validate() {
		return this._proxy.$validate(this._handle, this._id);
	}

	public get valid(): boolean {
		return this._valid;
	}
}

class ContainerWrapper<T, U> extends ComponentWrapper implements sqlops.Container<T, U> {

	constructor(proxy: MainThreadModelViewShape, handle: number, type: ModelComponentTypes, id: string) {
		super(proxy, handle, type, id);
	}

}

class CardWrapper extends ComponentWrapper implements sqlops.CardComponent {

	constructor(proxy: MainThreadModelViewShape, handle: number, id: string) {
		super(proxy, handle, ModelComponentTypes.Card, id);
		this.properties = {};
		this._emitterMap.set(ComponentEventType.onDidClick, new Emitter<any>());
	}

	public get label(): string {
		return this.properties['label'];
	}
	public set label(l: string) {
		this.setProperty('label', l);
	}
	public get value(): string {
		return this.properties['value'];
	}
	public set value(v: string) {
		this.setProperty('value', v);
	}
	public get actions(): sqlops.ActionDescriptor[] {
		return this.properties['actions'];
	}
	public set actions(a: sqlops.ActionDescriptor[]) {
		this.setProperty('actions', a);
	}

	public get onDidActionClick(): vscode.Event<sqlops.ActionDescriptor> {
		let emitter = this._emitterMap.get(ComponentEventType.onDidClick);
		return emitter && emitter.event;
	}
}

class InputBoxWrapper extends ComponentWrapper implements sqlops.InputBoxComponent {

	constructor(proxy: MainThreadModelViewShape, handle: number, id: string) {
		super(proxy, handle, ModelComponentTypes.InputBox, id);
		this.properties = {};
		this._emitterMap.set(ComponentEventType.onDidChange, new Emitter<any>());
	}

	public get value(): string {
		return this.properties['value'];
	}
	public set value(v: string) {
		this.setProperty('value', v);
	}

	public get ariaLabel(): string {
		return this.properties['ariaLabel'];
	}
	public set ariaLabel(v: string) {
		this.setProperty('ariaLabel', v);
	}

	public get placeHolder(): string {
		return this.properties['placeHolder'];
	}
	public set placeHolder(v: string) {
		this.setProperty('placeHolder', v);
	}

	public get height(): number {
		return this.properties['height'];
	}
	public set height(v: number) {
		this.setProperty('height', v);
	}

	public get width(): number {
		return this.properties['width'];
	}
	public set width(v: number) {
		this.setProperty('width', v);
	}

	public get inputType(): sqlops.InputBoxInputType {
		return this.properties['inputType'];
	}
	public set inputType(v: sqlops.InputBoxInputType) {
		this.setProperty('inputType', v);
	}

	public get onTextChanged(): vscode.Event<any> {
		let emitter = this._emitterMap.get(ComponentEventType.onDidChange);
		return emitter && emitter.event;
	}
}

class CheckBoxWrapper extends ComponentWrapper implements sqlops.CheckBoxComponent {

	constructor(proxy: MainThreadModelViewShape, handle: number, id: string) {
		super(proxy, handle, ModelComponentTypes.CheckBox, id);
		this.properties = {};
		this._emitterMap.set(ComponentEventType.onDidChange, new Emitter<any>());
	}

	public get checked(): boolean {
		return this.properties['checked'];
	}
	public set checked(v: boolean) {
		this.setProperty('checked', v);
	}

	public get label(): string {
		return this.properties['label'];
	}
	public set label(v: string) {
		this.setProperty('label', v);
	}

	public get onChanged(): vscode.Event<any> {
		let emitter = this._emitterMap.get(ComponentEventType.onDidChange);
		return emitter && emitter.event;
	}
}

class WebViewWrapper extends ComponentWrapper implements sqlops.WebViewComponent {

	constructor(proxy: MainThreadModelViewShape, handle: number, id: string) {
		super(proxy, handle, ModelComponentTypes.WebView, id);
		this.properties = {};
		this._emitterMap.set(ComponentEventType.onMessage, new Emitter<any>());
	}

	public get message(): any {
		return this.properties['message'];
	}
	public set message(v: any) {
		this.setProperty('message', v);
	}

	public get html(): string {
		return this.properties['html'];
	}
	public set html(v: string) {
		this.setProperty('html', v);
	}

	public get onMessage(): vscode.Event<any> {
		let emitter = this._emitterMap.get(ComponentEventType.onMessage);
		return emitter && emitter.event;
	}
}

class RadioButtonWrapper extends ComponentWrapper implements sqlops.RadioButtonComponent {

	constructor(proxy: MainThreadModelViewShape, handle: number, id: string) {
		super(proxy, handle, ModelComponentTypes.RadioButton, id);
		this.properties = {};
		this._emitterMap.set(ComponentEventType.onDidClick, new Emitter<any>());
	}

	public get name(): string {
		return this.properties['name'];
	}
	public set name(v: string) {
		this.setProperty('name', v);
	}

	public get label(): string {
		return this.properties['label'];
	}
	public set label(v: string) {
		this.setProperty('label', v);
	}

	public get value(): string {
		return this.properties['value'];
	}
	public set value(v: string) {
		this.setProperty('value', v);
	}
	public get checked(): boolean {
		return this.properties['checked'];
	}
	public set checked(v: boolean) {
		this.setProperty('checked', v);
	}

	public get onDidClick(): vscode.Event<any> {
		let emitter = this._emitterMap.get(ComponentEventType.onDidClick);
		return emitter && emitter.event;
	}
}

class TextComponentWrapper extends ComponentWrapper implements sqlops.TextComponentProperties {

	constructor(proxy: MainThreadModelViewShape, handle: number, id: string) {
		super(proxy, handle, ModelComponentTypes.Text, id);
		this.properties = {};
	}

	public get value(): string {
		return this.properties['value'];
	}
	public set value(v: string) {
		this.setProperty('value', v);
	}
}

class TableComponentWrapper extends ComponentWrapper implements sqlops.TableComponent {

	constructor(proxy: MainThreadModelViewShape, handle: number, id: string) {
		super(proxy, handle, ModelComponentTypes.Table, id);
		this.properties = {};
		this._emitterMap.set(ComponentEventType.onSelectedRowChanged, new Emitter<any>());
	}

	public get data(): any[][] {
		return this.properties['data'];
	}
	public set data(v: any[][]) {
		this.setProperty('data', v);
	}

	public get columns(): string[] | sqlops.TableColumn[] {
		return this.properties['columns'];
	}
	public set columns(v: string[] | sqlops.TableColumn[]) {
		this.setProperty('columns', v);
	}

	public get selectedRows(): number[] {
		return this.properties['selectedRows'];
	}
	public set selectedRows(v: number[]) {
		this.setProperty('selectedRows', v);
	}

	public get onRowSelected(): vscode.Event<any> {
		let emitter = this._emitterMap.get(ComponentEventType.onSelectedRowChanged);
		return emitter && emitter.event;
	}
}

class DropDownWrapper extends ComponentWrapper implements sqlops.DropDownComponent {

	constructor(proxy: MainThreadModelViewShape, handle: number, id: string) {
		super(proxy, handle, ModelComponentTypes.DropDown, id);
		this.properties = {};
		this._emitterMap.set(ComponentEventType.onDidChange, new Emitter<any>());
	}

	public get value(): string {
		return this.properties['value'];
	}
	public set value(v: string) {
		this.setProperty('value', v);
	}

	public get values(): string[] {
		return this.properties['values'];
	}
	public set values(v: string[]) {
		this.setProperty('values', v);
	}

	public get editable(): boolean {
		return this.properties['editable'];
	}
	public set editable(v: boolean) {
		this.setProperty('editable', v);
	}

	public get onValueChanged(): vscode.Event<any> {
		let emitter = this._emitterMap.get(ComponentEventType.onDidChange);
		return emitter && emitter.event;
	}
}

<<<<<<< HEAD
class DeclarativeTableWrapper extends ComponentWrapper implements sqlops.DeclarativeTableComponent {

	constructor(proxy: MainThreadModelViewShape, handle: number, id: string) {
		super(proxy, handle, ModelComponentTypes.DeclarativeTable, id);
		this.properties = {};
		this._emitterMap.set(ComponentEventType.onDidChange, new Emitter<any>());
	}

	public get data(): any[][] {
		return this.properties['data'];
	}
	public set data(v: any[][]) {
		this.setProperty('data', v);
	}

	public get columns(): sqlops.DeclarativeTableColumn[] {
		return this.properties['columns'];
	}

	public set columns(v: sqlops.DeclarativeTableColumn[]) {
		this.setProperty('columns', v);
	}

	public get onDataChanged(): vscode.Event<any> {
		let emitter = this._emitterMap.get(ComponentEventType.onDidChange);
=======
class ListBoxWrapper extends ComponentWrapper implements sqlops.ListBoxComponent {

	constructor(proxy: MainThreadModelViewShape, handle: number, id: string) {
		super(proxy, handle, ModelComponentTypes.ListBox, id);
		this.properties = {};
		this._emitterMap.set(ComponentEventType.onSelectedRowChanged, new Emitter<any>());
	}

	public get selectedRow(): number {
		return this.properties['selectedRow'];
	}
	public set selectedRow(v: number) {
		this.setProperty('selectedRow', v);
	}

	public get values(): string[] {
		return this.properties['values'];
	}
	public set values(v: string[]) {
		this.setProperty('values', v);
	}

	public get onRowSelected(): vscode.Event<any> {
		let emitter = this._emitterMap.get(ComponentEventType.onSelectedRowChanged);
>>>>>>> 02af7e92
		return emitter && emitter.event;
	}
}

class ButtonWrapper extends ComponentWrapper implements sqlops.ButtonComponent {

	constructor(proxy: MainThreadModelViewShape, handle: number, id: string) {
		super(proxy, handle, ModelComponentTypes.Button, id);
		this.properties = {};
		this._emitterMap.set(ComponentEventType.onDidClick, new Emitter<any>());
	}

	public get label(): string {
		return this.properties['label'];
	}
	public set label(v: string) {
		this.setProperty('label', v);
	}

	public get iconPath(): string | URI | { light: string | URI; dark: string | URI } {
		return this.properties['iconPath'];
	}
	public set iconPath(v: string | URI | { light: string | URI; dark: string | URI }) {
		this.setProperty('iconPath', v);
	}

	public get onDidClick(): vscode.Event<any> {
		let emitter = this._emitterMap.get(ComponentEventType.onDidClick);
		return emitter && emitter.event;
	}
}

class LoadingComponentWrapper extends ComponentWrapper implements sqlops.LoadingComponent {
	constructor(proxy: MainThreadModelViewShape, handle: number, id: string) {
		super(proxy, handle, ModelComponentTypes.LoadingComponent, id);
		this.properties = {};
		this.loading = true;
	}

	public get loading(): boolean {
		return this.properties['loading'];
	}

	public set loading(value: boolean) {
		this.setProperty('loading', value);
	}

	public get component(): sqlops.Component {
		return this.items[0];
	}

	public set component(value: sqlops.Component) {
		this.addItem(value);
	}
}

class ModelViewImpl implements sqlops.ModelView {

	public onClosedEmitter = new Emitter<any>();
	private _onValidityChangedEmitter = new Emitter<boolean>();
	public readonly onValidityChanged = this._onValidityChangedEmitter.event;

	private _modelBuilder: ModelBuilderImpl;
	private _component: sqlops.Component;

	constructor(
		private readonly _proxy: MainThreadModelViewShape,
		private readonly _handle: number,
		private readonly _connection: sqlops.connection.Connection,
		private readonly _serverInfo: sqlops.ServerInfo
	) {
		this._modelBuilder = new ModelBuilderImpl(this._proxy, this._handle);
	}

	public get onClosed(): vscode.Event<any> {
		return this.onClosedEmitter.event;
	}

	public get connection(): sqlops.connection.Connection {
		return deepClone(this._connection);
	}

	public get serverInfo(): sqlops.ServerInfo {
		return deepClone(this._serverInfo);
	}

	public get modelBuilder(): sqlops.ModelBuilder {
		return this._modelBuilder;
	}

	public get valid(): boolean {
		return this._component.valid;
	}

	public handleEvent(componentId: string, eventArgs: IComponentEventArgs): void {
		this._modelBuilder.handleEvent(componentId, eventArgs);
	}

	public initializeModel<T extends sqlops.Component>(component: T): Thenable<void> {
		component.onValidityChanged(valid => this._onValidityChangedEmitter.fire(valid));
		this._component = component;
		let componentImpl = <any>component as ComponentWrapper;
		if (!componentImpl) {
			return Promise.reject(nls.localize('unknownConfig', 'Unkown component configuration, must use ModelBuilder to create a configuration object'));
		}
		return this._proxy.$initializeModel(this._handle, componentImpl.toComponentShape());
	}

	public validate(): Thenable<boolean> {
		return this._proxy.$validate(this._handle, this._component.id);
	}

	public runCustomValidations(componentId: string): boolean {
		return this._modelBuilder.runCustomValidations(componentId);
	}
}

export class ExtHostModelView implements ExtHostModelViewShape {
	private readonly _proxy: MainThreadModelViewShape;

	private readonly _modelViews = new Map<number, ModelViewImpl>();
	private readonly _handlers = new Map<string, (view: sqlops.ModelView) => void>();

	constructor(
		mainContext: IMainContext
	) {
		this._proxy = mainContext.getProxy(SqlMainContext.MainThreadModelView);
	}

	$onClosed(handle: number): void {
		const view = this._modelViews.get(handle);
		view.onClosedEmitter.fire();
		this._modelViews.delete(handle);
	}

	$registerProvider(widgetId: string, handler: (webview: sqlops.ModelView) => void): void {
		this._handlers.set(widgetId, handler);
		this._proxy.$registerProvider(widgetId);
	}

	$registerWidget(handle: number, id: string, connection: sqlops.connection.Connection, serverInfo: sqlops.ServerInfo): void {
		let view = new ModelViewImpl(this._proxy, handle, connection, serverInfo);
		this._modelViews.set(handle, view);
		this._handlers.get(id)(view);
	}

	$handleEvent(handle: number, componentId: string, eventArgs: IComponentEventArgs): void {
		const view = this._modelViews.get(handle);
		if (view) {
			view.handleEvent(componentId, eventArgs);
		}
	}

	$runCustomValidations(handle: number, componentId: string): Thenable<boolean> {
		const view = this._modelViews.get(handle);
		return Promise.resolve(view.runCustomValidations(componentId));
	}
}<|MERGE_RESOLUTION|>--- conflicted
+++ resolved
@@ -762,7 +762,6 @@
 	}
 }
 
-<<<<<<< HEAD
 class DeclarativeTableWrapper extends ComponentWrapper implements sqlops.DeclarativeTableComponent {
 
 	constructor(proxy: MainThreadModelViewShape, handle: number, id: string) {
@@ -788,7 +787,10 @@
 
 	public get onDataChanged(): vscode.Event<any> {
 		let emitter = this._emitterMap.get(ComponentEventType.onDidChange);
-=======
+		return emitter && emitter.event;
+	}
+}
+
 class ListBoxWrapper extends ComponentWrapper implements sqlops.ListBoxComponent {
 
 	constructor(proxy: MainThreadModelViewShape, handle: number, id: string) {
@@ -813,7 +815,6 @@
 
 	public get onRowSelected(): vscode.Event<any> {
 		let emitter = this._emitterMap.get(ComponentEventType.onSelectedRowChanged);
->>>>>>> 02af7e92
 		return emitter && emitter.event;
 	}
 }
