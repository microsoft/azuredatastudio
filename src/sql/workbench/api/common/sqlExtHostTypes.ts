--- conflicted
+++ resolved
@@ -174,11 +174,8 @@
 	Hyperlink,
 	Image,
 	RadioCardGroup,
-<<<<<<< HEAD
-	TabbedPanel
-=======
+	TabbedPanel,
 	Separator
->>>>>>> 80ed6131
 }
 
 export enum ColumnSizingMode {
