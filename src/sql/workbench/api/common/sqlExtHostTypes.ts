/*---------------------------------------------------------------------------------------------
 *  Copyright (c) Microsoft Corporation. All rights reserved.
 *  Licensed under the Source EULA. See License.txt in the project root for license information.
 *--------------------------------------------------------------------------------------------*/

import { nb, IConnectionProfile } from 'azdata';
import * as vsExtTypes from 'vs/workbench/api/common/extHostTypes';

// SQL added extension host types
export enum ServiceOptionType {
	string = 'string',
	multistring = 'multistring',
	password = 'password',
	number = 'number',
	category = 'category',
	boolean = 'boolean',
	object = 'object'
}

export enum ConnectionOptionSpecialType {
	connectionName = 'connectionName',
	serverName = 'serverName',
	databaseName = 'databaseName',
	authType = 'authType',
	userName = 'userName',
	password = 'password',
	appName = 'appName'
}

export enum MetadataType {
	Table = 0,
	View = 1,
	SProc = 2,
	Function = 3
}

export enum EditRowState {
	clean = 0,
	dirtyInsert = 1,
	dirtyDelete = 2,
	dirtyUpdate = 3
}

export enum ExtensionNodeType {
	Server = 'Server',
	Database = 'Database'
}

export enum TaskStatus {
	NotStarted = 0,
	InProgress = 1,
	Succeeded = 2,
	SucceededWithWarning = 3,
	Failed = 4,
	Canceled = 5,
	Canceling = 6
}

export enum TaskExecutionMode {
	execute = 0,
	script = 1,
	executeAndScript = 2,
}

export enum ScriptOperation {
	Select = 0,
	Create = 1,
	Insert = 2,
	Update = 3,
	Delete = 4,
	Execute = 5,
	Alter = 6
}

export enum WeekDays {
	sunday = 1,
	monday = 2,
	tuesday = 4,
	wednesday = 8,
	thursday = 16,
	friday = 32,
	weekDays = 62,
	saturday = 64,
	weekEnds = 65,
	everyDay = 127
}

export enum NotifyMethods {
	none = 0,
	notifyEmail = 1,
	pager = 2,
	netSend = 4,
	notifyAll = 7
}

export enum JobCompletionActionCondition {
	Never = 0,
	OnSuccess = 1,
	OnFailure = 2,
	Always = 3
}

export enum JobExecutionStatus {
	Executing = 1,
	WaitingForWorkerThread = 2,
	BetweenRetries = 3,
	Idle = 4,
	Suspended = 5,
	WaitingForStepToFinish = 6,
	PerformingCompletionAction = 7
}

export enum AlertType {
	sqlServerEvent = 1,
	sqlServerPerformanceCondition = 2,
	nonSqlServerEvent = 3,
	wmiEvent = 4
}

export enum FrequencyTypes {
	Unknown,
	OneTime = 1 << 1,
	Daily = 1 << 2,
	Weekly = 1 << 3,
	Monthly = 1 << 4,
	MonthlyRelative = 1 << 5,
	AutoStart = 1 << 6,
	OnIdle = 1 << 7
}

export enum FrequencySubDayTypes {
	Unknown = 0,
	Once = 1,
	Second = 2,
	Minute = 4,
	Hour = 8
}

export enum FrequencyRelativeIntervals {
	First = 1,
	Second = 2,
	Third = 4,
	Fourth = 8,
	Last = 16
}

export enum ModelComponentTypes {
	NavContainer,
	DivContainer,
	FlexContainer,
	SplitViewContainer,
	Card,
	InputBox,
	DropDown,
	DeclarativeTable,
	ListBox,
	Button,
	CheckBox,
	RadioButton,
	WebView,
	Text,
	Table,
	DashboardWidget,
	DashboardWebview,
	Form,
	Group,
	Toolbar,
	LoadingComponent,
	TreeComponent,
	FileBrowserTree,
	Editor,
	DiffEditor,
	Dom,
	Hyperlink,
	Image,
	RadioCardGroup,
	Separator
}

export enum ColumnSizingMode {
	ForceFit = 0,	// all columns will be sized to fit in viewable space, no horiz scroll bar
	AutoFit = 1,	// columns will be ForceFit up to a certain number; currently 3.  At 4 or more the behavior will switch to NO force fit
	DataFit = 2		// columns use sizing based on cell data, horiz scroll bar present if more cells than visible in view area
}

export enum AgentSubSystem {
	TransactSql = 1,
	ActiveScripting = 2,
	CmdExec = 3,
	Snapshot = 4,
	LogReader = 5,
	Distribution = 6,
	Merge = 7,
	QueueReader = 8,
	AnalysisQuery = 9,
	AnalysisCommands = 10,
	Ssis = 11,
	PowerShell = 12
}

export enum StepCompletionAction {
	QuitWithSuccess = 1,
	QuitWithFailure = 2,
	GoToNextStep = 3,
	GoToStep = 4
}

export interface CheckBoxInfo {
	row: number;
	columnName: string;
	checked: boolean;
}

export interface IComponentShape {
	type: ModelComponentTypes;
	id: string;
	properties?: { [key: string]: any };
	layout?: any;
	itemConfigs?: IItemConfig[];
}

export interface IItemConfig {
	componentShape: IComponentShape;
	config: any;
}

export enum ComponentEventType {
	PropertiesChanged,
	onDidChange,
	onDidClick,
	validityChanged,
	onMessage,
	onSelectedRowChanged,
	onComponentCreated,
	onCellAction,
	onEnterKeyPressed
}

export interface IComponentEventArgs {
	eventType: ComponentEventType;
	args: any;
}

export interface IModelViewDialogDetails {
	title: string;
	isWide: boolean;
	content: string | number[];
	okButton: number;
	cancelButton: number;
	customButtons: number[];
	message: DialogMessage;
}

export interface IModelViewTabDetails {
	title: string;
	content: string;
}

export interface IModelViewButtonDetails {
	label: string;
	enabled: boolean;
	hidden: boolean;
	focused?: boolean;
	position?: 'left' | 'right';
}

export interface IModelViewWizardPageDetails {
	title: string;
	content: string;
	enabled: boolean;
	customButtons: number[];
	description: string;
}

export interface IModelViewWizardDetails {
	title: string;
	pages: number[];
	currentPage: number;
	doneButton: number;
	cancelButton: number;
	generateScriptButton: number;
	nextButton: number;
	backButton: number;
	customButtons: number[];
	message: DialogMessage;
	displayPageTitles: boolean;
}

export enum MessageLevel {
	Error = 0,
	Warning = 1,
	Information = 2
}

export interface DialogMessage {
	text: string;
	level?: MessageLevel;
	description?: string;
}

/// Card-related APIs that need to be here to avoid early load issues
// with enums causing requiring of sqlops API to fail.
export enum StatusIndicator {
	None = 0,
	Ok = 1,
	Warning = 2,
	Error = 3
}

export interface CardProperties {
	label: string;
	value?: string;
	actions?: ActionDescriptor[];
	descriptions?: CardDescriptionItem[];
	status?: StatusIndicator;
	selected?: boolean;
	cardType: CardType;
}

export interface CardDescriptionItem {
	label: string;
	value?: string;
}

export interface ActionDescriptor {
	label: string;
	actionTitle?: string;
	callbackData?: any;
}

export enum DataProviderType {
	ConnectionProvider = 'ConnectionProvider',
	BackupProvider = 'BackupProvider',
	RestoreProvider = 'RestoreProvider',
	ScriptingProvider = 'ScriptingProvider',
	ObjectExplorerProvider = 'ObjectExplorerProvider',
	TaskServicesProvider = 'TaskServicesProvider',
	FileBrowserProvider = 'FileBrowserProvider',
	ProfilerProvider = 'ProfilerProvider',
	MetadataProvider = 'MetadataProvider',
	QueryProvider = 'QueryProvider',
	AdminServicesProvider = 'AdminServicesProvider',
	AgentServicesProvider = 'AgentServicesProvider',
	CapabilitiesProvider = 'CapabilitiesProvider',
	ObjectExplorerNodeProvider = 'ObjectExplorerNodeProvider',
	SerializationProvider = 'SerializationProvider',
	IconProvider = 'IconProvider'
}

export enum DeclarativeDataType {
	string = 'string',
	category = 'category',
	boolean = 'boolean',
	editableCategory = 'editableCategory',
	component = 'component'
}

export enum CardType {
	VerticalButton = 'VerticalButton',
	Details = 'Details',
	ListItem = 'ListItem'
}

export enum Orientation {
	Horizontal = 'horizontal',
	Vertical = 'vertial'
}

/**
 * The possible values of the server engine edition
 */
export enum DatabaseEngineEdition {
	Unknown = 0,
	Personal = 1,
	Standard = 2,
	Enterprise = 3,
	Express = 4,
	SqlDatabase = 5,
	SqlDataWarehouse = 6,
	SqlStretchDatabase = 7,
	SqlManagedInstance = 8,
	SqlOnDemand = 11
}

export interface ToolbarLayout {
	orientation: Orientation;
}

export class TreeComponentItem extends vsExtTypes.TreeItem {
	label?: string;
	checked?: boolean;
}

export enum AzureResource {
	ResourceManagement = 0,
	Sql = 1,
	OssRdbms = 2,
<<<<<<< HEAD
	Graph = 3
=======
	AzureKeyVault = 3
>>>>>>> 35b27f13
}

export class TreeItem extends vsExtTypes.TreeItem {
	label?: string;
	payload?: IConnectionProfile;
	providerHandle?: string;
}

export interface ServerInfoOption {
	isBigDataCluster: boolean;
	clusterEndpoints: ClusterEndpoint;
}

export interface ClusterEndpoint {
	serviceName: string;
	ipAddress: string;
	port: number;
}

export class SqlThemeIcon {

	static readonly Folder = new SqlThemeIcon('Folder');
	static readonly Root = new SqlThemeIcon('root');
	static readonly Database = new SqlThemeIcon('Database');
	static readonly Server = new SqlThemeIcon('Server');
	static readonly ScalarValuedFunction = new SqlThemeIcon('ScalarValuedFunction');
	static readonly TableValuedFunction = new SqlThemeIcon('TableValuedFunction');
	static readonly AggregateFunction = new SqlThemeIcon('AggregateFunction');
	static readonly FileGroup = new SqlThemeIcon('FileGroup');
	static readonly StoredProcedure = new SqlThemeIcon('StoredProcedure');
	static readonly UserDefinedTableType = new SqlThemeIcon('UserDefinedTableType');
	static readonly View = new SqlThemeIcon('View');
	static readonly Table = new SqlThemeIcon('Table');
	static readonly HistoryTable = new SqlThemeIcon('HistoryTable');
	static readonly ServerLevelLinkedServerLogin = new SqlThemeIcon('ServerLevelLinkedServerLogin');
	static readonly ServerLevelServerAudit = new SqlThemeIcon('ServerLevelServerAudit');
	static readonly ServerLevelCryptographicProvider = new SqlThemeIcon('ServerLevelCryptographicProvider');
	static readonly ServerLevelCredential = new SqlThemeIcon('ServerLevelCredential');
	static readonly ServerLevelServerRole = new SqlThemeIcon('ServerLevelServerRole');
	static readonly ServerLevelLogin = new SqlThemeIcon('ServerLevelLogin');
	static readonly ServerLevelServerAuditSpecification = new SqlThemeIcon('ServerLevelServerAuditSpecification');
	static readonly ServerLevelServerTrigger = new SqlThemeIcon('ServerLevelServerTrigger');
	static readonly ServerLevelLinkedServer = new SqlThemeIcon('ServerLevelLinkedServer');
	static readonly ServerLevelEndpoint = new SqlThemeIcon('ServerLevelEndpoint');
	static readonly Synonym = new SqlThemeIcon('Synonym');
	static readonly DatabaseTrigger = new SqlThemeIcon('DatabaseTrigger');
	static readonly Assembly = new SqlThemeIcon('Assembly');
	static readonly MessageType = new SqlThemeIcon('MessageType');
	static readonly Contract = new SqlThemeIcon('Contract');
	static readonly Queue = new SqlThemeIcon('Queue');
	static readonly Service = new SqlThemeIcon('Service');
	static readonly Route = new SqlThemeIcon('Route');
	static readonly DatabaseAndQueueEventNotification = new SqlThemeIcon('DatabaseAndQueueEventNotification');
	static readonly RemoteServiceBinding = new SqlThemeIcon('RemoteServiceBinding');
	static readonly BrokerPriority = new SqlThemeIcon('BrokerPriority');
	static readonly FullTextCatalog = new SqlThemeIcon('FullTextCatalog');
	static readonly FullTextStopList = new SqlThemeIcon('FullTextStopList');
	static readonly SqlLogFile = new SqlThemeIcon('SqlLogFile');
	static readonly PartitionFunction = new SqlThemeIcon('PartitionFunction');
	static readonly PartitionScheme = new SqlThemeIcon('PartitionScheme');
	static readonly SearchPropertyList = new SqlThemeIcon('SearchPropertyList');
	static readonly User = new SqlThemeIcon('User');
	static readonly Schema = new SqlThemeIcon('Schema');
	static readonly AsymmetricKey = new SqlThemeIcon('AsymmetricKey');
	static readonly Certificate = new SqlThemeIcon('Certificate');
	static readonly SymmetricKey = new SqlThemeIcon('SymmetricKey');
	static readonly DatabaseEncryptionKey = new SqlThemeIcon('DatabaseEncryptionKey');
	static readonly MasterKey = new SqlThemeIcon('MasterKey');
	static readonly DatabaseAuditSpecification = new SqlThemeIcon('DatabaseAuditSpecification');
	static readonly Column = new SqlThemeIcon('Column');
	static readonly Key = new SqlThemeIcon('Key');
	static readonly Constraint = new SqlThemeIcon('Constraint');
	static readonly Trigger = new SqlThemeIcon('Trigger');
	static readonly Index = new SqlThemeIcon('Index');
	static readonly Statistic = new SqlThemeIcon('Statistic');
	static readonly UserDefinedDataType = new SqlThemeIcon('UserDefinedDataType');
	static readonly UserDefinedType = new SqlThemeIcon('UserDefinedType');
	static readonly XmlSchemaCollection = new SqlThemeIcon('XmlSchemaCollection');
	static readonly SystemExactNumeric = new SqlThemeIcon('SystemExactNumeric');
	static readonly SystemApproximateNumeric = new SqlThemeIcon('SystemApproximateNumeric');
	static readonly SystemDateAndTime = new SqlThemeIcon('SystemDateAndTime');
	static readonly SystemCharacterString = new SqlThemeIcon('SystemCharacterString');
	static readonly SystemUnicodeCharacterString = new SqlThemeIcon('SystemUnicodeCharacterString');
	static readonly SystemBinaryString = new SqlThemeIcon('SystemBinaryString');
	static readonly SystemOtherDataType = new SqlThemeIcon('SystemOtherDataType');
	static readonly SystemClrDataType = new SqlThemeIcon('SystemClrDataType');
	static readonly SystemSpatialDataType = new SqlThemeIcon('SystemSpatialDataType');
	static readonly UserDefinedTableTypeColumn = new SqlThemeIcon('UserDefinedTableTypeColumn');
	static readonly UserDefinedTableTypeKey = new SqlThemeIcon('UserDefinedTableTypeKey');
	static readonly UserDefinedTableTypeConstraint = new SqlThemeIcon('UserDefinedTableTypeConstraint');
	static readonly StoredProcedureParameter = new SqlThemeIcon('StoredProcedureParameter');
	static readonly TableValuedFunctionParameter = new SqlThemeIcon('TableValuedFunctionParameter');
	static readonly ScalarValuedFunctionParameter = new SqlThemeIcon('ScalarValuedFunctionParameter');
	static readonly AggregateFunctionParameter = new SqlThemeIcon('AggregateFunctionParameter');
	static readonly DatabaseRole = new SqlThemeIcon('DatabaseRole');
	static readonly ApplicationRole = new SqlThemeIcon('ApplicationRole');
	static readonly FileGroupFile = new SqlThemeIcon('FileGroupFile');
	static readonly SystemMessageType = new SqlThemeIcon('SystemMessageType');
	static readonly SystemContract = new SqlThemeIcon('SystemContract');
	static readonly SystemService = new SqlThemeIcon('SystemService');
	static readonly SystemQueue = new SqlThemeIcon('SystemQueue');
	static readonly Sequence = new SqlThemeIcon('Sequence');
	static readonly SecurityPolicy = new SqlThemeIcon('SecurityPolicy');
	static readonly DatabaseScopedCredential = new SqlThemeIcon('DatabaseScopedCredential');
	static readonly ExternalResource = new SqlThemeIcon('ExternalResource');
	static readonly ExternalDataSource = new SqlThemeIcon('ExternalDataSource');
	static readonly ExternalFileFormat = new SqlThemeIcon('ExternalFileFormat');
	static readonly ExternalTable = new SqlThemeIcon('ExternalTable');
	static readonly ColumnMasterKey = new SqlThemeIcon('ColumnMasterKey');
	static readonly ColumnEncryptionKey = new SqlThemeIcon('ColumnEncryptionKey');

	public readonly id: string;

	private constructor(id: string) {
		this.id = id;
	}
}

export interface INotebookManagerDetails {
	handle: number;
	hasContentManager: boolean;
	hasServerManager: boolean;
}

export interface INotebookSessionDetails {
	readonly sessionId: number;
	readonly canChangeKernels: boolean;
	readonly id: string;
	readonly path: string;
	readonly name: string;
	readonly type: string;
	readonly status: string;
	readonly kernelDetails: INotebookKernelDetails;
}

export interface INotebookKernelDetails {
	readonly kernelId: number;
	readonly id: string;
	readonly name: string;
	readonly supportsIntellisense: boolean;
	readonly requiresConnection: boolean;
	readonly info?: any;
}

export interface INotebookFutureDetails {
	readonly futureId: number;
	readonly msg: any;
}

export enum FutureMessageType {
	Reply = 0,
	StdIn = 1,
	IOPub = 2
}

export interface INotebookFutureDone {
	succeeded: boolean;
	rejectReason: string;
	message: nb.IShellMessage;
}

export interface ICellRange {
	readonly start: number;
	readonly end: number;
}

export class CellRange {

	protected _start: number;
	protected _end: number;

	get start(): number {
		return this._start;
	}

	get end(): number {
		return this._end;
	}

	constructor(start: number, end: number) {
		if (typeof (start) !== 'number' || typeof (end) !== 'number' || start < 0 || end < 0) {
			throw new Error('Invalid arguments');
		}

		// Logic taken from range handling.
		if (start <= end) {
			this._start = start;
			this._end = end;
		} else {
			this._start = end;
			this._end = start;
		}
	}
}

export interface ISingleNotebookEditOperation {
	range: ICellRange;
	cell: Partial<nb.ICellContents>;
	forceMoveMarkers: boolean;
}

export class ConnectionProfile {
	get providerId(): string {
		return this.options['providerId'];
	}

	set providerId(value: string) {
		this.options['providerId'] = value;
	}

	get connectionId(): string {
		return this.options['connectionId'];
	}

	set connectionId(value: string) {
		this.options['connectionId'] = value;
	}

	get connectionName(): string {
		return this.options['connectionName'];
	}

	set connectionName(value: string) {
		this.options['connectionName'] = value;
	}

	get serverName(): string {
		return this.options['serverName'];
	}

	set serverName(value: string) {
		this.options['serverName'] = value;
	}

	get databaseName(): string {
		return this.options['databaseName'];
	}

	set databaseName(value: string) {
		this.options['databaseName'] = value;
	}

	get userName(): string {
		return this.options['userName'];
	}

	set userName(value: string) {
		this.options['userName'] = value;
	}

	get password(): string {
		return this.options['password'];
	}

	set password(value: string) {
		this.options['password'] = value;
	}

	get authenticationType(): string {
		return this.options['authenticationType'];
	}

	set authenticationType(value: string) {
		this.options['authenticationType'] = value;
	}

	get savePassword(): boolean {
		return this.options['savePassword'];
	}

	set savePassword(value: boolean) {
		this.options['savePassword'] = value;
	}

	get groupFullName(): string {
		return this.options['groupFullName'];
	}

	set groupFullName(value: string) {
		this.options['groupFullName'] = value;
	}

	get groupId(): string {
		return this.options['groupId'];
	}

	set groupId(value: string) {
		this.options['groupId'] = value;
	}

	get saveProfile(): boolean {
		return this.options['groupId'];
	}

	set saveProfile(value: boolean) {
		this.options['groupId'] = value;
	}

	get azureTenantId(): string {
		return this.options['azureTenantId'];
	}

	set azureTenantId(value: string) {
		this.options['azureTenantId'] = value;
	}

	get azureAccount(): string {
		return this.options['azureAccount'];
	}

	set azureAccount(value: string) {
		this.options['azureAccount'] = value;
	}

	options: { [key: string]: any } = {};

	static createFrom(options: { [key: string]: any }): ConnectionProfile {
		let profile = new ConnectionProfile();
		profile.options = options;
		return profile;
	}
}

export enum SchemaUpdateAction {
	Delete = 0,
	Change = 1,
	Add = 2
}

export enum SchemaDifferenceType {
	Object = 0,
	Property = 1
}

export enum SchemaCompareEndpointType {
	Database = 0,
	Dacpac = 1
}

export enum SchemaObjectType {
	Aggregates = 0,
	ApplicationRoles = 1,
	Assemblies = 2,
	AssemblyFiles = 3,
	AsymmetricKeys = 4,
	BrokerPriorities = 5,
	Certificates = 6,
	ColumnEncryptionKeys = 7,
	ColumnMasterKeys = 8,
	Contracts = 9,
	DatabaseOptions = 10,
	DatabaseRoles = 11,
	DatabaseTriggers = 12,
	Defaults = 13,
	ExtendedProperties = 14,
	ExternalDataSources = 15,
	ExternalFileFormats = 16,
	ExternalTables = 17,
	Filegroups = 18,
	FileTables = 19,
	FullTextCatalogs = 20,
	FullTextStoplists = 21,
	MessageTypes = 22,
	PartitionFunctions = 23,
	PartitionSchemes = 24,
	Permissions = 25,
	Queues = 26,
	RemoteServiceBindings = 27,
	RoleMembership = 28,
	Rules = 29,
	ScalarValuedFunctions = 30,
	SearchPropertyLists = 31,
	SecurityPolicies = 32,
	Sequences = 33,
	Services = 34,
	Signatures = 35,
	StoredProcedures = 36,
	SymmetricKeys = 37,
	Synonyms = 38,
	Tables = 39,
	TableValuedFunctions = 40,
	UserDefinedDataTypes = 41,
	UserDefinedTableTypes = 42,
	ClrUserDefinedTypes = 43,
	Users = 44,
	Views = 45,
	XmlSchemaCollections = 46,
	Audits = 47,
	Credentials = 48,
	CryptographicProviders = 49,
	DatabaseAuditSpecifications = 50,
	DatabaseEncryptionKeys = 51,
	DatabaseScopedCredentials = 52,
	Endpoints = 53,
	ErrorMessages = 54,
	EventNotifications = 55,
	EventSessions = 56,
	LinkedServerLogins = 57,
	LinkedServers = 58,
	Logins = 59,
	MasterKeys = 60,
	Routes = 61,
	ServerAuditSpecifications = 62,
	ServerRoleMembership = 63,
	ServerRoles = 64,
	ServerTriggers = 65
}

export enum ColumnType {
	text = 0,
	checkBox = 1,
	button = 2
}

export enum ActionOnCellCheckboxCheck {
	selectRow = 0,
	customAction = 1
}

export enum NotebookChangeKind {
	ContentUpdated = 0,
	MetadataUpdated = 1,
	Save = 2,
	CellExecuted = 3
}

export type QueryEventType =
	| 'queryStart'
	| 'queryStop'
	| 'executionPlan'
	| 'visualize';<|MERGE_RESOLUTION|>--- conflicted
+++ resolved
@@ -395,11 +395,8 @@
 	ResourceManagement = 0,
 	Sql = 1,
 	OssRdbms = 2,
-<<<<<<< HEAD
-	Graph = 3
-=======
-	AzureKeyVault = 3
->>>>>>> 35b27f13
+	AzureKeyVault = 3,
+	Graph = 4
 }
 
 export class TreeItem extends vsExtTypes.TreeItem {
