--- conflicted
+++ resolved
@@ -69,11 +69,8 @@
 	Card,
 	InputBox,
 	DropDown,
-<<<<<<< HEAD
 	DeclarativeTable,
-=======
 	ListBox,
->>>>>>> 02af7e92
 	Button,
 	CheckBox,
 	RadioButton,
