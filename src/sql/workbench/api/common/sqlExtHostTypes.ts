/*---------------------------------------------------------------------------------------------
 *  Copyright (c) Microsoft Corporation. All rights reserved.
 *  Licensed under the Source EULA. See License.txt in the project root for license information.
 *--------------------------------------------------------------------------------------------*/
'use strict';

// SQL added extension host types
export enum ServiceOptionType {
	string = 'string',
	multistring = 'multistring',
	password = 'password',
	number = 'number',
	category = 'category',
	boolean = 'boolean',
	object = 'object'
}

export enum ConnectionOptionSpecialType {
	serverName = 'serverName',
	databaseName = 'databaseName',
	authType = 'authType',
	userName = 'userName',
	password = 'password',
	appName = 'appName'
}

export enum MetadataType {
	Table = 0,
	View = 1,
	SProc = 2,
	Function = 3
}

export enum EditRowState {
	clean = 0,
	dirtyInsert = 1,
	dirtyDelete = 2,
	dirtyUpdate = 3
}

export enum TaskStatus {
	NotStarted = 0,
	InProgress = 1,
	Succeeded = 2,
	SucceededWithWarning = 3,
	Failed = 4,
	Canceled = 5,
	Canceling = 6
}

export enum TaskExecutionMode {
	execute = 0,
	script = 1,
	executeAndScript = 2,
}

export enum ScriptOperation {
	Select = 0,
	Create = 1,
	Insert = 2,
	Update = 3,
	Delete = 4,
	Execute = 5,
	Alter = 6
}

export enum WeekDays {
	sunday = 1,
	monday = 2,
	tuesday = 4,
	wednesday = 8,
	thursday = 16,
	friday = 32,
	weekDays = 62,
	saturday = 64,
	weekEnds = 65,
	everyDay = 127
}

export enum NotifyMethods {
	none = 0,
	notifyEmail = 1,
	pager = 2,
	netSend = 4,
	notifyAll = 7
}

export enum JobCompletionActionCondition {
	Never = 0,
	OnSuccess = 1,
	OnFailure = 2,
	Always = 3
}

export enum AlertType {
	sqlServerEvent = 1,
	sqlServerPerformanceCondition = 2,
	nonSqlServerEvent = 3,
	wmiEvent = 4
}

export enum FrequencyTypes {
	Unknown,
	OneTime = 1 << 1,
	Daily = 1 << 2,
	Weekly = 1 << 3,
	Monthly = 1 << 4,
	MonthlyRelative = 1 << 5,
	AutoStart = 1 << 6,
	OnIdle = 1 << 7
}

export enum FrequencySubDayTypes {
	Unknown = 0,
	Once = 1,
	Second = 2,
	Minute = 4,
	Hour = 8
}

export enum FrequencyRelativeIntervals {
	First = 1,
	Second = 2,
	Third = 4,
	Fourth = 8,
	Last = 16
}

export enum ModelComponentTypes {
	NavContainer,
	FlexContainer,
	Card,
	InputBox,
	DropDown,
	DeclarativeTable,
	ListBox,
	Button,
	CheckBox,
	RadioButton,
	WebView,
	Text,
	Table,
	DashboardWidget,
	DashboardWebview,
	Form,
	Group,
	Toolbar,
	LoadingComponent,
<<<<<<< HEAD
	TreeComponent,
	FileBrowserTree
=======
	FileBrowserTree,
	Editor
>>>>>>> e9ef95ef
}

export interface IComponentShape {
	type: ModelComponentTypes;
	id: string;
	properties?: { [key: string]: any };
	layout?: any;
	itemConfigs?: IItemConfig[];
}

export interface IItemConfig {
	componentShape: IComponentShape;
	config: any;
}

export enum ComponentEventType {
	PropertiesChanged,
	onDidChange,
	onDidClick,
	validityChanged,
	onMessage,
	onSelectedRowChanged
}

export interface IComponentEventArgs {
	eventType: ComponentEventType;
	args: any;
}

export interface IModelViewDialogDetails {
	title: string;
	content: string | number[];
	okButton: number;
	cancelButton: number;
	customButtons: number[];
	message: DialogMessage;
}

export interface IModelViewTabDetails {
	title: string;
	content: string;
}

export interface IModelViewButtonDetails {
	label: string;
	enabled: boolean;
	hidden: boolean;
}

export interface IModelViewWizardPageDetails {
	title: string;
	content: string;
	enabled: boolean;
	customButtons: number[];
	description: string;
}

export interface IModelViewWizardDetails {
	title: string;
	pages: number[];
	currentPage: number;
	doneButton: number;
	cancelButton: number;
	generateScriptButton: number;
	nextButton: number;
	backButton: number;
	customButtons: number[];
	message: DialogMessage;
	displayPageTitles: boolean;
}

export enum MessageLevel {
	Error = 0,
	Warning = 1,
	Information = 2
}

export interface DialogMessage {
	text: string;
	level?: MessageLevel;
}

/// Card-related APIs that need to be here to avoid early load issues
// with enums causing requiring of sqlops API to fail.
export enum StatusIndicator {
	None = 0,
	Ok = 1,
	Warning = 2,
	Error = 3
}

export interface CardProperties {
	label: string;
	value?: string;
	actions?: ActionDescriptor[];
	status?: StatusIndicator;
	selected?: boolean;
	cardType: CardType;
}

export interface ActionDescriptor {
	label: string;
	actionTitle?: string;
	callbackData?: any;
}

export enum DataProviderType {
	ConnectionProvider = 'ConnectionProvider',
	BackupProvider = 'BackupProvider',
	RestoreProvider = 'RestoreProvider',
	ScriptingProvider = 'ScriptingProvider',
	ObjectExplorerProvider = 'ObjectExplorerProvider',
	TaskServicesProvider = 'TaskServicesProvider',
	FileBrowserProvider = 'FileBrowserProvider',
	ProfilerProvider = 'ProfilerProvider',
	MetadataProvider = 'MetadataProvider',
	QueryProvider = 'QueryProvider',
	AdminServicesProvider = 'AdminServicesProvider',
	AgentServicesProvider = 'AgentServicesProvider',
	CapabilitiesProvider = 'CapabilitiesProvider'
}

export enum DeclarativeDataType {
	string = 'string',
	category = 'category',
	boolean = 'boolean',
	editableCategory = 'editableCategory'
}

export enum CardType {
	VerticalButton = 'VerticalButton',
	Details = 'Details'
}
export class SqlThemeIcon {

	static readonly Folder = new SqlThemeIcon('Folder');
	static readonly Root = new SqlThemeIcon('root');
	static readonly Database = new SqlThemeIcon('Database');
	static readonly Server = new SqlThemeIcon('Server');
	static readonly ScalarValuedFunction = new SqlThemeIcon('ScalarValuedFunction');
	static readonly TableValuedFunction = new SqlThemeIcon('TableValuedFunction');
	static readonly AggregateFunction = new SqlThemeIcon('AggregateFunction');
	static readonly FileGroup = new SqlThemeIcon('FileGroup');
	static readonly StoredProcedure = new SqlThemeIcon('StoredProcedure');
	static readonly UserDefinedTableType = new SqlThemeIcon('UserDefinedTableType');
	static readonly View = new SqlThemeIcon('View');
	static readonly Table = new SqlThemeIcon('Table');
	static readonly HistoryTable = new SqlThemeIcon('HistoryTable');
	static readonly ServerLevelLinkedServerLogin = new SqlThemeIcon('ServerLevelLinkedServerLogin');
	static readonly ServerLevelServerAudit = new SqlThemeIcon('ServerLevelServerAudit');
	static readonly ServerLevelCryptographicProvider = new SqlThemeIcon('ServerLevelCryptographicProvider');
	static readonly ServerLevelCredential = new SqlThemeIcon('ServerLevelCredential');
	static readonly ServerLevelServerRole = new SqlThemeIcon('ServerLevelServerRole');
	static readonly ServerLevelLogin = new SqlThemeIcon('ServerLevelLogin');
	static readonly ServerLevelServerAuditSpecification = new SqlThemeIcon('ServerLevelServerAuditSpecification');
	static readonly ServerLevelServerTrigger = new SqlThemeIcon('ServerLevelServerTrigger');
	static readonly ServerLevelLinkedServer = new SqlThemeIcon('ServerLevelLinkedServer');
	static readonly ServerLevelEndpoint = new SqlThemeIcon('ServerLevelEndpoint');
	static readonly Synonym = new SqlThemeIcon('Synonym');
	static readonly DatabaseTrigger = new SqlThemeIcon('DatabaseTrigger');
	static readonly Assembly = new SqlThemeIcon('Assembly');
	static readonly MessageType = new SqlThemeIcon('MessageType');
	static readonly Contract = new SqlThemeIcon('Contract');
	static readonly Queue = new SqlThemeIcon('Queue');
	static readonly Service = new SqlThemeIcon('Service');
	static readonly Route = new SqlThemeIcon('Route');
	static readonly DatabaseAndQueueEventNotification = new SqlThemeIcon('DatabaseAndQueueEventNotification');
	static readonly RemoteServiceBinding = new SqlThemeIcon('RemoteServiceBinding');
	static readonly BrokerPriority = new SqlThemeIcon('BrokerPriority');
	static readonly FullTextCatalog = new SqlThemeIcon('FullTextCatalog');
	static readonly FullTextStopList = new SqlThemeIcon('FullTextStopList');
	static readonly SqlLogFile = new SqlThemeIcon('SqlLogFile');
	static readonly PartitionFunction = new SqlThemeIcon('PartitionFunction');
	static readonly PartitionScheme = new SqlThemeIcon('PartitionScheme');
	static readonly SearchPropertyList = new SqlThemeIcon('SearchPropertyList');
	static readonly User = new SqlThemeIcon('User');
	static readonly Schema = new SqlThemeIcon('Schema');
	static readonly AsymmetricKey = new SqlThemeIcon('AsymmetricKey');
	static readonly Certificate = new SqlThemeIcon('Certificate');
	static readonly SymmetricKey = new SqlThemeIcon('SymmetricKey');
	static readonly DatabaseEncryptionKey = new SqlThemeIcon('DatabaseEncryptionKey');
	static readonly MasterKey = new SqlThemeIcon('MasterKey');
	static readonly DatabaseAuditSpecification = new SqlThemeIcon('DatabaseAuditSpecification');
	static readonly Column = new SqlThemeIcon('Column');
	static readonly Key = new SqlThemeIcon('Key');
	static readonly Constraint = new SqlThemeIcon('Constraint');
	static readonly Trigger = new SqlThemeIcon('Trigger');
	static readonly Index = new SqlThemeIcon('Index');
	static readonly Statistic = new SqlThemeIcon('Statistic');
	static readonly UserDefinedDataType = new SqlThemeIcon('UserDefinedDataType');
	static readonly UserDefinedType = new SqlThemeIcon('UserDefinedType');
	static readonly XmlSchemaCollection = new SqlThemeIcon('XmlSchemaCollection');
	static readonly SystemExactNumeric = new SqlThemeIcon('SystemExactNumeric');
	static readonly SystemApproximateNumeric = new SqlThemeIcon('SystemApproximateNumeric');
	static readonly SystemDateAndTime = new SqlThemeIcon('SystemDateAndTime');
	static readonly SystemCharacterString = new SqlThemeIcon('SystemCharacterString');
	static readonly SystemUnicodeCharacterString = new SqlThemeIcon('SystemUnicodeCharacterString');
	static readonly SystemBinaryString = new SqlThemeIcon('SystemBinaryString');
	static readonly SystemOtherDataType = new SqlThemeIcon('SystemOtherDataType');
	static readonly SystemClrDataType = new SqlThemeIcon('SystemClrDataType');
	static readonly SystemSpatialDataType = new SqlThemeIcon('SystemSpatialDataType');
	static readonly UserDefinedTableTypeColumn = new SqlThemeIcon('UserDefinedTableTypeColumn');
	static readonly UserDefinedTableTypeKey = new SqlThemeIcon('UserDefinedTableTypeKey');
	static readonly UserDefinedTableTypeConstraint = new SqlThemeIcon('UserDefinedTableTypeConstraint');
	static readonly StoredProcedureParameter = new SqlThemeIcon('StoredProcedureParameter');
	static readonly TableValuedFunctionParameter = new SqlThemeIcon('TableValuedFunctionParameter');
	static readonly ScalarValuedFunctionParameter = new SqlThemeIcon('ScalarValuedFunctionParameter');
	static readonly AggregateFunctionParameter = new SqlThemeIcon('AggregateFunctionParameter');
	static readonly DatabaseRole = new SqlThemeIcon('DatabaseRole');
	static readonly ApplicationRole = new SqlThemeIcon('ApplicationRole');
	static readonly FileGroupFile = new SqlThemeIcon('FileGroupFile');
	static readonly SystemMessageType = new SqlThemeIcon('SystemMessageType');
	static readonly SystemContract = new SqlThemeIcon('SystemContract');
	static readonly SystemService = new SqlThemeIcon('SystemService');
	static readonly SystemQueue = new SqlThemeIcon('SystemQueue');
	static readonly Sequence = new SqlThemeIcon('Sequence');
	static readonly SecurityPolicy = new SqlThemeIcon('SecurityPolicy');
	static readonly DatabaseScopedCredential = new SqlThemeIcon('DatabaseScopedCredential');
	static readonly ExternalResource = new SqlThemeIcon('ExternalResource');
	static readonly ExternalDataSource = new SqlThemeIcon('ExternalDataSource');
	static readonly ExternalFileFormat = new SqlThemeIcon('ExternalFileFormat');
	static readonly ExternalTable = new SqlThemeIcon('ExternalTable');
	static readonly ColumnMasterKey = new SqlThemeIcon('ColumnMasterKey');
	static readonly ColumnEncryptionKey = new SqlThemeIcon('ColumnEncryptionKey');

	public readonly id: string;

	private constructor(id: string) {
		this.id = id;
	}
}<|MERGE_RESOLUTION|>--- conflicted
+++ resolved
@@ -146,13 +146,9 @@
 	Group,
 	Toolbar,
 	LoadingComponent,
-<<<<<<< HEAD
 	TreeComponent,
-	FileBrowserTree
-=======
 	FileBrowserTree,
 	Editor
->>>>>>> e9ef95ef
 }
 
 export interface IComponentShape {
