--- conflicted
+++ resolved
@@ -72,11 +72,8 @@
 	Button,
 	CheckBox,
 	RadioButton,
-<<<<<<< HEAD
 	WebView,
-=======
 	Text,
->>>>>>> 1461929f
 	DashboardWidget,
 	DashboardWebview,
 	Form
