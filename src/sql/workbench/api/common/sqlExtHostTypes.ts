--- conflicted
+++ resolved
@@ -921,12 +921,8 @@
 		Type = 'type',
 		AllowNulls = 'allowNulls',
 		DefaultValue = 'defaultValue',
-<<<<<<< HEAD
-		Length = 'length'
-=======
 		Length = 'length',
 		IsPrimaryKey = 'isPrimaryKey'
->>>>>>> 4ba192a5
 	}
 
 	export enum DesignerEditType {
