/*---------------------------------------------------------------------------------------------
 *  Copyright (c) Microsoft Corporation. All rights reserved.
 *  Licensed under the Source EULA. See License.txt in the project root for license information.
 *--------------------------------------------------------------------------------------------*/
'use strict';

import { nb, IConnectionProfile } from 'sqlops';
import * as vsExtTypes from 'vs/workbench/api/node/extHostTypes';

// SQL added extension host types
export enum ServiceOptionType {
	string = 'string',
	multistring = 'multistring',
	password = 'password',
	number = 'number',
	category = 'category',
	boolean = 'boolean',
	object = 'object'
}

export enum ConnectionOptionSpecialType {
	connectionName = 'connectionName',
	serverName = 'serverName',
	databaseName = 'databaseName',
	authType = 'authType',
	userName = 'userName',
	password = 'password',
	appName = 'appName'
}

export enum MetadataType {
	Table = 0,
	View = 1,
	SProc = 2,
	Function = 3
}

export enum EditRowState {
	clean = 0,
	dirtyInsert = 1,
	dirtyDelete = 2,
	dirtyUpdate = 3
}

export enum TaskStatus {
	NotStarted = 0,
	InProgress = 1,
	Succeeded = 2,
	SucceededWithWarning = 3,
	Failed = 4,
	Canceled = 5,
	Canceling = 6
}

export enum TaskExecutionMode {
	execute = 0,
	script = 1,
	executeAndScript = 2,
}

export enum ScriptOperation {
	Select = 0,
	Create = 1,
	Insert = 2,
	Update = 3,
	Delete = 4,
	Execute = 5,
	Alter = 6
}

export enum WeekDays {
	sunday = 1,
	monday = 2,
	tuesday = 4,
	wednesday = 8,
	thursday = 16,
	friday = 32,
	weekDays = 62,
	saturday = 64,
	weekEnds = 65,
	everyDay = 127
}

export enum NotifyMethods {
	none = 0,
	notifyEmail = 1,
	pager = 2,
	netSend = 4,
	notifyAll = 7
}

export enum JobCompletionActionCondition {
	Never = 0,
	OnSuccess = 1,
	OnFailure = 2,
	Always = 3
}

export enum JobExecutionStatus {
	Executing = 1,
	WaitingForWorkerThread = 2,
	BetweenRetries = 3,
	Idle = 4,
	Suspended = 5,
	WaitingForStepToFinish = 6,
	PerformingCompletionAction = 7
}

export enum AlertType {
	sqlServerEvent = 1,
	sqlServerPerformanceCondition = 2,
	nonSqlServerEvent = 3,
	wmiEvent = 4
}

export enum FrequencyTypes {
	Unknown,
	OneTime = 1 << 1,
	Daily = 1 << 2,
	Weekly = 1 << 3,
	Monthly = 1 << 4,
	MonthlyRelative = 1 << 5,
	AutoStart = 1 << 6,
	OnIdle = 1 << 7
}

export enum FrequencySubDayTypes {
	Unknown = 0,
	Once = 1,
	Second = 2,
	Minute = 4,
	Hour = 8
}

export enum FrequencyRelativeIntervals {
	First = 1,
	Second = 2,
	Third = 4,
	Fourth = 8,
	Last = 16
}

export enum ModelComponentTypes {
	NavContainer,
	DivContainer,
	FlexContainer,
	Card,
	InputBox,
	DropDown,
	DeclarativeTable,
	ListBox,
	Button,
	CheckBox,
	RadioButton,
	WebView,
	Text,
	Table,
	DashboardWidget,
	DashboardWebview,
	Form,
	Group,
	Toolbar,
	LoadingComponent,
	TreeComponent,
	FileBrowserTree,
	Editor,
	Dom
}

export interface IComponentShape {
	type: ModelComponentTypes;
	id: string;
	properties?: { [key: string]: any };
	layout?: any;
	itemConfigs?: IItemConfig[];
}

export interface IItemConfig {
	componentShape: IComponentShape;
	config: any;
}

export enum ComponentEventType {
	PropertiesChanged,
	onDidChange,
	onDidClick,
	validityChanged,
	onMessage,
	onSelectedRowChanged,
	onComponentCreated
}

export interface IComponentEventArgs {
	eventType: ComponentEventType;
	args: any;
}

export interface IModelViewDialogDetails {
	title: string;
	content: string | number[];
	okButton: number;
	cancelButton: number;
	customButtons: number[];
	message: DialogMessage;
}

export interface IModelViewTabDetails {
	title: string;
	content: string;
}

export interface IModelViewButtonDetails {
	label: string;
	enabled: boolean;
	hidden: boolean;
}

export interface IModelViewWizardPageDetails {
	title: string;
	content: string;
	enabled: boolean;
	customButtons: number[];
	description: string;
}

export interface IModelViewWizardDetails {
	title: string;
	pages: number[];
	currentPage: number;
	doneButton: number;
	cancelButton: number;
	generateScriptButton: number;
	nextButton: number;
	backButton: number;
	customButtons: number[];
	message: DialogMessage;
	displayPageTitles: boolean;
}

export enum MessageLevel {
	Error = 0,
	Warning = 1,
	Information = 2
}

export interface DialogMessage {
	text: string;
	level?: MessageLevel;
	description?: string;
}

/// Card-related APIs that need to be here to avoid early load issues
// with enums causing requiring of sqlops API to fail.
export enum StatusIndicator {
	None = 0,
	Ok = 1,
	Warning = 2,
	Error = 3
}

export interface CardProperties {
	label: string;
	value?: string;
	actions?: ActionDescriptor[];
	status?: StatusIndicator;
	selected?: boolean;
	cardType: CardType;
}

export interface ActionDescriptor {
	label: string;
	actionTitle?: string;
	callbackData?: any;
}

export enum DataProviderType {
	ConnectionProvider = 'ConnectionProvider',
	BackupProvider = 'BackupProvider',
	RestoreProvider = 'RestoreProvider',
	ScriptingProvider = 'ScriptingProvider',
	ObjectExplorerProvider = 'ObjectExplorerProvider',
	TaskServicesProvider = 'TaskServicesProvider',
	FileBrowserProvider = 'FileBrowserProvider',
	ProfilerProvider = 'ProfilerProvider',
	MetadataProvider = 'MetadataProvider',
	QueryProvider = 'QueryProvider',
	AdminServicesProvider = 'AdminServicesProvider',
	AgentServicesProvider = 'AgentServicesProvider',
	CapabilitiesProvider = 'CapabilitiesProvider',
	DacFxServicesProvider = 'DacFxServicesProvider',
	ObjectExplorerNodeProvider = 'ObjectExplorerNodeProvider',
}

export enum DeclarativeDataType {
	string = 'string',
	category = 'category',
	boolean = 'boolean',
	editableCategory = 'editableCategory'
}

export enum CardType {
	VerticalButton = 'VerticalButton',
	Details = 'Details'
}

export enum Orientation {
	Horizontal = 'horizontal',
	Vertical = 'vertial'
}

export interface ToolbarLayout {
	orientation: Orientation;
}

export class TreeComponentItem extends vsExtTypes.TreeItem {
	checked?: boolean;
}

export enum AzureResource {
	ResourceManagement = 0,
	Sql = 1
}

<<<<<<< HEAD
export class TreeItem extends vsExtTypes.TreeItem {
	payload: IConnectionProfile;
	providerHandle: string;
=======
export interface ServerInfoOption {
	isBigDataCluster: boolean;
	clusterEndpoints: ClusterEndpoint;
}

export interface ClusterEndpoint {
	serviceName: string;
	ipAddress: string;
	port: number;
>>>>>>> 5132e620
}

export class SqlThemeIcon {

	static readonly Folder = new SqlThemeIcon('Folder');
	static readonly Root = new SqlThemeIcon('root');
	static readonly Database = new SqlThemeIcon('Database');
	static readonly Server = new SqlThemeIcon('Server');
	static readonly ScalarValuedFunction = new SqlThemeIcon('ScalarValuedFunction');
	static readonly TableValuedFunction = new SqlThemeIcon('TableValuedFunction');
	static readonly AggregateFunction = new SqlThemeIcon('AggregateFunction');
	static readonly FileGroup = new SqlThemeIcon('FileGroup');
	static readonly StoredProcedure = new SqlThemeIcon('StoredProcedure');
	static readonly UserDefinedTableType = new SqlThemeIcon('UserDefinedTableType');
	static readonly View = new SqlThemeIcon('View');
	static readonly Table = new SqlThemeIcon('Table');
	static readonly HistoryTable = new SqlThemeIcon('HistoryTable');
	static readonly ServerLevelLinkedServerLogin = new SqlThemeIcon('ServerLevelLinkedServerLogin');
	static readonly ServerLevelServerAudit = new SqlThemeIcon('ServerLevelServerAudit');
	static readonly ServerLevelCryptographicProvider = new SqlThemeIcon('ServerLevelCryptographicProvider');
	static readonly ServerLevelCredential = new SqlThemeIcon('ServerLevelCredential');
	static readonly ServerLevelServerRole = new SqlThemeIcon('ServerLevelServerRole');
	static readonly ServerLevelLogin = new SqlThemeIcon('ServerLevelLogin');
	static readonly ServerLevelServerAuditSpecification = new SqlThemeIcon('ServerLevelServerAuditSpecification');
	static readonly ServerLevelServerTrigger = new SqlThemeIcon('ServerLevelServerTrigger');
	static readonly ServerLevelLinkedServer = new SqlThemeIcon('ServerLevelLinkedServer');
	static readonly ServerLevelEndpoint = new SqlThemeIcon('ServerLevelEndpoint');
	static readonly Synonym = new SqlThemeIcon('Synonym');
	static readonly DatabaseTrigger = new SqlThemeIcon('DatabaseTrigger');
	static readonly Assembly = new SqlThemeIcon('Assembly');
	static readonly MessageType = new SqlThemeIcon('MessageType');
	static readonly Contract = new SqlThemeIcon('Contract');
	static readonly Queue = new SqlThemeIcon('Queue');
	static readonly Service = new SqlThemeIcon('Service');
	static readonly Route = new SqlThemeIcon('Route');
	static readonly DatabaseAndQueueEventNotification = new SqlThemeIcon('DatabaseAndQueueEventNotification');
	static readonly RemoteServiceBinding = new SqlThemeIcon('RemoteServiceBinding');
	static readonly BrokerPriority = new SqlThemeIcon('BrokerPriority');
	static readonly FullTextCatalog = new SqlThemeIcon('FullTextCatalog');
	static readonly FullTextStopList = new SqlThemeIcon('FullTextStopList');
	static readonly SqlLogFile = new SqlThemeIcon('SqlLogFile');
	static readonly PartitionFunction = new SqlThemeIcon('PartitionFunction');
	static readonly PartitionScheme = new SqlThemeIcon('PartitionScheme');
	static readonly SearchPropertyList = new SqlThemeIcon('SearchPropertyList');
	static readonly User = new SqlThemeIcon('User');
	static readonly Schema = new SqlThemeIcon('Schema');
	static readonly AsymmetricKey = new SqlThemeIcon('AsymmetricKey');
	static readonly Certificate = new SqlThemeIcon('Certificate');
	static readonly SymmetricKey = new SqlThemeIcon('SymmetricKey');
	static readonly DatabaseEncryptionKey = new SqlThemeIcon('DatabaseEncryptionKey');
	static readonly MasterKey = new SqlThemeIcon('MasterKey');
	static readonly DatabaseAuditSpecification = new SqlThemeIcon('DatabaseAuditSpecification');
	static readonly Column = new SqlThemeIcon('Column');
	static readonly Key = new SqlThemeIcon('Key');
	static readonly Constraint = new SqlThemeIcon('Constraint');
	static readonly Trigger = new SqlThemeIcon('Trigger');
	static readonly Index = new SqlThemeIcon('Index');
	static readonly Statistic = new SqlThemeIcon('Statistic');
	static readonly UserDefinedDataType = new SqlThemeIcon('UserDefinedDataType');
	static readonly UserDefinedType = new SqlThemeIcon('UserDefinedType');
	static readonly XmlSchemaCollection = new SqlThemeIcon('XmlSchemaCollection');
	static readonly SystemExactNumeric = new SqlThemeIcon('SystemExactNumeric');
	static readonly SystemApproximateNumeric = new SqlThemeIcon('SystemApproximateNumeric');
	static readonly SystemDateAndTime = new SqlThemeIcon('SystemDateAndTime');
	static readonly SystemCharacterString = new SqlThemeIcon('SystemCharacterString');
	static readonly SystemUnicodeCharacterString = new SqlThemeIcon('SystemUnicodeCharacterString');
	static readonly SystemBinaryString = new SqlThemeIcon('SystemBinaryString');
	static readonly SystemOtherDataType = new SqlThemeIcon('SystemOtherDataType');
	static readonly SystemClrDataType = new SqlThemeIcon('SystemClrDataType');
	static readonly SystemSpatialDataType = new SqlThemeIcon('SystemSpatialDataType');
	static readonly UserDefinedTableTypeColumn = new SqlThemeIcon('UserDefinedTableTypeColumn');
	static readonly UserDefinedTableTypeKey = new SqlThemeIcon('UserDefinedTableTypeKey');
	static readonly UserDefinedTableTypeConstraint = new SqlThemeIcon('UserDefinedTableTypeConstraint');
	static readonly StoredProcedureParameter = new SqlThemeIcon('StoredProcedureParameter');
	static readonly TableValuedFunctionParameter = new SqlThemeIcon('TableValuedFunctionParameter');
	static readonly ScalarValuedFunctionParameter = new SqlThemeIcon('ScalarValuedFunctionParameter');
	static readonly AggregateFunctionParameter = new SqlThemeIcon('AggregateFunctionParameter');
	static readonly DatabaseRole = new SqlThemeIcon('DatabaseRole');
	static readonly ApplicationRole = new SqlThemeIcon('ApplicationRole');
	static readonly FileGroupFile = new SqlThemeIcon('FileGroupFile');
	static readonly SystemMessageType = new SqlThemeIcon('SystemMessageType');
	static readonly SystemContract = new SqlThemeIcon('SystemContract');
	static readonly SystemService = new SqlThemeIcon('SystemService');
	static readonly SystemQueue = new SqlThemeIcon('SystemQueue');
	static readonly Sequence = new SqlThemeIcon('Sequence');
	static readonly SecurityPolicy = new SqlThemeIcon('SecurityPolicy');
	static readonly DatabaseScopedCredential = new SqlThemeIcon('DatabaseScopedCredential');
	static readonly ExternalResource = new SqlThemeIcon('ExternalResource');
	static readonly ExternalDataSource = new SqlThemeIcon('ExternalDataSource');
	static readonly ExternalFileFormat = new SqlThemeIcon('ExternalFileFormat');
	static readonly ExternalTable = new SqlThemeIcon('ExternalTable');
	static readonly ColumnMasterKey = new SqlThemeIcon('ColumnMasterKey');
	static readonly ColumnEncryptionKey = new SqlThemeIcon('ColumnEncryptionKey');

	public readonly id: string;

	private constructor(id: string) {
		this.id = id;
	}
}

export interface INotebookManagerDetails {
	handle: number;
	hasContentManager: boolean;
	hasServerManager: boolean;
}

export interface INotebookSessionDetails {
	readonly sessionId: number;
	readonly canChangeKernels: boolean;
	readonly id: string;
	readonly path: string;
	readonly name: string;
	readonly type: string;
	readonly status: string;
	readonly kernelDetails: INotebookKernelDetails;
}

export interface INotebookKernelDetails {
	readonly kernelId: number;
	readonly id: string;
	readonly name: string;
	readonly supportsIntellisense: boolean;
	readonly info?: any;
}

export interface INotebookFutureDetails {
	readonly futureId: number;
	readonly msg: any;
}

export enum FutureMessageType {
	Reply = 0,
	StdIn = 1,
	IOPub = 2
}

export interface INotebookFutureDone {
	succeeded: boolean;
	rejectReason: string;
	message: nb.IShellMessage;
}

export interface ICellRange {
	readonly start: number;
	readonly end: number;
}

export class CellRange {

	protected _start: number;
	protected _end: number;

	get start(): number {
		return this._start;
	}

	get end(): number {
		return this._end;
	}

	constructor(start: number, end: number) {
		if (typeof (start) !== 'number' || typeof (start) !== 'number' || start < 0 || end < 0) {
			throw new Error('Invalid arguments');
		}

		// Logic taken from range handling.
		if (start <= end) {
			this._start = start;
			this._end = end;
		} else {
			this._start = end;
			this._end = start;
		}
	}
}

export interface ISingleNotebookEditOperation {
	range: ICellRange;
	cell: Partial<nb.ICellContents>;
	forceMoveMarkers: boolean;
}<|MERGE_RESOLUTION|>--- conflicted
+++ resolved
@@ -321,11 +321,11 @@
 	Sql = 1
 }
 
-<<<<<<< HEAD
 export class TreeItem extends vsExtTypes.TreeItem {
 	payload: IConnectionProfile;
 	providerHandle: string;
-=======
+}
+
 export interface ServerInfoOption {
 	isBigDataCluster: boolean;
 	clusterEndpoints: ClusterEndpoint;
@@ -335,7 +335,6 @@
 	serviceName: string;
 	ipAddress: string;
 	port: number;
->>>>>>> 5132e620
 }
 
 export class SqlThemeIcon {
