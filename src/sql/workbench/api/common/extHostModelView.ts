/*---------------------------------------------------------------------------------------------
 *  Copyright (c) Microsoft Corporation. All rights reserved.
 *  Licensed under the MIT License. See License.txt in the project root for license information.
 *--------------------------------------------------------------------------------------------*/

/* eslint-disable @typescript-eslint/no-floating-promises */

import { IMainContext } from 'vs/workbench/api/common/extHost.protocol';
import { Emitter } from 'vs/base/common/event';
import { deepClone } from 'vs/base/common/objects';
import { URI } from 'vs/base/common/uri';
import * as nls from 'vs/nls';

import * as vscode from 'vscode';
import * as azdata from 'azdata';

import { ExtHostModelViewShape, MainThreadModelViewShape, ExtHostModelViewTreeViewsShape } from 'sql/workbench/api/common/sqlExtHost.protocol';
import { IItemConfig, ModelComponentTypes, IComponentShape, IComponentEventArgs, ComponentEventType, ColumnSizingMode, ModelViewAction } from 'sql/workbench/api/common/sqlExtHostTypes';
import { IExtensionDescription } from 'vs/platform/extensions/common/extensions';
import { ILogService } from 'vs/platform/log/common/log';
import { onUnexpectedError } from 'vs/base/common/errors';
import { SqlMainContext } from 'vs/workbench/api/common/extHost.protocol';
import { Disposable } from 'vs/base/common/lifecycle';

class ModelBuilderImpl implements azdata.ModelBuilder {
	private nextComponentId: number;
	private readonly _componentBuilders = new Map<string, ComponentBuilderImpl<any, azdata.ComponentProperties>>();

	constructor(
		private readonly _proxy: MainThreadModelViewShape,
		private readonly _handle: number,
		private readonly _extHostModelViewTree: ExtHostModelViewTreeViewsShape,
		private readonly _extension: IExtensionDescription,
		private readonly logService: ILogService
	) {
		this.nextComponentId = 0;
	}

	navContainer(): azdata.ContainerBuilder<azdata.NavContainer, any, any, azdata.ComponentProperties> {
		let id = this.getNextComponentId();
		let container: GenericContainerBuilder<azdata.NavContainer, any, any, azdata.ComponentProperties> = new GenericContainerBuilder(this._proxy, this._handle, ModelComponentTypes.NavContainer, id, this.logService);
		this._componentBuilders.set(id, container);
		return container;
	}

	divContainer(): azdata.DivBuilder {
		let id = this.getNextComponentId();
		let container = new DivContainerBuilder(this._proxy, this._handle, ModelComponentTypes.DivContainer, id, this.logService);
		this._componentBuilders.set(id, container);
		return container;
	}

	flexContainer(): azdata.FlexBuilder {
		let id = this.getNextComponentId();
		let container: GenericContainerBuilder<azdata.FlexContainer, any, any, azdata.ContainerProperties> = new GenericContainerBuilder<azdata.FlexContainer, azdata.FlexLayout, azdata.FlexItemLayout, azdata.ContainerProperties>(this._proxy, this._handle, ModelComponentTypes.FlexContainer, id, this.logService);
		this._componentBuilders.set(id, container);
		return container;
	}

	splitViewContainer(): azdata.SplitViewBuilder {
		let id = this.getNextComponentId();
		let container: GenericContainerBuilder<azdata.SplitViewContainer, any, any, azdata.SplitViewContainer> = new GenericContainerBuilder<azdata.SplitViewContainer, azdata.SplitViewLayout, azdata.FlexItemLayout, azdata.SplitViewContainer>(this._proxy, this._handle, ModelComponentTypes.SplitViewContainer, id, this.logService);
		this._componentBuilders.set(id, container);
		return container;
	}

	formContainer(): azdata.FormBuilder {
		let id = this.getNextComponentId();
		let container = new FormContainerBuilder(this._proxy, this._handle, ModelComponentTypes.Form, id, this, this.logService);
		this._componentBuilders.set(id, container);
		return container;
	}

	toolbarContainer(): azdata.ToolbarBuilder {
		let id = this.getNextComponentId();
		let container = new ToolbarContainerBuilder(this._proxy, this._handle, ModelComponentTypes.Toolbar, id, this.logService);
		this._componentBuilders.set(id, container);
		return container;
	}

	groupContainer(): azdata.GroupBuilder {
		let id = this.getNextComponentId();
		let container = new GroupContainerBuilder(this._proxy, this._handle, ModelComponentTypes.Group, id, this.logService);
		this._componentBuilders.set(id, container);
		return container;
	}

	private cardDeprecationMessagePrinted = false;
	card(): azdata.ComponentBuilder<azdata.CardComponent, azdata.CardProperties> {
		if (!this.cardDeprecationMessagePrinted) {
			this.logService.warn(`Extension '${this._extension.identifier.value}' is using card component which has been replaced by radioCardGroup. the card component will be removed in a future release.`);
			this.cardDeprecationMessagePrinted = true;
		}
		let id = this.getNextComponentId();
		let builder: ComponentBuilderImpl<azdata.CardComponent, azdata.CardProperties> = this.getComponentBuilder(new CardWrapper(this._proxy, this._handle, id, this.logService), id);
		this._componentBuilders.set(id, builder);
		return builder;
	}

	tree<T>(): azdata.ComponentBuilder<azdata.TreeComponent<T>, azdata.TreeProperties> {
		let id = this.getNextComponentId();
		let builder: ComponentBuilderImpl<azdata.TreeComponent<T>, azdata.TreeProperties> = this.getComponentBuilder(new TreeComponentWrapper(this._extHostModelViewTree, this._proxy, this._handle, id, this._extension, this.logService), id);
		this._componentBuilders.set(id, builder);
		return builder;
	}

	inputBox(): azdata.ComponentBuilder<azdata.InputBoxComponent, azdata.InputBoxProperties> {
		let id = this.getNextComponentId();
		let builder: ComponentBuilderImpl<azdata.InputBoxComponent, azdata.InputBoxProperties> = this.getComponentBuilder(new InputBoxWrapper(this._proxy, this._handle, id, this.logService), id);
		this._componentBuilders.set(id, builder);
		return builder;
	}

	text(): azdata.ComponentBuilder<azdata.TextComponent, azdata.TextComponentProperties> {
		let id = this.getNextComponentId();
		let builder: ComponentBuilderImpl<azdata.TextComponent, azdata.TextComponentProperties> = this.getComponentBuilder(new TextComponentWrapper(this._proxy, this._handle, id, this.logService), id);
		this._componentBuilders.set(id, builder);
		return builder;
	}

	image(): azdata.ComponentBuilder<azdata.ImageComponent, azdata.ImageComponentProperties> {
		let id = this.getNextComponentId();
		let builder: ComponentBuilderImpl<azdata.ImageComponent, azdata.ImageComponentProperties> = this.getComponentBuilder(new ImageComponentWrapper(this._proxy, this._handle, id, this.logService), id);
		this._componentBuilders.set(id, builder);
		return builder;
	}

	radioButton(): azdata.ComponentBuilder<azdata.RadioButtonComponent, azdata.RadioButtonProperties> {
		let id = this.getNextComponentId();
		let builder: ComponentBuilderImpl<azdata.RadioButtonComponent, azdata.RadioButtonProperties> = this.getComponentBuilder(new RadioButtonWrapper(this._proxy, this._handle, id, this.logService), id);
		this._componentBuilders.set(id, builder);
		return builder;
	}

	checkBox(): azdata.ComponentBuilder<azdata.CheckBoxComponent, azdata.CheckBoxProperties> {
		let id = this.getNextComponentId();
		let builder: ComponentBuilderImpl<azdata.CheckBoxComponent, azdata.CheckBoxProperties> = this.getComponentBuilder(new CheckBoxWrapper(this._proxy, this._handle, id, this.logService), id);
		this._componentBuilders.set(id, builder);
		return builder;
	}

	webView(): azdata.ComponentBuilder<azdata.WebViewComponent, azdata.WebViewProperties> {
		let id = this.getNextComponentId();
		let builder: ComponentBuilderImpl<azdata.WebViewComponent, azdata.WebViewProperties> = this.getComponentBuilder(new WebViewWrapper(this._proxy, this._handle, id, this._extension.extensionLocation, this.logService), id);
		this._componentBuilders.set(id, builder);
		return builder;
	}

	editor(): azdata.ComponentBuilder<azdata.EditorComponent, azdata.EditorProperties> {
		let id = this.getNextComponentId();
		let builder: ComponentBuilderImpl<azdata.EditorComponent, azdata.EditorProperties> = this.getComponentBuilder(new EditorWrapper(this._proxy, this._handle, id, this.logService), id);
		this._componentBuilders.set(id, builder);
		return builder;
	}

	diffeditor(): azdata.ComponentBuilder<azdata.DiffEditorComponent, azdata.DiffEditorComponent> {
		let id = this.getNextComponentId();
		let builder: ComponentBuilderImpl<azdata.DiffEditorComponent, azdata.DiffEditorComponent> = this.getComponentBuilder(new DiffEditorWrapper(this._proxy, this._handle, id, this.logService), id);
		this._componentBuilders.set(id, builder);
		return builder;
	}

	button(): azdata.ComponentBuilder<azdata.ButtonComponent, azdata.ButtonProperties> {
		let id = this.getNextComponentId();
		let builder: ComponentBuilderImpl<azdata.ButtonComponent, azdata.ButtonProperties> = this.getComponentBuilder(new ButtonWrapper(this._proxy, this._handle, id, this.logService), id);
		this._componentBuilders.set(id, builder);
		return builder;
	}

	separator(): azdata.ComponentBuilder<azdata.SeparatorComponent, azdata.SeparatorComponentProperties> {
		let id = this.getNextComponentId();
		let builder: ComponentBuilderImpl<azdata.SeparatorComponent, azdata.SeparatorComponentProperties> = this.getComponentBuilder(new SeparatorWrapper(this._proxy, this._handle, id, this.logService), id);
		this._componentBuilders.set(id, builder);
		return builder;
	}

	dropDown(): azdata.ComponentBuilder<azdata.DropDownComponent, azdata.DropDownProperties> {
		let id = this.getNextComponentId();
		let builder: ComponentBuilderImpl<azdata.DropDownComponent, azdata.DropDownProperties> = this.getComponentBuilder(new DropDownWrapper(this._proxy, this._handle, id, this.logService), id);
		this._componentBuilders.set(id, builder);
		return builder;
	}

	listBox(): azdata.ComponentBuilder<azdata.ListBoxComponent, azdata.ListBoxProperties> {
		let id = this.getNextComponentId();
		let builder: ComponentBuilderImpl<azdata.ListBoxComponent, azdata.ListBoxProperties> = this.getComponentBuilder(new ListBoxWrapper(this._proxy, this._handle, id, this.logService), id);
		this._componentBuilders.set(id, builder);
		return builder;
	}

	table(): azdata.ComponentBuilder<azdata.TableComponent, azdata.TableComponentProperties> {
		let id = this.getNextComponentId();
		let builder: ComponentBuilderImpl<azdata.TableComponent, azdata.TableComponentProperties> = this.getComponentBuilder(new TableComponentWrapper(this._proxy, this._handle, id, this.logService), id);
		this._componentBuilders.set(id, builder);
		return builder;
	}

	declarativeTable(): azdata.ComponentBuilder<azdata.DeclarativeTableComponent, azdata.DeclarativeTableProperties> {
		let id = this.getNextComponentId();
		let builder: ComponentBuilderImpl<azdata.DeclarativeTableComponent, azdata.DeclarativeTableProperties> = this.getComponentBuilder(new DeclarativeTableWrapper(this._proxy, this._handle, id, this.logService), id);
		this._componentBuilders.set(id, builder);
		return builder;
	}

	dashboardWidget(widgetId: string): azdata.ComponentBuilder<azdata.DashboardWidgetComponent, azdata.ComponentProperties> {
		let id = this.getNextComponentId();
		let builder = this.getComponentBuilder<azdata.DashboardWidgetComponent, azdata.ComponentProperties>(new ComponentWrapper(this._proxy, this._handle, ModelComponentTypes.DashboardWidget, id, this.logService), id);
		this._componentBuilders.set(id, builder);
		return builder;
	}

	dashboardWebview(webviewId: string): azdata.ComponentBuilder<azdata.DashboardWebviewComponent, azdata.ComponentProperties> {
		let id = this.getNextComponentId();
		let builder: ComponentBuilderImpl<azdata.DashboardWebviewComponent, azdata.ComponentProperties> = this.getComponentBuilder(new ComponentWrapper(this._proxy, this._handle, ModelComponentTypes.DashboardWebview, id, this.logService), id);
		this._componentBuilders.set(id, builder);
		return builder;
	}

	loadingComponent(): azdata.LoadingComponentBuilder {
		let id = this.getNextComponentId();
		let builder = new LoadingComponentBuilder(new LoadingComponentWrapper(this._proxy, this._handle, id, this.logService));
		this._componentBuilders.set(id, builder);
		return builder;
	}

	fileBrowserTree(): azdata.ComponentBuilder<azdata.FileBrowserTreeComponent, azdata.FileBrowserTreeProperties> {
		let id = this.getNextComponentId();
		let builder: ComponentBuilderImpl<azdata.FileBrowserTreeComponent, azdata.FileBrowserTreeProperties> = this.getComponentBuilder(new FileBrowserTreeComponentWrapper(this._proxy, this._handle, id, this.logService), id);
		this._componentBuilders.set(id, builder);
		return builder;
	}

	hyperlink(): azdata.ComponentBuilder<azdata.HyperlinkComponent, azdata.HyperlinkComponentProperties> {
		let id = this.getNextComponentId();
		let builder: ComponentBuilderImpl<azdata.HyperlinkComponent, azdata.HyperlinkComponentProperties> = this.getComponentBuilder(new HyperlinkComponentWrapper(this._proxy, this._handle, id, this.logService), id);
		this._componentBuilders.set(id, builder);
		return builder;
	}

	radioCardGroup(): azdata.ComponentBuilder<azdata.RadioCardGroupComponent, azdata.RadioCardGroupComponentProperties> {
		let id = this.getNextComponentId();
		let builder: ComponentBuilderImpl<azdata.RadioCardGroupComponent, azdata.RadioCardGroupComponentProperties> = this.getComponentBuilder(new RadioCardGroupComponentWrapper(this._proxy, this._handle, id, this.logService), id);
		this._componentBuilders.set(id, builder);
		return builder;
	}

	listView(): azdata.ComponentBuilder<azdata.ListViewComponent, azdata.ListViewComponentProperties> {
		let id = this.getNextComponentId();
		let builder: ComponentBuilderImpl<azdata.ListViewComponent, azdata.ListViewComponentProperties> = this.getComponentBuilder(new ListViewComponentWrapper(this._proxy, this._handle, id, this.logService), id);
		this._componentBuilders.set(id, builder);
		return builder;
	}

	tabbedPanel(): azdata.TabbedPanelComponentBuilder {
		let id = this.getNextComponentId();
		let builder = new TabbedPanelComponentBuilder(new TabbedPanelComponentWrapper(this._proxy, this._handle, id, this.logService));
		this._componentBuilders.set(id, builder);
		return builder;
	}

	propertiesContainer(): azdata.ComponentBuilder<azdata.PropertiesContainerComponent, azdata.PropertiesContainerComponentProperties> {
		let id = this.getNextComponentId();
		let builder: ComponentBuilderImpl<azdata.PropertiesContainerComponent, azdata.PropertiesContainerComponentProperties> = this.getComponentBuilder(new PropertiesContainerComponentWrapper(this._proxy, this._handle, id, this.logService), id);

		this._componentBuilders.set(id, builder);
		return builder;
	}

	infoBox(): azdata.ComponentBuilder<azdata.InfoBoxComponent, azdata.InfoBoxComponentProperties> {
		let id = this.getNextComponentId();
		let builder: ComponentBuilderImpl<azdata.InfoBoxComponent, azdata.InfoBoxComponentProperties> = this.getComponentBuilder(new InfoBoxComponentWrapper(this._proxy, this._handle, id, this.logService), id);

		this._componentBuilders.set(id, builder);
		return builder;
	}

	slider(): azdata.ComponentBuilder<azdata.SliderComponent, azdata.SliderComponentProperties> {
		const id = this.getNextComponentId();
		const builder: ComponentBuilderImpl<azdata.SliderComponent, azdata.SliderComponentProperties> = this.getComponentBuilder(new SliderComponentWrapper(this._proxy, this._handle, id, this.logService), id);

		this._componentBuilders.set(id, builder);
		return builder;
	}

	executionPlan(): azdata.ComponentBuilder<azdata.ExecutionPlanComponent, azdata.ExecutionPlanComponentProperties> {
		const id = this.getNextComponentId();
		const builder: ComponentBuilderImpl<azdata.ExecutionPlanComponent, azdata.ExecutionPlanComponentProperties> = this.getComponentBuilder(new ExecutionPlanComponentWrapper(this._proxy, this._handle, id, this.logService), id);

		this._componentBuilders.set(id, builder);
		return builder;
	}

	chart<TChartType extends azdata.ChartType, TData extends azdata.ChartData<TChartType>, TOptions extends azdata.ChartOptions<TChartType>>(): azdata.ComponentBuilder<azdata.ChartComponent<TChartType, TData, TOptions>, azdata.ChartComponentProperties<TChartType, TData, TOptions>> {
		let id = this.getNextComponentId();
		let builder: ComponentBuilderImpl<azdata.ChartComponent<TChartType, TData, TOptions>, azdata.ChartComponentProperties<TChartType, TData, TOptions>> = this.getComponentBuilder(new ChartComponentWrapper<TChartType, TData, TOptions>(this._proxy, this._handle, id, this.logService), id);
		this._componentBuilders.set(id, builder);
		return builder;
	}

	getComponentBuilder<T extends azdata.Component, TPropertyBag extends azdata.ComponentProperties>(component: ComponentWrapper, id: string): ComponentBuilderImpl<T, TPropertyBag> {
		let componentBuilder: ComponentBuilderImpl<T, TPropertyBag> = new ComponentBuilderImpl<T, TPropertyBag>(component);
		this._componentBuilders.set(id, componentBuilder);
		return componentBuilder;
	}

	handleEvent(componentId: string, eventArgs: IComponentEventArgs): void {
		let eventHandler = this._componentBuilders.get(componentId);
		if (eventHandler) {
			eventHandler.handleEvent(eventArgs);
		}
	}

	public runCustomValidations(componentId: string): Thenable<boolean> {
		let component = this._componentBuilders.get(componentId).componentWrapper();
		return component.runCustomValidations();
	}

	private getNextComponentId(): string {
		return `component${this._handle}_${this.nextComponentId++}`;
	}
}

interface IWithEventHandler {
	handleEvent(eventArgs: IComponentEventArgs): void;
}

class ComponentBuilderImpl<T extends azdata.Component, TPropertyBag extends azdata.ComponentProperties> implements azdata.ComponentBuilder<T, TPropertyBag>, IWithEventHandler {

	constructor(protected _component: ComponentWrapper) {
		_component.registerEvent();
	}

	component(): T {
		return <T><any>this._component;
	}

	componentWrapper(): ComponentWrapper {
		return this._component;
	}

	withProperties<U>(properties: U): azdata.ComponentBuilder<T, TPropertyBag> {
		// Keep any properties that may have been set during initial object construction
		this._component.properties = Object.assign({}, this._component.properties, properties);
		return this;
	}

	withProps(properties: TPropertyBag): azdata.ComponentBuilder<T, TPropertyBag> {
		this._component.properties = Object.assign({}, this._component.properties, properties);
		return this;
	}

	withValidation(validation: (component: T) => boolean | Thenable<boolean>): azdata.ComponentBuilder<T, TPropertyBag> {
		this._component.customValidations.push(validation as (component: ThisType<ComponentWrapper>) => boolean | Thenable<boolean>); // Use specific type to avoid type assertion error
		return this;
	}

	handleEvent(eventArgs: IComponentEventArgs) {
		this._component.onEvent(eventArgs);
	}
}

class ContainerBuilderImpl<TComponent extends azdata.Component, TLayout, TItemLayout, TPropertyBag extends azdata.ContainerProperties> extends ComponentBuilderImpl<TComponent, TPropertyBag> implements azdata.ContainerBuilder<TComponent, TLayout, TItemLayout, TPropertyBag> {
	constructor(componentWrapper: ComponentWrapper) {
		super(componentWrapper);
	}

	override withProps(properties: TPropertyBag): azdata.ContainerBuilder<TComponent, TLayout, TItemLayout, TPropertyBag> {
		// We use the same basic logic to set the properties but return this so we can return the container object type
		super.withProps(properties);
		return this;
	}

	withLayout(layout: TLayout): azdata.ContainerBuilder<TComponent, TLayout, TItemLayout, TPropertyBag> {
		this._component.layout = layout;
		return this;
	}

	withItems(components: azdata.Component[], itemLayout?: TItemLayout): azdata.ContainerBuilder<TComponent, TLayout, TItemLayout, TPropertyBag> {
		this._component.itemConfigs = components.map(item => {
			let componentWrapper = item as ComponentWrapper;
			return new InternalItemConfig(componentWrapper, itemLayout);
		});
		return this;
	}
}

class GenericContainerBuilder<T extends azdata.Component, TLayout, TItemLayout, TPropertyBag extends azdata.ContainerProperties> extends ContainerBuilderImpl<T, TLayout, TItemLayout, TPropertyBag> {
	constructor(proxy: MainThreadModelViewShape, handle: number, type: ModelComponentTypes, id: string, logService: ILogService) {
		super(new ComponentWrapper(proxy, handle, type, id, logService));
	}
}

class DivContainerBuilder extends ContainerBuilderImpl<azdata.DivContainer, azdata.DivLayout, azdata.DivItemLayout, azdata.DivContainerProperties> {
	constructor(proxy: MainThreadModelViewShape, handle: number, type: ModelComponentTypes, id: string, logService: ILogService) {
		super(new DivContainerWrapper(proxy, handle, type, id, logService));
	}
}

class FormContainerBuilder extends GenericContainerBuilder<azdata.FormContainer, azdata.FormLayout, azdata.FormItemLayout, azdata.ComponentProperties> implements azdata.FormBuilder {
	constructor(proxy: MainThreadModelViewShape, handle: number, type: ModelComponentTypes, id: string, private _builder: ModelBuilderImpl, logService: ILogService) {
		super(proxy, handle, type, id, logService);
	}

	withFormItems(components: (azdata.FormComponent | azdata.FormComponentGroup)[], itemLayout?: azdata.FormItemLayout): azdata.FormBuilder {
		this.addFormItems(components, itemLayout);
		return this;
	}

	private convertToItemConfig(formComponent: azdata.FormComponent, itemLayout?: azdata.FormItemLayout): InternalItemConfig {
		let componentWrapper = formComponent.component as ComponentWrapper;
		if (formComponent.required && componentWrapper) {
			componentWrapper.required = true;
		}
		if (formComponent.title && componentWrapper) {
			componentWrapper.ariaLabel = formComponent.title;
			if (componentWrapper instanceof LoadingComponentWrapper) {
				componentWrapper.component.ariaLabel = formComponent.title;
				let containedComponent = componentWrapper.component as any;
				if (containedComponent.required) {
					componentWrapper.required = containedComponent.required;
				}
			}
		}
		let actions: string[] = undefined;
		if (formComponent.actions) {
			actions = formComponent.actions.map(action => {
				let actionComponentWrapper = action as ComponentWrapper;
				return actionComponentWrapper.id;
			});
		}

		return new InternalItemConfig(componentWrapper, Object.assign({}, itemLayout || {}, {
			title: formComponent.title,
			actions: actions,
			isFormComponent: true,
			required: componentWrapper.required
		}));
	}

	private addComponentActions(formComponent: azdata.FormComponent, itemLayout?: azdata.FormItemLayout): void {
		if (formComponent.actions) {
			formComponent.actions.forEach(component => {
				let componentWrapper = component as ComponentWrapper;
				this._component.addItem(componentWrapper, itemLayout);
			});
		}
	}

	private removeComponentActions(formComponent: azdata.FormComponent): void {
		if (formComponent.actions) {
			formComponent.actions.forEach(component => {
				let componentWrapper = component as ComponentWrapper;
				this._component.removeItem(componentWrapper);
			});
		}
	}

	addFormItems(formComponents: Array<azdata.FormComponent | azdata.FormComponentGroup>, itemLayout?: azdata.FormItemLayout): void {
		formComponents.forEach(formComponent => {
			this.addFormItem(formComponent, itemLayout);
		});
	}

	addFormItem(formComponent: azdata.FormComponent | azdata.FormComponentGroup, itemLayout?: azdata.FormItemLayout): void {
		this.insertFormItem(formComponent, undefined, itemLayout);
	}

	insertFormItem(formComponent: azdata.FormComponent | azdata.FormComponentGroup, index?: number, itemLayout?: azdata.FormItemLayout): void {
		let componentGroup = formComponent as azdata.FormComponentGroup;
		if (componentGroup && componentGroup.components !== undefined) {
			let labelComponent = this._builder.text().component();
			labelComponent.value = componentGroup.title;
			this._component.addItem(labelComponent, { isGroupLabel: true }, index);
			let componentIndex = index ? index + 1 : undefined;
			componentGroup.components.forEach(component => {
				let layout = component.layout || itemLayout;
				let itemConfig = this.convertToItemConfig(component, layout);
				itemConfig.config.isInGroup = true;
				this._component.insertItem(component.component as ComponentWrapper, componentIndex, itemConfig.config);
				if (componentIndex) {
					componentIndex++;
				}
				this.addComponentActions(component, layout);
			});
		} else {
			formComponent = formComponent as azdata.FormComponent;
			let itemImpl = this.convertToItemConfig(formComponent, itemLayout);
			this._component.addItem(formComponent.component as ComponentWrapper, itemImpl.config, index);
			this.addComponentActions(formComponent, itemLayout);
		}
	}

	removeFormItem(formComponent: azdata.FormComponent | azdata.FormComponentGroup): boolean {
		let componentGroup = formComponent as azdata.FormComponentGroup;
		let result: boolean = false;
		if (componentGroup && componentGroup.components !== undefined) {
			let firstComponent = componentGroup.components[0];
			let index = this._component.itemConfigs.findIndex(x => x.component.id === firstComponent.component.id);
			if (index !== -1) {
				result = this._component.removeItemAt(index - 1);
			}
			componentGroup.components.forEach(element => {
				this.removeComponentActions(element);
				this._component.removeItem(element.component);
			});
		} else {
			formComponent = formComponent as azdata.FormComponent;
			if (formComponent) {
				result = this._component.removeItem(formComponent.component as ComponentWrapper);
				this.removeComponentActions(formComponent);
			}
		}
		return result;
	}
}

class GroupContainerBuilder extends ContainerBuilderImpl<azdata.GroupContainer, azdata.GroupLayout, azdata.GroupItemLayout, azdata.GroupContainerProperties> {
	constructor(proxy: MainThreadModelViewShape, handle: number, type: ModelComponentTypes, id: string, logService: ILogService) {
		super(new GroupContainerComponentWrapper(proxy, handle, type, id, logService));
	}
}

class ToolbarContainerBuilder extends GenericContainerBuilder<azdata.ToolbarContainer, azdata.ToolbarLayout, any, azdata.ComponentProperties> implements azdata.ToolbarBuilder {
	withToolbarItems(components: azdata.ToolbarComponent[]): azdata.ContainerBuilder<azdata.ToolbarContainer, any, any, azdata.ComponentProperties> {
		this._component.itemConfigs = components.map(item => {
			return this.convertToItemConfig(item);
		});
		return this;
	}

	private convertToItemConfig(toolbarComponent: azdata.ToolbarComponent): InternalItemConfig {
		let componentWrapper = toolbarComponent.component as ComponentWrapper;

		return new InternalItemConfig(componentWrapper, {
			title: toolbarComponent.title,
			toolbarSeparatorAfter: toolbarComponent.toolbarSeparatorAfter
		});
	}

	addToolbarItems(toolbarComponent: Array<azdata.ToolbarComponent>): void {
		toolbarComponent.forEach(toolbarComponent => {
			this.addToolbarItem(toolbarComponent);
		});
	}

	addToolbarItem(toolbarComponent: azdata.ToolbarComponent): void {
		let itemImpl = this.convertToItemConfig(toolbarComponent);
		this._component.addItem(toolbarComponent.component as ComponentWrapper, itemImpl.config);
	}
}

class TabbedPanelComponentBuilder extends ContainerBuilderImpl<azdata.TabbedPanelComponent, azdata.TabbedPanelLayout, any, azdata.ComponentProperties> implements azdata.TabbedPanelComponentBuilder {
	withTabs(items: (azdata.Tab | azdata.TabGroup)[]): azdata.ContainerBuilder<azdata.TabbedPanelComponent, azdata.TabbedPanelLayout, any, azdata.ComponentProperties> {
		this._component.itemConfigs = createFromTabs(items);
		return this;
	}
}

function createFromTabs(items: (azdata.Tab | azdata.TabGroup)[]): InternalItemConfig[] {
	const itemConfigs = [];
	items.forEach(item => {
		if (item && 'tabs' in item) {
			item.tabs.forEach(tab => {
				itemConfigs.push(toTabItemConfig(tab.content, tab.title, tab.id, item.title, tab.icon));
			});
		} else {
			const tab = <azdata.Tab>item;
			itemConfigs.push(toTabItemConfig(tab.content, tab.title, tab.id, undefined, tab.icon));
		}
	});
	return itemConfigs;
}

function toTabItemConfig(content: azdata.Component, title: string, id?: string, group?: string, icon?: azdata.IconPath): InternalItemConfig {
	return new InternalItemConfig(content as ComponentWrapper, {
		title: title,
		group: group,
		id: id,
		icon: icon
	});
}

class LoadingComponentBuilder extends ComponentBuilderImpl<azdata.LoadingComponent, azdata.LoadingComponentProperties> implements azdata.LoadingComponentBuilder {
	withItem(component: azdata.Component) {
		this.component().component = component;
		return this;
	}
}

class InternalItemConfig {
	constructor(private _component: ComponentWrapper, public config: any) { }

	public toIItemConfig(): IItemConfig {
		return {
			config: this.config,
			componentShape: this._component.toComponentShape()
		};
	}

	public get component(): azdata.Component {
		return this._component;
	}
}

class ComponentWrapper extends Disposable implements azdata.Component {
	public properties: { [key: string]: any } = {};
	public layout: any;
	public itemConfigs: InternalItemConfig[];
	public customValidations: ((component: ThisType<ComponentWrapper>) => boolean | Thenable<boolean>)[] = [];
	private _valid: boolean = true;
	private _onValidityChangedEmitter = this._register(new Emitter<boolean>());
	public readonly onValidityChanged = this._onValidityChangedEmitter.event;

	private _onErrorEmitter = this._register(new Emitter<Error>());
	public readonly onError: vscode.Event<Error> = this._onErrorEmitter.event;
	protected _emitterMap = new Map<ComponentEventType, Emitter<any>>();

	constructor(protected readonly _proxy: MainThreadModelViewShape,
		protected readonly _handle: number,
		protected _type: ModelComponentTypes,
		protected _id: string,
		protected _logService: ILogService
	) {
		super();
		this.properties = {};
		this.itemConfigs = [];
	}

	public getRegisteredEmitter<T>(): Emitter<T> {
		let emitter = new Emitter<T>();
		this._register(emitter);
		return emitter;
	}

	public get id(): string {
		return this._id;
	}

	public get type(): ModelComponentTypes {
		return this._type;
	}

	public get items(): azdata.Component[] {
		return this.itemConfigs.map(itemConfig => itemConfig.component);
	}

	public get enabled(): boolean {
		let isEnabled = this.properties['enabled'];
		return (isEnabled === undefined) ? true : isEnabled;
	}

	public set enabled(value: boolean) {
		this.setProperty('enabled', value);
	}

	public get height(): number | string {
		return this.properties['height'];
	}

	public set height(v: number | string) {
		this.setProperty('height', v);
	}

	public get width(): number | string {
		return this.properties['width'];
	}

	public set width(v: number | string) {
		this.setProperty('width', v);
	}

	public get required(): boolean {
		return this.properties['required'];
	}
	public set required(v: boolean) {
		this.setProperty('required', v);
	}

	public get display(): azdata.DisplayType {
		return this.properties['display'];
	}
	public set display(v: azdata.DisplayType) {
		this.setProperty('display', v);
	}

	public get ariaLabel(): string {
		return this.properties['ariaLabel'];
	}

	public set ariaLabel(v: string) {
		this.setProperty('ariaLabel', v);
	}

	public get ariaRole(): string {
		return this.properties['ariaRole'];
	}

	public set ariaRole(v: string) {
		this.setProperty('ariaRole', v);
	}

	public get ariaSelected(): boolean {
		return this.properties['ariaSelected'];
	}

	public set ariaSelected(v: boolean) {
		this.setProperty('ariaSelected', v);
	}

	public get ariaHidden(): boolean {
		return this.properties['ariaHidden'];
	}

	public set ariaHidden(v: boolean) {
		this.setProperty('ariaHidden', v);
	}

	public get CSSStyles(): { [key: string]: string } {
		return this.properties['CSSStyles'];
	}

	public set CSSStyles(cssStyles: { [key: string]: string }) {
		this.setProperty('CSSStyles', cssStyles);
	}

	public toComponentShape(): IComponentShape {
		return <IComponentShape>{
			id: this.id,
			type: this.type,
			layout: this.layout,
			properties: this.properties,
			itemConfigs: this.itemConfigs ? this.itemConfigs.map<IItemConfig>(item => item.toIItemConfig()) : undefined
		};
	}

	public clearItems(): Thenable<void> {
		this.itemConfigs = [];
		return this._proxy.$clearContainer(this._handle, this.id);
	}

	public addItems(items: Array<azdata.Component>, itemLayout?: any): void {
		items = items.filter(item => {
			if (this.itemConfigs.find(itemConfig => itemConfig.component.id === item.id)) {
				this._logService.warn(`Trying to add duplicate component ${item.id} to container ${this.id}`);
				return false;
			}
			this._register(item);
			return true;
		});
		if (items.length === 0) {
			return;
		}
		const itemConfigs = items.map(item => {
			return {
				itemConfig: this.createAndAddItemConfig(item, itemLayout).toIItemConfig()
			};
		});
		this._proxy.$addToContainer(this._handle, this.id, itemConfigs).then(undefined, (err) => this.handleError(err));
	}

	public removeItemAt(index: number): boolean {
		if (index >= 0 && index < this.itemConfigs.length) {
			let itemConfig = this.itemConfigs[index];
			this._proxy.$removeFromContainer(this._handle, this.id, itemConfig.toIItemConfig());
			this.itemConfigs.splice(index, 1);
			return true;
		}
		return false;
	}

	public removeItem(item: azdata.Component): boolean {
		let index = this.itemConfigs.findIndex(c => c.component.id === item.id);
		if (index >= 0 && index < this.itemConfigs.length) {
			return this.removeItemAt(index);
		}
		return false;
	}

	public insertItem(item: azdata.Component, index: number, itemLayout?: any) {
		this.addItem(item, itemLayout, index);
	}

	public addItem(item: azdata.Component, itemLayout?: any, index?: number): void {
		if (this.itemConfigs.find(itemConfig => itemConfig.component.id === item.id)) {
			this._logService.warn(`Trying to add duplicate component ${item.id} to container ${this.id}`);
			return;
		}
		this._register(item);
		const config = this.createAndAddItemConfig(item, itemLayout, index);
		this._proxy.$addToContainer(this._handle, this.id, [{ itemConfig: config.toIItemConfig(), index }]).then(undefined, (err) => this.handleError(err));
	}

	/**
	 * Creates the internal item config for the component and adds it to the list of child configs for this component.
	 * @param item The child component to add
	 * @param itemLayout The optional layout to apply to the child component
	 * @param index The optional index to insert the child component at
	 */
	private createAndAddItemConfig(item: azdata.Component, itemLayout?: any, index?: number): InternalItemConfig {
		const itemImpl = item as ComponentWrapper;
		if (!itemImpl) {
			throw new Error(nls.localize('unknownComponentType', "Unknown component type. Must use ModelBuilder to create objects"));
		}
		this._register(itemImpl);
		const config = new InternalItemConfig(itemImpl, itemLayout);
		if (index !== undefined && index >= 0 && index <= this.items.length) {
			this.itemConfigs.splice(index, 0, config);
		} else if (!index) {
			this.itemConfigs.push(config);
		} else {
			throw new Error(nls.localize('invalidIndex', "The index {0} is invalid.", index));
		}
		return config;
	}

	public setLayout(layout: any): Thenable<void> {
		return this._proxy.$setLayout(this._handle, this.id, layout);
	}

	public setItemLayout(item: azdata.Component, itemLayout: any): boolean {
		const itemConfig = this.itemConfigs.find(c => c.component.id === item.id);
		if (itemConfig) {
			itemConfig.config = itemLayout;
			this._proxy.$setItemLayout(this._handle, this.id, itemConfig.toIItemConfig()).then(undefined, onUnexpectedError);
		}
		return false;
	}

	public updateProperties(properties: { [key: string]: any }): Thenable<void> {
		this.properties = Object.assign(this.properties, properties);
		return this.notifyPropertyChanged();
	}

	public updateProperty(key: string, value: any): Thenable<void> {
		return this.setProperty(key, value);
	}

	public updateCssStyles(cssStyles: { [key: string]: string }): Thenable<void> {
		this.properties.CSSStyles = Object.assign(this.properties.CSSStyles || {}, cssStyles);
		return this.notifyPropertyChanged();
	}

	protected notifyPropertyChanged(): Thenable<void> {
		return this._proxy.$setProperties(this._handle, this._id, this.properties);
	}

	public registerEvent(): Thenable<boolean> {
		return this._proxy.$registerEvent(this._handle, this._id).then(() => true);
	}

	public onEvent(eventArgs: IComponentEventArgs) {
		if (eventArgs && eventArgs.eventType === ComponentEventType.PropertiesChanged) {
			this.properties = eventArgs.args;
		} else if (eventArgs && eventArgs.eventType === ComponentEventType.validityChanged) {
			this._valid = eventArgs.args;
			this._onValidityChangedEmitter.fire(this._valid);
		} else if (eventArgs) {
			let emitter = this._emitterMap.get(eventArgs.eventType);
			if (emitter) {
				emitter.fire(eventArgs.args);
			}
		}
	}

	protected setDataProvider(): Thenable<void> {
		return this._proxy.$setDataProvider(this._handle, this._id);
	}

	protected async setProperty(key: string, value: any): Promise<void> {
		if (!this.properties[key] || this.properties[key] !== value) {
			// Only notify the front end if a value has been updated
			this.properties[key] = value;
			return this.notifyPropertyChanged();
		}
		return Promise.resolve();
	}

	private handleError(err: Error): void {
		this._onErrorEmitter.fire(err);
	}

	public async runCustomValidations(): Promise<boolean> {
		let isValid = true;
		try {
			await Promise.all(this.customValidations.map(async validation => {
				if (!await validation(this)) {
					isValid = false;
				}
			}));
		} catch (e) {
			isValid = false;
		}
		return isValid;
	}

	public validate() {
		return this._proxy.$validate(this._handle, this._id);
	}

	public get valid(): boolean {
		return this._valid;
	}

	public focus() {
		return this._proxy.$focus(this._handle, this._id);
	}

	public doAction(action: ModelViewAction, ...args: any[]): Thenable<void> {
		return this._proxy.$doAction(this._handle, this._id, action, ...args);
	}
}

class ComponentWithIconWrapper extends ComponentWrapper {

	constructor(proxy: MainThreadModelViewShape, handle: number, type: ModelComponentTypes, id: string, logService: ILogService) {
		super(proxy, handle, type, id, logService);
	}

	public get iconPath(): azdata.IconPath {
		return this.properties['iconPath'];
	}
	public set iconPath(v: azdata.IconPath) {
		this.setProperty('iconPath', v);
	}

	public get iconHeight(): string | number {
		return this.properties['iconHeight'];
	}
	public set iconHeight(v: string | number) {
		this.setProperty('iconHeight', v);
	}

	public get iconWidth(): string | number {
		return this.properties['iconWidth'];
	}
	public set iconWidth(v: string | number) {
		this.setProperty('iconWidth', v);
	}

	public get title(): string {
		return this.properties['title'];
	}
	public set title(v: string) {
		this.setProperty('title', v);
	}
}

class CardWrapper extends ComponentWrapper implements azdata.CardComponent {

	constructor(proxy: MainThreadModelViewShape, handle: number, id: string, logService: ILogService) {
		super(proxy, handle, ModelComponentTypes.Card, id, logService);
		this.properties = {};
		this._emitterMap.set(ComponentEventType.onDidClick, this.getRegisteredEmitter<any>());
	}

	public get label(): string {
		return this.properties['label'];
	}
	public set label(l: string) {
		this.setProperty('label', l);
	}
	public get value(): string {
		return this.properties['value'];
	}
	public set value(v: string) {
		this.setProperty('value', v);
	}
	public get selected(): boolean {
		return this.properties['selected'];
	}
	public set selected(v: boolean) {
		this.setProperty('selected', v);
	}
	public get cardType(): azdata.CardType {
		return this.properties['cardType'];
	}
	public set cardType(v: azdata.CardType) {
		this.setProperty('cardType', v);
	}
	public get actions(): azdata.ActionDescriptor[] {
		return this.properties['actions'];
	}
	public set actions(a: azdata.ActionDescriptor[]) {
		this.setProperty('actions', a);
	}
	public get iconPath(): azdata.IconPath {
		return this.properties['iconPath'];
	}
	public set iconPath(v: azdata.IconPath) {
		this.setProperty('iconPath', v);
	}

	public get iconHeight(): number | string {
		return this.properties['iconHeight'];
	}
	public set iconHeight(v: number | string) {
		this.setProperty('iconHeight', v);
	}
	public get iconWidth(): number | string {
		return this.properties['iconWidth'];
	}
	public set iconWidth(v: number | string) {
		this.setProperty('iconWidth', v);
	}

	public get onDidActionClick(): vscode.Event<azdata.ActionDescriptor> {
		let emitter = this._emitterMap.get(ComponentEventType.onDidClick);
		return emitter && emitter.event;
	}

	public get onCardSelectedChanged(): vscode.Event<any> {
		let emitter = this._emitterMap.get(ComponentEventType.onDidClick);
		return emitter && emitter.event;
	}
}

class InputBoxWrapper extends ComponentWrapper implements azdata.InputBoxComponent {

	constructor(proxy: MainThreadModelViewShape, handle: number, id: string, logService: ILogService) {
		super(proxy, handle, ModelComponentTypes.InputBox, id, logService);
		this.properties = {};
		this._emitterMap.set(ComponentEventType.onDidChange, this.getRegisteredEmitter<any>());
		this._emitterMap.set(ComponentEventType.onEnterKeyPressed, this.getRegisteredEmitter<string>());
	}

	public get value(): string {
		return this.properties['value'];
	}
	public set value(v: string) {
		this.setProperty('value', v);
	}

	public get ariaLive(): azdata.AriaLiveValue | undefined {
		return this.properties['ariaLive'];
	}
	public set ariaLive(v: azdata.AriaLiveValue | undefined) {
		this.setProperty('ariaLive', v);
	}

	public get placeHolder(): string {
		return this.properties['placeHolder'];
	}
	public set placeHolder(v: string) {
		this.setProperty('placeHolder', v);
	}

	public get title(): string {
		return this.properties['title'];
	}
	public set title(v: string) {
		this.setProperty('title', v);
	}

	public get rows(): number {
		return this.properties['rows'];
	}
	public set rows(v: number) {
		this.setProperty('rows', v);
	}

	public get min(): number {
		return this.properties['min'];
	}
	public set min(v: number) {
		this.setProperty('min', v);
	}

	public get max(): number {
		return this.properties['max'];
	}
	public set max(v: number) {
		this.setProperty('max', v);
	}

	public get columns(): number {
		return this.properties['columns'];
	}
	public set columns(v: number) {
		this.setProperty('columns', v);
	}

	public get multiline(): boolean {
		return this.properties['multiline'];
	}
	public set multiline(v: boolean) {
		this.setProperty('multiline', v);
	}

	public get inputType(): azdata.InputBoxInputType {
		return this.properties['inputType'];
	}
	public set inputType(v: azdata.InputBoxInputType) {
		this.setProperty('inputType', v);
	}

	public get stopEnterPropagation(): boolean {
		return this.properties['stopEnterPropagation'];
	}
	public set stopEnterPropagation(v: boolean) {
		this.setProperty('stopEnterPropagation', v);
	}

	public get validationErrorMessage(): string {
		return this.properties['validationErrorMessage'];
	}
	public set validationErrorMessage(v: string) {
		this.setProperty('validationErrorMessage', v);
	}

	public get maxLength(): number | undefined {
		return this.properties['maxLength'];
	}

	public set maxLength(v: number | undefined) {
		this.setProperty('maxLength', v);
	}

	public get onTextChanged(): vscode.Event<any> {
		let emitter = this._emitterMap.get(ComponentEventType.onDidChange);
		return emitter && emitter.event;
	}

	public get onEnterKeyPressed(): vscode.Event<string> {
		const emitter = this._emitterMap.get(ComponentEventType.onEnterKeyPressed);
		return emitter && emitter.event;
	}
}

class CheckBoxWrapper extends ComponentWrapper implements azdata.CheckBoxComponent {

	constructor(proxy: MainThreadModelViewShape, handle: number, id: string, logService: ILogService) {
		super(proxy, handle, ModelComponentTypes.CheckBox, id, logService);
		this.properties = {};
		this._emitterMap.set(ComponentEventType.onDidChange, this.getRegisteredEmitter<any>());
	}

	public get checked(): boolean {
		return this.properties['checked'];
	}
	public set checked(v: boolean) {
		this.setProperty('checked', v);
	}

	public get label(): string {
		return this.properties['label'];
	}
	public set label(v: string) {
		this.setProperty('label', v);
	}

	public get onChanged(): vscode.Event<any> {
		let emitter = this._emitterMap.get(ComponentEventType.onDidChange);
		return emitter && emitter.event;
	}
}

class WebViewWrapper extends ComponentWrapper implements azdata.WebViewComponent {
	constructor(proxy: MainThreadModelViewShape, handle: number, id: string, private _extensionLocation: URI, logService: ILogService) {
		super(proxy, handle, ModelComponentTypes.WebView, id, logService);
		this.properties = {
			'extensionLocation': this._extensionLocation
		};
		this._emitterMap.set(ComponentEventType.onMessage, this.getRegisteredEmitter<any>());
	}

	public get message(): any {
		return this.properties['message'];
	}
	public set message(v: any) {
		this.setProperty('message', v);
	}

	public get html(): string {
		return this.properties['html'];
	}
	public set html(html: string) {
		this.setProperty('html', html);
	}

	public get onMessage(): vscode.Event<any> {
		let emitter = this._emitterMap.get(ComponentEventType.onMessage);
		return emitter && emitter.event;
	}

	public get options(): vscode.WebviewOptions {
		return this.properties['options'];
	}
	public set options(o: vscode.WebviewOptions) {
		this.setProperty('options', o);
	}
}

class EditorWrapper extends ComponentWrapper implements azdata.EditorComponent {
	constructor(proxy: MainThreadModelViewShape, handle: number, id: string, logService: ILogService) {
		super(proxy, handle, ModelComponentTypes.Editor, id, logService);
		this.properties = {};
		this._emitterMap.set(ComponentEventType.onDidChange, this.getRegisteredEmitter<any>());
		this._emitterMap.set(ComponentEventType.onComponentCreated, this.getRegisteredEmitter<any>());
	}

	public get content(): string {
		return this.properties['content'];
	}
	public set content(v: string) {
		this.setProperty('content', v);
	}

	public get languageMode(): string {
		return this.properties['languageMode'];
	}
	public set languageMode(v: string) {
		this.setProperty('languageMode', v);
	}

	public get editorUri(): string {
		return this.properties['editorUri'];
	}

	public get isAutoResizable(): boolean {
		return this.properties['isAutoResizable'];
	}

	public set isAutoResizable(v: boolean) {
		this.setProperty('isAutoResizable', v);
	}

	public get minimumHeight(): number {
		return this.properties['minimumHeight'];
	}

	public set minimumHeight(v: number) {
		this.setProperty('minimumHeight', v);
	}

	public get onContentChanged(): vscode.Event<any> {
		let emitter = this._emitterMap.get(ComponentEventType.onDidChange);
		return emitter && emitter.event;
	}

	public get onEditorCreated(): vscode.Event<any> {
		let emitter = this._emitterMap.get(ComponentEventType.onComponentCreated);
		return emitter && emitter.event;
	}
}

class DiffEditorWrapper extends ComponentWrapper implements azdata.DiffEditorComponent {
	constructor(proxy: MainThreadModelViewShape, handle: number, id: string, logService: ILogService) {
		super(proxy, handle, ModelComponentTypes.DiffEditor, id, logService);
		this.properties = {};
		this._emitterMap.set(ComponentEventType.onDidChange, this.getRegisteredEmitter<any>());
		this._emitterMap.set(ComponentEventType.onComponentCreated, this.getRegisteredEmitter<any>());
	}

	public get contentLeft(): string {
		return this.properties['contentLeft'];
	}

	public set contentLeft(v: string) {
		this.setProperty('contentLeft', v);
	}

	public get contentRight(): string {
		return this.properties['contentRight'];
	}

	public set contentRight(v: string) {
		this.setProperty('contentRight', v);
	}

	public get languageMode(): string {
		return this.properties['languageMode'];
	}
	public set languageMode(v: string) {
		this.setProperty('languageMode', v);
	}

	public get editorUri(): string {
		return this.properties['editorUri'];
	}

	public get isAutoResizable(): boolean {
		return this.properties['isAutoResizable'];
	}

	public set isAutoResizable(v: boolean) {
		this.setProperty('isAutoResizable', v);
	}

	public get minimumHeight(): number {
		return this.properties['minimumHeight'];
	}

	public set minimumHeight(v: number) {
		this.setProperty('minimumHeight', v);
	}

	public get onContentChanged(): vscode.Event<any> {
		let emitter = this._emitterMap.get(ComponentEventType.onDidChange);
		return emitter && emitter.event;
	}

	public get onEditorCreated(): vscode.Event<any> {
		let emitter = this._emitterMap.get(ComponentEventType.onComponentCreated);
		return emitter && emitter.event;
	}

	public get editorUriLeft(): string {
		return this.properties['editorUriLeft'];
	}

	public set editorUriLeft(v: string) {
		this.setProperty('editorUriLeft', v);
	}

	public get editorUriRight(): string {
		return this.properties['editorUriRight'];
	}

	public set editorUriRight(v: string) {
		this.setProperty('editorUriRight', v);
	}

	public get title(): string {
		return this.properties['title'];
	}

	public set title(v: string) {
		this.setProperty('title', v);
	}
}

class RadioButtonWrapper extends ComponentWrapper implements azdata.RadioButtonComponent {

	constructor(proxy: MainThreadModelViewShape, handle: number, id: string, logService: ILogService) {
		super(proxy, handle, ModelComponentTypes.RadioButton, id, logService);
		this.properties = {};
		this._emitterMap.set(ComponentEventType.onDidClick, this.getRegisteredEmitter<any>());
		this._emitterMap.set(ComponentEventType.onDidChange, this.getRegisteredEmitter<boolean>());
	}

	public get name(): string {
		return this.properties['name'];
	}
	public set name(v: string) {
		this.setProperty('name', v);
	}

	public get label(): string {
		return this.properties['label'];
	}
	public set label(v: string) {
		this.setProperty('label', v);
	}

	public get value(): string {
		return this.properties['value'];
	}
	public set value(v: string) {
		this.setProperty('value', v);
	}
	public get checked(): boolean {
		return this.properties['checked'];
	}
	public set checked(v: boolean) {
		this.setProperty('checked', v);
	}

	public get onDidClick(): vscode.Event<any> {
		let emitter = this._emitterMap.get(ComponentEventType.onDidClick);
		return emitter && emitter.event;
	}

	public get onDidChangeCheckedState(): vscode.Event<boolean> {
		let emitter = this._emitterMap.get(ComponentEventType.onDidChange);
		return emitter && emitter.event;
	}
}

class TextComponentWrapper extends ComponentWrapper implements azdata.TextComponentProperties {

	constructor(proxy: MainThreadModelViewShape, handle: number, id: string, logService: ILogService) {
		super(proxy, handle, ModelComponentTypes.Text, id, logService);
		this.properties = {};
	}

	public get value(): string | string[] {
		return this.properties['value'];
	}
	public set value(v: string | string[]) {
		this.setProperty('value', v);
	}

	public get title(): string {
		return this.properties['title'];
	}
	public set title(title: string) {
		this.setProperty('title', title);
	}

	public get requiredIndicator(): boolean {
		return this.properties['requiredIndicator'];
	}
	public set requiredIndicator(requiredIndicator: boolean) {
		this.setProperty('requiredIndicator', requiredIndicator);
	}

	public get headingLevel(): azdata.HeadingLevel | undefined {
		return this.properties['headingLevel'];
	}
	public set headingLevel(headingLevel: azdata.HeadingLevel | undefined) {
		this.setProperty('headingLevel', headingLevel);
	}

	public get textType(): azdata.TextType | undefined {
		return this.properties['textType'];
	}
	public set textType(type: azdata.TextType | undefined) {
		this.setProperty('textType', type);
	}

	public get ariaLive(): azdata.AriaLiveValue | undefined {
		return this.properties['ariaLive'];
	}

	public set ariaLive(ariaLive: azdata.AriaLiveValue | undefined) {
		this.setProperty('ariaLive', ariaLive);
	}
}

class ImageComponentWrapper extends ComponentWithIconWrapper implements azdata.ImageComponentProperties {

	constructor(proxy: MainThreadModelViewShape, handle: number, id: string, logService: ILogService) {
		super(proxy, handle, ModelComponentTypes.Image, id, logService);
		this.properties = {};
	}
}

class TableComponentWrapper extends ComponentWrapper implements azdata.TableComponent {

	constructor(proxy: MainThreadModelViewShape, handle: number, id: string, logService: ILogService) {
		super(proxy, handle, ModelComponentTypes.Table, id, logService);
		this.properties = {};
		this._emitterMap.set(ComponentEventType.onSelectedRowChanged, this.getRegisteredEmitter<any>());
		this._emitterMap.set(ComponentEventType.onCellAction, this.getRegisteredEmitter<any>());
	}

	public get data(): any[][] {
		return this.properties['data'];
	}
	public set data(v: any[][]) {
		this.setProperty('data', v);
	}

	public get columns(): string[] | azdata.TableColumn[] {
		return this.properties['columns'];
	}
	public set columns(v: string[] | azdata.TableColumn[]) {
		this.setProperty('columns', v);
	}

	public get fontSize(): number | string {
		return this.properties['fontSize'];
	}

	public set fontSize(size: number | string) {
		this.setProperty('fontSize', size);
	}

	public get selectedRows(): number[] {
		return this.properties['selectedRows'];
	}
	public set selectedRows(v: number[]) {
		this.setProperty('selectedRows', v);
	}

	public get forceFitColumns(): ColumnSizingMode {
		return this.properties['forceFitColumns'];
	}
	public set forceFitColunms(v: ColumnSizingMode) {
		this.setProperty('forceFitColumns', v);
	}

	public get title(): string {
		return this.properties['title'];
	}
	public set title(v: string) {
		this.setProperty('title', v);
	}

	public get ariaRowCount(): number {
		return this.properties['ariaRowCount'];
	}
	public set ariaRowCount(v: number) {
		this.setProperty('ariaRowCount', v);
	}

	public get ariaColumnCount(): number {
		return this.properties['ariaColumnCount'];
	}
	public set ariaColumnCount(v: number) {
		this.setProperty('ariaColumnCount', v);
	}

	public get moveFocusOutWithTab(): boolean {
		return this.properties['moveFocusOutWithTab'];
	}
	public set moveFocusOutWithTab(v: boolean) {
		this.setProperty('moveFocusOutWithTab', v);
	}

	public get updateCells(): azdata.TableCell[] {
		return this.properties['updateCells'];
	}

	public set updateCells(v: azdata.TableCell[]) {
		this.setProperty('updateCells', v);
	}

	public get onRowSelected(): vscode.Event<any> {
		let emitter = this._emitterMap.get(ComponentEventType.onSelectedRowChanged);
		return emitter && emitter.event;
	}

	public get onCellAction(): vscode.Event<any> {
		let emitter = this._emitterMap.get(ComponentEventType.onCellAction);
		return emitter && emitter.event;
	}

	public appendData(v: any[][]): Thenable<void> {
		return this.doAction(ModelViewAction.AppendData, v);
	}

	public setActiveCell(row: number, column: number): void {
		this.doAction(ModelViewAction.SetActiveCell, row, column);
	}
}

class DropDownWrapper extends ComponentWrapper implements azdata.DropDownComponent {

	constructor(proxy: MainThreadModelViewShape, handle: number, id: string, logService: ILogService) {
		super(proxy, handle, ModelComponentTypes.DropDown, id, logService);
		this.properties = {};
		this._emitterMap.set(ComponentEventType.onDidChange, this.getRegisteredEmitter<any>());
	}

	public get value(): string | azdata.CategoryValue {
		let val = this.properties['value'];
		if (!this.editable && !val && this.values && this.values.length > 0) {
			val = this.values[0];
		}
		return val;
	}
	public set value(v: string | azdata.CategoryValue) {
		this.setProperty('value', v);
	}

	public get values(): string[] | azdata.CategoryValue[] {
		return this.properties['values'];
	}
	public set values(v: string[] | azdata.CategoryValue[]) {
		this.setProperty('values', v);
	}

	public get editable(): boolean {
		return this.properties['editable'];
	}
	public set editable(v: boolean) {
		this.setProperty('editable', v);
	}

	public get fireOnTextChange(): boolean {
		return this.properties['fireOnTextChange'];
	}
	public set fireOnTextChange(v: boolean) {
		this.setProperty('fireOnTextChange', v);
	}

	public get loading(): boolean {
		return this.properties['loading'];
	}

	public set loading(v: boolean) {
		this.setProperty('loading', v);
	}

	public get loadingText(): string {
		return this.properties['loadingText'];
	}

	public set loadingText(v: string) {
		this.setProperty('loadingText', v);
	}

	public get onValueChanged(): vscode.Event<any> {
		let emitter = this._emitterMap.get(ComponentEventType.onDidChange);
		return emitter && emitter.event;
	}

	public get placeholder(): string | undefined {
		return this.properties['placeholder'];
	}

	public set placeholder(v: string) {
		this.setProperty('placeholder', v);
	}

	public get validationErrorMessages(): string[] | undefined {
		return this.properties['validationErrorMessages'];
	}

	public set validationErrorMessages(v: string[]) {
		this.setProperty('validationErrorMessages', v);
	}
}

class DeclarativeTableWrapper extends ComponentWrapper implements azdata.DeclarativeTableComponent {

	constructor(proxy: MainThreadModelViewShape, handle: number, id: string, logService: ILogService) {
		super(proxy, handle, ModelComponentTypes.DeclarativeTable, id, logService);
		this.properties = {};
		this._emitterMap.set(ComponentEventType.onDidChange, this.getRegisteredEmitter<any>());
		this._emitterMap.set(ComponentEventType.onSelectedRowChanged, this.getRegisteredEmitter<azdata.DeclarativeTableRowSelectedEvent>());
	}

	public get data(): any[][] {
		return this.properties['data'];
	}

	public set data(v: any[][]) {
		this.clearItems().then(() => {
			this.setProperty('data', v);
		});
	}

	public get dataValues(): azdata.DeclarativeTableCellValue[][] {
		return this.properties['dataValues'];
	}

	public set dataValues(v: azdata.DeclarativeTableCellValue[][]) {
		this.clearItems().then(() => {
			this.setProperty('dataValues', v);
		});
	}

	async setDataValues(v: azdata.DeclarativeTableCellValue[][]): Promise<void> {
		await this.clearItems();
		await this.setProperty('dataValues', v);
		this.setRowNumAriaLabels();
	}

	public get columns(): azdata.DeclarativeTableColumn[] {
		return this.properties['columns'];
	}

	public set columns(v: azdata.DeclarativeTableColumn[]) {
		this.setProperty('columns', v);
	}

	public get onDataChanged(): vscode.Event<any> {
		let emitter = this._emitterMap.get(ComponentEventType.onDidChange);
		return emitter && emitter.event;
	}

	public get onRowSelected(): vscode.Event<azdata.DeclarativeTableRowSelectedEvent> {
		let emitter = this._emitterMap.get(ComponentEventType.onSelectedRowChanged);
		return emitter && emitter.event;
	}

	protected override notifyPropertyChanged(): Thenable<void> {
		return this._proxy.$setProperties(this._handle, this._id, this.getPropertiesForMainThread());
	}

	public get enableRowSelection(): boolean | undefined {
		return this.properties['enableRowSelection'];
	}

	public set enableRowSelection(v: boolean | undefined) {
		this.setProperty('enableRowSelection', v);
	}

	public setFilter(rowIndexes: number[]): void {
		this._proxy.$doAction(this._handle, this._id, ModelViewAction.Filter, rowIndexes);
		this.setRowNumAriaLabels();
	}

	public get selectedRow(): number {
		return this.properties['selectedRow'] ?? -1;
	}

	public set selectedRow(v: number) {
		this.setProperty('selectedRow', v);
	}

	protected setColumnAriaLabels() {
		let columnAriaLabel = nls.localize("columnHeaderLabel", ", With Column Headers: ");
		if (this.ariaLabel) {
			const columnAriaStart = this.ariaLabel.indexOf(columnAriaLabel);

			for (const column of this.columns) {
				if (column) {
					columnAriaLabel += column.displayName + " ";
				}
			}

			if (columnAriaStart === -1) {
				columnAriaLabel += "\n"
				this.ariaLabel += columnAriaLabel;
			}
			else {
				const columnAriaEnd = this.ariaLabel.indexOf("\n", columnAriaStart);
				this.ariaLabel = this.ariaLabel.substring(0, columnAriaStart) + columnAriaLabel + this.ariaLabel.substring(columnAriaEnd);
			}
		}
	}

	protected setRowNumAriaLabels() {
		let rowAriaLabel = nls.localize("rowNumLabel", `Table has `);
		if (this.ariaLabel) {
			const rowAriaStart = this.ariaLabel.indexOf(rowAriaLabel);

<<<<<<< HEAD
			if (this.dataValues && this.dataValues.length > 0 && this.dataValues[0]) {
=======
			if (this.dataValues && this.dataValues.length) {
>>>>>>> d0c6a209
				rowAriaLabel = nls.localize("rowNumLabel", `Table has ${this.dataValues[0].length} rows.`);
			}
			else {
				rowAriaLabel = nls.localize("rowNumLabel", `Table has 0 rows.`);
			}

			if (rowAriaStart === -1) {
				rowAriaLabel += "\n"
				this.ariaLabel += rowAriaLabel;
			}
			else {
				const rowAriaEnd = this.ariaLabel.indexOf("\n", rowAriaStart);
				this.ariaLabel = this.ariaLabel.substring(0, rowAriaStart) + rowAriaLabel + this.ariaLabel.substring(rowAriaEnd);
			}
		}
	}

	public override toComponentShape(): IComponentShape {
		// Overridden to ensure we send the correct properties mapping.
		return <IComponentShape>{
			id: this.id,
			type: this.type,
			layout: this.layout,
			properties: this.getPropertiesForMainThread(),
			itemConfigs: this.itemConfigs ? this.itemConfigs.map<IItemConfig>(item => item.toIItemConfig()) : undefined
		};
	}

	/**
	 * Gets the properties map to send to the main thread.
	 */
	private getPropertiesForMainThread(): { [key: string]: string } {
		// This is necessary because we can't send the actual ComponentWrapper objects
		// and so map them into their IDs instead. We don't want to update the actual
		// data property though since the caller would still expect that to contain
		// the Component objects they created
		this.setColumnAriaLabels();
		this.setRowNumAriaLabels();
		const properties = Object.assign({}, this.properties);
		const componentsToAdd: ComponentWrapper[] = [];
		if (properties.data?.length > 0) {

			properties.data = properties.data.map((row: any[]) => row.map(cell => {
				if (cell instanceof ComponentWrapper) {
					if (!this.itemConfigs.find(item => item.component.id === cell.id)) {
						// First ensure that we register the component using addItem
						// such that it gets added to the ModelStore. We don't want to
						// make the table component an actual container since that exposes
						// a lot of functionality we don't need.
						componentsToAdd.push(cell);
					}
					return cell.id;
				}
				return cell;
			}));
		} else {
			if (properties.dataValues) {
				properties.dataValues = properties.dataValues.map((row: azdata.DeclarativeTableCellValue[]) => row.map(cell => {
					const cellValue = cell.value;
					if (cellValue instanceof ComponentWrapper) {
						if (!this.itemConfigs.find(item => item.component.id === cellValue.id)) {
							// First ensure that we register the component using addItem
							// such that it gets added to the ModelStore. We don't want to
							// make the table component an actual container since that exposes
							// a lot of functionality we don't need.
							componentsToAdd.push(cellValue);
						}
						return { value: cellValue.id, ariaLabel: cell.ariaLabel, style: cell.style };
					}
					return cell;
				}));
			}
		}
		this.addItems(componentsToAdd);
		return properties;
	}
}

class ListBoxWrapper extends ComponentWrapper implements azdata.ListBoxComponent {

	constructor(proxy: MainThreadModelViewShape, handle: number, id: string, logService: ILogService) {
		super(proxy, handle, ModelComponentTypes.ListBox, id, logService);
		this.properties = {};
		this._emitterMap.set(ComponentEventType.onSelectedRowChanged, this.getRegisteredEmitter<any>());
	}

	public get selectedRow(): number {
		return this.properties['selectedRow'];
	}
	public set selectedRow(v: number) {
		this.setProperty('selectedRow', v);
	}

	public get values(): string[] {
		return this.properties['values'];
	}
	public set values(v: string[]) {
		this.setProperty('values', v);
	}

	public get onRowSelected(): vscode.Event<any> {
		let emitter = this._emitterMap.get(ComponentEventType.onSelectedRowChanged);
		return emitter && emitter.event;
	}
}

class ButtonWrapper extends ComponentWithIconWrapper implements azdata.ButtonComponent {

	constructor(proxy: MainThreadModelViewShape, handle: number, id: string, logService: ILogService) {
		super(proxy, handle, ModelComponentTypes.Button, id, logService);
		this.properties = {};
		this._emitterMap.set(ComponentEventType.onDidClick, this.getRegisteredEmitter<any>());
	}

	public get label(): string {
		return this.properties['label'];
	}
	public set label(v: string) {
		this.setProperty('label', v);
	}

	public get fileType(): string {
		return this.properties['fileType'];
	}
	public set fileType(v: string) {
		this.setProperty('fileType', v);
	}

	public get onDidClick(): vscode.Event<any> {
		let emitter = this._emitterMap.get(ComponentEventType.onDidClick);
		return emitter && emitter.event;
	}
}

class LoadingComponentWrapper extends ComponentWrapper implements azdata.LoadingComponent {
	constructor(proxy: MainThreadModelViewShape, handle: number, id: string, logService: ILogService) {
		super(proxy, handle, ModelComponentTypes.LoadingComponent, id, logService);
		this.properties = {
			loading: true
		};
	}

	public get loading(): boolean {
		return this.properties['loading'];
	}

	public set loading(value: boolean) {
		this.setProperty('loading', value);
	}

	public get showText(): boolean {
		return this.properties['showText'];
	}

	public set showText(value: boolean) {
		this.setProperty('showText', value);
	}

	public get loadingText(): string {
		return this.properties['loadingText'];
	}

	public set loadingText(value: string) {
		this.setProperty('loadingText', value);
	}

	public get loadingCompletedText(): string {
		return this.properties['loadingCompletedText'];
	}

	public set loadingCompletedText(value: string) {
		this.setProperty('loadingCompletedText', value);
	}

	public get component(): azdata.Component {
		return this.items[0];
	}

	public set component(value: azdata.Component) {
		this.addItem(value);
	}
}

class FileBrowserTreeComponentWrapper extends ComponentWrapper implements azdata.FileBrowserTreeComponent {

	constructor(proxy: MainThreadModelViewShape, handle: number, id: string, logService: ILogService) {
		super(proxy, handle, ModelComponentTypes.FileBrowserTree, id, logService);
		this.properties = {};
		this._emitterMap.set(ComponentEventType.onDidChange, this.getRegisteredEmitter<any>());
	}

	public get ownerUri(): string {
		return this.properties['ownerUri'];
	}

	public set ownerUri(value: string) {
		this.setProperty('ownerUri', value);
	}

	public get onDidChange(): vscode.Event<any> {
		let emitter = this._emitterMap.get(ComponentEventType.onDidChange);
		return emitter && emitter.event;
	}
}

class SeparatorWrapper extends ComponentWrapper implements azdata.SeparatorComponent {
	constructor(proxy: MainThreadModelViewShape, handle: number, id: string, logService: ILogService) {
		super(proxy, handle, ModelComponentTypes.Separator, id, logService);
	}
}

class DivContainerWrapper extends ComponentWrapper implements azdata.DivContainer {
	constructor(proxy: MainThreadModelViewShape, handle: number, type: ModelComponentTypes, id: string, logService: ILogService) {
		super(proxy, handle, type, id, logService);
		this.properties = {};
		this._emitterMap.set(ComponentEventType.onDidClick, this.getRegisteredEmitter<any>());
	}

	public get overflowY(): string {
		return this.properties['overflowY'];
	}

	public set overflowY(value: string) {
		this.setProperty('overflowY', value);
	}

	public get yOffsetChange(): number {
		return this.properties['yOffsetChange'];
	}

	public set yOffsetChange(value: number) {
		this.setProperty('yOffsetChange', value);
	}

	public get onDidClick(): vscode.Event<any> {
		let emitter = this._emitterMap.get(ComponentEventType.onDidClick);
		return emitter && emitter.event;
	}
}

class TreeComponentWrapper<T> extends ComponentWrapper implements azdata.TreeComponent<T> {

	constructor(
		private _extHostModelViewTree: ExtHostModelViewTreeViewsShape,
		proxy: MainThreadModelViewShape, handle: number, id: string, private _extension: IExtensionDescription, logService: ILogService) {
		super(proxy, handle, ModelComponentTypes.TreeComponent, id, logService);
		this.properties = {};
	}

	public registerDataProvider<T>(dataProvider: azdata.TreeComponentDataProvider<T>): azdata.TreeComponentView<T> {
		this.setDataProvider();
		return this._extHostModelViewTree.$createTreeView(this._handle, this.id, { treeDataProvider: dataProvider }, this._extension);
	}

	public get withCheckbox(): boolean {
		return this.properties['withCheckbox'];
	}
	public set withCheckbox(v: boolean) {
		this.setProperty('withCheckbox', v);
	}
}

class HyperlinkComponentWrapper extends ComponentWrapper implements azdata.HyperlinkComponentProperties {

	constructor(proxy: MainThreadModelViewShape, handle: number, id: string, logService: ILogService) {
		super(proxy, handle, ModelComponentTypes.Hyperlink, id, logService);
		this.properties = {};
		this._emitterMap.set(ComponentEventType.onDidClick, this.getRegisteredEmitter<any>());
	}

	public get label(): string {
		return this.properties['label'];
	}
	public set label(v: string) {
		this.setProperty('label', v);
	}

	public get url(): string {
		return this.properties['url'];
	}
	public set url(v: string) {
		this.setProperty('url', v);
	}

	public get onDidClick(): vscode.Event<any> {
		let emitter = this._emitterMap.get(ComponentEventType.onDidClick);
		return emitter && emitter.event;
	}
}

class RadioCardGroupComponentWrapper extends ComponentWrapper implements azdata.RadioCardGroupComponent {
	constructor(proxy: MainThreadModelViewShape, handle: number, id: string, logService: ILogService) {
		super(proxy, handle, ModelComponentTypes.RadioCardGroup, id, logService);
		this.properties = {};

		this._emitterMap.set(ComponentEventType.onDidChange, this.getRegisteredEmitter<azdata.RadioCardSelectionChangedEvent>());
		this._emitterMap.set(ComponentEventType.onDidClick, this.getRegisteredEmitter<azdata.RadioCardLinkClickEvent>());
	}

	public get iconWidth(): string | undefined {
		return this.properties['iconWidth'];
	}

	public set iconWidth(v: string | undefined) {
		this.setProperty('iconWidth', v);
	}

	public get iconHeight(): string | undefined {
		return this.properties['iconHeight'];
	}

	public set iconHeight(v: string | undefined) {
		this.setProperty('iconHeight', v);
	}

	public get cardWidth(): string | undefined {
		return this.properties['cardWidth'];
	}

	public set cardWidth(v: string | undefined) {
		this.setProperty('cardWidth', v);
	}

	public get cardHeight(): string | undefined {
		return this.properties['cardHeight'];
	}

	public set cardHeight(v: string | undefined) {
		this.setProperty('cardHeight', v);
	}

	public get cards(): azdata.RadioCard[] {
		return this.properties['cards'];
	}
	public set cards(v: azdata.RadioCard[]) {
		this.setProperty('cards', v);
	}

	public get selectedCardId(): string | undefined {
		return this.properties['selectedCardId'];
	}

	public set selectedCardId(v: string | undefined) {
		this.setProperty('selectedCardId', v);
	}

	public get orientation(): azdata.Orientation | undefined {
		return this.properties['orientation'];
	}

	public set orientation(orientation: azdata.Orientation | undefined) {
		this.setProperty('orientation', orientation);
	}

	public get onSelectionChanged(): vscode.Event<azdata.RadioCardSelectionChangedEvent> {
		let emitter = this._emitterMap.get(ComponentEventType.onDidChange);
		return emitter && emitter.event;
	}

	public get onLinkClick(): vscode.Event<azdata.RadioCardLinkClickEvent> {
		let emitter = this._emitterMap.get(ComponentEventType.onDidClick);
		return emitter && emitter.event;
	}
}

class ListViewComponentWrapper extends ComponentWrapper implements azdata.ListViewComponent {
	constructor(proxy: MainThreadModelViewShape, handle: number, id: string, logService: ILogService) {
		super(proxy, handle, ModelComponentTypes.ListView, id, logService);
		this.properties = {};

		this._emitterMap.set(ComponentEventType.onDidClick, this.getRegisteredEmitter<azdata.ListViewClickEvent>());
	}

	public get title(): azdata.ListViewTitle {
		return this.properties['title'];
	}

	public set title(v: azdata.ListViewTitle) {
		this.setProperty('title', v);
	}

	public get options(): azdata.ListViewOption[] {
		return this.properties['options'];
	}
	public set options(v: azdata.ListViewOption[]) {
		this.setProperty('options', v);
	}

	public get selectedOptionId(): string | undefined {
		return this.properties['selectedOptionId'];
	}

	public set selectedOptionId(v: string | undefined) {
		this.setProperty('selectedOptionId', v);
	}

	public get onDidClick(): vscode.Event<azdata.ListViewClickEvent> {
		let emitter = this._emitterMap.get(ComponentEventType.onDidClick);
		return emitter && emitter.event;
	}
}

class TabbedPanelComponentWrapper extends ComponentWrapper implements azdata.TabbedPanelComponent {
	constructor(proxy: MainThreadModelViewShape, handle: number, id: string, logService: ILogService) {
		super(proxy, handle, ModelComponentTypes.TabbedPanel, id, logService);
		this.properties = {};
		this._emitterMap.set(ComponentEventType.onDidChange, this.getRegisteredEmitter<string>());
	}

	updateTabs(tabs: (azdata.Tab | azdata.TabGroup)[]): void {
		const itemConfigs = createFromTabs(tabs);
		// Go through all of the tabs and either update their layout if they already exist
		// or add them if they don't.
		// We do not currently support reordering or removing tabs.
		itemConfigs.forEach(newItemConfig => {
			const existingTab = this.itemConfigs.find(itemConfig => newItemConfig.config.id === itemConfig.config.id);
			if (existingTab) {
				this.setItemLayout(existingTab.component, newItemConfig.config);
			} else {
				this.addItem(newItemConfig.component, newItemConfig.config);
			}
		});
	}

	public selectTab(id: string): void {
		this.doAction(ModelViewAction.SelectTab, id);
	}

	public get onTabChanged(): vscode.Event<string> {
		let emitter = this._emitterMap.get(ComponentEventType.onDidChange);
		return emitter && emitter.event;
	}
}

class PropertiesContainerComponentWrapper extends ComponentWrapper implements azdata.PropertiesContainerComponent {
	constructor(proxy: MainThreadModelViewShape, handle: number, id: string, logService: ILogService) {
		super(proxy, handle, ModelComponentTypes.PropertiesContainer, id, logService);
		this.properties = {};
	}

	public get propertyItems(): azdata.PropertiesContainerItem[] {
		return this.properties['propertyItems'];
	}
	public set propertyItems(v: azdata.PropertiesContainerItem[]) {
		this.setProperty('propertyItems', v);
	}

	public get loading(): boolean {
		return this.properties['loading'];
	}
	public set loading(v: boolean) {
		this.setProperty('loading', v);
	}
}

class InfoBoxComponentWrapper extends ComponentWrapper implements azdata.InfoBoxComponent {
	constructor(proxy: MainThreadModelViewShape, handle: number, id: string, logService: ILogService) {
		super(proxy, handle, ModelComponentTypes.InfoBox, id, logService);
		this.properties = {};
		this._emitterMap.set(ComponentEventType.onDidClick, this.getRegisteredEmitter<any>());
		this._emitterMap.set(ComponentEventType.onChildClick, this.getRegisteredEmitter<any>());
	}

	public get style(): azdata.InfoBoxStyle {
		return this.properties['style'];
	}

	public set style(v: azdata.InfoBoxStyle) {
		this.setProperty('style', v);
	}

	public get text(): string {
		return this.properties['text'];
	}

	public set text(v: string) {
		this.setProperty('text', v);
	}

	public get links(): azdata.LinkArea[] {
		return this.properties['links'];
	}

	public set links(v: azdata.LinkArea[]) {
		this.setProperty('links', v);
	}

	public get announceText(): boolean {
		return this.properties['announceText'];
	}

	public set announceText(v: boolean) {
		this.setProperty('announceText', v);
	}

	public get isClickable(): boolean {
		return this.properties['isClickable'];
	}

	public set isClickable(v: boolean) {
		this.setProperty('isClickable', v);
	}

	public get clickableButtonAriaLabel(): string {
		return this.properties['clickableButtonAriaLabel'];
	}

	public set clickableButtonAriaLabel(v: string) {
		this.setProperty('clickableButtonAriaLabel', v);
	}

	public get onDidClick(): vscode.Event<void> {
		let emitter = this._emitterMap.get(ComponentEventType.onDidClick);
		return emitter && emitter.event;
	}

	public get onLinkClick(): vscode.Event<azdata.InfoBoxLinkClickEventArgs> {
		let emitter = this._emitterMap.get(ComponentEventType.onChildClick);
		return emitter && emitter.event;
	}
}

class SliderComponentWrapper extends ComponentWrapper implements azdata.SliderComponent {
	constructor(proxy: MainThreadModelViewShape, handle: number, id: string, logService: ILogService) {
		super(proxy, handle, ModelComponentTypes.Slider, id, logService);
		this.properties = {};
		this._emitterMap.set(ComponentEventType.onDidChange, this.getRegisteredEmitter<number>());
		this._emitterMap.set(ComponentEventType.onInput, this.getRegisteredEmitter<number>());
	}

	public get min(): number | undefined {
		return this.properties['min'];
	}

	public set min(v: number | undefined) {
		this.setProperty('min', v);
	}

	public get max(): number | undefined {
		return this.properties['max'];
	}

	public set max(v: number | undefined) {
		this.setProperty('max', v);
	}

	public get step(): number | undefined {
		return this.properties['step'];
	}

	public set step(v: number | undefined) {
		this.setProperty('step', v);
	}

	public get value(): number | undefined {
		return this.properties['value'];
	}

	public set value(v: number | undefined) {
		this.setProperty('value', v);
	}

	public get showTicks(): boolean | undefined {
		return this.properties['showTicks'];
	}

	public set showTicks(v: boolean | undefined) {
		this.setProperty('showTicks', v);
	}

	public get onChanged(): vscode.Event<number> {
		const emitter = this._emitterMap.get(ComponentEventType.onDidChange);
		return emitter!.event;
	}

	public get onInput(): vscode.Event<number> {
		const emitter = this._emitterMap.get(ComponentEventType.onInput);
		return emitter!.event;
	}
}

class ExecutionPlanComponentWrapper extends ComponentWrapper implements azdata.ExecutionPlanComponent {
	constructor(proxy: MainThreadModelViewShape, handle: number, id: string, logService: ILogService) {
		super(proxy, handle, ModelComponentTypes.ExecutionPlan, id, logService);
		this.properties = {};
	}

	public get data(): azdata.ExecutionPlanData {
		return this.properties['data'];
	}

	public set data(v: azdata.ExecutionPlanData) {
		this.setProperty('data', v);
	}
}

class GroupContainerComponentWrapper extends ComponentWrapper implements azdata.GroupContainer {
	constructor(proxy: MainThreadModelViewShape, handle: number, type: ModelComponentTypes, id: string, logService: ILogService) {
		super(proxy, handle, type, id, logService);
		this.properties = {};
	}
	public get collapsed(): boolean {
		return this.properties['collapsed'];
	}
	public set collapsed(v: boolean) {
		this.setProperty('collapsed', v);
	}
}

class ChartComponentWrapper<TChartType extends azdata.ChartType, TData extends azdata.ChartData<TChartType>, TOptions extends azdata.ChartOptions<TChartType>> extends ComponentWrapper implements azdata.ChartComponent<TChartType, TData, TOptions> {
	constructor(proxy: MainThreadModelViewShape, handle: number, id: string, logService: ILogService) {
		super(proxy, handle, ModelComponentTypes.Chart, id, logService);
		this.properties = {};

		this._emitterMap.set(ComponentEventType.onDidClick, new Emitter<any>());
	}

	public set chartType(v: TChartType) {
		this.setProperty('chartType', v);
	}

	public get chartType(): TChartType {
		return this.properties['chartType'];
	}

	public set data(v: TData) {
		this.setProperty('data', v);
	}

	public get data(): TData {
		return this.properties['data'];
	}

	public set options(v: TOptions) {
		this.setProperty('options', v);
	}

	public get options(): TOptions {
		return this.properties['options'];
	}

	public get onDidClick(): vscode.Event<any> {
		let emitter = this._emitterMap.get(ComponentEventType.onDidClick);
		return emitter && emitter.event;
	}
}

class ModelViewImpl extends Disposable implements azdata.ModelView {

	public onClosedEmitter = this._register(new Emitter<any>());
	private _onValidityChangedEmitter = this._register(new Emitter<boolean>());
	public readonly onValidityChanged = this._onValidityChangedEmitter.event;

	private _modelBuilder: ModelBuilderImpl;
	private _component: azdata.Component;

	constructor(
		private readonly _proxy: MainThreadModelViewShape,
		private readonly _handle: number,
		private readonly _connection: azdata.connection.Connection,
		private readonly _serverInfo: azdata.ServerInfo,
		private readonly _extHostModelViewTree: ExtHostModelViewTreeViewsShape,
		_extension: IExtensionDescription,
		logService: ILogService
	) {
		super();
		this._modelBuilder = new ModelBuilderImpl(this._proxy, this._handle, this._extHostModelViewTree, _extension, logService);
	}

	public get onClosed(): vscode.Event<any> {
		return this.onClosedEmitter.event;
	}

	public get connection(): azdata.connection.Connection {
		return deepClone(this._connection);
	}

	public get serverInfo(): azdata.ServerInfo {
		return deepClone(this._serverInfo);
	}

	public get modelBuilder(): azdata.ModelBuilder {
		return this._modelBuilder;
	}

	public get valid(): boolean {
		return this._component.valid;
	}

	public handleEvent(componentId: string, eventArgs: IComponentEventArgs): void {
		this._modelBuilder.handleEvent(componentId, eventArgs);
	}

	public initializeModel<T extends azdata.Component>(component: T): Thenable<void> {
		component.onValidityChanged(valid => this._onValidityChangedEmitter.fire(valid));
		this._component = component;
		let componentImpl = <any>component as ComponentWrapper;
		if (!componentImpl) {
			return Promise.reject(nls.localize('unknownConfig', "Unkown component configuration, must use ModelBuilder to create a configuration object"));
		}
		return this._proxy.$initializeModel(this._handle, componentImpl.toComponentShape());
	}

	public validate(): Thenable<boolean> {
		return this._proxy.$validate(this._handle, this._component.id);
	}

	public runCustomValidations(componentId: string): Thenable<boolean> {
		return this._modelBuilder.runCustomValidations(componentId);
	}
}

export class ExtHostModelView implements ExtHostModelViewShape {
	private readonly _proxy: MainThreadModelViewShape;
	private readonly _modelViews = new Map<number, ModelViewImpl>();
	private readonly _handlers = new Map<string, (view: azdata.ModelView) => void>();
	private readonly _handlerToExtension = new Map<string, IExtensionDescription>();
	constructor(
		_mainContext: IMainContext,
		private _extHostModelViewTree: ExtHostModelViewTreeViewsShape,
		private readonly logService: ILogService
	) {
		this._proxy = _mainContext.getProxy(SqlMainContext.MainThreadModelView);
	}

	$onClosed(handle: number): void {
		const view = this._modelViews.get(handle);
		view.onClosedEmitter.fire(undefined);
		this._modelViews.delete(handle);
	}

	$registerProvider(widgetId: string, handler: (webview: azdata.ModelView) => void, extension: IExtensionDescription): void {
		this._handlers.set(widgetId, handler);
		this._handlerToExtension.set(widgetId, extension);
		this._proxy.$registerProvider(widgetId);
	}

	$registerWidget(handle: number, id: string, connection: azdata.connection.Connection, serverInfo: azdata.ServerInfo): void {
		let extension = this._handlerToExtension.get(id);
		let view = new ModelViewImpl(this._proxy, handle, connection, serverInfo, this._extHostModelViewTree, extension, this.logService);
		this._modelViews.set(handle, view);
		this._handlers.get(id)(view);
	}

	$handleEvent(handle: number, componentId: string, eventArgs: IComponentEventArgs): void {
		const view = this._modelViews.get(handle);
		if (view) {
			view.handleEvent(componentId, eventArgs);
		}
	}

	$runCustomValidations(handle: number, componentId: string): Thenable<boolean> {
		const view = this._modelViews.get(handle);
		return view.runCustomValidations(componentId);
	}
}<|MERGE_RESOLUTION|>--- conflicted
+++ resolved
@@ -1646,6 +1646,7 @@
 		await this.clearItems();
 		await this.setProperty('dataValues', v);
 		this.setRowNumAriaLabels();
+		this.setRowNumAriaLabels();
 	}
 
 	public get columns(): azdata.DeclarativeTableColumn[] {
@@ -1718,11 +1719,7 @@
 		if (this.ariaLabel) {
 			const rowAriaStart = this.ariaLabel.indexOf(rowAriaLabel);
 
-<<<<<<< HEAD
 			if (this.dataValues && this.dataValues.length > 0 && this.dataValues[0]) {
-=======
-			if (this.dataValues && this.dataValues.length) {
->>>>>>> d0c6a209
 				rowAriaLabel = nls.localize("rowNumLabel", `Table has ${this.dataValues[0].length} rows.`);
 			}
 			else {
