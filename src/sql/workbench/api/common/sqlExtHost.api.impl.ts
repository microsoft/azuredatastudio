/*---------------------------------------------------------------------------------------------
 *  Copyright (c) Microsoft Corporation. All rights reserved.
 *  Licensed under the Source EULA. See License.txt in the project root for license information.
 *--------------------------------------------------------------------------------------------*/

import * as azdata from 'azdata';
import * as vscode from 'vscode';
import { SqlExtHostContext } from 'sql/workbench/api/common/sqlExtHost.protocol';
import { ExtHostAccountManagement } from 'sql/workbench/api/common/extHostAccountManagement';
import { ExtHostCredentialManagement } from 'sql/workbench/api/common/extHostCredentialManagement';
import { ExtHostDataProtocol } from 'sql/workbench/api/common/extHostDataProtocol';
import { ExtHostResourceProvider } from 'sql/workbench/api/common/extHostResourceProvider';
import * as sqlExtHostTypes from 'sql/workbench/api/common/sqlExtHostTypes';
import { ExtHostModalDialogs } from 'sql/workbench/api/common/extHostModalDialog';
import { ExtHostTasks } from 'sql/workbench/api/common/extHostTasks';
import { ExtHostDashboardWebviews } from 'sql/workbench/api/common/extHostDashboardWebview';
import { ExtHostModelView } from 'sql/workbench/api/common/extHostModelView';
import { ExtHostConnectionManagement } from 'sql/workbench/api/common/extHostConnectionManagement';
import { ExtHostDashboard } from 'sql/workbench/api/common/extHostDashboard';
import { ExtHostObjectExplorer } from 'sql/workbench/api/common/extHostObjectExplorer';
import { ExtHostModelViewDialog } from 'sql/workbench/api/common/extHostModelViewDialog';
import { ExtHostModelViewTreeViews } from 'sql/workbench/api/common/extHostModelViewTree';
import { ExtHostQueryEditor } from 'sql/workbench/api/common/extHostQueryEditor';
import { ExtHostBackgroundTaskManagement } from 'sql/workbench/api/common/extHostBackgroundTaskManagement';
import { ExtHostNotebook } from 'sql/workbench/api/common/extHostNotebook';
import { ExtHostNotebookDocumentsAndEditors } from 'sql/workbench/api/common/extHostNotebookDocumentsAndEditors';
import { ExtHostExtensionManagement } from 'sql/workbench/api/common/extHostExtensionManagement';
import { IExtensionDescription } from 'vs/platform/extensions/common/extensions';
import * as extHostTypes from 'vs/workbench/api/common/extHostTypes';
import { mssqlProviderName } from 'sql/platform/connection/common/constants';
import { ServicesAccessor } from 'vs/platform/instantiation/common/instantiation';
import { IURITransformerService } from 'vs/workbench/api/common/extHostUriTransformerService';
import { IExtHostRpcService } from 'vs/workbench/api/common/extHostRpcService';
import { ILogService } from 'vs/platform/log/common/log';
import { IExtensionApiFactory as vsIApiFactory, createApiFactoryAndRegisterActors as vsApiFactory } from 'vs/workbench/api/common/extHost.api.impl';
import { IExtHostCommands } from 'vs/workbench/api/common/extHostCommands';
import { ExtHostWorkspace } from 'sql/workbench/api/common/extHostWorkspace';

export interface IAzdataExtensionApiFactory {
	(extension: IExtensionDescription): typeof azdata;
}

export interface IExtensionApiFactory {
	azdata: IAzdataExtensionApiFactory;
	vscode: vsIApiFactory;
}

export interface IAdsExtensionApiFactory {
	azdata: IAzdataExtensionApiFactory;
}

/**
 * This method instantiates and returns the extension API surface
 */
export function createApiFactoryAndRegisterActors(accessor: ServicesAccessor): IExtensionApiFactory {
	const { azdata } = createAdsApiFactory(accessor);
	return {
		azdata,
		vscode: vsApiFactory(accessor)
	};
}


export interface IAdsExtensionApiFactory {
	azdata: IAzdataExtensionApiFactory;
}

/**
 * This method instantiates and returns the extension API surface
 */
export function createAdsApiFactory(accessor: ServicesAccessor): IAdsExtensionApiFactory {
	const uriTransformer = accessor.get(IURITransformerService);
	const rpcProtocol = accessor.get(IExtHostRpcService);
	const extHostLogService = accessor.get(ILogService);
	const logService = accessor.get(ILogService);
	const commands = accessor.get(IExtHostCommands);

	// Addressable instances
	const extHostAccountManagement = rpcProtocol.set(SqlExtHostContext.ExtHostAccountManagement, new ExtHostAccountManagement(rpcProtocol));
	const extHostConnectionManagement = rpcProtocol.set(SqlExtHostContext.ExtHostConnectionManagement, new ExtHostConnectionManagement(rpcProtocol));
	const extHostCredentialManagement = rpcProtocol.set(SqlExtHostContext.ExtHostCredentialManagement, new ExtHostCredentialManagement(rpcProtocol));
	const extHostDataProvider = rpcProtocol.set(SqlExtHostContext.ExtHostDataProtocol, new ExtHostDataProtocol(rpcProtocol, uriTransformer));
	const extHostObjectExplorer = rpcProtocol.set(SqlExtHostContext.ExtHostObjectExplorer, new ExtHostObjectExplorer(rpcProtocol, commands));
	const extHostResourceProvider = rpcProtocol.set(SqlExtHostContext.ExtHostResourceProvider, new ExtHostResourceProvider(rpcProtocol));
	const extHostModalDialogs = rpcProtocol.set(SqlExtHostContext.ExtHostModalDialogs, new ExtHostModalDialogs(rpcProtocol));
	const extHostTasks = rpcProtocol.set(SqlExtHostContext.ExtHostTasks, new ExtHostTasks(rpcProtocol, extHostLogService));
	const extHostBackgroundTaskManagement = rpcProtocol.set(SqlExtHostContext.ExtHostBackgroundTaskManagement, new ExtHostBackgroundTaskManagement(rpcProtocol));
	const extHostWebviewWidgets = rpcProtocol.set(SqlExtHostContext.ExtHostDashboardWebviews, new ExtHostDashboardWebviews(rpcProtocol));
	const extHostModelViewTree = rpcProtocol.set(SqlExtHostContext.ExtHostModelViewTreeViews, new ExtHostModelViewTreeViews(rpcProtocol, logService));
	const extHostModelView = rpcProtocol.set(SqlExtHostContext.ExtHostModelView, new ExtHostModelView(rpcProtocol, extHostModelViewTree, logService));
	const extHostDashboard = rpcProtocol.set(SqlExtHostContext.ExtHostDashboard, new ExtHostDashboard(rpcProtocol));
	const extHostModelViewDialog = rpcProtocol.set(SqlExtHostContext.ExtHostModelViewDialog, new ExtHostModelViewDialog(rpcProtocol, extHostModelView, extHostBackgroundTaskManagement));
	const extHostQueryEditor = rpcProtocol.set(SqlExtHostContext.ExtHostQueryEditor, new ExtHostQueryEditor(rpcProtocol));
	const extHostNotebook = rpcProtocol.set(SqlExtHostContext.ExtHostNotebook, new ExtHostNotebook(rpcProtocol));
	const extHostNotebookDocumentsAndEditors = rpcProtocol.set(SqlExtHostContext.ExtHostNotebookDocumentsAndEditors, new ExtHostNotebookDocumentsAndEditors(rpcProtocol));
	const extHostExtensionManagement = rpcProtocol.set(SqlExtHostContext.ExtHostExtensionManagement, new ExtHostExtensionManagement(rpcProtocol));
	const extHostWorkspace = rpcProtocol.set(SqlExtHostContext.ExtHostWorkspace, new ExtHostWorkspace(rpcProtocol));

	return {
		azdata: function (extension: IExtensionDescription): typeof azdata {
			// namespace: connection
			const connection: typeof azdata.connection = {
				// "azdata" API definition
				ConnectionProfile: sqlExtHostTypes.ConnectionProfile,

				getCurrentConnection(): Thenable<azdata.connection.ConnectionProfile> {
					return extHostConnectionManagement.$getCurrentConnection();
				},
				getConnections(activeConnectionsOnly?: boolean): Thenable<azdata.connection.ConnectionProfile[]> {
					return extHostConnectionManagement.$getConnections(activeConnectionsOnly);
				},
				registerConnectionEventListener(listener: azdata.connection.ConnectionEventListener): void {
					return extHostConnectionManagement.$registerConnectionEventListener(mssqlProviderName, listener);
				},
				getConnection(uri: string): Thenable<azdata.connection.ConnectionProfile> {
					return extHostConnectionManagement.$getConnection(uri);
				},
				// "sqlops" back-compat APIs
				getActiveConnections(): Thenable<azdata.connection.Connection[]> {
					logService.warn('the method azdata.connection.getActiveConnections has been deprecated, replace it with azdata.connection.getConnections');
					return extHostConnectionManagement.$getActiveConnections();
				},
				getCredentials(connectionId: string): Thenable<{ [name: string]: string }> {
					return extHostConnectionManagement.$getCredentials(connectionId);
				},
				getServerInfo(connectionId: string): Thenable<azdata.ServerInfo> {
					return extHostConnectionManagement.$getServerInfo(connectionId);
				},
				openConnectionDialog(providers?: string[], initialConnectionProfile?: azdata.IConnectionProfile, connectionCompletionOptions?: azdata.IConnectionCompletionOptions): Thenable<azdata.connection.Connection> {
					return extHostConnectionManagement.$openConnectionDialog(providers, initialConnectionProfile, connectionCompletionOptions);
				},
				listDatabases(connectionId: string): Thenable<string[]> {
					return extHostConnectionManagement.$listDatabases(connectionId);
				},
				getConnectionString(connectionId: string, includePassword: boolean): Thenable<string> {
					return extHostConnectionManagement.$getConnectionString(connectionId, includePassword);
				},
				getUriForConnection(connectionId: string): Thenable<string> {
					return extHostConnectionManagement.$getUriForConnection(connectionId);
				},
				connect(connectionProfile: azdata.IConnectionProfile, saveConnection: boolean, showDashboard: boolean): Thenable<azdata.ConnectionResult> {
					return extHostConnectionManagement.$connect(connectionProfile, saveConnection, showDashboard);
				}
			};

			// Backcompat "sqlops" APIs
			// namespace: accounts
			const accounts: typeof azdata.accounts = {
				registerAccountProvider(providerMetadata: azdata.AccountProviderMetadata, provider: azdata.AccountProvider): vscode.Disposable {
					return extHostAccountManagement.$registerAccountProvider(providerMetadata, provider);
				},
				beginAutoOAuthDeviceCode(providerId: string, title: string, message: string, userCode: string, uri: string): Thenable<void> {
					return extHostAccountManagement.$beginAutoOAuthDeviceCode(providerId, title, message, userCode, uri);
				},
				endAutoOAuthDeviceCode(): void {
					return extHostAccountManagement.$endAutoOAuthDeviceCode();
				},
				accountUpdated(updatedAccount: azdata.Account): void {
					return extHostAccountManagement.$accountUpdated(updatedAccount);
				},
				getAllAccounts(): Thenable<azdata.Account[]> {
					return extHostAccountManagement.$getAllAccounts();
				},
				getSecurityToken(account: azdata.Account, resource?: azdata.AzureResource): Thenable<{}> {
					return extHostAccountManagement.$getSecurityToken(account, resource);
				},
				getAccountSecurityToken(account: azdata.Account, tenant: string, resource?: azdata.AzureResource): Thenable<{ token: string }> {
					return extHostAccountManagement.$getAccountSecurityToken(account, tenant, resource);
				},
				onDidChangeAccounts(listener: (e: azdata.DidChangeAccountsParams) => void, thisArgs?: any, disposables?: extHostTypes.Disposable[]) {
					return extHostAccountManagement.onDidChangeAccounts(listener, thisArgs, disposables);
				}
			};

			// namespace: credentials
			const credentials: typeof azdata.credentials = {
				registerProvider(provider: azdata.CredentialProvider): vscode.Disposable {
					return extHostCredentialManagement.$registerCredentialProvider(provider);
				},
				getProvider(namespaceId: string): Thenable<azdata.CredentialProvider> {
					return extHostCredentialManagement.$getCredentialProvider(namespaceId);
				}
			};

			// namespace: objectexplorer
			const objectExplorer: typeof azdata.objectexplorer = {
				getNode(connectionId: string, nodePath?: string): Thenable<azdata.objectexplorer.ObjectExplorerNode> {
					return extHostObjectExplorer.$getNode(connectionId, nodePath);
				},
				getActiveConnectionNodes(): Thenable<azdata.objectexplorer.ObjectExplorerNode[]> {
					return extHostObjectExplorer.$getActiveConnectionNodes();
				},
				findNodes(connectionId: string, type: string, schema: string, name: string, database: string, parentObjectNames: string[]): Thenable<azdata.objectexplorer.ObjectExplorerNode[]> {
					return extHostObjectExplorer.$findNodes(connectionId, type, schema, name, database, parentObjectNames);
				},
				getNodeActions(connectionId: string, nodePath: string): Thenable<string[]> {
					return extHostObjectExplorer.$getNodeActions(connectionId, nodePath);
				},
				getSessionConnectionProfile(sessionId: string): Thenable<azdata.IConnectionProfile> {
					return extHostObjectExplorer.$getSessionConnectionProfile(sessionId);
				}
			};

			// namespace: resources
			const resources: typeof azdata.resources = {
				registerResourceProvider(providerMetadata: azdata.ResourceProviderMetadata, provider: azdata.ResourceProvider): vscode.Disposable {
					return extHostResourceProvider.$registerResourceProvider(providerMetadata, provider);
				}
			};

			let registerConnectionProvider = (provider: azdata.ConnectionProvider): vscode.Disposable => {
				// Connection callbacks
				provider.registerOnConnectionComplete((connSummary: azdata.ConnectionInfoSummary) => {
					extHostDataProvider.$onConnectComplete(provider.handle, connSummary);
				});

				provider.registerOnIntelliSenseCacheComplete((connectionUri: string) => {
					extHostDataProvider.$onIntelliSenseCacheComplete(provider.handle, connectionUri);
				});

				provider.registerOnConnectionChanged((changedConnInfo: azdata.ChangedConnectionInfo) => {
					extHostDataProvider.$onConnectionChanged(provider.handle, changedConnInfo);
				});

				return extHostDataProvider.$registerConnectionProvider(provider);
			};

			let registerQueryProvider = (provider: azdata.QueryProvider): vscode.Disposable => {
				provider.registerOnQueryComplete((result: azdata.QueryExecuteCompleteNotificationResult) => {
					extHostDataProvider.$onQueryComplete(provider.handle, result);
				});

				provider.registerOnBatchStart((batchInfo: azdata.QueryExecuteBatchNotificationParams) => {
					extHostDataProvider.$onBatchStart(provider.handle, batchInfo);
				});

				provider.registerOnBatchComplete((batchInfo: azdata.QueryExecuteBatchNotificationParams) => {
					extHostDataProvider.$onBatchComplete(provider.handle, batchInfo);
				});

				provider.registerOnResultSetAvailable((resultSetInfo: azdata.QueryExecuteResultSetNotificationParams) => {
					extHostDataProvider.$onResultSetAvailable(provider.handle, resultSetInfo);
				});

				provider.registerOnResultSetUpdated((resultSetInfo: azdata.QueryExecuteResultSetNotificationParams) => {
					extHostDataProvider.$onResultSetUpdated(provider.handle, resultSetInfo);
				});

				provider.registerOnMessage((message: azdata.QueryExecuteMessageParams) => {
					extHostDataProvider.$onQueryMessage(message);
				});

				provider.registerOnEditSessionReady((ownerUri: string, success: boolean, message: string) => {
					extHostDataProvider.$onEditSessionReady(provider.handle, ownerUri, success, message);
				});

				return extHostDataProvider.$registerQueryProvider(provider);
			};

			let registerObjectExplorerProvider = (provider: azdata.ObjectExplorerProvider): vscode.Disposable => {
				provider.registerOnSessionCreated((response: azdata.ObjectExplorerSession) => {
					extHostDataProvider.$onObjectExplorerSessionCreated(provider.handle, response);
				});

				if (provider.registerOnSessionDisconnected) {
					provider.registerOnSessionDisconnected((response: azdata.ObjectExplorerSession) => {
						extHostDataProvider.$onObjectExplorerSessionDisconnected(provider.handle, response);
					});
				}

				provider.registerOnExpandCompleted((response: azdata.ObjectExplorerExpandInfo) => {
					extHostDataProvider.$onObjectExplorerNodeExpanded(provider.providerId, response);
				});

				return extHostDataProvider.$registerObjectExplorerProvider(provider);
			};

			let registerObjectExplorerNodeProvider = (provider: azdata.ObjectExplorerNodeProvider): vscode.Disposable => {
				provider.registerOnExpandCompleted((response: azdata.ObjectExplorerExpandInfo) => {
					extHostDataProvider.$onObjectExplorerNodeExpanded(provider.providerId, response);
				});

				return extHostDataProvider.$registerObjectExplorerNodeProvider(provider);
			};

			let registerIconProvider = (provider: azdata.IconProvider): vscode.Disposable => {
				return extHostDataProvider.$registerIconProvider(provider);
			};

			let registerTaskServicesProvider = (provider: azdata.TaskServicesProvider): vscode.Disposable => {
				provider.registerOnTaskCreated((response: azdata.TaskInfo) => {
					extHostDataProvider.$onTaskCreated(provider.handle, response);
				});

				provider.registerOnTaskStatusChanged((response: azdata.TaskProgressInfo) => {
					extHostDataProvider.$onTaskStatusChanged(provider.handle, response);
				});

				return extHostDataProvider.$registerTaskServicesProvider(provider);
			};

			let registerFileBrowserProvider = (provider: azdata.FileBrowserProvider): vscode.Disposable => {
				provider.registerOnFileBrowserOpened((response: azdata.FileBrowserOpenedParams) => {
					extHostDataProvider.$onFileBrowserOpened(provider.handle, response);
				});

				provider.registerOnFolderNodeExpanded((response: azdata.FileBrowserExpandedParams) => {
					extHostDataProvider.$onFolderNodeExpanded(provider.handle, response);
				});

				provider.registerOnFilePathsValidated((response: azdata.FileBrowserValidatedParams) => {
					extHostDataProvider.$onFilePathsValidated(provider.handle, response);
				});

				return extHostDataProvider.$registerFileBrowserProvider(provider);
			};

			let registerScriptingProvider = (provider: azdata.ScriptingProvider): vscode.Disposable => {
				provider.registerOnScriptingComplete((response: azdata.ScriptingCompleteResult) => {
					extHostDataProvider.$onScriptingComplete(provider.handle, response);
				});

				return extHostDataProvider.$registerScriptingProvider(provider);
			};

			let registerProfilerProvider = (provider: azdata.ProfilerProvider): vscode.Disposable => {
				provider.registerOnSessionEventsAvailable((response: azdata.ProfilerSessionEvents) => {
					extHostDataProvider.$onSessionEventsAvailable(provider.handle, response);
				});

				provider.registerOnSessionStopped((response: azdata.ProfilerSessionStoppedParams) => {
					extHostDataProvider.$onSessionStopped(provider.handle, response);
				});

				provider.registerOnProfilerSessionCreated((response: azdata.ProfilerSessionCreatedParams) => {
					extHostDataProvider.$onProfilerSessionCreated(provider.handle, response);
				});

				return extHostDataProvider.$registerProfilerProvider(provider);
			};

			let registerBackupProvider = (provider: azdata.BackupProvider): vscode.Disposable => {
				return extHostDataProvider.$registerBackupProvider(provider);
			};

			let registerRestoreProvider = (provider: azdata.RestoreProvider): vscode.Disposable => {
				return extHostDataProvider.$registerRestoreProvider(provider);
			};

			let registerMetadataProvider = (provider: azdata.MetadataProvider): vscode.Disposable => {
				return extHostDataProvider.$registerMetadataProvider(provider);
			};

			let registerCapabilitiesServiceProvider = (provider: azdata.CapabilitiesProvider): vscode.Disposable => {
				return extHostDataProvider.$registerCapabilitiesServiceProvider(provider);
			};

			let registerAdminServicesProvider = (provider: azdata.AdminServicesProvider): vscode.Disposable => {
				return extHostDataProvider.$registerAdminServicesProvider(provider);
			};

			let registerAgentServicesProvider = (provider: azdata.AgentServicesProvider): vscode.Disposable => {
				provider.registerOnUpdated(() => {
					extHostDataProvider.$onJobDataUpdated(provider.handle);
				});

				return extHostDataProvider.$registerAgentServiceProvider(provider);
			};

			let registerSerializationProvider = (provider: azdata.SerializationProvider): vscode.Disposable => {
				return extHostDataProvider.$registerSerializationProvider(provider);
			};

			let registerSqlAssessmentServicesProvider = (provider: azdata.SqlAssessmentServicesProvider): vscode.Disposable => {
				return extHostDataProvider.$registerSqlAssessmentServiceProvider(provider);
			};

			let registerDataGridProvider = (provider: azdata.DataGridProvider): vscode.Disposable => {
				return extHostDataProvider.$registerDataGridProvider(provider);
			};

			// namespace: dataprotocol
			const dataprotocol: typeof azdata.dataprotocol = {
				registerBackupProvider,
				registerConnectionProvider,
				registerFileBrowserProvider,
				registerMetadataProvider,
				registerObjectExplorerProvider,
				registerObjectExplorerNodeProvider,
				registerIconProvider,
				registerProfilerProvider,
				registerRestoreProvider,
				registerScriptingProvider,
				registerTaskServicesProvider,
				registerQueryProvider,
				registerAdminServicesProvider,
				registerAgentServicesProvider,
				registerCapabilitiesServiceProvider,
				registerSerializationProvider,
				registerSqlAssessmentServicesProvider,
				registerDataGridProvider,
				onDidChangeLanguageFlavor(listener: (e: azdata.DidChangeLanguageFlavorParams) => any, thisArgs?: any, disposables?: extHostTypes.Disposable[]) {
					return extHostDataProvider.onDidChangeLanguageFlavor(listener, thisArgs, disposables);
				},
				getProvider<T extends azdata.DataProvider>(providerId: string, providerType: azdata.DataProviderType) {
					return extHostDataProvider.getProvider<T>(providerId, providerType);
				},
				getProvidersByType<T extends azdata.DataProvider>(providerType: azdata.DataProviderType) {
					return extHostDataProvider.getProvidersByType<T>(providerType);
				}
			};

			const window: typeof azdata.window = {
				createWebViewDialog(name: string) {
					return extHostModalDialogs.createDialog(name);
				},
				// the 'width' parameter used to be boolean type named 'isWide', the optional boolean type for 'width' parameter is added for backward compatibility support of 'isWide' parameter.
				createModelViewDialog(title: string, dialogName?: string, width?: boolean | azdata.window.DialogWidth): azdata.window.Dialog {
					let dialogWidth: azdata.window.DialogWidth;
					if (typeof width === 'boolean') {
						dialogWidth = width === true ? 'wide' : 'narrow';
					} else {
						dialogWidth = width;
					}
					return extHostModelViewDialog.createDialog(title, dialogName, extension, dialogWidth);
				},
				createTab(title: string): azdata.window.DialogTab {
					return extHostModelViewDialog.createTab(title, extension);
				},
				createButton(label: string, position: azdata.window.DialogButtonPosition = 'right'): azdata.window.Button {
					return extHostModelViewDialog.createButton(label, position);
				},
				openDialog(dialog: azdata.window.Dialog) {
					return extHostModelViewDialog.openDialog(dialog);
				},
				closeDialog(dialog: azdata.window.Dialog) {
					return extHostModelViewDialog.closeDialog(dialog);
				},
				createWizardPage(title: string): azdata.window.WizardPage {
					return extHostModelViewDialog.createWizardPage(title, extension);
				},
				createWizard(title: string, name?: string, width?: azdata.window.DialogWidth): azdata.window.Wizard {
					return extHostModelViewDialog.createWizard(title, name, width);
				},
				createModelViewDashboard(title: string, name?: string, options?: azdata.ModelViewDashboardOptions): azdata.window.ModelViewDashboard {
					return extHostModelViewDialog.createModelViewDashboard(title, name, options, extension);
				},
				MessageLevel: sqlExtHostTypes.MessageLevel
			};

			const tasks: typeof azdata.tasks = {
				registerTask(id: string, task: (...args: any[]) => any, thisArgs?: any): vscode.Disposable {
					return extHostTasks.registerTask(id, task, thisArgs);
				},
				startBackgroundOperation(operationInfo: azdata.BackgroundOperationInfo): void {
					extHostBackgroundTaskManagement.$registerTask(operationInfo);
				}
			};

			const workspace: typeof azdata.workspace = {
				onDidOpenDashboard: extHostDashboard.onDidOpenDashboard,
				onDidChangeToDashboard: extHostDashboard.onDidChangeToDashboard,
<<<<<<< HEAD
				createModelViewEditor(title: string, options?: azdata.ModelViewEditorOptions): azdata.workspace.ModelViewEditor {
					return extHostModelViewDialog.createModelViewEditor(title, extension, options);
				},
				createWorkspace(location: vscode.Uri, path: string): Promise<void> {
					return extHostWorkspace.$createWorkspace(location, path);
=======
				createModelViewEditor(title: string, options?: azdata.ModelViewEditorOptions, name?: string): azdata.workspace.ModelViewEditor {
					return extHostModelViewDialog.createModelViewEditor(title, extension, name, options);
>>>>>>> da8d68d1
				}
			};

			const dashboard = {
				registerWebviewProvider(widgetId: string, handler: (webview: azdata.DashboardWebview) => void) {
					extHostWebviewWidgets.$registerProvider(widgetId, handler);
				}
			};

			const ui = {
				registerModelViewProvider(modelViewId: string, handler: (view: azdata.ModelView) => void): void {
					extHostModelView.$registerProvider(modelViewId, handler, extension);
				}
			};

			// namespace: queryeditor
			const queryEditor: typeof azdata.queryeditor = {
				connect(fileUri: string, connectionId: string): Thenable<void> {
					return extHostQueryEditor.$connect(fileUri, connectionId);
				},

				runQuery(fileUri: string, options?: Map<string, string>, runCurrentQuery: boolean = true): void {
					extHostQueryEditor.$runQuery(fileUri, runCurrentQuery);
				},

				registerQueryEventListener(listener: azdata.queryeditor.QueryEventListener): void {
					extHostQueryEditor.$registerQueryInfoListener(listener);
				},

				getQueryDocument(fileUri: string): Thenable<azdata.queryeditor.QueryDocument> {
					return extHostQueryEditor.$getQueryDocument(fileUri);
				}
			};

			const extensions: typeof azdata.extensions = {
				install(vsixPath: string): Thenable<string> {
					return extHostExtensionManagement.$install(vsixPath);
				}
			};

			const nb = {
				get notebookDocuments() {
					return extHostNotebookDocumentsAndEditors.getAllDocuments().map(doc => doc.document);
				},
				get activeNotebookEditor() {
					return extHostNotebookDocumentsAndEditors.getActiveEditor();
				},
				get visibleNotebookEditors() {
					return extHostNotebookDocumentsAndEditors.getAllEditors();
				},
				get onDidOpenNotebookDocument() {
					return extHostNotebookDocumentsAndEditors.onDidOpenNotebookDocument;
				},
				get onDidChangeActiveNotebookEditor() {
					return extHostNotebookDocumentsAndEditors.onDidChangeActiveNotebookEditor;
				},
				get onDidChangeNotebookCell() {
					return extHostNotebookDocumentsAndEditors.onDidChangeNotebookCell;
				},
				showNotebookDocument(uri: vscode.Uri, showOptions: azdata.nb.NotebookShowOptions) {
					return extHostNotebookDocumentsAndEditors.showNotebookDocument(uri, showOptions);
				},
				registerNotebookProvider(provider: azdata.nb.NotebookProvider): vscode.Disposable {
					return extHostNotebook.registerNotebookProvider(provider);
				},
				registerNavigationProvider(provider: azdata.nb.NavigationProvider): vscode.Disposable {
					return extHostNotebookDocumentsAndEditors.registerNavigationProvider(provider);
				},
				CellRange: sqlExtHostTypes.CellRange,
				NotebookChangeKind: sqlExtHostTypes.NotebookChangeKind
			};

			const sqlAssessment: typeof azdata.sqlAssessment = {
				SqlAssessmentResultItemKind: sqlExtHostTypes.SqlAssessmentResultItemKind,
				SqlAssessmentTargetType: sqlExtHostTypes.SqlAssessmentTargetType
			};

			return {
				accounts,
				ButtonType: sqlExtHostTypes.ButtonType,
				connection,
				credentials,
				objectexplorer: objectExplorer,
				resources,
				dataprotocol,
				DataProviderType: sqlExtHostTypes.DataProviderType,
				DeclarativeDataType: sqlExtHostTypes.DeclarativeDataType,
				ServiceOptionType: sqlExtHostTypes.ServiceOptionType,
				ConnectionOptionSpecialType: sqlExtHostTypes.ConnectionOptionSpecialType,
				EditRowState: sqlExtHostTypes.EditRowState,
				MetadataType: sqlExtHostTypes.MetadataType,
				TaskStatus: sqlExtHostTypes.TaskStatus,
				TaskExecutionMode: sqlExtHostTypes.TaskExecutionMode,
				ScriptOperation: sqlExtHostTypes.ScriptOperation,
				WeekDays: sqlExtHostTypes.WeekDays,
				NotifyMethods: sqlExtHostTypes.NotifyMethods,
				JobCompletionActionCondition: sqlExtHostTypes.JobCompletionActionCondition,
				JobExecutionStatus: sqlExtHostTypes.JobExecutionStatus,
				AlertType: sqlExtHostTypes.AlertType,
				FrequencyTypes: sqlExtHostTypes.FrequencyTypes,
				FrequencySubDayTypes: sqlExtHostTypes.FrequencySubDayTypes,
				FrequencyRelativeIntervals: sqlExtHostTypes.FrequencyRelativeIntervals,
				window,
				tasks,
				dashboard,
				workspace,
				queryeditor: queryEditor,
				ui: ui,
				StatusIndicator: sqlExtHostTypes.StatusIndicator,
				CardType: sqlExtHostTypes.CardType,
				Orientation: sqlExtHostTypes.Orientation,
				SqlThemeIcon: sqlExtHostTypes.SqlThemeIcon,
				TreeComponentItem: sqlExtHostTypes.TreeComponentItem as any, // work around
				nb: nb,
				AzureResource: sqlExtHostTypes.AzureResource,
				TreeItem: sqlExtHostTypes.TreeItem as any, // work around
				extensions: extensions,
				ColumnType: sqlExtHostTypes.ColumnType,
				ActionOnCellCheckboxCheck: sqlExtHostTypes.ActionOnCellCheckboxCheck,
				StepCompletionAction: sqlExtHostTypes.StepCompletionAction,
				AgentSubSystem: sqlExtHostTypes.AgentSubSystem,
				ExtensionNodeType: sqlExtHostTypes.ExtensionNodeType,
				ColumnSizingMode: sqlExtHostTypes.ColumnSizingMode,
				DatabaseEngineEdition: sqlExtHostTypes.DatabaseEngineEdition,
				TabOrientation: sqlExtHostTypes.TabOrientation,
				sqlAssessment
			};
		}
	};
}<|MERGE_RESOLUTION|>--- conflicted
+++ resolved
@@ -460,16 +460,11 @@
 			const workspace: typeof azdata.workspace = {
 				onDidOpenDashboard: extHostDashboard.onDidOpenDashboard,
 				onDidChangeToDashboard: extHostDashboard.onDidChangeToDashboard,
-<<<<<<< HEAD
-				createModelViewEditor(title: string, options?: azdata.ModelViewEditorOptions): azdata.workspace.ModelViewEditor {
-					return extHostModelViewDialog.createModelViewEditor(title, extension, options);
+				createModelViewEditor(title: string, options?: azdata.ModelViewEditorOptions, name?: string): azdata.workspace.ModelViewEditor {
+					return extHostModelViewDialog.createModelViewEditor(title, extension, name, options);
 				},
 				createWorkspace(location: vscode.Uri, path: string): Promise<void> {
 					return extHostWorkspace.$createWorkspace(location, path);
-=======
-				createModelViewEditor(title: string, options?: azdata.ModelViewEditorOptions, name?: string): azdata.workspace.ModelViewEditor {
-					return extHostModelViewDialog.createModelViewEditor(title, extension, name, options);
->>>>>>> da8d68d1
 				}
 			};
 
