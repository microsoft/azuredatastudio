--- conflicted
+++ resolved
@@ -462,13 +462,8 @@
 				createModelViewEditor(title: string, options?: azdata.ModelViewEditorOptions, name?: string): azdata.workspace.ModelViewEditor {
 					return extHostModelViewDialog.createModelViewEditor(title, extension, name, options);
 				},
-<<<<<<< HEAD
-				createWorkspace(location: vscode.Uri, path: string): Promise<void> {
-					return extHostWorkspace.$createWorkspace(location, path);
-=======
 				createWorkspace(location: vscode.Uri, workspaceFile: vscode.Uri): Promise<void> {
 					return extHostWorkspace.$createWorkspace(location, workspaceFile);
->>>>>>> 14ea58e1
 				}
 			};
 
