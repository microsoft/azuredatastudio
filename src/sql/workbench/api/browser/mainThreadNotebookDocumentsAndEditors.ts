/*---------------------------------------------------------------------------------------------
 *  Copyright (c) Microsoft Corporation. All rights reserved.
 *  Licensed under the Source EULA. See License.txt in the project root for license information.
 *--------------------------------------------------------------------------------------------*/

import * as azdata from 'azdata';
import { Disposable, DisposableStore } from 'vs/base/common/lifecycle';
import { URI, UriComponents } from 'vs/base/common/uri';
import { Event, Emitter } from 'vs/base/common/event';
import { IUndoStopOptions } from 'vs/workbench/api/common/extHost.protocol';
import { IEditorService } from 'vs/workbench/services/editor/common/editorService';
import { IInstantiationService } from 'vs/platform/instantiation/common/instantiation';
import { Schemas } from 'vs/base/common/network';
import * as types from 'vs/base/common/types';
import {
	MainThreadNotebookDocumentsAndEditorsShape, ExtHostNotebookDocumentsAndEditorsShape,
	INotebookDocumentsAndEditorsDelta, INotebookEditorAddData, INotebookShowOptions, INotebookModelAddedData, INotebookModelChangedData
} from 'sql/workbench/api/common/sqlExtHost.protocol';
import { NotebookInput } from 'sql/workbench/contrib/notebook/browser/models/notebookInput';
import { INotebookService, INotebookEditor } from 'sql/workbench/services/notebook/browser/notebookService';
import { INotebookEditOperation, NotebookChangeKind } from 'sql/workbench/api/common/sqlExtHostTypes';
import { disposed } from 'vs/base/common/errors';
import { ICellModel, NotebookContentChange, INotebookModel } from 'sql/workbench/services/notebook/browser/models/modelInterfaces';
import { NotebookChangeType, CellTypes } from 'sql/workbench/services/notebook/common/contracts';
import { localize } from 'vs/nls';
import { IFileService } from 'vs/platform/files/common/files';
import { ITextFileService } from 'vs/workbench/services/textfile/common/textfiles';
import { NotebookEditor } from 'sql/workbench/contrib/notebook/browser/notebookEditor';
import { extHostNamedCustomer, IExtHostContext } from 'vs/workbench/services/extensions/common/extHostCustomers';
import { SqlExtHostContext, SqlMainContext } from 'vs/workbench/api/common/extHost.protocol';
import { IUntitledTextEditorService } from 'vs/workbench/services/untitled/common/untitledTextEditorService';

class MainThreadNotebookEditor extends Disposable {
	private _contentChangedEmitter = new Emitter<NotebookContentChange>();
	public readonly contentChanged: Event<NotebookContentChange> = this._contentChangedEmitter.event;
	private _providerId: string = '';
	private _providers: string[] = [];

	constructor(public readonly editor: INotebookEditor, private readonly textFileService: ITextFileService) {
		super();
		editor.modelReady.then(model => {
			this._providerId = model.providerId;

			this._register(model.contentChanged((e) => this._contentChangedEmitter.fire(e)));
			this._register(model.kernelChanged((e) => {
				let changeEvent: NotebookContentChange = {
					changeType: NotebookChangeType.KernelChanged
				};
				this._contentChangedEmitter.fire(changeEvent);
			}));
			this._register(model.onProviderIdChange((provider) => {
				this._providerId = provider;
			}));
		});
		editor.notebookParams.providerInfo.then(info => {
			this._providers = info.providers;
		});
	}

	public get uri(): URI {
		return this.editor.notebookParams.notebookUri;
	}

	public get id(): string {
		return this.editor.id;
	}

	public get isDirty(): boolean {
		return this.editor.isDirty();
	}

	public get providerId(): string {
		return this._providerId;
	}

	public get providers(): string[] {
		return this._providers;
	}

	public get cells(): ICellModel[] {
		return this.editor.cells;
	}

	public get model(): INotebookModel | null {
		return this.editor.model;
	}

	public save(): Thenable<boolean> {
		return this.textFileService.save(this.uri).then(uri => !!uri);
	}

	public matches(input: NotebookInput): boolean {
		if (!input) {
			return false;
		}
		return input.notebookUri.toString() === this.editor.notebookParams.input.notebookUri.toString();
	}

	public applyEdits(versionIdCheck: number, edits: INotebookEditOperation[], opts: IUndoStopOptions): boolean {
		// TODO Handle version tracking
		// if (this._model.getVersionId() !== versionIdCheck) {
		// 	// throw new Error('Model has changed in the meantime!');
		// 	// model changed in the meantime
		// 	return false;
		// }

		if (!this.editor) {
			// console.warn('applyEdits on invisible editor');
			return false;
		}

		// TODO handle undo tracking
		// if (opts.undoStopBefore) {
		// 	this._codeEditor.pushUndoStop();
		// }

		this.editor.executeEdits(edits);
		// if (opts.undoStopAfter) {
		// 	this._codeEditor.pushUndoStop();
		// }
		return true;
	}

	public runCell(cell: ICellModel): Promise<boolean> {
		if (!this.editor) {
			return Promise.resolve(false);
		}
		return this.editor.runCell(cell);
	}

	public runAllCells(startCell?: ICellModel, endCell?: ICellModel): Promise<boolean> {
		if (!this.editor) {
			return Promise.resolve(false);
		}
		return this.editor.runAllCells(startCell, endCell);
	}

	public clearOutput(cell: ICellModel): Promise<boolean> {
		if (!this.editor) {
			return Promise.resolve(false);
		}
		return this.editor.clearOutput(cell);
	}

	public clearAllOutputs(): Promise<boolean> {
		if (!this.editor) {
			return Promise.resolve(false);
		}
		return this.editor.clearAllOutputs();
	}
}

function wait(timeMs: number): Promise<void> {
	return new Promise((resolve: Function) => setTimeout(resolve, timeMs));
}


namespace mapset {

	export function setValues<T>(set: Set<T>): T[] {
		// return Array.from(set);
		let ret: T[] = [];
		set.forEach(v => ret.push(v));
		return ret;
	}

	export function mapValues<T>(map: Map<any, T>): T[] {
		// return Array.from(map.values());
		let ret: T[] = [];
		map.forEach(v => ret.push(v));
		return ret;
	}
}

namespace delta {

	export function ofSets<T>(before: Set<T>, after: Set<T>): { removed: T[], added: T[] } {
		const removed: T[] = [];
		const added: T[] = [];
		before.forEach(element => {
			if (!after.has(element)) {
				removed.push(element);
			}
		});
		after.forEach(element => {
			if (!before.has(element)) {
				added.push(element);
			}
		});
		return { removed, added };
	}

	export function ofMaps<K, V>(before: Map<K, V>, after: Map<K, V>): { removed: V[], added: V[] } {
		const removed: V[] = [];
		const added: V[] = [];
		before.forEach((value, index) => {
			if (!after.has(index)) {
				removed.push(value);
			}
		});
		after.forEach((value, index) => {
			if (!before.has(index)) {
				added.push(value);
			}
		});
		return { removed, added };
	}
}

class NotebookEditorStateDelta {

	readonly isEmpty: boolean;

	constructor(
		readonly removedEditors: INotebookEditor[],
		readonly addedEditors: INotebookEditor[],
		readonly oldActiveEditor: string,
		readonly newActiveEditor: string,
	) {
		this.isEmpty =
			this.removedEditors.length === 0
			&& this.addedEditors.length === 0
			&& oldActiveEditor === newActiveEditor;
	}

	toString(): string {
		let ret = 'NotebookEditorStateDelta\n';
		ret += `\tRemoved Editors: [${this.removedEditors.map(e => e.id).join(', ')}]\n`;
		ret += `\tAdded Editors: [${this.addedEditors.map(e => e.id).join(', ')}]\n`;
		ret += `\tNew Active Editor: ${this.newActiveEditor}\n`;
		return ret;
	}
}

class NotebookEditorState {

	static compute(before: NotebookEditorState, after: NotebookEditorState): NotebookEditorStateDelta {
		if (!before) {
			return new NotebookEditorStateDelta(
				[], mapset.mapValues(after.textEditors),
				undefined, after.activeEditor
			);
		}
		const editorDelta = delta.ofMaps(before.textEditors, after.textEditors);
		const oldActiveEditor = before.activeEditor !== after.activeEditor ? before.activeEditor : undefined;
		const newActiveEditor = before.activeEditor !== after.activeEditor ? after.activeEditor : undefined;

		return new NotebookEditorStateDelta(
			editorDelta.removed, editorDelta.added,
			oldActiveEditor, newActiveEditor
		);
	}

	constructor(
		readonly textEditors: Map<string, INotebookEditor>,
		readonly activeEditor: string) { }
}

class MainThreadNotebookDocumentAndEditorStateComputer extends Disposable {

	private _currentState: NotebookEditorState;

	constructor(
		private readonly _onDidChangeState: (delta: NotebookEditorStateDelta) => void,
		@IEditorService private readonly _editorService: IEditorService,
		@INotebookService private readonly _notebookService: INotebookService
	) {
		super();
		this._register(this._editorService.onDidActiveEditorChange(this._updateState, this));
		this._register(this._editorService.onDidVisibleEditorsChange(this._updateState, this));
		this._register(this._notebookService.onNotebookEditorAdd(this._onDidAddEditor, this));
		this._register(this._notebookService.onNotebookEditorRemove(this._onDidRemoveEditor, this));
		this._register(this._notebookService.onNotebookEditorRename(this._onDidRenameEditor, this));

		this._updateState();
	}

	private _onDidAddEditor(e: INotebookEditor): void {
		// TODO hook to cell change and other events
		this._updateState();
	}

	private _onDidRemoveEditor(e: INotebookEditor): void {
		// TODO remove event listeners
		this._updateState();
	}

	private _onDidRenameEditor(e: INotebookEditor): void {
		this._updateState();
		//TODO: Close editor and open it
	}

	private _updateState(): void {
		// editor
		const editors = new Map<string, INotebookEditor>();
		let activeEditor: string = undefined;

		for (const editor of this._notebookService.listNotebookEditors()) {
			editors.set(editor.id, editor);
			if (editor.isActive()) {
				activeEditor = editor.id;
			}
		}

		// compute new state and compare against old
		const newState = new NotebookEditorState(editors, activeEditor);
		const delta = NotebookEditorState.compute(this._currentState, newState);
		if (!delta.isEmpty) {
			this._currentState = newState;
			this._onDidChangeState(delta);
		}
	}
}

@extHostNamedCustomer(SqlMainContext.MainThreadNotebookDocumentsAndEditors)
export class MainThreadNotebookDocumentsAndEditors extends Disposable implements MainThreadNotebookDocumentsAndEditorsShape {
	private _proxy: ExtHostNotebookDocumentsAndEditorsShape;
	private _notebookEditors = new Map<string, MainThreadNotebookEditor>();
	private _modelToDisposeMap = new Map<string, DisposableStore>();
	constructor(
		extHostContext: IExtHostContext,
		@IInstantiationService private _instantiationService: IInstantiationService,
		@INotebookService private readonly _notebookService: INotebookService,
		@IFileService private readonly _fileService: IFileService,
		@ITextFileService private readonly _textFileService: ITextFileService,
		@IUntitledTextEditorService private readonly _untitledEditorService: IUntitledTextEditorService,
	) {
		super();
		if (extHostContext) {
			this._proxy = extHostContext.getProxy(SqlExtHostContext.ExtHostNotebookDocumentsAndEditors);
		}

		// Create a state computer that actually tracks all required changes. This is hooked to onDelta which notifies extension host
		this._register(this._instantiationService.createInstance(MainThreadNotebookDocumentAndEditorStateComputer, delta => this._onDelta(delta)));
	}

	//#region extension host callable APIs
	$trySaveDocument(uri: UriComponents): Thenable<boolean> {
		let uriString = URI.revive(uri).toString();
		let editor = this._notebookEditors.get(uriString);
		if (editor) {
			return editor.save().then(uri => !!uri);
		} else {
			return Promise.resolve(false);
		}
	}

<<<<<<< HEAD
=======
	/**
	 * Attempts to create a new notebook with the specified provider and contents. Used for VS Code extension compatibility.
	 */
	async $tryCreateNotebookDocument(providerId: string, contents?: azdata.nb.INotebookContents): Promise<UriComponents> {
		let input = await this._notebookService.createNotebookInputFromContents(providerId, contents);
		return input.resource;
	}

>>>>>>> 89586aad
	$tryShowNotebookDocument(resource: UriComponents, options: INotebookShowOptions): Promise<string> {
		// Append a numbered suffix if an untitled notebook is already open with the same path
		if (resource.scheme === Schemas.untitled) {
			if (!resource.path || this.untitledEditorTitleExists(resource.path)) {
				resource.path = this.createPrefixedNotebookFilePath(resource.path);
			}
		}
		return Promise.resolve(this.doOpenEditor(resource, options));
	}

	private untitledEditorTitleExists(filePath: string): boolean {
		return !!this._untitledEditorService.get(URI.from({ scheme: Schemas.untitled, path: filePath }));
	}

	private createPrefixedNotebookFilePath(prefix?: string): string {
		if (!prefix) {
			prefix = 'Notebook';
		}
		let prefixFileName = (counter: number): string => {
			return `${prefix}-${counter}`;
		};

		let counter = 1;
		// Get document name and check if it exists
		let filePath = prefixFileName(counter);
		while (this.untitledEditorTitleExists(filePath)) {
			counter++;
			filePath = prefixFileName(counter);
		}

		return filePath;
	}

	$trySetTrusted(uriComponent: UriComponents, isTrusted: boolean): Promise<boolean> {
		let uri = URI.revive(uriComponent);
		return this._notebookService.setTrusted(uri, isTrusted);
	}

	$tryApplyEdits(id: string, modelVersionId: number, edits: INotebookEditOperation[], opts: IUndoStopOptions): Promise<boolean> {
		let editor = this.getEditor(id);
		if (!editor) {
			return Promise.reject(disposed(`TextEditor(${id})`));
		}
		return Promise.resolve(editor.applyEdits(modelVersionId, edits, opts));
	}

	$runCell(id: string, cellUri: UriComponents): Promise<boolean> {
		// Requires an editor and the matching cell in that editor
		let editor = this.getEditor(id);
		if (!editor) {
			return Promise.reject(disposed(`TextEditor(${id})`));
		}
		let cell: ICellModel;
		if (cellUri) {
			let uriString = URI.revive(cellUri).toString();
			cell = editor.cells.find(c => c.cellUri.toString() === uriString);
			// If it's markdown what should we do? Show notification??
		} else {
			// Use the active cell in this case, or 1st cell if there's none active
			cell = editor.model.activeCell;
		}
		if (!cell || (cell && cell.cellType !== CellTypes.Code)) {
			return Promise.reject(new Error(localize('runActiveCell', "F5 shortcut key requires a code cell to be selected. Please select a code cell to run.")));
		}

		return editor.runCell(cell);
	}

	$runAllCells(id: string, startCellUri?: UriComponents, endCellUri?: UriComponents): Promise<boolean> {
		let editor = this.getEditor(id);
		if (!editor) {
			return Promise.reject(disposed(`TextEditor(${id})`));
		}
		let startCell: ICellModel;
		let endCell: ICellModel;
		if (startCellUri) {
			let uriString = URI.revive(startCellUri).toString();
			startCell = editor.cells.find(c => c.cellUri.toString() === uriString);
		}
		if (endCellUri) {
			let uriString = URI.revive(endCellUri).toString();
			endCell = editor.cells.find(c => c.cellUri.toString() === uriString);
		}
		return editor.runAllCells(startCell, endCell);
	}

	$clearOutput(id: string, cellUri: UriComponents): Promise<boolean> {
		// Requires an editor and the matching cell in that editor
		let editor = this.getEditor(id);
		if (!editor) {
			return Promise.reject(disposed(`TextEditor(${id})`));
		}
		let cell: ICellModel;
		if (cellUri) {
			let uriString = URI.revive(cellUri).toString();
			cell = editor.cells.find(c => c.cellUri.toString() === uriString);
			// If it's markdown what should we do? Show notification??
		} else {
			// Use the active cell in this case, or 1st cell if there's none active
			cell = editor.model.activeCell;
		}
		if (!cell || (cell && cell.cellType !== CellTypes.Code)) {
			return Promise.reject(localize('clearResultActiveCell', "Clear result requires a code cell to be selected. Please select a code cell to run."));
		}

		return editor.clearOutput(cell);
	}

	$clearAllOutputs(id: string): Promise<boolean> {
		let editor = this.getEditor(id);
		if (!editor) {
			return Promise.reject(disposed(`TextEditor(${id})`));
		}
		return editor.clearAllOutputs();
	}

	$changeKernel(id: string, kernel: azdata.nb.IKernelSpec): Promise<boolean> {
		let editor = this.getEditor(id);
		if (!editor) {
			return Promise.reject(disposed(`TextEditor(${id})`));
		}
		return this.doChangeKernel(editor, kernel.display_name);
	}

	//#endregion

	private async doOpenEditor(resource: UriComponents, options: INotebookShowOptions): Promise<string> {
		const editor = await this._notebookService.openNotebook(resource, options);
		if (!editor) {
			return undefined;
		}
		return this.waitOnEditor((editor as NotebookEditor).notebookInput);
	}

	private async waitOnEditor(input: NotebookInput): Promise<string> {
		let id: string = undefined;
		let attemptsLeft = 10;
		let timeoutMs = 20;
		while (!id && attemptsLeft > 0) {
			id = this.findNotebookEditorIdFor(input);
			if (!id) {
				await wait(timeoutMs);
			}
		}
		return id;
	}

	findNotebookEditorIdFor(input: NotebookInput): string {
		let foundId: string = undefined;
		this._notebookEditors.forEach(e => {
			if (e.matches(input)) {
				foundId = e.id;
			}
		});
		return foundId;
	}

	getEditor(id: string): MainThreadNotebookEditor {
		return this._notebookEditors.get(id);
	}

	private _onDelta(delta: NotebookEditorStateDelta): void {
		let removedEditors: string[] = [];
		let removedDocuments: URI[] = [];
		let addedEditors: MainThreadNotebookEditor[] = [];

		// added editors
		for (const editor of delta.addedEditors) {
			const mainThreadEditor = new MainThreadNotebookEditor(editor, this._textFileService);

			this._notebookEditors.set(editor.id, mainThreadEditor);
			addedEditors.push(mainThreadEditor);
		}

		// removed editors
		for (const { id } of delta.removedEditors) {
			const mainThreadEditor = this._notebookEditors.get(id);
			if (mainThreadEditor) {
				removedDocuments.push(mainThreadEditor.uri);
				mainThreadEditor.dispose();
				this._notebookEditors.delete(id);
				removedEditors.push(id);
			}
		}

		let extHostDelta: INotebookDocumentsAndEditorsDelta = Object.create(null);
		let empty = true;
		if (delta.newActiveEditor !== undefined) {
			empty = false;
			extHostDelta.newActiveEditor = delta.newActiveEditor;
		}
		if (removedDocuments.length > 0) {
			empty = false;
			extHostDelta.removedDocuments = removedDocuments;
		}
		if (removedEditors.length > 0) {
			empty = false;
			extHostDelta.removedEditors = removedEditors;
		}
		if (delta.addedEditors.length > 0) {
			empty = false;
			extHostDelta.addedDocuments = [];
			extHostDelta.addedEditors = [];
			for (let editor of addedEditors) {
				extHostDelta.addedEditors.push(this._toNotebookEditorAddData(editor));
				// For now, add 1 document for each editor. In the future these may be trackable independently
				extHostDelta.addedDocuments.push(this._toNotebookModelAddData(editor));
			}
		}

		if (!empty) {
			this._proxy.$acceptDocumentsAndEditorsDelta(extHostDelta);
			this.processRemovedDocs(removedDocuments);
			this.processAddedDocs(addedEditors);
		}
	}
	processRemovedDocs(removedDocuments: URI[]): void {
		if (!removedDocuments) {
			return;
		}
		removedDocuments.forEach(removedDoc => {
			const store = this._modelToDisposeMap.get(removedDoc.toString());
			if (store) {
				store.dispose();
				this._modelToDisposeMap.delete(removedDoc.toString());
			}
		});
	}

	processAddedDocs(addedEditors: MainThreadNotebookEditor[]): any {
		if (!addedEditors) {
			return;
		}
		addedEditors.forEach(editor => {
			let modelUrl = editor.uri;
			const store = new DisposableStore();
			store.add(editor.contentChanged((e) => {
				// Cell source updates are handled by vscode editor updates in main/extHost Documents
				if (e.changeType !== NotebookChangeType.CellSourceUpdated) {
					this._proxy.$acceptModelChanged(modelUrl, this._toNotebookChangeData(e, editor));
				}
			}));
			this._modelToDisposeMap.set(editor.uri.toString(), store);
		});
	}

	private _toNotebookEditorAddData(editor: MainThreadNotebookEditor): INotebookEditorAddData {
		let addData: INotebookEditorAddData = {
			documentUri: editor.uri,
			editorPosition: undefined,
			id: editor.editor.id
		};
		return addData;
	}

	private _toNotebookModelAddData(editor: MainThreadNotebookEditor): INotebookModelAddedData {
		let addData: INotebookModelAddedData = {
			uri: editor.uri,
			isDirty: editor.isDirty,
			providerId: editor.providerId,
			providers: editor.providers,
			cells: this.convertCellModelToNotebookCell(editor.cells)
		};
		return addData;
	}

	private _toNotebookChangeData(e: NotebookContentChange, editor: MainThreadNotebookEditor): INotebookModelChangedData {
		let changeData: INotebookModelChangedData = {
			// Note: we just send all cells for now, not a diff
			cells: this.convertCellModelToNotebookCell(editor.cells),
			isDirty: this.getDirtyState(e, editor),
			providerId: editor.providerId,
			providers: editor.providers,
			uri: editor.uri,
			kernelSpec: this.getKernelSpec(editor),
			changeKind: this.mapChangeKind(e.changeType)
		};
		return changeData;
	}

	private getDirtyState(e: NotebookContentChange, editor: MainThreadNotebookEditor): boolean {
		if (!types.isUndefinedOrNull(e.isDirty)) {
			return e.isDirty;
		}
		return editor.isDirty;
	}

	mapChangeKind(changeType: NotebookChangeType): NotebookChangeKind {
		switch (changeType) {
			case NotebookChangeType.CellsModified:
			case NotebookChangeType.CellOutputUpdated:
			case NotebookChangeType.CellSourceUpdated:
			case NotebookChangeType.DirtyStateChanged:
			case NotebookChangeType.CellInputVisibilityChanged:
			case NotebookChangeType.CellOutputCleared:
				return NotebookChangeKind.ContentUpdated;
			case NotebookChangeType.KernelChanged:
			case NotebookChangeType.TrustChanged:
			case NotebookChangeType.CellMetadataUpdated:
				return NotebookChangeKind.MetadataUpdated;
			case NotebookChangeType.Saved:
				return NotebookChangeKind.Save;
			case NotebookChangeType.CellExecuted:
				return NotebookChangeKind.CellExecuted;
			default:
				return NotebookChangeKind.ContentUpdated;
		}
	}

	private getKernelSpec(editor: MainThreadNotebookEditor): azdata.nb.IKernelSpec {
		let spec = editor && editor.model && editor.model.clientSession ? editor.model.clientSession.cachedKernelSpec : undefined;
		return spec;
	}

	private convertCellModelToNotebookCell(cells: ICellModel | ICellModel[]): azdata.nb.NotebookCell[] {
		let notebookCells: azdata.nb.NotebookCell[] = [];
		if (Array.isArray(cells)) {
			for (let cell of cells) {
				notebookCells.push({
					uri: cell.cellUri,
					contents: {
						cell_type: cell.cellType,
						execution_count: cell.executionCount,
						metadata: {
							language: cell.language,
							azdata_cell_guid: cell.cellGuid
						},
						source: undefined,
						outputs: [...cell.outputs]
					}
				});
			}
		}
		else {
			notebookCells.push({
				uri: cells.cellUri,
				contents: {
					cell_type: cells.cellType,
					execution_count: undefined,
					metadata: {
						language: cells.language,
						azdata_cell_guid: cells.cellGuid
					},
					source: undefined
				}
			});
		}
		return notebookCells;
	}

	private async doChangeKernel(editor: MainThreadNotebookEditor, displayName: string): Promise<boolean> {
		const store = this._modelToDisposeMap.get(editor.id);
		editor.model.changeKernel(displayName);
		return new Promise((resolve) => {
			store.add(editor.model.kernelChanged((kernel) => {
				resolve(true);
			}));
			this._modelToDisposeMap.set(editor.id, store);
		});
	}

	$registerNavigationProvider(providerId: string, handle: number): void {
		this._notebookService.registerNavigationProvider({
			providerId: providerId,
			hasNavigation: true,
			getNavigation: async (uri) => {
				return await this._proxy.$getNavigation(handle, uri);
			},
			onNext: async (uri) => {
				let result = await this._proxy.$getNavigation(handle, uri);
				if (result) {
					if (result.next.scheme === Schemas.untitled) {
						let untitledNbName: URI = URI.parse(`untitled:${result.next.path}`);
						let content = await this._fileService.readFile(URI.file(result.next.path));
						await this.doOpenEditor(untitledNbName, { initialContent: content.value.toString(), initialDirtyState: false });
					}
					else {
						await this.doOpenEditor(result.next, {});
					}
				}
			},
			onPrevious: async (uri) => {
				let result = await this._proxy.$getNavigation(handle, uri);
				if (result) {
					if (result.previous.scheme === Schemas.untitled) {
						let untitledNbName: URI = URI.parse(`untitled:${result.previous.path}`);
						let content = await this._fileService.readFile(URI.file(result.previous.path));
						await this.doOpenEditor(untitledNbName, { initialContent: content.value.toString(), initialDirtyState: false });
					}
					else {
						await this.doOpenEditor(result.previous, {});
					}
				}
			}
		});
	}
}<|MERGE_RESOLUTION|>--- conflicted
+++ resolved
@@ -345,17 +345,6 @@
 		}
 	}
 
-<<<<<<< HEAD
-=======
-	/**
-	 * Attempts to create a new notebook with the specified provider and contents. Used for VS Code extension compatibility.
-	 */
-	async $tryCreateNotebookDocument(providerId: string, contents?: azdata.nb.INotebookContents): Promise<UriComponents> {
-		let input = await this._notebookService.createNotebookInputFromContents(providerId, contents);
-		return input.resource;
-	}
-
->>>>>>> 89586aad
 	$tryShowNotebookDocument(resource: UriComponents, options: INotebookShowOptions): Promise<string> {
 		// Append a numbered suffix if an untitled notebook is already open with the same path
 		if (resource.scheme === Schemas.untitled) {
