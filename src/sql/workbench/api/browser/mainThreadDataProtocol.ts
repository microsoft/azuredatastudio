--- conflicted
+++ resolved
@@ -512,24 +512,18 @@
 	$registerTableDesignerProvider(providerId: string, handle: number): Promise<any> {
 		const self = this;
 		this._tableDesignerService.registerProvider(providerId, <azdata.designers.TableDesignerProvider>{
-<<<<<<< HEAD
-=======
 			providerId: providerId,
->>>>>>> 4ba192a5
 			getTableDesignerInfo(tableInfo: azdata.designers.TableInfo): Thenable<azdata.designers.TableDesignerInfo> {
 				return self._proxy.$getTableDesignerInfo(handle, tableInfo);
 			},
 			processTableEdit(table, data, edit): Thenable<azdata.designers.DesignerEditResult> {
 				return self._proxy.$processTableDesignerEdit(handle, table, data, edit);
-<<<<<<< HEAD
-=======
 			},
 			saveTable(tableInfo: azdata.designers.TableInfo, data: azdata.designers.DesignerViewModel): Thenable<void> {
 				return self._proxy.$saveTable(handle, tableInfo, data);
 			},
 			disposeTableDesigner(tableInfo: azdata.designers.TableInfo): Thenable<void> {
 				return self._proxy.$disposeTableDesigner(handle, tableInfo);
->>>>>>> 4ba192a5
 			}
 		});
 
