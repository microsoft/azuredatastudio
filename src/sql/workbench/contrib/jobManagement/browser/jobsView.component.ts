/*---------------------------------------------------------------------------------------------
 *  Copyright (c) Microsoft Corporation. All rights reserved.
 *  Licensed under the Source EULA. See License.txt in the project root for license information.
 *--------------------------------------------------------------------------------------------*/

import 'vs/css!./media/jobs';

import * as azdata from 'azdata';
import * as nls from 'vs/nls';
import * as dom from 'vs/base/browser/dom';
import { Component, Inject, forwardRef, ElementRef, ChangeDetectorRef, ViewChild, OnInit, OnDestroy } from '@angular/core';
import { TabChild } from 'sql/base/browser/ui/panel/tab.component';
import { Table } from 'sql/base/browser/ui/table/table';
import { AgentViewComponent } from 'sql/workbench/contrib/jobManagement/browser/agentView.component';
import { RowDetailView } from 'sql/base/browser/ui/table/plugins/rowDetailView';
import { JobCacheObject } from 'sql/workbench/services/jobManagement/common/jobManagementService';
import { EditJobAction, DeleteJobAction, NewJobAction, RunJobAction } from 'sql/workbench/contrib/jobManagement/browser/jobActions';
import { JobManagementUtilities } from 'sql/workbench/services/jobManagement/browser/jobManagementUtilities';
import { HeaderFilter } from 'sql/base/browser/ui/table/plugins/headerFilter.plugin';
import { IJobManagementService } from 'sql/workbench/services/jobManagement/common/interfaces';
import { JobManagementView, JobActionContext } from 'sql/workbench/contrib/jobManagement/browser/jobManagementView';
import { CommonServiceInterface } from 'sql/workbench/services/bootstrap/browser/commonServiceInterface.service';
import { ICommandService } from 'vs/platform/commands/common/commands';
import { IContextMenuService } from 'vs/platform/contextview/browser/contextView';
import { IKeybindingService } from 'vs/platform/keybinding/common/keybinding';
import { IAction } from 'vs/base/common/actions';
import { IInstantiationService } from 'vs/platform/instantiation/common/instantiation';
import { IDashboardService } from 'sql/platform/dashboard/browser/dashboardService';
import { escape } from 'sql/base/common/strings';
import { IWorkbenchThemeService } from 'vs/workbench/services/themes/common/workbenchThemeService';
import { tableBackground, cellBackground, cellBorderColor } from 'sql/platform/theme/common/colors';
import { ITelemetryService } from 'vs/platform/telemetry/common/telemetry';
import * as TelemetryKeys from 'sql/platform/telemetry/common/telemetryKeys';
import { attachButtonStyler } from 'sql/platform/theme/common/styler';
import { find, fill } from 'vs/base/common/arrays';
<<<<<<< HEAD
import { IColorTheme } from 'vs/platform/theme/common/themeService';
=======
import { onUnexpectedError } from 'vs/base/common/errors';
>>>>>>> 20f7670b

export const JOBSVIEW_SELECTOR: string = 'jobsview-component';
export const ROW_HEIGHT: number = 45;
export const ACTIONBAR_PADDING: number = 10;

interface IItem extends Slick.SlickData {
	jobId?: string;
	id: string;
}

@Component({
	selector: JOBSVIEW_SELECTOR,
	templateUrl: decodeURI(require.toUrl('./jobsView.component.html')),
	providers: [{ provide: TabChild, useExisting: forwardRef(() => JobsViewComponent) }],
})

export class JobsViewComponent extends JobManagementView implements OnInit, OnDestroy {

	private columns: Array<Slick.Column<any>> = [
		{
			name: nls.localize('jobColumns.name', "Name"),
			field: 'name',
			formatter: (row, cell, value, columnDef, dataContext) => this.renderName(row, cell, value, columnDef, dataContext),
			width: 150,
			id: 'name'
		},
		{ name: nls.localize('jobColumns.lastRun', "Last Run"), field: 'lastRun', width: 80, id: 'lastRun' },
		{ name: nls.localize('jobColumns.nextRun', "Next Run"), field: 'nextRun', width: 80, id: 'nextRun' },
		{ name: nls.localize('jobColumns.enabled', "Enabled"), field: 'enabled', width: 60, id: 'enabled' },
		{ name: nls.localize('jobColumns.status', "Status"), field: 'currentExecutionStatus', width: 50, id: 'currentExecutionStatus' },
		{ name: nls.localize('jobColumns.category', "Category"), field: 'category', width: 100, id: 'category' },
		{ name: nls.localize('jobColumns.runnable', "Runnable"), field: 'runnable', width: 70, id: 'runnable' },
		{ name: nls.localize('jobColumns.schedule', "Schedule"), field: 'hasSchedule', width: 60, id: 'hasSchedule' },
		{ name: nls.localize('jobColumns.lastRunOutcome', "Last Run Outcome"), field: 'lastRunOutcome', width: 100, id: 'lastRunOutcome' },
		{
			name: nls.localize('jobColumns.previousRuns', "Previous Runs"),
			formatter: (row, cell, value, columnDef, dataContext) => this.renderChartsPostHistory(row, cell, value, columnDef, dataContext),
			field: 'previousRuns',
			width: 100,
			id: 'previousRuns'
		}
	];

	private _jobCacheObject: JobCacheObject;
	private rowDetail: RowDetailView<IItem>;
	private filterPlugin: any;
	private dataView: any;
	public _isCloud: boolean;
	private filterStylingMap: { [columnName: string]: [any]; } = {};
	private filterStack = ['start'];
	private filterValueMap: { [columnName: string]: string[]; } = {};
	private sortingStylingMap: { [columnName: string]: any; } = {};

	public jobs: azdata.AgentJobInfo[];
	private jobHistories: { [jobId: string]: azdata.AgentJobHistoryInfo[]; } = Object.create(null);
	private jobSteps: { [jobId: string]: azdata.AgentJobStepInfo[]; } = Object.create(null);
	private jobAlerts: { [jobId: string]: azdata.AgentAlertInfo[]; } = Object.create(null);
	private jobSchedules: { [jobId: string]: azdata.AgentJobScheduleInfo[]; } = Object.create(null);
	public contextAction = NewJobAction;

	@ViewChild('jobsgrid') _gridEl: ElementRef;

	constructor(
		@Inject(forwardRef(() => CommonServiceInterface)) commonService: CommonServiceInterface,
		@Inject(forwardRef(() => ChangeDetectorRef)) private _cd: ChangeDetectorRef,
		@Inject(forwardRef(() => AgentViewComponent)) _agentViewComponent: AgentViewComponent,
		@Inject(IJobManagementService) private _jobManagementService: IJobManagementService,
		@Inject(IWorkbenchThemeService) private _themeService: IWorkbenchThemeService,
		@Inject(ICommandService) private _commandService: ICommandService,
		@Inject(IInstantiationService) instantiationService: IInstantiationService,
		@Inject(IContextMenuService) contextMenuService: IContextMenuService,
		@Inject(IKeybindingService) keybindingService: IKeybindingService,
		@Inject(IDashboardService) _dashboardService: IDashboardService,
		@Inject(ITelemetryService) private _telemetryService: ITelemetryService
	) {
		super(commonService, _dashboardService, contextMenuService, keybindingService, instantiationService, _agentViewComponent);
		let jobCacheObjectMap = this._jobManagementService.jobCacheObjectMap;
		let jobCache = jobCacheObjectMap[this._serverName];
		if (jobCache) {
			this._jobCacheObject = jobCache;
		} else {
			this._jobCacheObject = new JobCacheObject();
			this._jobCacheObject.serverName = this._serverName;
			this._jobManagementService.addToCache(this._serverName, this._jobCacheObject);
		}
		this._isCloud = commonService.connectionManagementService.connectionInfo.serverInfo.isCloud;
	}

	ngOnInit() {
		// set base class elements
		this._visibilityElement = this._gridEl;
		this._parentComponent = this._agentViewComponent;
		this._register(this._themeService.onDidColorThemeChange(e => this.updateTheme(e)));
		this._telemetryService.publicLog(TelemetryKeys.JobsView);
	}

	ngOnDestroy() {
	}

	public layout() {
		let jobsViewToolbar = jQuery('jobsview-component .agent-actionbar-container').get(0);
		let statusBar = jQuery('.part.statusbar').get(0);
		if (jobsViewToolbar && statusBar) {
			let toolbarBottom = jobsViewToolbar.getBoundingClientRect().bottom + ACTIONBAR_PADDING;
			let statusTop = statusBar.getBoundingClientRect().top;
			this._table.layout(new dom.Dimension(
				dom.getContentWidth(this._gridEl.nativeElement),
				statusTop - toolbarBottom));
		}
	}

	onFirstVisible() {
		let self = this;
		let cached: boolean = false;
		if (this._jobCacheObject.serverName === this._serverName && this._jobCacheObject.jobs.length > 0) {
			cached = true;
			this.jobs = this._jobCacheObject.jobs;
		}

		let columns = this.columns.map((column) => {
			column.rerenderOnResize = true;
			return column;
		});
		let options = <Slick.GridOptions<any>>{
			syncColumnCellResize: true,
			enableColumnReorder: false,
			rowHeight: ROW_HEIGHT,
			enableCellNavigation: true,
			forceFitColumns: false
		};

		this.dataView = new Slick.Data.DataView({ inlineFilters: false });

		let rowDetail = new RowDetailView<IItem>({
			cssClass: '_detail_selector',
			process: (job) => {
				(<any>rowDetail).onAsyncResponse.notify({
					'itemDetail': job
				}, undefined, this);
			},
			useRowClick: false,
			panelRows: 1,
			postTemplate: () => '', // I'm assuming these code paths are just never hit...
			preTemplate: () => '',
		});
		this.rowDetail = rowDetail;
		columns.unshift(this.rowDetail.getColumnDefinition());
		let filterPlugin = new HeaderFilter<{ inlineFilters: false }>();
		this._register(attachButtonStyler(filterPlugin, this._themeService));
		this.filterPlugin = filterPlugin;
		jQuery(this._gridEl.nativeElement).empty();
		jQuery(this.actionBarContainer.nativeElement).empty();
		this.initActionBar();
		this._table = new Table(this._gridEl.nativeElement, { columns }, options);
		this._table.grid.setData(this.dataView, true);
		this._table.grid.onClick.subscribe((e, args) => {
			let job = self.getJob(args);
			self._agentViewComponent.jobId = job.jobId;
			self._agentViewComponent.agentJobInfo = job;
			self._agentViewComponent.showHistory = true;
		});
		this._register(this._table.onContextMenu(e => {
			self.openContextMenu(e);
		}));

		if (cached && this._agentViewComponent.refresh !== true) {
			this.onJobsAvailable(null);
			this._showProgressWheel = false;
			if (this.isVisible) {
				this._cd.detectChanges();
			}
		} else {
			let ownerUri: string = this._commonService.connectionManagementService.connectionInfo.ownerUri;
			this._jobManagementService.getJobs(ownerUri).then((result) => {
				if (result && result.jobs) {
					self.jobs = result.jobs;
					self._jobCacheObject.jobs = self.jobs;
					self.onJobsAvailable(result.jobs);
				} else {
					// TODO: handle error
				}

				this._showProgressWheel = false;
				if (this.isVisible) {
					this._cd.detectChanges();
				}
			});
		}
	}

	private onJobsAvailable(jobs: azdata.AgentJobInfo[]) {
		let jobViews: any;
		let start: boolean = true;
		if (!jobs) {
			let dataView = this._jobCacheObject.dataView;
			jobViews = dataView.getItems();
			start = false;
		} else {
			jobViews = jobs.map((job) => {
				return {
					id: job.jobId,
					jobId: job.jobId,
					name: job.name,
					lastRun: JobManagementUtilities.convertToLastRun(job.lastRun),
					nextRun: JobManagementUtilities.convertToNextRun(job.nextRun),
					enabled: JobManagementUtilities.convertToResponse(job.enabled),
					currentExecutionStatus: JobManagementUtilities.convertToExecutionStatusString(job.currentExecutionStatus),
					category: job.category,
					runnable: JobManagementUtilities.convertToResponse(job.runnable),
					hasSchedule: JobManagementUtilities.convertToResponse(job.hasSchedule),
					lastRunOutcome: JobManagementUtilities.convertToStatusString(job.lastRunOutcome)
				};
			});
		}
		this._table.registerPlugin(<any>this.rowDetail);
		this.filterPlugin.onFilterApplied.subscribe((e, args) => {
			this.dataView.refresh();
			this._table.grid.resetActiveCell();
			let filterValues = args.column.filterValues;
			if (filterValues) {
				if (filterValues.length === 0) {
					// if an associated styling exists with the current filters
					if (this.filterStylingMap[args.column.name]) {
						let filterLength = this.filterStylingMap[args.column.name].length;
						// then remove the filtered styling
						for (let i = 0; i < filterLength; i++) {
							let lastAppliedStyle = this.filterStylingMap[args.column.name].pop();
							this._table.grid.removeCellCssStyles(lastAppliedStyle[0]);
						}
						delete this.filterStylingMap[args.column.name];
						let index = this.filterStack.indexOf(args.column.name, 0);
						if (index > -1) {
							this.filterStack.splice(index, 1);
							delete this.filterValueMap[args.column.name];
						}
						// apply the previous filter styling
						let currentItems = this.dataView.getFilteredItems();
						let styledItems = this.filterValueMap[this.filterStack[this.filterStack.length - 1]][1];
						if (styledItems === currentItems) {
							let lastColStyle = this.filterStylingMap[this.filterStack[this.filterStack.length - 1]];
							for (let i = 0; i < lastColStyle.length; i++) {
								this._table.grid.setCellCssStyles(lastColStyle[i][0], lastColStyle[i][1]);
							}
						} else {
							// style it all over again
							let seenJobs = 0;
							for (let i = 0; i < currentItems.length; i++) {
								this._table.grid.removeCellCssStyles('error-row' + i.toString());
								let item = this.dataView.getFilteredItems()[i];
								if (item.lastRunOutcome === 'Failed') {
									this.addToStyleHash(seenJobs, false, this.filterStylingMap, args.column.name);
									if (this.filterStack.indexOf(args.column.name) < 0) {
										this.filterStack.push(args.column.name);
										this.filterValueMap[args.column.name] = [filterValues];
									}
									// one expansion for the row and one for
									// the error detail
									seenJobs++;
									i++;
								}
								seenJobs++;
							}
							this.dataView.refresh();
							this.filterValueMap[args.column.name].push(this.dataView.getFilteredItems());
							this._table.grid.resetActiveCell();
						}
						if (this.filterStack.length === 0) {
							this.filterStack = ['start'];
						}
					}
				} else {
					let seenJobs = 0;
					for (let i = 0; i < this.jobs.length; i++) {
						this._table.grid.removeCellCssStyles('error-row' + i.toString());
						let item = this.dataView.getItemByIdx(i);
						// current filter
						if (find(filterValues, x => x === item[args.column.field])) {
							// check all previous filters
							if (this.checkPreviousFilters(item)) {
								if (item.lastRunOutcome === 'Failed') {
									this.addToStyleHash(seenJobs, false, this.filterStylingMap, args.column.name);
									if (this.filterStack.indexOf(args.column.name) < 0) {
										this.filterStack.push(args.column.name);
										this.filterValueMap[args.column.name] = [filterValues];
									}
									// one expansion for the row and one for
									// the error detail
									seenJobs++;
									i++;
								}
								seenJobs++;
							}
						}
					}
					this.dataView.refresh();
					if (this.filterValueMap[args.column.name]) {
						this.filterValueMap[args.column.name].push(this.dataView.getFilteredItems());
					} else {
						this.filterValueMap[args.column.name] = this.dataView.getFilteredItems();
					}

					this._table.grid.resetActiveCell();
				}
			} else {
				this.expandJobs(false);
			}
		});

		this.filterPlugin.onCommand.subscribe((e, args: any) => {
			this.columnSort(args.column.name, args.command === 'sort-asc');
		});
		this._table.registerPlugin(this.filterPlugin);

		this.dataView.beginUpdate();
		this.dataView.setItems(jobViews);
		this.dataView.setFilter((item) => this.filter(item));
		this.dataView.endUpdate();
		this._table.autosizeColumns();
		this._table.resizeCanvas();

		this.expandJobs(start);
		// tooltip for job name
		jQuery('.jobview-jobnamerow').hover(e => {
			let currentTarget = e.currentTarget;
			currentTarget.title = currentTarget.innerText;
		});

		const self = this;
		this._table.grid.onColumnsResized.subscribe((e, data: any) => {
			let nameWidth: number = data.grid.getColumns()[1].width;
			// adjust job name when resized
			jQuery('#jobsDiv .jobview-grid .slick-cell.l1.r1 .jobview-jobnametext').css('width', `${nameWidth - 10}px`);
			// adjust error message when resized
			jQuery('#jobsDiv .jobview-grid .slick-cell.l1.r1.error-row .jobview-jobnametext').css('width', '100%');

			// generate job charts again
			self.jobs.forEach(job => {
				let jobHistories = self._jobCacheObject.getJobHistory(job.jobId);
				if (jobHistories) {
					let previousRuns = jobHistories.slice(jobHistories.length - 5, jobHistories.length);
					self.createJobChart(job.jobId, previousRuns);
				}
			});
		});

		jQuery('#jobsDiv .jobview-grid .monaco-table .slick-viewport .grid-canvas .ui-widget-content.slick-row').hover((e1) =>
			this.highlightErrorRows(e1), (e2) => this.hightlightNonErrorRows(e2));

		this._table.grid.onScroll.subscribe((e) => {
			jQuery('#jobsDiv .jobview-grid .monaco-table .slick-viewport .grid-canvas .ui-widget-content.slick-row').hover((e1) =>
				this.highlightErrorRows(e1), (e2) => this.hightlightNonErrorRows(e2));
		});

		// cache the dataview for future use
		this._jobCacheObject.dataView = this.dataView;
		this.filterValueMap['start'] = [[], this.dataView.getItems()];
		this.loadJobHistories().catch(onUnexpectedError);
	}

	private highlightErrorRows(e) {
		// highlight the error row as well if a failing job row is hovered
		if (e.currentTarget.children.item(0).classList.contains('job-with-error')) {
			let target = jQuery(e.currentTarget);
			let targetChildren = jQuery(e.currentTarget.children);
			let siblings = target.nextAll().toArray();
			let top = parseInt(target.css('top'), 10);
			for (let i = 0; i < siblings.length; i++) {
				let sibling = siblings[i];
				let siblingTop = parseInt(jQuery(sibling).css('top'), 10);
				if (siblingTop === top + ROW_HEIGHT) {
					jQuery(sibling.children).addClass('hovered');
					sibling.onmouseenter = (e) => {
						targetChildren.addClass('hovered');
					};
					sibling.onmouseleave = (e) => {
						targetChildren.removeClass('hovered');
					};
					break;
				}
			}
		}
	}

	private hightlightNonErrorRows(e) {
		// switch back to original background
		if (e.currentTarget.children.item(0).classList.contains('job-with-error')) {
			let target = jQuery(e.currentTarget);
			let siblings = target.nextAll().toArray();
			let top = parseInt(target.css('top'), 10);
			for (let i = 0; i < siblings.length; i++) {
				let sibling = siblings[i];
				let siblingTop = parseInt(jQuery(sibling).css('top'), 10);
				if (siblingTop === top + ROW_HEIGHT) {
					jQuery(sibling.children).removeClass('hovered');
					break;
				}
			}
		}
	}

	private setRowWithErrorClass(hash: { [index: number]: { [id: string]: string; } }, row: number, errorClass: string) {
		hash[row] = {
			'_detail_selector': errorClass,
			'id': errorClass,
			'jobId': errorClass,
			'name': errorClass,
			'lastRun': errorClass,
			'nextRun': errorClass,
			'enabled': errorClass,
			'currentExecutionStatus': errorClass,
			'category': errorClass,
			'runnable': errorClass,
			'hasSchedule': errorClass,
			'lastRunOutcome': errorClass,
			'previousRuns': errorClass
		};
		return hash;
	}

	private addToStyleHash(row: number, start: boolean, map: any, columnName: string) {
		let hash: {
			[index: number]: {
				[id: string]: string;
			}
		} = {};
		hash = this.setRowWithErrorClass(hash, row, 'job-with-error');
		hash = this.setRowWithErrorClass(hash, row + 1, 'error-row');
		if (start) {
			if (map['start']) {
				map['start'].push(['error-row' + row.toString(), hash]);
			} else {
				map['start'] = [['error-row' + row.toString(), hash]];
			}
		} else {
			if (map[columnName]) {
				map[columnName].push(['error-row' + row.toString(), hash]);
			} else {
				map[columnName] = [['error-row' + row.toString(), hash]];
			}
		}
		this._table.grid.setCellCssStyles('error-row' + row.toString(), hash);
	}

	private renderName(row, cell, value, columnDef, dataContext) {
		let resultIndicatorClass: string;
		switch (dataContext.lastRunOutcome) {
			case ('Succeeded'):
				resultIndicatorClass = 'jobview-jobnameindicatorsuccess';
				break;
			case ('Failed'):
				resultIndicatorClass = 'jobview-jobnameindicatorfailure';
				break;
			case ('Cancelled'):
				resultIndicatorClass = 'jobview-jobnameindicatorcancel';
				break;
			case ('Status Unknown'):
				resultIndicatorClass = 'jobview-jobnameindicatorunknown';
				break;
			default:
				resultIndicatorClass = 'jobview-jobnameindicatorfailure';
				break;
		}

		return '<table class="jobview-jobnametable"><tr class="jobview-jobnamerow">' +
			'<td nowrap class=' + resultIndicatorClass + '></td>' +
			'<td nowrap class="jobview-jobnametext">' + escape(dataContext.name) + '</td>' +
			'</tr></table>';
	}

	private renderChartsPostHistory(row, cell, value, columnDef, dataContext) {
		let runChart = this._jobCacheObject.getRunChart(dataContext.id);
		if (runChart && runChart.length > 0) {
			return `<table class="jobprevruns" id="${dataContext.id}">
				<tr>
					<td>${runChart[0] ? runChart[0] : '<div class="bar0"></div>'}</td>
					<td>${runChart[1] ? runChart[1] : '<div class="bar1"></div>'}</td>
					<td>${runChart[2] ? runChart[2] : '<div class="bar2"></div>'}</td>
					<td>${runChart[3] ? runChart[3] : '<div class="bar3"></div>'}</td>
					<td>${runChart[4] ? runChart[4] : '<div class="bar4"></div>'}</td>
				</tr>
			</table>`;
		} else {
			return `<table class="jobprevruns" id="${dataContext.id}">
			<tr>
				<td><div class="bar0"></div></td>
				<td><div class="bar1"></div></td>
				<td><div class="bar2"></div></td>
				<td><div class="bar3"></div></td>
				<td><div class="bar4"></div></td>
			</tr>
			</table>`;
		}
	}

	private expandJobRowDetails(rowIdx: number, message?: string): void {
		let item = this.dataView.getItemByIdx(rowIdx);
		item.message = this._agentViewComponent.expanded.get(item.jobId);
		this.rowDetail.applyTemplateNewLineHeight(item, true);
	}

	private async loadJobHistories() {
		if (this.jobs) {
			let ownerUri: string = this._commonService.connectionManagementService.connectionInfo.ownerUri;
			let separatedJobs = this.separateFailingJobs();
			// grab histories of the failing jobs first
			// so they can be expanded quicker
			let failing = separatedJobs[0];
			let passing = separatedJobs[1];
			await Promise.all([this.curateJobHistory(failing, ownerUri), this.curateJobHistory(passing, ownerUri)]);
		}
	}

	private separateFailingJobs(): azdata.AgentJobInfo[][] {
		let failing = [];
		let nonFailing = [];
		for (let i = 0; i < this.jobs.length; i++) {
			if (this.jobs[i].lastRunOutcome === 0) {
				failing.push(this.jobs[i]);
			} else {
				nonFailing.push(this.jobs[i]);
			}
		}
		return [failing, nonFailing];
	}

	private checkPreviousFilters(item): boolean {
		for (let column in this.filterValueMap) {
			if (column !== 'start' && this.filterValueMap[column][0].length > 0) {
				if (!find(this.filterValueMap[column][0], x => x === item[JobManagementUtilities.convertColNameToField(column)])) {
					return false;
				}
			}
		}
		return true;
	}

	private isErrorRow(cell: HTMLElement) {
		return cell.classList.contains('error-row');
	}

	private getJob(args: Slick.OnClickEventArgs<any>): azdata.AgentJobInfo {
		let row = args.row;
		let jobName: string;
		let cell = args.grid.getCellNode(row, 1);
		if (this.isErrorRow(cell)) {
			jobName = args.grid.getCellNode(row - 1, 1).innerText.trim();
		} else {
			jobName = cell.innerText.trim();
		}
		let job = this.jobs.filter(job => job.name === jobName)[0];
		return job;
	}

	private async curateJobHistory(jobs: azdata.AgentJobInfo[], ownerUri: string) {
		const self = this;
		for (let job of jobs) {
			let result = await this._jobManagementService.getJobHistory(ownerUri, job.jobId, job.name);
			if (result) {
				self.jobSteps[job.jobId] = result.steps ? result.steps : [];
				self.jobAlerts[job.jobId] = result.alerts ? result.alerts : [];
				self.jobSchedules[job.jobId] = result.schedules ? result.schedules : [];
				self.jobHistories[job.jobId] = result.histories ? result.histories : [];
				self._jobCacheObject.setJobSteps(job.jobId, self.jobSteps[job.jobId]);
				self._jobCacheObject.setJobHistory(job.jobId, self.jobHistories[job.jobId]);
				self._jobCacheObject.setJobAlerts(job.jobId, self.jobAlerts[job.jobId]);
				self._jobCacheObject.setJobSchedules(job.jobId, self.jobSchedules[job.jobId]);
				let jobHistories = self._jobCacheObject.getJobHistory(job.jobId);
				let previousRuns: azdata.AgentJobHistoryInfo[];
				if (jobHistories.length >= 5) {
					previousRuns = jobHistories.slice(jobHistories.length - 5, jobHistories.length);
				} else {
					previousRuns = jobHistories;
				}
				self.createJobChart(job.jobId, previousRuns);
				if (self._agentViewComponent.expanded.has(job.jobId)) {
					let lastJobHistory = jobHistories[jobHistories.length - 1];
					let item = self.dataView.getItemById(job.jobId + '.error');
					let noStepsMessage = nls.localize('jobsView.noSteps', "No Steps available for this job.");
					let errorMessage = lastJobHistory ? lastJobHistory.message : noStepsMessage;
					if (item) {
						item['name'] = nls.localize('jobsView.error', "Error: ") + errorMessage;
						self._agentViewComponent.setExpanded(job.jobId, item['name']);
						self.dataView.updateItem(job.jobId + '.error', item);
					}
				}
			}
		}
	}

	private createJobChart(jobId: string, jobHistories: azdata.AgentJobHistoryInfo[]): void {
		let chartHeights = this.getChartHeights(jobHistories);
		let runCharts = [];
		for (let i = 0; i < chartHeights.length; i++) {
			let runGraph = jQuery(`table.jobprevruns#${jobId} > tbody > tr > td > div.bar${i}`);
			if (runGraph.length > 0) {
				runGraph.css('height', chartHeights[i]);
				let bgColor = jobHistories[i].runStatus === 0 ? 'red' : 'green';
				runGraph.css('background', bgColor);
				runGraph.hover((e) => {
					let currentTarget = e.currentTarget;
					currentTarget.title = jobHistories[i].runDuration;
				});
				runCharts.push(runGraph.get(0).outerHTML);
			}
		}
		if (runCharts.length > 0) {
			this._jobCacheObject.setRunChart(jobId, runCharts);
		}
	}

	// chart height normalization logic
	private getChartHeights(jobHistories: azdata.AgentJobHistoryInfo[]): string[] {
		if (!jobHistories || jobHistories.length === 0) {
			return [];
		}
		let maxDuration: number = 0;
		jobHistories.forEach(history => {
			let historyDuration = JobManagementUtilities.convertDurationToSeconds(history.runDuration);
			if (historyDuration > maxDuration) {
				maxDuration = historyDuration;
			}
		});
		maxDuration = maxDuration === 0 ? 1 : maxDuration;
		let maxBarHeight: number = 24;
		let chartHeights = [];
		let zeroDurationJobCount = 0;
		for (let i = 0; i < jobHistories.length; i++) {
			let duration = jobHistories[i].runDuration;
			let chartHeight = (maxBarHeight * JobManagementUtilities.convertDurationToSeconds(duration)) / maxDuration;
			chartHeights.push(`${chartHeight}px`);
			if (chartHeight === 0) {
				zeroDurationJobCount++;
			}
		}
		// if the durations are all 0 secs, show minimal chart
		// instead of nothing
		if (zeroDurationJobCount === jobHistories.length) {
			return fill(jobHistories.length, '5px');
		} else {
			return chartHeights;
		}
	}

	private expandJobs(start: boolean): void {
		if (start) {
			this._agentViewComponent.expanded = new Map<string, string>();
		}
		let expandedJobs = this._agentViewComponent.expanded;
		let expansions = 0;
		for (let i = 0; i < this.jobs.length; i++) {
			let job = this.jobs[i];
			if (job.lastRunOutcome === 0 && !expandedJobs.get(job.jobId)) {
				this.expandJobRowDetails(i + expandedJobs.size);
				this.addToStyleHash(i + expandedJobs.size, start, this.filterStylingMap, undefined);
				this._agentViewComponent.setExpanded(job.jobId, 'Loading Error...');
			} else if (job.lastRunOutcome === 0 && expandedJobs.get(job.jobId)) {
				this.addToStyleHash(i + expansions, start, this.filterStylingMap, undefined);
				expansions++;
			}
		}
	}

	private filter(item: any) {
		let columns = this._table.grid.getColumns();
		let value = true;
		for (let i = 0; i < columns.length; i++) {
			let col: any = columns[i];
			let filterValues = col.filterValues;
			if (filterValues && filterValues.length > 0) {
				if (item._parent) {
					value = value && find(filterValues, x => x === item._parent[col.field]);
				} else {
					value = value && find(filterValues, x => x === item[col.field]);
				}
			}
		}
		return value;
	}

	private columnSort(column: string, isAscending: boolean) {
		let items = this.dataView.getItems();
		// get error items here and remove them
		let jobItems = items.filter(x => x._parent === undefined);
		let errorItems = items.filter(x => x._parent !== undefined);
		this.sortingStylingMap[column] = items;
		switch (column) {
			case ('Name'): {
				this.dataView.setItems(jobItems);
				// sort the actual jobs
				this.dataView.sort((item1, item2) => {
					return item1.name.localeCompare(item2.name);
				}, isAscending);
				break;
			}
			case ('Last Run'): {
				this.dataView.setItems(jobItems);
				// sort the actual jobs
				this.dataView.sort((item1, item2) => this.dateCompare(item1, item2, true), isAscending);
				break;
			}
			case ('Next Run'): {
				this.dataView.setItems(jobItems);
				// sort the actual jobs
				this.dataView.sort((item1, item2) => this.dateCompare(item1, item2, false), isAscending);
				break;
			}
			case ('Enabled'): {
				this.dataView.setItems(jobItems);
				// sort the actual jobs
				this.dataView.sort((item1, item2) => {
					return item1.enabled.localeCompare(item2.enabled);
				}, isAscending);
				break;
			}
			case ('Status'): {
				this.dataView.setItems(jobItems);
				// sort the actual jobs
				this.dataView.sort((item1, item2) => {
					return item1.currentExecutionStatus.localeCompare(item2.currentExecutionStatus);
				}, isAscending);
				break;
			}
			case ('Category'): {
				this.dataView.setItems(jobItems);
				// sort the actual jobs
				this.dataView.sort((item1, item2) => {
					return item1.category.localeCompare(item2.category);
				}, isAscending);
				break;
			}
			case ('Runnable'): {
				this.dataView.setItems(jobItems);
				// sort the actual jobs
				this.dataView.sort((item1, item2) => {
					return item1.runnable.localeCompare(item2.runnable);
				}, isAscending);
				break;
			}
			case ('Schedule'): {
				this.dataView.setItems(jobItems);
				// sort the actual jobs
				this.dataView.sort((item1, item2) => {
					return item1.hasSchedule.localeCompare(item2.hasSchedule);
				}, isAscending);
				break;
			}
			case ('Last Run Outcome'): {
				this.dataView.setItems(jobItems);
				// sort the actual jobs
				this.dataView.sort((item1, item2) => {
					return item1.lastRunOutcome.localeCompare(item2.lastRunOutcome);
				}, isAscending);
				break;
			}
		}
		// insert the errors back again
		let jobItemsLength = jobItems.length;
		for (let i = 0; i < jobItemsLength; i++) {
			let item = jobItems[i];
			if (item._child) {
				let child = errorItems.find(error => error === item._child);
				jobItems.splice(i + 1, 0, child);
				jobItemsLength++;
			}
		}
		this.dataView.setItems(jobItems);
		// remove old style
		if (this.filterStylingMap[column]) {
			let filterLength = this.filterStylingMap[column].length;
			for (let i = 0; i < filterLength; i++) {
				let lastAppliedStyle = this.filterStylingMap[column].pop();
				this._table.grid.removeCellCssStyles(lastAppliedStyle[0]);
			}
		} else {
			for (let i = 0; i < this.jobs.length; i++) {
				this._table.grid.removeCellCssStyles('error-row' + i.toString());
			}
		}
		// add new style to the items back again
		items = this.filterStack.length > 1 ? this.dataView.getFilteredItems() : this.dataView.getItems();
		for (let i = 0; i < items.length; i++) {
			let item = items[i];
			if (item.lastRunOutcome === 'Failed') {
				this.addToStyleHash(i, false, this.sortingStylingMap, column);
			}
		}
	}

	private dateCompare(item1: any, item2: any, lastRun: boolean): number {
		let exceptionString = lastRun ? 'Never Run' : 'Not Scheduled';
		if (item2.lastRun === exceptionString && item1.lastRun !== exceptionString) {
			return -1;
		} else if (item1.lastRun === exceptionString && item2.lastRun !== exceptionString) {
			return 1;
		} else if (item1.lastRun === exceptionString && item2.lastRun === exceptionString) {
			return 0;
		} else {
			let date1 = new Date(item1.lastRun);
			let date2 = new Date(item2.lastRun);
			if (date1 > date2) {
				return 1;
			} else if (date1 === date2) {
				return 0;
			} else {
				return -1;
			}
		}
	}

	private updateTheme(theme: IColorTheme) {
		let bgColor = theme.getColor(tableBackground);
		let cellColor = theme.getColor(cellBackground);
		let borderColor = theme.getColor(cellBorderColor);
		let headerColumns = jQuery('#agentViewDiv .slick-header-column');
		let cells = jQuery('.grid-canvas .ui-widget-content.slick-row .slick-cell');
		let cellDetails = jQuery('#jobsDiv .dynamic-cell-detail');
		headerColumns.toArray().forEach(col => {
			col.style.background = bgColor.toString();
		});
		cells.toArray().forEach(cell => {
			cell.style.background = bgColor.toString();
			cell.style.border = borderColor ? '1px solid ' + borderColor.toString() : null;
		});
		cellDetails.toArray().forEach(cellDetail => {
			cellDetail.style.background = cellColor.toString();
		});
	}

	protected getTableActions(targetObject: JobActionContext): IAction[] {
		const editAction = this._instantiationService.createInstance(EditJobAction);
		const runJobAction = this._instantiationService.createInstance(RunJobAction);
		if (!targetObject.canEdit) {
			editAction.enabled = false;
		}
		return [
			runJobAction,
			editAction,
			this._instantiationService.createInstance(DeleteJobAction)
		];
	}

	protected convertStepsToStepInfos(steps: azdata.AgentJobStep[], job: azdata.AgentJobInfo): azdata.AgentJobStepInfo[] {
		let result = [];
		steps.forEach(step => {
			let stepInfo: azdata.AgentJobStepInfo = {
				jobId: job.jobId,
				jobName: job.name,
				script: null,
				scriptName: null,
				stepName: step.stepName,
				subSystem: null,
				id: +step.stepId,
				failureAction: null,
				successAction: null,
				failStepId: null,
				successStepId: null,
				command: null,
				commandExecutionSuccessCode: null,
				databaseName: null,
				databaseUserName: null,
				server: null,
				outputFileName: null,
				appendToLogFile: null,
				appendToStepHist: null,
				writeLogToTable: null,
				appendLogToTable: null,
				retryAttempts: null,
				retryInterval: null,
				proxyName: null
			};
			result.push(stepInfo);
		});
		return result;
	}

	protected getCurrentTableObject(rowIndex: number): JobActionContext {
		let data = this._table.grid.getData() as Slick.DataProvider<IItem>;
		if (!data || rowIndex >= data.getLength()) {
			return undefined;
		}

		let jobId = data.getItem(rowIndex).jobId;
		if (!jobId) {
			// if we couldn't find the ID, check if it's an
			// error row
			let isErrorRow: boolean = data.getItem(rowIndex).id.indexOf('error') >= 0;
			if (isErrorRow) {
				jobId = data.getItem(rowIndex - 1).jobId;
			}
		}

		let job: azdata.AgentJobInfo[] = this.jobs.filter(job => {
			return job.jobId === jobId;
		});

		if (job && job.length > 0) {
			// add steps
			if (this.jobSteps && this.jobSteps[jobId]) {
				let steps = this.jobSteps[jobId];
				job[0].jobSteps = steps;
			}

			// add schedules
			if (this.jobSchedules && this.jobSchedules[jobId]) {
				let schedules = this.jobSchedules[jobId];
				job[0].jobSchedules = schedules;
			}
			// add alerts
			if (this.jobAlerts && this.jobAlerts[jobId]) {
				let alerts = this.jobAlerts[jobId];
				job[0].alerts = alerts;
			}

			if (job[0].jobSteps && job[0].jobSchedules && job[0].alerts) {
				return { job: job[0], canEdit: true };
			}
			return { job: job[0], canEdit: false };
		}
		return undefined;
	}

	public async openCreateJobDialog() {
		let ownerUri: string = this._commonService.connectionManagementService.connectionInfo.ownerUri;
		await this._commandService.executeCommand('agent.openJobDialog', ownerUri);
	}
}<|MERGE_RESOLUTION|>--- conflicted
+++ resolved
@@ -33,11 +33,8 @@
 import * as TelemetryKeys from 'sql/platform/telemetry/common/telemetryKeys';
 import { attachButtonStyler } from 'sql/platform/theme/common/styler';
 import { find, fill } from 'vs/base/common/arrays';
-<<<<<<< HEAD
 import { IColorTheme } from 'vs/platform/theme/common/themeService';
-=======
 import { onUnexpectedError } from 'vs/base/common/errors';
->>>>>>> 20f7670b
 
 export const JOBSVIEW_SELECTOR: string = 'jobsview-component';
 export const ROW_HEIGHT: number = 45;
