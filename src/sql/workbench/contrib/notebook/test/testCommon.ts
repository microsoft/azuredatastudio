/*---------------------------------------------------------------------------------------------
 *  Copyright (c) Microsoft Corporation. All rights reserved.
 *  Licensed under the Source EULA. See License.txt in the project root for license information.
 *--------------------------------------------------------------------------------------------*/

import { QueryTextEditor } from 'sql/workbench/browser/modelComponents/queryTextEditor';
import * as stubs from 'sql/workbench/contrib/notebook/test/stubs';
import { INotebookModel } from 'sql/workbench/services/notebook/browser/models/modelInterfaces';
import { INotebookParams } from 'sql/workbench/services/notebook/browser/notebookService';
import { NotebookViewsExtension } from 'sql/workbench/services/notebook/browser/notebookViews/notebookViewsExtension';
import * as dom from 'vs/base/browser/dom';
import { IInstantiationService } from 'vs/platform/instantiation/common/instantiation';
import { NullTelemetryService } from 'vs/platform/telemetry/common/telemetryUtils';
import { TestThemeService } from 'vs/platform/theme/test/common/testThemeService';
import { TestEditorGroupsService, TestEditorService, TestTextResourceConfigurationService } from 'vs/workbench/test/browser/workbenchTestServices';
import { TestStorageService } from 'vs/workbench/test/common/workbenchTestServices';

// Typically you will pass in either editor or the instantiationService parameter.
// Leave both undefined when you want the underlying object(s) to have an undefined editor.
export class NotebookEditorStub extends stubs.NotebookEditorStub {
<<<<<<< HEAD
	cellEditors: CellEditorProviderStub[];
	model: INotebookModel | undefined;
	views: NotebookViewsExtension | undefined;
	cells?: ICellModel[] = [];

	public readonly id: string;

	public readonly modelReady: Promise<INotebookModel>;

=======
>>>>>>> 1dc4a437
	// Normally one needs to provide either the editor or the instantiationService as the constructor parameter
	constructor({ cellGuid, instantiationService, editor, model, views, notebookParams }: { cellGuid?: string; instantiationService?: IInstantiationService; editor?: QueryTextEditor; model?: INotebookModel, views?: NotebookViewsExtension, notebookParams?: INotebookParams } = {}) {
		super();
		this.cells = [];
		this.model = model;
		this.views = views;
		this.notebookParams = notebookParams;
		this.cellEditors = [new CellEditorProviderStub({ cellGuid: cellGuid, instantiationService: instantiationService, editor: editor })];
		this.id = this.notebookParams?.notebookUri?.toString();
		this.modelReady = Promise.resolve(this.model);
	}
}

// Typically you will pass in either editor or the instantiationService parameter.
// Leave both undefined when you want the underlying object to have an undefined editor.
class CellEditorProviderStub extends stubs.CellEditorProviderStub {
	private _editor: QueryTextEditor;
	private _cellGuid: string;
	constructor({ cellGuid, instantiationService, editor }: { cellGuid: string; instantiationService?: IInstantiationService; editor?: QueryTextEditor; }) {
		super();
		if (editor) {
			this._editor = editor;
		} else if (instantiationService) {
			this._editor = new QueryTextEditor(
				NullTelemetryService,
				instantiationService,
				new TestStorageService(),
				new TestTextResourceConfigurationService(),
				new TestThemeService(),
				new TestEditorGroupsService(),
				new TestEditorService()
			);
		}
		if (this._editor) {
			let div = dom.$('div', undefined, dom.$('span', { id: 'demospan' }));
			let firstChild = div.firstChild as HTMLElement;
			this._editor.create(firstChild);
		}
		this._cellGuid = cellGuid;
	}
	override cellGuid(): string {
		return this._cellGuid;
	}
	override getEditor(): QueryTextEditor {
		return this._editor;
	}
}<|MERGE_RESOLUTION|>--- conflicted
+++ resolved
@@ -18,18 +18,6 @@
 // Typically you will pass in either editor or the instantiationService parameter.
 // Leave both undefined when you want the underlying object(s) to have an undefined editor.
 export class NotebookEditorStub extends stubs.NotebookEditorStub {
-<<<<<<< HEAD
-	cellEditors: CellEditorProviderStub[];
-	model: INotebookModel | undefined;
-	views: NotebookViewsExtension | undefined;
-	cells?: ICellModel[] = [];
-
-	public readonly id: string;
-
-	public readonly modelReady: Promise<INotebookModel>;
-
-=======
->>>>>>> 1dc4a437
 	// Normally one needs to provide either the editor or the instantiationService as the constructor parameter
 	constructor({ cellGuid, instantiationService, editor, model, views, notebookParams }: { cellGuid?: string; instantiationService?: IInstantiationService; editor?: QueryTextEditor; model?: INotebookModel, views?: NotebookViewsExtension, notebookParams?: INotebookParams } = {}) {
 		super();
