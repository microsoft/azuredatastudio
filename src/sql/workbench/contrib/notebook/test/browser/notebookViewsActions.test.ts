--- conflicted
+++ resolved
@@ -34,11 +34,7 @@
 import { InsertCellsModal } from 'sql/workbench/contrib/notebook/browser/notebookViews/insertCellsModal';
 import { MockContextKeyService } from 'vs/platform/keybinding/test/common/mockKeybindingService';
 import { SQL_NOTEBOOK_PROVIDER } from 'sql/workbench/services/notebook/browser/notebookService';
-<<<<<<< HEAD
-import { NBFORMAT } from 'sql/workbench/common/constants';
-=======
 import { NBFORMAT, NBFORMAT_MINOR } from 'sql/workbench/common/constants';
->>>>>>> c7bb58ce
 
 let initialNotebookContent: nb.INotebookContents = {
 	cells: [{
@@ -59,11 +55,7 @@
 		},
 	},
 	nbformat: NBFORMAT,
-<<<<<<< HEAD
-	nbformat_minor: 5
-=======
 	nbformat_minor: NBFORMAT_MINOR
->>>>>>> c7bb58ce
 };
 
 suite('Notebook Views Actions', function (): void {
