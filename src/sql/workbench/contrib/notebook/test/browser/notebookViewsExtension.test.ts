--- conflicted
+++ resolved
@@ -36,11 +36,7 @@
 import { UndoRedoService } from 'vs/platform/undoRedo/common/undoRedoService';
 import { IUndoRedoService } from 'vs/platform/undoRedo/common/undoRedo';
 import { SQL_NOTEBOOK_PROVIDER } from 'sql/workbench/services/notebook/browser/notebookService';
-<<<<<<< HEAD
-import { NBFORMAT } from 'sql/workbench/common/constants';
-=======
 import { NBFORMAT, NBFORMAT_MINOR } from 'sql/workbench/common/constants';
->>>>>>> c7bb58ce
 
 let initialNotebookContent: nb.INotebookContents = {
 	cells: [{
@@ -61,11 +57,7 @@
 		},
 	},
 	nbformat: NBFORMAT,
-<<<<<<< HEAD
-	nbformat_minor: 5
-=======
 	nbformat_minor: NBFORMAT_MINOR
->>>>>>> c7bb58ce
 };
 
 let defaultUri = URI.file('/some/path.ipynb');
