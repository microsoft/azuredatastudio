/*---------------------------------------------------------------------------------------------
 *  Copyright (c) Microsoft Corporation. All rights reserved.
 *  Licensed under the Source EULA. See License.txt in the project root for license information.
 *--------------------------------------------------------------------------------------------*/

import * as assert from 'assert';
import { QueryTextEditor } from 'sql/workbench/browser/modelComponents/queryTextEditor';
import { UntitledNotebookInput } from 'sql/workbench/contrib/notebook/browser/models/untitledNotebookInput';
import { NotebookEditor } from 'sql/workbench/contrib/notebook/browser/notebookEditor';
import { NBTestQueryManagementService } from 'sql/workbench/contrib/notebook/test/nbTestQueryManagementService';
import { NotebookModelStub } from 'sql/workbench/contrib/notebook/test/stubs';
import { TestNotebookEditor } from 'sql/workbench/contrib/notebook/test/testCommon';
import { ICellModel } from 'sql/workbench/services/notebook/browser/models/modelInterfaces';
import { INotebookService, NotebookRange } from 'sql/workbench/services/notebook/browser/notebookService';
import { NotebookService } from 'sql/workbench/services/notebook/browser/notebookServiceImpl';
import * as TypeMoq from 'typemoq';
import { Emitter } from 'vs/base/common/event';
import { DisposableStore } from 'vs/base/common/lifecycle';
import { Schemas } from 'vs/base/common/network';
import { URI } from 'vs/base/common/uri';
import { generateUuid } from 'vs/base/common/uuid';
import { ITextResourceConfigurationService } from 'vs/editor/common/services/textResourceConfigurationService';
import { IConfigurationService } from 'vs/platform/configuration/common/configuration';
import { IContextKeyService } from 'vs/platform/contextkey/common/contextkey';
import { ContextViewService } from 'vs/platform/contextview/browser/contextViewService';
import { DidInstallExtensionEvent, DidUninstallExtensionEvent, IExtensionManagementService, InstallExtensionEvent } from 'vs/platform/extensionManagement/common/extensionManagement';
import { IExtensionIdentifier } from 'vs/platform/extensions/common/extensions';
import { IFileService } from 'vs/platform/files/common/files';
import { TestInstantiationService } from 'vs/platform/instantiation/test/common/instantiationServiceMock';
import { IKeybindingService } from 'vs/platform/keybinding/common/keybinding';
import { ILayoutService } from 'vs/platform/layout/browser/layoutService';
import { ILifecycleService } from 'vs/platform/lifecycle/common/lifecycle';
import { ILogService } from 'vs/platform/log/common/log';
import { IStorageService } from 'vs/platform/storage/common/storage';
import { ITelemetryService } from 'vs/platform/telemetry/common/telemetry';
import { IThemeService } from 'vs/platform/theme/common/themeService';
import { EditorOptions } from 'vs/workbench/common/editor';
import { IEditorGroupsService } from 'vs/workbench/services/editor/common/editorGroupsService';
import { IEditorService } from 'vs/workbench/services/editor/common/editorService';
import { ExtensionManagementService } from 'vs/workbench/services/extensionManagement/common/extensionManagementService';
import { IExtensionService } from 'vs/workbench/services/extensions/common/extensions';
import { WorkbenchThemeService } from 'vs/workbench/services/themes/browser/workbenchThemeService';
import { IWorkbenchThemeService } from 'vs/workbench/services/themes/common/workbenchThemeService';
import { UntitledTextEditorInput } from 'vs/workbench/services/untitled/common/untitledTextEditorInput';
import { IUntitledTextEditorService } from 'vs/workbench/services/untitled/common/untitledTextEditorService';
import { workbenchInstantiationService } from 'vs/workbench/test/browser/workbenchTestServices';


suite('Test class NotebookEditor', () => {

	let notebookEditor: NotebookEditor;

	const installEvent: Emitter<InstallExtensionEvent> = new Emitter<InstallExtensionEvent>();
	const didInstallEvent = new Emitter<DidInstallExtensionEvent>();
	const uninstallEvent = new Emitter<IExtensionIdentifier>();
	const didUninstallEvent = new Emitter<DidUninstallExtensionEvent>();

	const instantiationService = <TestInstantiationService>workbenchInstantiationService();
	const workbenchThemeService = instantiationService.createInstance(WorkbenchThemeService);
	instantiationService.stub(IWorkbenchThemeService, workbenchThemeService);

	const queryManagementService = new NBTestQueryManagementService();

	instantiationService.stub(IExtensionManagementService, ExtensionManagementService);
	instantiationService.stub(IExtensionManagementService, 'onInstallExtension', installEvent.event);
	instantiationService.stub(IExtensionManagementService, 'onDidInstallExtension', didInstallEvent.event);
	instantiationService.stub(IExtensionManagementService, 'onUninstallExtension', uninstallEvent.event);
	instantiationService.stub(IExtensionManagementService, 'onDidUninstallExtension', didUninstallEvent.event);

	const extensionService = instantiationService.get(IExtensionService);
	const notebookService = new NotebookService(
		instantiationService.get(ILifecycleService),
		instantiationService.get(IStorageService),
		extensionService,
		instantiationService.get(IExtensionManagementService),
		instantiationService,
		instantiationService.get(IFileService),
		instantiationService.get(ILogService),
		queryManagementService
	);

	instantiationService.stub(INotebookService, notebookService);

	const testTitle = 'NotebookEditor.Test-Title';
	const untitledUri = URI.from({ scheme: Schemas.untitled, path: 'NotebookEditor.Test-TestPath' });
	const untitledTextEditorService = instantiationService.get(IUntitledTextEditorService);
	const untitledTextInput = instantiationService.createInstance(UntitledTextEditorInput, untitledTextEditorService.create({ associatedResource: untitledUri }));
	const untitledNotebookInput = new UntitledNotebookInput(
		testTitle, untitledUri, untitledTextInput,
		undefined, instantiationService, notebookService, extensionService
	);

	const cellTextEditorGuid = generateUuid();
	const queryTextEditor = new QueryTextEditor(
		instantiationService.get(ITelemetryService),
		instantiationService,
		instantiationService.get(IStorageService),
		instantiationService.get(ITextResourceConfigurationService),
		instantiationService.get(IThemeService),
		instantiationService.get(IEditorGroupsService),
		instantiationService.get(IEditorService),
		instantiationService.get(IConfigurationService)
	);
	const testNotebookEditor = new TestNotebookEditor({ cellGuid: cellTextEditorGuid, editor: queryTextEditor });
	testNotebookEditor.id = untitledNotebookInput.notebookUri.toString();
	testNotebookEditor.model = new NotebookModelStub();
	notebookService.addNotebookEditor(testNotebookEditor);

	setup(async () => {
		// Create notebookEditor
		notebookEditor = new NotebookEditor(
			instantiationService.get(ITelemetryService),
			instantiationService.get(IThemeService),
			instantiationService,
			instantiationService.get(IStorageService),
			new ContextViewService(instantiationService.get(ILayoutService)),
			instantiationService.get(IKeybindingService),
			instantiationService.get(IContextKeyService),
			workbenchThemeService,
			notebookService
		);
<<<<<<< HEAD
		setupPromise.resolve();
	});

	[undefined, new NotebookModelStub()].forEach(async (notebookModel) => {
		test(`NotebookEditor-setInput-setNotebookModel-getNotebookModel for notebookModel='${notebookModel}'`, async () => {
			await setupPromise;

			const untitledUri = URI.from({ scheme: Schemas.untitled, path: `NotebookEditor.Test-TestPath-${notebookModel}` });
			const untitledTextEditorService = instantiationService.get(IUntitledTextEditorService);
			const untitledTextInput = instantiationService.createInstance(UntitledTextEditorInput, untitledTextEditorService.create({ associatedResource: untitledUri }));
			const untitledNotebookInput = new UntitledNotebookInput(
				testTitle, untitledUri, untitledTextInput,
				undefined, instantiationService, notebookService, extensionService
			);
			const testNotebookEditor = new TestNotebookEditor({ cellGuid: cellTextEditorGuid, editor: queryTextEditor });
			testNotebookEditor.id = untitledNotebookInput.notebookUri.toString();
			testNotebookEditor.model = notebookModel;
			notebookService.addNotebookEditor(testNotebookEditor);
			testNotebookEditor.model = notebookModel;
			notebookEditor.clearInput();
			await notebookEditor.setInput(untitledNotebookInput, EditorOptions.create({ pinned: true }));
			await notebookEditor.setNotebookModel();
			const result = await notebookEditor.getNotebookModel();
			assert.strictEqual(result, notebookModel, `getNotebookModel() should return the model set in the INotebookEditor object`);
			notebookService.removeNotebookEditor(testNotebookEditor);
			console.log(`notebookEditor=`, notebookEditor);
			notebookEditor.setInput(untitledNotebookInput, EditorOptions.create({ pinned: true }));
		});
	});

	test('NotebookEditor-dispose: Tests that dispose() disposes all objects in its disposable store', async () => {
		await setupPromise;
		await setupNotebookEditor(notebookEditor, untitledNotebookInput);
=======
		let div = dom.$('div', undefined, dom.$('span', { id: 'demospan' }));
		let parentHtmlElement = div.firstChild as HTMLElement;
		notebookEditor.create(parentHtmlElement); // adds notebookEditor to new htmlElement as parent
		assert.notStrictEqual(notebookEditor['_overlay'], undefined, `The overlay must be defined for notebookEditor once create() has been called on it`);
		assert.strictEqual(notebookEditor['parent'], parentHtmlElement, 'parent of notebookEditor was not the one that was expected');
		await notebookEditor.setInput(untitledNotebookInput, EditorOptions.create({ pinned: true }));
	});

	test('NotebookEditor: Tests that dispose() disposes all objects in its disposable store', async () => {
>>>>>>> 466e5ace
		const mockNotebookEditor = TypeMoq.Mock.ofInstance(notebookEditor);
		mockNotebookEditor.setup(x => x.dispose()).callback(() => notebookEditor.dispose());
		mockNotebookEditor.object.dispose();
		mockNotebookEditor.verify(x => x.dispose(), TypeMoq.Times.exactly(1));
		const isDisposed = (<DisposableStore>mockNotebookEditor.object['_toDispose'])['_isDisposed'];
		assert.ok(isDisposed, 'notebookEditor\'s disposable store must be disposed');
	});

<<<<<<< HEAD
	test('NotebookEditor-setSelection-getPosition-getLastPosition: Tests that getPosition and getLastPosition correctly return the range set by setSelection', async () => {
		await setupPromise;
		await setupNotebookEditor(notebookEditor, untitledNotebookInput);
=======
	test('NotebookEditor: Tests that getPosition and getLastPosition correctly return the range set by setSelection', async () => {
>>>>>>> 466e5ace
		let currentPosition = notebookEditor.getPosition();
		let lastPosition = notebookEditor.getLastPosition();
		assert.strictEqual(currentPosition, undefined, 'notebookEditor.getPosition() should return an undefined range with no selected range');
		assert.strictEqual(lastPosition, undefined, 'notebookEditor.getLastPosition() should return an undefined range with no previously selected range');
		let selectedRange = new NotebookRange(<ICellModel>{}, 0, 0, 0, 0);
		notebookEditor.setSelection(selectedRange);
		lastPosition = notebookEditor.getLastPosition();
		assert.strictEqual(lastPosition, currentPosition, 'notebookEditor.getLastPosition() should return the value that was the \'currentPosition before the most recent range selection');
		currentPosition = notebookEditor.getPosition();
		assert.strictEqual(currentPosition, selectedRange, 'notebookEditor.getPosition() should return the range that was selected');
		selectedRange = new NotebookRange(<ICellModel>{}, 0, 1, 0, 1);
		notebookEditor.setSelection(selectedRange);
		lastPosition = notebookEditor.getLastPosition();
		assert.strictEqual(lastPosition, currentPosition, 'notebookEditor.getLastPosition() should return the value that was the \'currentPosition before the most recent range selection');
		currentPosition = notebookEditor.getPosition();
		assert.strictEqual(currentPosition, selectedRange, 'notebookEditor.getPosition() should return the range that was selected');
	});

	// NotebookEditor-getCellEditor tests.
	['', undefined, null, 'unknown string', /*unknown guid*/generateUuid()].forEach(input => {
<<<<<<< HEAD
		test(`NotebookEditor-getCellEditor: Test getCellEditor() returns undefined for invalid or unknown guid:'${input}'`, async () => {
			await setupPromise;
			await setupNotebookEditor(notebookEditor, untitledNotebookInput);
			const inputGuid = <string>input;
			const result = notebookEditor.getCellEditor(inputGuid);
			assert.strictEqual(result, undefined, `notebookEditor.getCellEditor() should return undefined when invalid guid:'${inputGuid}' is passed in for a notebookEditor of an empty document.`);
		});
	});

	test('NotebookEditor-getCellEditor: Positive Tests getCellEditor() returns a valid text editor object for valid guid input', async () => {
		await setupPromise;
		await setupNotebookEditor(notebookEditor, untitledNotebookInput);
=======
		test(`NotebookEditor: Negative Test for getCellEditor() - returns undefined for invalid or unknown guid:'${input}'`, async () => {
			const result = notebookEditor.getCellEditor(input);
			assert.strictEqual(result, undefined, `notebookEditor.getCellEditor() should return undefined when invalid guid:'${input}' is passed in for a notebookEditor of an empty document.`);
		});
	});

	test('NotebookEditor: Positive Test for getCellEditor() - returns a valid text editor object for valid guid input', async () => {
>>>>>>> 466e5ace
		const result = notebookEditor.getCellEditor(cellTextEditorGuid);
		assert.strictEqual(result, queryTextEditor, 'notebookEditor.getCellEditor() should return an expected QueryTextEditor when a guid corresponding to that editor is passed in.');

	});

	test('NotebookEditor-createEditor', () => {
		const parent = document.createElement(undefined);
		console.log(notebookEditor["_overlay"]);
		notebookEditor.createEditor(undefined && parent);
		console.log(notebookEditor["_overlay"]);
		console.log(parent, JSON.stringify(parent, undefined, '\t'));
	});

	// test('NotebookEditor-focus', () => {
	// 	notebookEditor.focus();
	// });

	// test('NotebookEditor-layout', () => {
	// 	notebookEditor.layout(dimension1);
	// });

	// test('NotebookEditor-getConfiguration', () => {
	// 	notebookEditor.getConfiguration();
	// });

	// test('NotebookEditor-updateDecorations', () => {
	// 	notebookEditor.updateDecorations(newDecorationRange1, oldDecorationRange1);
	// });

	// test('NotebookEditor-changeDecorations', () => {
	// 	const result = notebookEditor.changeDecorations(callback1);

	// 	// Expect result
	// 	expect(result).to.be.not.undefined;
	// });

	// test('NotebookEditor-deltaDecorations', () => {
	// 	const result = notebookEditor.deltaDecorations(oldDecorations1, newDecorations1);

	// 	// Expect result
	// 	expect(result).to.be.not.undefined;
	// });

	// test('NotebookEditor-layoutOverlayWidget', () => {
	// 	notebookEditor.layoutOverlayWidget(widget1);
	// });

	// test('NotebookEditor-addOverlayWidget', () => {
	// 	notebookEditor.addOverlayWidget(widget2);
	// });

	// test('NotebookEditor-getAction', () => {
	// 	const result = notebookEditor.getAction(id1);

	// 	// Expect result
	// 	expect(result).to.be.not.undefined;
	// });

	// test('NotebookEditor-_onFindStateChange', async () => {
	// 	await notebookEditor._onFindStateChange(e1);
	// });

	// test('NotebookEditor-toggleSearch', () => {
	// 	notebookEditor.toggleSearch();
	// });

	// test('NotebookEditor-findNext', () => {
	// 	notebookEditor.findNext();
	// });

	// test('NotebookEditor-findPrevious', () => {
	// 	notebookEditor.findPrevious();
	// });


	// test('NotebookEditor-onDidChangeConfiguration', () => {
	// 	const onDidChangeConfiguration1 = undefined;

	// 	// Property call
	// 	notebookEditor.onDidChangeConfiguration = onDidChangeConfiguration1;
	// 	const result = notebookEditor.onDidChangeConfiguration;

	// 	// Expect result
	// 	expect(result).equals(onDidChangeConfiguration1);
	// });

});

async function setupNotebookEditor(notebookEditor: NotebookEditor, untitledNotebookInput: UntitledNotebookInput): Promise<void> {
	createEditor(notebookEditor);
	await setInputDocument(notebookEditor, untitledNotebookInput);
}

async function setInputDocument(notebookEditor: NotebookEditor, untitledNotebookInput: UntitledNotebookInput): Promise<void> {
	const editorOptions = EditorOptions.create({ pinned: true });
	await notebookEditor.setInput(untitledNotebookInput, editorOptions);
	assert.strictEqual(notebookEditor.options, editorOptions, 'NotebookEditor options must be the ones that we set');
}

function createEditor(notebookEditor: NotebookEditor) {
	let parentHtmlElement = document.createElement('div');
	notebookEditor.create(parentHtmlElement); // adds notebookEditor to new htmlElement as parent
	assert.notStrictEqual(notebookEditor['_overlay'], undefined), `The overlay must be defined for notebookEditor once create() has been called on it`;
	assert.strictEqual(notebookEditor['parent'], parentHtmlElement, 'parent of notebookEditor was not the one that was expected');
}
<|MERGE_RESOLUTION|>--- conflicted
+++ resolved
@@ -119,14 +119,10 @@
 			workbenchThemeService,
 			notebookService
 		);
-<<<<<<< HEAD
-		setupPromise.resolve();
 	});
 
 	[undefined, new NotebookModelStub()].forEach(async (notebookModel) => {
-		test(`NotebookEditor-setInput-setNotebookModel-getNotebookModel for notebookModel='${notebookModel}'`, async () => {
-			await setupPromise;
-
+		test(`NotebookEditor: Tests that notebookModel='${notebookModel}' set indirectly by setInput -> setNotebookModel is returned by getNotebookModel()`, async () => {
 			const untitledUri = URI.from({ scheme: Schemas.untitled, path: `NotebookEditor.Test-TestPath-${notebookModel}` });
 			const untitledTextEditorService = instantiationService.get(IUntitledTextEditorService);
 			const untitledTextInput = instantiationService.createInstance(UntitledTextEditorInput, untitledTextEditorService.create({ associatedResource: untitledUri }));
@@ -150,20 +146,8 @@
 		});
 	});
 
-	test('NotebookEditor-dispose: Tests that dispose() disposes all objects in its disposable store', async () => {
-		await setupPromise;
+	test('NotebookEditor: Tests that dispose() disposes all objects in its disposable store', async () => {
 		await setupNotebookEditor(notebookEditor, untitledNotebookInput);
-=======
-		let div = dom.$('div', undefined, dom.$('span', { id: 'demospan' }));
-		let parentHtmlElement = div.firstChild as HTMLElement;
-		notebookEditor.create(parentHtmlElement); // adds notebookEditor to new htmlElement as parent
-		assert.notStrictEqual(notebookEditor['_overlay'], undefined, `The overlay must be defined for notebookEditor once create() has been called on it`);
-		assert.strictEqual(notebookEditor['parent'], parentHtmlElement, 'parent of notebookEditor was not the one that was expected');
-		await notebookEditor.setInput(untitledNotebookInput, EditorOptions.create({ pinned: true }));
-	});
-
-	test('NotebookEditor: Tests that dispose() disposes all objects in its disposable store', async () => {
->>>>>>> 466e5ace
 		const mockNotebookEditor = TypeMoq.Mock.ofInstance(notebookEditor);
 		mockNotebookEditor.setup(x => x.dispose()).callback(() => notebookEditor.dispose());
 		mockNotebookEditor.object.dispose();
@@ -172,13 +156,8 @@
 		assert.ok(isDisposed, 'notebookEditor\'s disposable store must be disposed');
 	});
 
-<<<<<<< HEAD
-	test('NotebookEditor-setSelection-getPosition-getLastPosition: Tests that getPosition and getLastPosition correctly return the range set by setSelection', async () => {
-		await setupPromise;
+	test('NotebookEditor: Tests that getPosition and getLastPosition correctly return the range set by setSelection', async () => {
 		await setupNotebookEditor(notebookEditor, untitledNotebookInput);
-=======
-	test('NotebookEditor: Tests that getPosition and getLastPosition correctly return the range set by setSelection', async () => {
->>>>>>> 466e5ace
 		let currentPosition = notebookEditor.getPosition();
 		let lastPosition = notebookEditor.getLastPosition();
 		assert.strictEqual(currentPosition, undefined, 'notebookEditor.getPosition() should return an undefined range with no selected range');
@@ -199,9 +178,7 @@
 
 	// NotebookEditor-getCellEditor tests.
 	['', undefined, null, 'unknown string', /*unknown guid*/generateUuid()].forEach(input => {
-<<<<<<< HEAD
-		test(`NotebookEditor-getCellEditor: Test getCellEditor() returns undefined for invalid or unknown guid:'${input}'`, async () => {
-			await setupPromise;
+		test(`NotebookEditor: Negative Test -> getCellEditor() returns undefined for invalid or unknown guid:'${input}'`, async () => {
 			await setupNotebookEditor(notebookEditor, untitledNotebookInput);
 			const inputGuid = <string>input;
 			const result = notebookEditor.getCellEditor(inputGuid);
@@ -209,18 +186,8 @@
 		});
 	});
 
-	test('NotebookEditor-getCellEditor: Positive Tests getCellEditor() returns a valid text editor object for valid guid input', async () => {
-		await setupPromise;
+	test('NotebookEditor: Positive Test -> getCellEditor() returns a valid text editor object for valid guid input', async () => {
 		await setupNotebookEditor(notebookEditor, untitledNotebookInput);
-=======
-		test(`NotebookEditor: Negative Test for getCellEditor() - returns undefined for invalid or unknown guid:'${input}'`, async () => {
-			const result = notebookEditor.getCellEditor(input);
-			assert.strictEqual(result, undefined, `notebookEditor.getCellEditor() should return undefined when invalid guid:'${input}' is passed in for a notebookEditor of an empty document.`);
-		});
-	});
-
-	test('NotebookEditor: Positive Test for getCellEditor() - returns a valid text editor object for valid guid input', async () => {
->>>>>>> 466e5ace
 		const result = notebookEditor.getCellEditor(cellTextEditorGuid);
 		assert.strictEqual(result, queryTextEditor, 'notebookEditor.getCellEditor() should return an expected QueryTextEditor when a guid corresponding to that editor is passed in.');
 
