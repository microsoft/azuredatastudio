--- conflicted
+++ resolved
@@ -56,13 +56,8 @@
 import { IUntitledTextEditorService } from 'vs/workbench/services/untitled/common/untitledTextEditorService';
 import { workbenchInstantiationService } from 'vs/workbench/test/browser/workbenchTestServices';
 import { IProductService } from 'vs/platform/product/common/productService';
-<<<<<<< HEAD
-import { TestNotificationService } from 'vs/platform/notification/test/common/testNotificationService';
-import { INotificationService } from 'vs/platform/notification/common/notification';
 import { IHostColorSchemeService } from 'vs/workbench/services/themes/common/hostColorSchemeService';
 import { ColorScheme } from 'vs/platform/theme/common/theme';
-=======
->>>>>>> 7cd4964f
 
 class NotebookModelStub extends stubs.NotebookModelStub {
 	public contentChangedEmitter = new Emitter<NotebookContentChange>();
@@ -114,443 +109,6 @@
 		notebookEditor = createNotebookEditor(instantiationService, workbenchThemeService, notebookService);
 	});
 
-<<<<<<< HEAD
-	// test('Verifies that create() calls createEditor() and sets the provided parent object as the \'_overlay\' field', () => {
-	// 	assert.strictEqual(notebookEditor['_overlay'], undefined, `The overlay must be undefined for notebookEditor when create() has not been called on it`);
-	// 	let parentHtmlElement = document.createElement('div');
-	// 	notebookEditor.create(parentHtmlElement);
-	// 	assert.notStrictEqual(notebookEditor['_overlay'], undefined, `The overlay must be defined for notebookEditor once create() has been called on it`);
-	// 	assert.strictEqual(notebookEditor.getContainer(), parentHtmlElement, 'parent of notebookEditor was not the one that was expected');
-	// });
-
-	// for (const notebookModel of [new NotebookModelStub(), undefined]) {
-	// 	test(`Tests that notebookModel='${notebookModel}' set indirectly by setInput -> setNotebookModel is returned by getNotebookModel()`, async () => {
-	// 		createEditor(notebookEditor);
-	// 		const untitledUri = URI.from({ scheme: Schemas.untitled, path: `NotebookEditor.Test-TestPath-${notebookModel}` });
-	// 		const untitledTextEditorService = instantiationService.get(IUntitledTextEditorService);
-	// 		const untitledTextInput = instantiationService.createInstance(UntitledTextEditorInput, untitledTextEditorService.create({ associatedResource: untitledUri }));
-	// 		const untitledNotebookInput = new UntitledNotebookInput(
-	// 			testTitle, untitledUri, untitledTextInput,
-	// 			undefined, instantiationService, notebookService, extensionService, notificationService.object
-	// 		);
-	// 		const testNotebookEditor = new NotebookEditorStub({ cellGuid: cellTextEditorGuid, editor: queryTextEditor, model: notebookModel, notebookParams: <INotebookParams>{ notebookUri: untitledNotebookInput.notebookUri } });
-	// 		notebookService.addNotebookEditor(testNotebookEditor);
-	// 		notebookEditor.clearInput();
-	// 		await notebookEditor.setInput(untitledNotebookInput, EditorOptions.create({ pinned: true }), undefined);
-	// 		untitledNotebookInput.notebookFindModel.notebookModel = undefined; // clear preexisting notebookModel
-	// 		const result = await notebookEditor.getNotebookModel();
-	// 		assert.strictEqual(result, notebookModel, `getNotebookModel() should return the model set in the INotebookEditor object`);
-	// 	});
-	// }
-
-	// test('Tests that dispose() disposes all objects in its disposable store', async () => {
-	// 	await setupNotebookEditor(notebookEditor, untitledNotebookInput);
-	// 	let isDisposed = (<DisposableStore>notebookEditor['_toDispose'])['_isDisposed'];
-	// 	assert.ok(!isDisposed, 'initially notebookEditor\'s disposable store must not be disposed');
-	// 	notebookEditor.dispose();
-	// 	isDisposed = (<DisposableStore>notebookEditor['_toDispose'])['_isDisposed'];
-	// 	assert.ok(isDisposed, 'notebookEditor\'s disposable store must be disposed');
-	// });
-
-	// test('Tests that getPosition() and getLastPosition() correctly return the range set by setSelection', async () => {
-	// 	await setupNotebookEditor(notebookEditor, untitledNotebookInput);
-	// 	let currentPosition = notebookEditor.getPosition();
-	// 	let lastPosition = notebookEditor.getLastPosition();
-	// 	assert.strictEqual(currentPosition, undefined, 'notebookEditor.getPosition() should return an undefined range with no selected range');
-	// 	assert.strictEqual(lastPosition, undefined, 'notebookEditor.getLastPosition() should return an undefined range with no previously selected range');
-	// 	let selectedRange = new NotebookRange(<ICellModel>{}, 0, 0, 0, 0);
-	// 	notebookEditor.setSelection(selectedRange);
-	// 	lastPosition = notebookEditor.getLastPosition();
-	// 	assert.strictEqual(lastPosition, currentPosition, 'notebookEditor.getLastPosition() should return the value that was the \'currentPosition before the most recent range selection');
-	// 	currentPosition = notebookEditor.getPosition();
-	// 	assert.strictEqual(currentPosition, selectedRange, 'notebookEditor.getPosition() should return the range that was selected');
-	// 	selectedRange = new NotebookRange(<ICellModel>{}, 0, 1, 0, 1);
-	// 	notebookEditor.setSelection(selectedRange);
-	// 	lastPosition = notebookEditor.getLastPosition();
-	// 	assert.strictEqual(lastPosition, currentPosition, 'notebookEditor.getLastPosition() should return the value that was the \'currentPosition before the most recent range selection');
-	// 	currentPosition = notebookEditor.getPosition();
-	// 	assert.strictEqual(currentPosition, selectedRange, 'notebookEditor.getPosition() should return the range that was selected');
-	// });
-
-	// for (const input of ['', undefined, null, 'unknown string', /*unknown guid*/generateUuid()]) {
-	// 	test(`Verifies that getCellEditor() returns undefined for invalid or unknown guid:'${input}'`, async () => {
-	// 		await setupNotebookEditor(notebookEditor, untitledNotebookInput);
-	// 		const inputGuid = <string>input;
-	// 		const result = notebookEditor.getCellEditor(inputGuid);
-	// 		assert.strictEqual(result, undefined, `notebookEditor.getCellEditor() should return undefined when invalid guid:'${inputGuid}' is passed in for a notebookEditor of an empty document.`);
-	// 	});
-	// }
-
-	// test.skip('Verifies that getCellEditor() returns a valid text editor object for valid guid input', async () => {
-	// 	await setupNotebookEditor(notebookEditor, untitledNotebookInput);
-	// 	const result = notebookEditor.getCellEditor(cellTextEditorGuid);
-	// 	assert.strictEqual(result, queryTextEditor, 'notebookEditor.getCellEditor() should return an expected QueryTextEditor when a guid corresponding to that editor is passed in.');
-
-	// });
-
-	// test('Verifies that domNode passed in via addOverlayWidget() call gets attached to the root HtmlElement of notebookEditor', async () => {
-	// 	await setupNotebookEditor(notebookEditor, untitledNotebookInput);
-	// 	const domNode: HTMLElement = document.createElement('div');
-	// 	const widget: IOverlayWidget = {
-	// 		getId(): string { return ''; },
-	// 		getDomNode(): HTMLElement { return domNode; },
-	// 		getPosition(): IOverlayWidgetPosition | null { return null; }
-	// 	};
-	// 	notebookEditor.addOverlayWidget(widget);
-	// 	const rootElement: HTMLElement = notebookEditor['_overlay'];
-	// 	assert.ok(domNode.parentElement === rootElement, `parent of the passed in domNode must be the root element of notebookEditor:${notebookEditor}`);
-	// });
-
-	// test('Noop methods do not throw', async () => {
-	// 	// Just calling the no-op methods, test will fail if they throw
-	// 	notebookEditor.focus();
-	// 	notebookEditor.layoutOverlayWidget(undefined);
-	// 	assert.strictEqual(notebookEditor.deltaDecorations(undefined, undefined), undefined, 'deltaDecorations is not implemented and returns undefined');
-	// });
-
-
-	// test('Tests that getConfiguration returns the information set by layout() call', async () => {
-	// 	await setupNotebookEditor(notebookEditor, untitledNotebookInput);
-	// 	const dimension: DOM.Dimension = new DOM.Dimension(Math.random(), Math.random());
-	// 	notebookEditor.layout(dimension);
-	// 	const config = notebookEditor.getConfiguration();
-	// 	assert.ok(config.layoutInfo.width === dimension.width && config.layoutInfo.height === dimension.height, `width and height returned by getConfiguration() must be same as the dimension set by layout() call`);
-	// });
-
-	// test('Tests setInput call with various states of input on a notebookEditor object', async () => {
-	// 	createEditor(notebookEditor);
-	// 	const editorOptions = EditorOptions.create({ pinned: true });
-	// 	for (const input of [
-	// 		untitledNotebookInput /* set to a known input */,
-	// 		untitledNotebookInput /* tries to set the same input that was previously set */
-	// 	]) {
-	// 		await notebookEditor.setInput(input, editorOptions, undefined);
-	// 		assert.strictEqual(notebookEditor.input, input, `notebookEditor.input should be the one that we set`);
-	// 	}
-	// });
-
-	// test('Tests setInput call with various states of findState.isRevealed on a notebookEditor object', async () => {
-	// 	createEditor(notebookEditor);
-	// 	const editorOptions = EditorOptions.create({ pinned: true });
-	// 	for (const isRevealed of [true, false]) {
-	// 		notebookEditor['_findState']['_isRevealed'] = isRevealed;
-	// 		notebookEditor.clearInput();
-	// 		await notebookEditor.setInput(untitledNotebookInput, editorOptions, undefined);
-	// 		assert.strictEqual(notebookEditor.input, untitledNotebookInput, `notebookEditor.input should be the one that we set`);
-	// 	}
-	// });
-
-	// test('Verifies that call updateDecorations calls deltaDecorations() on the underlying INotebookEditor object with arguments passed to it', async () => {
-	// 	await setupNotebookEditor(notebookEditor, untitledNotebookInput);
-
-	// 	const newRange = {} as NotebookRange;
-	// 	const oldRange = {} as NotebookRange;
-	// 	const iNotebookEditorMock = TypeMoq.Mock.ofInstance(notebookEditorStub);
-	// 	iNotebookEditorMock.callBase = true; //by default forward all call call to the underlying object
-	// 	iNotebookEditorMock
-	// 		.setup(x => x.deltaDecorations(TypeMoq.It.isAny(), TypeMoq.It.isAny()))
-	// 		.callback((newDecorationRange: NotebookRange, oldDecorationRange: NotebookRange) => {
-	// 			//Verify the parameters passed into the INotebookEditor.deltaDecorations() call
-	// 			assert.strictEqual(newDecorationRange, newRange, 'newDecorationsRange passed to INotebookEditor.deltaDecorations() must be the one that was provided to NotebookEditor.updateDecorations() call');
-	// 			assert.strictEqual(oldDecorationRange, oldRange, 'oldDecorationsRange passed to INotebookEditor.deltaDecorations() must be the one that was provided to NotebookEditor.updateDecorations() call');
-	// 		});
-	// 	notebookService.addNotebookEditor(iNotebookEditorMock.object);
-	// 	notebookEditor.updateDecorations(newRange, oldRange);
-	// 	// Ensure that INotebookEditor.deltaDecorations() was called exactly once.
-	// 	iNotebookEditorMock.verify(x => x.deltaDecorations(TypeMoq.It.isAny(), TypeMoq.It.isAny()), TypeMoq.Times.exactly(1));
-	// });
-
-	// test('Verifies that changeDecorations call returns null when no input is set on the notebookEditor object', async () => {
-	// 	const returnObject = {};
-	// 	let changeDecorationsCalled = false;
-	// 	const result = notebookEditor.changeDecorations(() => {
-	// 		changeDecorationsCalled = true;
-	// 		return returnObject;
-	// 	});
-	// 	assert.notEqual(changeDecorationsCalled, true, `changeDecorations callback should not have been called`);
-	// 	assert.notStrictEqual(result, returnObject, 'object returned by the callback given to changeDecorations() call must not be returned by it');
-	// 	assert.strictEqual(result, null, 'return value of changeDecorations() call must be null when no input is set on notebookEditor object');
-	// });
-
-	// test('Verifies that changeDecorations calls the callback provided to it and returns the object returned by that callback', async () => {
-	// 	await setupNotebookEditor(notebookEditor, untitledNotebookInput);
-	// 	const returnObject = {};
-	// 	let changeDecorationsCalled = false;
-	// 	const result = notebookEditor.changeDecorations(() => {
-	// 		changeDecorationsCalled = true;
-	// 		return returnObject;
-	// 	});
-	// 	assert.ok(changeDecorationsCalled, `changeDecorations callback should have been called`);
-	// 	assert.strictEqual(result, returnObject, 'object returned by the callback given to changeDecorations() call must be returned by it');
-	// });
-
-
-	// test('Verifies getAction called for findNext and findPrevious returns objects of correct type', () => {
-	// 	assert.ok(notebookEditor.getAction(ACTION_IDS.FIND_NEXT) instanceof NotebookFindNextAction, `getAction called for '${ACTION_IDS.FIND_NEXT}' should return an instance of ${NotebookFindNextAction}`);
-	// 	assert.ok(notebookEditor.getAction(ACTION_IDS.FIND_PREVIOUS) instanceof NotebookFindPreviousAction, `getAction called for '${ACTION_IDS.FIND_PREVIOUS}' should return an instance of ${NotebookFindPreviousAction}`);
-	// });
-
-	// test('Verifies toggleSearch changes isRevealed state with and without a notebookModel', async () => {
-	// 	await setupNotebookEditor(notebookEditor, untitledNotebookInput);
-	// 	for (const model of [new NotebookModelStub(), undefined]) {
-	// 		notebookEditor['_notebookModel'] = model;
-	// 		for (let i: number = 1; i <= 2; i++) { //Do it twice so that two toggles return back to original state verifying both transitions
-	// 			let isRevealed = notebookEditor['_findState']['_isRevealed'];
-	// 			notebookEditor.toggleSearch();
-	// 			assert.strictEqual(notebookEditor['_findState']['_isRevealed'], !isRevealed && !!model, 'new isRevealed state should be false if model is undefined and should be opposite of previous state otherwise');
-	// 		}
-	// 	}
-	// });
-
-	// for (const action of [ACTION_IDS.FIND_NEXT, ACTION_IDS.FIND_PREVIOUS]) {
-	// 	test(`Tests that ${action} raises 'no search running' error when findArray is empty`, async () => {
-	// 		await setupNotebookEditor(notebookEditor, untitledNotebookInput);
-	// 		let unexpectedErrorCalled = false;
-	// 		const onUnexpectedErrorVerifier = (error: any) => {
-	// 			unexpectedErrorCalled = true;
-	// 			assert.ok(error instanceof Error, `${onUnexpectedError} must be passed an instance of ${Error}`);
-	// 			assert.strictEqual((error as Error).message, 'no search running', `Error text must be 'no search running' when findArray is empty`);
-	// 		};
-	// 		errorHandler.setUnexpectedErrorHandler(onUnexpectedErrorVerifier);
-	// 		notebookEditor.notebookFindModel['_findArray'] = []; //empty out the findArray.
-	// 		action === ACTION_IDS.FIND_NEXT ? await notebookEditor.findNext() : await notebookEditor.findPrevious();
-	// 		let result = notebookEditor.getPosition();
-	// 		assert.strictEqual(result, undefined, 'the notebook cell range returned by find operation must be undefined with no pending finds');
-	// 		assert.strictEqual(unexpectedErrorCalled, true, `${onUnexpectedError} must be have been raised with no pending finds`);
-	// 	});
-	// }
-
-	// for (const action of [ACTION_IDS.FIND_NEXT, ACTION_IDS.FIND_PREVIOUS]) {
-	// 	for (const range of [<NotebookRange>{}, new NotebookRange(<ICellModel>{}, 0, 0, 0, 0)]) {
-	// 		test.skip(`Tests ${action} returns the NotebookRange with cell: '${JSON.stringify(range.cell)}' that is as expected given the findArray`, async () => {
-	// 			await setupNotebookEditor(notebookEditor, untitledNotebookInput);
-	// 			untitledNotebookInput.notebookFindModel.notebookModel = undefined; // clear preexisting notebookModel
-	// 			const notebookModel = await notebookEditor.getNotebookModel();
-	// 			const mockModel = TypeMoq.Mock.ofInstance(notebookModel);
-	// 			mockModel.callBase = true; //forward calls to the base object
-	// 			let updateActiveCellCalled = false;
-	// 			mockModel.setup(x => x.updateActiveCell(TypeMoq.It.isAny())).callback((cell: ICell) => {
-	// 				updateActiveCellCalled = true;
-	// 				assert.strictEqual(cell, range.cell, `updateActiveCell must get called with cell property of the range object that was set in findArray\n\tactual cell:${JSON.stringify(cell, undefined, '\t')}, expected cell:${JSON.stringify(range.cell, undefined, '\t')}`);
-	// 			});
-	// 			//a method call with value undefined needs a separate setup as TypeMoq.It.isAny() does not seem to match undefined parameter value.
-	// 			mockModel.setup(x => x.updateActiveCell(undefined)).callback((cell: ICell) => {
-	// 				updateActiveCellCalled = true;
-	// 				assert.strictEqual(cell, range.cell, `updateActiveCell must get called with cell property of the range object that was set in findArray\n\tactual cell:${JSON.stringify(cell, undefined, '\t')}, expected cell:${JSON.stringify(range.cell, undefined, '\t')}`);
-	// 			});
-	// 			notebookEditor.notebookFindModel['_findArray'] = [range]; //set the findArray to have the expected range
-	// 			notebookEditor['_notebookModel'] = mockModel.object;
-	// 			action === ACTION_IDS.FIND_NEXT ? await notebookEditor.findNext() : await notebookEditor.findPrevious();
-	// 			const result = notebookEditor.getPosition();
-	// 			assert.strictEqual(result, range, 'the notebook cell range returned by find operation must be the one that we set');
-	// 			mockModel.verify(x => x.updateActiveCell(TypeMoq.It.isAny()), TypeMoq.Times.atMostOnce());
-	// 			mockModel.verify(x => x.updateActiveCell(undefined), TypeMoq.Times.atMostOnce());
-	// 			assert.strictEqual(updateActiveCellCalled, true, 'the updateActiveCell should have gotten called');
-	// 		});
-	// 	}
-	// }
-
-	// test(`Verifies visibility and decorations are set correctly when _onFindStateChange callback happens`, async () => {
-	// 	await setupNotebookEditor(notebookEditor, untitledNotebookInput);
-	// 	let currentPosition = new NotebookRange(<ICellModel>{}, 0, 0, 0, 0);
-	// 	notebookEditor.setSelection(currentPosition);
-	// 	notebookEditor.notebookFindModel['_findArray'] = [currentPosition]; //set some pending finds.
-	// 	untitledNotebookInput.notebookFindModel.notebookModel = undefined; // clear preexisting notebookModel
-	// 	await notebookEditor.setNotebookModel();
-	// 	await notebookEditor.findNext();
-	// 	const findState = notebookEditor['_findState'];
-	// 	const finder = notebookEditor['_finder'];
-	// 	const newState: INewFindReplaceState = {};
-
-	// 	const findDecorations = notebookEditor.notebookInput.notebookFindModel.findDecorations;
-	// 	const findDecorationsMock = TypeMoq.Mock.ofInstance(findDecorations);
-	// 	findDecorationsMock.callBase = true; //forward to base object by default.
-	// 	let clearDecorationsCalled = false;
-	// 	findDecorationsMock.setup(x => x.clearDecorations()).callback(() => {
-	// 		findDecorations.clearDecorations();
-	// 		clearDecorationsCalled = true;
-	// 	});
-	// 	notebookEditor.notebookInput.notebookFindModel['_findDecorations'] = findDecorationsMock.object;
-	// 	for (const newStateIsRevealed of [true, false]) {
-	// 		newState.isRevealed = newStateIsRevealed;
-	// 		clearDecorationsCalled = false;
-	// 		findState.change(newState, false);
-	// 		if (newStateIsRevealed) {
-	// 			assert.strictEqual(finder.getDomNode().style.visibility, 'visible', 'finder node should be visible when newState.isRevealed');
-	// 			assert.ok(!clearDecorationsCalled, 'decorations are not cleared when finder isRevealed');
-	// 			assert.strictEqual(findDecorations.getStartPosition(), currentPosition, 'when finder isRevealed, decorations startPosition is set to currentPosition');
-	// 		} else {
-	// 			assert.strictEqual(finder.getDomNode().style.visibility, 'hidden', 'finder node should be hidden when newState.isNotRevealed');
-	// 			assert.ok(clearDecorationsCalled, 'decorations are cleared when finder isNotRevealed');
-	// 			//verify that clearDecorations was called only once.
-	// 			findDecorationsMock.verify(x => x.clearDecorations(), TypeMoq.Times.once());
-	// 		}
-	// 	}
-	// });
-
-	// for (const currentMatch of [null, new NotebookRange(<ICellModel>{}, 1, 1, 1, 1)]) {
-	// 	const searchString = getRandomString(1, 10); // a random string 1 to 10 characters long.
-	// 	for (const modelFindExpression of [searchString, getRandomString(1, 10)]) {
-	// 		for (const matchCase of [false, true]) {
-	// 			for (const wholeWord of [false, true]) {
-	// 				for (const findMatches of [[], [new NotebookFindMatch(currentMatch || <NotebookRange>{}, null)]]) {
-	// 					test(`Verifies _onFindStateChange callback when searchString='${searchString}', currentMatch='${currentMatch}', findExpression='${modelFindExpression}', matchCase='${matchCase}', wholeWord='${wholeWord}', findMatches='${findMatches}'`, async () => {
-	// 						await verifyFindCallsWhenFindStateChangeCallbackFires(instantiationService, workbenchThemeService, notebookService, untitledNotebookInput, modelFindExpression, currentMatch, searchString, wholeWord, matchCase, findMatches);
-	// 					});
-	// 				}
-	// 			}
-	// 		}
-	// 	}
-	// }
-
-
-	// for (const searchString of ['', undefined]) {
-	// 	for (const matchCase of [true, false]) {
-	// 		for (const wholeWord of [true, false]) {
-	// 			test(`Verifies _onFindStateChange callback when searchString='${searchString}', matchCase='${matchCase}', wholeWord='${wholeWord}'`, async () => {
-	// 				await verifyClearDeocorationsAndClearFindCallsWhenFindStateChangeCallbackFires(instantiationService, workbenchThemeService, notebookService, untitledNotebookInput, searchString, wholeWord, matchCase);
-	// 			});
-	// 		}
-	// 	}
-	// }
-
-
-	// for (const visibility of ['hidden', 'visible']) {
-	// 	const searchString = getRandomString(1, 10);
-	// 	const matchCase = true;
-	// 	const wholeWord = true;
-	// 	const searchScope = [new NotebookRange(<ICellModel>{}, 1, 1, 1, 1)];
-	// 	const currentMatch = <NotebookRange>{};
-	// 	test(`Verifies _onFindStateChange callback when searchScope is defined,  visibility='${visibility}', searchString='${searchString}', matchCase='${matchCase}', wholeWord='${wholeWord}'`, async () => {
-	// 		const { findReplaceStateChangedEvent, notebookFindModelMock, findDecorationsMock, notebookFindModel, notebookEditor } = await findStateChangeSetup(instantiationService, workbenchThemeService, notebookService, untitledNotebookInput, undefined, currentMatch, searchString, wholeWord, matchCase, searchScope);
-	// 		notebookFindModelMock.setup(x => x.getIndexByRange(TypeMoq.It.isAny())).returns((_range: NotebookRange) => {
-	// 			assert.strictEqual(_range, currentMatch, `getIndexByRange must be called with the same NotebookRange that we set for '_currentMatch' property of notebookEditor`);
-	// 			return 0;
-	// 		});
-	// 		findReplaceStateChangedEvent.searchString = false;
-	// 		findReplaceStateChangedEvent.matchCase = false;
-	// 		findReplaceStateChangedEvent.wholeWord = false;
-	// 		const findMatches = [new NotebookFindMatch(currentMatch, null)];
-	// 		notebookFindModel['_findMatches'] = findMatches;
-	// 		notebookFindModel['_findArray'] = findMatches.map(x => x?.range);
-	// 		await notebookEditor['_onFindStateChange'](findReplaceStateChangedEvent);
-	// 		notebookEditor['_finder'].getDomNode().style.visibility = visibility;
-	// 		notebookFindModelMock.verify(x => x.find(
-	// 			TypeMoq.It.isAnyString(),
-	// 			TypeMoq.It.isAny(),
-	// 			TypeMoq.It.isAny(),
-	// 			TypeMoq.It.isAnyNumber()
-	// 		), TypeMoq.Times.once());
-	// 		findDecorationsMock.verify(x => x.clearDecorations(), TypeMoq.Times.never());
-	// 		notebookFindModelMock.verify(x => x.clearFind(), TypeMoq.Times.never());
-	// 		if (visibility === 'visible') {
-	// 			assert.strictEqual(notebookEditor.getPosition(), currentMatch, `position must be set to the same NotebookRange that we set for '_currentMatch' property of notebookEditor`);
-	// 		}
-	// 	});
-	// }
-
-
-	// test(`Verifies callbacks registered by registerModelChanges`, async () => {
-	// 	const searchString = getRandomString(1, 10);
-	// 	const matchCase = true;
-	// 	const wholeWord = true;
-	// 	const searchScope = [new NotebookRange(<ICellModel>{}, 1, 1, 1, 1)];
-	// 	const currentMatch = <NotebookRange>{};
-	// 	const { notebookFindModelMock, notebookEditor } = await findStateChangeSetup(instantiationService, workbenchThemeService, notebookService, untitledNotebookInput, undefined, currentMatch, searchString, wholeWord, matchCase, searchScope);
-	// 	notebookFindModelMock.setup(x => x.getIndexByRange(TypeMoq.It.isAny())).returns((_range: NotebookRange) => {
-	// 		assert.strictEqual(_range, currentMatch, `getIndexByRange must be called with the same NotebookRange that we set for '_currentMatch' property of notebookEditor`);
-	// 		return 0;
-	// 	});
-	// 	untitledNotebookInput.notebookFindModel.notebookModel = undefined; // clear preexisting notebookModel
-	// 	const notebookModel = <NotebookModelStub>await notebookEditor.getNotebookModel();
-	// 	notebookEditor['registerModelChanges']();
-	// 	notebookModel.cells[0]['_onCellModeChanged'].fire(true); //fire cellModeChanged event on the first sell of our test notebookModel
-	// 	notebookModel.contentChangedEmitter.fire({ changeType: NotebookChangeType.Saved });
-	// 	(<NotebookService>notebookService)['_onNotebookEditorAdd'].fire(<INotebookEditor>{});
-	// 	notebookFindModelMock.verify(x => x.find(
-	// 		TypeMoq.It.isAnyString(),
-	// 		TypeMoq.It.isAny(),
-	// 		TypeMoq.It.isAny(),
-	// 		TypeMoq.It.isAnyNumber()
-	// 	), TypeMoq.Times.exactly(3));
-	// });
-
-	// test(`Verifies _triggerInputChange raises error and does not throw'`, async () => {
-	// 	const searchString = getRandomString(1, 10);
-	// 	const matchCase = true;
-	// 	const wholeWord = true;
-	// 	const searchScope = [new NotebookRange(<ICellModel>{}, 1, 1, 1, 1)];
-	// 	const currentMatch = <NotebookRange>{};
-	// 	const { notebookEditor } = await findStateChangeSetup(instantiationService, workbenchThemeService, notebookService, untitledNotebookInput, undefined, currentMatch, searchString, wholeWord, matchCase, searchScope);
-	// 	untitledNotebookInput.notebookFindModel.notebookModel = undefined; // clear preexisting notebookModel
-	// 	await notebookEditor.setNotebookModel();
-	// 	let unexpectedErrorCalled = false;
-	// 	const unexpectedErrorMessage = 'unexpected Error occurred';
-	// 	const onUnexpectedErrorVerifier = (error: any) => {
-	// 		unexpectedErrorCalled = true;
-	// 		assert.ok(error instanceof Error, `${onUnexpectedError} must be passed an instance of ${Error}`);
-	// 		assert.strictEqual((error as Error).message, unexpectedErrorMessage, `Error text must be '${unexpectedErrorMessage}' when exception occurs within _triggerInputChange method`);
-	// 	};
-	// 	errorHandler.setUnexpectedErrorHandler(onUnexpectedErrorVerifier);
-	// 	notebookEditor['_onFindStateChange'] = async (changeEvent: FindReplaceStateChangedEvent) => {
-	// 		try {
-	// 			throw new Error(unexpectedErrorMessage);
-	// 		} finally { }
-	// 	};
-	// 	notebookEditor['_triggerInputChange']();
-	// 	assert.notStrictEqual(unexpectedErrorCalled, true, '_triggerInputChange did not raise an error when an exception occurred Notebook model should be defined after findState.change->notebookEditor._onFindReplaceStateChange call');
-	// });
-
-	// test(`Verifies _onFindStateChange callback sets notebookModel when it was not previously set'`, async () => {
-	// 	await setupNotebookEditor(notebookEditor, untitledNotebookInput);
-	// 	notebookEditor['_notebookModel'] = undefined;
-	// 	const findState = notebookEditor['_findState'];
-	// 	const newState: INewFindReplaceState = {
-	// 		searchString: getRandomString(1, 10),
-	// 		matchCase: true,
-	// 		wholeWord: true,
-	// 		searchScope: [<NotebookRange>{}]
-	// 	};
-	// 	findState.change(newState, false);
-	// 	untitledNotebookInput.notebookFindModel.notebookModel = undefined; // clear preexisting notebookModel
-	// 	const model = await notebookEditor.getNotebookModel();
-	// 	assert.notStrictEqual(model, undefined, 'Notebook model should be defined after findState.change->notebookEditor._onFindReplaceStateChange call');
-	// });
-
-	// test(`Verifies _updateFinderMatchState with no notebookInput or notebookFindModel`, async () => {
-	// 	await setupNotebookEditor(notebookEditor, untitledNotebookInput);
-	// 	const findState = notebookEditor['_findState'];
-	// 	findState['changeMatchInfo'] = (matchPosition: number, matchCount: number, currentMatch: NotebookRange) => {
-	// 		assert.strictEqual(matchPosition, 0, `matchPosition parameter to changeMatchInfo call when notebookInput or notebookFindModel is not defined should be 0`);
-	// 		assert.strictEqual(matchCount, 0, `matchCount parameter to changeMatchInfo call when notebookInput or notebookFindModel is not defined should be 0`);
-	// 		assert.strictEqual(currentMatch, undefined, `currentMatch parameter to changeMatchInfo call when notebookInput or notebookFindModel is not defined should be undefined`);
-	// 	};
-	// 	notebookEditor['_input'] = <NotebookInput>{};
-	// 	notebookEditor['_updateFinderMatchState']();
-	// 	notebookEditor['_input'] = undefined;
-	// 	notebookEditor['_updateFinderMatchState']();
-	// });
-
-	// test(`Verifies onFindCountChange.fire invokes _updateFinderMatchState`, async () => {
-	// 	await setupNotebookEditor(notebookEditor, untitledNotebookInput);
-	// 	untitledNotebookInput.notebookFindModel.notebookModel = undefined; // clear preexisting notebookModel
-	// 	await notebookEditor.setNotebookModel();
-	// 	const findState = notebookEditor['_findState'];
-	// 	const newState: INewFindReplaceState = {
-	// 		searchString: getRandomString(1, 10),
-	// 		matchCase: true,
-	// 		wholeWord: true,
-	// 		searchScope: [<NotebookRange>{}]
-	// 	};
-	// 	findState.change(newState, false); //installs _updateFinderMatchState as event handler for onFindCountChange event
-	// 	let updateFinderMatchStateCalled = false;
-	// 	notebookEditor['_updateFinderMatchState'] = () => {
-	// 		updateFinderMatchStateCalled = true;
-	// 	};
-	// 	notebookEditor.notebookInput.notebookFindModel['_onFindCountChange'].fire(null);
-	// 	assert.strictEqual(updateFinderMatchStateCalled, true, `_updateFinderMatchState() should have been called`);
-	// });
-=======
 	test('Verifies that create() calls createEditor() and sets the provided parent object as the \'_overlay\' field', () => {
 		assert.strictEqual(notebookEditor['_overlay'], undefined, `The overlay must be undefined for notebookEditor when create() has not been called on it`);
 		let parentHtmlElement = document.createElement('div');
@@ -758,7 +316,7 @@
 
 	for (const action of [ACTION_IDS.FIND_NEXT, ACTION_IDS.FIND_PREVIOUS]) {
 		for (const range of [<NotebookRange>{}, new NotebookRange(<ICellModel>{}, 0, 0, 0, 0)]) {
-			test(`Tests ${action} returns the NotebookRange with cell: '${JSON.stringify(range.cell)}' that is as expected given the findArray`, async () => {
+			test.skip(`Tests ${action} returns the NotebookRange with cell: '${JSON.stringify(range.cell)}' that is as expected given the findArray`, async () => {
 				await setupNotebookEditor(notebookEditor, untitledNotebookInput);
 				untitledNotebookInput.notebookFindModel.notebookModel = undefined; // clear preexisting notebookModel
 				const notebookModel = await notebookEditor.getNotebookModel();
@@ -986,7 +544,6 @@
 		notebookEditor.notebookInput.notebookFindModel['_onFindCountChange'].fire(null);
 		assert.strictEqual(updateFinderMatchStateCalled, true, `_updateFinderMatchState() should have been called`);
 	});
->>>>>>> 7cd4964f
 });
 
 async function verifyClearDeocorationsAndClearFindCallsWhenFindStateChangeCallbackFires(instantiationService: TestInstantiationService, workbenchThemeService: any, notebookService: NotebookService, untitledNotebookInput: UntitledNotebookInput, searchString: string, wholeWord: boolean, matchCase: boolean) {
