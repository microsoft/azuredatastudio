--- conflicted
+++ resolved
@@ -34,11 +34,7 @@
 import { NotebookViewModel } from 'sql/workbench/services/notebook/browser/notebookViews/notebookViewModel';
 import { isUndefinedOrNull } from 'vs/base/common/types';
 import { SQL_NOTEBOOK_PROVIDER } from 'sql/workbench/services/notebook/browser/notebookService';
-<<<<<<< HEAD
-import { NBFORMAT } from 'sql/workbench/common/constants';
-=======
 import { NBFORMAT, NBFORMAT_MINOR } from 'sql/workbench/common/constants';
->>>>>>> c7bb58ce
 
 let initialNotebookContent: nb.INotebookContents = {
 	cells: [{
@@ -59,11 +55,7 @@
 		},
 	},
 	nbformat: NBFORMAT,
-<<<<<<< HEAD
-	nbformat_minor: 5
-=======
 	nbformat_minor: NBFORMAT_MINOR
->>>>>>> c7bb58ce
 };
 
 let notebookContentWithoutMeta: nb.INotebookContents = {
@@ -78,11 +70,7 @@
 	}],
 	metadata: {},
 	nbformat: NBFORMAT,
-<<<<<<< HEAD
-	nbformat_minor: 5
-=======
 	nbformat_minor: NBFORMAT_MINOR
->>>>>>> c7bb58ce
 };
 
 let defaultUri = URI.file('/some/path.ipynb');
