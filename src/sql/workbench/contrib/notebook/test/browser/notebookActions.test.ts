/*---------------------------------------------------------------------------------------------
 *  Copyright (c) Microsoft Corporation. All rights reserved.
 *  Licensed under the Source EULA. See License.txt in the project root for license information.
 *--------------------------------------------------------------------------------------------*/

import * as assert from 'assert';
import * as azdata from 'azdata';
import * as sinon from 'sinon';
import { TestConfigurationService } from 'sql/platform/connection/test/common/testConfigurationService';
import { AddCellAction, ClearAllOutputsAction, CollapseCellsAction, CreateNotebookViewAction, DashboardViewAction, kernelNotSupported, KernelsDropdown, msgChanging, NewNotebookAction, noKernelName, noParameterCell, noParametersInCell, NotebookViewAction, NotebookViewsActionProvider, RunAllCellsAction, RunParametersAction, TrustedAction } from 'sql/workbench/contrib/notebook/browser/notebookActions';
import { ClientSessionStub, ContextViewProviderStub, NotebookComponentStub, NotebookModelStub, NotebookServiceStub, NotebookViewsStub, NotebookViewStub } from 'sql/workbench/contrib/notebook/test/stubs';
import { NotebookEditorStub } from 'sql/workbench/contrib/notebook/test/testCommon';
import { ICellModel, INotebookModel, ViewMode } from 'sql/workbench/services/notebook/browser/models/modelInterfaces';
import { IStandardKernelWithProvider } from 'sql/workbench/services/notebook/browser/models/notebookUtils';
import { INotebookEditor, INotebookService } from 'sql/workbench/services/notebook/browser/notebookService';
import { CellType, CellTypes } from 'sql/workbench/services/notebook/common/contracts';
import * as TypeMoq from 'typemoq';
import { Emitter, Event } from 'vs/base/common/event';
import { TestCommandService } from 'vs/editor/test/browser/editorTestServices';
import { ICommandService } from 'vs/platform/commands/common/commands';
import { IConfigurationChangeEvent, IConfigurationOverrides, IConfigurationService } from 'vs/platform/configuration/common/configuration';
import { TestInstantiationService } from 'vs/platform/instantiation/test/common/instantiationServiceMock';
import { INotificationService } from 'vs/platform/notification/common/notification';
import { TestNotificationService } from 'vs/platform/notification/test/common/testNotificationService';
import { workbenchInstantiationService } from 'vs/workbench/test/browser/workbenchTestServices';
import { URI } from 'vs/base/common/uri';
import { NullAdsTelemetryService } from 'sql/platform/telemetry/common/adsTelemetryService';
import { MockQuickInputService } from 'sql/workbench/contrib/notebook/test/common/quickInputServiceMock';
import { InstantiationService } from 'vs/platform/instantiation/common/instantiationService';
import { Separator } from 'vs/base/common/actions';
import { INotebookView, INotebookViews } from 'sql/workbench/services/notebook/browser/notebookViews/notebookViews';
import * as TelemetryKeys from 'sql/platform/telemetry/common/telemetryKeys';
import { ITelemetryEventProperties } from 'sql/platform/telemetry/common/telemetry';
<<<<<<< HEAD
import { NBFORMAT } from 'sql/workbench/common/constants';
=======
import { NBFORMAT, NBFORMAT_MINOR } from 'sql/workbench/common/constants';
>>>>>>> c7bb58ce

class TestClientSession extends ClientSessionStub {
	private _errorState: boolean = false;
	setErrorState = (value: boolean) => this._errorState = value;
	override get isInErrorState(): boolean {
		return this._errorState;
	}
	override get kernel(): azdata.nb.IKernel {
		return <azdata.nb.IKernel>{
			name: 'StandardKernel1'
		};
	}
}
class TestNotebookModel extends NotebookModelStub {
	private _clientSession: TestClientSession = new TestClientSession();
	public kernelChangedEmitter: Emitter<azdata.nb.IKernelChangedArgs> = new Emitter<azdata.nb.IKernelChangedArgs>();

	public override get kernelChanged() {
		return this.kernelChangedEmitter.event;
	}

	public override get clientSession(): TestClientSession {
		return this._clientSession;
	}

	private _standardKernelsMap: Map<string, IStandardKernelWithProvider> = new Map<string, IStandardKernelWithProvider>(
		[
			// The name and displayName are set to same value
			// for ease of expected result calculation for kernelDropdown.updateKernel tests.
			[
				'StandardKernel1',
				{
					name: 'StandardKernel1',
					displayName: 'StandardKernel1',
					connectionProviderIds: ['Kernel1 connection 1', 'Kernel1 connection2'],
					notebookProvider: 'kernel provider1'
				}
			],
			[
				'StandardKernel2',
				{
					name: 'StandardKernel2',
					displayName: 'StandardKernel2',
					connectionProviderIds: ['Kernel1 connection 2', 'Kernel1 connection2'],
					notebookProvider: 'kernel provider2'
				}
			]
		]
	);

	public standardKernelsDisplayName(): string[] {
		return [...this._standardKernelsMap.values()].map(x => x.displayName);
	}

	public override get specs(): azdata.nb.IAllKernels | undefined {
		return {
			defaultKernel: 'SpecKernel1',
			// The name and displayName are set to same value
			// for ease of expected result calculation for kernelDropdown.updateKernel tests.
			kernels: [
				{
					name: 'SpecKernel1',
					language: 'SpecLanguage1',
					display_name: 'SpecKernel1'
				},
				{
					name: 'SpecKernel2',
					language: 'SpecLanguage2',
					display_name: 'SpecKernel2'
				}
			]
		};
	}

	public override getStandardKernelFromName(name: string): IStandardKernelWithProvider {
		return this._standardKernelsMap.get(name);
	}

	public override sendNotebookTelemetryActionEvent(action: TelemetryKeys.TelemetryAction | TelemetryKeys.NbTelemetryAction, additionalProperties?: ITelemetryEventProperties): void {
	}
}

suite('Notebook Actions', function (): void {

	let mockNotebookEditor: TypeMoq.Mock<INotebookEditor>;
	let mockNotebookService: TypeMoq.Mock<INotebookService>;
	const testUri = URI.parse('untitled');
	let testNotebookModel = new TestNotebookModel();

	suiteSetup(function (): void {
		mockNotebookEditor = TypeMoq.Mock.ofType<INotebookEditor>(NotebookEditorStub);
		mockNotebookEditor.setup(x => x.model).returns(() => testNotebookModel);
		mockNotebookService = TypeMoq.Mock.ofType<INotebookService>(NotebookServiceStub);
		mockNotebookService.setup(x => x.findNotebookEditor(TypeMoq.It.isAny())).returns(uri => mockNotebookEditor.object);
	});

	teardown(function (): void {
		mockNotebookEditor.reset();
	});

	test('Add Cell Action', async function (): Promise<void> {
		let testCellType: CellType = 'code';
		let actualCellType: CellType;


		let action = new AddCellAction('TestId', 'TestLabel', 'TestClass', mockNotebookService.object);
		action.cellType = testCellType;

		// Normal use case
		mockNotebookEditor.setup(x => x.addCell(TypeMoq.It.isAny(), TypeMoq.It.isAnyNumber())).returns((cellType, index) => { actualCellType = cellType; });
		let mockNotebookComponent = TypeMoq.Mock.ofType<INotebookEditor>(NotebookComponentStub);
		mockNotebookComponent.setup(c => c.addCell(TypeMoq.It.isAny(), TypeMoq.It.isAnyNumber())).returns(cellType => {
			actualCellType = cellType;
		});

		assert.doesNotThrow(() => action.run(testUri));
		assert.strictEqual(actualCellType, testCellType);

		// Handle error case
		mockNotebookEditor.reset();
		mockNotebookEditor.setup(x => x.addCell(TypeMoq.It.isAny(), TypeMoq.It.isAnyNumber())).throws(new Error('Test Error'));
		await assert.rejects(action.run(URI.parse('untitled')));
	});

	test('Clear All Outputs Action', async function (): Promise<void> {
		let action = new ClearAllOutputsAction('TestId', true, mockNotebookService.object);

		// Normal use case
		mockNotebookEditor.setup(c => c.clearAllOutputs()).returns(() => Promise.resolve(true));

		await action.run(testUri);
		mockNotebookEditor.verify(c => c.clearAllOutputs(), TypeMoq.Times.once());

		// Handle failure case
		mockNotebookEditor.reset();
		mockNotebookEditor.setup(c => c.clearAllOutputs()).returns(() => Promise.resolve(false));

		await action.run(testUri);
		mockNotebookEditor.verify(c => c.clearAllOutputs(), TypeMoq.Times.once());
	});

	test('Trusted Action', async function (): Promise<void> {
		let mockNotification = TypeMoq.Mock.ofType<INotificationService>(TestNotificationService);
		mockNotification.setup(n => n.notify(TypeMoq.It.isAny()));

		let action = new TrustedAction('TestId', true, mockNotebookService.object);
		assert.strictEqual(action.trusted, false, 'Should not be trusted by default');

		const testNotebookModel: INotebookModel = <INotebookModel>{
			trustedMode: false
		};

		mockNotebookEditor.setup(x => x.model).returns(() => testNotebookModel);
		// Normal use case
		await action.run(testUri);
		assert.strictEqual(action.trusted, true, 'Should be trusted after toggling trusted state');
		assert.strictEqual(testNotebookModel.trustedMode, true, 'Model should be true after toggling trusted state');

		// Should toggle trusted to false on subsequent action
		await action.run(testUri);
		assert.strictEqual(action.trusted, false, 'Should toggle trusted to false');
		assert.strictEqual(testNotebookModel.trustedMode, false, 'Model should be false again after toggling trusted state');
	});

	test('Run All Cells Action', async function (): Promise<void> {
		const testNotebookModel = TypeMoq.Mock.ofType<INotebookModel>(NotebookModelStub);
		testNotebookModel.setup(x => x.getMetaValue(TypeMoq.It.isAny())).returns(() => undefined);
		mockNotebookEditor.setup(x => x.model).returns(() => testNotebookModel.object);

		let mockNotification = TypeMoq.Mock.ofType<INotificationService>(TestNotificationService);
		mockNotification.setup(n => n.notify(TypeMoq.It.isAny()));

		let action = new RunAllCellsAction('TestId', 'TestLabel', 'TestClass', mockNotification.object, mockNotebookService.object);

		// Normal use case
		mockNotebookEditor.setup(c => c.runAllCells()).returns(() => Promise.resolve(true));

		await action.run(testUri);
		mockNotebookEditor.verify(c => c.runAllCells(), TypeMoq.Times.once());

		// Handle errors
		mockNotebookEditor.reset();
		mockNotebookEditor.setup(c => c.runAllCells()).throws(new Error('Test Error'));

		await action.run(testUri);
	});

	test('Collapse Cells Action', async function (): Promise<void> {
		let action = new CollapseCellsAction('TestId', true, mockNotebookService.object);
		assert.strictEqual(action.isCollapsed, false, 'Should not be collapsed by default');

		const testCells = [<ICellModel>{
			isCollapsed: false
		}, <ICellModel>{
			isCollapsed: true
		}, <ICellModel>{
			isCollapsed: false
		}];

		mockNotebookEditor.setup(x => x.cells).returns(() => testCells);

		// Collapse cells case
		await action.run(testUri);

		assert.strictEqual(action.isCollapsed, true, 'Action should be collapsed after first toggle');
		testCells.forEach(cell => {
			assert.strictEqual(cell.isCollapsed, true, 'Cells should be collapsed after first toggle');
		});

		// Toggle cells to uncollapsed
		await action.run(testUri);

		assert.strictEqual(action.isCollapsed, false, 'Action should not be collapsed after second toggle');
		testCells.forEach(cell => {
			assert.strictEqual(cell.isCollapsed, false, 'Cells should not be collapsed after second toggle');
		});
	});

	test('New Notebook Action', async function (): Promise<void> {
		let actualCmdId: string;

		let mockCommandService = TypeMoq.Mock.ofType<ICommandService>(TestCommandService);
		mockCommandService.setup(s => s.executeCommand(TypeMoq.It.isAny(), TypeMoq.It.isAny()))
			.returns((commandId) => {
				actualCmdId = commandId;
				return Promise.resolve(true);
			});

		let action = new NewNotebookAction('TestId', 'TestLabel', mockCommandService.object, undefined, new NullAdsTelemetryService());
		await action.run(undefined);

		assert.strictEqual(actualCmdId, NewNotebookAction.INTERNAL_NEW_NOTEBOOK_CMD_ID);
	});

	test('Should Run with Parameters Action', async function (): Promise<void> {
		const testContents: azdata.nb.INotebookContents = {
			cells: [{
				cell_type: CellTypes.Code,
				source: ['x=2.0\n', 'y=5.0'],
				metadata: { language: 'python' },
				execution_count: 1
			}],
			metadata: {
				kernelspec: {
					name: 'python',
					language: 'python',
					display_name: 'Python 3'
				}
			},
			nbformat: NBFORMAT,
<<<<<<< HEAD
			nbformat_minor: 5
=======
			nbformat_minor: NBFORMAT_MINOR
>>>>>>> c7bb58ce
		};

		let mockNotification = TypeMoq.Mock.ofType<INotificationService>(TestNotificationService);
		mockNotification.setup(n => n.notify(TypeMoq.It.isAny()));
		let quickInputService = new MockQuickInputService;
		let testLanguageInfo: azdata.nb.ILanguageInfo = {
			name: 'python',
		};
		let mockNotebookModel = new NotebookModelStub(testLanguageInfo, undefined, testContents);
		let action = new RunParametersAction('TestId', true, testUri, quickInputService, mockNotebookService.object, mockNotification.object);

		const testCells = [<ICellModel>{
			isParameter: true,
			source: ['x=2.0\n', 'y=5.0']
		}];
		mockNotebookEditor.setup(x => x.model).returns(() => mockNotebookModel);
		mockNotebookEditor.setup(x => x.cells).returns(() => testCells);

		// Run Parameters Action
		await action.run(testUri);
		let testShowOptions = {
			initialContent: JSON.stringify(mockNotebookModel.toJSON()),
			preserveFocus: true
		};
		assert.call(mockNotebookService.object.openNotebook(testUri, testShowOptions), 'Should Open Parameterized Notebook');
	});

	test('Should inform user to add a parameter cell if Run with Parameters Action has no parameter cell', async function (): Promise<void> {
		const testContents: azdata.nb.INotebookContents = {
			cells: [{
				cell_type: CellTypes.Code,
				source: [''],
				metadata: { language: 'python' },
				execution_count: 1
			}],
			metadata: {
				kernelspec: {
					name: 'python',
					language: 'python',
					display_name: 'Python 3'
				}
			},
			nbformat: NBFORMAT,
<<<<<<< HEAD
			nbformat_minor: 5
=======
			nbformat_minor: NBFORMAT_MINOR
>>>>>>> c7bb58ce
		};
		let expectedMsg: string = noParameterCell;

		let actualMsg: string;
		let mockNotification = TypeMoq.Mock.ofType<INotificationService>(TestNotificationService);
		mockNotification.setup(n => n.notify(TypeMoq.It.isAny())).returns(notification => {
			actualMsg = notification.message;
			return undefined;
		});
		let quickInputService = new MockQuickInputService;
		let testLanguageInfo: azdata.nb.ILanguageInfo = {
			name: 'python',
		};
		let mockNotebookModel = new NotebookModelStub(testLanguageInfo, undefined, testContents);
		let action = new RunParametersAction('TestId', true, testUri, quickInputService, mockNotebookService.object, mockNotification.object);

		mockNotebookEditor.setup(x => x.model).returns(() => mockNotebookModel);

		// Run Parameters Action
		await action.run(testUri);

		assert.strictEqual(actualMsg, expectedMsg);
	});

	test('Should inform user to add parameters if Run with Parameters Action contains empty string parameter cell', async function (): Promise<void> {
		const testContents: azdata.nb.INotebookContents = {
			cells: [{
				cell_type: CellTypes.Code,
				source: [' '],
				metadata: { language: 'python' },
				execution_count: 1
			}],
			metadata: {
				kernelspec: {
					name: 'python',
					language: 'python',
					display_name: 'Python 3'
				}
			},
			nbformat: NBFORMAT,
<<<<<<< HEAD
			nbformat_minor: 5
=======
			nbformat_minor: NBFORMAT_MINOR
>>>>>>> c7bb58ce
		};
		let expectedMsg: string = noParametersInCell;

		let actualMsg: string;
		let mockNotification = TypeMoq.Mock.ofType<INotificationService>(TestNotificationService);
		mockNotification.setup(n => n.notify(TypeMoq.It.isAny())).returns(notification => {
			actualMsg = notification.message;
			return undefined;
		});
		let quickInputService = new MockQuickInputService;
		let testLanguageInfo: azdata.nb.ILanguageInfo = {
			name: 'python',
		};
		let mockNotebookModel = new NotebookModelStub(testLanguageInfo, undefined, testContents);
		let action = new RunParametersAction('TestId', true, testUri, quickInputService, mockNotebookService.object, mockNotification.object);
		const testCells = [<ICellModel>{
			isParameter: true,
			source: [' ']
		}];
		mockNotebookEditor.setup(x => x.model).returns(() => mockNotebookModel);
		mockNotebookEditor.setup(x => x.cells).returns(() => testCells);

		// Run Parameters Action
		await action.run(testUri);

		assert.strictEqual(actualMsg, expectedMsg);
	});

	test('Should inform user to add parameters if Run with Parameters Action contains empty array string parameter cell', async function (): Promise<void> {
		const testContents: azdata.nb.INotebookContents = {
			cells: [{
				cell_type: CellTypes.Code,
				source: [' ', ' '],
				metadata: { language: 'python' },
				execution_count: 1
			}],
			metadata: {
				kernelspec: {
					name: 'python',
					language: 'python',
					display_name: 'Python 3'
				}
			},
			nbformat: NBFORMAT,
<<<<<<< HEAD
			nbformat_minor: 5
=======
			nbformat_minor: NBFORMAT_MINOR
>>>>>>> c7bb58ce
		};
		let expectedMsg: string = noParametersInCell;

		let actualMsg: string;
		let mockNotification = TypeMoq.Mock.ofType<INotificationService>(TestNotificationService);
		mockNotification.setup(n => n.notify(TypeMoq.It.isAny())).returns(notification => {
			actualMsg = notification.message;
			return undefined;
		});
		let quickInputService = new MockQuickInputService;
		let testLanguageInfo: azdata.nb.ILanguageInfo = {
			name: 'python',
		};
		let mockNotebookModel = new NotebookModelStub(testLanguageInfo, undefined, testContents);
		let action = new RunParametersAction('TestId', true, testUri, quickInputService, mockNotebookService.object, mockNotification.object);

		const testCells = [<ICellModel>{
			isParameter: true,
			source: [' ', ' ']
		}];
		mockNotebookEditor.setup(x => x.model).returns(() => mockNotebookModel);
		mockNotebookEditor.setup(x => x.cells).returns(() => testCells);

		// Run Parameters Action
		await action.run(testUri);

		assert.strictEqual(actualMsg, expectedMsg);
	});

	test('Should inform user to add parameters if Run with Parameters Action contains empty parameter cell', async function (): Promise<void> {
		const testContents: azdata.nb.INotebookContents = {
			cells: [{
				cell_type: CellTypes.Code,
				source: [],
				metadata: { language: 'python' },
				execution_count: 1
			}],
			metadata: {
				kernelspec: {
					name: 'python',
					language: 'python',
					display_name: 'Python 3'
				}
			},
			nbformat: NBFORMAT,
<<<<<<< HEAD
			nbformat_minor: 5
=======
			nbformat_minor: NBFORMAT_MINOR
>>>>>>> c7bb58ce
		};
		let expectedMsg: string = noParametersInCell;

		let actualMsg: string;
		let mockNotification = TypeMoq.Mock.ofType<INotificationService>(TestNotificationService);
		mockNotification.setup(n => n.notify(TypeMoq.It.isAny())).returns(notification => {
			actualMsg = notification.message;
			return undefined;
		});
		let quickInputService = new MockQuickInputService;
		let testLanguageInfo: azdata.nb.ILanguageInfo = {
			name: 'python',
		};
		let mockNotebookModel = new NotebookModelStub(testLanguageInfo, undefined, testContents);

		let action = new RunParametersAction('TestId', true, testUri, quickInputService, mockNotebookService.object, mockNotification.object);

		const testCells = [<ICellModel>{
			isParameter: true,
			source: []
		}];
		mockNotebookEditor.setup(x => x.model).returns(() => mockNotebookModel);
		mockNotebookEditor.setup(x => x.cells).returns(() => testCells);

		// Run Parameters Action
		await action.run(testUri);

		assert.strictEqual(actualMsg, expectedMsg);
	});

	test('Should inform user kernel is not supported if Run with Parameters Action is run with unsupported kernels', async function (): Promise<void> {
		// Kernels that are supported (Python, PySpark, PowerShell)

		const testContents: azdata.nb.INotebookContents = {
			cells: [{
				cell_type: CellTypes.Code,
				source: [],
				metadata: { language: 'sql' },
				execution_count: 1
			}],
			metadata: {
				kernelspec: {
					name: 'sql',
					language: 'sql',
					display_name: 'SQL'
				}
			},
			nbformat: NBFORMAT,
<<<<<<< HEAD
			nbformat_minor: 5
=======
			nbformat_minor: NBFORMAT_MINOR
>>>>>>> c7bb58ce
		};
		let expectedMsg: string = kernelNotSupported;

		let actualMsg: string;
		let mockNotification = TypeMoq.Mock.ofType<INotificationService>(TestNotificationService);
		mockNotification.setup(n => n.notify(TypeMoq.It.isAny())).returns(notification => {
			actualMsg = notification.message;
			return undefined;
		});

		let quickInputService = new MockQuickInputService;
		let testLanguageInfo: azdata.nb.ILanguageInfo = {
			name: 'sql',
		};
		let mockNotebookModel = new NotebookModelStub(testLanguageInfo, undefined, testContents);

		let action = new RunParametersAction('TestId', true, testUri, quickInputService, mockNotebookService.object, mockNotification.object);

		mockNotebookEditor.setup(x => x.model).returns(() => mockNotebookModel);

		// Run Parameters Action
		await action.run(testUri);

		assert.strictEqual(actualMsg, expectedMsg);
	});

	test('notebookViewsActionProvider', async () => {
		const testGuid = '1';
		const testName = 'Notebook-0';

		const testNotebookModel: INotebookModel = <INotebookModel>{
			viewMode: ViewMode.Notebook
		};

		const notebookEditor = new NotebookEditorStub({ model: testNotebookModel });

		const mockNotification = TypeMoq.Mock.ofType<INotificationService>(TestNotificationService);
		const notebookViews = TypeMoq.Mock.ofType<INotebookViews>(NotebookViewsStub);

		const notebookView = TypeMoq.Mock.ofType<INotebookView>(NotebookViewStub);
		notebookView.setup(x => x.guid).returns(() => testGuid);
		notebookView.setup(x => x.name).returns(() => testName);
		const views: INotebookView[] = [notebookView.object];

		notebookViews.setup(x => x.getViews()).returns(() => views);
		notebookViews.setup(x => x.getActiveView()).returns(() => undefined);

		const notebookViewAction = new NotebookViewAction('notebookView.backToNotebook', 'Editor', 'notebook-button', mockNotebookService.object);
		const createNotebookViewAction = new CreateNotebookViewAction('notebookView.newView', 'Create New View', 'notebook-button notebook-button-newview', mockNotebookService.object);
		const separator = new Separator();

		// Create a mocked out instantiation service
		const mockInstantiationService = TypeMoq.Mock.ofType(InstantiationService, TypeMoq.MockBehavior.Strict);
		mockInstantiationService.setup(x => x.createInstance(TypeMoq.It.isValue(NotebookViewAction), TypeMoq.It.isAny(), TypeMoq.It.isAny(), TypeMoq.It.isAny())).returns(() => notebookViewAction);
		mockInstantiationService.setup(x => x.createInstance(TypeMoq.It.isValue(CreateNotebookViewAction), TypeMoq.It.isAny(), TypeMoq.It.isAny(), TypeMoq.It.isAny())).returns(() => createNotebookViewAction);
		mockInstantiationService.setup(x => x.createInstance(TypeMoq.It.isValue(Separator))).returns(() => separator);

		const viewsContainer = document.createElement('li');
		const viewsActionsProvider = new NotebookViewsActionProvider(viewsContainer, notebookViews.object, notebookEditor.modelReady, mockNotebookService.object, mockNotification.object, mockInstantiationService.object);

		await Event.toPromise(viewsActionsProvider.onUpdated);

		const actions = viewsActionsProvider.getActions();

		// It includes all the options
		assert.strictEqual(actions.filter(a => a instanceof DashboardViewAction).length, 1);
		assert.strictEqual(actions.filter(a => a instanceof NotebookViewAction).length, 1);
		assert.strictEqual(actions.filter(a => a instanceof CreateNotebookViewAction).length, 1);
	});

	suite('Kernels dropdown', async () => {
		let kernelsDropdown: KernelsDropdown;
		let contextViewProvider: ContextViewProviderStub;
		let container: HTMLElement;
		let notebookModel: TestNotebookModel;
		let configurationService: TestConfigurationService;
		let notebookEditor: NotebookEditorStub;
		let sandbox: sinon.SinonSandbox;
		let setOptionsSpy: sinon.SinonSpy;

		setup(async () => {
			sandbox = sinon.createSandbox();
			container = document.createElement('div');
			contextViewProvider = new ContextViewProviderStub();
			const instantiationService = <TestInstantiationService>workbenchInstantiationService();
			configurationService = new TestConfigurationService();
			instantiationService.set(IConfigurationService, configurationService);
			notebookModel = new TestNotebookModel();
			notebookEditor = new NotebookEditorStub({ model: notebookModel });
			await notebookEditor.modelReady;
			kernelsDropdown = new KernelsDropdown(container, contextViewProvider, notebookEditor.modelReady, configurationService);
			setOptionsSpy = sandbox.spy(kernelsDropdown, 'setOptions');
		});

		teardown(() => {
			sandbox.restore();
		});

		suite('updateKernel', () => {
			suite(`kernel not defined or ready and showAllKernels is true`, () => {
				for (const kernel of [undefined, { isReady: false }] as azdata.nb.IKernel[]) {
					for (const clientSessionErrorState of [true, false]) {
						test(`verify for kernel:${JSON.stringify(kernel)} and notebookModel's clientSession error state: ${clientSessionErrorState}`, () => {
							sandbox.stub(configurationService, 'getValue').returns(true); // returns true for all configuration values.
							const e: IConfigurationChangeEvent = <IConfigurationChangeEvent>{
								affectsConfiguration(_configuration: string, _overrides?: IConfigurationOverrides) {
									return true;
								}
							};
							configurationService.onDidChangeConfigurationEmitter.fire(e); //reconfigure kernelDropdown object based on config changes
							const expectedSetOptionsArgs = {
								kernels: [noKernelName, ...notebookModel.specs.kernels.map(x => x.display_name), ...notebookModel.standardKernelsDisplayName()], // these are the kernels fed into the update method via the testNotebookModel object
								selected: 0 // the selected value is NoKernelName value when no kernel is defined or is ready.
							};
							verifyUpdateKernelForNoKernelCase(notebookModel, kernelsDropdown, kernel, setOptionsSpy, expectedSetOptionsArgs, clientSessionErrorState);
						});
					}
				}
			});

			suite(`kernel not defined or ready and showAllKernels is false`, () => {
				for (const kernel of [undefined, { isReady: false }] as azdata.nb.IKernel[]) {
					for (const clientSessionErrorState of [true, false]) {
						test(`verify for kernel:${JSON.stringify(kernel)} and notebookModel's clientSession error state: ${clientSessionErrorState}`, () => {
							const expectedSetOptionsArgs = {
								kernels: [noKernelName, ...notebookModel.standardKernelsDisplayName()], // these are the kernels fed into the update method via the testNotebookModel object
								selected: 0 // the selected value is NoKernelName value when no kernel is defined or is ready.
							};
							verifyUpdateKernelForNoKernelCase(notebookModel, kernelsDropdown, kernel, setOptionsSpy, expectedSetOptionsArgs, clientSessionErrorState);
						});
					}
				}
			});

			suite(`kernel defined and ready and showAllKernels is true`, () => {
				for (const kernel of [{ name: 'StandardKernel1', isReady: true }, { name: 'SpecKernel1', isReady: true }, { name: 'Unknown', isReady: true }] as azdata.nb.IKernel[]) {
					test(`verify for kernel: '${kernel.name}'`, () => {
						sandbox.stub(configurationService, 'getValue').returns(true); // returns true for all configuration values.
						const e: IConfigurationChangeEvent = <IConfigurationChangeEvent>{
							affectsConfiguration(_configuration: string, _overrides?: IConfigurationOverrides) {
								return true;
							}
						};
						configurationService.onDidChangeConfigurationEmitter.fire(e); //reconfigure kernelDropdown object based on config changes
						testDefinedAndReadyKernelForTrueShowKernels(notebookModel, kernel, kernelsDropdown, setOptionsSpy);
					});
				}
			});

			suite(`kernel defined and ready and showAllKernels is false`, () => {
				for (const kernel of [{ name: 'StandardKernel1', isReady: true }, { name: 'SpecKernel1', isReady: true }, { name: undefined, isReady: true }] as azdata.nb.IKernel[]) {
					test(`verify for kernel with name: '${kernel.name}'`, () => {
						sandbox.stub(configurationService, 'getValue').returns(false); // returns false for all configuration values.
						const e: IConfigurationChangeEvent = <IConfigurationChangeEvent>{
							affectsConfiguration(_configuration: string, _overrides?: IConfigurationOverrides) {
								return true;
							}
						};
						configurationService.onDidChangeConfigurationEmitter.fire(e); //reconfigure kernelDropdown object based on config changes
						testDefinedAndReadyKernelForFalseShowKernels(notebookModel, kernel, kernelsDropdown, setOptionsSpy);
					});
				}

				test(`verify showAllKernels is not affected when onDidChangeConfigurationEmitter fires with both ShowAllKernelConfigName and WorkbenchPreviewConfigName not changed`, () => {
					const kernel = <azdata.nb.IKernel>{ name: 'StandardKernel1', isReady: true };
					const getValueStub = sandbox.stub(configurationService, 'getValue').returns(false); // returns false for all configuration values.
					let e: IConfigurationChangeEvent = <IConfigurationChangeEvent>{
						affectsConfiguration(_configuration: string, _overrides?: IConfigurationOverrides) {
							return true;
						}
					};
					configurationService.onDidChangeConfigurationEmitter.fire(e); //reconfigure kernelDropdown object based on config changes
					//showAllKernels should now be set to false

					//Now fire another changeConfiguration but with affectsConfiguration returning false for all values. Even though configuration service returns true for the config values that affect showAllKernels, the test that follows proves that showAllKernels remained false.
					getValueStub.restore();
					sandbox.stub(configurationService, 'getValue').returns(true); // returns false for all configuration values.
					e = <IConfigurationChangeEvent>{
						// the following fake of returning false, simulates the scenario where config changes have occurred but none that affect should affect 'showAllKernels'
						affectsConfiguration(_configuration: string, _overrides?: IConfigurationOverrides) {
							return false;
						}
					};
					configurationService.onDidChangeConfigurationEmitter.fire(e); //reconfigure kernelDropdown object based on config changes

					// test for showKernels = false
					testDefinedAndReadyKernelForFalseShowKernels(notebookModel, kernel, kernelsDropdown, setOptionsSpy);
				});
			});
		});

		suite(`doChangeKernel`, () => {
			for (const displayName of [undefined, '', 'Arbitrary Kernel Name']) {
				test(`verify for kernel displayName='${displayName}'`, () => {
					const changeKernelStub = sandbox.stub(notebookModel, 'changeKernel');
					kernelsDropdown.doChangeKernel(displayName);
					assert.ok(setOptionsSpy.calledOnce, `setOptions should be called exactly once`);
					assert.ok(setOptionsSpy.calledWithExactly([msgChanging], 0), `setOptions should be called with a options value of ${[msgChanging]} and selected value of 0`);
					assert.ok(changeKernelStub.calledOnce, `notebookModel.changeKernel should be called exactly once`);
					assert.ok(changeKernelStub.calledWithExactly(displayName), `notebookModel.changeKernel should be called with the kernel displayName that was passed to doChangeKernel`);
				});
			}
		});

		test(`verify that firing of notebookModel.kernelChanged event calls updateKernel`, () => {
			const updateKernelStub = sandbox.stub(kernelsDropdown, 'updateKernel');
			const e: azdata.nb.IKernelChangedArgs = <azdata.nb.IKernelChangedArgs>{
				newValue: <azdata.nb.IKernel>{
					name: 'StandardKernel2'
				},
				nbKernelAlias: ''
			};
			notebookModel.kernelChangedEmitter.fire(e);
			assert.ok(updateKernelStub.calledOnce, `updateKernel should be called exactly once`);
			assert.ok(updateKernelStub.calledWithExactly(e.newValue, e.nbKernelAlias), `updateKernel should be called with the parameter: ${JSON.stringify(e.newValue), JSON.stringify(e.nbKernelAlias)}`);
		});

	});
});


function testDefinedAndReadyKernelForTrueShowKernels(notebookModel: TestNotebookModel, kernel: azdata.nb.IKernel, kernelsDropdown: KernelsDropdown, setOptionsSpy: sinon.SinonSpy) {
	// these are the kernels fed into the update method via the testNotebookModel object
	const kernels = [...notebookModel.specs.kernels.map(x => x.display_name), ...notebookModel.standardKernelsDisplayName()];
	let index = kernels.findIndex(x => x === kernel.name);
	if (index === -1) {
		index = 0;
	}
	const expectedSetOptionsArgs = {
		kernels: kernels,
		selected: index // selected value from the kernelDropdown options must point to the index within 'kernels' corresponding to kernel.name
	};
	verifyUpdateKernelForKernelDefinedAndReadyCase(notebookModel, kernelsDropdown, kernel, setOptionsSpy, expectedSetOptionsArgs);
}

function testDefinedAndReadyKernelForFalseShowKernels(notebookModel: TestNotebookModel, kernel: azdata.nb.IKernel, kernelsDropdown: KernelsDropdown, setOptionsSpy: sinon.SinonSpy) {
	// these are the kernels fed into the update method via the testNotebookModel object
	const kernels = [...notebookModel.standardKernelsDisplayName()];
	let index = kernels.findIndex(x => x === kernel.name);
	if (index === -1) {
		index = 0;
	}
	const expectedSetOptionsArgs = {
		kernels: kernels,
		selected: index // selected value from the kernelDropdown options must point to the index within 'kernels' corresponding to kernel.name
	};
	verifyUpdateKernelForKernelDefinedAndReadyCase(notebookModel, kernelsDropdown, kernel, setOptionsSpy, expectedSetOptionsArgs);
}

function verifyUpdateKernelForNoKernelCase(notebookModel: TestNotebookModel, kernelsDropdown: KernelsDropdown, kernel: azdata.nb.IKernel, setOptionsSpy: sinon.SinonSpy, expectedSetOptionsArgs: {
	kernels: string[]; // these are the kernels fed into the update method via the testNotebookModel object
	selected: number; // the selected value is NoKernelName value when no kernel is defined or is ready.
}, clientSessionErrorState: boolean) {
	notebookModel.clientSession.setErrorState(clientSessionErrorState);
	kernelsDropdown.updateKernel(kernel);
	// setOptions is expected to get called only when clientSession is in error state
	if (notebookModel.clientSession.isInErrorState) {
		assert.ok(setOptionsSpy.calledOnce, `setOptions should be be called exactly once when kernel is not defined or ready and clientSession is in error state`);
		assert.ok(setOptionsSpy.calledWithExactly(expectedSetOptionsArgs.kernels, expectedSetOptionsArgs.selected), `setOptions should be called with a options value of ${JSON.stringify(expectedSetOptionsArgs.kernels, undefined, '\t')} and selected value of ${expectedSetOptionsArgs.selected}`);
	}
	else {
		assert.ok(setOptionsSpy.notCalled, `setOptions should be not be called when kernel is not defined or ready and clientSession is not in error state`);
	}
}

function verifyUpdateKernelForKernelDefinedAndReadyCase(notebookModel: TestNotebookModel, kernelsDropdown: KernelsDropdown, kernel: azdata.nb.IKernel, setOptionsSpy: sinon.SinonSpy, expectedSetOptionsArgs: {
	kernels: string[]; // these are the kernels fed into the update method via the testNotebookModel object
	selected: number; // the selected value is NoKernelName value when no kernel is defined or is ready.
}) {
	kernelsDropdown.updateKernel(kernel);
	assert.ok(setOptionsSpy.calledOnce, `setOptions should be be called exactly once when kernel is not defined or ready and clientSession is in error state`);
	assert.ok(setOptionsSpy.calledWithExactly(expectedSetOptionsArgs.kernels, expectedSetOptionsArgs.selected), `setOptions should be called with a options value of ${JSON.stringify(expectedSetOptionsArgs.kernels)} and selected value of ${expectedSetOptionsArgs.selected}`);
}<|MERGE_RESOLUTION|>--- conflicted
+++ resolved
@@ -31,11 +31,7 @@
 import { INotebookView, INotebookViews } from 'sql/workbench/services/notebook/browser/notebookViews/notebookViews';
 import * as TelemetryKeys from 'sql/platform/telemetry/common/telemetryKeys';
 import { ITelemetryEventProperties } from 'sql/platform/telemetry/common/telemetry';
-<<<<<<< HEAD
-import { NBFORMAT } from 'sql/workbench/common/constants';
-=======
 import { NBFORMAT, NBFORMAT_MINOR } from 'sql/workbench/common/constants';
->>>>>>> c7bb58ce
 
 class TestClientSession extends ClientSessionStub {
 	private _errorState: boolean = false;
@@ -286,11 +282,7 @@
 				}
 			},
 			nbformat: NBFORMAT,
-<<<<<<< HEAD
-			nbformat_minor: 5
-=======
 			nbformat_minor: NBFORMAT_MINOR
->>>>>>> c7bb58ce
 		};
 
 		let mockNotification = TypeMoq.Mock.ofType<INotificationService>(TestNotificationService);
@@ -334,11 +326,7 @@
 				}
 			},
 			nbformat: NBFORMAT,
-<<<<<<< HEAD
-			nbformat_minor: 5
-=======
 			nbformat_minor: NBFORMAT_MINOR
->>>>>>> c7bb58ce
 		};
 		let expectedMsg: string = noParameterCell;
 
@@ -379,11 +367,7 @@
 				}
 			},
 			nbformat: NBFORMAT,
-<<<<<<< HEAD
-			nbformat_minor: 5
-=======
 			nbformat_minor: NBFORMAT_MINOR
->>>>>>> c7bb58ce
 		};
 		let expectedMsg: string = noParametersInCell;
 
@@ -428,11 +412,7 @@
 				}
 			},
 			nbformat: NBFORMAT,
-<<<<<<< HEAD
-			nbformat_minor: 5
-=======
 			nbformat_minor: NBFORMAT_MINOR
->>>>>>> c7bb58ce
 		};
 		let expectedMsg: string = noParametersInCell;
 
@@ -478,11 +458,7 @@
 				}
 			},
 			nbformat: NBFORMAT,
-<<<<<<< HEAD
-			nbformat_minor: 5
-=======
 			nbformat_minor: NBFORMAT_MINOR
->>>>>>> c7bb58ce
 		};
 		let expectedMsg: string = noParametersInCell;
 
@@ -531,11 +507,7 @@
 				}
 			},
 			nbformat: NBFORMAT,
-<<<<<<< HEAD
-			nbformat_minor: 5
-=======
 			nbformat_minor: NBFORMAT_MINOR
->>>>>>> c7bb58ce
 		};
 		let expectedMsg: string = kernelNotSupported;
 
