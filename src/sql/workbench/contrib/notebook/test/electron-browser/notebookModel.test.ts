--- conflicted
+++ resolved
@@ -43,11 +43,7 @@
 import { IDialogService } from 'vs/platform/dialogs/common/dialogs';
 import { UndoRedoService } from 'vs/platform/undoRedo/common/undoRedoService';
 import { SQL_NOTEBOOK_PROVIDER } from 'sql/workbench/services/notebook/browser/notebookService';
-<<<<<<< HEAD
-import { NBFORMAT } from 'sql/workbench/common/constants';
-=======
 import { NBFORMAT, NBFORMAT_MINOR } from 'sql/workbench/common/constants';
->>>>>>> c7bb58ce
 
 let expectedNotebookContent: nb.INotebookContents = {
 	cells: [{
@@ -71,11 +67,7 @@
 		}
 	},
 	nbformat: NBFORMAT,
-<<<<<<< HEAD
-	nbformat_minor: 5
-=======
 	nbformat_minor: NBFORMAT_MINOR
->>>>>>> c7bb58ce
 };
 
 let expectedNotebookContentOneCell: nb.INotebookContents = {
@@ -93,11 +85,7 @@
 		}
 	},
 	nbformat: NBFORMAT,
-<<<<<<< HEAD
-	nbformat_minor: 5
-=======
 	nbformat_minor: NBFORMAT_MINOR
->>>>>>> c7bb58ce
 };
 
 let expectedKernelAliasNotebookContentOneCell: nb.INotebookContents = {
@@ -118,11 +106,7 @@
 		}
 	},
 	nbformat: NBFORMAT,
-<<<<<<< HEAD
-	nbformat_minor: 5
-=======
 	nbformat_minor: NBFORMAT_MINOR
->>>>>>> c7bb58ce
 };
 
 let expectedParameterizedNotebookContent: nb.INotebookContents = {
@@ -145,11 +129,7 @@
 		}
 	},
 	nbformat: NBFORMAT,
-<<<<<<< HEAD
-	nbformat_minor: 5
-=======
 	nbformat_minor: NBFORMAT_MINOR
->>>>>>> c7bb58ce
 };
 
 let defaultUri = URI.file('/some/path.ipynb');
@@ -231,11 +211,7 @@
 				}
 			},
 			nbformat: NBFORMAT,
-<<<<<<< HEAD
-			nbformat_minor: 5
-=======
 			nbformat_minor: NBFORMAT_MINOR
->>>>>>> c7bb58ce
 		};
 
 		let mockContentManager = TypeMoq.Mock.ofType(NotebookEditorContentLoader);
@@ -654,11 +630,7 @@
 				}
 			},
 			nbformat: NBFORMAT,
-<<<<<<< HEAD
-			nbformat_minor: 5
-=======
 			nbformat_minor: NBFORMAT_MINOR
->>>>>>> c7bb58ce
 		};
 		let mockContentManager = TypeMoq.Mock.ofType(NotebookEditorContentLoader);
 		mockContentManager.setup(c => c.loadContent()).returns(() => Promise.resolve(expectedNotebookContentSplitCells));
@@ -937,11 +909,7 @@
 				connection_name: connectionName
 			},
 			nbformat: NBFORMAT,
-<<<<<<< HEAD
-			nbformat_minor: 5
-=======
 			nbformat_minor: NBFORMAT_MINOR
->>>>>>> c7bb58ce
 		};
 		let mockContentManager = TypeMoq.Mock.ofType(NotebookEditorContentLoader);
 		mockContentManager.setup(c => c.loadContent()).returns(() => Promise.resolve(notebook));
@@ -991,11 +959,7 @@
 				multi_connection_mode: true
 			},
 			nbformat: NBFORMAT,
-<<<<<<< HEAD
-			nbformat_minor: 5
-=======
 			nbformat_minor: NBFORMAT_MINOR
->>>>>>> c7bb58ce
 		};
 		let mockContentManager = TypeMoq.Mock.ofType(NotebookEditorContentLoader);
 		mockContentManager.setup(c => c.loadContent()).returns(() => Promise.resolve(notebook));
