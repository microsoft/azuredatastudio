/*---------------------------------------------------------------------------------------------
 *  Copyright (c) Microsoft Corporation. All rights reserved.
 *  Licensed under the Source EULA. See License.txt in the project root for license information.
 *--------------------------------------------------------------------------------------------*/

import * as assert from 'assert';
import * as TypeMoq from 'typemoq';

import { nb, ServerInfo } from 'azdata';
import { tryMatchCellMagic, getHostAndPortFromEndpoint, isStream, getProvidersForFileName, asyncForEach, clusterEndpointsProperty, getClusterEndpoints, RawEndpoint, IEndpoint, getStandardKernelsForProvider, IStandardKernelWithProvider } from 'sql/workbench/contrib/notebook/browser/models/notebookUtils';
import { INotebookService, DEFAULT_NOTEBOOK_FILETYPE, DEFAULT_NOTEBOOK_PROVIDER } from 'sql/workbench/services/notebook/browser/notebookService';
import { NotebookServiceStub } from 'sql/workbench/contrib/notebook/test/electron-browser/common';

suite('notebookUtils', function (): void {
<<<<<<< HEAD
	const mockNotebookService = TypeMoq.Mock.ofType<INotebookService>(NotebookServiceStub);
	const defaultTestProvider = 'testDefaultProvider';
	const testProvider = 'testProvider';
	const testKernel: nb.IStandardKernel = {
		name: 'testName',
		displayName: 'testDisplayName',
		connectionProviderIds: ['testId1', 'testId2']
=======
	let conn: IConnectionProfile = {
		connectionName: '',
		serverName: '',
		databaseName: '',
		userName: '',
		password: '',
		authenticationType: '',
		savePassword: true,
		groupFullName: '',
		groupId: '',
		providerName: mssqlProviderName,
		saveProfile: true,
		id: '',
		options: {},
		azureTenantId: undefined,
		azureAccount: undefined
>>>>>>> d5e26527
	};

	function setupMockNotebookService() {
		mockNotebookService.setup(n => n.getProvidersForFileType(TypeMoq.It.isAnyString()))
			.returns((fileName, service) => {
				if (fileName === DEFAULT_NOTEBOOK_FILETYPE) {
					return [defaultTestProvider];
				} else {
					return [testProvider];
				}
			});

		// getStandardKernelsForProvider
		mockNotebookService.setup(n => n.getStandardKernelsForProvider(TypeMoq.It.isAnyString()))
			.returns((provider) => {
				return [testKernel];
			});
	}

	test('isStream Test', async function (): Promise<void> {
		let result = isStream(<nb.ICellOutput>{
			output_type: 'stream'
		});
		assert.strictEqual(result, true);

		result = isStream(<nb.ICellOutput>{
			output_type: 'display_data'
		});
		assert.strictEqual(result, false);

		result = isStream(<nb.ICellOutput>{
			output_type: undefined
		});
		assert.strictEqual(result, false);
	});

	test('getProvidersForFileName Test', async function (): Promise<void> {
		setupMockNotebookService();

		let result = getProvidersForFileName('', mockNotebookService.object);
		assert.deepStrictEqual(result, [defaultTestProvider]);

		result = getProvidersForFileName('fileWithoutExtension', mockNotebookService.object);
		assert.deepStrictEqual(result, [defaultTestProvider]);

		result = getProvidersForFileName('test.sql', mockNotebookService.object);
		assert.deepStrictEqual(result, [testProvider]);

		mockNotebookService.setup(n => n.getProvidersForFileType(TypeMoq.It.isAnyString()))
			.returns(() => undefined);
		result = getProvidersForFileName('test.sql', mockNotebookService.object);
		assert.deepStrictEqual(result, [DEFAULT_NOTEBOOK_PROVIDER]);
	});

	test('getStandardKernelsForProvider Test', async function (): Promise<void> {
		setupMockNotebookService();

		let result = getStandardKernelsForProvider(undefined, undefined);
		assert.deepStrictEqual(result, []);

		result = getStandardKernelsForProvider(undefined, mockNotebookService.object);
		assert.deepStrictEqual(result, []);

		result = getStandardKernelsForProvider('testProvider', undefined);
		assert.deepStrictEqual(result, []);

		result = getStandardKernelsForProvider('testProvider', mockNotebookService.object);
		assert.deepStrictEqual(result, [<IStandardKernelWithProvider>{
			name: 'testName',
			displayName: 'testDisplayName',
			connectionProviderIds: ['testId1', 'testId2'],
			notebookProvider: 'testProvider'
		}]);
	});

	test('tryMatchCellMagic Test', async function (): Promise<void> {
		let result = tryMatchCellMagic(undefined);
		assert.strictEqual(result, undefined);

		result = tryMatchCellMagic('    ');
		assert.strictEqual(result, null);

		result = tryMatchCellMagic('text');
		assert.strictEqual(result, null);

		result = tryMatchCellMagic('%%sql');
		assert.strictEqual(result, 'sql');

		result = tryMatchCellMagic('%%');
		assert.strictEqual(result, null);

		result = tryMatchCellMagic('%% sql');
		assert.strictEqual(result, null);
	});

	test('asyncForEach Test', async function (): Promise<void> {
		let totalResult = 0;
		await asyncForEach([1, 2, 3, 4], async (value) => {
			totalResult += value;
		});
		assert.strictEqual(totalResult, 10);
	});

	test('getClusterEndpoints Test', async function (): Promise<void> {
		let serverInfo = <ServerInfo>{
			options: {}
		};

		serverInfo.options[clusterEndpointsProperty] = undefined;
		let result = getClusterEndpoints(serverInfo);
		assert.deepStrictEqual(result, []);

		serverInfo.options[clusterEndpointsProperty] = [];
		result = getClusterEndpoints(serverInfo);
		assert.deepStrictEqual(result, []);

		let testEndpoint = <RawEndpoint>{
			serviceName: 'testName',
			description: 'testDescription',
			endpoint: 'testEndpoint',
			protocol: 'testProtocol',
			ipAddress: 'testIpAddress',
			port: 1433
		};
		serverInfo.options[clusterEndpointsProperty] = [testEndpoint];
		result = getClusterEndpoints(serverInfo);
		assert.deepStrictEqual(result, [<IEndpoint>{
			serviceName: testEndpoint.serviceName,
			description: testEndpoint.description,
			endpoint: testEndpoint.endpoint,
			protocol: testEndpoint.protocol
		}]);

		testEndpoint.endpoint = undefined;
		result = getClusterEndpoints(serverInfo);
		assert.deepStrictEqual(result, [<IEndpoint>{
			serviceName: testEndpoint.serviceName,
			description: testEndpoint.description,
			endpoint: 'https://testIpAddress:1433',
			protocol: testEndpoint.protocol
		}]);
	});

	test('getHostAndPortFromEndpoint Test', async function (): Promise<void> {
		let result = getHostAndPortFromEndpoint('https://localhost:1433');
		assert.strictEqual(result.host, 'localhost');
		assert.strictEqual(result.port, '1433');

		result = getHostAndPortFromEndpoint('tcp://localhost,1433');
		assert.strictEqual(result.host, 'localhost');
		assert.strictEqual(result.port, '1433');

		result = getHostAndPortFromEndpoint('tcp://localhost');
		assert.strictEqual(result.host, 'localhost');
		assert.strictEqual(result.port, undefined);

		result = getHostAndPortFromEndpoint('localhost');
		assert.strictEqual(result.host, '');
		assert.strictEqual(result.port, undefined);

		result = getHostAndPortFromEndpoint('localhost:1433');
		assert.strictEqual(result.host, '');
		assert.strictEqual(result.port, undefined);
	});
});<|MERGE_RESOLUTION|>--- conflicted
+++ resolved
@@ -6,13 +6,13 @@
 import * as assert from 'assert';
 import * as TypeMoq from 'typemoq';
 
-import { nb, ServerInfo } from 'azdata';
+import { nb, ServerInfo, IConnectionProfile } from 'azdata';
 import { tryMatchCellMagic, getHostAndPortFromEndpoint, isStream, getProvidersForFileName, asyncForEach, clusterEndpointsProperty, getClusterEndpoints, RawEndpoint, IEndpoint, getStandardKernelsForProvider, IStandardKernelWithProvider } from 'sql/workbench/contrib/notebook/browser/models/notebookUtils';
 import { INotebookService, DEFAULT_NOTEBOOK_FILETYPE, DEFAULT_NOTEBOOK_PROVIDER } from 'sql/workbench/services/notebook/browser/notebookService';
 import { NotebookServiceStub } from 'sql/workbench/contrib/notebook/test/electron-browser/common';
+import { mssqlProviderName } from 'sql/platform/connection/common/constants';
 
 suite('notebookUtils', function (): void {
-<<<<<<< HEAD
 	const mockNotebookService = TypeMoq.Mock.ofType<INotebookService>(NotebookServiceStub);
 	const defaultTestProvider = 'testDefaultProvider';
 	const testProvider = 'testProvider';
@@ -20,7 +20,8 @@
 		name: 'testName',
 		displayName: 'testDisplayName',
 		connectionProviderIds: ['testId1', 'testId2']
-=======
+	};
+
 	let conn: IConnectionProfile = {
 		connectionName: '',
 		serverName: '',
@@ -37,7 +38,6 @@
 		options: {},
 		azureTenantId: undefined,
 		azureAccount: undefined
->>>>>>> d5e26527
 	};
 
 	function setupMockNotebookService() {
