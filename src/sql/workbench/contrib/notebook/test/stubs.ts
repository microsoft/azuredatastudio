/*---------------------------------------------------------------------------------------------
 *  Copyright (c) Microsoft Corporation. All rights reserved.
 *  Licensed under the Source EULA. See License.txt in the project root for license information.
 *--------------------------------------------------------------------------------------------*/

import { nb, IConnectionProfile } from 'azdata';
import * as vsEvent from 'vs/base/common/event';
import { INotebookModel, ICellModel, IClientSession, NotebookContentChange, ISingleNotebookEditOperation, MoveDirection, ViewMode } from 'sql/workbench/services/notebook/browser/models/modelInterfaces';
import { INotebookFindModel } from 'sql/workbench/contrib/notebook/browser/models/notebookFindModel';
import { NotebookChangeType, CellType } from 'sql/workbench/services/notebook/common/contracts';
import { INotebookManager, INotebookService, INotebookEditor, ILanguageMagic, INotebookProvider, INavigationProvider, INotebookParams, INotebookSection, ICellEditorProvider, NotebookRange, INotebookOpenOptions } from 'sql/workbench/services/notebook/browser/notebookService';
import { IStandardKernelWithProvider } from 'sql/workbench/services/notebook/browser/models/notebookUtils';
import { IModelDecorationsChangeAccessor } from 'vs/editor/common/model';
import { NotebookFindMatch } from 'sql/workbench/contrib/notebook/browser/find/notebookFindDecorations';
import { RenderMimeRegistry } from 'sql/workbench/services/notebook/browser/outputs/registry';
import { ConnectionProfile } from 'sql/platform/connection/common/connectionProfile';
import { URI, UriComponents } from 'vs/base/common/uri';
import { QueryTextEditor } from 'sql/workbench/browser/modelComponents/queryTextEditor';
import { IContextViewProvider, IDelegate } from 'vs/base/browser/ui/contextview/contextview';
import { IEditorPane } from 'vs/workbench/common/editor';

export class NotebookModelStub implements INotebookModel {
	constructor(private _languageInfo?: nb.ILanguageInfo, private _cells?: ICellModel[]) {
	}
	trustedMode: boolean;
	language: string;
	standardKernels: IStandardKernelWithProvider[];

	get languageInfo(): nb.ILanguageInfo {
		return this._languageInfo;
	}
	onCellChange(cell: ICellModel, change: NotebookChangeType): void {
		// Default: do nothing
	}
	get cells(): ICellModel[] | undefined {
		return this._cells;
	}
	get activeCell(): ICellModel {
		throw new Error('method not implemented.');
	}
	get clientSession(): IClientSession {
		throw new Error('method not implemented.');
	}
	get sessionLoadFinished(): Promise<void> {
		throw new Error('method not implemented.');
	}
	get notebookManagers(): INotebookManager[] {
		throw new Error('method not implemented.');
	}
	get kernelChanged(): vsEvent.Event<nb.IKernelChangedArgs> {
		throw new Error('method not implemented.');
	}
	get kernelsChanged(): vsEvent.Event<nb.IKernel> {
		throw new Error('method not implemented.');
	}
	get layoutChanged(): vsEvent.Event<void> {
		throw new Error('method not implemented.');
	}
	get defaultKernel(): nb.IKernelSpec {
		throw new Error('method not implemented.');
	}
	get contextsChanged(): vsEvent.Event<void> {
		throw new Error('method not implemented.');
	}
	get contextsLoading(): vsEvent.Event<void> {
		throw new Error('method not implemented.');
	}
	get contentChanged(): vsEvent.Event<NotebookContentChange> {
		throw new Error('method not implemented.');
	}
	get specs(): nb.IAllKernels {
		throw new Error('method not implemented.');
	}
	get context(): ConnectionProfile {
		throw new Error('method not implemented.');
	}
	get savedConnectionName(): string {
		throw new Error('method not implemented.');
	}
	get multiConnectionMode(): boolean {
		throw new Error('method not implemented.');
	}
	get providerId(): string {
		throw new Error('method not implemented.');
	}
	get applicableConnectionProviderIds(): string[] {
		throw new Error('method not implemented.');
	}
	getStandardKernelFromName(name: string): IStandardKernelWithProvider {
		throw new Error('Method not implemented.');
	}
	restartSession(): Promise<void> {
		throw new Error('Method not implemented.');
	}
	changeKernel(displayName: string): void {
		throw new Error('Method not implemented.');
	}
	changeContext(host: string, connection?: IConnectionProfile, hideErrorMessage?: boolean): Promise<void> {
		throw new Error('Method not implemented.');
	}
	findCellIndex(cellModel: ICellModel): number {
		throw new Error('Method not implemented.');
	}
	get viewMode() {
		throw new Error('Method not implemented.');
	}
	set viewMode(mode: ViewMode) {
		throw new Error('Method not implemented.');
	}
	setMetaValue(key: string, value: any) {
		throw new Error('Method not implemented.');
	}
	getMetaValue(key: string) {
		throw new Error('Method not implemented.');
	}
	addCell(cellType: CellType, index?: number): void {
		throw new Error('Method not implemented.');
	}
	moveCell(cellModel: ICellModel, direction: MoveDirection): void {
		throw new Error('Method not implemented.');
	}
	deleteCell(cellModel: ICellModel): void {
		throw new Error('Method not implemented.');
	}
	pushEditOperations(edits: ISingleNotebookEditOperation[]): void {
		throw new Error('Method not implemented.');
	}
	getApplicableConnectionProviderIds(kernelName: string): string[] {
		throw new Error('Method not implemented.');
	}
	get onValidConnectionSelected(): vsEvent.Event<boolean> {
		throw new Error('method not implemented.');
	}
	get onProviderIdChange(): vsEvent.Event<string> {
		throw new Error('method not implemented.');
	}
	toJSON(): nb.INotebookContents {
		throw new Error('Method not implemented.');
	}
	serializationStateChanged(changeType: NotebookChangeType, cell?: ICellModel): void {
		throw new Error('Method not implemented.');
	}
	get onActiveCellChanged(): vsEvent.Event<ICellModel> {
		throw new Error('Method not implemented.');
	}
	get onCellTypeChanged(): vsEvent.Event<ICellModel> {
		throw new Error('method not implemented.');
	}
	updateActiveCell(cell: ICellModel) {
		throw new Error('Method not implemented.');
	}
	requestConnection(): Promise<boolean> {
		throw new Error('Method not implemented.');
	}
}

export class NotebookFindModelStub implements INotebookFindModel {
	getFindCount(): number {
		throw new Error('Method not implemented.');
	}
	getFindIndex(): number {
		throw new Error('Method not implemented.');
	}
	findNext(): Promise<NotebookRange> {
		throw new Error('Method not implemented.');
	}
	findPrevious(): Promise<NotebookRange> {
		throw new Error('Method not implemented.');
	}
	find(exp: string, matchCase?: boolean, wholeWord?: boolean, maxMatches?: number): Promise<NotebookRange> {
		throw new Error('Method not implemented.');
	}
	clearFind(): void {
		throw new Error('Method not implemented.');
	}
	findArray: NotebookRange[];
	getDecorationRange(id: string): NotebookRange {
		throw new Error('Method not implemented.');
	}
	changeDecorations<T>(callback: (changeAccessor: IModelDecorationsChangeAccessor) => T, ownerId: number): T {
		throw new Error('Method not implemented.');
	}
	getLineMaxColumn(lineNumber: number): number {
		throw new Error('Method not implemented.');
	}
	getLineCount(): number {
		throw new Error('Method not implemented.');
	}
	findMatches: NotebookFindMatch[];
	findExpression: string;
	onFindCountChange: vsEvent.Event<number>;
	getIndexByRange(range: NotebookRange): number {
		throw new Error('Method not implemented.');
	}
}

export class NotebookManagerStub implements INotebookManager {
	providerId: string;
	contentManager: nb.ContentManager;
	sessionManager: nb.SessionManager;
	serverManager: nb.ServerManager;
}

export class ServerManagerStub implements nb.ServerManager {
	onServerStartedEmitter = new vsEvent.Emitter<void>();
	onServerStarted: vsEvent.Event<void> = this.onServerStartedEmitter.event;
	isStarted: boolean = false;
	calledStart: boolean = false;
	calledEnd: boolean = false;
	result: Promise<void> = undefined;

	startServer(kernelSpec: nb.IKernelSpec): Promise<void> {
		this.calledStart = true;
		return this.result;
	}
	stopServer(): Promise<void> {
		this.calledEnd = true;
		return this.result;
	}
}

export class NotebookServiceStub implements INotebookService {
	onCodeCellExecutionStart: vsEvent.Event<void>;
	_serviceBrand: undefined;
	get onNotebookEditorAdd(): vsEvent.Event<INotebookEditor> {
		throw new Error('Method not implemented.');
	}
	get onNotebookEditorRemove(): vsEvent.Event<INotebookEditor> {
		throw new Error('Method not implemented.');
	}
	get onNotebookEditorRename(): vsEvent.Event<INotebookEditor> {
		throw new Error('Method not implemented.');
	}
	get isRegistrationComplete(): boolean {
		throw new Error('Method not implemented.');
	}
	get registrationComplete(): Promise<void> {
		throw new Error('Method not implemented.');
	}
	get languageMagics(): ILanguageMagic[] {
		throw new Error('Method not implemented.');
	}
	setTrusted(notebookUri: URI, isTrusted: boolean): Promise<boolean> {
		throw new Error('Method not implemented.');
	}
	registerProvider(providerId: string, provider: INotebookProvider): void {
		throw new Error('Method not implemented.');
	}
	unregisterProvider(providerId: string): void {
		throw new Error('Method not implemented.');
	}
	registerNavigationProvider(provider: INavigationProvider): void {
		throw new Error('Method not implemented.');
	}
	getNavigationProvider(notebookUri: URI): INavigationProvider {
		throw new Error('Method not implemented.');
	}
	getSupportedFileExtensions(): string[] {
		throw new Error('Method not implemented.');
	}
	getProvidersForFileType(fileType: string): string[] {
		return [];
	}
	getStandardKernelsForProvider(provider: string): nb.IStandardKernel[] {
		throw new Error('Method not implemented.');
	}
	getOrCreateNotebookManager(providerId: string, uri: URI): Thenable<INotebookManager> {
		throw new Error('Method not implemented.');
	}
	addNotebookEditor(editor: INotebookEditor): void {
		throw new Error('Method not implemented.');
	}
	removeNotebookEditor(editor: INotebookEditor): void {
		throw new Error('Method not implemented.');
	}
	listNotebookEditors(): INotebookEditor[] {
		throw new Error('Method not implemented.');
	}
	findNotebookEditor(notebookUri: URI): INotebookEditor {
		throw new Error('Method not implemented.');
	}
	getMimeRegistry(): RenderMimeRegistry {
		throw new Error('Method not implemented.');
	}
	renameNotebookEditor(oldUri: URI, newUri: URI, currentEditor: INotebookEditor): void {
		throw new Error('Method not implemented.');
	}
	isNotebookTrustCached(notebookUri: URI, isDirty: boolean): Promise<boolean> {
		throw new Error('Method not implemented.');
	}
	serializeNotebookStateChange(notebookUri: URI, changeType: NotebookChangeType, cell?: ICellModel, isTrusted?: boolean): Promise<void> {
		throw new Error('Method not implemented.');
	}
	navigateTo(notebookUri: URI, sectionId: string): void {
		throw new Error('Method not implemented.');
	}
<<<<<<< HEAD
	notifyCellExecutionStarted(): void {
		throw new Error('Method not implemented.');
	}
	openNotebook(resource: UriComponents, options: INotebookOpenOptions): Promise<IEditorPane> {
=======
	get onCodeCellExecutionStart(): vsEvent.Event<void> {
		throw new Error('Method not implemented.');
	}
	notifyCellExecutionStarted(): void {
>>>>>>> febd8b29
		throw new Error('Method not implemented.');
	}
}

export class ClientSessionStub implements IClientSession {
	initialize(): Promise<void> {
		throw new Error('Method not implemented.');
	}
	changeKernel(options: nb.IKernelSpec, oldKernel?: nb.IKernel): Promise<nb.IKernel> {
		throw new Error('Method not implemented.');
	}
	configureKernel(options: nb.IKernelSpec): Promise<void> {
		throw new Error('Method not implemented.');
	}
	shutdown(): Promise<void> {
		throw new Error('Method not implemented.');
	}
	selectKernel(): Promise<void> {
		throw new Error('Method not implemented.');
	}
	restart(): Promise<boolean> {
		throw new Error('Method not implemented.');
	}
	setPath(path: string): Promise<void> {
		throw new Error('Method not implemented.');
	}
	setName(name: string): Promise<void> {
		throw new Error('Method not implemented.');
	}
	setType(type: string): Promise<void> {
		throw new Error('Method not implemented.');
	}
	updateConnection(connection: IConnectionProfile): Promise<void> {
		throw new Error('Method not implemented.');
	}
	onKernelChanging(changeHandler: (kernel: nb.IKernelChangedArgs) => Promise<void>): void {
		throw new Error('Method not implemented.');
	}
	dispose(): void {
		throw new Error('Method not implemented.');
	}
	get terminated(): vsEvent.Event<void> {
		throw new Error('Method not implemented.');
	}
	get kernelChanged(): vsEvent.Event<nb.IKernelChangedArgs> {
		throw new Error('Method not implemented.');
	}
	get statusChanged(): vsEvent.Event<nb.ISession> {
		throw new Error('Method not implemented.');
	}
	get iopubMessage(): vsEvent.Event<nb.IMessage> {
		throw new Error('Method not implemented.');
	}
	get unhandledMessage(): vsEvent.Event<nb.IMessage> {
		throw new Error('Method not implemented.');
	}
	get propertyChanged(): vsEvent.Event<'path' | 'name' | 'type'> {
		throw new Error('Method not implemented.');
	}
	get kernel(): nb.IKernel | null {
		throw new Error('Method not implemented.');
	}
	get notebookUri(): URI {
		throw new Error('Method not implemented.');
	}
	get name(): string {
		throw new Error('Method not implemented.');
	}
	get type(): string {
		throw new Error('Method not implemented.');
	}
	get status(): nb.KernelStatus {
		throw new Error('Method not implemented.');
	}
	get isReady(): boolean {
		throw new Error('Method not implemented.');
	}
	get ready(): Promise<void> {
		throw new Error('Method not implemented.');
	}
	get kernelChangeCompleted(): Promise<void> {
		throw new Error('Method not implemented.');
	}
	get kernelDisplayName(): string {
		throw new Error('Method not implemented.');
	}
	get errorMessage(): string {
		throw new Error('Method not implemented.');
	}
	get isInErrorState(): boolean {
		throw new Error('Method not implemented.');
	}
	get cachedKernelSpec(): nb.IKernelSpec {
		throw new Error('Method not implemented.');
	}
}

export class KernelStub implements nb.IKernel {
	get id(): string {
		throw new Error('Method not implemented.');
	}
	get name(): string {
		throw new Error('Method not implemented.');
	}
	get supportsIntellisense(): boolean {
		throw new Error('Method not implemented.');
	}
	get requiresConnection(): boolean {
		throw new Error('Method not implemented.');
	}
	get isReady(): boolean {
		throw new Error('Method not implemented.');
	}
	get ready(): Thenable<void> {
		throw new Error('Method not implemented.');
	}
	get info(): nb.IInfoReply {
		throw new Error('Method not implemented.');
	}
	getSpec(): Thenable<nb.IKernelSpec> {
		throw new Error('Method not implemented.');
	}
	requestExecute(content: nb.IExecuteRequest, disposeOnDone?: boolean): nb.IFuture {
		throw new Error('Method not implemented.');
	}
	requestComplete(content: nb.ICompleteRequest): Thenable<nb.ICompleteReplyMsg> {
		throw new Error('Method not implemented.');
	}
	interrupt(): Thenable<void> {
		throw new Error('Method not implemented.');
	}
}

export class FutureStub implements nb.IFuture {
	constructor(private _msg: nb.IMessage, private _done: Thenable<nb.IShellMessage>) {
	}
	get msg(): nb.IMessage {
		return this._msg;
	}
	get done(): Thenable<nb.IShellMessage> {
		return this._done;
	}
	setReplyHandler(handler: nb.MessageHandler<nb.IShellMessage>): void {
		return;
	}
	setStdInHandler(handler: nb.MessageHandler<nb.IStdinMessage>): void {
		return;
	}
	setIOPubHandler(handler: nb.MessageHandler<nb.IIOPubMessage>): void {
		return;
	}
	registerMessageHook(hook: (msg: nb.IIOPubMessage) => boolean | Thenable<boolean>): void {
		return;
	}
	removeMessageHook(hook: (msg: nb.IIOPubMessage) => boolean | Thenable<boolean>): void {
		return;
	}
	sendInputReply(content: nb.IInputReply): void {
		return;
	}
	dispose() {
		return;
	}
}

export class NotebookComponentStub implements INotebookEditor {
	cellEditors: ICellEditorProvider[];
	viewMode: string;
	deltaDecorations(newDecorationRange: NotebookRange, oldDecorationRange: NotebookRange): void {
		throw new Error('Method not implemented.');
	}
	get notebookParams(): INotebookParams {
		throw new Error('Method not implemented.');
	}
	get id(): string {
		throw new Error('Method not implemented.');
	}
	get cells(): ICellModel[] {
		throw new Error('Method not implemented.');
	}
	get modelReady(): Promise<INotebookModel> {
		throw new Error('Method not implemented.');
	}
	get model(): INotebookModel {
		throw new Error('Method not implemented.');
	}
	isDirty(): boolean {
		throw new Error('Method not implemented.');
	}
	isActive(): boolean {
		throw new Error('Method not implemented.');
	}
	isVisible(): boolean {
		throw new Error('Method not implemented.');
	}
	executeEdits(edits: ISingleNotebookEditOperation[]): boolean {
		throw new Error('Method not implemented.');
	}
	runCell(cell: ICellModel): Promise<boolean> {
		throw new Error('Method not implemented.');
	}
	runAllCells(startCell?: ICellModel, endCell?: ICellModel): Promise<boolean> {
		throw new Error('Method not implemented.');
	}
	clearOutput(cell: ICellModel): Promise<boolean> {
		throw new Error('Method not implemented.');
	}
	clearAllOutputs(): Promise<boolean> {
		throw new Error('Method not implemented.');
	}
	getSections(): INotebookSection[] {
		throw new Error('Method not implemented.');
	}
	navigateToSection(sectionId: string): void {
		throw new Error('Method not implemented.');
	}
	addCell(cellType: CellType, index?: number, event?: Event) {
		throw new Error('Method not implemented.');
	}
}

export class NodeStub implements Node {
	get baseURI(): string {
		throw new Error('Method not implemented.');
	}
	get childNodes(): NodeListOf<ChildNode> {
		throw new Error('Method not implemented.');
	}
	get firstChild(): ChildNode {
		throw new Error('Method not implemented.');
	}
	get isConnected(): boolean {
		throw new Error('Method not implemented.');
	}
	get lastChild(): ChildNode {
		throw new Error('Method not implemented.');
	}
	get namespaceURI(): string {
		throw new Error('Method not implemented.');
	}
	get nextSibling(): ChildNode {
		throw new Error('Method not implemented.');
	}
	get nodeName(): string {
		throw new Error('Method not implemented.');
	}
	get nodeType(): number {
		throw new Error('Method not implemented.');
	}
	get ownerDocument(): Document {
		throw new Error('Method not implemented.');
	}
	get parentElement(): HTMLElement {
		throw new Error('Method not implemented.');
	}
	get parentNode(): Node & ParentNode {
		throw new Error('Method not implemented.');
	}
	get previousSibling(): ChildNode {
		throw new Error('Method not implemented.');
	}
	nodeValue: string;
	textContent: string;
	appendChild<T extends Node>(newChild: T): T {
		throw new Error('Method not implemented.');
	}
	cloneNode(deep?: boolean): Node {
		throw new Error('Method not implemented.');
	}
	compareDocumentPosition(other: Node): number {
		throw new Error('Method not implemented.');
	}
	contains(other: Node): boolean {
		throw new Error('Method not implemented.');
	}
	getRootNode(options?: GetRootNodeOptions): Node {
		throw new Error('Method not implemented.');
	}
	hasChildNodes(): boolean {
		throw new Error('Method not implemented.');
	}
	insertBefore<T extends Node>(newChild: T, refChild: Node): T {
		throw new Error('Method not implemented.');
	}
	isDefaultNamespace(namespace: string): boolean {
		throw new Error('Method not implemented.');
	}
	isEqualNode(otherNode: Node): boolean {
		throw new Error('Method not implemented.');
	}
	isSameNode(otherNode: Node): boolean {
		throw new Error('Method not implemented.');
	}
	lookupNamespaceURI(prefix: string): string {
		throw new Error('Method not implemented.');
	}
	lookupPrefix(namespace: string): string {
		throw new Error('Method not implemented.');
	}
	normalize(): void {
		throw new Error('Method not implemented.');
	}
	removeChild<T extends Node>(oldChild: T): T {
		throw new Error('Method not implemented.');
	}
	replaceChild<T extends Node>(newChild: Node, oldChild: T): T {
		throw new Error('Method not implemented.');
	}
	get ATTRIBUTE_NODE(): number {
		throw new Error('Method not implemented.');
	}
	get CDATA_SECTION_NODE(): number {
		throw new Error('Method not implemented.');
	}
	get COMMENT_NODE(): number {
		throw new Error('Method not implemented.');
	}
	get DOCUMENT_FRAGMENT_NODE(): number {
		throw new Error('Method not implemented.');
	}
	get DOCUMENT_NODE(): number {
		throw new Error('Method not implemented.');
	}
	get DOCUMENT_POSITION_CONTAINED_BY(): number {
		throw new Error('Method not implemented.');
	}
	get DOCUMENT_POSITION_CONTAINS(): number {
		throw new Error('Method not implemented.');
	}
	get DOCUMENT_POSITION_DISCONNECTED(): number {
		throw new Error('Method not implemented.');
	}
	get DOCUMENT_POSITION_FOLLOWING(): number {
		throw new Error('Method not implemented.');
	}
	get DOCUMENT_POSITION_IMPLEMENTATION_SPECIFIC(): number {
		throw new Error('Method not implemented.');
	}
	get DOCUMENT_POSITION_PRECEDING(): number {
		throw new Error('Method not implemented.');
	}
	get DOCUMENT_TYPE_NODE(): number {
		throw new Error('Method not implemented.');
	}
	get ELEMENT_NODE(): number {
		throw new Error('Method not implemented.');
	}
	get ENTITY_NODE(): number {
		throw new Error('Method not implemented.');
	}
	get ENTITY_REFERENCE_NODE(): number {
		throw new Error('Method not implemented.');
	}
	get NOTATION_NODE(): number {
		throw new Error('Method not implemented.');
	}
	get PROCESSING_INSTRUCTION_NODE(): number {
		throw new Error('Method not implemented.');
	}
	get TEXT_NODE(): number {
		throw new Error('Method not implemented.');
	}
	addEventListener(type: string, listener: EventListenerOrEventListenerObject, options?: boolean | AddEventListenerOptions): void {
		throw new Error('Method not implemented.');
	}
	dispatchEvent(event: Event): boolean {
		throw new Error('Method not implemented.');
	}
	removeEventListener(type: string, callback: EventListenerOrEventListenerObject, options?: boolean | EventListenerOptions): void {
		throw new Error('Method not implemented.');
	}
}

export class NotebookEditorStub implements INotebookEditor {
	notebookParams: INotebookParams;
	id: string;
	cells?: ICellModel[];
	cellEditors: CellEditorProviderStub[];
	modelReady: Promise<INotebookModel>;
	model: INotebookModel;
	viewMode: string;
	isDirty(): boolean {
		throw new Error('Method not implemented.');
	}
	isActive(): boolean {
		throw new Error('Method not implemented.');
	}
	isVisible(): boolean {
		throw new Error('Method not implemented.');
	}
	executeEdits(edits: ISingleNotebookEditOperation[]): boolean {
		throw new Error('Method not implemented.');
	}
	runCell(cell: ICellModel): Promise<boolean> {
		throw new Error('Method not implemented.');
	}
	runAllCells(startCell?: ICellModel, endCell?: ICellModel): Promise<boolean> {
		throw new Error('Method not implemented.');
	}
	clearOutput(cell: ICellModel): Promise<boolean> {
		throw new Error('Method not implemented.');
	}
	clearAllOutputs(): Promise<boolean> {
		throw new Error('Method not implemented.');
	}
	getSections(): INotebookSection[] {
		throw new Error('Method not implemented.');
	}
	navigateToSection(sectionId: string): void {
		throw new Error('Method not implemented.');
	}
	deltaDecorations(newDecorationRange: NotebookRange, oldDecorationRange: NotebookRange): void {
		throw new Error('Method not implemented.');
	}
	addCell(cellType: CellType, index?: number, event?: UIEvent) {
		throw new Error('Method not implemented.');
	}
}

export class CellEditorProviderStub implements ICellEditorProvider {
	hasEditor(): boolean {
		throw new Error('Method not implemented.');
	}
	cellGuid(): string {
		throw new Error('Method not implemented.');
	}
	getEditor(): QueryTextEditor {
		throw new Error('Method not implemented.');
	}
	deltaDecorations(newDecorationRange: NotebookRange, oldDecorationRange: NotebookRange): void {
		throw new Error('Method not implemented.');
	}
}

export interface IContextViewEmitterArgs {
	delegate: IDelegate,
	container?: HTMLElement
}

export class ContextViewProviderStub implements IContextViewProvider {
	showContextView(delegate: IDelegate, container?: HTMLElement): void {
		throw new Error('Method not implemented.');
	}
	hideContextView(): void {
		throw new Error('Method not implemented.');
	}
	layout(): void {
		throw new Error('Method not implemented.');
	}
}<|MERGE_RESOLUTION|>--- conflicted
+++ resolved
@@ -220,7 +220,6 @@
 }
 
 export class NotebookServiceStub implements INotebookService {
-	onCodeCellExecutionStart: vsEvent.Event<void>;
 	_serviceBrand: undefined;
 	get onNotebookEditorAdd(): vsEvent.Event<INotebookEditor> {
 		throw new Error('Method not implemented.');
@@ -294,17 +293,13 @@
 	navigateTo(notebookUri: URI, sectionId: string): void {
 		throw new Error('Method not implemented.');
 	}
-<<<<<<< HEAD
+	openNotebook(resource: UriComponents, options: INotebookOpenOptions): Promise<IEditorPane> {
+		throw new Error('Method not implemented.');
+	}
+	get onCodeCellExecutionStart(): vsEvent.Event<void> {
+		throw new Error('Method not implemented.');
+	}
 	notifyCellExecutionStarted(): void {
-		throw new Error('Method not implemented.');
-	}
-	openNotebook(resource: UriComponents, options: INotebookOpenOptions): Promise<IEditorPane> {
-=======
-	get onCodeCellExecutionStart(): vsEvent.Event<void> {
-		throw new Error('Method not implemented.');
-	}
-	notifyCellExecutionStarted(): void {
->>>>>>> febd8b29
 		throw new Error('Method not implemented.');
 	}
 }
