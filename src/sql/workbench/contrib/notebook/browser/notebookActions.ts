/*---------------------------------------------------------------------------------------------
 *  Copyright (c) Microsoft Corporation. All rights reserved.
 *  Licensed under the Source EULA. See License.txt in the project root for license information.
 *--------------------------------------------------------------------------------------------*/

import * as azdata from 'azdata';
import * as path from 'vs/base/common/path';

import { Action, IAction, Separator } from 'vs/base/common/actions';
import { localize } from 'vs/nls';
import { IContextViewProvider } from 'vs/base/browser/ui/contextview/contextview';
import { INotificationService, Severity, INotificationActions } from 'vs/platform/notification/common/notification';

import { SelectBox, ISelectBoxOptionsWithLabel } from 'sql/base/browser/ui/selectBox/selectBox';
import { IConnectionManagementService, ConnectionType } from 'sql/platform/connection/common/connectionManagement';
import { ICapabilitiesService } from 'sql/platform/capabilities/common/capabilitiesService';
import { ConnectionProfile } from 'sql/platform/connection/common/connectionProfile';
import { IConnectionDialogService } from 'sql/workbench/services/connection/common/connectionDialogService';
import { NotebookModel } from 'sql/workbench/services/notebook/browser/models/notebookModel';
import { ICommandService } from 'vs/platform/commands/common/commands';
import { CellType, NotebookChangeType } from 'sql/workbench/services/notebook/common/contracts';
import { getErrorMessage } from 'vs/base/common/errors';
import { IEditorAction } from 'vs/editor/common/editorCommon';
import { IFindNotebookController } from 'sql/workbench/contrib/notebook/browser/find/notebookFindWidget';
import { INotebookModel, ViewMode } from 'sql/workbench/services/notebook/browser/models/modelInterfaces';
import { IObjectExplorerService } from 'sql/workbench/services/objectExplorer/browser/objectExplorerService';
import { TreeUpdateUtils } from 'sql/workbench/services/objectExplorer/browser/treeUpdateUtils';
import { INotebookService } from 'sql/workbench/services/notebook/browser/notebookService';
import { IConfigurationService } from 'vs/platform/configuration/common/configuration';
import { CellContext } from 'sql/workbench/contrib/notebook/browser/cellViews/codeActions';
import { URI } from 'vs/base/common/uri';
import { Emitter, Event } from 'vs/base/common/event';
import { IActionProvider } from 'vs/base/browser/ui/dropdown/dropdown';
import { IInstantiationService } from 'vs/platform/instantiation/common/instantiation';
<<<<<<< HEAD
import { NotebookViewsExtension } from 'sql/workbench/services/notebook/browser/notebookViews/notebookViewsExtension';
=======
>>>>>>> 0567141b
import * as TelemetryKeys from 'sql/platform/telemetry/common/telemetryKeys';
import { IAdsTelemetryService } from 'sql/platform/telemetry/common/telemetry';
import { IQuickInputService } from 'vs/platform/quickinput/common/quickInput';
import { KernelsLanguage } from 'sql/workbench/services/notebook/common/notebookConstants';
import { INotebookViews } from 'sql/workbench/services/notebook/browser/notebookViews/notebookViews';

const msgLoading = localize('loading', "Loading kernels...");
export const msgChanging = localize('changing', "Changing kernel...");
const attachToLabel: string = localize('AttachTo', "Attach to ");
const kernelLabel: string = localize('Kernel', "Kernel ");
const msgLoadingContexts = localize('loadingContexts', "Loading contexts...");
const msgChangeConnection = localize('changeConnection', "Change Connection");
const msgSelectConnection = localize('selectConnection', "Select Connection");
const msgLocalHost = localize('localhost', "localhost");

export const noKernel: string = localize('noKernel', "No Kernel");
const baseIconClass = 'codicon';
const maskedIconClass = 'masked-icon';
export const kernelNotSupported: string = localize('kernelNotSupported', "This notebook cannot run with parameters as the kernel is not supported. Please use the supported kernels and format. [Learn more](https://docs.microsoft.com/sql/azure-data-studio/notebooks/notebooks-parameterization).");
export const noParameterCell: string = localize('noParametersCell', "This notebook cannot run with parameters until a parameter cell is added. [Learn more](https://docs.microsoft.com/sql/azure-data-studio/notebooks/notebooks-parameterization).");
export const noParametersInCell: string = localize('noParametersInCell', "This notebook cannot run with parameters until there are parameters added to the parameter cell. [Learn more](https://docs.microsoft.com/sql/azure-data-studio/notebooks/notebooks-parameterization).");

// Action to add a cell to notebook based on cell type(code/markdown).
export class AddCellAction extends Action {
	public cellType: CellType;

	constructor(
		id: string, label: string, cssClass: string,
		@INotebookService private _notebookService: INotebookService,
		@IAdsTelemetryService private _telemetryService: IAdsTelemetryService,
	) {
		super(id, label, cssClass);
	}
	public override async run(context: URI | CellContext): Promise<void> {
		let index = 0;
		if (context instanceof CellContext) {
			if (context?.model?.cells) {
				let activeCellId = context.model.activeCell.id;
				if (activeCellId) {
					index = context.model.cells.findIndex(cell => cell.id === activeCellId) + 1;
				}
			}
			if (context?.model) {
				context.model.addCell(this.cellType, index);
			}
		} else {
			//Add Cell after current selected cell.
			const editor = this._notebookService.findNotebookEditor(context);
			const index = editor.cells?.findIndex(cell => cell.active) ?? 0;
			editor.addCell(this.cellType, index);
		}
		this._telemetryService.createActionEvent(TelemetryKeys.TelemetryView.Notebook, TelemetryKeys.NbTelemetryAction.AddCell)
			.withAdditionalProperties({ cell_type: this.cellType })
			.send();
	}
}

export interface ITooltipState {
	label: string;
	baseClass: string;
	iconClass: string;
	maskedIconClass: string;
	shouldToggleTooltip?: boolean;
}
export abstract class TooltipFromLabelAction extends Action {

	constructor(id: string, protected state: ITooltipState) {
		super(id, '');
		this.updateLabelAndIcon();
	}

	private updateLabelAndIcon() {
		if (this.state.shouldToggleTooltip) {
			this.tooltip = this.state.label;
		} else {
			this.label = this.state.label;
		}
		let classes = this.state.baseClass ? `${this.state.baseClass} ${this.state.iconClass} ` : '';
		if (this.state.shouldToggleTooltip) {
			classes += this.state.maskedIconClass;
		}
		this.class = classes;
	}
}
// Action to clear outputs of all code cells.
export class ClearAllOutputsAction extends TooltipFromLabelAction {
	private static readonly label = localize('clearResults', "Clear Results");
	private static readonly iconClass = 'icon-clear-results';

	constructor(id: string, toggleTooltip: boolean,
		@INotebookService private _notebookService: INotebookService) {
		super(id, {
			label: ClearAllOutputsAction.label,
			baseClass: baseIconClass,
			iconClass: ClearAllOutputsAction.iconClass,
			maskedIconClass: maskedIconClass,
			shouldToggleTooltip: toggleTooltip
		});
	}

	public override async run(context: URI): Promise<void> {
		const editor = this._notebookService.findNotebookEditor(context);
		await editor.clearAllOutputs();
	}
}

export interface IToggleableState {
	baseClass?: string;
	shouldToggleTooltip?: boolean;
	toggleOnClass: string;
	toggleOnLabel: string;
	toggleOffLabel: string;
	toggleOffClass: string;
	maskedIconClass?: string;
	isOn: boolean;
}

export abstract class ToggleableAction extends Action {

	constructor(id: string, protected state: IToggleableState) {
		super(id, '');
		this.updateLabelAndIcon();
	}

	private updateLabelAndIcon() {
		if (this.state.shouldToggleTooltip) {
			this.tooltip = this.state.isOn ? this.state.toggleOnLabel : this.state.toggleOffLabel;
		} else {
			this.label = this.state.isOn ? this.state.toggleOnLabel : this.state.toggleOffLabel;
		}

		let classes: string = '';

		if (this.state.shouldToggleTooltip && this.state.maskedIconClass) {
			//mask
			classes = this.state.baseClass ? `${this.state.baseClass} ${this.state.maskedIconClass} ` : '';
		} else {
			//no mask
			classes = this.state.baseClass ? `${this.state.baseClass} ` : '';
		}
		classes += this.state.isOn ? this.state.toggleOnClass : this.state.toggleOffClass;
		this.class = classes;
	}

	protected toggle(isOn: boolean): void {
		this.state.isOn = isOn;
		this.updateLabelAndIcon();
	}
}

<<<<<<< HEAD
export class NotebookViewsOptions implements IActionProvider {
	private _options: Action[];
	private views: NotebookViewsExtension;
=======
export class NotebookViewsActionProvider implements IActionProvider {
	private _options: Action[] = [];
	private views: INotebookViews;
>>>>>>> 0567141b
	private viewMode: ViewMode;
	private readonly _optionsUpdated = new Emitter<boolean>();

	constructor(
		container: HTMLElement,
<<<<<<< HEAD
		views: NotebookViewsExtension,
		modelReady: Promise<INotebookModel>,
		@INotebookService private _notebookService: INotebookService,
		@IInstantiationService private instantiationService: IInstantiationService) {

		if (modelReady) {
			modelReady
				.then((model) => {
					this.views = views;
					this.viewMode = model.viewMode;
					this.updateView();
				})
				.catch((err) => {
					// No-op for now
				});
		}
=======
		views: INotebookViews,
		modelReady: Promise<INotebookModel>,
		@INotebookService private _notebookService: INotebookService,
		@INotificationService private _notificationService: INotificationService,
		@IInstantiationService private instantiationService: IInstantiationService) {

		modelReady?.then((model) => {
			this.views = views;
			this.viewMode = model.viewMode;
			this.updateView();
		})
			.catch((err) => {
				this._notificationService.error(getErrorMessage(err));
			});
>>>>>>> 0567141b
	}

	getActions(): IAction[] {
		return this._options;
	}

	public get options(): Action[] {
		return this._options;
	}

<<<<<<< HEAD
	// Update SelectBox values
=======
	/**
	 * Update SelectBox values
	 */
>>>>>>> 0567141b
	public updateView() {
		const backToNotebookButton = this.instantiationService.createInstance(NotebookViewAction, 'notebookView.backToNotebook', localize('notebookViewLabel', 'Editor'), 'notebook-button');
		const newViewButton = this.instantiationService.createInstance(CreateNotebookViewAction, 'notebookView.newView', localize('newViewLabel', 'Create New View'), 'notebook-button notebook-button-newview');

		const views = this.views.getViews();
		this._options = [];

		this._options.push(backToNotebookButton);
		this._options.push(newViewButton);

		if (views.length) {
			this._options.push(this.instantiationService.createInstance(Separator));
		}

		views.forEach((view) => {
<<<<<<< HEAD
			const option = new DashboardViewAction(view.guid, view.name, 'button', this._notebookService);
=======
			const option = new DashboardViewAction(view.guid, view.name, 'button', this._notebookService, this._notificationService);
>>>>>>> 0567141b
			this._options.push(option);

			if (this.viewMode === ViewMode.Views && this.views.getActiveView() === view) {
				option.checked = true;
				option.enabled = false;
			}
		});

		if (this.viewMode === ViewMode.Notebook) {
			backToNotebookButton.checked = true;
			backToNotebookButton.enabled = false;
		}

		this._optionsUpdated.fire(true);
	}

	public get onUpdated(): Event<boolean> {
		return this._optionsUpdated.event;
	}

	public optionSelected(displayName: string): void {
		const view = this.views.getViews().find(view => view.name === displayName);
		this.views.setActiveView(view);
	}
}

<<<<<<< HEAD
=======
/**
 * Action to open a Notebook View
 */
>>>>>>> 0567141b
export class DashboardViewAction extends Action {
	constructor(
		id: string, label: string, cssClass: string,
		@INotebookService private _notebookService: INotebookService,
<<<<<<< HEAD
=======
		@INotificationService private _notificationService: INotificationService,
>>>>>>> 0567141b
	) {
		super(id, label, cssClass);
	}

<<<<<<< HEAD
	public override run(context: URI): Promise<void> {
		return new Promise<void>((resolve, reject) => {
			try {
				const editor = this._notebookService.findNotebookEditor(context);
				let views = editor.views;
				const view = views.getViews().find(view => view.guid === this.id);

				views.setActiveView(view);
				editor.model.viewMode = ViewMode.Views;

				resolve();
			} catch (e) {
				reject(e);
			}
		});
	}
}

=======
	public override async run(context: URI): Promise<void> {
		if (context) {
			const editor = this._notebookService.findNotebookEditor(context);
			let views = editor.views;
			const view = views.getViews().find(view => view.guid === this.id);

			if (view) {
				views.setActiveView(view);
				editor.model.viewMode = ViewMode.Views;
			} else {
				this._notificationService.error(localize('viewNotFound', "Unable to find view: {0}", this.id));
			}
		}
	}
}

/**
 * Action to open enter the default notebook editor
 */
>>>>>>> 0567141b
export class NotebookViewAction extends Action {
	constructor(
		id: string, label: string, cssClass: string,
		@INotebookService private _notebookService: INotebookService
	) {
		super(id, label, cssClass);
	}
	public override async run(context: URI): Promise<void> {
		const editor = this._notebookService.findNotebookEditor(context);
		editor.model.viewMode = ViewMode.Notebook;
	}
}

export class CreateNotebookViewAction extends Action {
	constructor(
		id: string, label: string, cssClass: string,
		@INotebookService private _notebookService: INotebookService
	) {
		super(id, label, cssClass);
	}
	public override async run(context: URI): Promise<void> {
		if (context) {
			const editor = this._notebookService.findNotebookEditor(context);
			const views = editor.views;

			const newView = views.createNewView();
			views.setActiveView(newView);

			editor.model.viewMode = ViewMode.Views;
			editor.model.serializationStateChanged(NotebookChangeType.MetadataChanged);
		}
	}
}

export class TrustedAction extends ToggleableAction {
	// Constants
	private static readonly trustedLabel = localize('trustLabel', "Trusted");
	private static readonly notTrustedLabel = localize('untrustLabel', "Not Trusted");
	private static readonly previewTrustedCssClass = 'icon-shield';
	private static readonly trustedCssClass = 'icon-trusted';
	private static readonly previewNotTrustedCssClass = 'icon-shield-x';
	private static readonly notTrustedCssClass = 'icon-notTrusted';

	constructor(
		id: string, toggleTooltip: boolean,
		@INotebookService private _notebookService: INotebookService
	) {
		super(id, {
			baseClass: baseIconClass,
			toggleOnLabel: TrustedAction.trustedLabel,
			toggleOnClass: toggleTooltip === true ? TrustedAction.previewTrustedCssClass : TrustedAction.trustedCssClass,
			toggleOffLabel: TrustedAction.notTrustedLabel,
			toggleOffClass: toggleTooltip === true ? TrustedAction.previewNotTrustedCssClass : TrustedAction.notTrustedCssClass,
			maskedIconClass: maskedIconClass,
			shouldToggleTooltip: toggleTooltip,
			isOn: false
		});
	}

	public get trusted(): boolean {
		return this.state.isOn;
	}
	public set trusted(value: boolean) {
		this.toggle(value);
	}

	public override async run(context: URI): Promise<void> {
		const editor = this._notebookService.findNotebookEditor(context);
		this.trusted = !this.trusted;
		editor.model.trustedMode = this.trusted;
	}
}

// Action to run all code cells in a notebook.
export class RunAllCellsAction extends Action {
	constructor(
		id: string, label: string, cssClass: string,
		@INotificationService private notificationService: INotificationService,
		@INotebookService private _notebookService: INotebookService,
		@IAdsTelemetryService private _telemetryService: IAdsTelemetryService,
	) {
		super(id, label, cssClass);
	}
	public override async run(context: URI): Promise<void> {
		try {
			this._telemetryService.sendActionEvent(TelemetryKeys.TelemetryView.Notebook, TelemetryKeys.NbTelemetryAction.RunAll);
			const editor = this._notebookService.findNotebookEditor(context);
			await editor.runAllCells();
		} catch (e) {
			this.notificationService.error(getErrorMessage(e));
		}
	}
}

export class CollapseCellsAction extends ToggleableAction {
	private static readonly collapseCells = localize('collapseAllCells', "Collapse Cells");
	private static readonly expandCells = localize('expandAllCells', "Expand Cells");
	private static readonly previewCollapseCssClass = 'icon-collapse-cells';
	private static readonly collapseCssClass = 'icon-hide-cells';
	private static readonly previewExpandCssClass = 'icon-expand-cells';
	private static readonly expandCssClass = 'icon-show-cells';

	constructor(id: string, toggleTooltip: boolean,
		@INotebookService private _notebookService: INotebookService) {
		super(id, {
			baseClass: baseIconClass,
			toggleOnLabel: CollapseCellsAction.expandCells,
			toggleOnClass: toggleTooltip === true ? CollapseCellsAction.previewExpandCssClass : CollapseCellsAction.expandCssClass,
			toggleOffLabel: CollapseCellsAction.collapseCells,
			toggleOffClass: toggleTooltip === true ? CollapseCellsAction.previewCollapseCssClass : CollapseCellsAction.collapseCssClass,
			maskedIconClass: maskedIconClass,
			shouldToggleTooltip: toggleTooltip,
			isOn: false
		});
		this.expanded = true;
	}

	public get isCollapsed(): boolean {
		return this.state.isOn;
	}
	private setCollapsed(value: boolean) {
		this.toggle(value);
		this.expanded = !value;
	}

	public override async run(context: URI): Promise<void> {
		const editor = this._notebookService.findNotebookEditor(context);
		this.setCollapsed(!this.isCollapsed);
		editor.cells.forEach(cell => {
			cell.isCollapsed = this.isCollapsed;
		});
	}
}

export class RunParametersAction extends TooltipFromLabelAction {
	private static readonly label = localize('runParameters', "Run with Parameters");
	private static readonly iconClass = 'icon-run-with-parameters';

	constructor(id: string,
		toggleTooltip: boolean,
		context: URI,
		@IQuickInputService private quickInputService: IQuickInputService,
		@INotebookService private _notebookService: INotebookService,
		@INotificationService private notificationService: INotificationService,
	) {
		super(id, {
			label: RunParametersAction.label,
			baseClass: baseIconClass,
			iconClass: RunParametersAction.iconClass,
			maskedIconClass: maskedIconClass,
			shouldToggleTooltip: toggleTooltip
		});
	}

	/**
	 * Gets Default Parameters in Notebook from Parameter Cell
	 * Uses that as Placeholder values for user to inject new values for
	 * Once user enters all values it will open the new parameterized notebook
	 * with injected parameters value from the QuickInput
	*/
	public override async run(context: URI): Promise<void> {
		const editor = this._notebookService.findNotebookEditor(context);
		// Only run action for kernels that are supported (Python, PySpark, PowerShell)
		let supportedKernels: string[] = [KernelsLanguage.Python, KernelsLanguage.PowerShell];
		if (!supportedKernels.includes(editor.model.languageInfo.name)) {
			// If the kernel is not supported indicate to user to use supported kernels
			this.notificationService.notify({
				severity: Severity.Info,
				message: kernelNotSupported,
			});
			return;
		}
		// Set defaultParameters to the parameter values in parameter cell
		let defaultParameters = new Map<string, string>();
		for (let cell of editor?.cells) {
			if (cell.isParameter) {
				// Check if parameter cell is empty
				const cellSource = typeof cell.source === 'string' ? [cell.source] : cell.source;
				// Check to see if every line in the cell is empty or contains whitespace
				const emptyParameterCell = cellSource.every(s => /^\s*$/.test(s));
				if (emptyParameterCell) {
					// If there is no parameters in the cell indicate to user to add them
					this.notificationService.notify({
						severity: Severity.Info,
						message: noParametersInCell,
					});
					return;
				}
				for (let parameter of cell.source) {
					// Only add parameters that contain the proper parameters format (ex. x = 1) shown in the Parameterization Doc.
					if (parameter.includes('=')) {
						let param = parameter.split('=', 2);
						defaultParameters.set(param[0].trim(), param[1].trim());
					}
				}
			}
		}

		// Store new parameters values the user inputs
		let inputParameters = new Map<string, string>();
		let uriParams = new URLSearchParams();
		// Store new parameter values to map based off defaultParameters
		if (defaultParameters.size === 0) {
			// If there is no parameter cell indicate to user to create one
			this.notificationService.notify({
				severity: Severity.Info,
				message: noParameterCell,
			});
			return;
		} else {
			for (let key of defaultParameters.keys()) {
				let newParameterValue = await this.quickInputService.input({ prompt: key, value: defaultParameters.get(key), ignoreFocusLost: true });
				// If user cancels or escapes then it stops the action entirely
				if (newParameterValue === undefined) {
					return;
				}
				inputParameters.set(key, newParameterValue);
			}
			// Format the new parameters to be append to the URI
			for (let key of inputParameters.keys()) {
				// Will only add new injected parameters when the value is not the same as the defaultParameters values
				if (inputParameters.get(key) !== defaultParameters.get(key)) {
					// For empty strings we need to escape the value
					// so that it is kept when adding uriParams.toString() to filePath
					if (inputParameters.get(key) === '') {
						uriParams.append(key, '\'\'');
					} else {
						uriParams.append(key, inputParameters.get(key));
					}
				}
			}
			let stringParams = unescape(uriParams.toString());
			context = context.with({ query: stringParams });
			return this.openParameterizedNotebook(context);
		}
	}

	/**
	 * This function will be used once the showNotebookDocument can be used
	 * TODO - Call Extensibility API for ShowNotebook
	 * (showNotebookDocument to be utilized in Notebook Service)
	**/
	public async openParameterizedNotebook(uri: URI): Promise<void> {
		const editor = this._notebookService.findNotebookEditor(uri);
		let modelContents = editor.model.toJSON();
		modelContents.cells.forEach(cell => {
			cell.outputs = [];
		});
		let untitledUriPath = this._notebookService.getUntitledUriPath(path.basename(uri.fsPath));
		let untitledUri = uri.with({ authority: '', scheme: 'untitled', path: untitledUriPath });
		this._notebookService.openNotebook(untitledUri, {
			initialContent: JSON.stringify(modelContents),
			preserveFocus: true
		});
	}
}

const showAllKernelsConfigName = 'notebook.showAllKernels';
const workbenchPreviewConfigName = 'workbench.enablePreviewFeatures';
export const noKernelName = localize('noKernel', "No Kernel");
const kernelDropdownElementId = 'kernel-dropdown';

export class KernelsDropdown extends SelectBox {
	private model: NotebookModel;
	private _showAllKernels: boolean = false;
	constructor(container: HTMLElement, contextViewProvider: IContextViewProvider, modelReady: Promise<INotebookModel>, @IConfigurationService private _configurationService: IConfigurationService,
	) {
		super([msgLoading], msgLoading, contextViewProvider, container, { labelText: kernelLabel, labelOnTop: false, ariaLabel: kernelLabel, id: kernelDropdownElementId } as ISelectBoxOptionsWithLabel);

		if (modelReady) {
			modelReady
				.then((model) => this.updateModel(model))
				.catch((err) => {
					// No-op for now
				});
		}

		this.onDidSelect(e => this.doChangeKernel(e.selected));
		this.getAllKernelConfigValue();
		this._register(this._configurationService.onDidChangeConfiguration(e => {
			if (e.affectsConfiguration(showAllKernelsConfigName) || e.affectsConfiguration(workbenchPreviewConfigName)) {
				this.getAllKernelConfigValue();
			}
		}));
	}

	updateModel(model: INotebookModel): void {
		this.model = model as NotebookModel;
		this._register(this.model.kernelChanged((changedArgs: azdata.nb.IKernelChangedArgs) => {
			this.updateKernel(changedArgs.newValue, changedArgs.nbKernelAlias);
		}));
		let kernel = this.model.clientSession && this.model.clientSession.kernel;
		this.updateKernel(kernel);
	}

	// Update SelectBox values
	public updateKernel(kernel: azdata.nb.IKernel, nbKernelAlias?: string) {
		let kernels: string[] = this._showAllKernels ? [...new Set(this.model.specs.kernels.map(a => a.display_name).concat(this.model.standardKernelsDisplayName()))]
			: this.model.standardKernelsDisplayName();
		if (this.model.kernelAliases?.length) {
			for (let x in this.model.kernelAliases) {
				kernels.splice(1, 0, this.model.kernelAliases[x]);
			}
		}
		if (kernel && kernel.isReady) {
			let standardKernel = this.model.getStandardKernelFromName(kernel.name);
			if (kernels) {
				let index;
				if (standardKernel) {
					index = kernels.findIndex(kernel => kernel === standardKernel.displayName);
				} else {
					let kernelSpec = this.model.specs.kernels.find(k => k.name === kernel.name);
					index = kernels.findIndex(k => k === kernelSpec?.display_name);
				}
				if (nbKernelAlias) {
					index = kernels.indexOf(nbKernelAlias);
				}
				// This is an error case that should never happen
				// Just in case, setting index to 0
				if (index < 0) {
					index = 0;
				}
				this.setOptions(kernels, index);
				this.model.selectedKernelDisplayName = kernels[index];
			}
		} else if (this.model.clientSession?.isInErrorState) {
			kernels.unshift(noKernelName);
			this.setOptions(kernels, 0);
		}
	}

	public doChangeKernel(displayName: string): void {
		this.setOptions([msgChanging], 0);
		this.model.changeKernel(displayName);
	}

	private getAllKernelConfigValue(): void {
		this._showAllKernels = !!this._configurationService.getValue(showAllKernelsConfigName) && !!this._configurationService.getValue(workbenchPreviewConfigName);
	}
}

const attachToDropdownElementId = 'attach-to-dropdown';
const saveConnectionNameConfigName = 'notebook.saveConnectionName';

export class AttachToDropdown extends SelectBox {
	private model: NotebookModel;

	constructor(
		container: HTMLElement, contextViewProvider: IContextViewProvider, modelReady: Promise<INotebookModel>,
		@IConnectionManagementService private _connectionManagementService: IConnectionManagementService,
		@IConnectionDialogService private _connectionDialogService: IConnectionDialogService,
		@INotificationService private _notificationService: INotificationService,
		@ICapabilitiesService private _capabilitiesService: ICapabilitiesService,
		@IConfigurationService private _configurationService: IConfigurationService
	) {
		super([msgLoadingContexts], msgLoadingContexts, contextViewProvider, container, { labelText: attachToLabel, labelOnTop: false, ariaLabel: attachToLabel, id: attachToDropdownElementId } as ISelectBoxOptionsWithLabel);
		if (modelReady) {
			modelReady
				.then(model => {
					this.updateModel(model);
					this._register(model.onValidConnectionSelected(validConnection => {
						this.handleContextsChanged(!validConnection);
					}));
				})
				.catch(err => {
					// No-op for now
				});
		}
		this.onDidSelect(e => {
			this.doChangeContext();
		});
	}

	public updateModel(model: INotebookModel): void {
		this.model = model as NotebookModel;
		this._register(model.contextsChanged(() => {
			this.handleContextsChanged();
		}));
		this._register(this.model.contextsLoading(() => {
			this.setOptions([msgLoadingContexts], 0);
		}));
		this.model.requestConnectionHandler = () => this.openConnectionDialog(true);
		this.handleContextsChanged();
	}

	private handleContextsChanged(showSelectConnection?: boolean) {
		let kernelDisplayName: string = this.getKernelDisplayName();
		if (kernelDisplayName) {
			this.loadAttachToDropdown(this.model, kernelDisplayName, showSelectConnection);
		} else if (this.model.clientSession?.isInErrorState) {
			this.setOptions([localize('noContextAvailable', "None")], 0);
		}
	}

	private getKernelDisplayName(): string {
		let kernelDisplayName: string;
		if (this.model.clientSession && this.model.clientSession.kernel && this.model.clientSession.kernel.name) {
			let currentKernelName = this.model.clientSession.kernel.name.toLowerCase();
			let currentKernelSpec = this.model.specs.kernels.find(kernel => kernel.name && kernel.name.toLowerCase() === currentKernelName);
			if (currentKernelSpec) {
				//KernelDisplayName should be Kusto when connecting to Kusto connection
				if ((this.model.context?.serverCapabilities.notebookKernelAlias && this.model.currentKernelAlias === this.model.context?.serverCapabilities.notebookKernelAlias) || (this.model.kernelAliases.includes(this.model.selectedKernelDisplayName) && this.model.selectedKernelDisplayName)) {
					kernelDisplayName = this.model.context?.serverCapabilities.notebookKernelAlias || this.model.selectedKernelDisplayName;
				} else {
					kernelDisplayName = currentKernelSpec.display_name;
				}
			}
		}
		return kernelDisplayName;
	}

	// Load "Attach To" dropdown with the values corresponding to Kernel dropdown
	public loadAttachToDropdown(model: INotebookModel, currentKernel: string, showSelectConnection?: boolean): void {
		let connProviderIds = this.model.getApplicableConnectionProviderIds(currentKernel);
		if ((connProviderIds && connProviderIds.length === 0) || currentKernel === noKernel) {
			this.setOptions([msgLocalHost]);
		} else {
			let connections: string[] = [];
			if (model.context && model.context.title && (connProviderIds.includes(this.model.context.providerName))) {
				connections.push(model.context.title);
			} else if (this._configurationService.getValue(saveConnectionNameConfigName) && model.savedConnectionName) {
				connections.push(model.savedConnectionName);
			} else {
				connections.push(msgSelectConnection);
			}
			if (!connections.find(x => x === msgChangeConnection)) {
				connections.push(msgChangeConnection);
			}
			this.setOptions(connections, 0);
			this.enable();

			if (this.model.kernelAliases.includes(currentKernel) && this.model.selectedKernelDisplayName !== currentKernel) {
				this.model.changeKernel(currentKernel);
			}
		}
	}

	public doChangeContext(connection?: ConnectionProfile, hideErrorMessage?: boolean): void {
		if (this.value === msgChangeConnection) {
			this.openConnectionDialog().catch(err => this._notificationService.error(getErrorMessage(err)));
		} else if (this.value === msgSelectConnection) {
			// no-op, select connection is the default option and so shouldn't have any action done when selected (which only happens if a user cancels out of the connection dialog)
		} else {
			this.model.changeContext(this.value, connection, hideErrorMessage).catch(err => this._notificationService.error(getErrorMessage(err)));
		}
	}

	/**
	 * Open connection dialog
	 * Enter server details and connect to a server from the dialog
	 * Bind the server value to 'Attach To' drop down
	 * Connected server is displayed at the top of drop down
	 **/
	public async openConnectionDialog(useProfile: boolean = false): Promise<boolean> {
		try {
			// Get all providers to show all available connections in connection dialog
			let providers = this.model.getApplicableConnectionProviderIds(this.model.clientSession.kernel.name);
			// Spark kernels are unable to get providers from above, therefore ensure that we get the
			// correct providers for the selected kernel and load the proper connections for the connection dialog
			// Example Scenario: Spark Kernels should only have MSSQL connections in connection dialog
			if (!this.model.kernelAliases.includes(this.model.selectedKernelDisplayName) && this.model.clientSession.kernel.name !== 'SQL') {
				providers = providers.concat(this.model.getApplicableConnectionProviderIds(this.model.selectedKernelDisplayName));
			} else {
				for (let alias of this.model.kernelAliases) {
					providers = providers.concat(this.model.getApplicableConnectionProviderIds(alias));
				}
			}
			let connection = await this._connectionDialogService.openDialogAndWait(this._connectionManagementService,
				{
					connectionType: ConnectionType.editor,
					providers: providers
				},
				useProfile ? this.model.connectionProfile : undefined);

			let attachToConnections = this.values;
			if (!connection) {
				// If there is no connection, we should choose the previous connection,
				// which will always be the first item in the list. Either "Select Connection"
				// or a real connection name
				this.select(0);
				return false;
			}
			let connectionUri = this._connectionManagementService.getConnectionUri(connection);
			let connectionProfile = new ConnectionProfile(this._capabilitiesService, connection);
			let connectedServer = connectionProfile.title ? connectionProfile.title : connectionProfile.serverName;
			//Check to see if the same server is already there in dropdown. We only have server names in dropdown
			if (attachToConnections.some(val => val === connectedServer)) {
				this.loadAttachToDropdown(this.model, this.getKernelDisplayName());
				this.doChangeContext();
				return true;
			}
			else {
				attachToConnections.unshift(connectedServer);
			}
			//To ignore n/a after we have at least one valid connection
			attachToConnections = attachToConnections.filter(val => val !== msgSelectConnection);

			let index = attachToConnections.findIndex(connection => connection === connectedServer);
			this.setOptions([]);
			this.setOptions(attachToConnections);
			if (!index || index < 0 || index >= attachToConnections.length) {
				index = 0;
			}
			this.select(index);

			this.model.addAttachToConnectionsToBeDisposed(connectionUri);
			// Call doChangeContext to set the newly chosen connection in the model
			this.doChangeContext(connectionProfile);

			//Changes kernel based on connection attached to
			if (this.model.kernelAliases.includes(connectionProfile.serverCapabilities.notebookKernelAlias)) {
				this.model.changeKernel(connectionProfile.serverCapabilities.notebookKernelAlias);
			} else if (this.model.clientSession.kernel.name === 'SQL') {
				this.model.changeKernel('SQL');
			}
			return true;
		}
		catch (error) {
			const actions: INotificationActions = { primary: [] };
			this._notificationService.notify({ severity: Severity.Error, message: getErrorMessage(error), actions });
			return false;
		}
	}
}

export class NewNotebookAction extends Action {

	public static readonly ID = 'notebook.command.new';
	public static readonly LABEL = localize('newNotebookAction', "New Notebook");

	public static readonly INTERNAL_NEW_NOTEBOOK_CMD_ID = '_notebook.command.new';
	constructor(
		id: string,
		label: string,
		@ICommandService private commandService: ICommandService,
		@IObjectExplorerService private objectExplorerService: IObjectExplorerService,
		@IAdsTelemetryService private _telemetryService: IAdsTelemetryService,
	) {
		super(id, label);
		this.class = 'notebook-action new-notebook';
	}

	override async run(context?: azdata.ObjectExplorerContext): Promise<void> {
		this._telemetryService.createActionEvent(TelemetryKeys.TelemetryView.Notebook, TelemetryKeys.NbTelemetryAction.NewNotebookFromConnections)
			.withConnectionInfo(context?.connectionProfile)
			.send();
		let connProfile: azdata.IConnectionProfile;
		if (context && context.nodeInfo) {
			let node = await this.objectExplorerService.getTreeNode(context.connectionProfile.id, context.nodeInfo.nodePath);
			connProfile = TreeUpdateUtils.getConnectionProfile(node).toIConnectionProfile();
		} else if (context && context.connectionProfile) {
			connProfile = context.connectionProfile;
		}
		return this.commandService.executeCommand(NewNotebookAction.INTERNAL_NEW_NOTEBOOK_CMD_ID, { connectionProfile: connProfile });
	}
}

export class NotebookFindNextAction implements IEditorAction {
	public readonly id = 'notebook.findNext';
	public readonly label = localize('notebook.findNext', "Find Next String");
	public readonly alias = '';

	constructor(private notebook: IFindNotebookController) { }

	async run(): Promise<void> {
		await this.notebook.findNext();
	}

	isSupported(): boolean {
		return true;
	}
}

export class NotebookFindPreviousAction implements IEditorAction {
	public readonly id = 'notebook.findPrevious';
	public readonly label = localize('notebook.findPrevious', "Find Previous String");
	public readonly alias = '';

	constructor(private notebook: IFindNotebookController) { }

	async run(): Promise<void> {
		await this.notebook.findPrevious();
	}

	isSupported(): boolean {
		return true;
	}
}

<|MERGE_RESOLUTION|>--- conflicted
+++ resolved
@@ -32,10 +32,6 @@
 import { Emitter, Event } from 'vs/base/common/event';
 import { IActionProvider } from 'vs/base/browser/ui/dropdown/dropdown';
 import { IInstantiationService } from 'vs/platform/instantiation/common/instantiation';
-<<<<<<< HEAD
-import { NotebookViewsExtension } from 'sql/workbench/services/notebook/browser/notebookViews/notebookViewsExtension';
-=======
->>>>>>> 0567141b
 import * as TelemetryKeys from 'sql/platform/telemetry/common/telemetryKeys';
 import { IAdsTelemetryService } from 'sql/platform/telemetry/common/telemetry';
 import { IQuickInputService } from 'vs/platform/quickinput/common/quickInput';
@@ -186,38 +182,14 @@
 	}
 }
 
-<<<<<<< HEAD
-export class NotebookViewsOptions implements IActionProvider {
-	private _options: Action[];
-	private views: NotebookViewsExtension;
-=======
 export class NotebookViewsActionProvider implements IActionProvider {
 	private _options: Action[] = [];
 	private views: INotebookViews;
->>>>>>> 0567141b
 	private viewMode: ViewMode;
 	private readonly _optionsUpdated = new Emitter<boolean>();
 
 	constructor(
 		container: HTMLElement,
-<<<<<<< HEAD
-		views: NotebookViewsExtension,
-		modelReady: Promise<INotebookModel>,
-		@INotebookService private _notebookService: INotebookService,
-		@IInstantiationService private instantiationService: IInstantiationService) {
-
-		if (modelReady) {
-			modelReady
-				.then((model) => {
-					this.views = views;
-					this.viewMode = model.viewMode;
-					this.updateView();
-				})
-				.catch((err) => {
-					// No-op for now
-				});
-		}
-=======
 		views: INotebookViews,
 		modelReady: Promise<INotebookModel>,
 		@INotebookService private _notebookService: INotebookService,
@@ -232,7 +204,6 @@
 			.catch((err) => {
 				this._notificationService.error(getErrorMessage(err));
 			});
->>>>>>> 0567141b
 	}
 
 	getActions(): IAction[] {
@@ -243,13 +214,9 @@
 		return this._options;
 	}
 
-<<<<<<< HEAD
-	// Update SelectBox values
-=======
 	/**
 	 * Update SelectBox values
 	 */
->>>>>>> 0567141b
 	public updateView() {
 		const backToNotebookButton = this.instantiationService.createInstance(NotebookViewAction, 'notebookView.backToNotebook', localize('notebookViewLabel', 'Editor'), 'notebook-button');
 		const newViewButton = this.instantiationService.createInstance(CreateNotebookViewAction, 'notebookView.newView', localize('newViewLabel', 'Create New View'), 'notebook-button notebook-button-newview');
@@ -265,11 +232,7 @@
 		}
 
 		views.forEach((view) => {
-<<<<<<< HEAD
-			const option = new DashboardViewAction(view.guid, view.name, 'button', this._notebookService);
-=======
 			const option = new DashboardViewAction(view.guid, view.name, 'button', this._notebookService, this._notificationService);
->>>>>>> 0567141b
 			this._options.push(option);
 
 			if (this.viewMode === ViewMode.Views && this.views.getActiveView() === view) {
@@ -296,44 +259,18 @@
 	}
 }
 
-<<<<<<< HEAD
-=======
 /**
  * Action to open a Notebook View
  */
->>>>>>> 0567141b
 export class DashboardViewAction extends Action {
 	constructor(
 		id: string, label: string, cssClass: string,
 		@INotebookService private _notebookService: INotebookService,
-<<<<<<< HEAD
-=======
 		@INotificationService private _notificationService: INotificationService,
->>>>>>> 0567141b
 	) {
 		super(id, label, cssClass);
 	}
 
-<<<<<<< HEAD
-	public override run(context: URI): Promise<void> {
-		return new Promise<void>((resolve, reject) => {
-			try {
-				const editor = this._notebookService.findNotebookEditor(context);
-				let views = editor.views;
-				const view = views.getViews().find(view => view.guid === this.id);
-
-				views.setActiveView(view);
-				editor.model.viewMode = ViewMode.Views;
-
-				resolve();
-			} catch (e) {
-				reject(e);
-			}
-		});
-	}
-}
-
-=======
 	public override async run(context: URI): Promise<void> {
 		if (context) {
 			const editor = this._notebookService.findNotebookEditor(context);
@@ -353,7 +290,6 @@
 /**
  * Action to open enter the default notebook editor
  */
->>>>>>> 0567141b
 export class NotebookViewAction extends Action {
 	constructor(
 		id: string, label: string, cssClass: string,
