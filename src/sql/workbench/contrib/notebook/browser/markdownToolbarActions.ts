--- conflicted
+++ resolved
@@ -15,14 +15,7 @@
 import { EditOperation } from 'vs/editor/common/core/editOperation';
 import { Position } from 'vs/editor/common/core/position';
 import { MarkdownToolbarComponent } from 'sql/workbench/contrib/notebook/browser/cellViews/markdownToolbar.component';
-<<<<<<< HEAD
-import { ImageCalloutDialog } from 'sql/workbench/contrib/notebook/browser/calloutDialog/imageCalloutDialog';
-import { LinkCalloutDialog } from 'sql/workbench/contrib/notebook/browser/calloutDialog/linkCalloutDialog';
-import { IInstantiationService } from 'vs/platform/instantiation/common/instantiation';
-import { DialogWidth, DialogPosition } from 'sql/workbench/api/common/sqlExtHostTypes';
-=======
 import { IEditor } from 'vs/editor/common/editorCommon';
->>>>>>> a17a4a58
 
 export class TransformMarkdownAction extends Action {
 
@@ -190,45 +183,6 @@
 		}
 	}
 
-<<<<<<< HEAD
-	/**
-	 * Instantiate modal for use as callout when inserting Link or Image into markdown.
-	 * @param calloutStyle Style of callout passed in to determine which callout is rendered.
-	 * Returns markup created after user enters values and submits the callout.
-	 */
-	private async createCallout(type: MarkdownButtonType, triggerElement: HTMLElement): Promise<string> {
-		const triggerPosX = triggerElement.getBoundingClientRect().left;
-		const triggerPosY = triggerElement.getBoundingClientRect().top;
-		const triggerHeight = triggerElement.offsetHeight;
-		const triggerWidth = triggerElement.offsetWidth;
-		const dialogProperties = { xPos: triggerPosX, yPos: triggerPosY, width: triggerWidth, height: triggerHeight };
-		let calloutOptions;
-		/**
-		 * Width value here reflects designs for Notebook callouts.
-		 */
-		const width: DialogWidth = 452;
-		const position: DialogPosition = 'below';
-
-		if (type === MarkdownButtonType.IMAGE_PREVIEW) {
-			if (!this._imageCallout) {
-				this._imageCallout = this._instantiationService.createInstance(ImageCalloutDialog, this.insertImageHeading, width, position, dialogProperties);
-				this._imageCallout.render();
-				calloutOptions = await this._imageCallout.open();
-				calloutOptions.insertTitle = this.insertImageHeading;
-			}
-		} else {
-			if (!this._linkCallout) {
-				this._linkCallout = this._instantiationService.createInstance(LinkCalloutDialog, this.insertLinkHeading, width, position, dialogProperties);
-				this._linkCallout.render();
-				calloutOptions = await this._linkCallout.open();
-				calloutOptions.insertTitle = this.insertLinkHeading;
-			}
-		}
-		return calloutOptions.insertMarkup;
-	}
-
-=======
->>>>>>> a17a4a58
 	private getEditorControl(): CodeEditorWidget | undefined {
 		if (!this._notebookEditor) {
 			this._notebookEditor = this._notebookService.findNotebookEditor(this._cellModel?.notebookModel?.notebookUri);
