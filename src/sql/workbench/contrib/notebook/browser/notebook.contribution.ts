--- conflicted
+++ resolved
@@ -62,14 +62,8 @@
 import { ILogService } from 'vs/platform/log/common/log';
 import { DiffEditorInput } from 'vs/workbench/common/editor/diffEditorInput';
 import { useNewMarkdownRendererKey } from 'sql/workbench/contrib/notebook/common/notebookCommon';
-<<<<<<< HEAD
-import { IConfigurationService } from 'vs/platform/configuration/common/configuration';
-import { DiffNotebookInput } from 'sql/workbench/contrib/notebook/browser/models/diffNotebookInput';
-import { JUPYTER_PROVIDER_ID } from 'sql/workbench/common/constants';
-=======
 import { JUPYTER_PROVIDER_ID, NotebookLanguage } from 'sql/workbench/common/constants';
 import { INotebookProviderRegistry, NotebookProviderRegistryId } from 'sql/workbench/services/notebook/common/notebookRegistry';
->>>>>>> cde4e053
 
 Registry.as<IEditorFactoryRegistry>(EditorExtensions.EditorFactory)
 	.registerEditorSerializer(FileNotebookInput.ID, FileNoteBookEditorSerializer);
@@ -705,9 +699,7 @@
 		@ILogService private _logService: ILogService,
 		@IEditorService private _editorService: IEditorService,
 		@IEditorResolverService private _editorResolverService: IEditorResolverService,
-		@IModeService private _modeService: IModeService,
-		@IConfigurationService private _configurationService: IConfigurationService,
-		@IInstantiationService private _instantiationService: IInstantiationService
+		@IModeService private _modeService: IModeService
 	) {
 		super();
 		this.registerEditorOverrides();
@@ -728,53 +720,12 @@
 
 	private registerEditorOverrides(): void {
 		this._registeredOverrides.clear();
-<<<<<<< HEAD
-		// List of language IDs to associate the query editor for. These are case sensitive.
-		NotebookEditorLanguageAssociation.languages.map(lang => {
-			const langExtensions = this._modeService.getExtensions(lang);
-			if (langExtensions.length === 0) {
-				return;
-			}
-			// Create the selector from the list of all the language extensions we want to associate with the
-			// notebook editor (filtering out any languages which didn't have any extensions registered yet)
-			const selector = `*{${langExtensions.join(',')}}`;
-			this._registeredOverrides.add(this._editorResolverService.registerEditor(
-				selector,
-				{
-					id: NotebookEditor.ID,
-					label: NotebookEditor.LABEL,
-					priority: RegisteredEditorPriority.builtin
-				},
-				{},
-				(editorInput, group) => {
-					const fileInput = this._editorService.createEditorInput(editorInput) as FileEditorInput;
-					// Try to convert the input, falling back to just a plain file input if we're unable to
-					const newInput = this.tryConvertInput(fileInput, lang) ?? fileInput;
-					return { editor: newInput, options: editorInput.options, group: group };
-				},
-				undefined,
-				(diffEditorInput, group) => {
-					// todo@chgagnon, consolidate this logic and make sure it works as intended
-					let newInput: IEditorInput | undefined = undefined;
-					if (diffEditorInput instanceof DiffEditorInput) {
-						if (this._configurationService.getValue('notebook.showRenderedNotebookInDiffEditor') === true) {
-							newInput = this._instantiationService.createInstance(DiffNotebookInput, diffEditorInput.getName(), diffEditorInput);
-						}
-					}
-					if (!newInput) {
-						newInput = this._editorService.createEditorInput(diffEditorInput);
-					}
-					return { editor: newInput, options: diffEditorInput.options, group: group };
-				}
-			));
-=======
 		let allExtensions: string[] = [];
 
 		// List of built-in language IDs to associate the query editor for. These are case sensitive.
-		NotebookEditorInputAssociation.languages.forEach(lang => {
+		NotebookEditorLanguageAssociation.languages.forEach(lang => {
 			const langExtensions = this._modeService.getExtensions(lang);
 			allExtensions = allExtensions.concat(langExtensions);
->>>>>>> cde4e053
 		});
 
 		// Add newly registered file extensions
@@ -783,37 +734,37 @@
 		// Create the selector from the list of all the language extensions we want to associate with the
 		// notebook editor
 		const selector = `*{${allExtensions.join(',')}}`;
-		this._registeredOverrides.add(this._editorOverrideService.registerEditor(
+		this._registeredOverrides.add(this._editorResolverService.registerEditor(
 			selector,
 			{
 				id: NotebookEditor.ID,
 				label: NotebookEditor.LABEL,
-				describes: (currentEditor) => currentEditor instanceof FileNotebookInput,
-				priority: ContributedEditorPriority.builtin
+				priority: RegisteredEditorPriority.builtin
 			},
 			{},
-			(resource, options, group) => {
-				const fileInput = this._editorService.createEditorInput({
-					resource: resource
-				}) as FileEditorInput;
+			(editorInput, group) => {
+				const fileInput = this._editorService.createEditorInput(editorInput) as FileEditorInput;
 				// Try to convert the input, falling back to just a plain file input if we're unable to
-				const newInput = this.tryConvertInput(fileInput) ?? fileInput;
-				return { editor: newInput, options: options, group: group };
+				const newInput = this.convertInput(fileInput);
+				return { editor: newInput, options: editorInput.options, group: group };
 			},
-			(diffEditorInput, options, group) => {
+			undefined,
+			(diffEditorInput, group) => {
+				const diffEditorInputImpl = this._editorService.createEditorInput(diffEditorInput) as DiffEditorInput;
 				// Try to convert the input, falling back to the original input if we're unable to
-				const newInput = this.tryConvertInput(diffEditorInput) ?? diffEditorInput;
-				return { editor: newInput, options: options, group: group };
+				const newInput = this.convertInput(diffEditorInputImpl);
+				return { editor: newInput, options: diffEditorInput.options, group: group };
 			}
 		));
 	}
 
-	private tryConvertInput(input: IEditorInput): IEditorInput | undefined {
+	private convertInput(input: IEditorInput): IEditorInput {
 		const langAssociation = languageAssociationRegistry.getAssociationForLanguage(NotebookLanguage.Ipynb);
 		const notebookEditorInput = langAssociation?.syncConvertInput?.(input);
 		if (!notebookEditorInput) {
+			// Fall back to original input if we failed to convert
 			this._logService.warn('Unable to create input for resolving editor ', input instanceof DiffEditorInput ? `${input.primary.resource.toString()} <-> ${input.secondary.resource.toString()}` : input.resource.toString());
-			return undefined;
+			return input;
 		}
 		return notebookEditorInput;
 	}
