/*---------------------------------------------------------------------------------------------
 *  Copyright (c) Microsoft Corporation. All rights reserved.
 *  Licensed under the Source EULA. See License.txt in the project root for license information.
 *--------------------------------------------------------------------------------------------*/
import { Registry } from 'vs/platform/registry/common/platform';
import { EditorDescriptor, IEditorRegistry } from 'vs/workbench/browser/editor';

import { SyncDescriptor } from 'vs/platform/instantiation/common/descriptors';
import { IInstantiationService, ServicesAccessor } from 'vs/platform/instantiation/common/instantiation';
import { localize } from 'vs/nls';
import { IEditorInputFactoryRegistry, ActiveEditorContext, IEditorInput, EditorExtensions } from 'vs/workbench/common/editor';
import { ILanguageAssociationRegistry, Extensions as LanguageAssociationExtensions } from 'sql/workbench/services/languageAssociation/common/languageAssociation';
import { UntitledNotebookInput } from 'sql/workbench/contrib/notebook/browser/models/untitledNotebookInput';
import { FileNotebookInput } from 'sql/workbench/contrib/notebook/browser/models/fileNotebookInput';
import { FileNoteBookEditorInputSerializer, NotebookEditorInputAssociation, UntitledNotebookEditorInputSerializer } from 'sql/workbench/contrib/notebook/browser/models/notebookInputFactory';
import { IWorkbenchActionRegistry, Extensions as WorkbenchActionsExtensions } from 'vs/workbench/common/actions';
import { SyncActionDescriptor, registerAction2, MenuRegistry, MenuId, Action2 } from 'vs/platform/actions/common/actions';

import { NotebookEditor } from 'sql/workbench/contrib/notebook/browser/notebookEditor';
import { NewNotebookAction } from 'sql/workbench/contrib/notebook/browser/notebookActions';
import { KeyCode, KeyMod } from 'vs/base/common/keyCodes';
import { IConfigurationRegistry, Extensions as ConfigExtensions, ConfigurationScope } from 'vs/platform/configuration/common/configurationRegistry';
import { GridOutputComponent } from 'sql/workbench/contrib/notebook/browser/outputs/gridOutput.component';
import { PlotlyOutputComponent } from 'sql/workbench/contrib/notebook/browser/outputs/plotlyOutput.component';
import { registerComponentType } from 'sql/workbench/contrib/notebook/browser/outputs/mimeRegistry';
import { MimeRendererComponent } from 'sql/workbench/contrib/notebook/browser/outputs/mimeRenderer.component';
import { IViewletService } from 'vs/workbench/services/viewlet/browser/viewlet';
import { URI } from 'vs/base/common/uri';
import { IWorkspaceEditingService } from 'vs/workbench/services/workspaces/common/workspaceEditing';
import { ContextKeyExpr } from 'vs/platform/contextkey/common/contextkey';
import { NodeContextKey } from 'sql/workbench/contrib/views/browser/nodeContext';
import { MssqlNodeContext } from 'sql/workbench/services/objectExplorer/browser/mssqlNodeContext';
import { mssqlProviderName } from 'sql/platform/connection/common/constants';
import { CommandsRegistry } from 'vs/platform/commands/common/commands';
import { TreeViewItemHandleArg } from 'sql/workbench/common/views';
import { ConnectedContext, nb } from 'azdata';
import { TreeNodeContextKey } from 'sql/workbench/services/objectExplorer/common/treeNodeContextKey';
import { ObjectExplorerActionsContext } from 'sql/workbench/services/objectExplorer/browser/objectExplorerActions';
import { ItemContextKey } from 'sql/workbench/contrib/dashboard/browser/widgets/explorer/explorerContext';
import { ManageActionContext } from 'sql/workbench/browser/actions';
import { IHostService } from 'vs/workbench/services/host/browser/host';
import { MarkdownOutputComponent } from 'sql/workbench/contrib/notebook/browser/outputs/markdownOutput.component';
import { registerCellComponent } from 'sql/platform/notebooks/common/outputRegistry';
import { TextCellComponent } from 'sql/workbench/contrib/notebook/browser/cellViews/textCell.component';
import { IWorkbenchContributionsRegistry, Extensions as WorkbenchExtensions, IWorkbenchContribution } from 'vs/workbench/common/contributions';
import { NotebookThemingContribution } from 'sql/workbench/contrib/notebook/browser/notebookThemingContribution';
import { LifecyclePhase } from 'vs/workbench/services/lifecycle/common/lifecycle';
import { ToggleTabFocusModeAction } from 'vs/editor/contrib/toggleTabFocusMode/toggleTabFocusMode';
import 'vs/css!./media/notebook.contribution';
import { isMacintosh } from 'vs/base/common/platform';
import { SearchSortOrder } from 'vs/workbench/services/search/common/search';
import { ImageMimeTypes, TextCellEditModes } from 'sql/workbench/services/notebook/common/contracts';
import { IEditorService } from 'vs/workbench/services/editor/common/editorService';
import { NotebookInput } from 'sql/workbench/contrib/notebook/browser/models/notebookInput';
import { INotebookModel } from 'sql/workbench/services/notebook/browser/models/modelInterfaces';
import { INotebookManager } from 'sql/workbench/services/notebook/browser/notebookService';
import { NotebookExplorerViewletViewsContribution } from 'sql/workbench/contrib/notebook/browser/notebookExplorer/notebookExplorerViewlet';
import { Disposable, DisposableStore } from 'vs/base/common/lifecycle';
import { ContributedEditorPriority, IEditorOverrideService } from 'vs/workbench/services/editor/common/editorOverrideService';
import { FileEditorInput } from 'vs/workbench/contrib/files/common/editors/fileEditorInput';
import { IModeService } from 'vs/editor/common/services/modeService';
import { ILogService } from 'vs/platform/log/common/log';
import { DiffEditorInput } from 'vs/workbench/common/editor/diffEditorInput';

Registry.as<IEditorInputFactoryRegistry>(EditorExtensions.EditorInputFactories)
	.registerEditorInputSerializer(FileNotebookInput.ID, FileNoteBookEditorInputSerializer);

Registry.as<IEditorInputFactoryRegistry>(EditorExtensions.EditorInputFactories)
	.registerEditorInputSerializer(UntitledNotebookInput.ID, UntitledNotebookEditorInputSerializer);

Registry.as<ILanguageAssociationRegistry>(LanguageAssociationExtensions.LanguageAssociations)
	.registerLanguageAssociation(NotebookEditorInputAssociation.languages, NotebookEditorInputAssociation);

Registry.as<IEditorRegistry>(EditorExtensions.Editors)
	.registerEditor(EditorDescriptor.create(NotebookEditor, NotebookEditor.ID, NotebookEditor.LABEL), [new SyncDescriptor(UntitledNotebookInput), new SyncDescriptor(FileNotebookInput)]);

Registry.as<IWorkbenchContributionsRegistry>(WorkbenchExtensions.Workbench)
	.registerWorkbenchContribution(NotebookThemingContribution, LifecyclePhase.Restored);

// Global Actions
const actionRegistry = Registry.as<IWorkbenchActionRegistry>(WorkbenchActionsExtensions.WorkbenchActions);

actionRegistry.registerWorkbenchAction(
	SyncActionDescriptor.create(
		NewNotebookAction,
		NewNotebookAction.ID,
		NewNotebookAction.LABEL,
		{ primary: KeyMod.WinCtrl | KeyMod.Alt | KeyCode.KEY_N },

	),
	NewNotebookAction.LABEL
);

const DE_NEW_NOTEBOOK_COMMAND_ID = 'dataExplorer.newNotebook';
// New Notebook
CommandsRegistry.registerCommand({
	id: DE_NEW_NOTEBOOK_COMMAND_ID,
	handler: (accessor, args: TreeViewItemHandleArg) => {
		const instantiationService = accessor.get(IInstantiationService);
		const connectedContext: ConnectedContext = { connectionProfile: args.$treeItem.payload };
		return instantiationService.createInstance(NewNotebookAction, NewNotebookAction.ID, NewNotebookAction.LABEL).run({ connectionProfile: connectedContext.connectionProfile, isConnectionNode: false, nodeInfo: undefined });
	}
});

// New Notebook
MenuRegistry.appendMenuItem(MenuId.DataExplorerContext, {
	group: '0_query',
	order: 3,
	command: {
		id: DE_NEW_NOTEBOOK_COMMAND_ID,
		title: localize('newNotebook', "New Notebook")
	},
	when: ContextKeyExpr.and(NodeContextKey.IsConnectable,
		MssqlNodeContext.IsDatabaseOrServer,
		MssqlNodeContext.NodeProvider.isEqualTo(mssqlProviderName))
});

const OE_NEW_NOTEBOOK_COMMAND_ID = 'objectExplorer.newNotebook';
// New Notebook
CommandsRegistry.registerCommand({
	id: OE_NEW_NOTEBOOK_COMMAND_ID,
	handler: (accessor, actionContext: ObjectExplorerActionsContext) => {
		const instantiationService = accessor.get(IInstantiationService);
		return instantiationService.createInstance(NewNotebookAction, NewNotebookAction.ID, NewNotebookAction.LABEL).run(actionContext);
	}
});

MenuRegistry.appendMenuItem(MenuId.ObjectExplorerItemContext, {
	group: '0_query',
	order: 3,
	command: {
		id: OE_NEW_NOTEBOOK_COMMAND_ID,
		title: localize('newQuery', "New Notebook")
	},
	when: ContextKeyExpr.or(ContextKeyExpr.and(TreeNodeContextKey.Status.notEqualsTo('Unavailable'), TreeNodeContextKey.NodeType.isEqualTo('Server')), ContextKeyExpr.and(TreeNodeContextKey.Status.notEqualsTo('Unavailable'), TreeNodeContextKey.NodeType.isEqualTo('Database')))
});

const ExplorerNotebookActionID = 'explorer.notebook';
CommandsRegistry.registerCommand(ExplorerNotebookActionID, (accessor, context: ManageActionContext) => {
	const instantiationService = accessor.get(IInstantiationService);
	const connectedContext: ConnectedContext = { connectionProfile: context.profile };
	instantiationService.createInstance(NewNotebookAction, NewNotebookAction.ID, NewNotebookAction.LABEL).run({ connectionProfile: connectedContext.connectionProfile, isConnectionNode: false, nodeInfo: undefined });
});

MenuRegistry.appendMenuItem(MenuId.ExplorerWidgetContext, {
	command: {
		id: ExplorerNotebookActionID,
		title: NewNotebookAction.LABEL
	},
	when: ItemContextKey.ItemType.isEqualTo('database'),
	order: 1
});

const TOGGLE_TAB_FOCUS_COMMAND_ID = 'notebook.action.toggleTabFocusMode';
const toggleTabFocusAction = new ToggleTabFocusModeAction();

CommandsRegistry.registerCommand({
	id: TOGGLE_TAB_FOCUS_COMMAND_ID,
	handler: (accessor) => {
		toggleTabFocusAction.run(accessor, undefined);
	}
});

const LAUNCH_FIND_IN_NOTEBOOK = 'notebook.action.launchFindInNotebook';

CommandsRegistry.registerCommand({
	id: LAUNCH_FIND_IN_NOTEBOOK,
	handler: async (accessor: ServicesAccessor, searchTerm: string) => {
		const notebookEditor = accessor.get(IEditorService).activeEditorPane;
		if (notebookEditor instanceof NotebookEditor) {
			if (notebookEditor) {
				await notebookEditor.setNotebookModel();
				await notebookEditor.launchFind(searchTerm);
			}
		}
	}
});

const RESTART_JUPYTER_NOTEBOOK_SESSIONS = 'notebook.action.restartJupyterNotebookSessions';

CommandsRegistry.registerCommand({
	id: RESTART_JUPYTER_NOTEBOOK_SESSIONS,
	handler: async (accessor: ServicesAccessor, restartJupyterServer: boolean = true) => {
		const editorService: IEditorService = accessor.get(IEditorService);
		const editors: readonly IEditorInput[] = editorService.editors;
		let jupyterServerRestarted: boolean = false;

		for (let editor of editors) {
			if (editor instanceof NotebookInput) {
				let model: INotebookModel = editor.notebookModel;
				if (model.providerId === 'jupyter' && model.clientSession.isReady) {
					// Jupyter server needs to be restarted so that the correct Python installation is used
					if (!jupyterServerRestarted && restartJupyterServer) {
						let jupyterNotebookManager: INotebookManager = model.notebookManagers.find(x => x.providerId === 'jupyter');
						// Shutdown all current Jupyter sessions before stopping the server
						await jupyterNotebookManager.sessionManager.shutdownAll();
						// Jupyter session manager needs to be disposed so that a new one is created with the new server info
						jupyterNotebookManager.sessionManager.dispose();
						await jupyterNotebookManager.serverManager.stopServer();
						let spec: nb.IKernelSpec = model.defaultKernel;
						await jupyterNotebookManager.serverManager.startServer(spec);
						jupyterServerRestarted = true;
					}

					// Start a new session for each Jupyter notebook
					await model.restartSession();
				}
			}
		}
	}
});

const STOP_JUPYTER_NOTEBOOK_SESSIONS = 'notebook.action.stopJupyterNotebookSessions';

CommandsRegistry.registerCommand({
	id: STOP_JUPYTER_NOTEBOOK_SESSIONS,
	handler: async (accessor: ServicesAccessor) => {
		const editorService: IEditorService = accessor.get(IEditorService);
		const editors: readonly IEditorInput[] = editorService.editors;

		for (let editor of editors) {
			if (editor instanceof NotebookInput) {
				let model: INotebookModel = editor.notebookModel;
				if (model?.providerId === 'jupyter') {
					let jupyterNotebookManager: INotebookManager = model.notebookManagers.find(x => x.providerId === 'jupyter');
					await jupyterNotebookManager.sessionManager.shutdownAll();
					jupyterNotebookManager.sessionManager.dispose();
					await jupyterNotebookManager.serverManager.stopServer();
					return;
				}
			}
		}
	}
});

MenuRegistry.appendMenuItem(MenuId.CommandPalette, {
	command: {
		id: TOGGLE_TAB_FOCUS_COMMAND_ID,
		title: toggleTabFocusAction.label,
	},
	when: ContextKeyExpr.and(ActiveEditorContext.isEqualTo(NotebookEditor.ID))
});

registerAction2(class extends Action2 {
	constructor() {
		super({
			id: 'workbench.action.setWorkspaceAndOpen',
			title: localize('workbench.action.setWorkspaceAndOpen', "Set Workspace And Open")
		});
	}

	run = async (accessor, options: { forceNewWindow: boolean, folderPath: URI }) => {
		const viewletService = accessor.get(IViewletService);
		const workspaceEditingService = accessor.get(IWorkspaceEditingService);
		const hostService = accessor.get(IHostService);
		let folders = [];
		if (!options.folderPath) {
			return;
		}
		folders.push(options.folderPath);
		await workspaceEditingService.addFolders(folders.map(folder => ({ uri: folder })));
		await viewletService.openViewlet(viewletService.getDefaultViewletId(), true);
		if (options.forceNewWindow) {
			return hostService.openWindow([{ folderUri: folders[0] }], { forceNewWindow: options.forceNewWindow });
		}
		else {
			return hostService.reload();
		}
	};
});

const configurationRegistry = Registry.as<IConfigurationRegistry>(ConfigExtensions.Configuration);
configurationRegistry.registerConfiguration({
	'id': 'notebook',
	'title': 'Notebook',
	'type': 'object',
	'properties': {
		'notebook.sqlStopOnError': {
			'type': 'boolean',
			'default': true,
			'description': localize('notebook.sqlStopOnError', "SQL kernel: stop Notebook execution when error occurs in a cell.")
		}
	}
});

configurationRegistry.registerConfiguration({
	'id': 'notebook',
	'title': 'Notebook',
	'type': 'object',
	'properties': {
		'notebook.showAllKernels': {
			'type': 'boolean',
			'default': false,
			'description': localize('notebook.showAllKernels', "(Preview) show all kernels for the current notebook provider.")
		},
		'notebook.allowAzureDataStudioCommands': {
			'type': 'boolean',
			'default': false,
			'description': localize('notebook.allowADSCommands', "Allow notebooks to run Azure Data Studio commands.")
		},
		'notebook.enableDoubleClickEdit': {
			'type': 'boolean',
			'default': true,
			'description': localize('notebook.enableDoubleClickEdit', "Enable double click to edit for text cells in notebooks")
		},
		'notebook.defaultTextEditMode': {
			'type': 'string',
			'enum': [TextCellEditModes.RichText, TextCellEditModes.SplitView, TextCellEditModes.Markdown],
			'enumDescriptions': [
				localize('notebook.richTextModeDescription', 'Text is displayed as Rich Text (also known as WYSIWYG).'),
				localize('notebook.splitViewModeDescription', 'Markdown is displayed on the left, with a preview of the rendered text on the right.'),
				localize('notebook.markdownModeDescription', 'Text is displayed as Markdown.')
			],
			'default': TextCellEditModes.RichText,
			'description': localize('notebook.defaultTextEditMode', "The default editing mode used for text cells")
		},
		'notebook.saveConnectionName': {
			'type': 'boolean',
			'default': false,
			'description': localize('notebook.saveConnectionName', "(Preview) Save connection name in notebook metadata.")
		},
		'notebook.markdownPreviewLineHeight': {
			'type': 'number',
			'default': 1.5,
			'minimum': 1,
			'description': localize('notebook.markdownPreviewLineHeight', "Controls the line height used in the notebook markdown preview. This number is relative to the font size.")
		},
		'notebook.showRenderedNotebookInDiffEditor': {
			'type': 'boolean',
			'default': false,
			'description': localize('notebook.showRenderedNotebookinDiffEditor', "(Preview) Show rendered notebook in diff editor.")
		},
		'notebook.maxRichTextUndoHistory': {
			'type': 'number',
			'default': 200,
			'minimum': 10,
			'description': localize('notebook.maxRichTextUndoHistory', "The maximum number of changes stored in the undo history for the notebook Rich Text editor.")
		},
<<<<<<< HEAD
		'notebook.enableIncrementalGridRendering': {
			'type': 'boolean',
			'default': false,
			'description': localize('notebook.enableIncrementalGridRendering', "Enable incremental grid rendering for notebooks. This will improve the initial rendering time for large notebooks. There may be performance issues when interacting with the notebook while the rest of the grids are rendering.")
=======
		'notebook.useAbsoluteFilePaths': {
			'type': 'boolean',
			'default': false,
			'description': localize('notebook.useAbsoluteFilePaths', "Use absolute file paths when linking to other notebooks.")
>>>>>>> 47b249a7
		}
	}
});

/* *************** Output components *************** */
// Note: most existing types use the same component to render. In order to
// preserve correct rank order, we register it once for each different rank of
// MIME types.

/**
 * A mime renderer component for raw html.
 */
registerComponentType({
	mimeTypes: ['text/html'],
	rank: 50,
	safe: true,
	ctor: MimeRendererComponent,
	selector: MimeRendererComponent.SELECTOR
});

/**
 * A mime renderer component for images.
 */
registerComponentType({
	mimeTypes: ImageMimeTypes,
	rank: 90,
	safe: true,
	ctor: MimeRendererComponent,
	selector: MimeRendererComponent.SELECTOR
});

/**
 * A mime renderer component for svg.
 */
registerComponentType({
	mimeTypes: ['image/svg+xml'],
	rank: 80,
	safe: false,
	ctor: MimeRendererComponent,
	selector: MimeRendererComponent.SELECTOR
});

/**
 * A mime renderer component for plain and jupyter console text data.
 */
registerComponentType({
	mimeTypes: [
		'text/plain',
		'application/vnd.jupyter.stdout',
		'application/vnd.jupyter.stderr'
	],
	rank: 120,
	safe: true,
	ctor: MimeRendererComponent,
	selector: MimeRendererComponent.SELECTOR
});

/**
 * A placeholder component for deprecated rendered JavaScript.
 */
registerComponentType({
	mimeTypes: ['text/javascript', 'application/javascript'],
	rank: 110,
	safe: false,
	ctor: MimeRendererComponent,
	selector: MimeRendererComponent.SELECTOR
});

/**
 * A mime renderer component for grid data.
 * This will be replaced by a dedicated component in the future
 */
registerComponentType({
	mimeTypes: [
		'application/vnd.dataresource+json',
		'application/vnd.dataresource'
	],
	rank: 40,
	safe: true,
	ctor: GridOutputComponent,
	selector: GridOutputComponent.SELECTOR
});

/**
 * A mime renderer component for LaTeX.
 */
registerComponentType({
	mimeTypes: ['text/latex'],
	rank: 70,
	safe: true,
	ctor: MimeRendererComponent,
	selector: MimeRendererComponent.SELECTOR
});

/**
 * A mime renderer component for Plotly graphs.
 */
registerComponentType({
	mimeTypes: ['application/vnd.plotly.v1+json'],
	rank: 45,
	safe: true,
	ctor: PlotlyOutputComponent,
	selector: PlotlyOutputComponent.SELECTOR
});
/**
 * A mime renderer component for Plotly HTML output
 * that will ensure this gets ignored if possible since it's only output
 * on offline init and adds a <script> tag which does what we've done (add Plotly support into the app)
 */
registerComponentType({
	mimeTypes: ['text/vnd.plotly.v1+html'],
	rank: 46,
	safe: true,
	ctor: PlotlyOutputComponent,
	selector: PlotlyOutputComponent.SELECTOR
});

/**
 * A mime renderer component for Markdown.
 */
registerComponentType({
	mimeTypes: ['text/markdown'],
	rank: 60,
	safe: true,
	ctor: MarkdownOutputComponent,
	selector: MarkdownOutputComponent.SELECTOR
});

/**
 * A mime renderer for IPyWidgets
 */
registerComponentType({
	mimeTypes: [
		'application/vnd.jupyter.widget-view',
		'application/vnd.jupyter.widget-view+json'
	],
	rank: 47,
	safe: true,
	ctor: MimeRendererComponent,
	selector: MimeRendererComponent.SELECTOR
});
registerCellComponent(TextCellComponent);

const workbenchRegistry = Registry.as<IWorkbenchContributionsRegistry>(WorkbenchExtensions.Workbench);
workbenchRegistry.registerWorkbenchContribution(NotebookExplorerViewletViewsContribution, LifecyclePhase.Starting);

// Configuration
configurationRegistry.registerConfiguration({
	id: 'notebookExplorerSearch',
	order: 13,
	title: localize('searchConfigurationTitle', "Search Notebooks"),
	type: 'object',
	properties: {
		'notebookExplorerSearch.exclude': {
			type: 'object',
			markdownDescription: localize('exclude', "Configure glob patterns for excluding files and folders in fulltext searches and quick open. Inherits all glob patterns from the `#files.exclude#` setting. Read more about glob patterns [here](https://code.visualstudio.com/docs/editor/codebasics#_advanced-search-options)."),
			default: { '**/node_modules': true, '**/bower_components': true, '**/*.code-search': true },
			additionalProperties: {
				anyOf: [
					{
						type: 'boolean',
						description: localize('exclude.boolean', "The glob pattern to match file paths against. Set to true or false to enable or disable the pattern."),
					},
					{
						type: 'object',
						properties: {
							when: {
								type: 'string',
								pattern: '\\w*\\$\\(basename\\)\\w*',
								default: '$(basename).ext',
								description: localize('exclude.when', 'Additional check on the siblings of a matching file. Use $(basename) as variable for the matching file name.')
							}
						}
					}
				]
			},
			scope: ConfigurationScope.RESOURCE
		},
		'notebookExplorerSearch.useRipgrep': {
			type: 'boolean',
			description: localize('useRipgrep', "This setting is deprecated and now falls back on \"search.usePCRE2\"."),
			deprecationMessage: localize('useRipgrepDeprecated', "Deprecated. Consider \"search.usePCRE2\" for advanced regex feature support."),
			default: true
		},
		'notebookExplorerSearch.maintainFileSearchCache': {
			type: 'boolean',
			description: localize('search.maintainFileSearchCache', "When enabled, the searchService process will be kept alive instead of being shut down after an hour of inactivity. This will keep the file search cache in memory."),
			default: false
		},
		'notebookExplorerSearch.useIgnoreFiles': {
			type: 'boolean',
			markdownDescription: localize('useIgnoreFiles', "Controls whether to use `.gitignore` and `.ignore` files when searching for files."),
			default: true,
			scope: ConfigurationScope.RESOURCE
		},
		'notebookExplorerSearch.useGlobalIgnoreFiles': {
			type: 'boolean',
			markdownDescription: localize('useGlobalIgnoreFiles', "Controls whether to use global `.gitignore` and `.ignore` files when searching for files."),
			default: false,
			scope: ConfigurationScope.RESOURCE
		},
		'notebookExplorerSearch.quickOpen.includeSymbols': {
			type: 'boolean',
			description: localize('search.quickOpen.includeSymbols', "Whether to include results from a global symbol search in the file results for Quick Open."),
			default: false
		},
		'notebookExplorerSearch.quickOpen.includeHistory': {
			type: 'boolean',
			description: localize('search.quickOpen.includeHistory', "Whether to include results from recently opened files in the file results for Quick Open."),
			default: true
		},
		'notebookExplorerSearch.quickOpen.history.filterSortOrder': {
			'type': 'string',
			'enum': ['default', 'recency'],
			'default': 'default',
			'enumDescriptions': [
				localize('filterSortOrder.default', 'History entries are sorted by relevance based on the filter value used. More relevant entries appear first.'),
				localize('filterSortOrder.recency', 'History entries are sorted by recency. More recently opened entries appear first.')
			],
			'description': localize('filterSortOrder', "Controls sorting order of editor history in quick open when filtering.")
		},
		'notebookExplorerSearch.followSymlinks': {
			type: 'boolean',
			description: localize('search.followSymlinks', "Controls whether to follow symlinks while searching."),
			default: true
		},
		'notebookExplorerSearch.smartCase': {
			type: 'boolean',
			description: localize('search.smartCase', "Search case-insensitively if the pattern is all lowercase, otherwise, search case-sensitively."),
			default: false
		},
		'notebookExplorerSearch.globalFindClipboard': {
			type: 'boolean',
			default: false,
			description: localize('search.globalFindClipboard', "Controls whether the search view should read or modify the shared find clipboard on macOS."),
			included: isMacintosh
		},
		'notebookExplorerSearch.location': {
			type: 'string',
			enum: ['sidebar', 'panel'],
			default: 'sidebar',
			description: localize('search.location', "Controls whether the search will be shown as a view in the sidebar or as a panel in the panel area for more horizontal space."),
			deprecationMessage: localize('search.location.deprecationMessage', "This setting is deprecated. Please use the search view's context menu instead.")
		},
		'notebookExplorerSearch.collapseResults': {
			type: 'string',
			enum: ['auto', 'alwaysCollapse', 'alwaysExpand'],
			enumDescriptions: [
				localize('search.collapseResults.auto', "Files with less than 10 results are expanded. Others are collapsed."),
				'',
				''
			],
			default: 'alwaysExpand',
			description: localize('search.collapseAllResults', "Controls whether the search results will be collapsed or expanded."),
		},
		'notebookExplorerSearch.useReplacePreview': {
			type: 'boolean',
			default: true,
			description: localize('search.useReplacePreview', "Controls whether to open Replace Preview when selecting or replacing a match."),
		},
		'notebookExplorerSearch.showLineNumbers': {
			type: 'boolean',
			default: false,
			description: localize('search.showLineNumbers', "Controls whether to show line numbers for search results."),
		},
		'notebookExplorerSearch.usePCRE2': {
			type: 'boolean',
			default: false,
			description: localize('search.usePCRE2', "Whether to use the PCRE2 regex engine in text search. This enables using some advanced regex features like lookahead and backreferences. However, not all PCRE2 features are supported - only features that are also supported by JavaScript."),
			deprecationMessage: localize('usePCRE2Deprecated', "Deprecated. PCRE2 will be used automatically when using regex features that are only supported by PCRE2."),
		},
		'notebookExplorerSearch.actionsPosition': {
			type: 'string',
			enum: ['auto', 'right'],
			enumDescriptions: [
				localize('search.actionsPositionAuto', "Position the actionbar to the right when the search view is narrow, and immediately after the content when the search view is wide."),
				localize('search.actionsPositionRight', "Always position the actionbar to the right."),
			],
			default: 'auto',
			description: localize('search.actionsPosition', "Controls the positioning of the actionbar on rows in the search view.")
		},
		'notebookExplorerSearch.searchOnType': {
			type: 'boolean',
			default: true,
			description: localize('search.searchOnType', "Search all files as you type.")
		},
		'notebookExplorerSearch.seedWithNearestWord': {
			type: 'boolean',
			default: false,
			description: localize('search.seedWithNearestWord', "Enable seeding search from the word nearest the cursor when the active editor has no selection.")
		},
		'notebookExplorerSearch.seedOnFocus': {
			type: 'boolean',
			default: false,
			description: localize('search.seedOnFocus', "Update workspace search query to the editor's selected text when focusing the search view. This happens either on click or when triggering the `workbench.views.search.focus` command.")
		},
		'notebookExplorerSearch.searchOnTypeDebouncePeriod': {
			type: 'number',
			default: 1000,
			markdownDescription: localize('search.searchOnTypeDebouncePeriod', "When `#search.searchOnType#` is enabled, controls the timeout in milliseconds between a character being typed and the search starting. Has no effect when `search.searchOnType` is disabled.")
		},
		'notebookExplorerSearch.searchEditor.doubleClickBehaviour': {
			type: 'string',
			enum: ['selectWord', 'goToLocation', 'openLocationToSide'],
			default: 'goToLocation',
			enumDescriptions: [
				localize('search.searchEditor.doubleClickBehaviour.selectWord', "Double clicking selects the word under the cursor."),
				localize('search.searchEditor.doubleClickBehaviour.goToLocation', "Double clicking opens the result in the active editor group."),
				localize('search.searchEditor.doubleClickBehaviour.openLocationToSide', "Double clicking opens the result in the editor group to the side, creating one if it does not yet exist."),
			],
			markdownDescription: localize('search.searchEditor.doubleClickBehaviour', "Configure effect of double clicking a result in a search editor.")
		},
		'notebookExplorerSearch.sortOrder': {
			'type': 'string',
			'enum': [SearchSortOrder.Default, SearchSortOrder.FileNames, SearchSortOrder.Type, SearchSortOrder.Modified, SearchSortOrder.CountDescending, SearchSortOrder.CountAscending],
			'default': SearchSortOrder.Default,
			'enumDescriptions': [
				localize('searchSortOrder.default', 'Results are sorted by folder and file names, in alphabetical order.'),
				localize('searchSortOrder.filesOnly', 'Results are sorted by file names ignoring folder order, in alphabetical order.'),
				localize('searchSortOrder.type', 'Results are sorted by file extensions, in alphabetical order.'),
				localize('searchSortOrder.modified', 'Results are sorted by file last modified date, in descending order.'),
				localize('searchSortOrder.countDescending', 'Results are sorted by count per file, in descending order.'),
				localize('searchSortOrder.countAscending', 'Results are sorted by count per file, in ascending order.')
			],
			'description': localize('search.sortOrder', "Controls sorting order of search results.")
		},
	}
});

const languageAssociationRegistry = Registry.as<ILanguageAssociationRegistry>(LanguageAssociationExtensions.LanguageAssociations);

export class NotebookEditorOverrideContribution extends Disposable implements IWorkbenchContribution {

	private _registeredOverrides = new DisposableStore();

	constructor(
		@ILogService private _logService: ILogService,
		@IEditorService private _editorService: IEditorService,
		@IEditorOverrideService private _editorOverrideService: IEditorOverrideService,
		@IModeService private _modeService: IModeService
	) {
		super();
		this.registerEditorOverrides();
		// Refresh the editor overrides whenever the languages change so we ensure we always have
		// the latest up to date list of extensions for each language
		this._modeService.onLanguagesMaybeChanged(() => {
			this.registerEditorOverrides();
		});
	}

	private registerEditorOverrides(): void {
		this._registeredOverrides.clear();
		// List of language IDs to associate the query editor for. These are case sensitive.
		NotebookEditorInputAssociation.languages.map(lang => {
			const langExtensions = this._modeService.getExtensions(lang);
			if (langExtensions.length === 0) {
				return;
			}
			// Create the selector from the list of all the language extensions we want to associate with the
			// notebook editor (filtering out any languages which didn't have any extensions registered yet)
			const selector = `*{${langExtensions.join(',')}}`;
			this._registeredOverrides.add(this._editorOverrideService.registerContributionPoint(
				selector,
				{
					id: NotebookEditor.ID,
					label: NotebookEditor.LABEL,
					describes: (currentEditor) => currentEditor instanceof FileNotebookInput,
					priority: ContributedEditorPriority.builtin
				},
				{},
				(resource, options, group) => {
					const fileInput = this._editorService.createEditorInput({
						resource: resource
					}) as FileEditorInput;
					// Try to convert the input, falling back to just a plain file input if we're unable to
					const newInput = this.tryConvertInput(fileInput, lang) ?? fileInput;
					return { editor: newInput, options: options, group: group };
				},
				(diffEditorInput, options, group) => {
					// Try to convert the input, falling back to the original input if we're unable to
					const newInput = this.tryConvertInput(diffEditorInput, lang) ?? diffEditorInput;
					return { editor: newInput, options: options, group: group };
				}
			));
		});
	}

	private tryConvertInput(input: IEditorInput, lang: string): IEditorInput | undefined {
		const langAssociation = languageAssociationRegistry.getAssociationForLanguage(lang);
		const notebookEditorInput = langAssociation?.syncConvertinput?.(input);
		if (!notebookEditorInput) {
			this._logService.warn('Unable to create input for overriding editor ', input instanceof DiffEditorInput ? `${input.primary.resource.toString()} <-> ${input.secondary.resource.toString()}` : input.resource.toString());
			return undefined;
		}
		return notebookEditorInput;
	}
}

Registry.as<IWorkbenchContributionsRegistry>(WorkbenchExtensions.Workbench)
	.registerWorkbenchContribution(NotebookEditorOverrideContribution, LifecyclePhase.Starting);<|MERGE_RESOLUTION|>--- conflicted
+++ resolved
@@ -336,17 +336,15 @@
 			'minimum': 10,
 			'description': localize('notebook.maxRichTextUndoHistory', "The maximum number of changes stored in the undo history for the notebook Rich Text editor.")
 		},
-<<<<<<< HEAD
+		'notebook.useAbsoluteFilePaths': {
+			'type': 'boolean',
+			'default': false,
+			'description': localize('notebook.useAbsoluteFilePaths', "Use absolute file paths when linking to other notebooks.")
+		},
 		'notebook.enableIncrementalGridRendering': {
 			'type': 'boolean',
 			'default': false,
 			'description': localize('notebook.enableIncrementalGridRendering', "Enable incremental grid rendering for notebooks. This will improve the initial rendering time for large notebooks. There may be performance issues when interacting with the notebook while the rest of the grids are rendering.")
-=======
-		'notebook.useAbsoluteFilePaths': {
-			'type': 'boolean',
-			'default': false,
-			'description': localize('notebook.useAbsoluteFilePaths', "Use absolute file paths when linking to other notebooks.")
->>>>>>> 47b249a7
 		}
 	}
 });
