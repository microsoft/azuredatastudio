--- conflicted
+++ resolved
@@ -474,7 +474,6 @@
 			} else {
 				this.setSplitViewHeight();
 			}
-<<<<<<< HEAD
 			// Move cursor to the last known location
 			if (this.cellModel.richTextCursorPosition) {
 				let selection = window.getSelection();
@@ -499,10 +498,8 @@
 					selection.addRange(range);
 				}
 			}
-=======
 		} else {
 			this.setMarkdownEditorHeight(this._markdownMaxHeight);
->>>>>>> 14904bb6
 		}
 	}
 
