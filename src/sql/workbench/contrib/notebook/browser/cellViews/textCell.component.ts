/*---------------------------------------------------------------------------------------------
 *  Copyright (c) Microsoft Corporation. All rights reserved.
 *  Licensed under the Source EULA. See License.txt in the project root for license information.
 *--------------------------------------------------------------------------------------------*/
import 'vs/css!./textCell';
import 'vs/css!./media/markdown';
import 'vs/css!./media/highlight';

import { OnInit, Component, Input, Inject, forwardRef, ElementRef, ChangeDetectorRef, ViewChild, OnChanges, SimpleChange, HostListener, ViewChildren, QueryList } from '@angular/core';

import { localize } from 'vs/nls';
import { IColorTheme, IWorkbenchThemeService } from 'vs/workbench/services/themes/common/workbenchThemeService';
import * as themeColors from 'vs/workbench/common/theme';
import { IInstantiationService } from 'vs/platform/instantiation/common/instantiation';
import { Emitter } from 'vs/base/common/event';
import { URI } from 'vs/base/common/uri';
import * as DOM from 'vs/base/browser/dom';

import { toDisposable } from 'vs/base/common/lifecycle';
import { IMarkdownRenderResult } from 'vs/editor/contrib/markdown/markdownRenderer';
import { NotebookMarkdownRenderer } from 'sql/workbench/contrib/notebook/browser/outputs/notebookMarkdown';
import { CellView } from 'sql/workbench/contrib/notebook/browser/cellViews/interfaces';
import { ICellModel } from 'sql/workbench/contrib/notebook/browser/models/modelInterfaces';
import { NotebookModel } from 'sql/workbench/contrib/notebook/browser/models/notebookModel';
import { ISanitizer, defaultSanitizer } from 'sql/workbench/contrib/notebook/browser/outputs/sanitizer';
import { CellToggleMoreActions } from 'sql/workbench/contrib/notebook/browser/cellToggleMoreActions';
import { NotebookRange } from 'sql/workbench/contrib/notebook/find/notebookFindDecorations';
import { CodeComponent } from 'sql/workbench/contrib/notebook/browser/cellViews/code.component';
import { BaseTextEditor } from 'vs/workbench/browser/parts/editor/textEditor';

export const TEXT_SELECTOR: string = 'text-cell-component';
const USER_SELECT_CLASS = 'actionselect';


@Component({
	selector: TEXT_SELECTOR,
	templateUrl: decodeURI(require.toUrl('./textCell.component.html'))
})
export class TextCellComponent extends CellView implements OnInit, OnChanges {
	@ViewChild('preview', { read: ElementRef }) private output: ElementRef;
	@ViewChild('moreactions', { read: ElementRef }) private moreActionsElementRef: ElementRef;
<<<<<<< HEAD

	@ViewChildren(CodeComponent) private markdowncodeCell: QueryList<CodeComponent>;
=======
	@ViewChildren(CodeComponent) private markdowncodeCell: QueryList<CodeComponent>;

>>>>>>> a41073ad
	@Input() cellModel: ICellModel;

	@Input() set model(value: NotebookModel) {
		this._model = value;
	}

	@Input() set activeCellId(value: string) {
		this._activeCellId = value;
	}

	@Input() set hover(value: boolean) {
		this._hover = value;
		if (!this.isActive()) {
			// Only make a change if we're not active, since this has priority
			this.updateMoreActions();
		}
	}

	@HostListener('document:keydown.escape', ['$event'])
	handleKeyboardEvent() {
		if (this.isEditMode) {
			this.toggleEditMode(false);
		}
		this.cellModel.active = false;
		this._model.updateActiveCell(undefined);
	}

	private _content: string | string[];
	private _lastTrustedMode: boolean;
	private isEditMode: boolean;
	private _sanitizer: ISanitizer;
	private _model: NotebookModel;
	private _activeCellId: string;
	private readonly _onDidClickLink = this._register(new Emitter<URI>());
	public readonly onDidClickLink = this._onDidClickLink.event;
	private _cellToggleMoreActions: CellToggleMoreActions;
	private _hover: boolean;
	private markdownRenderer: NotebookMarkdownRenderer;
	private markdownResult: IMarkdownRenderResult;

	constructor(
		@Inject(forwardRef(() => ChangeDetectorRef)) private _changeRef: ChangeDetectorRef,
		@Inject(IInstantiationService) private _instantiationService: IInstantiationService,
		@Inject(IWorkbenchThemeService) private themeService: IWorkbenchThemeService,
	) {
		super();
		this.isEditMode = true;
		this._cellToggleMoreActions = this._instantiationService.createInstance(CellToggleMoreActions);
		this.markdownRenderer = this._instantiationService.createInstance(NotebookMarkdownRenderer);
		this._register(toDisposable(() => {
			if (this.markdownResult) {
				this.markdownResult.dispose();
			}
		}));
	}

	//Gets sanitizer from ISanitizer interface
	private get sanitizer(): ISanitizer {
		if (this._sanitizer) {
			return this._sanitizer;
		}
		return this._sanitizer = defaultSanitizer;
	}

	get model(): NotebookModel {
		return this._model;
	}

	get activeCellId(): string {
		return this._activeCellId;
	}
	/**
	 * Returns the code editor of makrdown cell in edit mode.
	 */
	getEditor(): BaseTextEditor | undefined {
		if (this.markdowncodeCell.length > 0) {
			return this.markdowncodeCell.first.getEditor();
		}
		return undefined;
	}

	getEditor(): BaseTextEditor | undefined {
		if (this.markdowncodeCell.length > 0) {
			return this.markdowncodeCell.toArray()[0].getEditor();
		}
		return undefined;
	}

	private setLoading(isLoading: boolean): void {
		this.cellModel.loaded = !isLoading;
		this._changeRef.detectChanges();
	}

	ngOnInit() {
		this._register(this.themeService.onDidColorThemeChange(this.updateTheme, this));
		this.updateTheme(this.themeService.getColorTheme());
		this._cellToggleMoreActions.onInit(this.moreActionsElementRef, this.model, this.cellModel);
		this.setFocusAndScroll();
		this._register(this.cellModel.onOutputsChanged(e => {
			this.updatePreview();
		}));
	}

	ngOnChanges(changes: { [propKey: string]: SimpleChange }) {
		for (let propName in changes) {
			if (propName === 'activeCellId') {
				let changedProp = changes[propName];
				this._activeCellId = changedProp.currentValue;
				this.toggleUserSelect(this.isActive());
				// If the activeCellId is undefined (i.e. in an active cell update), don't unnecessarily set editMode to false;
				// it will be set to true in a subsequent call to toggleEditMode()
				if (changedProp.previousValue !== undefined) {
					this.toggleEditMode(false);
				}
				break;
			}
		}
	}

	public cellGuid(): string {
		return this.cellModel.cellGuid;
	}

	public get isTrusted(): boolean {
		return this.model.trustedMode;
	}

	public get notebookUri(): URI {
		return this.model.notebookUri;
	}

	/**
	 * Updates the preview of markdown component with latest changes
	 * If content is empty and in non-edit mode, default it to 'Double-click to edit'
	 * Sanitizes the data to be shown in markdown cell
	 */
	private updatePreview(): void {
		let trustedChanged = this.cellModel && this._lastTrustedMode !== this.cellModel.trustedMode;
		let cellModelSourceJoined = Array.isArray(this.cellModel.source) ? this.cellModel.source.join('') : this.cellModel.source;
		let contentJoined = Array.isArray(this._content) ? this._content.join('') : this._content;
		let contentChanged = contentJoined !== cellModelSourceJoined || cellModelSourceJoined.length === 0;
		if (trustedChanged || contentChanged) {
			this._lastTrustedMode = this.cellModel.trustedMode;
			if ((!cellModelSourceJoined) && !this.isEditMode) {
				this._content = localize('doubleClickEdit', "Double-click to edit");
			} else {
				this._content = this.cellModel.source;
			}

			this.markdownRenderer.setNotebookURI(this.cellModel.notebookModel.notebookUri);
			this.markdownResult = this.markdownRenderer.render({
				isTrusted: true,
				value: Array.isArray(this._content) ? this._content.join('') : this._content
			});
			this.markdownResult.element.innerHTML = this.sanitizeContent(this.markdownResult.element.innerHTML);
			this.setLoading(false);
			let outputElement = <HTMLElement>this.output.nativeElement;
			outputElement.innerHTML = this.markdownResult.element.innerHTML;
		}
	}

	//Sanitizes the content based on trusted mode of Cell Model
	private sanitizeContent(content: string): string {
		if (this.cellModel && !this.cellModel.trustedMode) {
			content = this.sanitizer.sanitize(content);
		}
		return content;
	}

	// Todo: implement layout
	public layout() {
	}

	private updateTheme(theme: IColorTheme): void {
		let outputElement = <HTMLElement>this.output.nativeElement;
		outputElement.style.borderTopColor = theme.getColor(themeColors.SIDE_BAR_BACKGROUND, true).toString();

		let moreActionsEl = <HTMLElement>this.moreActionsElementRef.nativeElement;
		moreActionsEl.style.borderRightColor = theme.getColor(themeColors.SIDE_BAR_BACKGROUND, true).toString();
	}

	public handleContentChanged(): void {
		this.updatePreview();
	}

	public toggleEditMode(editMode?: boolean): void {
		this.isEditMode = editMode !== undefined ? editMode : !this.isEditMode;
		this.updateMoreActions();
		this.updatePreview();
		this._changeRef.detectChanges();
	}

	private updateMoreActions(): void {
		if (!this.isEditMode && (this.isActive() || this._hover)) {
			this.toggleMoreActionsButton(true);
		}
		else {
			this.toggleMoreActionsButton(false);
		}
	}

	private toggleUserSelect(userSelect: boolean): void {
		if (!this.output) {
			return;
		}
		if (userSelect) {
			DOM.addClass(this.output.nativeElement, USER_SELECT_CLASS);
		} else {
			DOM.removeClass(this.output.nativeElement, USER_SELECT_CLASS);
		}
	}

	private setFocusAndScroll(): void {
		this.toggleEditMode(this.isActive());

		if (this.output && this.output.nativeElement) {
			(<HTMLElement>this.output.nativeElement).scrollTo({ behavior: 'smooth' });
		}
	}

	protected isActive() {
		return this.cellModel && this.cellModel.id === this.activeCellId;
	}

	protected toggleMoreActionsButton(isActiveOrHovered: boolean) {
		this._cellToggleMoreActions.toggleVisible(!isActiveOrHovered);
	}

	public deltaDecorations(newDecorationRange: NotebookRange, oldDecorationRange: NotebookRange): void {
		if (oldDecorationRange) {
			this.removeDecoration(oldDecorationRange);
		}

		if (newDecorationRange) {
			this.addDecoration(newDecorationRange);
		}
	}

	private addDecoration(range: NotebookRange): void {
		if (range && this.output && this.output.nativeElement) {
			let children = this.getHtmlElements();
			let ele = children[range.startLineNumber - 1];
			if (ele) {
				DOM.addClass(ele, 'rangeHighlight');
				ele.scrollIntoView({ behavior: 'smooth' });
			}
		}
	}

	private removeDecoration(range: NotebookRange): void {
		if (range && this.output && this.output.nativeElement) {
			let children = this.getHtmlElements();
			let ele = children[range.startLineNumber - 1];
			if (ele) {
				DOM.removeClass(ele, 'rangeHighlight');
			}
		}
	}

	private getHtmlElements(): any[] {
		let hostElem = this.output.nativeElement;
		let children = [];
		for (let element of hostElem.children) {
			if (element.nodeName.toLowerCase() === 'table') {
				// add table header and table rows.
				children.push(element.children[0]);
				for (let trow of element.children[1].children) {
					children.push(trow);
				}
			} else if (element.children.length > 1) {
				children = children.concat(this.getChildren(element));
			} else {
				children.push(element);
			}
		}
		return children;
	}

	private getChildren(parent: any): any[] {
		let children: any = [];
		if (parent.children.length > 1 && parent.nodeName.toLowerCase() !== 'li' && parent.nodeName.toLowerCase() !== 'p') {
			for (let child of parent.children) {
				children = children.concat(this.getChildren(child));
			}
		} else {
			return parent;
		}
		return children;
	}
}<|MERGE_RESOLUTION|>--- conflicted
+++ resolved
@@ -39,13 +39,8 @@
 export class TextCellComponent extends CellView implements OnInit, OnChanges {
 	@ViewChild('preview', { read: ElementRef }) private output: ElementRef;
 	@ViewChild('moreactions', { read: ElementRef }) private moreActionsElementRef: ElementRef;
-<<<<<<< HEAD
-
 	@ViewChildren(CodeComponent) private markdowncodeCell: QueryList<CodeComponent>;
-=======
-	@ViewChildren(CodeComponent) private markdowncodeCell: QueryList<CodeComponent>;
-
->>>>>>> a41073ad
+
 	@Input() cellModel: ICellModel;
 
 	@Input() set model(value: NotebookModel) {
@@ -123,13 +118,6 @@
 	getEditor(): BaseTextEditor | undefined {
 		if (this.markdowncodeCell.length > 0) {
 			return this.markdowncodeCell.first.getEditor();
-		}
-		return undefined;
-	}
-
-	getEditor(): BaseTextEditor | undefined {
-		if (this.markdowncodeCell.length > 0) {
-			return this.markdowncodeCell.toArray()[0].getEditor();
 		}
 		return undefined;
 	}
