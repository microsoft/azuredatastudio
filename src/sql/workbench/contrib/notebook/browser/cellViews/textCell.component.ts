/*---------------------------------------------------------------------------------------------
 *  Copyright (c) Microsoft Corporation. All rights reserved.
 *  Licensed under the Source EULA. See License.txt in the project root for license information.
 *--------------------------------------------------------------------------------------------*/
import 'vs/css!./textCell';
import 'vs/css!./media/markdown';
import 'vs/css!./media/highlight';

import { OnInit, Component, Input, Inject, forwardRef, ElementRef, ChangeDetectorRef, ViewChild, OnChanges, SimpleChange, HostListener, ViewChildren, QueryList } from '@angular/core';

import { localize } from 'vs/nls';
import { IWorkbenchThemeService } from 'vs/workbench/services/themes/common/workbenchThemeService';
import * as themeColors from 'vs/workbench/common/theme';
import { IInstantiationService } from 'vs/platform/instantiation/common/instantiation';
import { Emitter } from 'vs/base/common/event';
import { URI } from 'vs/base/common/uri';
import * as DOM from 'vs/base/browser/dom';

import { toDisposable } from 'vs/base/common/lifecycle';
import { IMarkdownRenderResult } from 'vs/editor/contrib/markdown/markdownRenderer';
import { NotebookMarkdownRenderer } from 'sql/workbench/contrib/notebook/browser/outputs/notebookMarkdown';
import { CellView } from 'sql/workbench/contrib/notebook/browser/cellViews/interfaces';
import { ICellModel } from 'sql/workbench/services/notebook/browser/models/modelInterfaces';
import { NotebookModel } from 'sql/workbench/services/notebook/browser/models/notebookModel';
import { ISanitizer, defaultSanitizer } from 'sql/workbench/services/notebook/browser/outputs/sanitizer';
import { CodeComponent } from 'sql/workbench/contrib/notebook/browser/cellViews/code.component';
import { NotebookRange, ICellEditorProvider, INotebookService } from 'sql/workbench/services/notebook/browser/notebookService';
import { IColorTheme } from 'vs/platform/theme/common/themeService';
import { IConfigurationService } from 'vs/platform/configuration/common/configuration';
import * as turndownPluginGfm from '../turndownPluginGfm';
import TurndownService = require('turndown');
import * as Mark from 'mark.js';
import { NotebookInput } from 'sql/workbench/contrib/notebook/browser/models/notebookInput';

export const TEXT_SELECTOR: string = 'text-cell-component';
const USER_SELECT_CLASS = 'actionselect';

@Component({
	selector: TEXT_SELECTOR,
	templateUrl: decodeURI(require.toUrl('./textCell.component.html'))
})
export class TextCellComponent extends CellView implements OnInit, OnChanges {
	@ViewChild('preview', { read: ElementRef }) private output: ElementRef;
	@ViewChildren(CodeComponent) private markdowncodeCell: QueryList<CodeComponent>;

	@Input() cellModel: ICellModel;

	@Input() set model(value: NotebookModel) {
		this._model = value;
	}

	@Input() set activeCellId(value: string) {
		this._activeCellId = value;
	}

	@HostListener('document:keydown.escape', ['$event'])
	handleKeyboardEvent() {
		if (this.isEditMode) {
			this.toggleEditMode(false);
		}
		this.cellModel.active = false;
		this._model.updateActiveCell(undefined);
	}

	// Double click to edit text cell in notebook
	@HostListener('dblclick', ['$event']) onDblClick() {
		this.enableActiveCellEditOnDoubleClick();
	}

	@HostListener('document:keydown.meta.a', ['$event'])
	onkeydown(e) {
		// use preventDefault() to avoid invoking the editor's select all
		// select the active .
		e.preventDefault();
		document.execCommand('selectAll');
	}

	@HostListener('document:keydown.meta.z', ['$event'])
	onUndo(e) {
		document.execCommand('undo');
	}

	private _content: string | string[];
	private _lastTrustedMode: boolean;
	private isEditMode: boolean;
	private _previewMode: boolean = true;
	private _markdownMode: boolean;
	private _sanitizer: ISanitizer;
	private _model: NotebookModel;
	private _activeCellId: string;
	private readonly _onDidClickLink = this._register(new Emitter<URI>());
	public readonly onDidClickLink = this._onDidClickLink.event;
	private markdownRenderer: NotebookMarkdownRenderer;
	private markdownResult: IMarkdownRenderResult;
	public previewFeaturesEnabled: boolean = false;
	private turndownService;
	public doubleClickEditEnabled: boolean;

	constructor(
		@Inject(forwardRef(() => ChangeDetectorRef)) private _changeRef: ChangeDetectorRef,
		@Inject(IInstantiationService) private _instantiationService: IInstantiationService,
		@Inject(IWorkbenchThemeService) private themeService: IWorkbenchThemeService,
		@Inject(IConfigurationService) private _configurationService: IConfigurationService,
		@Inject(INotebookService) private _notebookService: INotebookService,

	) {
		super();
		this.setTurndownOptions();
		this.markdownRenderer = this._instantiationService.createInstance(NotebookMarkdownRenderer);
		this._register(toDisposable(() => {
			if (this.markdownResult) {
				this.markdownResult.dispose();
			}
		}));
		this._register(this._configurationService.onDidChangeConfiguration(e => {
			this.previewFeaturesEnabled = this._configurationService.getValue('workbench.enablePreviewFeatures');
		}));
		this._register(this._configurationService.onDidChangeConfiguration(e => {
			this.doubleClickEditEnabled = this._configurationService.getValue('notebook.enableDoubleClickEdit');
		}));
	}

	public get cellEditors(): ICellEditorProvider[] {
		let editors: ICellEditorProvider[] = [];
		if (this.markdowncodeCell) {
			editors.push(...this.markdowncodeCell.toArray());
		}
		return editors;
	}

	//Gets sanitizer from ISanitizer interface
	private get sanitizer(): ISanitizer {
		if (this._sanitizer) {
			return this._sanitizer;
		}
		return this._sanitizer = defaultSanitizer;
	}

	get model(): NotebookModel {
		return this._model;
	}

	get activeCellId(): string {
		return this._activeCellId;
	}

	private setLoading(isLoading: boolean): void {
		this.cellModel.loaded = !isLoading;
		this._changeRef.detectChanges();
	}

	ngOnInit() {
		this.previewFeaturesEnabled = this._configurationService.getValue('workbench.enablePreviewFeatures');
		this._register(this.themeService.onDidColorThemeChange(this.updateTheme, this));
		this.updateTheme(this.themeService.getColorTheme());
		this.setFocusAndScroll();
		this.cellModel.isEditMode = false;
		this._register(this.cellModel.onOutputsChanged(e => {
			this.updatePreview();
		}));
		this._register(this.cellModel.onCellModeChanged(mode => {
			if (mode !== this.isEditMode) {
				this.toggleEditMode(mode);
			}
			this._changeRef.detectChanges();
		}));
		this._register(this.cellModel.onCellPreviewModeChanged(preview => {
			this.previewMode = preview;
			this.focusIfPreviewMode();
		}));
		this._register(this.cellModel.onCellMarkdownModeChanged(markdown => {
			this.markdownMode = markdown;
			this.focusIfPreviewMode();
		}));
	}

	ngOnChanges(changes: { [propKey: string]: SimpleChange }) {
		for (let propName in changes) {
			if (propName === 'activeCellId') {
				let changedProp = changes[propName];
				this._activeCellId = changedProp.currentValue;
				this.toggleUserSelect(this.isActive());
				// If the activeCellId is undefined (i.e. in an active cell update), don't unnecessarily set editMode to false;
				// it will be set to true in a subsequent call to toggleEditMode()
				if (changedProp.previousValue !== undefined) {
					this.toggleEditMode(false);
				}
				break;
			}
		}
	}

	public cellGuid(): string {
		return this.cellModel.cellGuid;
	}

	public get isTrusted(): boolean {
		return this.model.trustedMode;
	}

	public get notebookUri(): URI {
		return this.model.notebookUri;
	}

	/**
	 * Updates the preview of markdown component with latest changes
	 * If content is empty and in non-edit mode, default it to 'Add content here...' or 'Double-click to edit' depending on setting
	 * Sanitizes the data to be shown in markdown cell
	 */
	private updatePreview(): void {
		let trustedChanged = this.cellModel && this._lastTrustedMode !== this.cellModel.trustedMode;
		let cellModelSourceJoined = Array.isArray(this.cellModel.source) ? this.cellModel.source.join('') : this.cellModel.source;
		let contentJoined = Array.isArray(this._content) ? this._content.join('') : this._content;
		let contentChanged = contentJoined !== cellModelSourceJoined || cellModelSourceJoined.length === 0 || this._previewMode === true;
		if (trustedChanged || contentChanged) {
			this._lastTrustedMode = this.cellModel.trustedMode;
			if ((!cellModelSourceJoined) && !this.isEditMode) {
				if (this.doubleClickEditEnabled) {
					this._content = localize('doubleClickEdit', "Double-click to edit");
				} else {
					this._content = localize('addContent', "Add content here...");
				}
			} else {
				this._content = this.cellModel.source[0] === '' ? '<p>&nbsp;</p>' : this.cellModel.source;
			}
			this.markdownRenderer.setNotebookURI(this.cellModel.notebookModel.notebookUri);
			this.markdownResult = this.markdownRenderer.render({
				isTrusted: true,
				value: Array.isArray(this._content) ? this._content.join('') : this._content
			});
			this.markdownResult.element.innerHTML = this.sanitizeContent(this.markdownResult.element.innerHTML);
			this.setLoading(false);
			if (this._previewMode) {
				let outputElement = <HTMLElement>this.output.nativeElement;
				outputElement.innerHTML = this.markdownResult.element.innerHTML;
				this.cellModel.renderedOutputTextContent = this.getRenderedTextOutput();
				outputElement.focus();
			}
		}
	}

	private updateCellSource(): void {
		let textOutputElement = <HTMLElement>this.output.nativeElement;
		let newCellSource: string = this.turndownService.turndown(textOutputElement.innerHTML, { gfm: true });
		this.cellModel.source = newCellSource;
		this._changeRef.detectChanges();
	}

	//Sanitizes the content based on trusted mode of Cell Model
	private sanitizeContent(content: string): string {
		if (this.cellModel && !this.cellModel.trustedMode) {
			content = this.sanitizer.sanitize(content);
		}
		return content;
	}

	// Todo: implement layout
	public layout() {
	}

	private updateTheme(theme: IColorTheme): void {
		let outputElement = <HTMLElement>this.output?.nativeElement;
		if (outputElement) {
			outputElement.style.borderTopColor = theme.getColor(themeColors.SIDE_BAR_BACKGROUND, true).toString();
		}
	}

	public handleContentChanged(): void {
		this.updatePreview();
	}

	public handleHtmlChanged(): void {
		this.updateCellSource();
	}

	public toggleEditMode(editMode?: boolean): void {
		this.isEditMode = editMode !== undefined ? editMode : !this.isEditMode;
		this.cellModel.isEditMode = this.isEditMode;
		if (!this.isEditMode) {
<<<<<<< HEAD
			this.previewMode = true;
			this.markdownMode = false;
		} else {
			this.markdownMode = this.cellModel.showMarkdown;
=======
			this.cellModel.showPreview = true;
			this.cellModel.showMarkdown = false;
>>>>>>> 58d3b969
		}
		this.updatePreview();
		this._changeRef.detectChanges();
	}

	public get previewMode(): boolean {
		return this._previewMode;
	}
	public set previewMode(value: boolean) {
		if (this._previewMode !== value) {
			this._previewMode = value;
			this.updatePreview();
			this._changeRef.detectChanges();
		}
	}

	public get markdownMode(): boolean {
		return this._markdownMode;
	}
	public set markdownMode(value: boolean) {
		if (this._markdownMode !== value) {
			this._markdownMode = value;
			this._changeRef.detectChanges();
		}
	}

	private toggleUserSelect(userSelect: boolean): void {
		if (!this.output) {
			return;
		}
		if (userSelect) {
			DOM.addClass(this.output.nativeElement, USER_SELECT_CLASS);
		} else {
			DOM.removeClass(this.output.nativeElement, USER_SELECT_CLASS);
		}
	}

	private setFocusAndScroll(): void {
		this.toggleEditMode(this.isActive());

		if (this.output && this.output.nativeElement) {
			let outputElement = this.output.nativeElement as HTMLElement;
			outputElement.scrollTo({ behavior: 'smooth' });
		}
	}

	private focusIfPreviewMode(): void {
		if (this.previewMode && !this.markdownMode) {
			let outputElement = this.output?.nativeElement as HTMLElement;
			if (outputElement) {
				outputElement.focus();
			}
		}
	}

	protected isActive(): boolean {
		return this.cellModel && this.cellModel.id === this.activeCellId;
	}

	public deltaDecorations(newDecorationRange: NotebookRange, oldDecorationRange: NotebookRange): void {
		if (oldDecorationRange) {
			this.removeDecoration(oldDecorationRange);
		}

		if (newDecorationRange) {
			this.addDecoration(newDecorationRange);
		}
	}

	private addDecoration(range: NotebookRange): void {
		if (range && this.output && this.output.nativeElement) {
			let elements = this.getHtmlElements();
			if (elements?.length >= range.startLineNumber) {
				let elementContainingText = elements[range.startLineNumber - 1];
				let mark = new Mark(elementContainingText);
				let editor = this._notebookService.findNotebookEditor(this.model.notebookUri);
				if (editor) {
					let findModel = (editor.notebookParams.input as NotebookInput).notebookFindModel;
					if (findModel?.findMatches?.length > 0) {
						let searchString = findModel.findExpression;
						mark.mark(searchString, {
							className: 'rangeHighlight'
						});
						elementContainingText.scrollIntoView({ behavior: 'smooth' });
					}
				}
			}
		}
	}

	private removeDecoration(range: NotebookRange): void {
		if (range && this.output && this.output.nativeElement) {
			let elements = this.getHtmlElements();
			let elementContainingText = elements[range.startLineNumber - 1];
			let mark = new Mark(elementContainingText);
			mark.unmark({ acrossElements: true, className: 'rangeHighlight' });
		}
	}

	private getHtmlElements(): any[] {
		let hostElem = this.output?.nativeElement;
		let children = [];
		if (hostElem) {
			for (let element of hostElem.children) {
				if (element.nodeName.toLowerCase() === 'table') {
					// add table header and table rows.
					if (element.children.length > 0) {
						children.push(element.children[0]);
						if (element.children.length > 1) {
							for (let trow of element.children[1].children) {
								children.push(trow);
							}
						}
					}
				} else if (element.children.length > 1) {
					children = children.concat(this.getChildren(element));
				} else {
					children.push(element);
				}
			}
		}
		return children;
	}

	private getChildren(parent: any): any[] {
		let children: any = [];
		if (parent.children.length > 1 && parent.nodeName.toLowerCase() !== 'li' && parent.nodeName.toLowerCase() !== 'p') {
			for (let child of parent.children) {
				children = children.concat(this.getChildren(child));
			}
		} else {
			return parent;
		}
		return children;
	}

	private getRenderedTextOutput(): string[] {
		let textOutput: string[] = [];
		let elements = this.getHtmlElements();
		elements.forEach(element => {
			if (element && element.innerText) {
				textOutput.push(element.innerText);
			} else {
				textOutput.push('');
			}
		});
		return textOutput;
	}

	private setTurndownOptions() {
		this.turndownService = new TurndownService({ 'emDelimiter': '_', 'bulletListMarker': '-' });
		this.turndownService.keep(['u', 'mark']);
		this.turndownService.use(turndownPluginGfm.gfm);
		this.turndownService.addRule('pre', {
			filter: 'pre',
			replacement: function (content, node) {
				return '\n```\n' + node.textContent + '\n```\n';
			}
		});
		this.turndownService.addRule('span', {
			filter: function (node, options) {
				return (
					node.nodeName === 'MARK' ||
					(node.nodeName === 'SPAN' &&
						node.getAttribute('style') === 'background-color: yellow;')
				);
			},
			replacement: function (content, node) {
				if (node.nodeName === 'SPAN') {
					return '<mark>' + node.textContent + '</mark>';
				}
				return node.textContent;
			}
		});
	}

	// Enables edit mode on double clicking active cell
	private enableActiveCellEditOnDoubleClick() {
		if (!this.isEditMode && this.doubleClickEditEnabled) {
			this.toggleEditMode(true);
		}
		this.cellModel.active = true;
		this._model.updateActiveCell(this.cellModel);
	}
}<|MERGE_RESOLUTION|>--- conflicted
+++ resolved
@@ -277,15 +277,10 @@
 		this.isEditMode = editMode !== undefined ? editMode : !this.isEditMode;
 		this.cellModel.isEditMode = this.isEditMode;
 		if (!this.isEditMode) {
-<<<<<<< HEAD
-			this.previewMode = true;
-			this.markdownMode = false;
+			this.cellModel.showPreview = true;
+			this.cellModel.showMarkdown = false;
 		} else {
 			this.markdownMode = this.cellModel.showMarkdown;
-=======
-			this.cellModel.showPreview = true;
-			this.cellModel.showMarkdown = false;
->>>>>>> 58d3b969
 		}
 		this.updatePreview();
 		this._changeRef.detectChanges();
