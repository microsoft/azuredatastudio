/*---------------------------------------------------------------------------------------------
 *  Copyright (c) Microsoft Corporation. All rights reserved.
 *  Licensed under the Source EULA. See License.txt in the project root for license information.
 *--------------------------------------------------------------------------------------------*/
import 'vs/css!./textCell';
import 'vs/css!./media/markdown';
import 'vs/css!./media/highlight';

import { OnInit, Component, Input, Inject, forwardRef, ElementRef, ChangeDetectorRef, ViewChild, OnChanges, SimpleChange, HostListener, ViewChildren, QueryList } from '@angular/core';
import * as Mark from 'mark.js';

import { localize } from 'vs/nls';
import { IWorkbenchThemeService } from 'vs/workbench/services/themes/common/workbenchThemeService';
import * as themeColors from 'vs/workbench/common/theme';
import { IInstantiationService } from 'vs/platform/instantiation/common/instantiation';
import { Emitter } from 'vs/base/common/event';
import { URI } from 'vs/base/common/uri';
import { IColorTheme } from 'vs/platform/theme/common/themeService';
import { IConfigurationService } from 'vs/platform/configuration/common/configuration';
import { toDisposable } from 'vs/base/common/lifecycle';
import { IMarkdownRenderResult } from 'vs/editor/contrib/markdown/markdownRenderer';

import { NotebookMarkdownRenderer } from 'sql/workbench/contrib/notebook/browser/outputs/notebookMarkdown';
import { CellView } from 'sql/workbench/contrib/notebook/browser/cellViews/interfaces';
import { ICellModel } from 'sql/workbench/services/notebook/browser/models/modelInterfaces';
import { NotebookModel } from 'sql/workbench/services/notebook/browser/models/notebookModel';
import { ISanitizer, defaultSanitizer } from 'sql/workbench/services/notebook/browser/outputs/sanitizer';
import { CodeComponent } from 'sql/workbench/contrib/notebook/browser/cellViews/code.component';
import { NotebookRange, ICellEditorProvider, INotebookService } from 'sql/workbench/services/notebook/browser/notebookService';
import { HTMLMarkdownConverter } from 'sql/workbench/contrib/notebook/browser/htmlMarkdownConverter';
import { NotebookInput } from 'sql/workbench/contrib/notebook/browser/models/notebookInput';
import * as path from 'vs/base/common/path';

export const TEXT_SELECTOR: string = 'text-cell-component';
const USER_SELECT_CLASS = 'actionselect';

@Component({
	selector: TEXT_SELECTOR,
	templateUrl: decodeURI(require.toUrl('./textCell.component.html'))
})
export class TextCellComponent extends CellView implements OnInit, OnChanges {
	@ViewChild('preview', { read: ElementRef }) private output: ElementRef;
	@ViewChildren(CodeComponent) private markdowncodeCell: QueryList<CodeComponent>;

	@Input() cellModel: ICellModel;

	@Input() set model(value: NotebookModel) {
		this._model = value;
	}

	@Input() set activeCellId(value: string) {
		this._activeCellId = value;
	}

	@HostListener('document:keydown.escape', ['$event'])
	handleKeyboardEvent() {
		if (this.isEditMode) {
			this.toggleEditMode(false);
		}
		this.cellModel.active = false;
		this._model.updateActiveCell(undefined);
	}

	// Double click to edit text cell in notebook
	@HostListener('dblclick', ['$event']) onDblClick() {
		this.enableActiveCellEditOnDoubleClick();
	}

	@HostListener('document:keydown', ['$event'])
	onkeydown(e: KeyboardEvent) {
		if (this.isActive()) {
			// select the active .
			if ((e.ctrlKey || e.metaKey) && e.key === 'a') {
				preventDefaultAndExecCommand(e, 'selectAll');
			} else if ((e.metaKey && e.shiftKey && e.key === 'z') || (e.ctrlKey && e.key === 'y')) {
				preventDefaultAndExecCommand(e, 'redo');
			} else if ((e.ctrlKey || e.metaKey) && e.key === 'z') {
				preventDefaultAndExecCommand(e, 'undo');
			} else if (e.shiftKey && e.key === 'Tab') {
				preventDefaultAndExecCommand(e, 'outdent');
			} else if (e.key === 'Tab') {
				preventDefaultAndExecCommand(e, 'indent');
			}
		}
	}

	private _content: string | string[];
	private _lastTrustedMode: boolean;
	private isEditMode: boolean;
	private _previewMode: boolean = true;
	private _markdownMode: boolean;
	private _sanitizer: ISanitizer;
	private _model: NotebookModel;
	private _activeCellId: string;
	private readonly _onDidClickLink = this._register(new Emitter<URI>());
	private markdownRenderer: NotebookMarkdownRenderer;
	private markdownResult: IMarkdownRenderResult;
	private _htmlMarkdownConverter: HTMLMarkdownConverter;
	public readonly onDidClickLink = this._onDidClickLink.event;
	public previewFeaturesEnabled: boolean = false;
	public doubleClickEditEnabled: boolean;

	constructor(
		@Inject(forwardRef(() => ChangeDetectorRef)) private _changeRef: ChangeDetectorRef,
		@Inject(IInstantiationService) private _instantiationService: IInstantiationService,
		@Inject(IWorkbenchThemeService) private themeService: IWorkbenchThemeService,
		@Inject(IConfigurationService) private _configurationService: IConfigurationService,
		@Inject(INotebookService) private _notebookService: INotebookService,

	) {
		super();
		this.markdownRenderer = this._instantiationService.createInstance(NotebookMarkdownRenderer);
		this.doubleClickEditEnabled = this._configurationService.getValue('notebook.enableDoubleClickEdit');
		this._register(toDisposable(() => {
			if (this.markdownResult) {
				this.markdownResult.dispose();
			}
		}));
		this._register(this._configurationService.onDidChangeConfiguration(e => {
			this.previewFeaturesEnabled = this._configurationService.getValue('workbench.enablePreviewFeatures');
		}));
		this._register(this._configurationService.onDidChangeConfiguration(e => {
			this.doubleClickEditEnabled = this._configurationService.getValue('notebook.enableDoubleClickEdit');
		}));
	}

	public get cellEditors(): ICellEditorProvider[] {
		let editors: ICellEditorProvider[] = [];
		if (this.markdowncodeCell) {
			editors.push(...this.markdowncodeCell.toArray());
		}
		return editors;
	}

	//Gets sanitizer from ISanitizer interface
	private get sanitizer(): ISanitizer {
		if (this._sanitizer) {
			return this._sanitizer;
		}
		return this._sanitizer = defaultSanitizer;
	}

	get model(): NotebookModel {
		return this._model;
	}

	get activeCellId(): string {
		return this._activeCellId;
	}

	private setLoading(isLoading: boolean): void {
		this.cellModel.loaded = !isLoading;
		this._changeRef.detectChanges();
	}

	ngOnInit() {
		this.previewFeaturesEnabled = this._configurationService.getValue('workbench.enablePreviewFeatures');
		this._register(this.themeService.onDidColorThemeChange(this.updateTheme, this));
		this.updateTheme(this.themeService.getColorTheme());
		this.setFocusAndScroll();
		this.cellModel.isEditMode = false;
		this._htmlMarkdownConverter = new HTMLMarkdownConverter(this.notebookUri);
		this._register(this.cellModel.onOutputsChanged(e => {
			this.updatePreview();
		}));
		this._register(this.cellModel.onCellModeChanged(mode => {
			if (mode !== this.isEditMode) {
				this.toggleEditMode(mode);
			}
			this._changeRef.detectChanges();
		}));
		this._register(this.cellModel.onCellPreviewModeChanged(preview => {
			this.previewMode = preview;
			this.focusIfPreviewMode();
		}));
		this._register(this.cellModel.onCellMarkdownModeChanged(markdown => {
			this.markdownMode = markdown;
			this.focusIfPreviewMode();
		}));
	}

	ngOnChanges(changes: { [propKey: string]: SimpleChange }) {
		for (let propName in changes) {
			if (propName === 'activeCellId') {
				let changedProp = changes[propName];
				this._activeCellId = changedProp.currentValue;
				this.toggleUserSelect(this.isActive());
				// If the activeCellId is undefined (i.e. in an active cell update), don't unnecessarily set editMode to false;
				// it will be set to true in a subsequent call to toggleEditMode()
				if (changedProp.previousValue !== undefined) {
					this.toggleEditMode(false);
				}
				break;
			}
		}
	}

	public cellGuid(): string {
		return this.cellModel.cellGuid;
	}

	public get isTrusted(): boolean {
		return this.model.trustedMode;
	}

	public get notebookUri(): URI {
		return this.model.notebookUri;
	}

	/**
	 * Updates the preview of markdown component with latest changes
	 * If content is empty and in non-edit mode, default it to 'Add content here...' or 'Double-click to edit' depending on setting
	 * Sanitizes the data to be shown in markdown cell
	 */
	private updatePreview(): void {
		let trustedChanged = this.cellModel && this._lastTrustedMode !== this.cellModel.trustedMode;
		let cellModelSourceJoined = Array.isArray(this.cellModel.source) ? this.cellModel.source.join('') : this.cellModel.source;
		let contentJoined = Array.isArray(this._content) ? this._content.join('') : this._content;
		let contentChanged = contentJoined !== cellModelSourceJoined || cellModelSourceJoined.length === 0 || this._previewMode === true;
		if (trustedChanged || contentChanged) {
			this._lastTrustedMode = this.cellModel.trustedMode;
			if ((!cellModelSourceJoined) && !this.isEditMode) {
				if (this.doubleClickEditEnabled) {
					this._content = localize('doubleClickEdit', "<i>Double-click to edit</i>");
				} else {
					this._content = localize('addContent', "<i>Add content here...</i>");
				}
			} else {
				this._content = this.cellModel.source[0] === '' ? '<p>&nbsp;</p>' : this.cellModel.source;
			}
			this.markdownRenderer.setNotebookURI(this.cellModel.notebookModel.notebookUri);
			this.markdownResult = this.markdownRenderer.render({
				isTrusted: true,
				value: Array.isArray(this._content) ? this._content.join('') : this._content
			});
			this.markdownResult.element.innerHTML = this.sanitizeContent(this.markdownResult.element.innerHTML);
			this.setLoading(false);
			if (this._previewMode) {
				let outputElement = <HTMLElement>this.output.nativeElement;
				outputElement.innerHTML = this.markdownResult.element.innerHTML;
				this.cellModel.renderedOutputTextContent = this.getRenderedTextOutput();
				outputElement.focus();
			}
		}
	}

	private updateCellSource(): void {
		let textOutputElement = <HTMLElement>this.output.nativeElement;
		let newCellSource: string = this._htmlMarkdownConverter.convert(textOutputElement.innerHTML);
		this.cellModel.source = newCellSource;
		this._changeRef.detectChanges();
	}

	//Sanitizes the content based on trusted mode of Cell Model
	private sanitizeContent(content: string): string {
		if (this.cellModel && !this.cellModel.trustedMode) {
			content = this.sanitizer.sanitize(content);
		}
		return content;
	}

	// Todo: implement layout
	public layout() {
	}

	private updateTheme(theme: IColorTheme): void {
		let outputElement = <HTMLElement>this.output?.nativeElement;
		if (outputElement) {
			outputElement.style.borderTopColor = theme.getColor(themeColors.SIDE_BAR_BACKGROUND, true).toString();
		}
	}

	public handleContentChanged(): void {
		this.updatePreview();
	}

	public handleHtmlChanged(): void {
		this.updateCellSource();
	}

	public toggleEditMode(editMode?: boolean): void {
		this.isEditMode = editMode !== undefined ? editMode : !this.isEditMode;
		this.cellModel.isEditMode = this.isEditMode;
		if (!this.isEditMode) {
			this.cellModel.showPreview = true;
			this.cellModel.showMarkdown = false;
		} else {
			this.markdownMode = this.cellModel.showMarkdown;
		}
		this.updatePreview();
		this._changeRef.detectChanges();
	}

	public get previewMode(): boolean {
		return this._previewMode;
	}
	public set previewMode(value: boolean) {
		if (this._previewMode !== value) {
			this._previewMode = value;
			this.updatePreview();
			this._changeRef.detectChanges();
		}
	}

	public get markdownMode(): boolean {
		return this._markdownMode;
	}
	public set markdownMode(value: boolean) {
		if (this._markdownMode !== value) {
			this._markdownMode = value;
			this._changeRef.detectChanges();
		}
	}

	private toggleUserSelect(userSelect: boolean): void {
		if (!this.output) {
			return;
		}
		if (userSelect) {
			this.output.nativeElement.classList.add(USER_SELECT_CLASS);
		} else {
			this.output.nativeElement.classList.remove(USER_SELECT_CLASS);
		}
	}

	private setFocusAndScroll(): void {
		this.toggleEditMode(this.isActive());

		if (this.output && this.output.nativeElement) {
			let outputElement = this.output.nativeElement as HTMLElement;
			outputElement.scrollTo({ behavior: 'smooth' });
		}
	}

	private focusIfPreviewMode(): void {
		if (this.previewMode && !this.markdownMode) {
			let outputElement = this.output?.nativeElement as HTMLElement;
			if (outputElement) {
				outputElement.focus();
			}
		}
	}

	protected isActive(): boolean {
		return this.cellModel && this.cellModel.id === this.activeCellId;
	}

	public deltaDecorations(newDecorationRange: NotebookRange, oldDecorationRange: NotebookRange): void {
		if (oldDecorationRange) {
			this.removeDecoration(oldDecorationRange);
		}

		if (newDecorationRange) {
			this.addDecoration(newDecorationRange);
		}
	}

	private addDecoration(range: NotebookRange): void {
		if (range && this.output && this.output.nativeElement) {
			let elements = this.getHtmlElements();
			if (elements?.length >= range.startLineNumber) {
				let elementContainingText = elements[range.startLineNumber - 1];
				let mark = new Mark(elementContainingText);
				let editor = this._notebookService.findNotebookEditor(this.model.notebookUri);
				if (editor) {
					let findModel = (editor.notebookParams.input as NotebookInput).notebookFindModel;
					if (findModel?.findMatches?.length > 0) {
						let searchString = findModel.findExpression;
						mark.mark(searchString, {
							className: 'rangeHighlight'
						});
						elementContainingText.scrollIntoView({ behavior: 'smooth' });
					}
				}
			}
		}
	}

	private removeDecoration(range: NotebookRange): void {
		if (range && this.output && this.output.nativeElement) {
			let elements = this.getHtmlElements();
			let elementContainingText = elements[range.startLineNumber - 1];
			let mark = new Mark(elementContainingText);
			mark.unmark({ acrossElements: true, className: 'rangeHighlight' });
		}
	}

	private getHtmlElements(): any[] {
		let hostElem = this.output?.nativeElement;
		let children = [];
		if (hostElem) {
			for (let element of hostElem.children) {
				if (element.nodeName.toLowerCase() === 'table') {
					// add table header and table rows.
					if (element.children.length > 0) {
						children.push(element.children[0]);
						if (element.children.length > 1) {
							for (let trow of element.children[1].children) {
								children.push(trow);
							}
						}
					}
				} else if (element.children.length > 1) {
					children = children.concat(this.getChildren(element));
				} else {
					children.push(element);
				}
			}
		}
		return children;
	}

	private getChildren(parent: any): any[] {
		let children: any = [];
		if (parent.children.length > 1 && parent.nodeName.toLowerCase() !== 'li' && parent.nodeName.toLowerCase() !== 'p') {
			for (let child of parent.children) {
				children = children.concat(this.getChildren(child));
			}
		} else {
			return parent;
		}
		return children;
	}

	private getRenderedTextOutput(): string[] {
		let textOutput: string[] = [];
		let elements = this.getHtmlElements();
		elements.forEach(element => {
			if (element && element.innerText) {
				textOutput.push(element.innerText);
			} else {
				textOutput.push('');
			}
		});
		return textOutput;
	}

<<<<<<< HEAD
=======
	private setTurndownOptions() {
		this.turndownService = new TurndownService({ 'emDelimiter': '_', 'bulletListMarker': '-', 'headingStyle': 'atx' });
		this.turndownService.keep(['u', 'mark']);
		this.turndownService.use(turndownPluginGfm.gfm);
		this.turndownService.addRule('pre', {
			filter: 'pre',
			replacement: function (content, node) {
				return '\n```\n' + node.textContent + '\n```\n';
			}
		});
		this.turndownService.addRule('caption', {
			filter: 'caption',
			replacement: function (content, node) {
				return `${node.outerHTML}
				`;
			}
		});
		this.turndownService.addRule('span', {
			filter: function (node, options) {
				return (
					node.nodeName === 'MARK' ||
					(node.nodeName === 'SPAN' &&
						node.getAttribute('style') === 'background-color: yellow;')
				);
			},
			replacement: function (content, node) {
				if (node.nodeName === 'SPAN') {
					return '<mark>' + node.textContent + '</mark>';
				}
				return node.textContent;
			}
		});
		this.turndownService.addRule('img', {
			filter: 'img',
			replacement: (content, node) => {
				if (node?.src) {
					let relativePath = this.findPathRelativeToContent(node.src);
					if (relativePath) {
						return `![${node.alt}](${relativePath})`;
					}
				}
				return `![${node.alt}](${node.src})`;
			}
		});
		this.turndownService.addRule('a', {
			filter: 'a',
			replacement: (content, node) => {
				if (node?.href) {
					let relativePath = this.findPathRelativeToContent(node.href);
					if (relativePath) {
						return `[${node.innerText}](${relativePath})`;
					}
				}
				return `[${node.innerText}](${node.href})`;
			}
		});
	}

>>>>>>> e61cc474
	// Enables edit mode on double clicking active cell
	private enableActiveCellEditOnDoubleClick() {
		if (!this.isEditMode && this.doubleClickEditEnabled) {
			this.toggleEditMode(true);
		}
		this.cellModel.active = true;
		this._model.updateActiveCell(this.cellModel);
	}

	private findPathRelativeToContent(elementContent: string): string {
		let notebookFolder = this.notebookUri ? path.join(path.dirname(this.notebookUri.fsPath), path.sep) : '';
		if (notebookFolder) {
			let absolutePathURI = URI.parse(elementContent);
			if (absolutePathURI?.scheme === 'file') {
				let relativePath = path.relative(notebookFolder, absolutePathURI.fsPath);
				return relativePath ? relativePath : '';
			}
		}
		return '';
	}
}

function preventDefaultAndExecCommand(e: KeyboardEvent, commandId: string) {
	// use preventDefault() to avoid invoking the editor's select all
	e.preventDefault();
	document.execCommand(commandId);
}<|MERGE_RESOLUTION|>--- conflicted
+++ resolved
@@ -29,7 +29,6 @@
 import { NotebookRange, ICellEditorProvider, INotebookService } from 'sql/workbench/services/notebook/browser/notebookService';
 import { HTMLMarkdownConverter } from 'sql/workbench/contrib/notebook/browser/htmlMarkdownConverter';
 import { NotebookInput } from 'sql/workbench/contrib/notebook/browser/models/notebookInput';
-import * as path from 'vs/base/common/path';
 
 export const TEXT_SELECTOR: string = 'text-cell-component';
 const USER_SELECT_CLASS = 'actionselect';
@@ -435,67 +434,6 @@
 		return textOutput;
 	}
 
-<<<<<<< HEAD
-=======
-	private setTurndownOptions() {
-		this.turndownService = new TurndownService({ 'emDelimiter': '_', 'bulletListMarker': '-', 'headingStyle': 'atx' });
-		this.turndownService.keep(['u', 'mark']);
-		this.turndownService.use(turndownPluginGfm.gfm);
-		this.turndownService.addRule('pre', {
-			filter: 'pre',
-			replacement: function (content, node) {
-				return '\n```\n' + node.textContent + '\n```\n';
-			}
-		});
-		this.turndownService.addRule('caption', {
-			filter: 'caption',
-			replacement: function (content, node) {
-				return `${node.outerHTML}
-				`;
-			}
-		});
-		this.turndownService.addRule('span', {
-			filter: function (node, options) {
-				return (
-					node.nodeName === 'MARK' ||
-					(node.nodeName === 'SPAN' &&
-						node.getAttribute('style') === 'background-color: yellow;')
-				);
-			},
-			replacement: function (content, node) {
-				if (node.nodeName === 'SPAN') {
-					return '<mark>' + node.textContent + '</mark>';
-				}
-				return node.textContent;
-			}
-		});
-		this.turndownService.addRule('img', {
-			filter: 'img',
-			replacement: (content, node) => {
-				if (node?.src) {
-					let relativePath = this.findPathRelativeToContent(node.src);
-					if (relativePath) {
-						return `![${node.alt}](${relativePath})`;
-					}
-				}
-				return `![${node.alt}](${node.src})`;
-			}
-		});
-		this.turndownService.addRule('a', {
-			filter: 'a',
-			replacement: (content, node) => {
-				if (node?.href) {
-					let relativePath = this.findPathRelativeToContent(node.href);
-					if (relativePath) {
-						return `[${node.innerText}](${relativePath})`;
-					}
-				}
-				return `[${node.innerText}](${node.href})`;
-			}
-		});
-	}
-
->>>>>>> e61cc474
 	// Enables edit mode on double clicking active cell
 	private enableActiveCellEditOnDoubleClick() {
 		if (!this.isEditMode && this.doubleClickEditEnabled) {
