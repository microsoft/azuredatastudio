--- conflicted
+++ resolved
@@ -153,18 +153,11 @@
 		);
 		this.errorText = undefined;
 		if (!mimeType) {
-<<<<<<< HEAD
 			const mimeTypes = Object.keys(options.data).join(', ');
 			this.errorText = options.trusted ?
 				localize('noMimeTypeFound', "No renderer could be found for output. It has the following MIME types: {0}", mimeTypes) :
 				localize('noSafeMimeTypeFound', "No safe renderer could be found for output. It has the following MIME types: {0}", mimeTypes);
-=======
-			const mimeTypesWithoutRenderer = Object.keys(options.data);
-			this.errorText = localize('noMimeTypeFound', "No {0}renderer could be found for output. It has the following MIME types: {1}",
-				options.trusted ? '' : localize('safe', "safe "),
-				mimeTypesWithoutRenderer.join(', '));
 			this.cellModel?.notebookModel?.sendNotebookTelemetryActionEvent(TelemetryKeys.NbTelemetryAction.MIMETypeRendererNotFound, { mime_types: mimeTypesWithoutRenderer });
->>>>>>> f06fd7f6
 			return;
 		}
 		let selector = componentRegistry.getCtorFromMimeType(mimeType);
