/*---------------------------------------------------------------------------------------------
 *  Copyright (c) Microsoft Corporation. All rights reserved.
 *  Licensed under the Source EULA. See License.txt in the project root for license information.
 *--------------------------------------------------------------------------------------------*/
/* Resets */
.markdown-toolbar .carbon-taskbar li a.action-label {
	margin: 0;
	padding: 0;
}
.markdown-toolbar .carbon-taskbar.monaco-toolbar .monaco-action-bar.animated .actions-container {
	padding: 0;
}

.markdown-toolbar {
	border-bottom-width: 1px;
	border-bottom-style: solid;
	display: block;
	list-style: none;
	margin: 0;
	padding: 10px 16px 4px 16px;
}

.markdown-toolbar ul {
	position: relative;
}

.markdown-toolbar .carbon-taskbar li.action-item {
	display: inline-block;
	margin-right: 14px;
}
.markdown-toolbar .carbon-taskbar li:nth-child(1) {
	margin-right: 9px;
}
.markdown-toolbar .carbon-taskbar li:nth-child(2) {
	margin-right: 9px;
}
<<<<<<< HEAD
.markdown-toolbar .carbon-taskbar li.action-item .masked-pseudo-after.dropdown-arrow {
	background-color: transparent;
	font-size: 14px;
	height: 100%;
	line-height: 20px;
	width: 100%;
}
.markdown-toolbar .carbon-taskbar li.action-item .masked-pseudo-after.dropdown-arrow:after {
	position: relative;
	right: -6px;
	top: -3px;
	width: 26px;
=======
.markdown-toolbar .carbon-taskbar li:last-child {
	margin-right: 0;
	position: absolute;
	right: 0;
>>>>>>> 7ef8acf0
}
.markdown-toolbar .carbon-taskbar li a {
	display: flex;
	height: 20px;
	width: 20px;
	-webkit-mask-position: center;
	-webkit-mask-repeat: no-repeat;
	mask-position: center;
	mask-repeat: no-repeat;
}

.markdown-toolbar li a.codicon.bold {
	-webkit-mask-size: 50% 100%;
	mask-size: 50% 100%;
}
.markdown-toolbar li a.codicon.italic {
	-webkit-mask-size: 60% 100%;
	mask-size: 60% 100%;
}
.markdown-toolbar li a.codicon.highlight {
	-webkit-mask-size: 65% 100%;
	mask-size: 65% 100%;
}
.markdown-toolbar li a.codicon.code {
	-webkit-mask-size: 88% 100%;
	mask-size: 88% 100%;
}
.markdown-toolbar li a.codicon.insert-link {
	-webkit-mask-size: 80% 100%;
	mask-size: 80% 100%;
}
.markdown-toolbar li a.codicon.list {
	-webkit-mask-size: 80% 100%;
	mask-size: 80% 100%;
}
.markdown-toolbar li a.codicon.ordered-list {
	-webkit-mask-size: 86% 100%;
	mask-size: 86% 100%;
}
.markdown-toolbar li a.codicon.insertimage {
	-webkit-mask-size: 86% 100%;
	mask-size: 86% 100%;
}
.markdown-toolbar li a.codicon.split-toggle-on {
	-webkit-mask-size: 75% 100%;
	mask-size: 75% 100%;
}
.markdown-toolbar li a.codicon.split-toggle-off {
	-webkit-mask-size: 75% 100%;
	mask-size: 75% 100%;
}

text-cell-component .offscreen {
	height: 1px;
	margin-top: -1px;
	position: absolute;
	text-indent: -999999px;
}<|MERGE_RESOLUTION|>--- conflicted
+++ resolved
@@ -34,7 +34,6 @@
 .markdown-toolbar .carbon-taskbar li:nth-child(2) {
 	margin-right: 9px;
 }
-<<<<<<< HEAD
 .markdown-toolbar .carbon-taskbar li.action-item .masked-pseudo-after.dropdown-arrow {
 	background-color: transparent;
 	font-size: 14px;
@@ -47,12 +46,11 @@
 	right: -6px;
 	top: -3px;
 	width: 26px;
-=======
+}
 .markdown-toolbar .carbon-taskbar li:last-child {
 	margin-right: 0;
 	position: absolute;
 	right: 0;
->>>>>>> 7ef8acf0
 }
 .markdown-toolbar .carbon-taskbar li a {
 	display: flex;
