--- conflicted
+++ resolved
@@ -344,23 +344,13 @@
 
 	private getCurrentLinkUrl(): string {
 		if (this.cellModel.currentMode === CellEditModes.WYSIWYG) {
-<<<<<<< HEAD
-			const parentNode = document.getSelection().anchorNode.parentNode as HTMLAnchorElement;
-			const linkHandler = new MarkdownWYSIWYGLinkHandler(this.cellModel?.notebookModel?.notebookUri, parentNode);
-			return linkHandler.getLinkUrl();
-=======
 			const anchorNode = document.getSelection().anchorNode;
 			if (!anchorNode) {
 				return '';
 			}
 			const parentNode = anchorNode.parentNode as HTMLAnchorElement;
-			if (parentNode?.protocol === 'file:') {
-				// Pathname starts with / per https://developer.mozilla.org/en-US/docs/Web/API/HTMLAnchorElement/pathname so trim it off
-				return parentNode.pathname?.slice(1) || '';
-			} else {
-				return parentNode.href || '';
-			}
->>>>>>> 6c5d35ea
+			const linkHandler = new MarkdownWYSIWYGLinkHandler(this.cellModel?.notebookModel?.notebookUri, parentNode);
+			return linkHandler.getLinkUrl();
 		} else {
 			const editorControl = this.getCellEditorControl();
 			const selection = editorControl?.getSelection();
