--- conflicted
+++ resolved
@@ -8,12 +8,8 @@
 import { localize } from 'vs/nls';
 import { ICellModel } from 'sql/workbench/services/notebook/browser/models/modelInterfaces';
 import { Taskbar } from 'sql/base/browser/ui/taskbar/taskbar';
-<<<<<<< HEAD
-import { TransformMarkdownAction, MarkdownButtonType } from 'sql/workbench/contrib/notebook/browser/markdownToolbarActions';
 import { IContextMenuService } from 'vs/platform/contextview/browser/contextView';
-=======
 import { TransformMarkdownAction, MarkdownButtonType, TogglePreviewAction } from 'sql/workbench/contrib/notebook/browser/markdownToolbarActions';
->>>>>>> 7ef8acf0
 import { IInstantiationService } from 'vs/platform/instantiation/common/instantiation';
 import { DropdownMenuActionViewItem } from 'sql/base/browser/ui/buttonMenu/buttonMenu';
 
@@ -35,15 +31,12 @@
 	public buttonList = localize('buttonList', "List");
 	public buttonOrderedList = localize('buttonOrderedList', "Ordered list");
 	public buttonImage = localize('buttonImage', "Image");
-<<<<<<< HEAD
 	public buttonPreview = localize('buttonPreview', "Markdown preview toggle - off");
 	public dropdownHeading = localize('dropdownHeading', "Heading");
 	public optionHeading1 = localize('optionHeading1', "Heading 1");
 	public optionHeading2 = localize('optionHeading2', "Heading 2");
 	public optionHeading3 = localize('optionHeading3', "Heading 3");
 	public optionParagraph = localize('optionParagraph', "Paragraph");
-=======
->>>>>>> 7ef8acf0
 
 	@Input() public cellModel: ICellModel;
 	private _actionBar: Taskbar;
@@ -105,11 +98,8 @@
 			{ action: listButton },
 			{ action: orderedListButton },
 			{ action: imageButton },
-<<<<<<< HEAD
-			{ element: buttonDropdownContainer }
-=======
+			{ element: buttonDropdownContainer },
 			{ action: togglePreviewAction }
->>>>>>> 7ef8acf0
 		]);
 	}
 }