/*---------------------------------------------------------------------------------------------
 *  Copyright (c) Microsoft Corporation. All rights reserved.
 *  Licensed under the Source EULA. See License.txt in the project root for license information.
 *--------------------------------------------------------------------------------------------*/
import 'vs/css!./insertCellsModal';
import { Button } from 'sql/base/browser/ui/button/button';
import { IClipboardService } from 'sql/platform/clipboard/common/clipboardService';
import { IAdsTelemetryService } from 'sql/platform/telemetry/common/telemetry';
import { Modal } from 'sql/workbench/browser/modal/modal';
import { attachModalDialogStyler } from 'sql/workbench/common/styler';
import { ITextResourcePropertiesService } from 'vs/editor/common/services/textResourceConfigurationService';
import { IContextKeyService } from 'vs/platform/contextkey/common/contextkey';
import { ILayoutService } from 'vs/platform/layout/browser/layoutService';
import { ILogService } from 'vs/platform/log/common/log';
import { IColorTheme, ICssStyleCollector, IThemeService, registerThemingParticipant } from 'vs/platform/theme/common/themeService';
import { ServiceOptionType } from 'sql/platform/connection/common/interfaces';
import { ServiceOption } from 'azdata';
import * as DialogHelper from 'sql/workbench/browser/modal/dialogHelper';
import { TextCellComponent } from 'sql/workbench/contrib/notebook/browser/cellViews/textCell.component';
<<<<<<< HEAD
import { NgModuleRef, ComponentFactoryResolver, ViewContainerRef } from '@angular/core';
=======
import { ComponentFactoryResolver, ViewContainerRef } from '@angular/core';
>>>>>>> ed280cb0
import { ICellModel } from 'sql/workbench/services/notebook/browser/models/modelInterfaces';
import { NotebookModel } from 'sql/workbench/services/notebook/browser/models/notebookModel';
import { inputBorder, inputValidationInfoBorder } from 'vs/platform/theme/common/colorRegistry';
import { IInstantiationService } from 'vs/platform/instantiation/common/instantiation';
import { bootstrapAngular } from 'sql/workbench/services/bootstrap/browser/bootstrapService';
import { localize } from 'vs/nls';
import { NotebookViewsExtension } from 'sql/workbench/services/notebook/browser/notebookViews/notebookViewsExtension';
import { InsertCellsModule } from 'sql/workbench/contrib/notebook/browser/notebookViews/insertCellsModal.module';
import { attachButtonStyler } from 'vs/platform/theme/common/styler';
import { truncate } from 'vs/base/common/strings';
import { toJpeg } from 'html-to-image';
<<<<<<< HEAD
import { IComponentEventArgs } from 'sql/platform/dashboard/browser/interfaces';
import { Thumbnail } from 'sql/workbench/contrib/notebook/browser/notebookViews/insertCellsScreenshots.component';
=======
>>>>>>> ed280cb0

type CellOption = {
	optionMetadata: ServiceOption,
	defaultValue: string,
	currentValue: boolean
};

export class CellOptionsModel {
	private _optionsMap: { [name: string]: CellOption } = {};

	constructor(
		optionsMetadata: ServiceOption[],
		private onInsert: (cell: ICellModel) => void,
		private _context: NotebookViewsExtension,
	) {
		optionsMetadata.forEach(optionMetadata => {
			let defaultValue = this.getDisplayValue(optionMetadata, optionMetadata.defaultValue);
			this._optionsMap[optionMetadata.name] = {
				optionMetadata: optionMetadata,
				defaultValue: optionMetadata.defaultValue,
				currentValue: defaultValue
			};
		});
	}

	public get checkedOptions(): CellOption[] {
		return Object.values(this._optionsMap).filter(o => o.currentValue === true);
	}

	private getDisplayValue(optionMetadata: ServiceOption, optionValue: string): boolean {
		let displayValue: boolean = false;
		switch (optionMetadata.valueType) {
			case ServiceOptionType.boolean:
				displayValue = DialogHelper.getBooleanValueFromStringOrBoolean(optionValue);
				break;
		}
		return displayValue;
	}

	restoreCells(): void {
		for (let key in this._optionsMap) {
			let optionElement = this._optionsMap[key];
			if (optionElement.currentValue === true) {
				const activeView = this._context.getActiveView();
				const cellToInsert = activeView.getCell(optionElement.optionMetadata.name);
				if (cellToInsert) {
					this.onInsert(cellToInsert);
				}
			}
		}
	}

	public setOptionValue(optionName: string, value: boolean): void {
		if (this._optionsMap[optionName] !== undefined) {
			this._optionsMap[optionName].currentValue = value;
		}
	}

	public getOptionValue(optionName: string): boolean | undefined {
		return this._optionsMap[optionName]?.currentValue;
	}
}

export class InsertCellsModal extends Modal {
	public viewModel: CellOptionsModel;

	private _submitButton: Button;
	private _cancelButton: Button;
	private _maxTitleLength: number = 20;
	private _moduleRef?: NgModuleRef<typeof InsertCellsModule>;

	constructor(
		private onInsert: (cell: ICellModel) => void,
		private _context: NotebookViewsExtension,
		private _containerRef: ViewContainerRef,
		private _componentFactoryResolver: ComponentFactoryResolver,
		@ILogService logService: ILogService,
		@IThemeService themeService: IThemeService,
		@ILayoutService layoutService: ILayoutService,
		@IClipboardService clipboardService: IClipboardService,
		@IContextKeyService contextKeyService: IContextKeyService,
		@IAdsTelemetryService telemetryService: IAdsTelemetryService,
		@IInstantiationService private _instantiationService: IInstantiationService,
		@ITextResourcePropertiesService textResourcePropertiesService: ITextResourcePropertiesService,
	) {
		super(
			localize("insertCellsModal.title", "Insert cells"),
			'InsertCellsModal',
			telemetryService,
			layoutService,
			clipboardService,
			themeService,
			logService,
			textResourcePropertiesService,
			contextKeyService,
			{ hasErrors: true, hasSpinner: true }
		);

		const options = this.getOptions();
		this.viewModel = new CellOptionsModel(options, this.onInsert, this._context);
	}

	protected renderBody(container: HTMLElement): void {
		this.createOptions(container)
			.catch((e) => { this.setError(localize("insertCellsModal.thumbnailError", "Error: Unable to generate thumbnails.")); });
	}

	protected layout(height: number): void {
		// No-op for now. No need to relayout.
	}

	private async createOptions(container: HTMLElement): Promise<void> {
		const activeView = this._context.getActiveView();
		const cellsAvailableToInsert = activeView.hiddenCells;

<<<<<<< HEAD
		const thumbnails = await Promise.all(
			cellsAvailableToInsert.map(async (cell) => {
				return {
					id: cell.cellGuid,
					path: await this.generateScreenshot(cell)
				} as Thumbnail;
			})
		);
=======
		cellsAvailableToInsert.forEach(async (cell) => {
			const optionWidget = this.createCheckBoxHelper(
				container,
				'<div class="loading-spinner-container"><div class="loading-spinner codicon in-progress"></div></div>',
				false,
				() => this.onOptionChecked(cell.cellGuid)
			);

			const img = await this.generateScreenshot(cell);
			const wrapper = DOM.$<HTMLDivElement>('div.thumnail-wrapper');
			const thumbnail = DOM.$<HTMLImageElement>('img.thumbnail');

			thumbnail.src = img;
			thumbnail.style.maxWidth = '100%';
			DOM.append(wrapper, thumbnail);
			optionWidget.label = wrapper.outerHTML;
>>>>>>> ed280cb0

		this.bootstrapAngular(container, thumbnails);
	}

	public onOptionChecked(e: IComponentEventArgs) {
		if (e.args?.value) {
			let optionName: string = e.args.value;
			this.viewModel.setOptionValue(optionName, e.args.selected);
			this.validate();
		}
	}

	public async generateScreenshot(cell: ICellModel, screenshotWidth: number = 300, screenshowHeight: number = 300, backgroundColor: string = '#ffffff'): Promise<string> {
		let componentFactory = this._componentFactoryResolver.resolveComponentFactory(TextCellComponent);
		let component = this._containerRef.createComponent(componentFactory);

		component.instance.model = this._context.notebook as NotebookModel;
		component.instance.cellModel = cell;

		component.instance.handleContentChanged();

		const element: HTMLElement = component.instance.outputRef.nativeElement;

		const scale = element.clientWidth / screenshotWidth;
		const canvasWidth = element.clientWidth / scale;
		const canvasHeight = element.clientHeight / scale;

		return toJpeg(component.instance.outputRef.nativeElement, { quality: .6, canvasWidth, canvasHeight, backgroundColor });
	}

	public async generateScreenshot(cell: ICellModel, screenshotWidth: number = 300, screenshowHeight: number = 300, backgroundColor: string = '#ffffff'): Promise<string> {
		let componentFactory = this._componentFactoryResolver.resolveComponentFactory(TextCellComponent);
		let component = this._containerRef.createComponent(componentFactory);

		component.instance.model = this._context.notebook as NotebookModel;
		component.instance.cellModel = cell;

		component.instance.handleContentChanged();

		const element: HTMLElement = component.instance.outputRef.nativeElement;

		const scale = element.clientWidth / screenshotWidth;
		const canvasWidth = element.clientWidth / scale;
		const canvasHeight = element.clientHeight / scale;

		return toJpeg(component.instance.outputRef.nativeElement, { quality: .6, canvasWidth, canvasHeight, backgroundColor });
	}

	private getOptions(): ServiceOption[] {
		const activeView = this._context.getActiveView();
		const cellsAvailableToInsert = activeView.hiddenCells;
		return cellsAvailableToInsert.map((cell) => ({
			name: cell.cellGuid,
			displayName: truncate(cell.renderedOutputTextContent[0] ?? '', this._maxTitleLength) || localize("insertCellsModal.untitled", "Untitled Cell : {0}", cell.cellGuid),
			description: '',
			groupName: undefined,
			valueType: ServiceOptionType.boolean,
			defaultValue: '',
			objectType: undefined,
			categoryValues: [],
			isRequired: false,
			isArray: undefined,
		}));
	}

	public override render() {
		super.render();

		this._submitButton = this.addFooterButton(localize('insertCellsModal.Insert', "Insert"), () => this.onSubmitHandler());
		this._cancelButton = this.addFooterButton(localize('insertCellsModal.Cancel', "Cancel"), () => this.onCancelHandler(), 'right', true);

		this._register(attachButtonStyler(this._submitButton, this._themeService));
		this._register(attachButtonStyler(this._cancelButton, this._themeService));

		attachModalDialogStyler(this, this._themeService);
		this.validate();
	}

	private validate() {
		if (this.viewModel.checkedOptions.length) {
			this._submitButton.enabled = true;
		} else {
			this._submitButton.enabled = false;
		}
	}

	private onSubmitHandler() {
		this.viewModel.restoreCells();
		this.close();
	}

	private onCancelHandler() {
		this.close();
	}

	public close(): void {
		return this.hide();
	}

	public async open(): Promise<void> {
		this.show();
	}

	public override dispose(): void {
		super.dispose();

		if (this._moduleRef) {
			this._moduleRef.destroy();
		}
	}

	/**
	 * Get the bootstrap params and perform the bootstrap
	 */
	private bootstrapAngular(bodyContainer: HTMLElement, thumbnails: Thumbnail[]) {
		this._instantiationService.invokeFunction<void, any[]>(bootstrapAngular,
			InsertCellsModule,
			bodyContainer,
			'insert-cells-screenshots-component',
			{
				thumbnails,
				onClick: (e: IComponentEventArgs) => { this.onOptionChecked(e); }
			},
			undefined,
			(moduleRef: NgModuleRef<typeof InsertCellsModule>) => this._moduleRef = moduleRef);
	}
}

registerThemingParticipant((theme: IColorTheme, collector: ICssStyleCollector) => {
	const inputBorderColor = theme.getColor(inputBorder);
	if (inputBorderColor) {
		collector.addRule(`
		#insert-dialog-cell-grid input[type="checkbox"] + label {
			border: 2px solid;
			border-color: ${inputBorderColor.toString()};
			display: flex;
			height: 125px;
			overflow: hidden;
		}
		`);
	}

	const inputActiveOptionBorderColor = theme.getColor(inputValidationInfoBorder);
	if (inputActiveOptionBorderColor) {
		collector.addRule(`
		#insert-dialog-cell-grid input[type="checkbox"]:checked + label {
			border-color: ${inputActiveOptionBorderColor.toString()};
		}
		`);
	}
});<|MERGE_RESOLUTION|>--- conflicted
+++ resolved
@@ -17,11 +17,7 @@
 import { ServiceOption } from 'azdata';
 import * as DialogHelper from 'sql/workbench/browser/modal/dialogHelper';
 import { TextCellComponent } from 'sql/workbench/contrib/notebook/browser/cellViews/textCell.component';
-<<<<<<< HEAD
 import { NgModuleRef, ComponentFactoryResolver, ViewContainerRef } from '@angular/core';
-=======
-import { ComponentFactoryResolver, ViewContainerRef } from '@angular/core';
->>>>>>> ed280cb0
 import { ICellModel } from 'sql/workbench/services/notebook/browser/models/modelInterfaces';
 import { NotebookModel } from 'sql/workbench/services/notebook/browser/models/notebookModel';
 import { inputBorder, inputValidationInfoBorder } from 'vs/platform/theme/common/colorRegistry';
@@ -33,11 +29,8 @@
 import { attachButtonStyler } from 'vs/platform/theme/common/styler';
 import { truncate } from 'vs/base/common/strings';
 import { toJpeg } from 'html-to-image';
-<<<<<<< HEAD
 import { IComponentEventArgs } from 'sql/platform/dashboard/browser/interfaces';
 import { Thumbnail } from 'sql/workbench/contrib/notebook/browser/notebookViews/insertCellsScreenshots.component';
-=======
->>>>>>> ed280cb0
 
 type CellOption = {
 	optionMetadata: ServiceOption,
@@ -153,7 +146,6 @@
 		const activeView = this._context.getActiveView();
 		const cellsAvailableToInsert = activeView.hiddenCells;
 
-<<<<<<< HEAD
 		const thumbnails = await Promise.all(
 			cellsAvailableToInsert.map(async (cell) => {
 				return {
@@ -162,24 +154,6 @@
 				} as Thumbnail;
 			})
 		);
-=======
-		cellsAvailableToInsert.forEach(async (cell) => {
-			const optionWidget = this.createCheckBoxHelper(
-				container,
-				'<div class="loading-spinner-container"><div class="loading-spinner codicon in-progress"></div></div>',
-				false,
-				() => this.onOptionChecked(cell.cellGuid)
-			);
-
-			const img = await this.generateScreenshot(cell);
-			const wrapper = DOM.$<HTMLDivElement>('div.thumnail-wrapper');
-			const thumbnail = DOM.$<HTMLImageElement>('img.thumbnail');
-
-			thumbnail.src = img;
-			thumbnail.style.maxWidth = '100%';
-			DOM.append(wrapper, thumbnail);
-			optionWidget.label = wrapper.outerHTML;
->>>>>>> ed280cb0
 
 		this.bootstrapAngular(container, thumbnails);
 	}
