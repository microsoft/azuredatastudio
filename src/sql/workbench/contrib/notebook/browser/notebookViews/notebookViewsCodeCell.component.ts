--- conflicted
+++ resolved
@@ -29,10 +29,6 @@
 		super(changeRef);
 	}
 
-<<<<<<< HEAD
-	get outputs(): nb.ICellOutput[] {
-		return this.cellModel.outputs.filter((output: nb.ICellOutput) => (output as nb.IDisplayResult)?.data && (output as nb.IDisplayResult)?.data['text/plain'] !== '<IPython.core.display.HTML object>');
-=======
 	override ngOnInit() {
 		if (this.cellModel) {
 			this._register(this.cellModel.onCollapseStateChanged((state) => {
@@ -92,6 +88,5 @@
 			.filter((output: nb.IDisplayResult) => output.data === undefined || output?.data['text/plain'] !== '<IPython.core.display.HTML object>')
 			.map((output: nb.ICellOutput) => ({ ...output }))
 			.map((output: nb.ICellOutput) => { output.metadata = { ...output.metadata }; return output; });
->>>>>>> cb54cc7b
 	}
 }