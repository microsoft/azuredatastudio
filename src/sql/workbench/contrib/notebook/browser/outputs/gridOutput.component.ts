--- conflicted
+++ resolved
@@ -40,12 +40,9 @@
 import { values } from 'vs/base/common/collections';
 import { URI } from 'vs/base/common/uri';
 import { assign } from 'vs/base/common/objects';
-<<<<<<< HEAD
 import { QueryResultId } from 'sql/workbench/services/notebook/browser/models/cell';
 
-=======
 import { equals } from 'vs/base/common/arrays';
->>>>>>> 0c82024c
 @Component({
 	selector: GridOutputComponent.SELECTOR,
 	template: `<div #output class="notebook-cellTable"></div>`
