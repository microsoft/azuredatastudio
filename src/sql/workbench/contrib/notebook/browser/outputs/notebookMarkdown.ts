/*---------------------------------------------------------------------------------------------
 *  Copyright (c) Microsoft Corporation. All rights reserved.
 *  Licensed under the Source EULA. See License.txt in the project root for license information.
 *--------------------------------------------------------------------------------------------*/
import * as path from 'vs/base/common/path';

import { nb } from 'azdata';
import { URI } from 'vs/base/common/uri';
import { IMarkdownString, removeMarkdownEscapes } from 'vs/base/common/htmlContent';
import { IMarkdownRenderResult } from 'vs/editor/browser/core/markdownRenderer';
import * as marked from 'sql/base/common/marked/marked';
import { defaultGenerator } from 'vs/base/common/idGenerator';
import { revive } from 'vs/base/common/marshalling';
import { ImageMimeTypes } from 'sql/workbench/services/notebook/common/contracts';
import { IMarkdownStringWithCellAttachments, MarkdownRenderOptionsWithCellAttachments } from 'sql/workbench/contrib/notebook/browser/cellViews/interfaces';
import { replaceInvalidLinkPath } from 'sql/workbench/contrib/notebook/common/utils';

// Based off of HtmlContentRenderer
export class NotebookMarkdownRenderer {
	private _notebookURI: URI;
	private _baseUrls: string[] = [];

	constructor() {

	}

	render(markdown: IMarkdownStringWithCellAttachments): IMarkdownRenderResult {
		const element: HTMLElement = markdown ? this.renderMarkdown(markdown, { cellAttachments: markdown.cellAttachments }) : document.createElement('span');
		return {
			element,
			dispose: () => { }
		};
	}

	createElement(options: MarkdownRenderOptionsWithCellAttachments): HTMLElement {
		const tagName = options.inline ? 'span' : 'div';
		const element = document.createElement(tagName);
		if (options.className) {
			element.className = options.className;
		}
		return element;
	}

	parse(text: string): any {
		let data = JSON.parse(text);
		data = revive(data, 0);
		return data;
	}

	/**
	 * Create html nodes for the given content element.
	 * Adapted from htmlContentRenderer. Ensures that the markdown renderer
	 * gets passed in the correct baseUrl for the notebook's saved location,
	 * respects the trusted state of a notebook, and allows command links to
	 * be clickable.
	 */
	renderMarkdown(markdown: IMarkdownString, options: MarkdownRenderOptionsWithCellAttachments = {}): HTMLElement {
		const element = this.createElement(options);

		// signal to code-block render that the element has been created
		let signalInnerHTML: () => void;
		const withInnerHTML = new Promise<void>(c => signalInnerHTML = c);

		let notebookFolder = this._notebookURI ? path.join(path.dirname(this._notebookURI.fsPath), path.sep) : '';
		if (!this._baseUrls.some(x => x === notebookFolder)) {
			this._baseUrls.push(notebookFolder);
		}
		const renderer = new marked.Renderer({ baseUrl: notebookFolder });
		renderer.image = (href: string, title: string, text: string) => {
			const attachment = findAttachmentIfExists(href, options.cellAttachments);
			// Attachments are already properly formed, so do not need cleaning. Cleaning only takes into account relative/absolute
			// paths issues, and encoding issues -- neither of which apply to cell attachments.
			// Attachments are always shown, regardless of notebook trust
			href = attachment ? attachment : this.cleanUrl(!markdown.isTrusted, notebookFolder, href);
			let dimensions: string[] = [];
			if (href) {
				const splitted = href.split('|').map(s => s.trim());
				href = splitted[0];
				const parameters = splitted[1];
				if (parameters) {
					const heightFromParams = /height=(\d+)/.exec(parameters);
					const widthFromParams = /width=(\d+)/.exec(parameters);
					const height = heightFromParams ? heightFromParams[1] : '';
					const width = widthFromParams ? widthFromParams[1] : '';
					const widthIsFinite = isFinite(parseInt(width));
					const heightIsFinite = isFinite(parseInt(height));
					if (widthIsFinite) {
						dimensions.push(`width="${width}"`);
					}
					if (heightIsFinite) {
						dimensions.push(`height="${height}"`);
					}
				}
			}
			let attributes: string[] = [];
			if (href) {
				attributes.push(`src="${href}"`);
			}
			if (text) {
				attributes.push(`alt="${text}"`);
			}
			if (title) {
				attributes.push(`title="${title}"`);
			}
			if (dimensions.length) {
				attributes = attributes.concat(dimensions);
			}
			return '<img ' + attributes.join(' ') + '>';
		};
		renderer.link = (href: string, title: string, text: string): string => {
			let hrefAbsolute: boolean = path.isAbsolute(href);
			href = this.cleanUrl(!markdown.isTrusted, notebookFolder, href);
			if (href === null) {
				return text;
			}
			// Remove markdown escapes. Workaround for https://github.com/chjj/marked/issues/829
			if (href === text) { // raw link case
				text = removeMarkdownEscapes(text);
			}
			title = removeMarkdownEscapes(title);
			// only remove markdown escapes if it's a hyperlink, filepath usually can start with .{}_
			// and the below function escapes them if it encounters in the path.
			// dev note: using path.isAbsolute instead of isPathLocal since the latter accepts resolver (IRenderMime.IResolver) to check isLocal
			if (!path.isAbsolute(href)) {
				href = removeMarkdownEscapes(href);
			}
			if (
				!href
				|| !markdown.isTrusted
				|| href.match(/^data:|javascript:/i)
				|| href.match(/^command:(\/\/\/)?_workbench\.downloadResource/i)
			) {
				// drop the link
				return text;

			} else {
				// HTML Encode href
				let uri = URI.parse(href);
				// mailto uris do not need additional encoding of &, otherwise it would not render properly
				if (uri.scheme !== 'mailto') {
					href = href.replace(/&(?!amp;)/g, '&amp;');
				}
<<<<<<< HEAD
				return `<a href=${href} data-href="${href}" title="${title || href}" is-absolute=${hrefAbsolute}>${text}</a>`;
=======
				href = href.replace(/</g, '&lt;')
					.replace(/>/g, '&gt;')
					.replace(/"/g, '&quot;')
					.replace(/'/g, '&#39;');
				return `<a href=${href} data-href="${href}" title="${title || href}">${text}</a>`;
>>>>>>> 788c84a1
			}
		};
		renderer.paragraph = (text): string => {
			return `<p>${text}</p>`;
		};

		if (options.codeBlockRenderer) {
			renderer.code = (code, lang) => {
				const value = options.codeBlockRenderer!(lang, code);
				// when code-block rendering is async we return sync
				// but update the node with the real result later.
				const id = defaultGenerator.nextId();

				const promise = value.then(strValue => {
					withInnerHTML.then(e => {
						const span = element.querySelector(`div[data-code="${id}"]`);
						if (span) {
							span.innerHTML = strValue.innerHTML;
						}
					}).catch(err => {
						// ignore
					});
				});

				if (options.asyncRenderCallback) {
					promise.then(options.asyncRenderCallback);
				}

				return `<div class="code" data-code="${id}">${escape(code)}</div>`;
			};
		}

		const markedOptions: marked.MarkedOptions = {
			sanitize: !markdown.isTrusted,
			renderer,
			baseUrl: notebookFolder
		};

		element.innerHTML = marked.parse(markdown.value, markedOptions);
		signalInnerHTML!();

		return element;
	}

	// This following methods have been adapted from marked.js
	// Copyright (c) 2011-2014, Christopher Jeffrey (https://github.com/chjj/)
	cleanUrl(sanitize: boolean, base: string, href: string) {
		if (sanitize) {
			let prot: string;
			try {
				prot = decodeURIComponent(unescape(href))
					.replace(/[^\w:]/g, '')
					.toLowerCase();
			} catch (e) {
				return null;
			}
			if (prot.indexOf('javascript:') === 0 || prot.indexOf('vbscript:') === 0 || prot.indexOf('data:') === 0) {
				return null;
			}
		}
		try {
			// The call to resolveUrl() (where relative hrefs are converted to absolute ones) comes after this point
			// Therefore, we only want to return immediately if the path is absolute here
			if (URI.parse(href) && path.isAbsolute(href)) {
				return href;
			}
		} catch {
			// ignore
		}
		let originIndependentUrl = /^$|^[a-z][a-z0-9+.-]*:|^[?#]/i;
		if (base && !originIndependentUrl.test(href) && !path.isAbsolute(href)) {
			href = this.resolveUrl(base, href);
		}
		try {
			href = encodeURI(href).replace(/%5C/g, '\\').replace(/%7C/g, '|').replace(/%25/g, '%');
		} catch (e) {
			return null;
		}
		return href;

	}

	resolveUrl(base: string, href: string) {
		if (!this._baseUrls[' ' + base]) {
			// we can ignore everything in base after the last slash of its path component,
			// but we might need to add _that_
			// https://tools.ietf.org/html/rfc3986#section-3
			if (/^[^:]+:\/*[^/]*$/.test(base)) {
				this._baseUrls[' ' + base] = base + '/';
			} else {
				// Remove trailing 'c's. /c*$/ is vulnerable to REDOS.
				this._baseUrls[' ' + base] = base.replace(/c*$/, '');
			}
		}
		base = this._baseUrls[' ' + base];

		if (href.slice(0, 2) === '//') {
			return base.replace(/:[\s\S]*/, ':') + href;
		} else if (href.charAt(0) === '/') {
			return base.replace(/(:\/*[^/]*)[\s\S]*/, '$1') + href;
		} else if (href.slice(0, 2) === '..') {
			// we need to format invalid href formats (ex. ....\file to ..\..\file)
			// in order to resolve to an absolute link
			// Issue tracked here: https://github.com/markedjs/marked/issues/2135
			href = replaceInvalidLinkPath(href);
			return path.join(base, href);
		} else {
			return base + href;
		}
	}

	// end marked.js adaptation

	setNotebookURI(val: URI) {
		this._notebookURI = val;
	}
}

/**
* The following is a sample cell attachment from JSON:
*  "attachments": {
*     "test.png": {
*        "image/png": "iVBORw0KGgoAAAANggg==="
*     }
*  }
*
* In a cell, the above attachment would be referenced in markdown like this:
* ![altText](attachment:test.png)
*/
function findAttachmentIfExists(href: string, cellAttachments: nb.ICellAttachments): string {
	if (href.startsWith('attachment:') && cellAttachments) {
		const imageName = href.replace('attachment:', '');
		const imageDefinition = cellAttachments[imageName];
		if (imageDefinition) {
			for (let i = 0; i < ImageMimeTypes.length; i++) {
				if (imageDefinition[ImageMimeTypes[i]]) {
					return `data:${ImageMimeTypes[i]};base64,${imageDefinition[ImageMimeTypes[i]]}`;
				}
			}
		}
	}
	return '';
}<|MERGE_RESOLUTION|>--- conflicted
+++ resolved
@@ -140,15 +140,11 @@
 				if (uri.scheme !== 'mailto') {
 					href = href.replace(/&(?!amp;)/g, '&amp;');
 				}
-<<<<<<< HEAD
-				return `<a href=${href} data-href="${href}" title="${title || href}" is-absolute=${hrefAbsolute}>${text}</a>`;
-=======
 				href = href.replace(/</g, '&lt;')
 					.replace(/>/g, '&gt;')
 					.replace(/"/g, '&quot;')
 					.replace(/'/g, '&#39;');
 				return `<a href=${href} data-href="${href}" title="${title || href}">${text}</a>`;
->>>>>>> 788c84a1
 			}
 		};
 		renderer.paragraph = (text): string => {
