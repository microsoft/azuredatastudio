/*---------------------------------------------------------------------------------------------
 *  Copyright (c) Microsoft Corporation. All rights reserved.
 *  Licensed under the Source EULA. See License.txt in the project root for license information.
 *--------------------------------------------------------------------------------------------*/

import TurndownService = require('turndown');
import { URI } from 'vs/base/common/uri';
import * as path from 'vs/base/common/path';
import * as turndownPluginGfm from 'sql/workbench/contrib/notebook/browser/turndownPluginGfm';
import { replaceInvalidLinkPath } from 'sql/workbench/contrib/notebook/common/utils';

// These replacements apply only to text. Here's how it's handled from Turndown:
// if (node.nodeType === 3) {
//	replacement = node.isCode ? node.nodeValue : self.escape(node.nodeValue);
// }
const markdownReplacements = [
	[/\\/g, '\\\\'],
	[/\*/g, '\\*'],
	[/^-/g, '\\-'],
	[/^\+ /g, '\\+ '],
	[/^(=+)/g, '\\$1'],
	[/^(#{1,6}) /g, '\\$1 '],
	[/`/g, '\\`'],
	[/^~~~/g, '\\~~~'],
	[/\[/g, '\\['],
	[/\]/g, '\\]'],
	[/^>/g, '\\>'],
	[/_/g, '\\_'],
	[/^(\d+)\. /g, '$1\\. '],
	[/</g, '\\<'], // Added to ensure sample text like <hello> is escaped
	[/>/g, '\\>'], // Added to ensure sample text like <hello> is escaped
];
export class HTMLMarkdownConverter {
	private turndownService: TurndownService;

	constructor(private notebookUri: URI) {
		this.turndownService = new TurndownService({ 'emDelimiter': '_', 'bulletListMarker': '-', 'headingStyle': 'atx', blankReplacement: blankReplacement });
		this.setTurndownOptions();
	}

	public convert(html: string): string {
		return this.turndownService.turndown(html, { gfm: true });
	}

	private setTurndownOptions() {
		this.turndownService.keep(['style']);
		this.turndownService.use(turndownPluginGfm.gfm);
		this.turndownService.addRule('pre', {
			filter: 'pre',
			replacement: function (content, node) {
				return '\n```\n' + node.textContent + '\n```\n';
			}
		});
		this.turndownService.addRule('mark', {
			filter: 'mark',
			replacement: (content, node) => {
				return '<mark>' + content + '</mark>';
			}
		});
		this.turndownService.addRule('underline', {
			filter: ['u'],
			replacement: (content, node, options) => {
				if (!content.trim()) {
					return '';
				}
				content = addHighlightIfYellowBgExists(node, content);
				return '<u>' + content + '</u>';
			}
		});
		this.turndownService.addRule('caption', {
			filter: 'caption',
			replacement: function (content, node) {
				return `${node.outerHTML}
				`;
			}
		});
		this.turndownService.addRule('span', {
			filter: 'span',
			replacement: function (content, node) {
				// There are certain properties that either don't have equivalents in markdown or whose transformations
				// don't have actions defined in WYSIWYG yet. To unblock users, leaving these elements alone (including their child elements)
				// Note: the initial list was generated from our TSG Jupyter Book
				if (node && node.style) {
					if (node.style.color ||
						node.style.fontSize ||
						(node.style.backgroundColor && node.style.backgroundColor !== 'yellow') ||
						(node.style.background && node.style.background !== 'yellow') ||
						node.style.lineHeight ||
						node.style.marginLeft ||
						node.style.marginBottom ||
						node.style.textAlign
					) {
						return node.outerHTML;
					}
				}
				let beginString = '';
				let endString = '';
				// TODO: handle other background colors and more styles
				if (node?.style?.backgroundColor === 'yellow') {
					beginString = '<mark>' + beginString;
					endString += '</mark>';
				}
				if (node?.style?.fontWeight === 'bold') {
					beginString = '**' + beginString;
					endString += '**';
				}
				if (node?.style?.fontStyle === 'italic') {
					beginString = '_' + beginString;
					endString += '_';
				}
				if (node?.style?.textDecorationLine === 'underline') {
					beginString = '<u>' + beginString;
					endString += '</u>';
				}
				return beginString + content + endString;
			}
		});
		this.turndownService.addRule('img', {
			filter: 'img',
			replacement: (content, node) => {
				if (node?.src) {
					let imgPath = URI.parse(node.src);
					const notebookFolder: string = this.notebookUri ? path.join(path.dirname(this.notebookUri.fsPath), path.sep) : '';
					let relativePath = findPathRelativeToContent(notebookFolder, imgPath);
					if (relativePath) {
						return `![${node.alt}](${relativePath})`;
					}
				}
				return `![${node.alt}](${node.src})`;
			}
		});
		this.turndownService.addRule('a', {
			filter: 'a',
			replacement: (content, node) => {
				let href = node.href;
				let notebookLink: URI | undefined;
				const isAnchorLinkInFile = (node.attributes.href?.nodeValue.startsWith('#') || href.includes('#')) && href.startsWith('file://');
				if (isAnchorLinkInFile) {
					notebookLink = getUriAnchorLink(node, this.notebookUri);
				} else {
					//On Windows, if notebook is not trusted then the href attr is removed for all non-web URL links
					// href contains either a hyperlink or a URI-encoded absolute path. (See resolveUrls method in notebookMarkdown.ts)
					notebookLink = href ? URI.parse(href) : URI.file(node.title);
				}
				const notebookFolder = this.notebookUri ? path.join(path.dirname(this.notebookUri.fsPath), path.sep) : '';
				if (notebookLink.fsPath !== this.notebookUri.fsPath) {
					let relativePath = findPathRelativeToContent(notebookFolder, notebookLink);
					if (relativePath) {
						return `[${node.innerText}](${relativePath})`;
					}
				} else if (notebookLink?.fragment) {
					// if the anchor link is to a section in the same notebook then just add the fragment
					return `[${content}](${notebookLink.fragment})`;
				}

				return `[${content}](${href})`;
			}
		});
		// Only nested list case differs from original turndown rule
		// This ensures that tightly coupled lists are treated as such and do not have excess newlines in markdown
		this.turndownService.addRule('list', {
			filter: ['ul', 'ol'],
			replacement: function (content, node) {
				let parent = node.parentNode;
				if ((parent.nodeName === 'LI' && parent.lastElementChild === node)) {
					return '\n' + content;
				} else if (parent.nodeName === 'UL' || parent.nodeName === 'OL') { // Nested list case
					return '\n' + content + '\n';
				} else {
					return '\n\n' + content + '\n\n';
				}
			}
		});
		this.turndownService.addRule('lineBreak', {
			filter: 'br',
			replacement: function (content, node, options) {
				// For elements that aren't lists, convert <br> into its markdown equivalent
				if (node.parentElement?.nodeName !== 'LI') {
					// Keeps <br> in table cell/head in order to keep new linehow
					if (node.parentElement?.nodeName === 'TD' || node.parentElement?.nodeName === 'TH') {
						return '<br>';
					}
					return options.br + '\n';
				}
				// One (and only one) line break is ignored when it's inside of a list item
				// Otherwise, a new list will be created due to the looseness of the list
				let numberLineBreaks = 0;
				(node.parentElement as HTMLElement)?.childNodes?.forEach(n => {
					if (n.nodeName === 'BR') {
						numberLineBreaks++;
					}
				});
				return numberLineBreaks > 1 ? options.br + '\n' : '';
			}
		});
		this.turndownService.addRule('listItem', {
			filter: 'li',
			replacement: function (content, node, options) {
				content = content
					.replace(/^\n+/, '') // remove leading newlines
					.replace(/\n+$/, '\n') // replace trailing newlines with just a single one
					.replace(/\n/gm, '\n    '); // indent
				let prefix = options.bulletListMarker + ' ';
				let parent = node.parentNode;
				let nestedCount = 0;
				if (parent.nodeName === 'OL') {
					let start = parent.getAttribute('start');
					let index = Array.prototype.indexOf.call(parent.children, node);
					prefix = (start ? Number(start) + index : index + 1) + '. ';
				} else if (parent.nodeName === 'UL') {
					while (parent?.nodeName === 'UL') {
						nestedCount++;
						parent = parent?.parentNode;
					}
					prefix = ('    '.repeat(nestedCount - 1)) + options.bulletListMarker + ' ';
				}
				return (
					prefix + content + (node.nextSibling && !/\n$/.test(content) ? '\n' : '')
				);
			}
		});
		this.turndownService.addRule('heading', {
			filter: ['h1', 'h2', 'h3', 'h4', 'h5', 'h6'],
			replacement: function (content, node, options) {
				let hLevel = Number(node.nodeName.charAt(1));
				if (options.headingStyle === 'setext' && hLevel < 3) {
					let underline = '#'.repeat(hLevel);
					return '\n\n' + content + '\n' + underline + '\n\n';
				} else {
					return '\n\n' + '#'.repeat(hLevel) + ' ' + content + '\n\n';
				}
			}
		});
		this.turndownService.addRule('bold', {
			filter: ['strong', 'b'],
			replacement: function (content, node, options) {
				content = addHighlightIfYellowBgExists(node, content);
				if (!content.trim()) { return ''; }
				return options.strongDelimiter + content + options.strongDelimiter;
			}
		});
		this.turndownService.addRule('italicize', {
			filter: ['em', 'i'],
			replacement: function (content, node, options) {
				content = addHighlightIfYellowBgExists(node, content);
				if (!content.trim()) { return ''; }
				return options.emDelimiter + content + options.emDelimiter;
			}
		});
		this.turndownService.addRule('code', {
			filter: function (node) {
				let hasSiblings = node.previousSibling || node.nextSibling;
				let isCodeBlock = node.parentNode.nodeName === 'PRE' && !hasSiblings;

				return node.nodeName === 'CODE' && !isCodeBlock;
			},
			replacement: function (content, node, options) {
				if (!content.trim()) { return ''; }

				let delimiter = '`';
				let leadingSpace = '';
				let trailingSpace = '';
				let matches = content.match(/`+/gm);
				if (matches) {
					if (/^`/.test(content)) { leadingSpace = ' '; }
					if (/`$/.test(content)) { trailingSpace = ' '; }
					while (matches.indexOf(delimiter) !== -1) { delimiter = delimiter + '`'; }
				}

				return delimiter + leadingSpace + content + trailingSpace + delimiter;
			}
		});

		this.turndownService.addRule('p', {
			filter: 'p',
			replacement: function (content, node) {
				// If inside of a table cell, extra newlines would break table rendering
				return isInsideTable(node) ? content : '\n\n' + content + '\n\n';
			}
		});

		this.turndownService.escape = escapeMarkdown;
	}
}

function escapeMarkdown(text) {
	return markdownReplacements.reduce(
		(search, replacement) => search.replace(replacement[0], replacement[1]),
		text,
	);
}

function blankReplacement(content, node) {
	// When outdenting a nested list, an empty list will still remain. Need to handle this case.
	if (node.nodeName === 'UL' || node.nodeName === 'OL') {
		return '\n';
	} else if (isInsideTable(node)) {
		return '  ';
	}
	return node.isBlock ? '\n\n' : '';
}

function isInsideTable(node): boolean {
	return node.parentNode?.nodeName === 'TH' || node.parentNode?.nodeName === 'TD';
}

export function findPathRelativeToContent(notebookFolder: string, contentPath: URI | undefined): string {
	if (notebookFolder) {
		if (contentPath?.scheme === 'file') {
			let relativePath = contentPath.fragment ? path.relative(notebookFolder, contentPath.fsPath).concat('#', contentPath.fragment) : path.relative(notebookFolder, contentPath.fsPath);
			//if path contains whitespaces then it's not identified as a link
			relativePath = relativePath.replace(/\s/g, '%20');
<<<<<<< HEAD
			if (relativePath.startsWith(path.join('..', path.sep)) || relativePath.startsWith(path.join('.', path.sep))) {
=======
			// if relativePath contains improper directory format due to marked js parsing returning an invalid path (ex. ....\) then we need to replace it to ensure the directories are formatted properly (ex. ..\..\)
			relativePath = replaceInvalidLinkPath(relativePath);
			if (relativePath.startsWith(path.join('..', path.sep) || path.join('.', path.sep))) {
>>>>>>> 880cfc3b
				return relativePath;
			} else {
				// if the relative path does not contain ./ at the beginning, we need to add it so it's recognized as a link
				return `.${path.join(path.sep, relativePath)}`;
			}
		}
	}
	return '';
}

export function addHighlightIfYellowBgExists(node, content: string): string {
	if (node?.style?.backgroundColor === 'yellow') {
		return '<mark>' + content + '</mark>';
	}
	return content;
}

export function getUriAnchorLink(node, notebookUri: URI): URI {
	const sectionLinkToAnotherFile = node.href.includes('#') && !node.attributes.href?.nodeValue.startsWith('#');
	if (sectionLinkToAnotherFile) {
		let absolutePath = !path.isAbsolute(node.attributes.href?.nodeValue) ? path.resolve(path.dirname(notebookUri.fsPath), node.attributes.href?.nodeValue) : node.attributes.href?.nodeValue;
		// if section link is different from the current notebook
		return URI.file(absolutePath);
	} else {
		// else build an uri using the current notebookUri
		return URI.from({ scheme: 'file', path: notebookUri.path, fragment: node.attributes.href?.nodeValue });
	}
}<|MERGE_RESOLUTION|>--- conflicted
+++ resolved
@@ -310,13 +310,9 @@
 			let relativePath = contentPath.fragment ? path.relative(notebookFolder, contentPath.fsPath).concat('#', contentPath.fragment) : path.relative(notebookFolder, contentPath.fsPath);
 			//if path contains whitespaces then it's not identified as a link
 			relativePath = relativePath.replace(/\s/g, '%20');
-<<<<<<< HEAD
-			if (relativePath.startsWith(path.join('..', path.sep)) || relativePath.startsWith(path.join('.', path.sep))) {
-=======
 			// if relativePath contains improper directory format due to marked js parsing returning an invalid path (ex. ....\) then we need to replace it to ensure the directories are formatted properly (ex. ..\..\)
 			relativePath = replaceInvalidLinkPath(relativePath);
-			if (relativePath.startsWith(path.join('..', path.sep) || path.join('.', path.sep))) {
->>>>>>> 880cfc3b
+			if (relativePath.startsWith(path.join('..', path.sep)) || relativePath.startsWith(path.join('.', path.sep))) {
 				return relativePath;
 			} else {
 				// if the relative path does not contain ./ at the beginning, we need to add it so it's recognized as a link
