/*---------------------------------------------------------------------------------------------
 *  Copyright (c) Microsoft Corporation. All rights reserved.
 *  Licensed under the Source EULA. See License.txt in the project root for license information.
 *--------------------------------------------------------------------------------------------*/

import TurndownService = require('turndown');
import { URI } from 'vs/base/common/uri';
import * as path from 'vs/base/common/path';
import * as turndownPluginGfm from 'sql/workbench/contrib/notebook/browser/turndownPluginGfm';

export class HTMLMarkdownConverter {
	private turndownService: TurndownService;

	constructor(private notebookUri: URI) {
		this.turndownService = new TurndownService({ 'emDelimiter': '_', 'bulletListMarker': '-', 'headingStyle': 'atx' });
		this.setTurndownOptions();
	}

	public convert(html: string): string {
		return this.turndownService.turndown(html, { gfm: true });
	}

	private setTurndownOptions() {
<<<<<<< HEAD
=======
		this.turndownService.keep(['u', 'mark', 'style']);
>>>>>>> 1078d677
		this.turndownService.use(turndownPluginGfm.gfm);
		this.turndownService.addRule('pre', {
			filter: 'pre',
			replacement: function (content, node) {
				return '\n```\n' + node.textContent + '\n```\n';
			}
		});
		this.turndownService.addRule('mark', {
			filter: 'mark',
			replacement: (content, node) => {
				return '<mark>' + content + '</mark>';
			}
		});
		this.turndownService.addRule('strong', {
			filter: ['strong', 'b'],
			replacement: function (content, node, options) {
				if (!content.trim()) {
					return '';
				}
				content = addHighlightIfYellowBgExists(node, content);
				return options.strongDelimiter + content + options.strongDelimiter;
			}
		});
		this.turndownService.addRule('emphasis', {
			filter: ['em', 'i'],
			replacement: function (content, node, options) {
				if (!content.trim()) {
					return '';
				}
				content = addHighlightIfYellowBgExists(node, content);
				return options.emDelimiter + content + options.emDelimiter;
			}
		});
		this.turndownService.addRule('underline', {
			filter: ['u'],
			replacement: (content, node, options) => {
				if (!content.trim()) {
					return '';
				}
				content = addHighlightIfYellowBgExists(node, content);
				return '<u>' + content + '</u>';
			}
		});
		this.turndownService.addRule('caption', {
			filter: 'caption',
			replacement: function (content, node) {
				return `${node.outerHTML}
				`;
			}
		});
		this.turndownService.addRule('span', {
			filter: 'span',
<<<<<<< HEAD
			replacement: (content, node) => {
=======
			replacement: function (content, node) {
				let escapedText = escapeAngleBrackets(node.textContent);
				// There are certain properties that either don't have equivalents in markdown or whose transformations
				// don't have actions defined in WYSIWYG yet. To unblock users, leaving these elements alone (including their child elements)
				// Note: the initial list was generated from our TSG Jupyter Book
				if (node && node.style) {
					if (node.style.color ||
						node.style.fontSize ||
						(node.style.backgroundColor && node.style.backgroundColor !== 'yellow') ||
						(node.style.background && node.style.background !== 'yellow') ||
						node.style.lineHeight ||
						node.style.marginLeft ||
						node.style.marginBottom ||
						node.style.textAlign
					) {
						return node.outerHTML;
					}
				}
>>>>>>> 1078d677
				let beginString = '';
				let endString = '';
				// TODO: handle other background colors and more styles
				if (node?.style?.backgroundColor === 'yellow') {
					beginString = '<mark>' + beginString;
					endString += '</mark>';
				}
				if (node?.style?.fontWeight === 'bold') {
					beginString = '**' + beginString;
					endString += '**';
				}
				if (node?.style?.fontStyle === 'italic') {
					beginString = '_' + beginString;
					endString += '_';
				}
				if (node?.style?.textDecorationLine === 'underline') {
					beginString = '<u>' + beginString;
					endString += '</u>';
				}
<<<<<<< HEAD
				return beginString + content + endString;
=======
				return beginString + escapedText + endString;
>>>>>>> 1078d677
			}
		});
		this.turndownService.addRule('img', {
			filter: 'img',
			replacement: (content, node) => {
				if (node?.src) {
					let imgPath = URI.parse(node.src);
					const notebookFolder: string = this.notebookUri ? path.join(path.dirname(this.notebookUri.fsPath), path.sep) : '';
					let relativePath = findPathRelativeToContent(notebookFolder, imgPath);
					if (relativePath) {
						return `![${node.alt}](${relativePath})`;
					}
				}
				return `![${node.alt}](${node.src})`;
			}
		});
		this.turndownService.addRule('a', {
			filter: 'a',
			replacement: (content, node) => {
				//On Windows, if notebook is not trusted then the href attr is removed for all non-web URL links
				// href contains either a hyperlink or a URI-encoded absolute path. (See resolveUrls method in notebookMarkdown.ts)
				const notebookLink = node.href ? URI.parse(node.href) : URI.file(node.title);
				const notebookFolder = this.notebookUri ? path.join(path.dirname(this.notebookUri.fsPath), path.sep) : '';
				let relativePath = findPathRelativeToContent(notebookFolder, notebookLink);
				node.innerText = escapeAngleBrackets(node.innerText);
				content = escapeAngleBrackets(content);
				if (relativePath) {
					return `[${node.innerText}](${relativePath})`;
				}
				return `[${content}](${node.href})`;
			}
		});
		this.turndownService.addRule('listItem', {
			filter: 'li',
			replacement: function (content, node, options) {
				content = content
					.replace(/^\n+/, '') // remove leading newlines
					.replace(/\n+$/, '\n') // replace trailing newlines with just a single one
					.replace(/\n/gm, '\n    '); // indent
				content = escapeAngleBrackets(content);
				let prefix = options.bulletListMarker + ' ';
				let parent = node.parentNode;
				let nestedCount = 0;
				if (parent.nodeName === 'OL') {
					let start = parent.getAttribute('start');
					let index = Array.prototype.indexOf.call(parent.children, node);
					prefix = (start ? Number(start) + index : index + 1) + '. ';
				} else if (parent.nodeName === 'UL') {
					while (parent?.nodeName === 'UL') {
						nestedCount++;
						parent = parent?.parentNode;
					}
					prefix = ('    '.repeat(nestedCount - 1)) + options.bulletListMarker + ' ';
				}
				return (
					prefix + content + (node.nextSibling && !/\n$/.test(content) ? '\n' : '')
				);
			}
		});
		this.turndownService.addRule('p', {
			filter: 'p',
			replacement: function (content, node) {
				let isAnchorElement: boolean = false;
				node.childNodes.forEach(c => {
					if (c.nodeType === Node.TEXT_NODE) {
						c.nodeValue = escapeAngleBrackets(c.textContent);
					} else if (c.nodeType === Node.ELEMENT_NODE) {
						c.innerText = escapeAngleBrackets(c.textContent);
						if (c.nodeName === 'A') {
							isAnchorElement = true;
						}
					}
				});
				if (isAnchorElement) {
					return content;
				} else {
					return '\n\n' + node.innerHTML.replace(/&lt;/gi, '<').replace(/&gt;/gi, '>').replace(/&nbsp;/gi, '') + '\n\n';
				}
			}
		});
		this.turndownService.addRule('heading', {
			filter: ['h1', 'h2', 'h3', 'h4', 'h5', 'h6'],
			replacement: function (content, node, options) {
				let hLevel = Number(node.nodeName.charAt(1));
				let escapedText = escapeAngleBrackets(content);
				if (options.headingStyle === 'setext' && hLevel < 3) {
					let underline = '#'.repeat(hLevel);
					return '\n\n' + escapedText + '\n' + underline + '\n\n';
				} else {
					return '\n\n' + '#'.repeat(hLevel) + ' ' + escapedText + '\n\n';
				}
			}
		});
		this.turndownService.addRule('bold', {
			filter: ['strong', 'b'],
			replacement: function (content, node, options) {
				content = escapeAngleBrackets(content);
				if (!content.trim()) { return ''; }
				return options.strongDelimiter + content + options.strongDelimiter;
			}
		});
		this.turndownService.addRule('italicize', {
			filter: ['em', 'i'],
			replacement: function (content, node, options) {
				content = escapeAngleBrackets(content);
				if (!content.trim()) { return ''; }
				return options.emDelimiter + content + options.emDelimiter;
			}
		});
		this.turndownService.addRule('code', {
			filter: function (node) {
				let hasSiblings = node.previousSibling || node.nextSibling;
				let isCodeBlock = node.parentNode.nodeName === 'PRE' && !hasSiblings;

				return node.nodeName === 'CODE' && !isCodeBlock;
			},
			replacement: function (content) {
				content = escapeAngleBrackets(content);
				if (!content.trim()) { return ''; }

				let delimiter = '`';
				let leadingSpace = '';
				let trailingSpace = '';
				let matches = content.match(/`+/gm);
				if (matches) {
					if (/^`/.test(content)) { leadingSpace = ' '; }
					if (/`$/.test(content)) { trailingSpace = ' '; }
					while (matches.indexOf(delimiter) !== -1) { delimiter = delimiter + '`'; }
				}

				return delimiter + leadingSpace + content + trailingSpace + delimiter;
			}
		});
	}
}

export function findPathRelativeToContent(notebookFolder: string, contentPath: URI | undefined): string {
	if (notebookFolder) {
		if (contentPath?.scheme === 'file') {
			let relativePath = path.relative(notebookFolder, contentPath.fsPath);
			//if path contains whitespaces then it's not identified as a link
			relativePath = relativePath.replace(/\s/g, '%20');
			if (relativePath.startsWith(path.join('..', path.sep) || path.join('.', path.sep))) {
				return relativePath;
			} else {
				// if the relative path does not contain ./ at the beginning, we need to add it so it's recognized as a link
				return `.${path.join(path.sep, relativePath)}`;
			}
		}
	}
	return '';
}

<<<<<<< HEAD
export function addHighlightIfYellowBgExists(node, content: string): string {
	if (node?.style?.backgroundColor === 'yellow') {
		return '<mark>' + content + '</mark>';
	}
	return content;
=======
export function escapeAngleBrackets(textContent: string): string {
	let text: string = textContent;
	if (text.includes('<u>') || text.includes('<mark>') || (text.includes('style') && !text.includes('<style>'))) {
		return text;
	}
	let mapTags = { '<': '\\<', '>': '\\>' };

	let escapedText = text.replace(/<|>/gi, function (matched) {
		return mapTags[matched];
	});
	return escapedText;
>>>>>>> 1078d677
}<|MERGE_RESOLUTION|>--- conflicted
+++ resolved
@@ -21,10 +21,7 @@
 	}
 
 	private setTurndownOptions() {
-<<<<<<< HEAD
-=======
 		this.turndownService.keep(['u', 'mark', 'style']);
->>>>>>> 1078d677
 		this.turndownService.use(turndownPluginGfm.gfm);
 		this.turndownService.addRule('pre', {
 			filter: 'pre',
@@ -77,9 +74,6 @@
 		});
 		this.turndownService.addRule('span', {
 			filter: 'span',
-<<<<<<< HEAD
-			replacement: (content, node) => {
-=======
 			replacement: function (content, node) {
 				let escapedText = escapeAngleBrackets(node.textContent);
 				// There are certain properties that either don't have equivalents in markdown or whose transformations
@@ -98,7 +92,6 @@
 						return node.outerHTML;
 					}
 				}
->>>>>>> 1078d677
 				let beginString = '';
 				let endString = '';
 				// TODO: handle other background colors and more styles
@@ -118,11 +111,7 @@
 					beginString = '<u>' + beginString;
 					endString += '</u>';
 				}
-<<<<<<< HEAD
-				return beginString + content + endString;
-=======
 				return beginString + escapedText + endString;
->>>>>>> 1078d677
 			}
 		});
 		this.turndownService.addRule('img', {
@@ -276,13 +265,6 @@
 	return '';
 }
 
-<<<<<<< HEAD
-export function addHighlightIfYellowBgExists(node, content: string): string {
-	if (node?.style?.backgroundColor === 'yellow') {
-		return '<mark>' + content + '</mark>';
-	}
-	return content;
-=======
 export function escapeAngleBrackets(textContent: string): string {
 	let text: string = textContent;
 	if (text.includes('<u>') || text.includes('<mark>') || (text.includes('style') && !text.includes('<style>'))) {
@@ -294,5 +276,11 @@
 		return mapTags[matched];
 	});
 	return escapedText;
->>>>>>> 1078d677
+}
+
+export function addHighlightIfYellowBgExists(node, content: string): string {
+	if (node?.style?.backgroundColor === 'yellow') {
+		return '<mark>' + content + '</mark>';
+	}
+	return content;
 }