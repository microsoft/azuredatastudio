--- conflicted
+++ resolved
@@ -114,10 +114,7 @@
 					.replace(/^\n+/, '') // remove leading newlines
 					.replace(/\n+$/, '\n') // replace trailing newlines with just a single one
 					.replace(/\n/gm, '\n    '); // indent
-<<<<<<< HEAD
-				content = escapeAngleBrackets(content);
-=======
->>>>>>> e4390db7
+				content = escapeAngleBrackets(content);
 				let prefix = options.bulletListMarker + ' ';
 				let parent = node.parentNode;
 				let nestedCount = 0;
@@ -137,7 +134,6 @@
 				);
 			}
 		});
-<<<<<<< HEAD
 		this.turndownService.addRule('p', {
 			filter: 'p',
 			replacement: function (content, node) {
@@ -204,15 +200,12 @@
 				return delimiter + leadingSpace + content + trailingSpace + delimiter;
 			}
 		});
-		this.turndownService.addRule('keep', {
-			filter: ['u', 'mark', 'style'],
-			replacement: function (content, node, options) {
-				return node.outerHTML;
-			}
-
-		});
-=======
->>>>>>> e4390db7
+		// this.turndownService.addRule('keep', {
+		// 	filter: ['u', 'mark', 'style'],
+		// 	replacement: function (content, node, options) {
+		// 		return node.outerHTML;
+		// 	}
+		// });
 	}
 }
 
