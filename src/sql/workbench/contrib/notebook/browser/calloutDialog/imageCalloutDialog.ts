--- conflicted
+++ resolved
@@ -24,14 +24,9 @@
 import { InputBox } from 'sql/base/browser/ui/inputBox/inputBox';
 import { Checkbox } from 'sql/base/browser/ui/checkbox/checkbox';
 import { RadioButton } from 'sql/base/browser/ui/radioButton/radioButton';
-<<<<<<< HEAD
 import { DialogPosition, DialogWidth } from 'sql/workbench/api/common/sqlExtHostTypes';
 import { attachCalloutDialogStyler } from 'sql/workbench/common/styler';
-=======
-import { DialogWidth } from 'sql/workbench/api/common/sqlExtHostTypes';
-import { attachModalDialogStyler } from 'sql/workbench/common/styler';
 import { escapeUrl } from 'sql/workbench/contrib/notebook/browser/calloutDialog/common/utils';
->>>>>>> a17a4a58
 
 export interface IImageCalloutDialogOptions {
 	insertTitle?: string,
@@ -39,6 +34,8 @@
 	imagePath?: string,
 	embedImage?: boolean
 }
+
+const DIALOG_WIDTH: DialogWidth = 452;
 
 export class ImageCalloutDialog extends Modal {
 	private _selectionComplete: Deferred<IImageCalloutDialogOptions> = new Deferred<IImageCalloutDialogOptions>();
@@ -54,7 +51,6 @@
 
 	constructor(
 		title: string,
-		width: DialogWidth,
 		position: DialogPosition,
 		dialogProperties: IDialogProperties,
 		@IPathService private readonly _pathService: IPathService,
@@ -82,7 +78,7 @@
 				dialogStyle: 'callout',
 				dialogPosition: position,
 				dialogProperties: dialogProperties,
-				width: width
+				width: DIALOG_WIDTH
 			}
 		);
 	}
@@ -209,6 +205,7 @@
 	}
 
 	public cancel(): void {
+		this.hide('cancel');
 		this._selectionComplete.resolve({
 			insertEscapedMarkdown: '',
 			imagePath: undefined,
