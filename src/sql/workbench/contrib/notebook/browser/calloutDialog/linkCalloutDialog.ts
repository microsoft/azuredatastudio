/*---------------------------------------------------------------------------------------------
 *  Copyright (c) Microsoft Corporation. All rights reserved.
 *  Licensed under the Source EULA. See License.txt in the project root for license information.
 *--------------------------------------------------------------------------------------------*/

import 'vs/css!./media/linkCalloutDialog';
import * as DOM from 'vs/base/browser/dom';
import * as constants from 'sql/workbench/contrib/notebook/browser/calloutDialog/common/constants';
import * as TelemetryKeys from 'sql/platform/telemetry/common/telemetryKeys';
import { Modal, IDialogProperties, DialogPosition, DialogWidth } from 'sql/workbench/browser/modal/modal';
import { IContextViewService } from 'vs/platform/contextview/browser/contextView';
import { IContextKeyService } from 'vs/platform/contextkey/common/contextkey';
import { IClipboardService } from 'vs/platform/clipboard/common/clipboardService';
import { IThemeService } from 'vs/platform/theme/common/themeService';
import { ILogService } from 'vs/platform/log/common/log';
import { IAdsTelemetryService } from 'sql/platform/telemetry/common/telemetry';
import { ILayoutService } from 'vs/platform/layout/browser/layoutService';
import { Deferred } from 'sql/base/common/promise';
import { InputBox } from 'sql/base/browser/ui/inputBox/inputBox';
import { attachCalloutDialogStyler } from 'sql/workbench/common/styler';
import { StandardKeyboardEvent } from 'vs/base/browser/keyboardEvent';
import { escapeLabel, escapeUrl, unquoteText } from 'sql/workbench/contrib/notebook/browser/calloutDialog/common/utils';
import { ITextResourcePropertiesService } from 'vs/editor/common/services/textResourceConfiguration';
import { defaultInputBoxStyles } from 'vs/platform/theme/browser/defaultStyles';

export interface ILinkCalloutDialogOptions {
	insertTitle?: string,
	insertEscapedMarkdown?: string,
	insertUnescapedLinkLabel?: string,
	insertUnescapedLinkUrl?: string
}

const DEFAULT_DIALOG_WIDTH: DialogWidth = 452;

export class LinkCalloutDialog extends Modal {
	private _selectionComplete: Deferred<ILinkCalloutDialogOptions> = new Deferred<ILinkCalloutDialogOptions>();
	private _linkTextLabel: HTMLElement;
	private _linkTextInputBox: InputBox;
	private _linkAddressLabel: HTMLElement;
	private _linkUrlInputBox: InputBox;
	private _previouslySelectedRange: Range;

	constructor(
		title: string,
		dialogPosition: DialogPosition,
		dialogProperties: IDialogProperties,
		private readonly _defaultLabel: string = '',
		private readonly _defaultLinkUrl: string = '',
		@IContextViewService private readonly _contextViewService: IContextViewService,
		@IThemeService themeService: IThemeService,
		@ILayoutService layoutService: ILayoutService,
		@IAdsTelemetryService telemetryService: IAdsTelemetryService,
		@IContextKeyService contextKeyService: IContextKeyService,
		@IClipboardService clipboardService: IClipboardService,
		@ILogService logService: ILogService,
		@ITextResourcePropertiesService textResourcePropertiesService: ITextResourcePropertiesService
	) {
		super(
			title,
			TelemetryKeys.ModalDialogName.CalloutDialog,
			telemetryService,
			layoutService,
			clipboardService,
			themeService,
			logService,
			textResourcePropertiesService,
			contextKeyService,
			{
				dialogStyle: 'callout',
				dialogPosition: dialogPosition,
				dialogProperties: dialogProperties,
				width: DEFAULT_DIALOG_WIDTH
			}
		);
		let selection = window.getSelection();
		if (selection.rangeCount > 0) {
			this._previouslySelectedRange = selection?.getRangeAt(0);
		}
	}

	protected layout(height?: number): void {
	}

	/**
	 * Opens the dialog and returns a promise for what options the user chooses.
	 */
	public open(): Promise<ILinkCalloutDialogOptions> {
		this._selectionComplete = new Deferred<ILinkCalloutDialogOptions>();
		this.show();
		return this._selectionComplete.promise;
	}

	public override render(): void {
		super.render();
		attachCalloutDialogStyler(this, this._themeService);

		this.addFooterButton(constants.insertButtonText, () => this.insert());
		this.addFooterButton(constants.cancelButtonText, () => this.cancel(), undefined, true);
	}

	protected renderBody(container: HTMLElement) {
		let linkContentColumn = DOM.$('.column.insert-link');
		DOM.append(container, linkContentColumn);

		let linkTextRow = DOM.$('.row');
		DOM.append(linkContentColumn, linkTextRow);

		this._linkTextLabel = DOM.$('p');
		this._linkTextLabel.innerText = constants.linkTextLabel;
		DOM.append(linkTextRow, this._linkTextLabel);

		const linkTextInputContainer = DOM.$('.input-field');
		this._linkTextInputBox = new InputBox(
			linkTextInputContainer,
			this._contextViewService,
			{
				placeholder: constants.linkTextPlaceholder,
				ariaLabel: constants.linkTextLabel,
				inputBoxStyles: defaultInputBoxStyles
			});
		this._linkTextInputBox.value = this._defaultLabel;
		DOM.append(linkTextRow, linkTextInputContainer);

		let linkAddressRow = DOM.$('.row');
		DOM.append(linkContentColumn, linkAddressRow);
		this._linkAddressLabel = DOM.$('p');
		this._linkAddressLabel.innerText = constants.linkAddressLabel;
		DOM.append(linkAddressRow, this._linkAddressLabel);

		const linkAddressInputContainer = DOM.$('.input-field');
		this._linkUrlInputBox = new InputBox(
			linkAddressInputContainer,
			this._contextViewService,
			{
				placeholder: constants.linkAddressPlaceholder,
				ariaLabel: constants.linkAddressLabel,
				inputBoxStyles: defaultInputBoxStyles
			});
		this._linkUrlInputBox.value = this._defaultLinkUrl;
		DOM.append(linkAddressRow, linkAddressInputContainer);
	}

<<<<<<< HEAD
	private registerListeners(): void {
		// {{SQL CARBON TODO}} - apply styles
		// this._register(styler.attachInputBoxStyler(this._linkTextInputBox, this._themeService));
		// this._register(styler.attachInputBoxStyler(this._linkUrlInputBox, this._themeService));
	}

=======
>>>>>>> 41e7569f
	protected override onAccept(e?: StandardKeyboardEvent) {
		// EventHelper.stop() will call preventDefault. Without it, text cell will insert an extra newline when pressing enter on dialog
		DOM.EventHelper.stop(e, true);
		this.insert();
	}

	protected override onClose(e?: StandardKeyboardEvent) {
		DOM.EventHelper.stop(e, true);
		this.cancel();
	}

	public insert(): void {
		this.hide('ok');
		let escapedLabel = escapeLabel(this._linkTextInputBox.value);
		let unquotedUrl = unquoteText(this._linkUrlInputBox.value);
		let escapedUrl = escapeUrl(unquotedUrl);

		if (this._previouslySelectedRange) {
			// Reset selection to previous state before callout was open
			let selection = window.getSelection();
			selection.removeAllRanges();
			selection.addRange(this._previouslySelectedRange);

			this._selectionComplete.resolve({
				insertEscapedMarkdown: `[${escapedLabel}](${escapedUrl})`,
				insertUnescapedLinkLabel: this._linkTextInputBox.value,
				insertUnescapedLinkUrl: unquotedUrl
			});
		}
	}

	public cancel(): void {
		this.hide('cancel');
		this._selectionComplete.resolve({
			insertEscapedMarkdown: '',
			insertUnescapedLinkLabel: escapeLabel(this._linkTextInputBox.value)
		});
	}

	public set url(val: string) {
		this._linkUrlInputBox.value = val;
	}
}<|MERGE_RESOLUTION|>--- conflicted
+++ resolved
@@ -140,15 +140,6 @@
 		DOM.append(linkAddressRow, linkAddressInputContainer);
 	}
 
-<<<<<<< HEAD
-	private registerListeners(): void {
-		// {{SQL CARBON TODO}} - apply styles
-		// this._register(styler.attachInputBoxStyler(this._linkTextInputBox, this._themeService));
-		// this._register(styler.attachInputBoxStyler(this._linkUrlInputBox, this._themeService));
-	}
-
-=======
->>>>>>> 41e7569f
 	protected override onAccept(e?: StandardKeyboardEvent) {
 		// EventHelper.stop() will call preventDefault. Without it, text cell will insert an extra newline when pressing enter on dialog
 		DOM.EventHelper.stop(e, true);
