/*---------------------------------------------------------------------------------------------
 *  Copyright (c) Microsoft Corporation. All rights reserved.
 *  Licensed under the Source EULA. See License.txt in the project root for license information.
 *--------------------------------------------------------------------------------------------*/

import { nb } from 'azdata';
import { OnInit, Component, Inject, forwardRef, ElementRef, ChangeDetectorRef, ViewChild, OnDestroy, ViewChildren, QueryList, Input } from '@angular/core';

import { IWorkbenchThemeService } from 'vs/workbench/services/themes/common/workbenchThemeService';
import * as themeColors from 'vs/workbench/common/theme';
import { INotificationService, INotification } from 'vs/platform/notification/common/notification';
import { localize } from 'vs/nls';
import { IInstantiationService } from 'vs/platform/instantiation/common/instantiation';
import { IContextMenuService, IContextViewService } from 'vs/platform/contextview/browser/contextView';
import { IEditorService } from 'vs/workbench/services/editor/common/editorService';
import { attachSelectBoxStyler } from 'vs/platform/theme/common/styler';
import { MenuId, IMenuService, MenuItemAction } from 'vs/platform/actions/common/actions';
import { IAction, Action, IActionViewItem } from 'vs/base/common/actions';
import { IContextKeyService, RawContextKey } from 'vs/platform/contextkey/common/contextkey';
import { IKeybindingService } from 'vs/platform/keybinding/common/keybinding';
import * as DOM from 'vs/base/browser/dom';

import { AngularDisposable } from 'sql/base/browser/lifecycle';
import { CellTypes, CellType, NotebookChangeType } from 'sql/workbench/services/notebook/common/contracts';
import { ICellModel, INotebookModel, NotebookContentChange } from 'sql/workbench/services/notebook/browser/models/modelInterfaces';
import { IConnectionManagementService } from 'sql/platform/connection/common/connectionManagement';
import { INotebookService, INotebookParams, INotebookEditor, INotebookSection, INavigationProvider, ICellEditorProvider, NotebookRange } from 'sql/workbench/services/notebook/browser/notebookService';
import { NotebookModel } from 'sql/workbench/services/notebook/browser/models/notebookModel';
import { Deferred } from 'sql/base/common/promise';
import { Taskbar } from 'sql/base/browser/ui/taskbar/taskbar';
import { AddCellAction, KernelsDropdown, AttachToDropdown, TrustedAction, RunAllCellsAction, ClearAllOutputsAction, CollapseCellsAction } from 'sql/workbench/contrib/notebook/browser/notebookActions';
import { DropdownMenuActionViewItem } from 'sql/base/browser/ui/buttonMenu/buttonMenu';
import { ISingleNotebookEditOperation } from 'sql/workbench/api/common/sqlExtHostTypes';
import { IConnectionDialogService } from 'sql/workbench/services/connection/common/connectionDialogService';
import { ICapabilitiesService } from 'sql/platform/capabilities/common/capabilitiesService';
import { CellModel } from 'sql/workbench/services/notebook/browser/models/cell';
import { FileOperationError, FileOperationResult } from 'vs/platform/files/common/files';
import { isValidBasename } from 'vs/base/common/extpath';
import { basename } from 'vs/base/common/resources';
import { createErrorWithActions } from 'vs/base/common/errorsWithActions';
import { toErrorMessage } from 'vs/base/common/errorMessage';
import { ILogService } from 'vs/platform/log/common/log';
import { ITextFileService } from 'vs/workbench/services/textfile/common/textfiles';
import { LabeledMenuItemActionItem, fillInActions } from 'vs/platform/actions/browser/menuEntryActionViewItem';
import { Button } from 'sql/base/browser/ui/button/button';
import { isUndefinedOrNull } from 'vs/base/common/types';
import { IBootstrapParams } from 'sql/workbench/services/bootstrap/common/bootstrapParams';
import { getErrorMessage, onUnexpectedError } from 'vs/base/common/errors';
import { CodeCellComponent } from 'sql/workbench/contrib/notebook/browser/cellViews/codeCell.component';
import { TextCellComponent } from 'sql/workbench/contrib/notebook/browser/cellViews/textCell.component';
import { NotebookInput } from 'sql/workbench/contrib/notebook/browser/models/notebookInput';
import { IColorTheme } from 'vs/platform/theme/common/themeService';
import { IConfigurationService } from 'vs/platform/configuration/common/configuration';
import { CellToolbarComponent } from 'sql/workbench/contrib/notebook/browser/cellViews/cellToolbar.component';

export const NOTEBOOK_SELECTOR: string = 'notebook-component';

@Component({
	selector: NOTEBOOK_SELECTOR,
	templateUrl: decodeURI(require.toUrl('./notebook.component.html'))
})
export class NotebookComponent extends AngularDisposable implements OnInit, OnDestroy, INotebookEditor {
	@ViewChild('toolbar', { read: ElementRef }) private toolbar: ElementRef;
	@ViewChild('container', { read: ElementRef }) private container: ElementRef;
	@ViewChild('bookNav', { read: ElementRef }) private bookNav: ElementRef;

	@ViewChildren(CodeCellComponent) private codeCells: QueryList<CodeCellComponent>;
	@ViewChildren(TextCellComponent) private textCells: QueryList<TextCellComponent>;
	@ViewChildren(CellToolbarComponent) private cellToolbar: QueryList<CellToolbarComponent>;

	@Input() _model: NotebookModel;

	protected _actionBar: Taskbar;
	protected isLoading: boolean;
	private _modelReadyDeferred = new Deferred<NotebookModel>();
	private _trustedAction: TrustedAction;
	private _runAllCellsAction: RunAllCellsAction;
	private _providerRelatedActions: IAction[] = [];
	private _scrollTop: number;
	private _navProvider: INavigationProvider;
	private navigationResult: nb.NavigationResult;
	public previewFeaturesEnabled: boolean = false;
	public doubleClickEditEnabled: boolean;

	constructor(
		@Inject(forwardRef(() => ChangeDetectorRef)) private _changeRef: ChangeDetectorRef,
		@Inject(IWorkbenchThemeService) private themeService: IWorkbenchThemeService,
		@Inject(IConnectionManagementService) private connectionManagementService: IConnectionManagementService,
		@Inject(IEditorService) private editorService: IEditorService,
		@Inject(INotificationService) private notificationService: INotificationService,
		@Inject(INotebookService) private notebookService: INotebookService,
		@Inject(IBootstrapParams) private _notebookParams: INotebookParams,
		@Inject(IInstantiationService) private instantiationService: IInstantiationService,
		@Inject(IContextMenuService) private contextMenuService: IContextMenuService,
		@Inject(IContextViewService) private contextViewService: IContextViewService,
		@Inject(IConnectionDialogService) private connectionDialogService: IConnectionDialogService,
		@Inject(IContextKeyService) private contextKeyService: IContextKeyService,
		@Inject(IMenuService) private menuService: IMenuService,
		@Inject(IKeybindingService) private keybindingService: IKeybindingService,
		@Inject(ICapabilitiesService) private capabilitiesService: ICapabilitiesService,
		@Inject(ITextFileService) private textFileService: ITextFileService,
		@Inject(ILogService) private readonly logService: ILogService,
		@Inject(IConfigurationService) private _configurationService: IConfigurationService
	) {
		super();
		this.isLoading = true;
		this.doubleClickEditEnabled = this._configurationService.getValue('notebook.enableDoubleClickEdit');
		this._register(this._configurationService.onDidChangeConfiguration(e => {
			this.previewFeaturesEnabled = this._configurationService.getValue('workbench.enablePreviewFeatures');
		}));
		this._register(this._configurationService.onDidChangeConfiguration(e => {
			this.doubleClickEditEnabled = this._configurationService.getValue('notebook.enableDoubleClickEdit');
		}));
	}

	ngOnInit() {
		this._register(this.themeService.onDidColorThemeChange(this.updateTheme, this));
		this.updateTheme(this.themeService.getColorTheme());
		this.initActionBar();
		this.setScrollPosition();

		this.doLoad().catch(e => onUnexpectedError(e));
		this.initNavSection();
	}

	ngOnDestroy() {
		this.dispose();
		if (this.notebookService) {
			this.notebookService.removeNotebookEditor(this);
		}
	}

	public get model(): NotebookModel | null {
		return this._model;
	}

	public get activeCellId(): string {
		return this._model && this._model.activeCell ? this._model.activeCell.id : '';
	}

	public get cells(): ICellModel[] {
		return this._model ? this._model.cells : [];
	}

	public get cellEditors(): ICellEditorProvider[] {
		let editors: ICellEditorProvider[] = [];
		if (this.codeCells) {
			this.codeCells.toArray().forEach(cell => editors.push(...cell.cellEditors));
		}
		if (this.textCells) {
			this.textCells.toArray().forEach(cell => editors.push(...cell.cellEditors));
			editors.push(...this.textCells.toArray());
		}
		return editors;
	}

	public deltaDecorations(newDecorationRange: NotebookRange, oldDecorationRange: NotebookRange): void {
		if (newDecorationRange && newDecorationRange.cell && newDecorationRange.cell.cellType === 'markdown') {
			let cell = this.cellEditors.filter(c => c.cellGuid() === newDecorationRange.cell.cellGuid);
			cell[cell.length - 1].deltaDecorations(newDecorationRange, undefined);
		}
		if (oldDecorationRange && oldDecorationRange.cell && oldDecorationRange.cell.cellType === 'markdown') {
			let cell = this.cellEditors.filter(c => c.cellGuid() === oldDecorationRange.cell.cellGuid);
			cell[cell.length - 1].deltaDecorations(undefined, oldDecorationRange);
		}
	}

	public get addCodeLabel(): string {
		return localize('addCodeLabel', "Add code");
	}

	public get addTextLabel(): string {
		return localize('addTextLabel', "Add text");
	}

	private updateTheme(theme: IColorTheme): void {
		let toolbarEl = <HTMLElement>this.toolbar.nativeElement;
		toolbarEl.style.borderBottomColor = theme.getColor(themeColors.SIDE_BAR_BACKGROUND, true).toString();
	}

	public selectCell(cell: ICellModel, event?: Event) {
		if (event) {
			event.stopPropagation();
		}
		if (!this.model.activeCell || this.model.activeCell.id !== cell.id) {
			this.model.updateActiveCell(cell);
			this.detectChanges();
		}
	}

	//Saves scrollTop value on scroll change
	public scrollHandler(event: Event) {
		this._scrollTop = (<HTMLElement>event.srcElement).scrollTop;
	}

	public unselectActiveCell() {
		this.model.updateActiveCell(undefined);
		this.detectChanges();
	}

	// Handles double click to edit icon change
	// See textcell.component.ts for changing edit behavior
	public enableActiveCellIconOnDoubleClick() {
		if (this.doubleClickEditEnabled) {
			const toolbarComponent = (<CellToolbarComponent>this.cellToolbar.first);
			const toolbarEditCellAction = toolbarComponent.getEditCellAction();
			if (!toolbarEditCellAction.editMode) {
				toolbarEditCellAction.editMode = !toolbarEditCellAction.editMode;
			}
		}
	}

	// Add cell based on cell type
	public addCell(cellType: CellType, index?: number, event?: Event) {
		if (event) {
			event.stopPropagation();
		}
		this._model.addCell(cellType, index);
	}

	public onKeyDown(event) {
		switch (event.key) {
			case 'ArrowDown':
			case 'ArrowRight':
				let nextIndex = (this.findCellIndex(this.model.activeCell) + 1) % this.cells.length;
				this.selectCell(this.cells[nextIndex]);
				break;
			case 'ArrowUp':
			case 'ArrowLeft':
				let index = this.findCellIndex(this.model.activeCell);
				if (index === 0) {
					index = this.cells.length;
				}
				this.selectCell(this.cells[--index]);
				break;
			default:
				break;
		}
	}

	private setScrollPosition(): void {
		if (this._notebookParams && this._notebookParams.input) {
			this._register(this._notebookParams.input.layoutChanged(() => {
				let containerElement = <HTMLElement>this.container.nativeElement;
				containerElement.scrollTop = this._scrollTop;
			}));
		}
	}

	private async doLoad(): Promise<void> {
		try {
			await this.registerModel();
			this._modelReadyDeferred.resolve(this._model);
			this.notebookService.addNotebookEditor(this);
			await this._model.onClientSessionReady;
			this.detectChanges();
		} catch (error) {
			if (error) {
				// Offer to create a file from the error if we have a file not found and the name is valid
				if ((<FileOperationError>error).fileOperationResult === FileOperationResult.FILE_NOT_FOUND && isValidBasename(basename(this.notebookParams.notebookUri))) {
					let errorWithAction = createErrorWithActions(toErrorMessage(error), {
						actions: [
							new Action('workbench.files.action.createMissingFile', localize('createFile', "Create File"), undefined, true, () => {
								return this.textFileService.create(this.notebookParams.notebookUri).then(() => this.editorService.openEditor({
									resource: this.notebookParams.notebookUri,
									options: {
										pinned: true // new file gets pinned by default
									}
								}));
							})
						]
					});
					this.notificationService.error(errorWithAction);

					let editors = this.editorService.visibleEditorPanes;
					for (let editor of editors) {
						if (editor && editor.input.resource === this._notebookParams.input.notebookUri) {
							await editor.group.closeEditor(this._notebookParams.input as NotebookInput, { preserveFocus: true }); // sketchy
							break;
						}
					}
				} else {
					this.setViewInErrorState(localize('displayFailed', "Could not display contents: {0}", getErrorMessage(error)));
					this.setLoading(false);
					this._modelReadyDeferred.reject(error);
					this.notebookService.addNotebookEditor(this);
				}
			}
		}
	}

	private setLoading(isLoading: boolean): void {
		this.isLoading = isLoading;
		this.detectChanges();
	}

	private async registerModel(): Promise<void> {
		this._register(this._model.onError((errInfo: INotification) => this.handleModelError(errInfo)));
		this._register(this._model.contentChanged((change) => this.handleContentChanged(change)));
		this._register(this._model.onProviderIdChange((provider) => this.handleProviderIdChanged(provider)));
		this._register(this._model.kernelChanged((kernelArgs) => this.handleKernelChanged(kernelArgs)));
		this._register(this._model.onCellTypeChanged(() => this.detectChanges()));
		this._register(this._model.layoutChanged(() => this.detectChanges()));

		this.setLoading(false);
		// Check if URI fragment is present; if it is, navigate to section by default
		this.navigateToSectionIfURIFragmentExists();
		this.updateToolbarComponents();
		this.detectChanges();
	}

	private updateToolbarComponents() {
		this._trustedAction.enabled = true;
		if (this.model.trustedMode) {
			this._trustedAction.trusted = true;
		}
	}

	private handleModelError(notification: INotification): void {
		this.notificationService.notify(notification);
	}

	private handleContentChanged(change: NotebookContentChange) {
		if (change.changeType === NotebookChangeType.TrustChanged) {
			this._trustedAction.trusted = this._model.trustedMode;
		}

		// Note: for now we just need to set dirty state and refresh the UI.
		this.detectChanges();
	}

	private handleProviderIdChanged(providerId: string) {
		// If there are any actions that were related to the previous provider,
		// disable them in the actionBar
		this._providerRelatedActions.forEach(action => {
			action.enabled = false;
		});
		this.setContextKeyServiceWithProviderId(providerId);
		this.fillInActionsForCurrentContext();
	}

	private handleKernelChanged(kernelArgs: nb.IKernelChangedArgs) {
		this.fillInActionsForCurrentContext();
	}

	findCellIndex(cellModel: ICellModel): number {
		return this._model.cells.findIndex((cell) => cell.id === cellModel.id);
	}

	private setViewInErrorState(error: any): any {
		// For now, send message as error notification #870 covers having dedicated area for this
		this.notificationService.error(error);
	}

	protected initActionBar(): void {
		this.previewFeaturesEnabled = this._configurationService.getValue('workbench.enablePreviewFeatures');

		if (this.previewFeaturesEnabled) {
			let kernelContainer = document.createElement('li');
			let kernelDropdown = this.instantiationService.createInstance(KernelsDropdown, kernelContainer, this.contextViewService, this.modelReady);
			kernelDropdown.render(kernelContainer);
			attachSelectBoxStyler(kernelDropdown, this.themeService);

			let attachToContainer = document.createElement('li');
			let attachToDropdown = new AttachToDropdown(attachToContainer, this.contextViewService, this.modelReady,
				this.connectionManagementService, this.connectionDialogService, this.notificationService, this.capabilitiesService, this._configurationService);
			attachToDropdown.render(attachToContainer);
			attachSelectBoxStyler(attachToDropdown, this.themeService);

			let spacerElement = document.createElement('li');
			spacerElement.style.marginLeft = 'auto';

			let addCellsButton = this.instantiationService.createInstance(AddCellAction, 'notebook.AddCodeCell', localize('codeCellsPreview', "Add cell"), 'masked-pseudo code');

			let addCodeCellButton = this.instantiationService.createInstance(AddCellAction, 'notebook.AddCodeCell', localize('codePreview', "Code cell"), 'masked-pseudo code');
			addCodeCellButton.cellType = CellTypes.Code;

			let addTextCellButton = this.instantiationService.createInstance(AddCellAction, 'notebook.AddTextCell', localize('textPreview', "Text cell"), 'masked-pseudo markdown');
			addTextCellButton.cellType = CellTypes.Markdown;

			this._runAllCellsAction = this.instantiationService.createInstance(RunAllCellsAction, 'notebook.runAllCells', localize('runAllPreview', "Run all"), 'masked-pseudo start-outline');

			let collapseCellsAction = this.instantiationService.createInstance(CollapseCellsAction, 'notebook.collapseCells', true);

			let clearResultsButton = this.instantiationService.createInstance(ClearAllOutputsAction, 'notebook.ClearAllOutputs', true);

			this._trustedAction = this.instantiationService.createInstance(TrustedAction, 'notebook.Trusted', true);
			this._trustedAction.enabled = false;

			let taskbar = <HTMLElement>this.toolbar.nativeElement;
			this._actionBar = new Taskbar(taskbar, { actionViewItemProvider: action => this.actionItemProvider(action as Action) });
			this._actionBar.context = this._notebookParams.notebookUri;
			taskbar.classList.add('in-preview');

			let buttonDropdownContainer = DOM.$('li.action-item');
			buttonDropdownContainer.setAttribute('role', 'presentation');
			let dropdownMenuActionViewItem = new DropdownMenuActionViewItem(
				addCellsButton,
				[addCodeCellButton, addTextCellButton],
				this.contextMenuService,
				undefined,
				this._actionBar.actionRunner,
				undefined,
				'codicon masked-pseudo masked-pseudo-after add-new dropdown-arrow',
				localize('addCell', "Cell"),
				undefined
			);
			dropdownMenuActionViewItem.render(buttonDropdownContainer);
			dropdownMenuActionViewItem.setActionContext(this._notebookParams.notebookUri);

			this._actionBar.setContent([
				{ element: buttonDropdownContainer },
				{ action: this._runAllCellsAction },
				{ element: Taskbar.createTaskbarSeparator() },
				{ element: kernelContainer },
				{ element: attachToContainer },
				{ element: spacerElement },
				{ action: collapseCellsAction },
				{ action: clearResultsButton },
				{ action: this._trustedAction },
			]);
		} else {
			let kernelContainer = document.createElement('div');
			let kernelDropdown = this.instantiationService.createInstance(KernelsDropdown, kernelContainer, this.contextViewService, this.modelReady);
			kernelDropdown.render(kernelContainer);
			attachSelectBoxStyler(kernelDropdown, this.themeService);

			let attachToContainer = document.createElement('div');
			let attachToDropdown = new AttachToDropdown(attachToContainer, this.contextViewService, this.modelReady,
				this.connectionManagementService, this.connectionDialogService, this.notificationService, this.capabilitiesService, this._configurationService);
			attachToDropdown.render(attachToContainer);
			attachSelectBoxStyler(attachToDropdown, this.themeService);

			let addCodeCellButton = this.instantiationService.createInstance(AddCellAction, 'notebook.AddCodeCell', localize('code', "Code"), 'icon-add');
			addCodeCellButton.cellType = CellTypes.Code;

			let addTextCellButton = this.instantiationService.createInstance(AddCellAction, 'notebook.AddTextCell', localize('text', "Text"), 'icon-add');
			addTextCellButton.cellType = CellTypes.Markdown;

			this._runAllCellsAction = this.instantiationService.createInstance(RunAllCellsAction, 'notebook.runAllCells', localize('runAll', "Run Cells"), 'icon-run-cells');

			let clearResultsButton = this.instantiationService.createInstance(ClearAllOutputsAction, 'notebook.ClearAllOutputs', false);

			this._trustedAction = this.instantiationService.createInstance(TrustedAction, 'notebook.Trusted', false);
			this._trustedAction.enabled = false;

			let collapseCellsAction = this.instantiationService.createInstance(CollapseCellsAction, 'notebook.collapseCells', false);

			let taskbar = <HTMLElement>this.toolbar.nativeElement;
			this._actionBar = new Taskbar(taskbar, { actionViewItemProvider: action => this.actionItemProvider(action as Action) });
			this._actionBar.context = this._notebookParams.notebookUri;

			this._actionBar.setContent([
				{ action: addCodeCellButton },
				{ action: addTextCellButton },
				{ element: kernelContainer },
				{ element: attachToContainer },
				{ action: this._trustedAction },
				{ action: this._runAllCellsAction },
				{ action: clearResultsButton },
				{ action: collapseCellsAction }
			]);
		}

	}

	protected initNavSection(): void {
		this._navProvider = this.notebookService.getNavigationProvider(this._notebookParams.notebookUri);

		if (this.contextKeyService.getContextKeyValue('bookOpened') && this._navProvider) {
			this._navProvider.getNavigation(this._notebookParams.notebookUri).then(result => {
				this.navigationResult = result;
				this.addButton(localize('previousButtonLabel', "< Previous"),
					() => this.previousPage(), this.navigationResult.previous ? true : false);
				this.addButton(localize('nextButtonLabel', "Next >"),
					() => this.nextPage(), this.navigationResult.next ? true : false);
				this.detectChanges();
			}, err => {
				this.logService.info(err);
			});
		}
	}

	public get navigationVisibility(): 'hidden' | 'visible' {
		if (this.navigationResult) {
			return this.navigationResult.hasNavigation ? 'visible' : 'hidden';
		}
		return 'hidden';
	}

	private addButton(label: string, onDidClick?: () => void, enabled?: boolean): void {
		const container = DOM.append(this.bookNav.nativeElement, DOM.$('.dialog-message-button'));
		let button = new Button(container);
		button.label = label;
		if (onDidClick) {
			this._register(button.onDidClick(onDidClick));
		}
		if (!enabled) {
			button.enabled = false;
		}
	}

	private actionItemProvider(action: Action): IActionViewItem {
		// Check extensions to create ActionItem; otherwise, return undefined
		// This is similar behavior that exists in MenuItemActionItem
		if (action instanceof MenuItemAction) {

			if ((action.item.id.includes('jupyter.cmd') && this.previewFeaturesEnabled) || action.item.id.includes('mssql')) {
				action.tooltip = action.label;
				action.label = '';
			}
<<<<<<< HEAD
			return new LabeledMenuItemActionItem(action, this.keybindingService, this.contextMenuService, this.notificationService, 'fixed-width');
=======
			return new LabeledMenuItemActionItem(action, this.keybindingService, this.notificationService, 'notebook-button');
>>>>>>> 767a1977
		}
		return undefined;
	}

	/**
	 * Get all of the menu contributions that use the ID 'notebook/toolbar'.
	 * Then, find all groups (currently we don't leverage the contributed
	 * groups functionality for the notebook toolbar), and fill in the 'primary'
	 * array with items that don't list a group. Finally, add any actions from
	 * the primary array to the end of the toolbar.
	 */
	private fillInActionsForCurrentContext(): void {
		let primary: IAction[] = [];
		let secondary: IAction[] = [];
		let notebookBarMenu = this.menuService.createMenu(MenuId.NotebookToolbar, this.contextKeyService);
		let groups = notebookBarMenu.getActions({ arg: null, shouldForwardArgs: true });
		fillInActions(groups, { primary, secondary }, false, (group: string) => group === undefined || group === '');
		this.addPrimaryContributedActions(primary);
	}

	private detectChanges(): void {
		if (!(this._changeRef['destroyed'])) {
			this._changeRef.detectChanges();
		}
	}

	private addPrimaryContributedActions(primary: IAction[]) {
		for (let action of primary) {
			// Need to ensure that we don't add the same action multiple times
			let foundIndex = this._providerRelatedActions.findIndex(act => act.id === action.id);
			if (foundIndex < 0) {
				this._actionBar.addAction(action);
				this._providerRelatedActions.push(action);
			} else {
				this._providerRelatedActions[foundIndex].enabled = true;
			}
		}
	}

	private setContextKeyServiceWithProviderId(providerId: string) {
		let provider = new RawContextKey<string>('providerId', providerId);
		provider.bindTo(this.contextKeyService);
	}

	public get notebookParams(): INotebookParams {
		return this._notebookParams;
	}

	public get id(): string {
		return this._notebookParams.notebookUri.toString();
	}

	public get modelReady(): Promise<INotebookModel> {
		return this._modelReadyDeferred.promise;
	}

	isActive(): boolean {
		return this.editorService.activeEditor ? this.editorService.activeEditor.matches(this.notebookParams.input) : false;
	}

	isVisible(): boolean {
		let notebookEditor = this.notebookParams.input;
		return this.editorService.visibleEditors.some(e => e.matches(notebookEditor));
	}

	isDirty(): boolean {
		return this.notebookParams.input.isDirty();
	}

	executeEdits(edits: ISingleNotebookEditOperation[]): boolean {
		if (!edits || edits.length === 0) {
			return false;
		}
		this._model.pushEditOperations(edits);
		return true;
	}

	public async runCell(cell: ICellModel): Promise<boolean> {
		await this.modelReady;
		let uriString = cell.cellUri.toString();
		if (this._model.cells.findIndex(c => c.cellUri.toString() === uriString) > -1) {
			this.selectCell(cell);
			return cell.runCell(this.notificationService, this.connectionManagementService);
		} else {
			return Promise.reject(new Error(localize('cellNotFound', "cell with URI {0} was not found in this model", uriString)));
		}
	}

	public async runAllCells(startCell?: ICellModel, endCell?: ICellModel): Promise<boolean> {
		await this.modelReady;
		let codeCells = this._model.cells.filter(cell => cell.cellType === CellTypes.Code);
		if (codeCells && codeCells.length) {
			// For the run all cells scenario where neither startId not endId are provided, set defaults
			let startIndex = 0;
			let endIndex = codeCells.length;
			if (!isUndefinedOrNull(startCell)) {
				startIndex = codeCells.findIndex(c => c.id === startCell.id);
			}
			if (!isUndefinedOrNull(endCell)) {
				endIndex = codeCells.findIndex(c => c.id === endCell.id);
			}
			for (let i = startIndex; i < endIndex; i++) {
				let cellStatus = await this.runCell(codeCells[i]);
				if (!cellStatus) {
					return Promise.reject(new Error(localize('cellRunFailed', "Run Cells failed - See error in output of the currently selected cell for more information.")));
				}
			}
		}
		return true;
	}

	public async clearOutput(cell: ICellModel): Promise<boolean> {
		try {
			await this.modelReady;
			let uriString = cell.cellUri.toString();
			if (this._model.cells.findIndex(c => c.cellUri.toString() === uriString) > -1) {
				this.selectCell(cell);
				// Clear outputs of the requested cell if cell type is code cell.
				// If cell is markdown cell, clearOutputs() is a no-op
				if (cell.cellType === CellTypes.Code) {
					(cell as CellModel).clearOutputs();
				}
				return true;
			} else {
				return Promise.reject(new Error(localize('cellNotFound', "cell with URI {0} was not found in this model", uriString)));
			}
		} catch (e) {
			return Promise.reject(e);
		}
	}

	public async clearAllOutputs(): Promise<boolean> {
		try {
			await this.modelReady;
			this._model.cells.forEach(cell => {
				if (cell.cellType === CellTypes.Code) {
					(cell as CellModel).clearOutputs();
				}
			});
			return Promise.resolve(true);
		}
		catch (e) {
			return Promise.reject(e);
		}
	}

	public async nextPage(): Promise<void> {
		try {
			if (this._navProvider) {
				this._navProvider.onNext(this.model.notebookUri);
			}
		} catch (error) {
			this.notificationService.error(getErrorMessage(error));
		}
	}

	public previousPage() {
		try {
			if (this._navProvider) {
				this._navProvider.onPrevious(this.model.notebookUri);
			}
		} catch (error) {
			this.notificationService.error(getErrorMessage(error));
		}
	}

	getSections(): INotebookSection[] {
		return this.getSectionElements();
	}

	private getSectionElements(): NotebookSection[] {
		let headers: NotebookSection[] = [];
		let el: HTMLElement = this.container.nativeElement;
		let headerElements = el.querySelectorAll('h1, h2, h3, h4, h5, h6, a[name], a[id]');
		for (let i = 0; i < headerElements.length; i++) {
			let headerEl = headerElements[i] as HTMLElement;
			if (headerEl['id'] || headerEl['name']) {
				headers.push(new NotebookSection(headerEl));
			}
		}
		return headers;
	}

	private navigateToSectionIfURIFragmentExists(): void {
		if (this.notebookParams.notebookUri?.fragment) {
			this.navigateToSection(this.notebookParams.notebookUri.fragment);
		}
	}

	navigateToSection(id: string): void {
		let section = this.getSectionElements().find(s => s.relativeUri && s.relativeUri.toLowerCase() === id.toLowerCase());
		if (section) {
			section.headerEl.scrollIntoView({ behavior: 'smooth', block: 'start' });
			section.headerEl.focus();
		}
	}
}

class NotebookSection implements INotebookSection {

	constructor(public headerEl: HTMLElement) {
	}

	get relativeUri(): string {
		return this.headerEl['id'] || this.headerEl['name'];
	}

	get header(): string {
		return this.headerEl.textContent;
	}
}<|MERGE_RESOLUTION|>--- conflicted
+++ resolved
@@ -509,11 +509,7 @@
 				action.tooltip = action.label;
 				action.label = '';
 			}
-<<<<<<< HEAD
-			return new LabeledMenuItemActionItem(action, this.keybindingService, this.contextMenuService, this.notificationService, 'fixed-width');
-=======
 			return new LabeledMenuItemActionItem(action, this.keybindingService, this.notificationService, 'notebook-button');
->>>>>>> 767a1977
 		}
 		return undefined;
 	}
