/*---------------------------------------------------------------------------------------------
 *  Copyright (c) Microsoft Corporation. All rights reserved.
 *  Licensed under the Source EULA. See License.txt in the project root for license information.
 *--------------------------------------------------------------------------------------------*/

import { nb } from 'azdata';
import { OnInit, Component, Inject, forwardRef, ElementRef, ChangeDetectorRef, ViewChild, OnDestroy, ViewChildren, QueryList, Input } from '@angular/core';

import { IWorkbenchThemeService } from 'vs/workbench/services/themes/common/workbenchThemeService';
import * as themeColors from 'vs/workbench/common/theme';
import { INotificationService, INotification } from 'vs/platform/notification/common/notification';
import { localize } from 'vs/nls';
import { IInstantiationService } from 'vs/platform/instantiation/common/instantiation';
import { IContextMenuService, IContextViewService } from 'vs/platform/contextview/browser/contextView';
import { IEditorService } from 'vs/workbench/services/editor/common/editorService';
import { attachSelectBoxStyler } from 'vs/platform/theme/common/styler';
import { MenuId, IMenuService, MenuItemAction } from 'vs/platform/actions/common/actions';
import { IAction, Action, SubmenuAction } from 'vs/base/common/actions';
import { IContextKeyService, RawContextKey } from 'vs/platform/contextkey/common/contextkey';
import * as DOM from 'vs/base/browser/dom';

import { AngularDisposable } from 'sql/base/browser/lifecycle';
import { CellTypes, CellType, NotebookChangeType } from 'sql/workbench/services/notebook/common/contracts';
import { ICellModel, INotebookModel, NotebookContentChange } from 'sql/workbench/services/notebook/browser/models/modelInterfaces';
import { IConnectionManagementService } from 'sql/platform/connection/common/connectionManagement';
import { INotebookService, INotebookParams, INotebookEditor, INotebookSection, INavigationProvider, ICellEditorProvider, NotebookRange } from 'sql/workbench/services/notebook/browser/notebookService';
import { NotebookModel } from 'sql/workbench/services/notebook/browser/models/notebookModel';
import { Deferred } from 'sql/base/common/promise';
import { Taskbar } from 'sql/base/browser/ui/taskbar/taskbar';
import { AddCellAction, KernelsDropdown, AttachToDropdown, TrustedAction, RunAllCellsAction, ClearAllOutputsAction, CollapseCellsAction, RunParametersAction, NotebookViewsActionProvider } from 'sql/workbench/contrib/notebook/browser/notebookActions';
import { DropdownMenuActionViewItem } from 'sql/base/browser/ui/buttonMenu/buttonMenu';
import { INotebookEditOperation } from 'sql/workbench/api/common/sqlExtHostTypes';
import { IConnectionDialogService } from 'sql/workbench/services/connection/common/connectionDialogService';
import { ICapabilitiesService } from 'sql/platform/capabilities/common/capabilitiesService';
import { CellModel } from 'sql/workbench/services/notebook/browser/models/cell';
import { FileOperationError, FileOperationResult } from 'vs/platform/files/common/files';
import { isValidBasename } from 'vs/base/common/extpath';
import { basename } from 'vs/base/common/resources';
import { toErrorMessage } from 'vs/base/common/errorMessage';
import { ILogService } from 'vs/platform/log/common/log';
import { ITextFileService } from 'vs/workbench/services/textfile/common/textfiles';
import { fillInActions } from 'vs/platform/actions/browser/menuEntryActionViewItem';
import { Button } from 'sql/base/browser/ui/button/button';
import { isUndefinedOrNull } from 'vs/base/common/types';
import { IBootstrapParams } from 'sql/workbench/services/bootstrap/common/bootstrapParams';
import { getErrorMessage, onUnexpectedError, createErrorWithActions } from 'vs/base/common/errors';
import { CodeCellComponent } from 'sql/workbench/contrib/notebook/browser/cellViews/codeCell.component';
import { TextCellComponent } from 'sql/workbench/contrib/notebook/browser/cellViews/textCell.component';
import { NotebookInput } from 'sql/workbench/contrib/notebook/browser/models/notebookInput';
import { IColorTheme } from 'vs/platform/theme/common/themeService';
import { IConfigurationService } from 'vs/platform/configuration/common/configuration';
import { CellToolbarComponent } from 'sql/workbench/contrib/notebook/browser/cellViews/cellToolbar.component';
import { NotebookViewsExtension } from 'sql/workbench/services/notebook/browser/notebookViews/notebookViewsExtension';
import { MaskedLabeledMenuItemActionItem } from 'sql/platform/actions/browser/menuEntryActionViewItem';
import { IActionViewItem } from 'vs/base/browser/ui/actionbar/actionbar';
import { Emitter } from 'vs/base/common/event';
import { RedoCommand, UndoCommand } from 'vs/editor/browser/editorExtensions';

export const NOTEBOOK_SELECTOR: string = 'notebook-component';
const PRIORITY = 105;
@Component({
	selector: NOTEBOOK_SELECTOR,
	templateUrl: decodeURI(require.toUrl('./notebook.component.html'))
})
export class NotebookComponent extends AngularDisposable implements OnInit, OnDestroy, INotebookEditor {
	@ViewChild('toolbar', { read: ElementRef }) private toolbar: ElementRef;
	@ViewChild('container', { read: ElementRef }) private container: ElementRef;
	@ViewChild('bookNav', { read: ElementRef }) private bookNav: ElementRef;

	@ViewChildren(CodeCellComponent) private codeCells: QueryList<CodeCellComponent>;
	@ViewChildren(TextCellComponent) private textCells: QueryList<TextCellComponent>;
	@ViewChildren(CellToolbarComponent) private cellToolbar: QueryList<CellToolbarComponent>;

	@Input() _model: NotebookModel;
	@Input() _views: NotebookViewsExtension;

	protected _actionBar: Taskbar;
	protected isLoading: boolean;
	private _modelReadyDeferred = new Deferred<NotebookModel>();
	private _trustedAction: TrustedAction;
	private _runAllCellsAction: RunAllCellsAction;
	private _providerRelatedActions: IAction[] = [];
	private _scrollTop: number;
	private _navProvider: INavigationProvider;
	private navigationResult: nb.NavigationResult;
	public previewFeaturesEnabled: boolean = false;
	public doubleClickEditEnabled: boolean;
	private _onScroll = new Emitter<void>();
	// Don't show the right hand toolbar actions if the notebook is created in a diff editor.
	private _showToolbarActions: boolean = this._notebookParams.input.showActions;

	constructor(
		@Inject(forwardRef(() => ChangeDetectorRef)) private _changeRef: ChangeDetectorRef,
		@Inject(IWorkbenchThemeService) private themeService: IWorkbenchThemeService,
		@Inject(IConnectionManagementService) private connectionManagementService: IConnectionManagementService,
		@Inject(IEditorService) private editorService: IEditorService,
		@Inject(INotificationService) private notificationService: INotificationService,
		@Inject(INotebookService) private notebookService: INotebookService,
		@Inject(IBootstrapParams) private _notebookParams: INotebookParams,
		@Inject(IInstantiationService) private instantiationService: IInstantiationService,
		@Inject(IContextMenuService) private contextMenuService: IContextMenuService,
		@Inject(IContextViewService) private contextViewService: IContextViewService,
		@Inject(IConnectionDialogService) private connectionDialogService: IConnectionDialogService,
		@Inject(IContextKeyService) private contextKeyService: IContextKeyService,
		@Inject(IMenuService) private menuService: IMenuService,
		@Inject(ICapabilitiesService) private capabilitiesService: ICapabilitiesService,
		@Inject(ITextFileService) private textFileService: ITextFileService,
		@Inject(ILogService) private readonly logService: ILogService,
		@Inject(IConfigurationService) private _configurationService: IConfigurationService
	) {
		super();
		this.isLoading = true;
		this.doubleClickEditEnabled = this._configurationService.getValue('notebook.enableDoubleClickEdit');
		this._register(this._configurationService.onDidChangeConfiguration(e => {
			this.previewFeaturesEnabled = this._configurationService.getValue('workbench.enablePreviewFeatures');
		}));
		this._register(this._configurationService.onDidChangeConfiguration(e => {
			this.doubleClickEditEnabled = this._configurationService.getValue('notebook.enableDoubleClickEdit');
		}));
		this._register(RedoCommand.addImplementation(PRIORITY, 'notebook-cells-undo-redo', () => {
			// Prevent the undo/redo from happening in other notebooks and to prevent the execution of undo/redo in the cell.
			if (this.isActive() && this.activeCellId === '' && this._model) {
				this._model.redo();
			}
<<<<<<< HEAD
			if (this.isActive() && this.model.activeCell) {
				let event = new StandardKeyboardEvent(e);
				if (event.keyCode === KeyCode.DownArrow) {
					let next = (this.findCellIndex(this.model.activeCell) + 1) % this.cells.length;
					this.selectCell(this.cells[next]);
				} else if (event.keyCode === KeyCode.UpArrow) {
					let index = this.findCellIndex(this.model.activeCell);
					if (index === 0) {
						index = this.cells.length;
					}
					this.selectCell(this.cells[--index]);
				} else if (event.keyCode === KeyCode.Enter && !this.model.activeCell.isEditMode) {
					DOM.EventHelper.stop(event, true);
					this.model.activeCell.isEditMode = true;
				}
			}
=======
			return false;
		}));
		this._register(UndoCommand.addImplementation(PRIORITY, 'notebook-cells-undo-redo', () => {
			// Prevent the undo/redo from happening in other notebooks and to prevent the execution of undo/redo in the cell.
			if (this.isActive() && this.activeCellId === '' && this._model) {
				this._model.undo();
			}
			return false;
>>>>>>> 967cd2b1
		}));
	}

	ngOnInit() {
		this._register(this.themeService.onDidColorThemeChange(this.updateTheme, this));
		this.updateTheme(this.themeService.getColorTheme());
		this.initActionBar();
		this.setScrollPosition();

		this.doLoad().catch(e => onUnexpectedError(e));
		this.initNavSection();
	}

	override ngOnDestroy() {
		this.dispose();
		if (this.notebookService) {
			this.notebookService.removeNotebookEditor(this);
		}
	}
	public get model(): NotebookModel | undefined {
		return this._model;
	}

	public get views(): NotebookViewsExtension | undefined {
		return this._views;
	}

	public get activeCellId(): string {
		return this._model && this._model.activeCell ? this._model.activeCell.id : '';
	}

	public get cells(): ICellModel[] {
		return this._model ? this._model.cells : [];
	}

	public get cellEditors(): ICellEditorProvider[] {
		let editors: ICellEditorProvider[] = [];
		if (this.codeCells) {
			this.codeCells.toArray().forEach(cell => editors.push(...cell.cellEditors));
		}
		if (this.textCells) {
			this.textCells.toArray().forEach(cell => editors.push(...cell.cellEditors));
			editors.push(...this.textCells.toArray());
		}
		return editors;
	}

	public deltaDecorations(newDecorationsRange: NotebookRange | NotebookRange[], oldDecorationsRange: NotebookRange | NotebookRange[]): void {
		if (oldDecorationsRange) {
			if (Array.isArray(oldDecorationsRange)) {
				// markdown cells
				let cells = [...new Set(oldDecorationsRange.map(item => item.cell))].filter(c => c.cellType === 'markdown');
				cells.forEach(cell => {
					let cellOldDecorations = oldDecorationsRange.filter(r => r.cell === cell);
					let cellEditor = this.cellEditors.find(c => c.cellGuid() === cell.cellGuid);
					cellEditor.deltaDecorations(undefined, cellOldDecorations);
				});
				// code cell outputs
				let codeCells = [...new Set(oldDecorationsRange.map(item => item.cell))].filter(c => c.cellType === 'code');
				codeCells.forEach(cell => {
					let cellOldDecorations = oldDecorationsRange.filter(r => r.outputComponentIndex >= 0 && cell.cellGuid === r.cell.cellGuid);
					let cellEditors = this.cellEditors.filter(c => c.cellGuid() === cell.cellGuid && c.isCellOutput);
					cellEditors.forEach(cellEditor => cellEditor.deltaDecorations(undefined, cellOldDecorations));
				});
			} else {
				if (oldDecorationsRange.cell.cellType === 'markdown' || oldDecorationsRange.outputComponentIndex >= 0) {
					let cell = oldDecorationsRange.outputComponentIndex >= 0 ? this.cellEditors.filter(c => c.cellGuid() === oldDecorationsRange.cell.cellGuid && c.isCellOutput)[oldDecorationsRange.outputComponentIndex] : this.cellEditors.find(c => c.cellGuid() === oldDecorationsRange.cell.cellGuid);
					cell.deltaDecorations(undefined, oldDecorationsRange);
				}
			}
		}
		if (newDecorationsRange) {
			if (Array.isArray(newDecorationsRange)) {
				let cells = [...new Set(newDecorationsRange.map(item => item.cell))].filter(c => c.cellType === 'markdown');
				cells.forEach(cell => {
					let cellNewDecorations = newDecorationsRange.filter(r => r.cell === cell);
					let cellEditor = this.cellEditors.find(c => c.cellGuid() === cell.cellGuid);
					cellEditor.deltaDecorations(cellNewDecorations, undefined);
				});
				// code cell outputs
				let codeCells = [...new Set(newDecorationsRange.map(item => item.cell))].filter(c => c.cellType === 'code');
				codeCells.forEach(cell => {
					let cellNewDecorations = newDecorationsRange.filter(r => r.outputComponentIndex >= 0 && cell.cellGuid === r.cell.cellGuid);
					let cellEditors = this.cellEditors.filter(c => c.cellGuid() === cell.cellGuid && c.isCellOutput);
					cellEditors.forEach(cellEditor => cellEditor.deltaDecorations(cellNewDecorations, undefined));
				});
			} else {
				if (newDecorationsRange.cell.cellType === 'markdown' || newDecorationsRange.outputComponentIndex >= 0) {
					let cell = newDecorationsRange.outputComponentIndex >= 0 ? this.cellEditors.filter(c => c.cellGuid() === newDecorationsRange.cell.cellGuid && c.isCellOutput)[newDecorationsRange.outputComponentIndex] : this.cellEditors.find(c => c.cellGuid() === newDecorationsRange.cell.cellGuid);
					cell.deltaDecorations(newDecorationsRange, undefined);
				}
			}
		}
	}

	public get addCodeLabel(): string {
		return localize('addCodeLabel', "Add code");
	}

	public get addTextLabel(): string {
		return localize('addTextLabel', "Add text");
	}

	private updateTheme(theme: IColorTheme): void {
		let toolbarEl = <HTMLElement>this.toolbar.nativeElement;
		toolbarEl.style.borderBottomColor = theme.getColor(themeColors.SIDE_BAR_BACKGROUND, true).toString();
	}

	public selectCell(cell: ICellModel, event?: Event) {
		if (event) {
			event.stopPropagation();
		}
		if (!this.model.activeCell || this.model.activeCell.id !== cell.id) {
			this.model.updateActiveCell(cell);
			this.detectChanges();
		}
	}

	//Saves scrollTop value on scroll change
	public scrollHandler(event: Event) {
		this._scrollTop = (<HTMLElement>event.srcElement).scrollTop;
		this.model.onScroll.fire();
	}

	public unselectActiveCell() {
		this.model.updateActiveCell(undefined);
		this.detectChanges();
	}

	// Handles double click to edit icon change
	// See textcell.component.ts for changing edit behavior
	public enableActiveCellIconOnDoubleClick() {
		if (this.doubleClickEditEnabled) {
			const toolbarComponent = (<CellToolbarComponent>this.cellToolbar.first);
			const toolbarEditCellAction = toolbarComponent.getEditCellAction();
			if (!toolbarEditCellAction.editMode) {
				toolbarEditCellAction.editMode = !toolbarEditCellAction.editMode;
			}
		}
	}

	// Add cell based on cell type
	public addCell(cellType: CellType, index?: number, event?: Event) {
		if (event) {
			event.stopPropagation();
		}
		this._model.addCell(cellType, index);
	}

	public onKeyDown(event) {
		switch (event.key) {
			case 'ArrowDown':
			case 'ArrowRight':
				let nextIndex = (this.findCellIndex(this.model.activeCell) + 1) % this.cells.length;
				this.selectCell(this.cells[nextIndex]);
				break;
			case 'ArrowUp':
			case 'ArrowLeft':
				let index = this.findCellIndex(this.model.activeCell);
				if (index === 0) {
					index = this.cells.length;
				}
				this.selectCell(this.cells[--index]);
				break;
			default:
				break;
		}
	}

	private setScrollPosition(): void {
		if (this._notebookParams && this._notebookParams.input) {
			this._register(this._notebookParams.input.layoutChanged(() => {
				let containerElement = <HTMLElement>this.container.nativeElement;
				containerElement.scrollTop = this._scrollTop;
			}));
		}
	}

	private async doLoad(): Promise<void> {
		try {
			await this.registerModel();
			this._modelReadyDeferred.resolve(this._model);
			this.notebookService.addNotebookEditor(this);
			await this._model.onClientSessionReady;
			this.detectChanges();
		} catch (error) {
			if (error) {
				// Offer to create a file from the error if we have a file not found and the name is valid
				if ((<FileOperationError>error).fileOperationResult === FileOperationResult.FILE_NOT_FOUND && isValidBasename(basename(this.notebookParams.notebookUri))) {
					let errorWithAction = createErrorWithActions(toErrorMessage(error), {
						actions: [
							new Action('workbench.files.action.createMissingFile', localize('createFile', "Create File"), undefined, true, () => {
								let operations = new Array(1);
								operations[0] = {
									resource: this.notebookParams.notebookUri,
									value: undefined,
									options: undefined
								};
								return this.textFileService.create(operations).then(() => this.editorService.openEditor({
									resource: this.notebookParams.notebookUri,
									options: {
										pinned: true // new file gets pinned by default
									}
								}));
							})
						]
					});
					this.notificationService.error(errorWithAction);

					let editors = this.editorService.visibleEditorPanes;
					for (let editor of editors) {
						if (editor && editor.input.resource === this._notebookParams.input.notebookUri) {
							await editor.group.closeEditor(this._notebookParams.input as NotebookInput, { preserveFocus: true }); // sketchy
							break;
						}
					}
				} else {
					this.setViewInErrorState(localize('displayFailed', "Could not display contents: {0}", getErrorMessage(error)));
					this.setLoading(false);
					this._modelReadyDeferred.reject(error);
					this.notebookService.addNotebookEditor(this);
				}
			}
		}
	}

	private setLoading(isLoading: boolean): void {
		this.isLoading = isLoading;
		this.detectChanges();
	}

	private async registerModel(): Promise<void> {
		this._register(this._model.onError((errInfo: INotification) => this.handleModelError(errInfo)));
		this._register(this._model.contentChanged((change) => this.handleContentChanged(change)));
		this._register(this._model.onProviderIdChange((provider) => this.handleProviderIdChanged(provider)));
		this._register(this._model.kernelChanged((kernelArgs) => this.handleKernelChanged(kernelArgs)));
		this._register(this._model.onCellTypeChanged(() => this.detectChanges()));
		this._register(this._model.layoutChanged(() => this.detectChanges()));
		this._register(this.model.onScroll.event(() => this._onScroll.fire()));

		this.setLoading(false);
		// Check if URI fragment is present; if it is, navigate to section by default
		this.navigateToSectionIfURIFragmentExists();
		this.updateToolbarComponents();
		this.detectChanges();
	}

	private updateToolbarComponents() {
		this._trustedAction.enabled = true;
		if (this.model.trustedMode) {
			this._trustedAction.trusted = true;
		}
	}

	private handleModelError(notification: INotification): void {
		this.notificationService.notify(notification);
	}

	private handleContentChanged(change: NotebookContentChange) {
		if (change.changeType === NotebookChangeType.TrustChanged) {
			this._trustedAction.trusted = this._model.trustedMode;
		}

		// Note: for now we just need to set dirty state and refresh the UI.
		this.detectChanges();
	}

	private handleProviderIdChanged(providerId: string) {
		// If there are any actions that were related to the previous provider,
		// disable them in the actionBar
		this._providerRelatedActions.forEach(action => {
			action.enabled = false;
		});
		this.setContextKeyServiceWithProviderId(providerId);
		this.fillInActionsForCurrentContext();
	}

	private handleKernelChanged(kernelArgs: nb.IKernelChangedArgs) {
		this.fillInActionsForCurrentContext();
	}

	findCellIndex(cellModel: ICellModel): number {
		return this._model.cells.findIndex((cell) => cell.id === cellModel.id);
	}

	private setViewInErrorState(error: any): any {
		// For now, send message as error notification #870 covers having dedicated area for this
		this.notificationService.error(error);
	}

	protected initActionBar(): void {
		this.previewFeaturesEnabled = this._configurationService.getValue('workbench.enablePreviewFeatures');

		if (this.previewFeaturesEnabled) {
			let kernelContainer = document.createElement('li');
			let kernelDropdown = this.instantiationService.createInstance(KernelsDropdown, kernelContainer, this.contextViewService, this.modelReady);
			kernelDropdown.render(kernelContainer);
			attachSelectBoxStyler(kernelDropdown, this.themeService);

			let attachToContainer = document.createElement('li');
			let attachToDropdown = new AttachToDropdown(attachToContainer, this.contextViewService, this.modelReady,
				this.connectionManagementService, this.connectionDialogService, this.notificationService, this.capabilitiesService, this._configurationService);
			attachToDropdown.render(attachToContainer);
			attachSelectBoxStyler(attachToDropdown, this.themeService);

			let spacerElement = document.createElement('li');
			spacerElement.style.marginLeft = 'auto';

			let addCellsButton = this.instantiationService.createInstance(AddCellAction, 'notebook.AddCodeCell', localize('codeCellsPreview', "Add cell"), 'masked-pseudo code');

			let addCodeCellButton = this.instantiationService.createInstance(AddCellAction, 'notebook.AddCodeCell', localize('codePreview', "Code cell"), 'masked-pseudo code');
			addCodeCellButton.cellType = CellTypes.Code;

			let addTextCellButton = this.instantiationService.createInstance(AddCellAction, 'notebook.AddTextCell', localize('textPreview', "Text cell"), 'masked-pseudo markdown');
			addTextCellButton.cellType = CellTypes.Markdown;

			this._runAllCellsAction = this.instantiationService.createInstance(RunAllCellsAction, 'notebook.runAllCells', localize('runAllPreview', "Run all"), 'masked-pseudo start-outline');

			let collapseCellsAction = this.instantiationService.createInstance(CollapseCellsAction, 'notebook.collapseCells', true);

			let clearResultsButton = this.instantiationService.createInstance(ClearAllOutputsAction, 'notebook.ClearAllOutputs', true);

			this._trustedAction = this.instantiationService.createInstance(TrustedAction, 'notebook.Trusted', true);
			this._trustedAction.enabled = false;

			let runParametersAction = this.instantiationService.createInstance(RunParametersAction, 'notebook.runParameters', true, this._notebookParams.notebookUri);

			let taskbar = <HTMLElement>this.toolbar.nativeElement;
			this._actionBar = new Taskbar(taskbar, { actionViewItemProvider: action => this.actionItemProvider(action as Action) });
			this._actionBar.context = this._notebookParams.notebookUri;
			taskbar.classList.add('in-preview');

			let buttonDropdownContainer = DOM.$('li.action-item');
			buttonDropdownContainer.setAttribute('role', 'presentation');
			let dropdownMenuActionViewItem = new DropdownMenuActionViewItem(
				addCellsButton,
				[addCodeCellButton, addTextCellButton],
				this.contextMenuService,
				undefined,
				this._actionBar.actionRunner,
				undefined,
				'codicon masked-pseudo masked-pseudo-after add-new dropdown-arrow',
				localize('addCell', "Cell"),
				undefined
			);
			dropdownMenuActionViewItem.render(buttonDropdownContainer);
			dropdownMenuActionViewItem.setActionContext(this._notebookParams.notebookUri);

			let viewsDropdownContainer;
			if (this._configurationService.getValue<boolean>('notebookViews.enabled')) {
				let viewsContainer = document.createElement('li');
				let viewsActionsProvider = new NotebookViewsActionProvider(viewsContainer, this.views, this.modelReady, this.notebookService, this.notificationService, this.instantiationService);
				let viewsButton = new Action('notebook.OpenViews', localize('views', "Views"), 'notebook-button masked-pseudo code');
				viewsDropdownContainer = DOM.$('li.action-item');
				viewsDropdownContainer.setAttribute('role', 'presentation');
				let viewsDropdownMenuActionViewItem = new DropdownMenuActionViewItem(
					viewsButton,
					viewsActionsProvider,
					this.contextMenuService,
					undefined,
					this._actionBar.actionRunner,
					undefined,
					'codicon notebook-button masked-pseudo masked-pseudo-after icon-dashboard-view dropdown-arrow',
					localize('editor', "Editor"),
					undefined
				);
				viewsDropdownMenuActionViewItem.render(viewsDropdownContainer);
				viewsDropdownMenuActionViewItem.setActionContext(this._notebookParams.notebookUri);
			}

			if (this._showToolbarActions) {
				this._actionBar.setContent([
					{ element: buttonDropdownContainer },
					{ action: this._runAllCellsAction },
					{ element: Taskbar.createTaskbarSeparator() },
					{ element: kernelContainer },
					{ element: attachToContainer },
					{ element: spacerElement },
					{ element: viewsDropdownContainer },
					{ action: collapseCellsAction },
					{ action: clearResultsButton },
					{ action: this._trustedAction },
					{ action: runParametersAction },
				]);
			} else {
				this._actionBar.setContent([
					{ element: buttonDropdownContainer },
					{ action: this._runAllCellsAction },
					{ element: Taskbar.createTaskbarSeparator() },
					{ element: kernelContainer },
					{ element: attachToContainer },
				]);
			}
		} else {
			let kernelContainer = document.createElement('div');
			let kernelDropdown = this.instantiationService.createInstance(KernelsDropdown, kernelContainer, this.contextViewService, this.modelReady);
			kernelDropdown.render(kernelContainer);
			attachSelectBoxStyler(kernelDropdown, this.themeService);

			let attachToContainer = document.createElement('div');
			let attachToDropdown = new AttachToDropdown(attachToContainer, this.contextViewService, this.modelReady,
				this.connectionManagementService, this.connectionDialogService, this.notificationService, this.capabilitiesService, this._configurationService);
			attachToDropdown.render(attachToContainer);
			attachSelectBoxStyler(attachToDropdown, this.themeService);

			let addCodeCellButton = this.instantiationService.createInstance(AddCellAction, 'notebook.AddCodeCell', localize('code', "Code"), 'icon-add');
			addCodeCellButton.cellType = CellTypes.Code;

			let addTextCellButton = this.instantiationService.createInstance(AddCellAction, 'notebook.AddTextCell', localize('text', "Text"), 'icon-add');
			addTextCellButton.cellType = CellTypes.Markdown;

			this._runAllCellsAction = this.instantiationService.createInstance(RunAllCellsAction, 'notebook.runAllCells', localize('runAll', "Run Cells"), 'icon-run-cells');

			let clearResultsButton = this.instantiationService.createInstance(ClearAllOutputsAction, 'notebook.ClearAllOutputs', false);

			this._trustedAction = this.instantiationService.createInstance(TrustedAction, 'notebook.Trusted', false);
			this._trustedAction.enabled = false;

			let collapseCellsAction = this.instantiationService.createInstance(CollapseCellsAction, 'notebook.collapseCells', false);

			let taskbar = <HTMLElement>this.toolbar.nativeElement;
			this._actionBar = new Taskbar(taskbar, { actionViewItemProvider: action => this.actionItemProvider(action as Action) });
			this._actionBar.context = this._notebookParams.notebookUri;

			if (this._showToolbarActions) {
				this._actionBar.setContent([
					{ action: addCodeCellButton },
					{ action: addTextCellButton },
					{ element: kernelContainer },
					{ element: attachToContainer },
					{ action: this._trustedAction },
					{ action: this._runAllCellsAction },
					{ action: clearResultsButton },
					{ action: collapseCellsAction },
				]);
			} else {
				this._actionBar.setContent([
					{ action: addCodeCellButton },
					{ action: addTextCellButton },
					{ element: kernelContainer },
					{ element: attachToContainer },
					{ action: this._runAllCellsAction },
				]);
			}
		}
	}

	protected initNavSection(): void {
		this._navProvider = this.notebookService.getNavigationProvider(this._notebookParams.notebookUri);

		if (this.contextKeyService.getContextKeyValue('bookOpened') && this._navProvider) {
			this._navProvider.getNavigation(this._notebookParams.notebookUri).then(result => {
				this.navigationResult = result;
				this.addButton(localize('previousButtonLabel', "< Previous"),
					() => this.previousPage(), this.navigationResult.previous ? true : false);
				this.addButton(localize('nextButtonLabel', "Next >"),
					() => this.nextPage(), this.navigationResult.next ? true : false);
				this.detectChanges();
			}, err => {
				this.logService.info(err);
			});
		}
	}

	public get navigationVisibility(): 'hidden' | 'visible' {
		if (this.navigationResult) {
			return this.navigationResult.hasNavigation ? 'visible' : 'hidden';
		}
		return 'hidden';
	}

	private addButton(label: string, onDidClick?: () => void, enabled?: boolean): void {
		const container = DOM.append(this.bookNav.nativeElement, DOM.$('.dialog-message-button'));
		let button = new Button(container);
		button.label = label;
		if (onDidClick) {
			this._register(button.onDidClick(onDidClick));
		}
		if (!enabled) {
			button.enabled = false;
		}
	}

	private actionItemProvider(action: Action): IActionViewItem {
		// Check extensions to create ActionItem; otherwise, return undefined
		// This is similar behavior that exists in MenuItemActionItem
		if (action instanceof MenuItemAction) {

			if ((action.item.id.includes('jupyter.cmd') && this.previewFeaturesEnabled) || action.item.id.includes('mssql')) {
				action.tooltip = action.label;
				action.label = '';
			}
			return this.instantiationService.createInstance(MaskedLabeledMenuItemActionItem, action);
		}
		return undefined;
	}

	/**
	 * Get all of the menu contributions that use the ID 'notebook/toolbar'.
	 * Then, find all groups (currently we don't leverage the contributed
	 * groups functionality for the notebook toolbar), and fill in the 'primary'
	 * array with items that don't list a group. Finally, add any actions from
	 * the primary array to the end of the toolbar.
	 */
	private fillInActionsForCurrentContext(): void {
		if (this._showToolbarActions) {
			let primary: IAction[] = [];
			let secondary: IAction[] = [];
			let notebookBarMenu = this.menuService.createMenu(MenuId.NotebookToolbar, this.contextKeyService);
			let groups = notebookBarMenu.getActions({ arg: null, shouldForwardArgs: true });
			fillInActions(groups, { primary, secondary }, false, g => g === '', Number.MAX_SAFE_INTEGER, (action: SubmenuAction, group: string, groupSize: number) => group === undefined || group === '');
			this.addPrimaryContributedActions(primary);
		}
	}

	private detectChanges(): void {
		if (!(this._changeRef['destroyed'])) {
			this._changeRef.detectChanges();
		}
	}

	private addPrimaryContributedActions(primary: IAction[]) {
		for (let action of primary) {
			// Need to ensure that we don't add the same action multiple times
			let foundIndex = this._providerRelatedActions.findIndex(act => act.id === action.id);
			if (foundIndex < 0) {
				this._actionBar.addAction(action);
				this._providerRelatedActions.push(action);
			} else {
				this._providerRelatedActions[foundIndex].enabled = true;
			}
		}
	}

	private setContextKeyServiceWithProviderId(providerId: string) {
		let provider = new RawContextKey<string>('providerId', providerId);
		provider.bindTo(this.contextKeyService);
	}

	public get notebookParams(): INotebookParams {
		return this._notebookParams;
	}

	public get id(): string {
		return this._notebookParams.notebookUri.toString();
	}

	public get modelReady(): Promise<INotebookModel> {
		return this._modelReadyDeferred.promise;
	}

	isActive(): boolean {
		return this.editorService.activeEditor ? this.editorService.activeEditor.matches(this.notebookParams.input) : false;
	}

	isVisible(): boolean {
		let notebookEditor = this.notebookParams.input;
		return this.editorService.visibleEditors.some(e => e.matches(notebookEditor));
	}

	isDirty(): boolean {
		return this.notebookParams.input.isDirty();
	}

	executeEdits(edits: INotebookEditOperation[]): boolean {
		if (!edits || edits.length === 0) {
			return false;
		}
		this._model.pushEditOperations(edits);
		return true;
	}

	public async runCell(cell: ICellModel): Promise<boolean> {
		await this.modelReady;
		let uriString = cell.cellUri.toString();
		if (this._model.cells.findIndex(c => c.cellUri.toString() === uriString) > -1) {
			this.selectCell(cell);
			return cell.runCell(this.notificationService, this.connectionManagementService);
		} else {
			return Promise.reject(new Error(localize('cellNotFound', "cell with URI {0} was not found in this model", uriString)));
		}
	}

	public async runAllCells(startCell?: ICellModel, endCell?: ICellModel): Promise<boolean> {
		await this.modelReady;
		let codeCells = this._model.cells.filter(cell => cell.cellType === CellTypes.Code);
		if (codeCells && codeCells.length) {
			// For the run all cells scenario where neither startId not endId are provided, set defaults
			let startIndex = 0;
			let endIndex = codeCells.length;
			if (!isUndefinedOrNull(startCell)) {
				startIndex = codeCells.findIndex(c => c.id === startCell.id);
			}
			if (!isUndefinedOrNull(endCell)) {
				endIndex = codeCells.findIndex(c => c.id === endCell.id);
			}
			for (let i = startIndex; i < endIndex; i++) {
				let cellStatus = await this.runCell(codeCells[i]);
				if (!cellStatus) {
					return Promise.reject(new Error(localize('cellRunFailed', "Run Cells failed - See error in output of the currently selected cell for more information.")));
				}
			}
		}
		return true;
	}

	public async clearOutput(cell: ICellModel): Promise<boolean> {
		try {
			await this.modelReady;
			let uriString = cell.cellUri.toString();
			if (this._model.cells.findIndex(c => c.cellUri.toString() === uriString) > -1) {
				this.selectCell(cell);
				// Clear outputs of the requested cell if cell type is code cell.
				// If cell is markdown cell, clearOutputs() is a no-op
				if (cell.cellType === CellTypes.Code) {
					(cell as CellModel).clearOutputs();
				}
				return true;
			} else {
				return Promise.reject(new Error(localize('cellNotFound', "cell with URI {0} was not found in this model", uriString)));
			}
		} catch (e) {
			return Promise.reject(e);
		}
	}

	public async clearAllOutputs(): Promise<boolean> {
		try {
			await this.modelReady;
			this._model.cells.forEach(cell => {
				if (cell.cellType === CellTypes.Code) {
					(cell as CellModel).clearOutputs();
				}
			});
			return Promise.resolve(true);
		}
		catch (e) {
			return Promise.reject(e);
		}
	}

	public async nextPage(): Promise<void> {
		try {
			if (this._navProvider) {
				this._navProvider.onNext(this.model.notebookUri);
			}
		} catch (error) {
			this.notificationService.error(getErrorMessage(error));
		}
	}

	public previousPage() {
		try {
			if (this._navProvider) {
				this._navProvider.onPrevious(this.model.notebookUri);
			}
		} catch (error) {
			this.notificationService.error(getErrorMessage(error));
		}
	}

	getSections(): INotebookSection[] {
		return this.getSectionElements();
	}

	private getSectionElements(): NotebookSection[] {
		let headers: NotebookSection[] = [];
		let el: HTMLElement = this.container.nativeElement;
		let headerElements = el.querySelectorAll('h1, h2, h3, h4, h5, h6, a[name], a[id]');
		for (let i = 0; i < headerElements.length; i++) {
			let headerEl = headerElements[i] as HTMLElement;
			if (headerEl['id'] || headerEl['name']) {
				headers.push(new NotebookSection(headerEl));
			}
		}
		return headers;
	}

	private navigateToSectionIfURIFragmentExists(): void {
		if (this.notebookParams.notebookUri?.fragment) {
			this.navigateToSection(this.notebookParams.notebookUri.fragment);
		}
	}

	navigateToSection(id: string): void {
		let section = this.getSectionElements().find(s => s.relativeUri && s.relativeUri.toLowerCase() === id.toLowerCase());
		if (section) {
			section.headerEl.scrollIntoView({ behavior: 'smooth', block: 'start' });
			section.headerEl.focus();
		}
	}
}

class NotebookSection implements INotebookSection {

	constructor(public headerEl: HTMLElement) {
	}

	get relativeUri(): string {
		return this.headerEl['id'] || this.headerEl['name'];
	}

	get header(): string {
		return this.headerEl.textContent;
	}
}<|MERGE_RESOLUTION|>--- conflicted
+++ resolved
@@ -55,6 +55,8 @@
 import { IActionViewItem } from 'vs/base/browser/ui/actionbar/actionbar';
 import { Emitter } from 'vs/base/common/event';
 import { RedoCommand, UndoCommand } from 'vs/editor/browser/editorExtensions';
+import { StandardKeyboardEvent } from 'vs/base/browser/keyboardEvent';
+import { KeyCode } from 'vs/base/common/keyCodes';
 
 export const NOTEBOOK_SELECTOR: string = 'notebook-component';
 const PRIORITY = 105;
@@ -122,7 +124,16 @@
 			if (this.isActive() && this.activeCellId === '' && this._model) {
 				this._model.redo();
 			}
-<<<<<<< HEAD
+			return false;
+		}));
+		this._register(UndoCommand.addImplementation(PRIORITY, 'notebook-cells-undo-redo', () => {
+			// Prevent the undo/redo from happening in other notebooks and to prevent the execution of undo/redo in the cell.
+			if (this.isActive() && this.activeCellId === '' && this._model) {
+				this._model.undo();
+			}
+			return false;
+		}));
+		this._register(DOM.addDisposableListener(window, DOM.EventType.KEY_DOWN, (e: KeyboardEvent) => {
 			if (this.isActive() && this.model.activeCell) {
 				let event = new StandardKeyboardEvent(e);
 				if (event.keyCode === KeyCode.DownArrow) {
@@ -139,16 +150,6 @@
 					this.model.activeCell.isEditMode = true;
 				}
 			}
-=======
-			return false;
-		}));
-		this._register(UndoCommand.addImplementation(PRIORITY, 'notebook-cells-undo-redo', () => {
-			// Prevent the undo/redo from happening in other notebooks and to prevent the execution of undo/redo in the cell.
-			if (this.isActive() && this.activeCellId === '' && this._model) {
-				this._model.undo();
-			}
-			return false;
->>>>>>> 967cd2b1
 		}));
 	}
 
