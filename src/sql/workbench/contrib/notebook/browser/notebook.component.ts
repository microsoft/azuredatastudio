/*---------------------------------------------------------------------------------------------
 *  Copyright (c) Microsoft Corporation. All rights reserved.
 *  Licensed under the Source EULA. See License.txt in the project root for license information.
 *--------------------------------------------------------------------------------------------*/

import { nb } from 'azdata';
import { OnInit, Component, Inject, forwardRef, ElementRef, ChangeDetectorRef, ViewChild, OnDestroy, ViewChildren, QueryList, Input } from '@angular/core';

import { IWorkbenchThemeService } from 'vs/workbench/services/themes/common/workbenchThemeService';
import * as themeColors from 'vs/workbench/common/theme';
import { INotificationService, INotification } from 'vs/platform/notification/common/notification';
import { localize } from 'vs/nls';
import { IInstantiationService } from 'vs/platform/instantiation/common/instantiation';
import { IContextMenuService, IContextViewService } from 'vs/platform/contextview/browser/contextView';
import { IEditorService } from 'vs/workbench/services/editor/common/editorService';
import { attachSelectBoxStyler } from 'vs/platform/theme/common/styler';
import { MenuId, IMenuService, MenuItemAction } from 'vs/platform/actions/common/actions';
import { IAction, Action, SubmenuAction } from 'vs/base/common/actions';
import { IContextKeyService, RawContextKey } from 'vs/platform/contextkey/common/contextkey';
import * as DOM from 'vs/base/browser/dom';

import { AngularDisposable } from 'sql/base/browser/lifecycle';
import { CellTypes, CellType, NotebookChangeType } from 'sql/workbench/services/notebook/common/contracts';
import { ICellModel, INotebookModel, NotebookContentChange } from 'sql/workbench/services/notebook/browser/models/modelInterfaces';
import { IConnectionManagementService } from 'sql/platform/connection/common/connectionManagement';
import { INotebookService, INotebookParams, INotebookEditor, INotebookSection, INavigationProvider, ICellEditorProvider, NotebookRange } from 'sql/workbench/services/notebook/browser/notebookService';
import { NotebookModel } from 'sql/workbench/services/notebook/browser/models/notebookModel';
import { Deferred } from 'sql/base/common/promise';
import { Taskbar } from 'sql/base/browser/ui/taskbar/taskbar';
import { AddCellAction, KernelsDropdown, AttachToDropdown, TrustedAction, RunAllCellsAction, ClearAllOutputsAction, CollapseCellsAction, RunParametersAction, NotebookViewsActionProvider } from 'sql/workbench/contrib/notebook/browser/notebookActions';
import { DropdownMenuActionViewItem } from 'sql/base/browser/ui/buttonMenu/buttonMenu';
import { INotebookEditOperation } from 'sql/workbench/api/common/sqlExtHostTypes';
import { IConnectionDialogService } from 'sql/workbench/services/connection/common/connectionDialogService';
import { ICapabilitiesService } from 'sql/platform/capabilities/common/capabilitiesService';
import { CellModel } from 'sql/workbench/services/notebook/browser/models/cell';
import { FileOperationError, FileOperationResult } from 'vs/platform/files/common/files';
import { isValidBasename } from 'vs/base/common/extpath';
import { basename } from 'vs/base/common/resources';
import { toErrorMessage } from 'vs/base/common/errorMessage';
import { ILogService } from 'vs/platform/log/common/log';
import { ITextFileService } from 'vs/workbench/services/textfile/common/textfiles';
import { fillInActions } from 'vs/platform/actions/browser/menuEntryActionViewItem';
import { Button } from 'sql/base/browser/ui/button/button';
import { isUndefinedOrNull } from 'vs/base/common/types';
import { IBootstrapParams } from 'sql/workbench/services/bootstrap/common/bootstrapParams';
import { getErrorMessage, onUnexpectedError, createErrorWithActions } from 'vs/base/common/errors';
import { CodeCellComponent } from 'sql/workbench/contrib/notebook/browser/cellViews/codeCell.component';
import { TextCellComponent } from 'sql/workbench/contrib/notebook/browser/cellViews/textCell.component';
import { NotebookInput } from 'sql/workbench/contrib/notebook/browser/models/notebookInput';
import { IColorTheme } from 'vs/platform/theme/common/themeService';
import { IConfigurationService } from 'vs/platform/configuration/common/configuration';
import { CellToolbarComponent } from 'sql/workbench/contrib/notebook/browser/cellViews/cellToolbar.component';
import { NotebookViewsExtension } from 'sql/workbench/services/notebook/browser/notebookViews/notebookViewsExtension';
import { MaskedLabeledMenuItemActionItem } from 'sql/platform/actions/browser/menuEntryActionViewItem';
import { IActionViewItem } from 'vs/base/browser/ui/actionbar/actionbar';
import { Emitter } from 'vs/base/common/event';
import { RedoCommand, UndoCommand } from 'vs/editor/browser/editorExtensions';
import { StandardKeyboardEvent } from 'vs/base/browser/keyboardEvent';
import { KeyCode } from 'vs/base/common/keyCodes';

export const NOTEBOOK_SELECTOR: string = 'notebook-component';
const PRIORITY = 105;
@Component({
	selector: NOTEBOOK_SELECTOR,
	templateUrl: decodeURI(require.toUrl('./notebook.component.html'))
})
export class NotebookComponent extends AngularDisposable implements OnInit, OnDestroy, INotebookEditor {
	@ViewChild('toolbar', { read: ElementRef }) private toolbar: ElementRef;
	@ViewChild('container', { read: ElementRef }) private container: ElementRef;
	@ViewChild('bookNav', { read: ElementRef }) private bookNav: ElementRef;

	@ViewChildren(CodeCellComponent) private codeCells: QueryList<CodeCellComponent>;
	@ViewChildren(TextCellComponent) private textCells: QueryList<TextCellComponent>;
	@ViewChildren(CellToolbarComponent) private cellToolbar: QueryList<CellToolbarComponent>;

	@Input() _model: NotebookModel;
	@Input() _views: NotebookViewsExtension;

	protected _actionBar: Taskbar;
	protected isLoading: boolean;
	private _modelReadyDeferred = new Deferred<NotebookModel>();
	private _trustedAction: TrustedAction;
	private _runAllCellsAction: RunAllCellsAction;
	private _providerRelatedActions: IAction[] = [];
	private _scrollTop: number;
	private _navProvider: INavigationProvider;
	private navigationResult: nb.NavigationResult;
	public previewFeaturesEnabled: boolean = false;
	public doubleClickEditEnabled: boolean;
	private _onScroll = new Emitter<void>();
	// Don't show the right hand toolbar actions if the notebook is created in a diff editor.
	private _showToolbarActions: boolean = this._notebookParams.input.showActions;

	constructor(
		@Inject(forwardRef(() => ChangeDetectorRef)) private _changeRef: ChangeDetectorRef,
		@Inject(IWorkbenchThemeService) private themeService: IWorkbenchThemeService,
		@Inject(IConnectionManagementService) private connectionManagementService: IConnectionManagementService,
		@Inject(IEditorService) private editorService: IEditorService,
		@Inject(INotificationService) private notificationService: INotificationService,
		@Inject(INotebookService) private notebookService: INotebookService,
		@Inject(IBootstrapParams) private _notebookParams: INotebookParams,
		@Inject(IInstantiationService) private instantiationService: IInstantiationService,
		@Inject(IContextMenuService) private contextMenuService: IContextMenuService,
		@Inject(IContextViewService) private contextViewService: IContextViewService,
		@Inject(IConnectionDialogService) private connectionDialogService: IConnectionDialogService,
		@Inject(IContextKeyService) private contextKeyService: IContextKeyService,
		@Inject(IMenuService) private menuService: IMenuService,
		@Inject(ICapabilitiesService) private capabilitiesService: ICapabilitiesService,
		@Inject(ITextFileService) private textFileService: ITextFileService,
		@Inject(ILogService) private readonly logService: ILogService,
		@Inject(IConfigurationService) private _configurationService: IConfigurationService
	) {
		super();
		this.isLoading = true;
		this.doubleClickEditEnabled = this._configurationService.getValue('notebook.enableDoubleClickEdit');
		this._register(this._configurationService.onDidChangeConfiguration(e => {
			this.previewFeaturesEnabled = this._configurationService.getValue('workbench.enablePreviewFeatures');
		}));
		this._register(this._configurationService.onDidChangeConfiguration(e => {
			this.doubleClickEditEnabled = this._configurationService.getValue('notebook.enableDoubleClickEdit');
		}));
		this._register(RedoCommand.addImplementation(PRIORITY, 'notebook-cells-undo-redo', () => {
			// Prevent the undo/redo from happening in other notebooks and to prevent the execution of undo/redo in the cell.
			if (this.isActive() && this.activeCellId === '' && this._model) {
				this._model.redo();
			}
			return false;
		}));
		this._register(UndoCommand.addImplementation(PRIORITY, 'notebook-cells-undo-redo', () => {
			// Prevent the undo/redo from happening in other notebooks and to prevent the execution of undo/redo in the cell.
			if (this.isActive() && this.activeCellId === '' && this._model) {
				this._model.undo();
			}
			return false;
		}));
	}

	ngOnInit() {
		// We currently have to hook this onto window because the Notebook component currently doesn't support having document focus
		// on its elements (we have a "virtual" focus that is updated as users click or navigate through cells). So some of the keyboard
		// events we care about are fired when the document focus is on something else - typically the root window.
		this._register(DOM.addDisposableListener(window, DOM.EventType.KEY_DOWN, (e: KeyboardEvent) => {
<<<<<<< HEAD
			// Make sure that the current active element is an ancestor - this is to prevent us from handling events when the focus is
			// on some other dialog or part of the app.
=======
			// For DownArrow, UpArrow and Enter - Make sure that the current active element is an ancestor - this is to prevent us from handling events when the focus is
			// on some other dialog or part of the app.
			// For Escape - the focused element is the div.notebook-preview or textarea.inputarea of the cell, so we need to make sure that it is a descendant of the current active cell
			//  on the current active editor.
			const activeCellElement = this.container.nativeElement.querySelector(`.editor-group-container.active .notebook-cell.active`);
>>>>>>> 87d5da00
			if (DOM.isAncestor(this.container.nativeElement, document.activeElement) && this.isActive() && this.model.activeCell) {
				const event = new StandardKeyboardEvent(e);
				if (e.repeat) {
					e.stopImmediatePropagation();
				}
				if (!this.model.activeCell?.isEditMode) {
					if (event.keyCode === KeyCode.DownArrow) {
						let next = (this.findCellIndex(this.model.activeCell) + 1) % this.cells.length;
						this.selectCell(this.cells[next]);
						this.scrollToActiveCell();
					} else if (event.keyCode === KeyCode.UpArrow) {
						let index = this.findCellIndex(this.model.activeCell);
						if (index === 0) {
							index = this.cells.length;
						}
						this.selectCell(this.cells[--index]);
						this.scrollToActiveCell();
					}
					else if (event.keyCode === KeyCode.Enter) {
						// prevents adding a newline to the cell source
						e.preventDefault();
						this.toggleEditMode();
					}
					else if (event.keyCode === KeyCode.Escape) {
						// unselects active cell and removes the focus from code cells
						this.unselectActiveCell();
						(document.activeElement as HTMLElement).blur();
					}
				}
			} else if (DOM.isAncestor(document.activeElement, activeCellElement) && this.isActive() && this.model.activeCell) {
				const event = new StandardKeyboardEvent(e);
				if (event.keyCode === KeyCode.Escape) {
					// first time hitting escape removes the cursor from code cell and changes toolbar in text cells and changes edit mode to false
					this.toggleEditMode();
				}
			}
		}));
		this._register(this.themeService.onDidColorThemeChange(this.updateTheme, this));
		this.updateTheme(this.themeService.getColorTheme());
		this.initActionBar();
		this.setScrollPosition();

		this.doLoad().catch(e => onUnexpectedError(e));
		this.initNavSection();
	}

	override ngOnDestroy() {
		this.dispose();
		if (this.notebookService) {
			this.notebookService.removeNotebookEditor(this);
		}
	}
	public get model(): NotebookModel | undefined {
		return this._model;
	}

	public get views(): NotebookViewsExtension | undefined {
		return this._views;
	}

	public get activeCellId(): string {
		return this._model && this._model.activeCell ? this._model.activeCell.id : '';
	}

	public get cells(): ICellModel[] {
		return this._model ? this._model.cells : [];
	}

	public get cellEditors(): ICellEditorProvider[] {
		let editors: ICellEditorProvider[] = [];
		if (this.codeCells) {
			this.codeCells.toArray().forEach(cell => editors.push(...cell.cellEditors));
		}
		if (this.textCells) {
			this.textCells.toArray().forEach(cell => editors.push(...cell.cellEditors));
			editors.push(...this.textCells.toArray());
		}
		return editors;
	}

	public deltaDecorations(newDecorationsRange: NotebookRange | NotebookRange[], oldDecorationsRange: NotebookRange | NotebookRange[]): void {
		if (oldDecorationsRange) {
			if (Array.isArray(oldDecorationsRange)) {
				// markdown cells
				let cells = [...new Set(oldDecorationsRange.map(item => item.cell))].filter(c => c.cellType === 'markdown');
				cells.forEach(cell => {
					let cellOldDecorations = oldDecorationsRange.filter(r => r.cell === cell);
					let cellEditor = this.cellEditors.find(c => c.cellGuid() === cell.cellGuid);
					cellEditor.deltaDecorations(undefined, cellOldDecorations);
				});
				// code cell outputs
				let codeCells = [...new Set(oldDecorationsRange.map(item => item.cell))].filter(c => c.cellType === 'code');
				codeCells.forEach(cell => {
					let cellOldDecorations = oldDecorationsRange.filter(r => r.outputComponentIndex >= 0 && cell.cellGuid === r.cell.cellGuid);
					let cellEditors = this.cellEditors.filter(c => c.cellGuid() === cell.cellGuid && c.isCellOutput);
					cellEditors.forEach(cellEditor => cellEditor.deltaDecorations(undefined, cellOldDecorations));
				});
			} else {
				if (oldDecorationsRange.cell.cellType === 'markdown' || oldDecorationsRange.outputComponentIndex >= 0) {
					let cell = oldDecorationsRange.outputComponentIndex >= 0 ? this.cellEditors.filter(c => c.cellGuid() === oldDecorationsRange.cell.cellGuid && c.isCellOutput)[oldDecorationsRange.outputComponentIndex] : this.cellEditors.find(c => c.cellGuid() === oldDecorationsRange.cell.cellGuid);
					cell.deltaDecorations(undefined, oldDecorationsRange);
				}
			}
		}
		if (newDecorationsRange) {
			if (Array.isArray(newDecorationsRange)) {
				let cells = [...new Set(newDecorationsRange.map(item => item.cell))].filter(c => c.cellType === 'markdown');
				cells.forEach(cell => {
					let cellNewDecorations = newDecorationsRange.filter(r => r.cell === cell);
					let cellEditor = this.cellEditors.find(c => c.cellGuid() === cell.cellGuid);
					cellEditor.deltaDecorations(cellNewDecorations, undefined);
				});
				// code cell outputs
				let codeCells = [...new Set(newDecorationsRange.map(item => item.cell))].filter(c => c.cellType === 'code');
				codeCells.forEach(cell => {
					let cellNewDecorations = newDecorationsRange.filter(r => r.outputComponentIndex >= 0 && cell.cellGuid === r.cell.cellGuid);
					let cellEditors = this.cellEditors.filter(c => c.cellGuid() === cell.cellGuid && c.isCellOutput);
					cellEditors.forEach(cellEditor => cellEditor.deltaDecorations(cellNewDecorations, undefined));
				});
			} else {
				if (newDecorationsRange.cell.cellType === 'markdown' || newDecorationsRange.outputComponentIndex >= 0) {
					let cell = newDecorationsRange.outputComponentIndex >= 0 ? this.cellEditors.filter(c => c.cellGuid() === newDecorationsRange.cell.cellGuid && c.isCellOutput)[newDecorationsRange.outputComponentIndex] : this.cellEditors.find(c => c.cellGuid() === newDecorationsRange.cell.cellGuid);
					cell.deltaDecorations(newDecorationsRange, undefined);
				}
			}
		}
	}

	public get addCodeLabel(): string {
		return localize('addCodeLabel', "Add code");
	}

	public get addTextLabel(): string {
		return localize('addTextLabel', "Add text");
	}

	private updateTheme(theme: IColorTheme): void {
		let toolbarEl = <HTMLElement>this.toolbar.nativeElement;
		toolbarEl.style.borderBottomColor = theme.getColor(themeColors.SIDE_BAR_BACKGROUND, true).toString();
	}

	public selectCell(cell: ICellModel) {
		if (!this.model.activeCell || this.model.activeCell.id !== cell.id) {
			this.model.updateActiveCell(cell);
			this.detectChanges();
		}
	}

	private scrollToActiveCell(): void {
		// Get active cell from active notebook editor
		const activeCellElement = document.querySelector(`.editor-group-container.active .notebook-cell.active`);
		activeCellElement.scrollIntoView({ behavior: 'auto', block: 'nearest' });

	}

	private toggleEditMode(): void {
		let selectedCell: TextCellComponent | CodeCellComponent = undefined;
		if (this.model.activeCell.cellType !== CellTypes.Code) {
			selectedCell = this.textCells.find(c => c.cellModel.id === this.activeCellId);
		} else {
			selectedCell = this.codeCells.find(c => c.cellModel.id === this.activeCellId);
		}
		selectedCell.toggleEditMode();
		this.setActiveCellEditActionMode(selectedCell.cellModel.isEditMode);
	}

	//Saves scrollTop value on scroll change
	public scrollHandler(event: Event) {
		this._scrollTop = (<HTMLElement>event.srcElement).scrollTop;
		this.model.onScroll.fire();
	}

	public clickOffCell(event?: MouseEvent) {
		event?.stopPropagation();
		this.unselectActiveCell();
	}

	public clickOnCell(cell: ICellModel, event?: MouseEvent) {
		event?.stopPropagation();
		if (!this.model.activeCell || this.model.activeCell.id !== cell.id) {
			this.selectCell(cell);
			if (cell.cellType === CellTypes.Code) {
				cell.isEditMode = true;
			}
		}
	}

	public unselectActiveCell() {
		this.model.updateActiveCell(undefined);
		this.detectChanges();
	}

	// Handles double click to edit icon change
	// See textcell.component.ts for changing edit behavior
	public enableActiveCellEditIconOnDoubleClick() {
		if (this.doubleClickEditEnabled) {
			this.setActiveCellEditActionMode(true);
		}
	}

	public setActiveCellEditActionMode(editMode: boolean) {
		const toolbarComponent = (<CellToolbarComponent>this.cellToolbar.first);
		const toolbarEditCellAction = toolbarComponent.getEditCellAction();
		toolbarEditCellAction.editMode = editMode;
	}

	// Add cell based on cell type
	public addCell(cellType: CellType, index?: number, event?: Event) {
		if (event) {
			event.stopPropagation();
		}
		this._model.addCell(cellType, index);
	}

	public onKeyDown(event) {
		switch (event.key) {
			case 'ArrowDown':
			case 'ArrowRight':
				let nextIndex = (this.findCellIndex(this.model.activeCell) + 1) % this.cells.length;
				this.selectCell(this.cells[nextIndex]);
				break;
			case 'ArrowUp':
			case 'ArrowLeft':
				let index = this.findCellIndex(this.model.activeCell);
				if (index === 0) {
					index = this.cells.length;
				}
				this.selectCell(this.cells[--index]);
				break;
			default:
				break;
		}
	}

	private setScrollPosition(): void {
		if (this._notebookParams && this._notebookParams.input) {
			this._register(this._notebookParams.input.layoutChanged(() => {
				let containerElement = <HTMLElement>this.container.nativeElement;
				containerElement.scrollTop = this._scrollTop;
			}));
		}
	}

	private async doLoad(): Promise<void> {
		try {
			await this.registerModel();
			this._modelReadyDeferred.resolve(this._model);
			this.notebookService.addNotebookEditor(this);
			await this._model.onClientSessionReady;
			this.detectChanges();
		} catch (error) {
			if (error) {
				// Offer to create a file from the error if we have a file not found and the name is valid
				if ((<FileOperationError>error).fileOperationResult === FileOperationResult.FILE_NOT_FOUND && isValidBasename(basename(this.notebookParams.notebookUri))) {
					let errorWithAction = createErrorWithActions(toErrorMessage(error), {
						actions: [
							new Action('workbench.files.action.createMissingFile', localize('createFile', "Create File"), undefined, true, () => {
								let operations = new Array(1);
								operations[0] = {
									resource: this.notebookParams.notebookUri,
									value: undefined,
									options: undefined
								};
								return this.textFileService.create(operations).then(() => this.editorService.openEditor({
									resource: this.notebookParams.notebookUri,
									options: {
										pinned: true // new file gets pinned by default
									}
								}));
							})
						]
					});
					this.notificationService.error(errorWithAction);

					let editors = this.editorService.visibleEditorPanes;
					for (let editor of editors) {
						if (editor && editor.input.resource === this._notebookParams.input.notebookUri) {
							await editor.group.closeEditor(this._notebookParams.input as NotebookInput, { preserveFocus: true }); // sketchy
							break;
						}
					}
				} else {
					this.setViewInErrorState(localize('displayFailed', "Could not display contents: {0}", getErrorMessage(error)));
					this.setLoading(false);
					this._modelReadyDeferred.reject(error);
					this.notebookService.addNotebookEditor(this);
				}
			}
		}
	}

	private setLoading(isLoading: boolean): void {
		this.isLoading = isLoading;
		this.detectChanges();
	}

	private async registerModel(): Promise<void> {
		this._register(this._model.onError((errInfo: INotification) => this.handleModelError(errInfo)));
		this._register(this._model.contentChanged((change) => this.handleContentChanged(change)));
		this._register(this._model.onProviderIdChange((provider) => this.handleProviderIdChanged(provider)));
		this._register(this._model.kernelChanged((kernelArgs) => this.handleKernelChanged(kernelArgs)));
		this._register(this._model.onCellTypeChanged(() => this.detectChanges()));
		this._register(this._model.layoutChanged(() => this.detectChanges()));
		this._register(this.model.onScroll.event(() => this._onScroll.fire()));

		this.setLoading(false);
		// Check if URI fragment is present; if it is, navigate to section by default
		this.navigateToSectionIfURIFragmentExists();
		this.updateToolbarComponents();
		this.detectChanges();
	}

	private updateToolbarComponents() {
		this._trustedAction.enabled = true;
		if (this.model.trustedMode) {
			this._trustedAction.trusted = true;
		}
	}

	private handleModelError(notification: INotification): void {
		this.notificationService.notify(notification);
	}

	private handleContentChanged(change: NotebookContentChange) {
		if (change.changeType === NotebookChangeType.TrustChanged) {
			this._trustedAction.trusted = this._model.trustedMode;
		}

		// Note: for now we just need to set dirty state and refresh the UI.
		this.detectChanges();
	}

	private handleProviderIdChanged(providerId: string) {
		// If there are any actions that were related to the previous provider,
		// disable them in the actionBar
		this._providerRelatedActions.forEach(action => {
			action.enabled = false;
		});
		this.setContextKeyServiceWithProviderId(providerId);
		this.fillInActionsForCurrentContext();
	}

	private handleKernelChanged(kernelArgs: nb.IKernelChangedArgs) {
		this.fillInActionsForCurrentContext();
	}

	findCellIndex(cellModel: ICellModel): number {
		return this._model.cells.findIndex((cell) => cell.id === cellModel.id);
	}

	private setViewInErrorState(error: any): any {
		// For now, send message as error notification #870 covers having dedicated area for this
		this.notificationService.error(error);
	}

	protected initActionBar(): void {
		this.previewFeaturesEnabled = this._configurationService.getValue('workbench.enablePreviewFeatures');

		if (this.previewFeaturesEnabled) {
			let kernelContainer = document.createElement('li');
			let kernelDropdown = this.instantiationService.createInstance(KernelsDropdown, kernelContainer, this.contextViewService, this.modelReady);
			kernelDropdown.render(kernelContainer);
			attachSelectBoxStyler(kernelDropdown, this.themeService);

			let attachToContainer = document.createElement('li');
			let attachToDropdown = new AttachToDropdown(attachToContainer, this.contextViewService, this.modelReady,
				this.connectionManagementService, this.connectionDialogService, this.notificationService, this.capabilitiesService, this._configurationService);
			attachToDropdown.render(attachToContainer);
			attachSelectBoxStyler(attachToDropdown, this.themeService);

			let spacerElement = document.createElement('li');
			spacerElement.style.marginLeft = 'auto';

			let addCellsButton = this.instantiationService.createInstance(AddCellAction, 'notebook.AddCodeCell', localize('codeCellsPreview', "Add cell"), 'masked-pseudo code');

			let addCodeCellButton = this.instantiationService.createInstance(AddCellAction, 'notebook.AddCodeCell', localize('codePreview', "Code cell"), 'masked-pseudo code');
			addCodeCellButton.cellType = CellTypes.Code;

			let addTextCellButton = this.instantiationService.createInstance(AddCellAction, 'notebook.AddTextCell', localize('textPreview', "Text cell"), 'masked-pseudo markdown');
			addTextCellButton.cellType = CellTypes.Markdown;

			this._runAllCellsAction = this.instantiationService.createInstance(RunAllCellsAction, 'notebook.runAllCells', localize('runAllPreview', "Run all"), 'masked-pseudo start-outline');

			let collapseCellsAction = this.instantiationService.createInstance(CollapseCellsAction, 'notebook.collapseCells', true);

			let clearResultsButton = this.instantiationService.createInstance(ClearAllOutputsAction, 'notebook.ClearAllOutputs', true);

			this._trustedAction = this.instantiationService.createInstance(TrustedAction, 'notebook.Trusted', true);
			this._trustedAction.enabled = false;

			let runParametersAction = this.instantiationService.createInstance(RunParametersAction, 'notebook.runParameters', true, this._notebookParams.notebookUri);

			let taskbar = <HTMLElement>this.toolbar.nativeElement;
			this._actionBar = new Taskbar(taskbar, { actionViewItemProvider: action => this.actionItemProvider(action as Action) });
			this._actionBar.context = this._notebookParams.notebookUri;
			taskbar.classList.add('in-preview');

			let buttonDropdownContainer = DOM.$('li.action-item');
			buttonDropdownContainer.setAttribute('role', 'presentation');
			let dropdownMenuActionViewItem = new DropdownMenuActionViewItem(
				addCellsButton,
				[addCodeCellButton, addTextCellButton],
				this.contextMenuService,
				undefined,
				this._actionBar.actionRunner,
				undefined,
				'codicon masked-pseudo masked-pseudo-after add-new dropdown-arrow',
				localize('addCell', "Cell"),
				undefined
			);
			dropdownMenuActionViewItem.render(buttonDropdownContainer);
			dropdownMenuActionViewItem.setActionContext(this._notebookParams.notebookUri);

			let viewsDropdownContainer;
			if (this._configurationService.getValue<boolean>('notebookViews.enabled')) {
				let viewsContainer = document.createElement('li');
				let viewsActionsProvider = new NotebookViewsActionProvider(viewsContainer, this.views, this.modelReady, this.notebookService, this.notificationService, this.instantiationService);
				let viewsButton = new Action('notebook.OpenViews', localize('views', "Views"), 'notebook-button masked-pseudo code');
				viewsDropdownContainer = DOM.$('li.action-item');
				viewsDropdownContainer.setAttribute('role', 'presentation');
				let viewsDropdownMenuActionViewItem = new DropdownMenuActionViewItem(
					viewsButton,
					viewsActionsProvider,
					this.contextMenuService,
					undefined,
					this._actionBar.actionRunner,
					undefined,
					'codicon notebook-button masked-pseudo masked-pseudo-after icon-dashboard-view dropdown-arrow',
					localize('editor', "Editor"),
					undefined
				);
				viewsDropdownMenuActionViewItem.render(viewsDropdownContainer);
				viewsDropdownMenuActionViewItem.setActionContext(this._notebookParams.notebookUri);
			}

			if (this._showToolbarActions) {
				this._actionBar.setContent([
					{ element: buttonDropdownContainer },
					{ action: this._runAllCellsAction },
					{ element: Taskbar.createTaskbarSeparator() },
					{ element: kernelContainer },
					{ element: attachToContainer },
					{ element: spacerElement },
					{ element: viewsDropdownContainer },
					{ action: collapseCellsAction },
					{ action: clearResultsButton },
					{ action: this._trustedAction },
					{ action: runParametersAction },
				]);
			} else {
				this._actionBar.setContent([
					{ element: buttonDropdownContainer },
					{ action: this._runAllCellsAction },
					{ element: Taskbar.createTaskbarSeparator() },
					{ element: kernelContainer },
					{ element: attachToContainer },
				]);
			}
		} else {
			let kernelContainer = document.createElement('div');
			let kernelDropdown = this.instantiationService.createInstance(KernelsDropdown, kernelContainer, this.contextViewService, this.modelReady);
			kernelDropdown.render(kernelContainer);
			attachSelectBoxStyler(kernelDropdown, this.themeService);

			let attachToContainer = document.createElement('div');
			let attachToDropdown = new AttachToDropdown(attachToContainer, this.contextViewService, this.modelReady,
				this.connectionManagementService, this.connectionDialogService, this.notificationService, this.capabilitiesService, this._configurationService);
			attachToDropdown.render(attachToContainer);
			attachSelectBoxStyler(attachToDropdown, this.themeService);

			let addCodeCellButton = this.instantiationService.createInstance(AddCellAction, 'notebook.AddCodeCell', localize('code', "Code"), 'icon-add');
			addCodeCellButton.cellType = CellTypes.Code;

			let addTextCellButton = this.instantiationService.createInstance(AddCellAction, 'notebook.AddTextCell', localize('text', "Text"), 'icon-add');
			addTextCellButton.cellType = CellTypes.Markdown;

			this._runAllCellsAction = this.instantiationService.createInstance(RunAllCellsAction, 'notebook.runAllCells', localize('runAll', "Run Cells"), 'icon-run-cells');

			let clearResultsButton = this.instantiationService.createInstance(ClearAllOutputsAction, 'notebook.ClearAllOutputs', false);

			this._trustedAction = this.instantiationService.createInstance(TrustedAction, 'notebook.Trusted', false);
			this._trustedAction.enabled = false;

			let collapseCellsAction = this.instantiationService.createInstance(CollapseCellsAction, 'notebook.collapseCells', false);

			let taskbar = <HTMLElement>this.toolbar.nativeElement;
			this._actionBar = new Taskbar(taskbar, { actionViewItemProvider: action => this.actionItemProvider(action as Action) });
			this._actionBar.context = this._notebookParams.notebookUri;

			if (this._showToolbarActions) {
				this._actionBar.setContent([
					{ action: addCodeCellButton },
					{ action: addTextCellButton },
					{ element: kernelContainer },
					{ element: attachToContainer },
					{ action: this._trustedAction },
					{ action: this._runAllCellsAction },
					{ action: clearResultsButton },
					{ action: collapseCellsAction },
				]);
			} else {
				this._actionBar.setContent([
					{ action: addCodeCellButton },
					{ action: addTextCellButton },
					{ element: kernelContainer },
					{ element: attachToContainer },
					{ action: this._runAllCellsAction },
				]);
			}
		}
	}

	protected initNavSection(): void {
		this._navProvider = this.notebookService.getNavigationProvider(this._notebookParams.notebookUri);

		if (this.contextKeyService.getContextKeyValue('bookOpened') && this._navProvider) {
			this._navProvider.getNavigation(this._notebookParams.notebookUri).then(result => {
				this.navigationResult = result;
				this.addButton(localize('previousButtonLabel', "< Previous"),
					() => this.previousPage(), this.navigationResult.previous ? true : false);
				this.addButton(localize('nextButtonLabel', "Next >"),
					() => this.nextPage(), this.navigationResult.next ? true : false);
				this.detectChanges();
			}, err => {
				this.logService.info(err);
			});
		}
	}

	public get navigationVisibility(): 'hidden' | 'visible' {
		if (this.navigationResult) {
			return this.navigationResult.hasNavigation ? 'visible' : 'hidden';
		}
		return 'hidden';
	}

	private addButton(label: string, onDidClick?: () => void, enabled?: boolean): void {
		const container = DOM.append(this.bookNav.nativeElement, DOM.$('.dialog-message-button'));
		let button = new Button(container);
		button.label = label;
		if (onDidClick) {
			this._register(button.onDidClick(onDidClick));
		}
		if (!enabled) {
			button.enabled = false;
		}
	}

	private actionItemProvider(action: Action): IActionViewItem {
		// Check extensions to create ActionItem; otherwise, return undefined
		// This is similar behavior that exists in MenuItemActionItem
		if (action instanceof MenuItemAction) {

			if ((action.item.id.includes('jupyter.cmd') && this.previewFeaturesEnabled) || action.item.id.includes('mssql')) {
				action.tooltip = action.label;
				action.label = '';
			}
			return this.instantiationService.createInstance(MaskedLabeledMenuItemActionItem, action);
		}
		return undefined;
	}

	/**
	 * Get all of the menu contributions that use the ID 'notebook/toolbar'.
	 * Then, find all groups (currently we don't leverage the contributed
	 * groups functionality for the notebook toolbar), and fill in the 'primary'
	 * array with items that don't list a group. Finally, add any actions from
	 * the primary array to the end of the toolbar.
	 */
	private fillInActionsForCurrentContext(): void {
		if (this._showToolbarActions) {
			let primary: IAction[] = [];
			let secondary: IAction[] = [];
			let notebookBarMenu = this.menuService.createMenu(MenuId.NotebookToolbar, this.contextKeyService);
			let groups = notebookBarMenu.getActions({ arg: null, shouldForwardArgs: true });
			fillInActions(groups, { primary, secondary }, false, g => g === '', Number.MAX_SAFE_INTEGER, (action: SubmenuAction, group: string, groupSize: number) => group === undefined || group === '');
			this.addPrimaryContributedActions(primary);
		}
	}

	private detectChanges(): void {
		if (!(this._changeRef['destroyed'])) {
			this._changeRef.detectChanges();
		}
	}

	private addPrimaryContributedActions(primary: IAction[]) {
		for (let action of primary) {
			// Need to ensure that we don't add the same action multiple times
			let foundIndex = this._providerRelatedActions.findIndex(act => act.id === action.id);
			if (foundIndex < 0) {
				this._actionBar.addAction(action);
				this._providerRelatedActions.push(action);
			} else {
				this._providerRelatedActions[foundIndex].enabled = true;
			}
		}
	}

	private setContextKeyServiceWithProviderId(providerId: string) {
		let provider = new RawContextKey<string>('providerId', providerId);
		provider.bindTo(this.contextKeyService);
	}

	public get notebookParams(): INotebookParams {
		return this._notebookParams;
	}

	public get id(): string {
		return this._notebookParams.notebookUri.toString();
	}

	public get modelReady(): Promise<INotebookModel> {
		return this._modelReadyDeferred.promise;
	}

	isActive(): boolean {
		return this.editorService.activeEditor ? this.editorService.activeEditor.matches(this.notebookParams.input) : false;
	}

	isVisible(): boolean {
		let notebookEditor = this.notebookParams.input;
		return this.editorService.visibleEditors.some(e => e.matches(notebookEditor));
	}

	isDirty(): boolean {
		return this.notebookParams.input.isDirty();
	}

	executeEdits(edits: INotebookEditOperation[]): boolean {
		if (!edits || edits.length === 0) {
			return false;
		}
		this._model.pushEditOperations(edits);
		return true;
	}

	public async runCell(cell: ICellModel): Promise<boolean> {
		await this.modelReady;
		let uriString = cell.cellUri.toString();
		if (this._model.cells.findIndex(c => c.cellUri.toString() === uriString) > -1) {
			this.selectCell(cell);
			return cell.runCell(this.notificationService, this.connectionManagementService);
		} else {
			return Promise.reject(new Error(localize('cellNotFound', "cell with URI {0} was not found in this model", uriString)));
		}
	}

	public async runAllCells(startCell?: ICellModel, endCell?: ICellModel): Promise<boolean> {
		await this.modelReady;
		let codeCells = this._model.cells.filter(cell => cell.cellType === CellTypes.Code);
		if (codeCells && codeCells.length) {
			// For the run all cells scenario where neither startId not endId are provided, set defaults
			let startIndex = 0;
			let endIndex = codeCells.length;
			if (!isUndefinedOrNull(startCell)) {
				startIndex = codeCells.findIndex(c => c.id === startCell.id);
			}
			if (!isUndefinedOrNull(endCell)) {
				endIndex = codeCells.findIndex(c => c.id === endCell.id);
			}
			for (let i = startIndex; i < endIndex; i++) {
				let cellStatus = await this.runCell(codeCells[i]);
				if (!cellStatus) {
					return Promise.reject(new Error(localize('cellRunFailed', "Run Cells failed - See error in output of the currently selected cell for more information.")));
				}
			}
		}
		return true;
	}

	public async clearOutput(cell: ICellModel): Promise<boolean> {
		try {
			await this.modelReady;
			let uriString = cell.cellUri.toString();
			if (this._model.cells.findIndex(c => c.cellUri.toString() === uriString) > -1) {
				this.selectCell(cell);
				// Clear outputs of the requested cell if cell type is code cell.
				// If cell is markdown cell, clearOutputs() is a no-op
				if (cell.cellType === CellTypes.Code) {
					(cell as CellModel).clearOutputs();
				}
				return true;
			} else {
				return Promise.reject(new Error(localize('cellNotFound', "cell with URI {0} was not found in this model", uriString)));
			}
		} catch (e) {
			return Promise.reject(e);
		}
	}

	public async clearAllOutputs(): Promise<boolean> {
		try {
			await this.modelReady;
			this._model.cells.forEach(cell => {
				if (cell.cellType === CellTypes.Code) {
					(cell as CellModel).clearOutputs();
				}
			});
			return Promise.resolve(true);
		}
		catch (e) {
			return Promise.reject(e);
		}
	}

	public async nextPage(): Promise<void> {
		try {
			if (this._navProvider) {
				this._navProvider.onNext(this.model.notebookUri);
			}
		} catch (error) {
			this.notificationService.error(getErrorMessage(error));
		}
	}

	public previousPage() {
		try {
			if (this._navProvider) {
				this._navProvider.onPrevious(this.model.notebookUri);
			}
		} catch (error) {
			this.notificationService.error(getErrorMessage(error));
		}
	}

	getSections(): INotebookSection[] {
		return this.getSectionElements();
	}

	private getSectionElements(): NotebookSection[] {
		let headers: NotebookSection[] = [];
		let el: HTMLElement = this.container.nativeElement;
		let headerElements = el.querySelectorAll('h1, h2, h3, h4, h5, h6, a[name], a[id]');
		for (let i = 0; i < headerElements.length; i++) {
			let headerEl = headerElements[i] as HTMLElement;
			if (headerEl['id'] || headerEl['name']) {
				headers.push(new NotebookSection(headerEl));
			}
		}
		return headers;
	}

	private navigateToSectionIfURIFragmentExists(): void {
		if (this.notebookParams.notebookUri?.fragment) {
			this.navigateToSection(this.notebookParams.notebookUri.fragment);
		}
	}

	navigateToSection(id: string): void {
		let section = this.getSectionElements().find(s => s.relativeUri && s.relativeUri.toLowerCase() === id.toLowerCase());
		if (section) {
			section.headerEl.scrollIntoView({ behavior: 'smooth', block: 'start' });
			section.headerEl.focus();
		}
	}
}

class NotebookSection implements INotebookSection {

	constructor(public headerEl: HTMLElement) {
	}

	get relativeUri(): string {
		return this.headerEl['id'] || this.headerEl['name'];
	}

	get header(): string {
		return this.headerEl.textContent;
	}
}<|MERGE_RESOLUTION|>--- conflicted
+++ resolved
@@ -140,16 +140,11 @@
 		// on its elements (we have a "virtual" focus that is updated as users click or navigate through cells). So some of the keyboard
 		// events we care about are fired when the document focus is on something else - typically the root window.
 		this._register(DOM.addDisposableListener(window, DOM.EventType.KEY_DOWN, (e: KeyboardEvent) => {
-<<<<<<< HEAD
-			// Make sure that the current active element is an ancestor - this is to prevent us from handling events when the focus is
-			// on some other dialog or part of the app.
-=======
 			// For DownArrow, UpArrow and Enter - Make sure that the current active element is an ancestor - this is to prevent us from handling events when the focus is
 			// on some other dialog or part of the app.
 			// For Escape - the focused element is the div.notebook-preview or textarea.inputarea of the cell, so we need to make sure that it is a descendant of the current active cell
 			//  on the current active editor.
 			const activeCellElement = this.container.nativeElement.querySelector(`.editor-group-container.active .notebook-cell.active`);
->>>>>>> 87d5da00
 			if (DOM.isAncestor(this.container.nativeElement, document.activeElement) && this.isActive() && this.model.activeCell) {
 				const event = new StandardKeyboardEvent(e);
 				if (e.repeat) {
