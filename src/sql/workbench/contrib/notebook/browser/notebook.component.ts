--- conflicted
+++ resolved
@@ -140,18 +140,13 @@
 		// on its elements (we have a "virtual" focus that is updated as users click or navigate through cells). So some of the keyboard
 		// events we care about are fired when the document focus is on something else - typically the root window.
 		this._register(DOM.addDisposableListener(window, DOM.EventType.KEY_DOWN, (e: KeyboardEvent) => {
-<<<<<<< HEAD
-			let event = new StandardKeyboardEvent(e);
-			if (this.isActive() && this.model.activeCell) {
+			// Make sure that the current active element is an ancestor - this is to prevent us from handling events when the focus is
+			// on some other dialog or part of the app.
+			if (DOM.isAncestor(this.container.nativeElement, document.activeElement) && this.isActive() && this.model.activeCell) {
+				const event = new StandardKeyboardEvent(e);
 				if (e.repeat) {
 					e.stopImmediatePropagation();
 				}
-=======
-			// Make sure that the current active element is an ancestor - this is to prevent us from handling events when the focus is
-			// on some other dialog or part of the app. 
-			if (DOM.isAncestor(this.container.nativeElement, document.activeElement) && this.isActive() && this.model.activeCell) {
-				const event = new StandardKeyboardEvent(e);
->>>>>>> 3c321ee8
 				if (!this.model.activeCell?.isEditMode) {
 					if (event.keyCode === KeyCode.DownArrow) {
 						let next = (this.findCellIndex(this.model.activeCell) + 1) % this.cells.length;
