/*---------------------------------------------------------------------------------------------
 *  Copyright (c) Microsoft Corporation. All rights reserved.
 *  Licensed under the Source EULA. See License.txt in the project root for license information.
 *--------------------------------------------------------------------------------------------*/

import { EditorInput, EditorModel, IRevertOptions, GroupIdentifier, IEditorInput } from 'vs/workbench/common/editor';
import { Emitter, Event } from 'vs/base/common/event';
import { URI } from 'vs/base/common/uri';
import * as resources from 'vs/base/common/resources';
import * as azdata from 'azdata';

import { IStandardKernelWithProvider, getProvidersForFileName, getStandardKernelsForProvider } from 'sql/workbench/services/notebook/browser/models/notebookUtils';
import { INotebookService, DEFAULT_NOTEBOOK_PROVIDER, IProviderInfo } from 'sql/workbench/services/notebook/browser/notebookService';
import { IInstantiationService } from 'vs/platform/instantiation/common/instantiation';
import { ITextModelService } from 'vs/editor/common/services/resolverService';
import { INotebookModel, IContentManager, NotebookContentChange } from 'sql/workbench/services/notebook/browser/models/modelInterfaces';
import { TextFileEditorModel } from 'vs/workbench/services/textfile/common/textFileEditorModel';
import { Schemas } from 'vs/base/common/network';
import { ITextFileSaveOptions, ITextFileEditorModel } from 'vs/workbench/services/textfile/common/textfiles';
import { LocalContentManager } from 'sql/workbench/services/notebook/common/localContentManager';
import { IConnectionProfile } from 'sql/platform/connection/common/interfaces';
import { IExtensionService } from 'vs/workbench/services/extensions/common/extensions';
import { IDisposable } from 'vs/base/common/lifecycle';
import { NotebookChangeType } from 'sql/workbench/services/notebook/common/contracts';
import { Deferred } from 'sql/base/common/promise';
import { NotebookTextFileModel } from 'sql/workbench/contrib/notebook/browser/models/notebookTextFileModel';
import { ITextResourcePropertiesService } from 'vs/editor/common/services/textResourceConfigurationService';
import { ResourceEditorModel } from 'vs/workbench/common/editor/resourceEditorModel';
import { UntitledTextEditorModel, IUntitledTextEditorModel } from 'vs/workbench/services/untitled/common/untitledTextEditorModel';
import { UntitledTextEditorInput } from 'vs/workbench/services/untitled/common/untitledTextEditorInput';
import { ResourceEditorInput } from 'vs/workbench/common/editor/resourceEditorInput';
import { FileEditorInput } from 'vs/workbench/contrib/files/common/editors/fileEditorInput';
import { BinaryEditorModel } from 'vs/workbench/common/editor/binaryEditorModel';
import { NotebookFindModel } from 'sql/workbench/contrib/notebook/find/notebookFindModel';
import { onUnexpectedError } from 'vs/base/common/errors';

export type ModeViewSaveHandler = (handle: number) => Thenable<boolean>;

export class NotebookEditorModel extends EditorModel {
	private _dirty: boolean;
	private _changeEventsHookedUp: boolean = false;
	private _notebookTextFileModel: NotebookTextFileModel;
	private readonly _onDidChangeDirty: Emitter<void> = this._register(new Emitter<void>());
	private _lastEditFullReplacement: boolean;
	constructor(public readonly notebookUri: URI,
		private textEditorModel: ITextFileEditorModel | IUntitledTextEditorModel | ResourceEditorModel,
		@INotebookService private notebookService: INotebookService,
		@ITextResourcePropertiesService private textResourcePropertiesService: ITextResourcePropertiesService
	) {
		super();
		let _eol = this.textResourcePropertiesService.getEOL(URI.from({ scheme: Schemas.untitled }));
		this._notebookTextFileModel = new NotebookTextFileModel(_eol);
		this._register(this.notebookService.onNotebookEditorAdd(notebook => {
			if (notebook.id === this.notebookUri.toString()) {
				// Hook to content change events
				notebook.modelReady.then((model) => {
					if (!this._changeEventsHookedUp) {
						this._changeEventsHookedUp = true;
						this._register(model.kernelChanged(e => this.updateModel(undefined, NotebookChangeType.KernelChanged)));
						this._register(model.contentChanged(e => this.updateModel(e, e.changeType)));
						this._register(notebook.model.onActiveCellChanged((cell) => {
							if (cell) {
								this._notebookTextFileModel.activeCellGuid = cell.cellGuid;
							}
						}));
					}
				}, err => undefined);
			}
		}));
		if (this.textEditorModel instanceof UntitledTextEditorModel) {
			this._register(this.textEditorModel.onDidChangeDirty(e => {
				let dirty = this.textEditorModel instanceof ResourceEditorModel ? false : this.textEditorModel.isDirty();
				this.setDirty(dirty);
			}));
		} else {
			if (this.textEditorModel instanceof TextFileEditorModel) {
				this._register(this.textEditorModel.onDidSave(() => {
					let dirty = this.textEditorModel instanceof ResourceEditorModel ? false : this.textEditorModel.isDirty();
					this.setDirty(dirty);
					this.sendNotebookSerializationStateChange();
				}));
				this._register(this.textEditorModel.onDidChangeDirty(() => {
					let dirty = this.textEditorModel instanceof ResourceEditorModel ? false : this.textEditorModel.isDirty();
					this.setDirty(dirty);
				}));
			}
		}
		this._dirty = this.textEditorModel instanceof ResourceEditorModel ? false : this.textEditorModel.isDirty();
	}

	public get contentString(): string {
		let model = this.textEditorModel.textEditorModel;
		return model.getValue();
	}

	public get lastEditFullReplacement(): boolean {
		return this._lastEditFullReplacement;
	}

	isDirty(): boolean {
		return this.textEditorModel instanceof ResourceEditorModel ? false : this.textEditorModel.isDirty();
	}

	public setDirty(dirty: boolean): void {
		if (this._dirty === dirty) {
			return;
		}
		this._dirty = dirty;
		this._onDidChangeDirty.fire();
	}

	public updateModel(contentChange?: NotebookContentChange, type?: NotebookChangeType): void {
		this._lastEditFullReplacement = false;
		if (contentChange && contentChange.changeType === NotebookChangeType.Saved) {
			// We send the saved events out, so ignore. Otherwise we double-count this as a change
			// and cause the text to be reapplied
			return;
		}
		if (contentChange && contentChange.changeType === NotebookChangeType.TrustChanged) {
			// This is a serializable change (in that we permanently cache trusted state, but
			// ironically isn't cached in the JSON contents since trust doesn't persist across machines.
			// Request serialization so trusted state is preserved but don't update the model
			this.sendNotebookSerializationStateChange();
		} else {
			let notebookModel = this.getNotebookModel();
			let editAppliedSuccessfully = false;
			if (notebookModel && this.textEditorModel && this.textEditorModel.textEditorModel) {
				if (contentChange && contentChange.cells && contentChange.cells[0]) {
					if (type === NotebookChangeType.CellSourceUpdated) {
						if (this._notebookTextFileModel.transformAndApplyEditForSourceUpdate(contentChange, this.textEditorModel)) {
							editAppliedSuccessfully = true;
						}
					} else if (type === NotebookChangeType.CellOutputUpdated) {
						if (this._notebookTextFileModel.transformAndApplyEditForOutputUpdate(contentChange, this.textEditorModel)) {
							editAppliedSuccessfully = true;
						}
					} else if (type === NotebookChangeType.CellOutputCleared) {
						if (this._notebookTextFileModel.transformAndApplyEditForClearOutput(contentChange, this.textEditorModel)) {
							editAppliedSuccessfully = true;
						}
					} else if (type === NotebookChangeType.CellExecuted) {
						if (this._notebookTextFileModel.transformAndApplyEditForCellUpdated(contentChange, this.textEditorModel)) {
							editAppliedSuccessfully = true;
						}
					}
				}
				// If edit was already applied, skip replacing entire text model
				if (editAppliedSuccessfully) {
					return;
				}
				this.replaceEntireTextEditorModel(notebookModel, type);
				this._lastEditFullReplacement = true;
			}
		}
	}

	public replaceEntireTextEditorModel(notebookModel: INotebookModel, type: NotebookChangeType) {
		this._notebookTextFileModel.replaceEntireTextEditorModel(notebookModel, type, this.textEditorModel);
	}

	private sendNotebookSerializationStateChange(): void {
		let notebookModel = this.getNotebookModel();
		if (notebookModel) {
			this.notebookService.serializeNotebookStateChange(this.notebookUri, NotebookChangeType.Saved)
				.catch(e => onUnexpectedError(e));
		}
	}

	isModelCreated(): boolean {
		return this.getNotebookModel() !== undefined;
	}

	public getNotebookModel(): INotebookModel {
		let editor = this.notebookService.findNotebookEditor(this.notebookUri);
		if (editor) {
			return editor.model;
		}
		return undefined;
	}

	get onDidChangeDirty(): Event<void> {
		return this._onDidChangeDirty.event;
	}

	get editorModel() {
		return this.textEditorModel;
	}
}

type TextInput = ResourceEditorInput | UntitledTextEditorInput | FileEditorInput;

export abstract class NotebookInput extends EditorInput {
	private _providerId: string;
	private _providers: string[];
	private _standardKernels: IStandardKernelWithProvider[];
	private _connectionProfile: IConnectionProfile;
	private _defaultKernel: azdata.nb.IKernelSpec;
	public hasBootstrapped = false;
	// Holds the HTML content for the editor when the editor discards this input and loads another
	private _parentContainer: HTMLElement;
	private readonly _layoutChanged: Emitter<void> = this._register(new Emitter<void>());
	private _model: NotebookEditorModel;
	private _untitledEditorModel: IUntitledTextEditorModel;
	private _contentManager: IContentManager;
	private _providersLoaded: Promise<void>;
	private _dirtyListener: IDisposable;
	private _notebookEditorOpenedTimestamp: number;
	private _modelResolveInProgress: boolean = false;
	private _modelResolved: Deferred<void> = new Deferred<void>();

	private _notebookFindModel: NotebookFindModel;

	constructor(private _title: string,
		private resource: URI,
		private _textInput: TextInput,
		@ITextModelService private textModelService: ITextModelService,
		@IInstantiationService private instantiationService: IInstantiationService,
		@INotebookService private notebookService: INotebookService,
		@IExtensionService private extensionService: IExtensionService
	) {
		super();
		this.resource = resource;
		this._standardKernels = [];
		this._providersLoaded = this.assignProviders();
		this._notebookEditorOpenedTimestamp = Date.now();
		if (this._textInput) {
			this.hookDirtyListener(this._textInput.onDidChangeDirty, () => this._onDidChangeDirty.fire());
		}
	}

	public get textInput(): TextInput {
		return this._textInput;
	}

	public revert(group: GroupIdentifier, options?: IRevertOptions): Promise<boolean> {
		return this._textInput.revert(group, options);
	}

	public get notebookUri(): URI {
		return this.resource;
	}

	public get notebookFindModel(): NotebookFindModel {
		if (!this._notebookFindModel) {
			this._notebookFindModel = new NotebookFindModel(this._model.getNotebookModel());
		}
		return this._notebookFindModel;
	}

	public get contentManager(): IContentManager {
		if (!this._contentManager) {
			this._contentManager = this.instantiationService.createInstance(NotebookEditorContentManager, this);
		}
		return this._contentManager;
	}

	public getName(): string {
		if (!this._title) {
			this._title = resources.basenameOrAuthority(this.resource);
		}
		return this._title;
	}

	public isReadonly(): boolean {
		return false;
	}

	public async getProviderInfo(): Promise<IProviderInfo> {
		await this._providersLoaded;
		return {
			providerId: this._providerId ? this._providerId : DEFAULT_NOTEBOOK_PROVIDER,
			providers: this._providers ? this._providers : [DEFAULT_NOTEBOOK_PROVIDER]
		};
	}

	public set connectionProfile(value: IConnectionProfile) {
		this._connectionProfile = value;
	}

	public get connectionProfile(): IConnectionProfile {
		return this._connectionProfile;
	}

	public get standardKernels(): IStandardKernelWithProvider[] {
		return this._standardKernels;
	}

<<<<<<< HEAD
	save(groupId: number, options?: ITextFileSaveOptions): Promise<IEditorInput | undefined> {
		this.updateModel();
		return this.textInput.save(groupId, options);
	}

	saveAs(group: number, options?: ITextFileSaveOptions): Promise<IEditorInput | undefined> {
		this.updateModel();
		return this.textInput.saveAs(group, options);
=======
	async save(groupId: number, options?: ITextFileSaveOptions): Promise<IEditorInput | undefined> {
		let input = await this.textInput.save(groupId, options);
		await this.setTrustForNewEditor(input);
		return input;
	}

	async saveAs(group: number, options?: ITextFileSaveOptions): Promise<IEditorInput | undefined> {
		let input = await this.textInput.saveAs(group, options);
		await this.setTrustForNewEditor(input);
		return input;
	}

	private async setTrustForNewEditor(newInput: IEditorInput | undefined): Promise<void> {
		let isTrusted = this._model.getNotebookModel().trustedMode;
		if (isTrusted && newInput && newInput.getResource() !== this.getResource()) {
			await this.notebookService.serializeNotebookStateChange(newInput.getResource(), NotebookChangeType.Saved, undefined, true);
		}
>>>>>>> 47e716d3
	}

	public set standardKernels(value: IStandardKernelWithProvider[]) {
		value.forEach(kernel => {
			this._standardKernels.push({
				connectionProviderIds: kernel.connectionProviderIds,
				name: kernel.name,
				displayName: kernel.displayName,
				notebookProvider: kernel.notebookProvider
			});
		});
	}

	public get defaultKernel(): azdata.nb.IKernelSpec {
		return this._defaultKernel;
	}

	public set defaultKernel(kernel: azdata.nb.IKernelSpec) {
		this._defaultKernel = kernel;
	}

	get layoutChanged(): Event<void> {
		return this._layoutChanged.event;
	}

	public get editorOpenedTimestamp(): number {
		return this._notebookEditorOpenedTimestamp;
	}

	doChangeLayout(): any {
		this._layoutChanged.fire();
	}

	public abstract getTypeId(): string;

	getResource(): URI {
		return this.resource;
	}

	public get untitledEditorModel(): IUntitledTextEditorModel {
		return this._untitledEditorModel;
	}

	public set untitledEditorModel(value: IUntitledTextEditorModel) {
		this._untitledEditorModel = value;
	}

	async resolve(): Promise<NotebookEditorModel> {
		if (!this._modelResolveInProgress) {
			this._modelResolveInProgress = true;
		} else {
			await this._modelResolved;
			return this._model;
		}
		if (this._model) {
			return Promise.resolve(this._model);
		} else {
			let textOrUntitledEditorModel: ITextFileEditorModel | IUntitledTextEditorModel | ResourceEditorModel;
			if (this.resource.scheme === Schemas.untitled) {
				if (this._untitledEditorModel) {
					this._untitledEditorModel.textEditorModel.onBeforeAttached();
					textOrUntitledEditorModel = this._untitledEditorModel;
				} else {
					let resolvedInput = await this._textInput.resolve();
					if (!(resolvedInput instanceof BinaryEditorModel)) {
						resolvedInput.textEditorModel.onBeforeAttached();
					}
					textOrUntitledEditorModel = resolvedInput as TextFileEditorModel | UntitledTextEditorModel | ResourceEditorModel;
				}
			} else {
				const textEditorModelReference = await this.textModelService.createModelReference(this.resource);
				textEditorModelReference.object.textEditorModel.onBeforeAttached();
				textOrUntitledEditorModel = await textEditorModelReference.object.load() as TextFileEditorModel | ResourceEditorModel;
			}
			this._model = this._register(this.instantiationService.createInstance(NotebookEditorModel, this.resource, textOrUntitledEditorModel));
			this.hookDirtyListener(this._model.onDidChangeDirty, () => this._onDidChangeDirty.fire());
			this._modelResolved.resolve();
			return this._model;
		}
	}

	private hookDirtyListener(dirtyEvent: Event<void>, listener: (e: any) => void): void {
		let disposable = dirtyEvent(listener);
		if (this._dirtyListener) {
			this._dirtyListener.dispose();
		} else {
			this._register({
				dispose: () => {
					if (this._dirtyListener) {
						this._dirtyListener.dispose();
					}
				}
			});
		}
		this._dirtyListener = disposable;
	}

	private async assignProviders(): Promise<void> {
		await this.extensionService.whenInstalledExtensionsRegistered();
		let providerIds: string[] = getProvidersForFileName(this._title, this.notebookService);
		if (providerIds && providerIds.length > 0) {
			this._providerId = providerIds.filter(provider => provider !== DEFAULT_NOTEBOOK_PROVIDER)[0];
			this._providers = providerIds;
			this._standardKernels = [];
			this._providers.forEach(provider => {
				let standardKernels = getStandardKernelsForProvider(provider, this.notebookService);
				this._standardKernels.push(...standardKernels);
			});
		}
	}

	public dispose(): void {
		if (this._model && this._model.editorModel && this._model.editorModel.textEditorModel) {
			this._model.editorModel.textEditorModel.onBeforeDetached();
		}
		this._disposeContainer();
		super.dispose();
	}

	private _disposeContainer() {
		if (!this._parentContainer) {
			return;
		}

		let parentNode = this._parentContainer.parentNode;
		if (parentNode) {
			parentNode.removeChild(this._parentContainer);
			this._parentContainer = null;
		}
	}

	set container(container: HTMLElement) {
		this._disposeContainer();
		this._parentContainer = container;
	}

	get container(): HTMLElement {
		return this._parentContainer;
	}

	/**
	 * An editor that is dirty will be asked to be saved once it closes.
	 */
	isDirty(): boolean {
		if (this._model) {
			return this._model.isDirty();
		} else if (this._textInput) {
			return this._textInput.isDirty();
		}
		return false;
	}

	/**
	 * Sets active editor with dirty value.
	 * @param isDirty boolean value to set editor dirty
	 */
	setDirty(isDirty: boolean): void {
		if (this._model) {
			this._model.setDirty(isDirty);
		}
	}

	updateModel(): void {
		this._model.updateModel();
	}

	public matches(otherInput: any): boolean {
		if (otherInput instanceof NotebookInput) {
			return this.textInput.matches(otherInput.textInput);
		} else {
			return this.textInput.matches(otherInput);
		}
	}
}

export class NotebookEditorContentManager implements IContentManager {
	constructor(
		private notebookInput: NotebookInput,
		@IInstantiationService private readonly instantiationService: IInstantiationService) {
	}

	async loadContent(): Promise<azdata.nb.INotebookContents> {
		let notebookEditorModel = await this.notebookInput.resolve();
		let contentManager = this.instantiationService.createInstance(LocalContentManager);
		let contents = await contentManager.loadFromContentString(notebookEditorModel.contentString);
		return contents;
	}

}<|MERGE_RESOLUTION|>--- conflicted
+++ resolved
@@ -285,23 +285,15 @@
 		return this._standardKernels;
 	}
 
-<<<<<<< HEAD
-	save(groupId: number, options?: ITextFileSaveOptions): Promise<IEditorInput | undefined> {
+	async save(groupId: number, options?: ITextFileSaveOptions): Promise<IEditorInput | undefined> {
 		this.updateModel();
-		return this.textInput.save(groupId, options);
-	}
-
-	saveAs(group: number, options?: ITextFileSaveOptions): Promise<IEditorInput | undefined> {
-		this.updateModel();
-		return this.textInput.saveAs(group, options);
-=======
-	async save(groupId: number, options?: ITextFileSaveOptions): Promise<IEditorInput | undefined> {
 		let input = await this.textInput.save(groupId, options);
 		await this.setTrustForNewEditor(input);
 		return input;
 	}
 
 	async saveAs(group: number, options?: ITextFileSaveOptions): Promise<IEditorInput | undefined> {
+		this.updateModel();
 		let input = await this.textInput.saveAs(group, options);
 		await this.setTrustForNewEditor(input);
 		return input;
@@ -312,7 +304,6 @@
 		if (isTrusted && newInput && newInput.getResource() !== this.getResource()) {
 			await this.notebookService.serializeNotebookStateChange(newInput.getResource(), NotebookChangeType.Saved, undefined, true);
 		}
->>>>>>> 47e716d3
 	}
 
 	public set standardKernels(value: IStandardKernelWithProvider[]) {
