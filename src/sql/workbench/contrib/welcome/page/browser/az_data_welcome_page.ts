/*---------------------------------------------------------------------------------------------
 *  Copyright (c) Microsoft Corporation. All rights reserved.
 *  Licensed under the Source EULA. See License.txt in the project root for license information.
 *--------------------------------------------------------------------------------------------*/

import { escape } from 'vs/base/common/strings';
import { localize } from 'vs/nls';

export default () => `
<div class="welcomePageContainer">
	<div class="welcomePage">
		<div class="ads-homepage splash">
			<div class="gradient">
				<div class="ads-homepage-section tool-tip">
					<div class="tool-tip-container" id="tool-tip-container-wide">
						<a role="button" class="ads-welcome-page-link" aria-describedby="tooltip-text-wide" id="preview-link-wide" class="preview-link" tabindex="0" name="preview"><p>Preview</p><i class="icon-info themed-icon"></i></a>
						<span role="tooltip" id="tooltip-text-wide" class="tool-tip-text" aria-hidden="true">
							<h3 tabindex="0" class="preview-tooltip-header">${escape(localize('welcomePage.previewHeader', "This page is in preview"))}</h3>
							<p tabindex="0" class="preview-tooltip-body">${escape(localize('welcomePage.previewBody', "Preview features introduce new functionalities that are on track to becoming a permanent part the product. They are stable, but need additional accessibility improvements. We welcome your early feedback while they are under development."))}</p>
						</span>
					</div>
					<div class="tool-tip-container" id="tool-tip-container-narrow">
						<a role="button" class="ads-welcome-page-link" aria-haspopup="true" class="preview-link" tabindex="0" id="preview-link-narrow" name="previewNarrow"><p>Preview</p><i class="icon-info themed-icon"></i></a>
					</div>
				</div>
				<div id="preview-modal" class="modal" aria-modal="true" aria-hidden="true">
					<div class="modal-content">
						<span class="close-icon">x</span>
						<h3 tabindex="0" class="preview-modal-header">${escape(localize('welcomePage.previewHeader', "This page is in preview"))}</h3>
						<p tabindex="0" class="preview-modal-body">${escape(localize('welcomePage.previewBody', "Preview features introduce new functionalities that are on track to becoming a permanent part the product. They are stable, but need additional accessibility improvements. We welcome your early feedback while they are under development."))}</p>
					</div>
				</div>
				<div class="ads-homepage-section section header hero">
					<div class="row start">
						<div class="header-top-nav">
							<div class="flex">
								<div class="icon sm"></div>
								<div class="title">
									<div class="caption-container">
										<span class="icon xs"></span><h1 class="caption"></h1>
									</div>
									<div class="flex btn-container">
										<div id="dropdown-btn-container" class="btn btn-primary dropdown">
										</div>
										<div id="open-file-btn-container" class="btn btn-secondary">
										</div>
									</div>
								</div>
							</div>
						</div>
					</div>
					<div class="row header-bottom-nav-tiles ads-grid">
						<div class="col">
<<<<<<< HEAD
							<a role="button" class="header-bottom-nav-tile-link ads-welcome-page-link" href="command:registeredServers.addConnection">
=======
							<a class="header-bottom-nav-tile-link" href="command:registeredServers.addConnection">
>>>>>>> b57cae5b
								<div class="header-bottom-nav-tile tile tile-connection">
									<h3>${escape(localize('welcomePage.createConnection', "Create a connection"))}</h3>
									<p>${escape(localize('welcomePage.createConnectionBody', "Connect to a database instance through the connection dialog."))}</p>
									<div class="icon connection"></div>
								</div>
							</a>
						</div>
						<div class="col">
<<<<<<< HEAD
							<a role="button" class="header-bottom-nav-tile-link ads-welcome-page-link"
=======
							<a class="header-bottom-nav-tile-link"
>>>>>>> b57cae5b
								href="command:workbench.action.files.newUntitledFile">
								<div class="header-bottom-nav-tile tile tile-query">
									<h3>${escape(localize('welcomePage.runQuery', "Run a query"))}</h3>
									<p>${escape(localize('welcomePage.runQueryBody', "Interact with data through a query editor."))}</p>
									<div class="icon query"></div>
								</div>
							</a>
						</div>
						<div class="col">
<<<<<<< HEAD
							<a role="button" class="header-bottom-nav-tile-link ads-welcome-page-link" href="command:notebook.command.new">
=======
							<a class="header-bottom-nav-tile-link" href="command:notebook.command.new">
>>>>>>> b57cae5b
								<div class="header-bottom-nav-tile tile tile-notebook">
									<h3>${escape(localize('welcomePage.createNotebook', "Create a notebook"))}</h3>
									<p>${escape(localize('welcomePage.createNotebookBody', "Build a new notebook using a native notebook editor."))}</p>
									<div class="icon notebook"></div>
								</div>
							</a>
						</div>
						<div class="col">
<<<<<<< HEAD
							<a role="button" class="header-bottom-nav-tile-link ads-welcome-page-link" href="command:azdata.resource.deploy">
=======
							<a class="header-bottom-nav-tile-link" href="command:azdata.resource.deploy">
>>>>>>> b57cae5b
								<div class="header-bottom-nav-tile tile tile-server">
									<h3>${escape(localize('welcomePage.deployServer', "Deploy a server"))}</h3>
									<p>${escape(localize('welcomePage.deployServerBody', "Create a new instance of SQL Server on the platform of your choice."))}</p>
									<div class="icon server"></div>
								</div>
							</a>
						</div>
					</div>
				</div>
			</div>
			<div class="ads-homepage-section middle-section content row ads-grid">
				<div class="resources-container">
					<h2>${escape(localize('welcomePage.resources', "Resources"))}</h2>
					<div class="tabs">
					<!-- Checkbox is not accessible to user yet, this feature is still in development -->
					<input tabindex="-1" class="input" name="tabs" type="radio" id="tab-1" checked="checked" />
					<span id="historyLabel" class="label" for="tab-1" tabIndex="0">${escape(localize('welcomePage.history', "History"))}</span>
						<div class="panel">
							<div class="recent history">
								<div class="flex list-header-container">
									<i class="icon-document themed-icon"></i>
									<span class="list-header">${escape(localize('welcomePage.name', "Name"))}</span>
									<span class="list-header-last-opened">${escape(localize('welcomePage.lastOpened', "Last Opened"))}</span>
								</div>
								<ul class="list">
									<!-- Filled programmatically -->
								</ul>
								<p class="none detail">No recent folders</p>
								<div class="moreRecent">
									<a role="button" class="ads-welcome-page-link" href="command:workbench.action.openRecent">${escape(localize('welcomePage.moreRecent', "Show more"))}
									<i class="icon-arrow-down-dark"></i>
									</a>
								</div>
							</div>
						</div>
					</div>
					<p class="showOnStartup"><input type="checkbox" id="showOnStartup" class="checkbox">
						<label for="showOnStartup">${escape(localize('welcomePage.showOnStartup', "Show welcome page on startup"))}</label>
					</p>
				</div>
				<div class="getting-started-container">
					<div class="links">
						<h2>${escape(localize('welcomePage.usefuLinks', "Useful Links"))}</h2>
						<div class="link-header">
							<a class="link ads-welcome-page-link"
								href="https://aka.ms/get-started-azdata">${escape(localize('welcomePage.gettingStarted',
	"Getting Started"))}<span class="icon-link themed-icon-alt"></a>
						</div>
						<p>
						${escape(localize('welcomePage.gettingStartedBody',
		"Discover the capabilities offered by Azure Data Studio and learn how to make the most of them."))}
						</p>
						<div class="link-header">
							<a class="link ads-welcome-page-link"
								href="command:workbench.action.openDocumentationUrl">${escape(localize('welcomePage.documentation',
			"Documentation"))}<span class="icon-link themed-icon-alt"</a></a>
						</div>
						<p>${escape(localize('welcomePage.documentationBody',
				"Visit the documentation center for quickstarts, how-to guides, and references for PowerShell, APIs, etc."))}
						</p>
						<div class="videos-container row">
							<h2>Videos</h2>
							<div class="flex flex-container-video">
								<div class="videos-container-video">
									<a href="https://www.youtube.com/watch?v=Orv7fptVoUA" class="video overview ads-welcome-page-link">
									<img src="${require.toUrl('./../../media/video_overview.png')}" class="video-overview" id="video-overview" />
										<h4>${escape(localize('welcomePage.videoDescriptionOverview',
					"Overview of Azure Data Studio"))}</h4>
									</a>
								</div>
								<div class="videos-container-video">
									<a href="https://www.youtube.com/watch?v=Nt4kIHQ0IOc" class="video overview ads-welcome-page-link">
									<img src="${require.toUrl('./../../media/video_introduction.png')}" class="video-introduction" id="video-introduction" />
										<h4>${escape(localize('welcomePage.videoDescriptionIntroduction',
						"Introduction to Azure Data Studio Notebooks | Data Exposed"))}</h4>
									</a>
								</div>
							</div>
						</div>
					</div>
				</div>
			</div>
			<div class="ads-homepage-section content extensions">
				<div class="flex flex-j-between">
					<h2>Extend your data studio</h2>
<<<<<<< HEAD
					<a role="button" class="link-show-all flex" href="command:workbench.view.extensions">${escape(localize('welcomePage.showAll', "Show All"))} <span class="icon-arrow-right"></span></a>
=======
					<a class="link-show-all flex" href="command:workbench.view.extensions">${escape(localize('welcomePage.showAll', "Show All"))} <span class="icon-arrow-right"></span></a>
					<a class="link-show-all flex" href="command:workbench.view.extensions">${escape(localize('welcomePage.showAll', "Show All"))} <span class="icon-arrow-right"></span></a>
>>>>>>> b57cae5b
				</div>
				<div class="row ads-grid grip-gap-50">
					<div
						class="ads-grid tile no-hover extension-pack">
						<div class="extension-pack-description">
							<div class="extension-pack-header"></div>
							<p class="extension-pack-body"></p>
						</div>
						<div class="extension-pack-extensions flex flex-d-column flex-j-evenly flex-a-start">
							<div class="extension-pack-extension-list flex flex-d-column flex-j-evenly flex-a-start"></div>
							<div class="flex flex-j-end extension-pack-btn-container flex flex-j-between flex-a-center"">
							<div class="extensionPack" href="#"></div>
							<a role="button" class="a-self-end link-learn-more flex flex-a-center ads-welcome-page-link" href="command:azdata.extension.open?%7B%22id%22%3A%22microsoft.admin-pack%22%7D">${escape(localize('welcomePage.learnMore',
							"Learn more "))}<span class="icon-arrow-right"></span></a>
						</div>
					</div>
				</div>
				<div class="extension-list flex flex-d-column">
					<!-- Dynamically populated -->
				</div>
				<br /><br /><br />
			</div>
		</div>
	</div>
</div>
`;<|MERGE_RESOLUTION|>--- conflicted
+++ resolved
@@ -51,11 +51,7 @@
 					</div>
 					<div class="row header-bottom-nav-tiles ads-grid">
 						<div class="col">
-<<<<<<< HEAD
 							<a role="button" class="header-bottom-nav-tile-link ads-welcome-page-link" href="command:registeredServers.addConnection">
-=======
-							<a class="header-bottom-nav-tile-link" href="command:registeredServers.addConnection">
->>>>>>> b57cae5b
 								<div class="header-bottom-nav-tile tile tile-connection">
 									<h3>${escape(localize('welcomePage.createConnection', "Create a connection"))}</h3>
 									<p>${escape(localize('welcomePage.createConnectionBody', "Connect to a database instance through the connection dialog."))}</p>
@@ -64,11 +60,7 @@
 							</a>
 						</div>
 						<div class="col">
-<<<<<<< HEAD
 							<a role="button" class="header-bottom-nav-tile-link ads-welcome-page-link"
-=======
-							<a class="header-bottom-nav-tile-link"
->>>>>>> b57cae5b
 								href="command:workbench.action.files.newUntitledFile">
 								<div class="header-bottom-nav-tile tile tile-query">
 									<h3>${escape(localize('welcomePage.runQuery', "Run a query"))}</h3>
@@ -78,11 +70,7 @@
 							</a>
 						</div>
 						<div class="col">
-<<<<<<< HEAD
 							<a role="button" class="header-bottom-nav-tile-link ads-welcome-page-link" href="command:notebook.command.new">
-=======
-							<a class="header-bottom-nav-tile-link" href="command:notebook.command.new">
->>>>>>> b57cae5b
 								<div class="header-bottom-nav-tile tile tile-notebook">
 									<h3>${escape(localize('welcomePage.createNotebook', "Create a notebook"))}</h3>
 									<p>${escape(localize('welcomePage.createNotebookBody', "Build a new notebook using a native notebook editor."))}</p>
@@ -91,11 +79,7 @@
 							</a>
 						</div>
 						<div class="col">
-<<<<<<< HEAD
 							<a role="button" class="header-bottom-nav-tile-link ads-welcome-page-link" href="command:azdata.resource.deploy">
-=======
-							<a class="header-bottom-nav-tile-link" href="command:azdata.resource.deploy">
->>>>>>> b57cae5b
 								<div class="header-bottom-nav-tile tile tile-server">
 									<h3>${escape(localize('welcomePage.deployServer', "Deploy a server"))}</h3>
 									<p>${escape(localize('welcomePage.deployServerBody', "Create a new instance of SQL Server on the platform of your choice."))}</p>
@@ -181,12 +165,7 @@
 			<div class="ads-homepage-section content extensions">
 				<div class="flex flex-j-between">
 					<h2>Extend your data studio</h2>
-<<<<<<< HEAD
 					<a role="button" class="link-show-all flex" href="command:workbench.view.extensions">${escape(localize('welcomePage.showAll', "Show All"))} <span class="icon-arrow-right"></span></a>
-=======
-					<a class="link-show-all flex" href="command:workbench.view.extensions">${escape(localize('welcomePage.showAll', "Show All"))} <span class="icon-arrow-right"></span></a>
-					<a class="link-show-all flex" href="command:workbench.view.extensions">${escape(localize('welcomePage.showAll', "Show All"))} <span class="icon-arrow-right"></span></a>
->>>>>>> b57cae5b
 				</div>
 				<div class="row ads-grid grip-gap-50">
 					<div
