--- conflicted
+++ resolved
@@ -39,36 +39,11 @@
 									<div class="caption-container">
 										<span class="icon xs"></span><h1 class="caption"></h1>
 									</div>
-<<<<<<< HEAD
-									<div class="flex btn_container">
-										<div id="dropdown_btn_container">
+									<div class="flex btn-container">
+										<div id="dropdown-btn-container" class="btn btn-primary dropdown">
 										</div>
-										<div id="open_file_btn_container">
+										<div id="open-file-btn-container" class="btn btn-secondary">
 										</div>
-=======
-									<div class="flex btn-container">
-										<div>
-											<button id="dropdown-btn" class="btn btn-primary dropdown" role="navigation" aria-haspopup="true" aria-controls="dropdown">
-												<div class="dropdown-text" style="pointer-events: none;">
-													<span>${escape(localize('welcomePage.new', "New"))}</span><i class="icon-arrow-down"></i>
-												</div>
-											</button>
-											<nav role="navigation" class="dropdown-nav">
-												<ul id="dropdown" class="dropdown-content" aria-hidden="true" aria-label="submenu" role="menu" aria-labelledby="dropdown-btn">
-													<li role="none"><a class="ads-welcome-page-link" role="menuitem" tabIndex="-1" class="move" href="command:registeredServers.addConnection">${escape(localize('welcomePage.newConnection', "New connection"))}</a></li>
-													<li role="none"><a class="ads-welcome-page-link" role="menuitem" tabIndex="-1" class="move" href="command:workbench.action.files.newUntitledFile">${escape(localize('welcomePage.newQuery', "New query"))}</a></li>
-													<li role="none"><a class="ads-welcome-page-link" role="menuitem" tabIndex="-1" class="move" href="command:notebook.command.new">${escape(localize('welcomePage.newNotebook', "New notebook"))}</a></li>
-													<li role="none" id="dropdown-mac-only"><a class="ads-welcome-page-link" role="menuitem" tabIndex="-1" class="move mac-only" href="command:workbench.action.files.openLocalFileFolder">${escape(localize('welcomePage.openFileMac', "Open file"))}</a></li>
-													<li role="none" id="dropdown-windows-linux-only"><a class="ads-welcome-page-link" role="menuitem" tabIndex="-1" class="move windows-only linux-only" href="command:workbench.action.files.openFile">${escape(localize('welcomePage.openFileLinuxPC', "Open file"))}</a></li>
-												</ul>
-											</nav>
-										</div>
-										<a class="windows-only linux-only btn btn-secondary"
-											href="command:workbench.action.files.openFile">
-											${escape(localize('welcomePage.openFileLinuxPC', "Open file"))}
-										</a>
-										<a class="mac-only btn btn-secondary" href="command:workbench.action.files.openLocalFileFolder">${escape(localize('welcomePage.openFileMac', "Open file"))}</a>
->>>>>>> 2d989e11
 									</div>
 								</div>
 							</div>
@@ -166,13 +141,7 @@
 						<p>${escape(localize('welcomePage.documentationBody',
 				"Visit the documentation center for quickstarts, how-to guides, and references for PowerShell, APIs, etc."))}
 						</p>
-<<<<<<< HEAD
-						<div class="videos_container row">
-=======
-
-
 						<div class="videos-container row">
->>>>>>> 2d989e11
 							<h2>Videos</h2>
 							<div class="flex flex-container-video">
 								<div class="videos-container-video">
@@ -197,11 +166,7 @@
 			<div class="ads-homepage-section content extensions">
 				<div class="flex flex-j-between">
 					<h2>Extend your data studio</h2>
-<<<<<<< HEAD
-					<a class="link_show_all flex" href="command:workbench.view.extensions">${escape(localize('welcomePage.showAll', "Show All"))} <span class="icon_arrow_right"></span></a>
-=======
-					<a class="link-show-all flex ads-welcome-page-link" href="command:extensions.listView.focus">${escape(localize('welcomePage.showAll', "Show All"))} <span class="icon-arrow-right"></span></a>
->>>>>>> 2d989e11
+					<a class="link-show-all flex" href="command:workbench.view.extensions">${escape(localize('welcomePage.showAll', "Show All"))} <span class="icon-arrow-right"></span></a>
 				</div>
 				<div class="row ads-grid grip-gap-50">
 					<div
