--- conflicted
+++ resolved
@@ -94,16 +94,15 @@
 				<div class="resources-container">
 					<h2>${escape(localize('welcomePage.resources', "Resources"))}</h2>
 					<div class="tabs">
-<<<<<<< HEAD
 						<!-- Checkbox is not accessible to user yet, this feature is still in development -->
 						<input tabindex="-1" class="input" name="tabs" type="radio" id="tab-1" checked="checked" />
-						<label id="historyLabel" class="label" for="tab-1" tabIndex="0">${escape(localize('welcomePage.history', "History"))}</label>
+						<span id="historyLabel" class="label" for="tab-1" tabIndex="0">${escape(localize('welcomePage.history', "History"))}</span>
 							<div class="panel">
 								<div class="recent history">
 									<div class="flex list-header-container">
 										<i class="icon-document themed-icon"></i>
-										<h4 class="list-header">${escape(localize('welcomePage.name', "Name"))}</h4>
-										<h4 class="list-header-last-opened">${escape(localize('welcomePage.lastOpened', "Last Opened"))}</h4>
+										<span class="list-header">${escape(localize('welcomePage.name', "Name"))}</span>
+										<span class="list-header-last-opened">${escape(localize('welcomePage.lastOpened', "Last Opened"))}</span>
 									</div>
 									<ul class="list">
 										<!-- Filled programmatically -->
@@ -113,16 +112,6 @@
 										<a class="ads-welcome-page-link" href="command:workbench.action.openRecent">${escape(localize('welcomePage.moreRecent', "Show more"))}
 										<i class="icon-arrow-down-dark"></i>
 									</a>
-=======
-						<input class="input" name="tabs" type="radio" id="tab-1" checked="checked" />
-						<span class="label" for="tab-1" tabIndex="0">${escape(localize('welcomePage.history', "History"))}</span>
-						<div class="panel">
-							<div class="recent history">
-								<div class="flex list-header-container">
-									<i class="icon-document themed-icon"></i>
-									<span tabindex="0" class="list-header"><b>${escape(localize('welcomePage.name', "Name"))}</b></span>
-									<span tabindex="0" class="list-header-last-opened"><b>${escape(localize('welcomePage.lastOpened', "Last Opened"))}</b></span>
->>>>>>> 42fa5c32
 								</div>
 							</div>
 						</div>
