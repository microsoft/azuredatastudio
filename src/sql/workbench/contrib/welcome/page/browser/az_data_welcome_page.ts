--- conflicted
+++ resolved
@@ -40,15 +40,9 @@
 										<span class="icon xs"></span><h1 class="caption"></h1>
 									</div>
 									<div class="flex btn-container">
-<<<<<<< HEAD
 										<div id="dropdown-btn-container">
 										</div>
 										<div id="open-file-btn-container">
-=======
-										<div id="dropdown-btn-container" class="btn btn-primary dropdown">
-										</div>
-										<div id="open-file-btn-container" class="btn btn-secondary">
->>>>>>> 6d94d795
 										</div>
 									</div>
 								</div>
