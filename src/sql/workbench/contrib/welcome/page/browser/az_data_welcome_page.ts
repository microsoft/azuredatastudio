--- conflicted
+++ resolved
@@ -39,17 +39,10 @@
 									<div class="caption-container">
 										<span class="icon xs"></span><h1 class="caption"></h1>
 									</div>
-<<<<<<< HEAD
-									<div class="flex btn_container">
-										<div id="dropdown_btn_container">
-										</div>
-										<div id="open_file_btn_container">
-=======
 									<div class="flex btn-container">
 										<div id="dropdown-btn-container" class="btn btn-primary dropdown">
 										</div>
 										<div id="open-file-btn-container" class="btn btn-secondary">
->>>>>>> b68b655f
 										</div>
 									</div>
 								</div>
@@ -146,11 +139,7 @@
 						<p>${escape(localize('welcomePage.documentationBody',
 				"Visit the documentation center for quickstarts, how-to guides, and references for PowerShell, APIs, etc."))}
 						</p>
-<<<<<<< HEAD
-						<div class="videos_container row">
-=======
 						<div class="videos-container row">
->>>>>>> b68b655f
 							<h2>Videos</h2>
 							<div class="flex flex-container-video">
 								<div class="videos-container-video">
@@ -175,11 +164,8 @@
 			<div class="ads-homepage-section content extensions">
 				<div class="flex flex-j-between">
 					<h2>Extend your data studio</h2>
-<<<<<<< HEAD
-					<a class="link_show_all flex" href="command:workbench.view.extensions">${escape(localize('welcomePage.showAll', "Show All"))} <span class="icon_arrow_right"></span></a>
-=======
 					<a class="link-show-all flex" href="command:workbench.view.extensions">${escape(localize('welcomePage.showAll', "Show All"))} <span class="icon-arrow-right"></span></a>
->>>>>>> b68b655f
+					<a class="link-show-all flex" href="command:workbench.view.extensions">${escape(localize('welcomePage.showAll', "Show All"))} <span class="icon-arrow-right"></span></a>
 				</div>
 				<div class="row ads-grid grip-gap-50">
 					<div
