--- conflicted
+++ resolved
@@ -94,15 +94,9 @@
 				<div class="resources-container">
 					<h2>${escape(localize('welcomePage.resources', "Resources"))}</h2>
 					<div class="tabs">
-<<<<<<< HEAD
 					<!-- Radio button is not accessible to user yet, this feature is still in development -->
 					<input tabindex="-1" aria-hidden="true" class="input" name="tabs" type="radio" id="tab-1" checked="checked" />
-					<span id="historyLabel" class="label" for="tab-1" tabIndex="0">${escape(localize('welcomePage.history', "History"))}</span>
-=======
-					<!-- Checkbox is not accessible to user yet, this feature is still in development -->
-					<input tabindex="-1" class="input" name="tabs" type="radio" id="tab-1" checked="checked" />
 					<span id="historyLabel" class="label" for="tab-1" tabIndex="0" role="tab">${escape(localize('welcomePage.history', "History"))}</span>
->>>>>>> 2673eb2c
 						<div class="panel">
 							<div class="recent history">
 								<div class="flex list-header-container">
