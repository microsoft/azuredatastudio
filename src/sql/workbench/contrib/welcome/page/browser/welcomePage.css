--- conflicted
+++ resolved
@@ -523,19 +523,11 @@
 	grid-template-columns: repeat(2, 1fr)
 }
 
-<<<<<<< HEAD
 .ads-homepage .dropdown-btn-container {
 	margin: 10px 10px 10px 0;
 }
 
 .ads-homepage.XS:not(.SM) .dropdown-btn-container {
-=======
-.ads_homepage .dropdown_btn_container {
-	margin: 10px 10px 10px 0;
-}
-
-.ads_homepage.XS:not(.SM) .dropdown_btn_container {
->>>>>>> 6d94d795
 	width: 100%;
 }
 
