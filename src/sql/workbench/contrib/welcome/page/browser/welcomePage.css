--- conflicted
+++ resolved
@@ -144,48 +144,7 @@
 	justify-content: flex-start
 }
 
-<<<<<<< HEAD
-.ads_homepage .btn span {
-=======
-.ads-homepage.XS:not(.SM) .btn-container div {
-	width: 100%;
-	width: 100%;
-}
-
-.ads-homepage.XS:not(.SM) .btn {
-	box-sizing: border-box;
-	width: 100%;
-	height: 34px;
-	padding-top: 1px;
-	font-size: 1.08em;
-	line-height: 29px;
-	border-radius: 2px;
-	display: flex;
-	align-content: center;
-	justify-content: center;
-	text-align: center;
-	text-decoration: none;
-	margin: 10px 0
-}
-
-.ads-homepage.SM .btn {
-	box-sizing: border-box;
-	width: 100%;
-	height: 34px;
-	padding-top: 1px;
-	font-size: 1.08em;
-	line-height: 29px;
-	border-radius: 2px;
-	display: flex;
-	align-content: center;
-	justify-content: center;
-	text-align: center;
-	text-decoration: none;
-	margin: 10px 0
-}
-
 .ads-homepage .btn span {
->>>>>>> 2d989e11
 	display: block
 }
 
@@ -203,26 +162,6 @@
 	line-height: 1.6em
 }
 
-<<<<<<< HEAD
-.ads_homepage .btn_primary {
-	border: 1px solid;
-}
-
-.ads_homepage .btn_primary:hover {
-	cursor: pointer;
-}
-
-.ads_homepage .btn_secondary:hover {
-	cursor: pointer;
-}
-
-.ads_homepage .btn_secondary {
-	line-height: 1.41em;
-}
-
-.ads_homepage.XS:not(.SM) #dropdown_btn_container {
-	width: 100%;
-=======
 .ads-homepage .btn-primary {
 	border: 1px solid
 }
@@ -237,7 +176,6 @@
 
 .ads-homepage .btn-secondary {
 	line-height: 1.6em
->>>>>>> 2d989e11
 }
 
 .ads-homepage #dropdown-btn:focus {
@@ -450,15 +388,6 @@
 	mask-size: 12px 12px
 }
 
-<<<<<<< HEAD
-.ads_homepage .codicon-chevron-right {
-	transform: rotate(90deg);
-}
-
-.ads_homepage .monaco-text-button {
-	min-width: 77px;
-	margin: 10px 0;
-=======
 .ads-homepage .icon-arrow-down {
 	position: relative;
 	height: 20px;
@@ -481,7 +410,10 @@
 	top: -1px;
 	bottom: 5px;
 	margin: auto
->>>>>>> 2d989e11
+}
+
+.ads-homepage .codicon-chevron-right {
+	transform: rotate(90deg);
 }
 
 .ads-homepage .icon-arrow-right {
@@ -587,7 +519,6 @@
 	grid-template-columns: repeat(2, 1fr)
 }
 
-<<<<<<< HEAD
 .ads_homepage .dropdown_btn_container {
 	margin: 10px 10px 10px 0;
 }
@@ -596,10 +527,7 @@
 	width: 100%;
 }
 
-.ads_homepage.XS.SM.MD.LG.XL .extension_pack_container {
-=======
 .ads-homepage.XS.SM.MD.LG.XL .extension-pack-container {
->>>>>>> 2d989e11
 	grid-template-columns: repeat(8, 1fr)
 }
 
@@ -1299,21 +1227,11 @@
 	background: 0 0
 }
 
-<<<<<<< HEAD
-.ads_homepage .extension_pack .extension_pack_extensions .btn_secondary {
-	box-sizing: border-box !important;
-}
-
-.ads_homepage.XS.SM .btn_secondary {
-	margin: 0 0 0 15px;
-	max-width: 77px;
-=======
 .ads-homepage .extension-pack .extension-pack-extensions .btn-secondary {
 	display: flex;
 	justify-content: center;
 	align-items: center;
 	line-height: 1.25em
->>>>>>> 2d989e11
 }
 
 .ads-homepage .extension-pack .extension-pack-extension-container {
