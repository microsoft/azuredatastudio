/*---------------------------------------------------------------------------------------------
 *  Copyright (c) Microsoft Corporation. All rights reserved.
 *  Licensed under the Source EULA. See License.txt in the project root for license information.
 *--------------------------------------------------------------------------------------------*/

import { Extensions, IDashboardWidgetRegistry } from 'sql/platform/dashboard/browser/widgetRegistry';

import { Registry } from 'vs/platform/registry/common/platform';
import { IJSONSchema } from 'vs/base/common/jsonSchema';
import { mixin } from 'vs/base/common/objects';
import { localize } from 'vs/nls';

let widgetRegistry = <IDashboardWidgetRegistry>Registry.as(Extensions.DashboardWidgetContribution);

export function generateDashboardWidgetSchema(type?: 'database' | 'server', extension?: boolean): IJSONSchema {
	let schemas;
	if (extension) {
		const extensionSchemas = type === 'server' ? widgetRegistry.serverWidgetSchema.extensionProperties : type === 'database' ? widgetRegistry.databaseWidgetSchema.extensionProperties : widgetRegistry.allSchema.extensionProperties;
		schemas = type === 'server' ? widgetRegistry.serverWidgetSchema.properties : type === 'database' ? widgetRegistry.databaseWidgetSchema.properties : widgetRegistry.allSchema.properties;
		schemas = mixin(schemas, extensionSchemas, true);
	} else {
		schemas = type === 'server' ? widgetRegistry.serverWidgetSchema.properties : type === 'database' ? widgetRegistry.databaseWidgetSchema.properties : widgetRegistry.allSchema.properties;
	}

	return {
		type: 'object',
		properties: {
			name: {
				type: 'string'
			},
			icon: {
				type: 'string'
			},
			when: {
				description: localize('azdata.extension.contributes.widget.when', "Condition which must be true to show this item"),
				type: 'string'
			},
			gridItemConfig: {
				type: 'object',
				properties: {
					sizex: {
						type: 'number'
					},
					sizey: {
						type: 'number'
					},
					col: {
						type: 'number'
					},
					row: {
						type: 'number'
					}
				}
			},
			widget: {
				type: 'object',
				properties: schemas,
				minItems: 1,
				maxItems: 1
			},
<<<<<<< HEAD
			showTitle: {
				type: 'boolean',
				description: localize('azdata.extension.contributes.widget.showTitle', "Whether to show the title of the widget, default value is true")
=======
			hideHeader: {
				type: 'boolean',
				description: localize('azdata.extension.contributes.widget.hideHeader', "Whether to hide the header of the widget, default value is false")
>>>>>>> db57eb95
			}
		}
	};
}

export function generateDashboardGridLayoutSchema(type?: 'database' | 'server', extension?: boolean): IJSONSchema {
	let schemas;
	if (extension) {
		const extensionSchemas = type === 'server' ? widgetRegistry.serverWidgetSchema.extensionProperties : type === 'database' ? widgetRegistry.databaseWidgetSchema.extensionProperties : widgetRegistry.allSchema.extensionProperties;
		schemas = type === 'server' ? widgetRegistry.serverWidgetSchema.properties : type === 'database' ? widgetRegistry.databaseWidgetSchema.properties : widgetRegistry.allSchema.properties;
		schemas = mixin(schemas, extensionSchemas, true);
	} else {
		schemas = type === 'server' ? widgetRegistry.serverWidgetSchema.properties : type === 'database' ? widgetRegistry.databaseWidgetSchema.properties : widgetRegistry.allSchema.properties;
	}

	return {
		type: 'object',
		properties: {
			name: {
				type: 'string',
				description: localize('dashboardpage.tabName', "The title of the container")
			},
			row: {
				type: 'number',
				description: localize('dashboardpage.rowNumber', "The row of the component in the grid")
			},
			rowspan: {
				type: ['string', 'number'],
				description: localize('dashboardpage.rowSpan', "The rowspan of the component in the grid. Default value is 1. Use '*' to set to number of rows in the grid.")
			},
			col: {
				type: 'number',
				description: localize('dashboardpage.colNumber', "The column of the component in the grid")
			},
			colspan: {
				type: ['string', 'number'],
				description: localize('dashboardpage.colspan', "The colspan of the component in the grid. Default value is 1. Use '*' to set to number of columns in the grid.")
			},
			widget: {
				anyOf: [
					{
						type: 'object',
						properties: schemas,
						minItems: 1,
						maxItems: 1
					}
				]
			},
			webview: {
				anyOf: [
					{
						type: 'object',
						properties: {
							id: {
								type: 'string',
							}
						}
					}
				]
			},
			when: {
				description: localize('azdata.extension.contributes.widget.when', "Condition which must be true to show this item"),
				type: 'string'
			}
		}
	};
}

export function generateDashboardTabSchema(type?: 'database' | 'server'): IJSONSchema {
	return {
		type: 'object',
		properties: {
			tabId: {
				type: 'string',
				description: localize('azdata.extension.contributes.dashboardPage.tab.id', "Unique identifier for this tab. Will be passed to the extension for any requests."),
				enum: [],
				enumDescriptions: [],
				errorMessage: localize('dashboardTabError', "Extension tab is unknown or not installed.")
			},
			isPinned: {
				type: 'boolean'
			}
		}
	};
}

export const DASHBOARD_CONFIG_ID = 'Dashboard';
export const DASHBOARD_TABS_KEY_PROPERTY = 'tabId';<|MERGE_RESOLUTION|>--- conflicted
+++ resolved
@@ -58,15 +58,9 @@
 				minItems: 1,
 				maxItems: 1
 			},
-<<<<<<< HEAD
-			showTitle: {
-				type: 'boolean',
-				description: localize('azdata.extension.contributes.widget.showTitle', "Whether to show the title of the widget, default value is true")
-=======
 			hideHeader: {
 				type: 'boolean',
 				description: localize('azdata.extension.contributes.widget.hideHeader', "Whether to hide the header of the widget, default value is false")
->>>>>>> db57eb95
 			}
 		}
 	};
