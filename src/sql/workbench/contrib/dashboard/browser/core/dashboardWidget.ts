--- conflicted
+++ resolved
@@ -34,11 +34,7 @@
 	fontSize?: string;
 	fontWeight?: string;
 	padding?: string;
-<<<<<<< HEAD
-	showTitle?: boolean;
-=======
 	hideHeader?: boolean;
->>>>>>> db57eb95
 }
 
 export interface TabConfig extends IDashboardTab {
