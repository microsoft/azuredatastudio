--- conflicted
+++ resolved
@@ -288,11 +288,7 @@
 					widget: {
 						'explorer-widget': {}
 					},
-<<<<<<< HEAD
-					showTitle: false
-=======
 					hideHeader: true
->>>>>>> db57eb95
 				}
 			]
 		}
