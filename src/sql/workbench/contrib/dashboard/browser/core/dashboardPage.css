/*---------------------------------------------------------------------------------------------
 *  Copyright (c) Microsoft Corporation. All rights reserved.
 *  Licensed under the Source EULA. See License.txt in the project root for license information.
 *--------------------------------------------------------------------------------------------*/

dashboard-page {
	height: 100%;
	width: 100%;
	position: absolute;
}

dashboard-page .monaco-scrollable-element {
	height: 100%;
	width: 100%;
}

dashboard-page .dashboard-panel .tab-header .action-item .action-label.unpin,
dashboard-page .dashboard-panel .tab-header .action-item .action-label.pin {
	padding: 6px;
	margin-right: 5px;
}

dashboard-page .dashboard-panel .tab-header .action-item .action-label.close {
	padding: 5px;
}

<<<<<<< HEAD
.home-tab-icon {
	background-image: url("media/home.svg");
}

.vs-dark .home-tab-icon,
.hc-black .home-tab-icon {
	background-image: url("media/home_inverse.svg");
}

.default-tab-icon {
	background-image: url("media/default.svg");
}

.vs-dark .default-tab-icon,
.hc-black .default-tab-icon {
	background-image: url("media/default_inverse.svg");
=======
dashboard-page .actions-container .action-item .action-label{
	padding-left: 20px;
	padding-right: 5px;
	background-size: 16px;
}

dashboard-page .actions-container .taskbarSeparator {
	height: 14px;
}

dashboard-page .editor-toolbar {
	flex: 0 0 auto;
	flex-flow: row;
	width: 100%;
	align-items: center;
	border-bottom-color:rgb(234, 234, 234);
	border-bottom-width: 1px;
	border-bottom-style: solid;
	height:26px;
>>>>>>> d3808610
}<|MERGE_RESOLUTION|>--- conflicted
+++ resolved
@@ -24,7 +24,6 @@
 	padding: 5px;
 }
 
-<<<<<<< HEAD
 .home-tab-icon {
 	background-image: url("media/home.svg");
 }
@@ -41,7 +40,8 @@
 .vs-dark .default-tab-icon,
 .hc-black .default-tab-icon {
 	background-image: url("media/default_inverse.svg");
-=======
+}
+
 dashboard-page .actions-container .action-item .action-label{
 	padding-left: 20px;
 	padding-right: 5px;
@@ -61,5 +61,4 @@
 	border-bottom-width: 1px;
 	border-bottom-style: solid;
 	height:26px;
->>>>>>> d3808610
 }