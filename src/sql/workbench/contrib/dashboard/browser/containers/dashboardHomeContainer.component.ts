--- conflicted
+++ resolved
@@ -81,22 +81,6 @@
 		}));
 	}
 
-<<<<<<< HEAD
-	public layout() {
-		super.layout();
-		if (this._scrollable) {
-			this._scrollable.layout();
-		}
-=======
-	public getHeight(): number {
-		if (this._propertiesClass && (<PropertiesWidgetComponent>this._propertiesClass.component).height) {
-			this.height = (<PropertiesWidgetComponent>this._propertiesClass.component).height;
-		}
-
-		return this.height;
->>>>>>> 7633c810
-	}
-
 	private updateTheme(theme: IColorTheme): void {
 		const border = theme.getColor(DASHBOARD_BORDER);
 		if (theme.getColor(contrastBorder)) {
