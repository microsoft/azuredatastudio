--- conflicted
+++ resolved
@@ -253,17 +253,9 @@
 	}
 
 	private updateTheme(theme: IColorTheme): void {
-<<<<<<< HEAD
-		const el = <HTMLElement>this._ref.nativeElement;
-		const headerEl: HTMLElement = this.header.nativeElement;
-		if (this._config.showTitle === false) {
-			headerEl.style.display = 'none';
-		} else {
-=======
 		if (!this._config.hideHeader) {
 			const el = <HTMLElement>this._ref.nativeElement;
 			const headerEl: HTMLElement = this.header.nativeElement;
->>>>>>> db57eb95
 			let borderColor = theme.getColor(themeColors.DASHBOARD_BORDER);
 			let backgroundColor = theme.getColor(colors.editorBackground, true);
 			const foregroundColor = theme.getColor(themeColors.SIDE_BAR_FOREGROUND, true);
