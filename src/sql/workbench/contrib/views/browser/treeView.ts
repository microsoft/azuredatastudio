/*---------------------------------------------------------------------------------------------
 *  Copyright (c) Microsoft Corporation. All rights reserved.
 *  Licensed under the Source EULA. See License.txt in the project root for license information.
 *--------------------------------------------------------------------------------------------*/

import { Event, Emitter } from 'vs/base/common/event';
import { IDisposable, Disposable, DisposableStore } from 'vs/base/common/lifecycle';
import { IInstantiationService } from 'vs/platform/instantiation/common/instantiation';
import { IAction, ActionRunner } from 'vs/base/common/actions';
import { IKeybindingService } from 'vs/platform/keybinding/common/keybinding';
import { IContextMenuService } from 'vs/platform/contextview/browser/contextView';
import { IMenuService, MenuId, registerAction2, Action2, MenuRegistry, IMenu } from 'vs/platform/actions/common/actions';
import { createAndFillInContextMenuActions, createActionViewItem } from 'vs/platform/actions/browser/menuEntryActionViewItem';
import { IContextKeyService, ContextKeyExpr, RawContextKey, IContextKey } from 'vs/platform/contextkey/common/contextkey';
import { TreeItemCollapsibleState, ITreeViewDataProvider, TreeViewItemHandleArg, ITreeItemLabel, IViewDescriptorService, ViewContainer, ViewContainerLocation, IViewBadge, ResolvableTreeItem, TreeCommand, ITreeViewDragAndDropController, TreeViewPaneHandleArg } from 'vs/workbench/common/views';
import { IConfigurationService } from 'vs/platform/configuration/common/configuration';
import { INotificationService } from 'vs/platform/notification/common/notification';
import { IProgressService } from 'vs/platform/progress/common/progress';
import { IExtensionService } from 'vs/workbench/services/extensions/common/extensions';
import { CommandsRegistry, ICommandService } from 'vs/platform/commands/common/commands';
import * as DOM from 'vs/base/browser/dom';
import { ResourceLabels, IResourceLabel } from 'vs/workbench/browser/labels';
import { ActionBar, IActionViewItemProvider } from 'vs/base/browser/ui/actionbar/actionbar';
import { URI } from 'vs/base/common/uri';
import { dirname, basename } from 'vs/base/common/resources';
<<<<<<< HEAD
import { FileThemeIcon, FolderThemeIcon, registerThemingParticipant, IThemeService } from 'vs/platform/theme/common/themeService';
=======
import { FileThemeIcon, FolderThemeIcon, IThemeService } from 'vs/platform/theme/common/themeService';
>>>>>>> 41e7569f
import { FileKind } from 'vs/platform/files/common/files';
import { WorkbenchAsyncDataTree } from 'vs/platform/list/browser/listService';
import { localize } from 'vs/nls';
import { timeout } from 'vs/base/common/async';
import { isString } from 'vs/base/common/types';
import { ILabelService } from 'vs/platform/label/common/label';
import { IListVirtualDelegate, IIdentityProvider } from 'vs/base/browser/ui/list/list';
import { ITreeRenderer, ITreeNode, IAsyncDataSource, ITreeContextMenuEvent } from 'vs/base/browser/ui/tree/tree';
import { FuzzyScore, createMatches } from 'vs/base/common/filters';
import { CollapseAllAction } from 'vs/base/browser/ui/tree/treeDefaults';
import { isFalsyOrWhitespace } from 'vs/base/common/strings';
import { SIDE_BAR_BACKGROUND, PANEL_BACKGROUND } from 'vs/workbench/common/theme';
import { ITreeItem, ITreeView } from 'sql/workbench/common/views';
import { UserCancelledConnectionError } from 'sql/base/common/errors';
import { IOEShimService } from 'sql/workbench/services/objectExplorer/browser/objectExplorerViewTreeShim';
import { NodeContextKey } from 'sql/workbench/contrib/views/browser/nodeContext';
import { ActionViewItem } from 'vs/base/browser/ui/actionbar/actionViewItems';
import { ColorScheme } from 'vs/platform/theme/common/theme';
import { ThemeIcon } from 'vs/base/common/themables';
<<<<<<< HEAD
=======
import { IHoverDelegate, IHoverDelegateOptions } from 'vs/base/browser/ui/iconLabel/iconHoverDelegate';
import { CheckboxStateHandler, TreeItemCheckbox } from 'vs/workbench/browser/parts/views/checkbox';
import { renderMarkdownAsPlaintext } from 'vs/base/browser/markdownRenderer';
import { ITooltipMarkdownString } from 'vs/base/browser/ui/iconLabel/iconLabelHover';
import { IMarkdownString } from 'vs/base/common/htmlContent';
import { IHoverService } from 'vs/workbench/services/hover/browser/hover';
import { CancellationToken } from 'vscode';
import { ITreeViewsService } from 'vs/workbench/services/views/browser/treeViewsService';
import { IActivityService, NumberBadge } from 'vs/workbench/services/activity/common/activity';
import { ILogService } from 'vs/platform/log/common/log';
import { CustomTreeViewDragAndDrop, RawCustomTreeViewContextKey } from 'vs/workbench/browser/parts/views/treeView';
import { setTimeout0 } from 'vs/base/common/platform';
import { Codicon } from 'vs/base/common/codicons';
import { AriaRole } from 'vs/base/browser/ui/aria/aria';
import { API_OPEN_EDITOR_COMMAND_ID, API_OPEN_DIFF_EDITOR_COMMAND_ID } from 'vs/workbench/browser/parts/editor/editorCommands';
import { CancellationTokenSource } from 'vs/base/common/cancellation';
import { isCancellationError } from 'vs/base/common/errors';
>>>>>>> 41e7569f

class Root implements ITreeItem {
	label = { label: 'root' };
	handle = '0';
	parentHandle: string | undefined = undefined;
	collapsibleState = TreeItemCollapsibleState.Expanded;
	children: ITreeItem[] | undefined = undefined;
}

function isTreeCommandEnabled(treeCommand: TreeCommand, contextKeyService: IContextKeyService): boolean {
	const command = CommandsRegistry.getCommand(treeCommand.originalId ? treeCommand.originalId : treeCommand.id);
	if (command) {
		const commandAction = MenuRegistry.getCommand(command.id);
		const precondition = commandAction && commandAction.precondition;
		if (precondition) {
			return contextKeyService.contextMatchesRules(precondition);
		}
	}
	return true;
}

const noDataProviderMessage = localize('no-dataprovider', "There is no data provider registered that can provide view data.");

class Tree extends WorkbenchAsyncDataTree<ITreeItem, ITreeItem, FuzzyScore> { }

abstract class AbstractTreeView extends Disposable implements ITreeView {

	private isVisible: boolean = false;
	private _hasIconForParentNode = false;
	private _hasIconForLeafNode = false;

	private collapseAllContextKey: RawContextKey<boolean> | undefined;
	private collapseAllContext: IContextKey<boolean> | undefined;
	private collapseAllToggleContextKey: RawContextKey<boolean> | undefined;
	private collapseAllToggleContext: IContextKey<boolean> | undefined;
	private refreshContextKey: RawContextKey<boolean> | undefined;
	private refreshContext: IContextKey<boolean> | undefined;

	private focused: boolean = false;
	private domNode!: HTMLElement;
	private treeContainer: HTMLElement | undefined;
	private _messageValue: string | undefined;
	private _canSelectMany: boolean = false;
	private _manuallyManageCheckboxes: boolean = false;
	private messageElement: HTMLElement | undefined;
	private tree: Tree | undefined;
	private treeLabels: ResourceLabels | undefined;
<<<<<<< HEAD
	readonly badge: IViewBadge | undefined = undefined;
	readonly container: any | undefined = undefined;
	private _manuallyManageCheckboxes: boolean = false;
=======
	private treeViewDnd: CustomTreeViewDragAndDrop | undefined;
	private _container: HTMLElement | undefined;
>>>>>>> 41e7569f

	public readonly root: ITreeItem;
	private elementsToRefresh: ITreeItem[] = [];

	private readonly _onDidExpandItem: Emitter<ITreeItem> = this._register(new Emitter<ITreeItem>());
	readonly onDidExpandItem: Event<ITreeItem> = this._onDidExpandItem.event;

	private readonly _onDidCollapseItem: Emitter<ITreeItem> = this._register(new Emitter<ITreeItem>());
	readonly onDidCollapseItem: Event<ITreeItem> = this._onDidCollapseItem.event;

	private _onDidChangeSelection: Emitter<readonly ITreeItem[]> = this._register(new Emitter<readonly ITreeItem[]>());
	readonly onDidChangeSelection: Event<readonly ITreeItem[]> = this._onDidChangeSelection.event;

	private _onDidChangeFocus: Emitter<ITreeItem> = this._register(new Emitter<ITreeItem>());
	readonly onDidChangeFocus: Event<ITreeItem> = this._onDidChangeFocus.event;

	private readonly _onDidChangeVisibility: Emitter<boolean> = this._register(new Emitter<boolean>());
	readonly onDidChangeVisibility: Event<boolean> = this._onDidChangeVisibility.event;

	private readonly _onDidChangeActions: Emitter<void> = this._register(new Emitter<void>());
	readonly onDidChangeActions: Event<void> = this._onDidChangeActions.event;

	private readonly _onDidChangeWelcomeState: Emitter<void> = this._register(new Emitter<void>());
	readonly onDidChangeWelcomeState: Event<void> = this._onDidChangeWelcomeState.event;

	private readonly _onDidChangeTitle: Emitter<string> = this._register(new Emitter<string>());
	readonly onDidChangeTitle: Event<string> = this._onDidChangeTitle.event;

	private readonly _onDidChangeDescription: Emitter<string | undefined> = this._register(new Emitter<string | undefined>());
	readonly onDidChangeDescription: Event<string | undefined> = this._onDidChangeDescription.event;

	private readonly _onDidChangeCheckboxState: Emitter<readonly ITreeItem[]> = this._register(new Emitter<readonly ITreeItem[]>());
	readonly onDidChangeCheckboxState: Event<readonly ITreeItem[]> = this._onDidChangeCheckboxState.event;

<<<<<<< HEAD
	private _onDidChangeFocus: Emitter<ITreeItem> = this._register(new Emitter<ITreeItem>());
	readonly onDidChangeFocus: Event<ITreeItem> = this._onDidChangeFocus.event;

=======
>>>>>>> 41e7569f
	private readonly _onDidCompleteRefresh: Emitter<void> = this._register(new Emitter<void>());

	private nodeContext: NodeContextKey;

	constructor(
		protected readonly id: string,
		private _title: string,
		@IThemeService private readonly themeService: IThemeService,
		@IInstantiationService private readonly instantiationService: IInstantiationService,
		@ICommandService private readonly commandService: ICommandService,
		@IConfigurationService private readonly configurationService: IConfigurationService,
		@IProgressService protected readonly progressService: IProgressService,
		@IContextMenuService private readonly contextMenuService: IContextMenuService,
		@IKeybindingService private readonly keybindingService: IKeybindingService,
		@INotificationService private readonly notificationService: INotificationService,
		@IViewDescriptorService private readonly viewDescriptorService: IViewDescriptorService,
		@IHoverService private readonly hoverService: IHoverService,
		@IContextKeyService private readonly contextKeyService: IContextKeyService,
		@IActivityService private readonly activityService: IActivityService,
		@ILogService private readonly logService: ILogService
	) {
		super();
		this.root = new Root();
		// Try not to add anything that could be costly to this constructor. It gets called once per tree view
		// during startup, and anything added here can affect performance.
	}

	private _isInitialized: boolean = false;
	private initialize() {
		if (this._isInitialized) {
			return;
		}
		this._isInitialized = true;

		// Remember when adding to this method that it isn't called until the the view is visible, meaning that
		// properties could be set and events could be fired before we're initialized and that this needs to be handled.

		this.contextKeyService.bufferChangeEvents(() => {
			this.initializeShowCollapseAllAction();
			this.initializeCollapseAllToggle();
			this.initializeShowRefreshAction();
		});

		this.treeViewDnd = this.instantiationService.createInstance(CustomTreeViewDragAndDrop, this.id);
		if (this._dragAndDropController) {
			this.treeViewDnd.controller = this._dragAndDropController;
		}

		this._register(this.configurationService.onDidChangeConfiguration(e => {
			if (e.affectsConfiguration('explorer.decorations')) {
				// eslint-disable-next-line @typescript-eslint/no-floating-promises
				this.doRefresh([this.root]); /** soft refresh **/
			}
		}));
		this._register(this.viewDescriptorService.onDidChangeLocation(({ views, from, to }) => {
			if (views.some(v => v.id === this.id)) {
				this.tree?.updateOptions({ overrideStyles: { listBackground: this.viewLocation === ViewContainerLocation.Panel ? PANEL_BACKGROUND : SIDE_BAR_BACKGROUND } });
			}
		}));
		this.registerActions();

		this.nodeContext = this._register(this.instantiationService.createInstance(NodeContextKey)); // tracked change
		this.create();
	}

	collapse(element: ITreeItem): boolean {
		if (this.tree) {
			return this.tree.collapse(element);
		}
		return false;
	}

	get viewContainer(): ViewContainer {
		return this.viewDescriptorService.getViewContainerByViewId(this.id)!;
	}

	get viewLocation(): ViewContainerLocation {
		return this.viewDescriptorService.getViewLocationById(this.id)!;
	}
	private _dragAndDropController: ITreeViewDragAndDropController | undefined;
	get dragAndDropController(): ITreeViewDragAndDropController | undefined {
		return this._dragAndDropController;
	}
	set dragAndDropController(dnd: ITreeViewDragAndDropController | undefined) {
		this._dragAndDropController = dnd;
		if (this.treeViewDnd) {
			this.treeViewDnd.controller = dnd;
		}
	}

	private _dataProvider: ITreeViewDataProvider | undefined;
	get dataProvider(): ITreeViewDataProvider | undefined {
		return this._dataProvider;
	}

	set dataProvider(dataProvider: ITreeViewDataProvider | undefined) {
		if (dataProvider) {
			const self = this;
			this._dataProvider = new class implements ITreeViewDataProvider {
				private _isEmpty: boolean = true;
				private _onDidChangeEmpty: Emitter<void> = new Emitter();
				public onDidChangeEmpty: Event<void> = this._onDidChangeEmpty.event;

				get isTreeEmpty(): boolean {
					return this._isEmpty;
				}

				async getChildren(node?: ITreeItem): Promise<ITreeItem[]> {
					let children: ITreeItem[];
					if (node && node.children) {
						children = node.children;
					} else {
						node = node ?? self.root;
						node.children = await (node instanceof Root ? dataProvider.getChildren() : dataProvider.getChildren(node));
						children = node.children ?? [];
						children.forEach(child => child.parent = node);
					}
					if (node instanceof Root) {
						const oldEmpty = this._isEmpty;
						this._isEmpty = children.length === 0;
						if (oldEmpty !== this._isEmpty) {
							this._onDidChangeEmpty.fire();
						}
					}
					return children;
				}
			};
			if (this._dataProvider.onDidChangeEmpty) {
				this._register(this._dataProvider.onDidChangeEmpty(() => {
					this.updateCollapseAllToggle();
					this._onDidChangeWelcomeState.fire();
				}));
			}
			this.updateMessage();
			// eslint-disable-next-line @typescript-eslint/no-floating-promises
			this.refresh();
		} else {
			this._dataProvider = undefined;
			this.updateMessage();
		}

		this._onDidChangeWelcomeState.fire();
	}

	private _message: string | undefined;
	get message(): string | undefined {
		return this._message;
	}

	set message(message: string | undefined) {
		this._message = message;
		this.updateMessage();
		this._onDidChangeWelcomeState.fire();
	}

	get title(): string {
		return this._title;
	}

	set title(name: string) {
		this._title = name;
		this._onDidChangeTitle.fire(this._title);
	}

	private _description: string | undefined;
	get description(): string | undefined {
		return this._description;
	}

	set description(description: string | undefined) {
		this._description = description;
		this._onDidChangeDescription.fire(this._description);
	}

	private _badge: IViewBadge | undefined;
	private _badgeActivity: IDisposable | undefined;
	get badge(): IViewBadge | undefined {
		return this._badge;
	}

	set badge(badge: IViewBadge | undefined) {

		if (this._badge?.value === badge?.value &&
			this._badge?.tooltip === badge?.tooltip) {
			return;
		}

		if (this._badgeActivity) {
			this._badgeActivity.dispose();
			this._badgeActivity = undefined;
		}

		this._badge = badge;

		if (badge) {
			const activity = {
				badge: new NumberBadge(badge.value, () => badge.tooltip),
				priority: 50
			};
			this._badgeActivity = this.activityService.showViewActivity(this.id, activity);
		}
	}

	get canSelectMany(): boolean {
		return this._canSelectMany;
	}

	set canSelectMany(canSelectMany: boolean) {
		const oldCanSelectMany = this._canSelectMany;
		this._canSelectMany = canSelectMany;
		if (this._canSelectMany !== oldCanSelectMany) {
			this.tree?.updateOptions({ multipleSelectionSupport: this.canSelectMany });
		}
	}

	get manuallyManageCheckboxes(): boolean {
		return this._manuallyManageCheckboxes;
	}

	set manuallyManageCheckboxes(manuallyManageCheckboxes: boolean) {
		this._manuallyManageCheckboxes = manuallyManageCheckboxes;
	}

	get hasIconForParentNode(): boolean {
		return this._hasIconForParentNode;
	}

	get hasIconForLeafNode(): boolean {
		return this._hasIconForLeafNode;
	}

	get visible(): boolean {
		return this.isVisible;
	}

	private initializeShowCollapseAllAction(startingValue: boolean = false) {
		if (!this.collapseAllContext) {
			this.collapseAllContextKey = new RawContextKey<boolean>(`treeView.${this.id}.enableCollapseAll`, startingValue, localize('treeView.enableCollapseAll', "Whether the the tree view with id {0} enables collapse all.", this.id));
			this.collapseAllContext = this.collapseAllContextKey.bindTo(this.contextKeyService);
		}
		return true;
	}

	get showCollapseAllAction(): boolean {
		this.initializeShowCollapseAllAction();
		return !!this.collapseAllContext?.get();
	}

	set showCollapseAllAction(showCollapseAllAction: boolean) {
		this.initializeShowCollapseAllAction(showCollapseAllAction);
		this.collapseAllContext?.set(showCollapseAllAction);
	}


	private initializeShowRefreshAction(startingValue: boolean = false) {
		if (!this.refreshContext) {
			this.refreshContextKey = new RawContextKey<boolean>(`treeView.${this.id}.enableRefresh`, startingValue, localize('treeView.enableRefresh', "Whether the tree view with id {0} enables refresh.", this.id));
			this.refreshContext = this.refreshContextKey.bindTo(this.contextKeyService);
		}
	}

	get showRefreshAction(): boolean {
		this.initializeShowRefreshAction();
		return !!this.refreshContext?.get();
	}

	set showRefreshAction(showRefreshAction: boolean) {
		this.initializeShowRefreshAction(showRefreshAction);
		this.refreshContext?.set(showRefreshAction);
	}

	get manuallyManageCheckboxes(): boolean {
		return this._manuallyManageCheckboxes;
	}

	set manuallyManageCheckboxes(manuallyManageCheckboxes: boolean) {
		this._manuallyManageCheckboxes = manuallyManageCheckboxes;
	}

	private registerActions() {
		const that = this;
		this._register(registerAction2(class extends Action2 {
			constructor() {
				super({
					id: `workbench.actions.treeView.${that.id}.refresh`,
					title: localize('refresh', "Refresh"),
					menu: {
						id: MenuId.ViewTitle,
						when: ContextKeyExpr.and(ContextKeyExpr.equals('view', that.id), that.refreshContextKey),
						group: 'navigation',
						order: Number.MAX_SAFE_INTEGER - 1,
					},
					icon: Codicon.refresh
				});
			}
			async run(): Promise<void> {
				return that.refresh();
			}
		}));
		this._register(registerAction2(class extends Action2 {
			constructor() {
				super({
					id: `workbench.actions.treeView.${that.id}.collapseAll`,
					title: localize('collapseAll', "Collapse All"),
					menu: {
						id: MenuId.ViewTitle,
						when: ContextKeyExpr.and(ContextKeyExpr.equals('view', that.id), that.collapseAllContextKey),
						group: 'navigation',
						order: Number.MAX_SAFE_INTEGER,
					},
					precondition: that.collapseAllToggleContextKey,
					icon: Codicon.collapseAll
				});
			}
			async run(): Promise<void> {
				if (that.tree) {
					return new CollapseAllAction<ITreeItem, ITreeItem, FuzzyScore>(that.tree, true).run();
				}
			}
		}));
	}

	setVisibility(isVisible: boolean): void {
		// Throughout setVisibility we need to check if the tree view's data provider still exists.
		// This can happen because the `getChildren` call to the extension can return
		// after the tree has been disposed.

		this.initialize();
		isVisible = !!isVisible;
		if (this.isVisible === isVisible) {
			return;
		}

		this.isVisible = isVisible;

		if (this.tree) {
			if (this.isVisible) {
				DOM.show(this.tree.getHTMLElement());
			} else {
				DOM.hide(this.tree.getHTMLElement()); // make sure the tree goes out of the tabindex world by hiding it
			}

			if (this.isVisible && this.elementsToRefresh.length && this.dataProvider) {
				// eslint-disable-next-line @typescript-eslint/no-floating-promises
				this.doRefresh(this.elementsToRefresh);
				this.elementsToRefresh = [];
			}
		}

		setTimeout0(() => {
			if (this.dataProvider) {
				this._onDidChangeVisibility.fire(this.isVisible);
			}
		});

		if (this.visible) {
			this.activate();
		}
	}

	protected abstract activate(): void;

	focus(reveal: boolean = true, revealItem?: ITreeItem): void {
		if (this.tree && this.root.children && this.root.children.length > 0) {
			// Make sure the current selected element is revealed
			const element = revealItem ?? this.tree.getSelection()[0];
			if (element && reveal) {
				this.tree.reveal(element, 0.5);
			}

			// Pass Focus to Viewer
			this.tree.domFocus();
		} else if (this.tree) {
			this.tree.domFocus();
		} else {
			this.domNode.focus();
		}
	}

	show(container: HTMLElement): void {
		this._container = container;
		DOM.append(container, this.domNode);
	}

	private create() {
		this.domNode = DOM.$('.tree-explorer-viewlet-tree-view');
		this.messageElement = DOM.append(this.domNode, DOM.$('.message'));
		this.updateMessage();
		this.treeContainer = DOM.append(this.domNode, DOM.$('.customview-tree'));
		this.treeContainer.classList.add('file-icon-themable-tree', 'show-file-icons');
		const focusTracker = this._register(DOM.trackFocus(this.domNode));
		this._register(focusTracker.onDidFocus(() => this.focused = true));
		this._register(focusTracker.onDidBlur(() => this.focused = false));
	}

	private updateCheckboxes(items: ITreeItem[]) {
		const additionalItems: ITreeItem[] = [];

		if (!this.manuallyManageCheckboxes) {
			for (const item of items) {
				if (item.checkbox !== undefined) {

					function checkChildren(currentItem: ITreeItem) {
						for (const child of (currentItem.children ?? [])) {
							if (child.checkbox !== undefined && currentItem.checkbox !== undefined) {
								child.checkbox.isChecked = currentItem.checkbox.isChecked;
								additionalItems.push(child);
								checkChildren(child);
							}
						}
					}
					checkChildren(item);

					const visitedParents: Set<ITreeItem> = new Set();
					function checkParents(currentItem: ITreeItem) {
						if (currentItem.parent && (currentItem.parent.checkbox !== undefined) && currentItem.parent.children) {
							if (visitedParents.has(currentItem.parent)) {
								return;
							} else {
								visitedParents.add(currentItem.parent);
							}

							let someUnchecked = false;
							let someChecked = false;
							for (const child of currentItem.parent.children) {
								if (someUnchecked && someChecked) {
									break;
								}
								if (child.checkbox !== undefined) {
									if (child.checkbox.isChecked) {
										someChecked = true;
									} else {
										someUnchecked = true;
									}
								}
							}
							if (someChecked && !someUnchecked) {
								currentItem.parent.checkbox.isChecked = true;
								additionalItems.push(currentItem.parent);
								checkParents(currentItem.parent);
							} else if (someUnchecked && !someChecked) {
								currentItem.parent.checkbox.isChecked = false;
								additionalItems.push(currentItem.parent);
								checkParents(currentItem.parent);
							}
						}
					}
					checkParents(item);
				}
			}
		}
		items = items.concat(additionalItems);
		items.forEach(item => this.tree?.rerender(item));
		this._onDidChangeCheckboxState.fire(items);
	}


	protected createTree() {
		const actionViewItemProvider = createActionViewItem.bind(undefined, this.instantiationService);
		const treeMenus = this._register(this.instantiationService.createInstance(TreeMenus, this.id));
		this.treeLabels = this._register(this.instantiationService.createInstance(ResourceLabels, this));
		const dataSource = this.instantiationService.createInstance(TreeDataSource, this, this.id, <T>(task: Promise<T>) => this.progressService.withProgress({ location: this.id }, () => task));
		const aligner = new Aligner(this.themeService);
		const checkboxStateHandler = this._register(new CheckboxStateHandler());
		this._register(checkboxStateHandler.onDidChangeCheckboxState(items => {
			this.updateCheckboxes(items);
		}));
		const renderer = this.instantiationService.createInstance(TreeRenderer, this.id, treeMenus, this.treeLabels, actionViewItemProvider, aligner, checkboxStateHandler);
		const widgetAriaLabel = this._title;

		this.tree = this._register(this.instantiationService.createInstance(Tree, this.id, this.treeContainer!, new TreeViewDelegate(), [renderer],
			dataSource, {
			identityProvider: new TreeViewIdentityProvider(),
			accessibilityProvider: {
				getAriaLabel(element: ITreeItem): string | null {
					if (element.accessibilityInformation) {
						return element.accessibilityInformation.label;
					}

					if (isString(element.tooltip)) {
						return element.tooltip;
					} else {
						if (element.resourceUri && !element.label) {
							// The custom tree has no good information on what should be used for the aria label.
							// Allow the tree widget's default aria label to be used.
							return null;
						}
						let buildAriaLabel: string = '';
						if (element.label) {
							buildAriaLabel += element.label.label + ' ';
						}
						if (element.description) {
							buildAriaLabel += element.description;
						}
						return buildAriaLabel;
					}
				},
				getRole(element: ITreeItem): AriaRole | undefined {
					return element.accessibilityInformation?.role ?? 'treeitem';
				},
				getWidgetAriaLabel(): string {
					return widgetAriaLabel;
				}
			},
			keyboardNavigationLabelProvider: {
				getKeyboardNavigationLabel: (item: ITreeItem) => {
					return item.label ? item.label.label : (item.resourceUri ? basename(URI.revive(item.resourceUri)) : undefined);
				}
			},
			expandOnlyOnTwistieClick: (e: ITreeItem) => {
				return !!e.command || !!e.checkbox || this.configurationService.getValue<'singleClick' | 'doubleClick'>('workbench.tree.expandMode') === 'doubleClick';
			},
			collapseByDefault: (e: ITreeItem): boolean => {
				return e.collapsibleState !== TreeItemCollapsibleState.Expanded;
			},
			multipleSelectionSupport: this.canSelectMany,
			dnd: this.treeViewDnd,
			overrideStyles: {
				listBackground: this.viewLocation === ViewContainerLocation.Panel ? PANEL_BACKGROUND : SIDE_BAR_BACKGROUND
			}
		}) as WorkbenchAsyncDataTree<ITreeItem, ITreeItem, FuzzyScore>);
		treeMenus.setContextKeyService(this.tree.contextKeyService);
		aligner.tree = this.tree;
		const actionRunner = new MultipleSelectionActionRunner(this.notificationService, () => this.tree!.getSelection());
		renderer.actionRunner = actionRunner;

		this.tree.contextKeyService.createKey<boolean>(this.id, true);
		const customTreeKey = RawCustomTreeViewContextKey.bindTo(this.tree.contextKeyService);
		customTreeKey.set(true);
		this._register(this.tree.onContextMenu(e => this.onContextMenu(treeMenus, e, actionRunner)));
<<<<<<< HEAD
		this._register(this.tree.onDidChangeSelection(e => this._onDidChangeSelection.fire(<any>e.elements)));
=======
		this._register(this.tree.onDidChangeSelection(e => this._onDidChangeSelection.fire(e.elements)));
		this._register(this.tree.onDidChangeFocus(e => {
			if (e.elements.length) {
				this._onDidChangeFocus.fire(e.elements[0]);
			}
		}));
>>>>>>> 41e7569f
		this._register(this.tree.onDidChangeCollapseState(e => {
			if (!e.node.element) {
				return;
			}

			const element: ITreeItem = Array.isArray(e.node.element.element) ? e.node.element.element[0] : e.node.element.element;
			if (e.node.collapsed) {
				this._onDidCollapseItem.fire(element);
			} else {
				this._onDidExpandItem.fire(element);
			}
		}));

		// Update resource context based on focused element
		this._register(this.tree.onDidChangeFocus(e => {  // tracked change
			this.nodeContext.set({ node: e.elements[0], viewId: this.id });
		}));

		this.tree.setInput(this.root).then(() => this.updateContentAreas());

		this._register(this.tree.onDidOpen(async (e) => {
			if (!e.browserEvent) {
				return;
			}
			if (e.browserEvent.target && (e.browserEvent.target as HTMLElement).classList.contains(TreeItemCheckbox.checkboxClass)) {
				return;
			}
			const selection = this.tree!.getSelection();
			const command = await this.resolveCommand(selection.length === 1 ? selection[0] : undefined);

			if (command && isTreeCommandEnabled(command, this.contextKeyService)) {
				let args = command.arguments || [];
				if (command.id === API_OPEN_EDITOR_COMMAND_ID || command.id === API_OPEN_DIFF_EDITOR_COMMAND_ID) {
					// Some commands owned by us should receive the
					// `IOpenEvent` as context to open properly
					args = [...args, e];
				}

				try {
					await this.commandService.executeCommand(command.id, ...args);
				} catch (err) {
					this.notificationService.error(err);
				}
			}
		}));

		this._register(treeMenus.onDidChange((changed) => {
			if (this.tree?.hasNode(changed)) {
				this.tree?.rerender(changed);
			}
		}));
	}

	private async resolveCommand(element: ITreeItem | undefined): Promise<TreeCommand | undefined> {
		let command = element?.command;
		if (element && !command) {
			if ((element instanceof ResolvableTreeItem) && element.hasResolve) {
				await element.resolve(new CancellationTokenSource().token);
				command = element.command;
			}
		}
		return command;
	}

	private onContextMenu(treeMenus: TreeMenus, treeEvent: ITreeContextMenuEvent<ITreeItem>, actionRunner: MultipleSelectionActionRunner): void {
		this.hoverService.hideHover();
		const node: ITreeItem | null = treeEvent.element;
		if (node === null) {
			return;
		}
		const event: UIEvent = treeEvent.browserEvent;

		event.preventDefault();
		event.stopPropagation();

		this.tree!.setFocus([node]);
		const actions = treeMenus.getResourceContextActions(node).actions;
		if (!actions.length) {
			return;
		}
		this.contextMenuService.showContextMenu({
			getAnchor: () => treeEvent.anchor,

			getActions: () => actions,

			getActionViewItem: (action) => {
				const keybinding = this.keybindingService.lookupKeybinding(action.id);
				if (keybinding) {
					return new ActionViewItem(action, action, { label: true, keybinding: keybinding.getLabel() });
				}
				return undefined;
			},

			onHide: (wasCancelled?: boolean) => {
				if (wasCancelled) {
					this.tree!.domFocus();
				}
			},

			getActionsContext: () => {
				// This context is used in two ways - one is for the original Data Explorer tree view that extensions can register. Items
				// for the tree view itself don't have a childProvider so are routed directly to the extension. In this case we want to have
				// the actions behave like VS Code expects them to behave - so we don't pass in a $treeItem at all so it gets handled by the
				// VS Code logic here :
				// https://github.com/microsoft/azuredatastudio/blob/f5bed289affca2fce04fee6dd2db3ce02a8f5c83/src/vs/workbench/api/common/extHostTreeViews.ts#L65

				// The other is for the "childProvider" nodes - which come from a registered provider directly. These currently expect that
				// the node (with its payload) is passed, which gets handled by processors such as https://github.com/microsoft/azuredatastudio/blob/f5bed289affca2fce04fee6dd2db3ce02a8f5c83/src/sql/workbench/api/common/extHostObjectExplorer.ts#L27

				// This should be a temporary fix until further investigation can be done and a fix to the core data explorer logic can be made
				// (which will likely involve that logic using the treeItemHandle to look up the treeItem itself like VS Code seems to be doing)

				// Have to remove parent, this was added in a VS Code merge to ITreeItem instances, but isn't meant to be serializable over JSON RPC,
				// so passing it directly will cause the command to fail as there's a loop (child -> parent -> child -> parent ...)
				// Note: Do NOT make a new object here - the core tree logic expects the tree items to stay as the same object so returning a
				// different object here will break functionality such as scripting.
				delete node.parent;
				const treeItem = node.childProvider ? node : undefined;
				return (<TreeViewItemHandleArg>{ $treeViewId: this.id, $treeItemHandle: node.handle, $treeItem: treeItem })
			},

			actionRunner
		});
	}

	protected updateMessage(): void {
		if (this._message) {
			this.showMessage(this._message);
		} else if (!this.dataProvider) {
			this.showMessage(noDataProviderMessage);
		} else {
			this.hideMessage();
		}
		this.updateContentAreas();
	}

	private showMessage(message: string): void {
		this._messageValue = message;
		if (!this.messageElement) {
			return;
		}
		this.messageElement.classList.remove('hide');
		this.resetMessageElement();
		if (!isFalsyOrWhitespace(this._message)) {
			this.messageElement.textContent = this._messageValue;
		}
		this.layout(this._height, this._width);
	}

	private hideMessage(): void {
		this.resetMessageElement();
		this.messageElement?.classList.add('hide');
		this.layout(this._height, this._width);
	}

	private resetMessageElement(): void {
		if (this.messageElement) {
			DOM.clearNode(this.messageElement);
		}
	}

	private _height: number = 0;
	private _width: number = 0;
	layout(height: number, width: number) {
		if (height && width && this.messageElement && this.treeContainer) {
			this._height = height;
			this._width = width;
			const treeHeight = height - DOM.getTotalHeight(this.messageElement);
			this.treeContainer.style.height = treeHeight + 'px';
			this.tree?.layout(treeHeight, width);
		}
	}

	getOptimalWidth(): number {
		if (this.tree) {
			const parentNode = this.tree.getHTMLElement();
			const childNodes = ([] as HTMLElement[]).slice.call(parentNode.querySelectorAll('.outline-item-label > a'));
			return DOM.getLargestChildWidth(parentNode, childNodes);
		}
		return 0;
	}

<<<<<<< HEAD
	isCollapsed(item: ITreeItem): boolean {
		return !!this.tree?.isCollapsed(item);
	}

	async refresh(elements?: ITreeItem[]): Promise<void> {
=======
	async refresh(elements?: readonly ITreeItem[]): Promise<void> {
>>>>>>> 41e7569f
		if (this.dataProvider && this.tree) {
			if (this.refreshing) {
				await Event.toPromise(this._onDidCompleteRefresh.event);
			}
			if (!elements) {
				elements = [this.root];
				// remove all waiting elements to refresh if root is asked to refresh
				this.elementsToRefresh = [];
			}
			for (const element of elements) {
				element.children = undefined; // reset children
			}
			if (this.isVisible) {
				return this.doRefresh(elements);
			} else {
				if (this.elementsToRefresh.length) {
					const seen: Set<string> = new Set<string>();
					this.elementsToRefresh.forEach(element => seen.add(element.handle));
					for (const element of elements) {
						if (!seen.has(element.handle)) {
							this.elementsToRefresh.push(element);
						}
					}
				} else {
					this.elementsToRefresh.push(...elements);
				}
			}
		}
		return undefined;
	}

	async expand(itemOrItems: ITreeItem | ITreeItem[]): Promise<void> {
		const tree = this.tree;
		if (!tree) {
			return;
		}
		try {
			itemOrItems = Array.isArray(itemOrItems) ? itemOrItems : [itemOrItems];
			for (const element of itemOrItems) {
				await tree.expand(element, false);
			}
		} catch (e) {
			// The extension could have changed the tree during the reveal.
			// Because of that, we ignore errors.
		}
	}

	isCollapsed(item: ITreeItem): boolean {
		return !!this.tree?.isCollapsed(item);
	}

	setSelection(items: ITreeItem[]): void {
		this.tree?.setSelection(items);
	}

	getSelection(): ITreeItem[] {
		return this.tree?.getSelection() ?? [];
	}

<<<<<<< HEAD
	setFocus(item: ITreeItem): void {
=======
	setFocus(item?: ITreeItem): void {
>>>>>>> 41e7569f
		if (this.tree) {
			if (item) {
				this.focus(true, item);
				this.tree.setFocus([item]);
			} else {
				this.tree.setFocus([]);
			}
		}
	}

	async reveal(item: ITreeItem): Promise<void> {
		if (this.tree) {
			return this.tree.reveal(item);
		}
	}

	private refreshing: boolean = false;
	private async doRefresh(elements: readonly ITreeItem[]): Promise<void> {
		const tree = this.tree;
		if (tree && this.visible) {
			this.refreshing = true;
			const oldSelection = tree.getSelection();
			try {
				await Promise.all(elements.map(element => tree.updateChildren(element, true, true)));
			} catch (e) {
				// When multiple calls are made to refresh the tree in quick succession,
				// we can get a "Tree element not found" error. This is expected.
				// Ideally this is fixable, so log instead of ignoring so the error is preserved.
				this.logService.error(e);
			}
			const newSelection = tree.getSelection();
			if (oldSelection.length !== newSelection.length || oldSelection.some((value, index) => value.handle !== newSelection[index].handle)) {
				this._onDidChangeSelection.fire(newSelection);
			}
			this.refreshing = false;
			this._onDidCompleteRefresh.fire();
			this.updateContentAreas();
			if (this.focused) {
				this.focus(false);
			}
			this.updateCollapseAllToggle();
		}
	}

	private initializeCollapseAllToggle() {
		if (!this.collapseAllToggleContext) {
			this.collapseAllToggleContextKey = new RawContextKey<boolean>(`treeView.${this.id}.toggleCollapseAll`, false, localize('treeView.toggleCollapseAll', "Whether collapse all is toggled for the tree view with id {0}.", this.id));
			this.collapseAllToggleContext = this.collapseAllToggleContextKey.bindTo(this.contextKeyService);
		}
	}

	private updateCollapseAllToggle() {
		if (this.showCollapseAllAction) {
			this.initializeCollapseAllToggle();
			this.collapseAllToggleContext?.set(!!this.root.children && (this.root.children.length > 0) &&
				this.root.children.some(value => value.collapsibleState !== TreeItemCollapsibleState.None));
		}
	}

	private updateContentAreas(): void {
		const isTreeEmpty = !this.root.children || this.root.children.length === 0;
		// Hide tree container only when there is a message and tree is empty and not refreshing
		if (this._messageValue && isTreeEmpty && !this.refreshing && this.treeContainer) {
			// If there's a dnd controller then hiding the tree prevents it from being dragged into.
			if (!this.dragAndDropController) {
				this.treeContainer.classList.add('hide');
			}
			this.domNode.setAttribute('tabindex', '0');
		} else if (this.treeContainer) {
			this.treeContainer.classList.remove('hide');
			this.domNode.removeAttribute('tabindex');
		}
	}

	get container(): HTMLElement | undefined {
		return this._container;
	}
}

class TreeViewIdentityProvider implements IIdentityProvider<ITreeItem> {
	getId(element: ITreeItem): { toString(): string } {
		return element.handle;
	}
}

class TreeViewDelegate implements IListVirtualDelegate<ITreeItem> {

	getHeight(element: ITreeItem): number {
		return TreeRenderer.ITEM_HEIGHT;
	}

	getTemplateId(element: ITreeItem): string {
		return TreeRenderer.TREE_TEMPLATE_ID;
	}
}

class TreeDataSource implements IAsyncDataSource<ITreeItem, ITreeItem> {

	constructor(
		private treeView: ITreeView,
		private id: string,
		private withProgress: <T>(task: Promise<T>) => Promise<T>,
		@IOEShimService private objectExplorerService: IOEShimService
	) {
	}

	hasChildren(node: ITreeItem): boolean {
		if (node.childProvider) {
			return this.objectExplorerService.providerExists(node.childProvider) && node.collapsibleState !== TreeItemCollapsibleState.None;
		}
		return !!this.treeView.dataProvider && node.collapsibleState !== TreeItemCollapsibleState.None;
	}

	async getChildren(node: ITreeItem): Promise<any[]> {
		if (node.childProvider) {  // tracked change
			try {
				return await this.withProgress(this.objectExplorerService.getChildren(node, this.id));
			} catch (err) {
				// if some error is caused we assume something tangently happened
				// i.e the user could retry if they wanted.
				// So in order to enable this we need to tell the tree to refresh this node so it will ask us for the data again
				setTimeout(() => {
					this.treeView.collapse(node);
					if (err instanceof UserCancelledConnectionError) {
						return;
					}
					this.treeView.refresh([node]);
				});
				return [];
			}
		}
		if (this.treeView.dataProvider) {
			return await this.withProgress(this.treeView.dataProvider.getChildren(node));
		}
		return [];
	}
}

interface ITreeExplorerTemplateData {
	readonly elementDisposable: DisposableStore;
	readonly container: HTMLElement;
	readonly resourceLabel: IResourceLabel;
	readonly icon: HTMLElement;
	readonly checkboxContainer: HTMLElement;
	checkbox?: TreeItemCheckbox;
	readonly actionBar: ActionBar;
}

class TreeRenderer extends Disposable implements ITreeRenderer<ITreeItem, FuzzyScore, ITreeExplorerTemplateData> {
	static readonly ITEM_HEIGHT = 22;
	static readonly TREE_TEMPLATE_ID = 'treeExplorer';

	private _actionRunner: MultipleSelectionActionRunner | undefined;
	private _hoverDelegate: IHoverDelegate;
	private _hasCheckbox: boolean = false;
	private _renderedElements = new Map<ITreeNode<ITreeItem, FuzzyScore>, ITreeExplorerTemplateData>();

	constructor(
		private treeViewId: string,
		private menus: TreeMenus,
		private labels: ResourceLabels,
		private actionViewItemProvider: IActionViewItemProvider,
		private aligner: Aligner,
		private checkboxStateHandler: CheckboxStateHandler,
		@IThemeService private readonly themeService: IThemeService,
		@IConfigurationService private readonly configurationService: IConfigurationService,
		@ILabelService private readonly labelService: ILabelService,
		@IHoverService private readonly hoverService: IHoverService,
		@ITreeViewsService private readonly treeViewsService: ITreeViewsService,
		@IContextKeyService private readonly contextKeyService: IContextKeyService,
	) {
		super();
		this._hoverDelegate = {
			showHover: (options: IHoverDelegateOptions) => this.hoverService.showHover(options),
			delay: <number>this.configurationService.getValue('workbench.hover.delay')
		};
		this._register(this.themeService.onDidFileIconThemeChange(() => this.rerender()));
		this._register(this.themeService.onDidColorThemeChange(() => this.rerender()));
	}

	get templateId(): string {
		return TreeRenderer.TREE_TEMPLATE_ID;
	}

	set actionRunner(actionRunner: MultipleSelectionActionRunner) {
		this._actionRunner = actionRunner;
	}

	renderTemplate(container: HTMLElement): ITreeExplorerTemplateData {
		container.classList.add('custom-view-tree-node-item');

		const checkboxContainer = DOM.append(container, DOM.$(''));
		const resourceLabel = this.labels.create(container, { supportHighlights: true, hoverDelegate: this._hoverDelegate });
		const icon = DOM.prepend(resourceLabel.element, DOM.$('.custom-view-tree-node-item-icon'));
		const actionsContainer = DOM.append(resourceLabel.element, DOM.$('.actions'));
		const actionBar = new ActionBar(actionsContainer, {
			actionViewItemProvider: this.actionViewItemProvider
		});

		return { resourceLabel, icon, checkboxContainer, actionBar, container, elementDisposable: new DisposableStore() };
	}

	private getHover(label: string | undefined, resource: URI | null, node: ITreeItem): string | ITooltipMarkdownString | undefined {
		if (!(node instanceof ResolvableTreeItem) || !node.hasResolve) {
			if (resource && !node.tooltip) {
				return undefined;
			} else if (node.tooltip === undefined) {
				return label;
			} else if (!isString(node.tooltip)) {
				return { markdown: node.tooltip, markdownNotSupportedFallback: resource ? undefined : renderMarkdownAsPlaintext(node.tooltip) }; // Passing undefined as the fallback for a resource falls back to the old native hover
			} else if (node.tooltip !== '') {
				return node.tooltip;
			} else {
				return undefined;
			}
		}

		return {
			markdown: typeof node.tooltip === 'string' ? node.tooltip :
				(token: CancellationToken): Promise<IMarkdownString | string | undefined> => {
					return new Promise<IMarkdownString | string | undefined>((resolve) => {
						node.resolve(token).then(() => resolve(node.tooltip));
					});
				},
			markdownNotSupportedFallback: resource ? undefined : (label ?? '') // Passing undefined as the fallback for a resource falls back to the old native hover
		};
	}

	renderElement(element: ITreeNode<ITreeItem, FuzzyScore>, index: number, templateData: ITreeExplorerTemplateData): void {
		const node = element.element;
		const resource = node.resourceUri ? URI.revive(node.resourceUri) : null;
		const treeItemLabel: ITreeItemLabel | undefined = node.label ? node.label : (resource ? { label: basename(resource) } : undefined);
		const description = isString(node.description) ? node.description : resource && node.description === true ? this.labelService.getUriLabel(dirname(resource), { relative: true }) : undefined;
		const label = treeItemLabel ? treeItemLabel.label : undefined;
		const matches = (treeItemLabel && treeItemLabel.highlights && label) ? treeItemLabel.highlights.map(([start, end]) => {
			if ((Math.abs(start) > label.length) || (Math.abs(end) >= label.length)) {
				return ({ start: 0, end: 0 });
			}
			if (start < 0) {
				start = label.length + start;
			}
			if (end < 0) {
				end = label.length + end;
			}
			if ((start >= label.length) || (end > label.length)) {
				return ({ start: 0, end: 0 });
			}
			if (start > end) {
				const swap = start;
				start = end;
				end = swap;
			}
			return ({ start, end });
		}) : undefined;
		// tracked change
		const isLightTheme = [ColorScheme.LIGHT, ColorScheme.HIGH_CONTRAST_LIGHT].includes(this.themeService.getColorTheme().type);
		const icon = isLightTheme ? node.icon : node.iconDark;
		const iconUrl = icon ? URI.revive(icon) : null;
		const title = this.getHover(label, resource, node);
		const sqlIcon = node.sqlIcon;

		// reset
		templateData.actionBar.clear();
		templateData.icon.style.color = '';

		let commandEnabled = true;
		if (node.command) {
			commandEnabled = isTreeCommandEnabled(node.command, this.contextKeyService);
		}

		this.renderCheckbox(node, templateData);

		if (resource) {
			const fileDecorations = this.configurationService.getValue<{ colors: boolean; badges: boolean }>('explorer.decorations');
			const labelResource = resource ? resource : URI.parse('missing:_icon_resource');
			templateData.resourceLabel.setResource({ name: label, description, resource: labelResource }, {
				fileKind: this.getFileKind(node),
				title,
				hideIcon: this.shouldHideResourceLabelIcon(iconUrl, node.themeIcon),
				fileDecorations,
				extraClasses: ['custom-view-tree-node-item-resourceLabel'],
				matches: matches ? matches : createMatches(element.filterData),
				strikethrough: treeItemLabel?.strikethrough,
				disabledCommand: !commandEnabled,
				labelEscapeNewLines: true
			});
		} else {
			templateData.resourceLabel.setResource({ name: label, description }, {
				title,
				hideIcon: true,
				extraClasses: ['custom-view-tree-node-item-resourceLabel'],
				matches: matches ? matches : createMatches(element.filterData),
				strikethrough: treeItemLabel?.strikethrough,
				disabledCommand: !commandEnabled,
				labelEscapeNewLines: true
			});
		}

		if (iconUrl || sqlIcon) { // tracked change
			templateData.icon.title = title ? title.toString() : '';
			templateData.icon.className = 'custom-view-tree-node-item-icon';
			if (sqlIcon) {
				templateData.icon.classList.toggle(sqlIcon, !!sqlIcon);  // tracked change
			}
			templateData.icon.classList.toggle('icon', !!sqlIcon);
			templateData.icon.style.backgroundImage = iconUrl ? DOM.asCSSUrl(iconUrl) : '';
		} else {
			let iconClass: string | undefined;
			if (this.shouldShowThemeIcon(!!resource, node.themeIcon)) {
				iconClass = ThemeIcon.asClassName(node.themeIcon);
				if (node.themeIcon && !this.isFileKindThemeIcon(node.themeIcon)) {
					templateData.icon.style.color = this.themeService.getColorTheme().getColor(node.themeIcon.color.id)?.toString() ?? '';
				}
			}
			templateData.icon.className = iconClass ? `custom-view-tree-node-item-icon ${iconClass}` : '';
			templateData.icon.style.backgroundImage = '';
		}

		if (!commandEnabled) {
			templateData.icon.className = templateData.icon.className + ' disabled';
			if (templateData.container.parentElement) {
				templateData.container.parentElement.className = templateData.container.parentElement.className + ' disabled';
			}
		}

		templateData.actionBar.context = <TreeViewItemHandleArg>{ $treeViewId: this.treeViewId, $treeItemHandle: node.handle };

		const menuActions = this.menus.getResourceActions(node);
		if (menuActions.menus) {
			menuActions.menus.map(menu => templateData.elementDisposable.add(menu));
		}
		templateData.actionBar.push(menuActions.actions, { icon: true, label: false });

		if (this._actionRunner) {
			templateData.actionBar.actionRunner = this._actionRunner;
		}
		this.setAlignment(templateData.container, node);
		this.treeViewsService.addRenderedTreeItemElement(node, templateData.container);

		// remember rendered element
		this._renderedElements.set(element, templateData);
	}

	private rerender() {
		// As we add items to the map during this call we can't directly use the map in the for loop
		// but have to create a copy of the keys first
		const keys = new Set(this._renderedElements.keys());
		for (const key of keys) {
			const value = this._renderedElements.get(key);
			if (value) {
				this.disposeElement(key, 0, value);
				this.renderElement(key, 0, value);
			}
		}
	}

	private renderCheckbox(node: ITreeItem, templateData: ITreeExplorerTemplateData) {
		if (node.checkbox) {
			// The first time we find a checkbox we want to rerender the visible tree to adapt the alignment
			if (!this._hasCheckbox) {
				this._hasCheckbox = true;
				this.rerender();
			}
			if (!templateData.checkbox) {
				const checkbox = new TreeItemCheckbox(templateData.checkboxContainer, this.checkboxStateHandler);
				templateData.checkbox = checkbox;
			}
			templateData.checkbox.render(node);
		}
		else if (templateData.checkbox) {
			templateData.checkbox.dispose();
			templateData.checkbox = undefined;
		}
	}

	private setAlignment(container: HTMLElement, treeItem: ITreeItem) {
		container.parentElement!.classList.toggle('align-icon-with-twisty', !this._hasCheckbox && this.aligner.alignIconWithTwisty(treeItem));
	}

	private shouldHideResourceLabelIcon(iconUrl: URI | undefined, icon: ThemeIcon | undefined): boolean {
		// We always hide the resource label in favor of the iconUrl when it's provided.
		// When `ThemeIcon` is provided, we hide the resource label icon in favor of it only if it's a not a file icon.
		return (!!iconUrl || (!!icon && !this.isFileKindThemeIcon(icon)));
	}

	private shouldShowThemeIcon(hasResource: boolean, icon: ThemeIcon | undefined): icon is ThemeIcon {
		if (!icon) {
			return false;
		}

		// If there's a resource and the icon is a file icon, then the icon (or lack thereof) will already be coming from the
		// icon theme and should use whatever the icon theme has provided.
		return !(hasResource && this.isFileKindThemeIcon(icon));
	}

	private isFolderThemeIcon(icon: ThemeIcon | undefined): boolean {
		return icon?.id === FolderThemeIcon.id;
	}

	private isFileKindThemeIcon(icon: ThemeIcon | undefined): boolean {
		if (icon) {
			return icon.id === FileThemeIcon.id || this.isFolderThemeIcon(icon);
		} else {
			return false;
		}
	}

	private getFileKind(node: ITreeItem): FileKind {
		if (node.themeIcon) {
			switch (node.themeIcon.id) {
				case FileThemeIcon.id:
					return FileKind.FILE;
				case FolderThemeIcon.id:
					return FileKind.FOLDER;
			}
		}
		return node.collapsibleState === TreeItemCollapsibleState.Collapsed || node.collapsibleState === TreeItemCollapsibleState.Expanded ? FileKind.FOLDER : FileKind.FILE;
	}

	disposeElement(resource: ITreeNode<ITreeItem, FuzzyScore>, index: number, templateData: ITreeExplorerTemplateData): void {
		templateData.elementDisposable.clear();

		this._renderedElements.delete(resource);
		this.treeViewsService.removeRenderedTreeItemElement(resource.element);

		templateData.checkbox?.dispose();
		templateData.checkbox = undefined;
	}

	disposeTemplate(templateData: ITreeExplorerTemplateData): void {
		templateData.resourceLabel.dispose();
		templateData.actionBar.dispose();
		templateData.elementDisposable.dispose();
	}
}

class Aligner extends Disposable {
	private _tree: WorkbenchAsyncDataTree<ITreeItem, ITreeItem, FuzzyScore> | undefined;

	constructor(private themeService: IThemeService) {
		super();
	}

	set tree(tree: WorkbenchAsyncDataTree<ITreeItem, ITreeItem, FuzzyScore>) {
		this._tree = tree;
	}

	public alignIconWithTwisty(treeItem: ITreeItem): boolean {
		if (treeItem.collapsibleState !== TreeItemCollapsibleState.None) {
			return false;
		}
		if (!this.hasIcon(treeItem)) {
			return false;
		}

		if (this._tree) {
			const parent: ITreeItem = this._tree.getParentElement(treeItem) || this._tree.getInput();
			if (this.hasIcon(parent)) {
				return !!parent.children && parent.children.some(c => c.collapsibleState !== TreeItemCollapsibleState.None && !this.hasIcon(c));
			}
			return !!parent.children && parent.children.every(c => c.collapsibleState === TreeItemCollapsibleState.None || !this.hasIcon(c));
		} else {
			return false;
		}
	}

	private hasIcon(node: ITreeItem): boolean {
		const icon = this.themeService.getColorTheme().type === ColorScheme.LIGHT ? node.icon : node.iconDark;
		if (icon) {
			return true;
		}
		if (node.resourceUri || node.themeIcon) {
			const fileIconTheme = this.themeService.getFileIconTheme();
			const isFolder = node.themeIcon ? node.themeIcon.id === FolderThemeIcon.id : node.collapsibleState !== TreeItemCollapsibleState.None;
			if (isFolder) {
				return fileIconTheme.hasFileIcons && fileIconTheme.hasFolderIcons;
			}
			return fileIconTheme.hasFileIcons;
		}
		return false;
	}
}

class MultipleSelectionActionRunner extends ActionRunner {

	constructor(notificationService: INotificationService, private getSelectedResources: (() => ITreeItem[])) {
		super();
		this._register(this.onDidRun(e => {
			if (e.error && !isCancellationError(e.error)) {
				notificationService.error(localize('command-error', 'Error running command {1}: {0}. This is likely caused by the extension that contributes {1}.', e.error.message, e.action.id));
			}
		}));
	}

<<<<<<< HEAD
	protected override async runAction(action: IAction, context: TreeViewItemHandleArg): Promise<void> {
=======
	protected override async runAction(action: IAction, context: TreeViewItemHandleArg | TreeViewPaneHandleArg): Promise<void> {
>>>>>>> 41e7569f
		const selection = this.getSelectedResources();
		let selectionHandleArgs: TreeViewItemHandleArg[] | undefined = undefined;
		let actionInSelected: boolean = false;
		if (selection.length > 1) {
			selectionHandleArgs = selection.map(selected => {
				if ((selected.handle === (context as TreeViewItemHandleArg).$treeItemHandle) || (context as TreeViewPaneHandleArg).$selectedTreeItems) {
					actionInSelected = true;
				}
				return { $treeViewId: context.$treeViewId, $treeItemHandle: selected.handle };
			});
		}

		if (!actionInSelected) {
			selectionHandleArgs = undefined;
		}

		await action.run(context, selectionHandleArgs);
	}
}

class TreeMenus extends Disposable implements IDisposable {
	private contextKeyService: IContextKeyService | undefined;
	private _onDidChange = new Emitter<ITreeItem>();
	public readonly onDidChange = this._onDidChange.event;
	constructor(
		private id: string,
		@IMenuService private readonly menuService: IMenuService
	) {
		super();
	}

	getResourceActions(element: ITreeItem): { menus?: IMenu[]; actions: IAction[] } {
		const viewItemActions = this.getActions(MenuId.ViewItemContext, element, true);
		const dataExplorerActions = this.getActions(MenuId.DataExplorerContext, element, true)
		const actions = this.mergeActions([viewItemActions.primary, dataExplorerActions.primary]);
		const menus = [viewItemActions.menu, dataExplorerActions.menu];
		return { menus, actions };
	}

	getResourceContextActions(element: ITreeItem): { menus?: IMenu[]; actions: IAction[] } {
		const viewItemActions = this.getActions(MenuId.ViewItemContext, element);
		const dataExplorerActions = this.getActions(MenuId.DataExplorerContext, element)
		const actions = this.mergeActions([viewItemActions.secondary, dataExplorerActions.secondary]);
		const menus = [viewItemActions.menu, dataExplorerActions.menu];
		return { menus, actions };
	}

	public setContextKeyService(service: IContextKeyService) {
		this.contextKeyService = service;
	}

	private mergeActions(actions: IAction[][]): IAction[] {
		return actions.reduce((p, c) => p.concat(...c.filter(a => p.findIndex(x => x.id === a.id) === -1)), [] as IAction[]);
	}

	private getActions(menuId: MenuId, element: ITreeItem, listen: boolean = false): { menu?: IMenu; primary: IAction[]; secondary: IAction[] } {
		if (!this.contextKeyService) {
			return { primary: [], secondary: [] };
		}

		const contextKeyService = this.contextKeyService.createOverlay([
			['view', this.id],
			['viewItem', element.contextValue]
		]);

		const menu = this.menuService.createMenu(menuId, contextKeyService);
		const primary: IAction[] = [];
		const secondary: IAction[] = [];
		const result = { primary, secondary, menu };
		createAndFillInContextMenuActions(menu, { shouldForwardArgs: true }, result, 'inline');
<<<<<<< HEAD

		menu.dispose();

=======
		if (listen) {
			this._register(menu.onDidChange(() => this._onDidChange.fire(element)));
		} else {
			menu.dispose();
		}
>>>>>>> 41e7569f
		return result;
	}

	override dispose() {
		this.contextKeyService = undefined;
		super.dispose();
	}
}

export class CustomTreeView extends AbstractTreeView {

	private activated: boolean = false;

	constructor(
		id: string,
		title: string,
		@IThemeService themeService: IThemeService,
		@IInstantiationService instantiationService: IInstantiationService,
		@ICommandService commandService: ICommandService,
		@IConfigurationService configurationService: IConfigurationService,
		@IProgressService progressService: IProgressService,
		@IContextMenuService contextMenuService: IContextMenuService,
		@IKeybindingService keybindingService: IKeybindingService,
		@INotificationService notificationService: INotificationService,
		@IViewDescriptorService viewDescriptorService: IViewDescriptorService,
		@IContextKeyService contextKeyService: IContextKeyService,
		@IHoverService hoverService: IHoverService,
		@IExtensionService private readonly extensionService: IExtensionService,
		@IActivityService activityService: IActivityService,
		@ILogService logService: ILogService,
	) {
		super(id, title, themeService, instantiationService, commandService, configurationService, progressService, contextMenuService, keybindingService, notificationService, viewDescriptorService, hoverService, contextKeyService, activityService, logService);
	}

	override setVisibility(isVisible: boolean): void {
		super.setVisibility(isVisible);
		if (this.visible) {
			this.activate();
		}
	}

	protected activate() {
		if (!this.activated) {
			this.createTree();
			this.progressService.withProgress({ location: this.id }, () => this.extensionService.activateByEvent(`onView:${this.id}`))
				.then(() => timeout(2000))
				.then(() => {
					this.updateMessage();
				});
			this.activated = true;
		}
	}
}<|MERGE_RESOLUTION|>--- conflicted
+++ resolved
@@ -23,11 +23,7 @@
 import { ActionBar, IActionViewItemProvider } from 'vs/base/browser/ui/actionbar/actionbar';
 import { URI } from 'vs/base/common/uri';
 import { dirname, basename } from 'vs/base/common/resources';
-<<<<<<< HEAD
-import { FileThemeIcon, FolderThemeIcon, registerThemingParticipant, IThemeService } from 'vs/platform/theme/common/themeService';
-=======
 import { FileThemeIcon, FolderThemeIcon, IThemeService } from 'vs/platform/theme/common/themeService';
->>>>>>> 41e7569f
 import { FileKind } from 'vs/platform/files/common/files';
 import { WorkbenchAsyncDataTree } from 'vs/platform/list/browser/listService';
 import { localize } from 'vs/nls';
@@ -47,8 +43,6 @@
 import { ActionViewItem } from 'vs/base/browser/ui/actionbar/actionViewItems';
 import { ColorScheme } from 'vs/platform/theme/common/theme';
 import { ThemeIcon } from 'vs/base/common/themables';
-<<<<<<< HEAD
-=======
 import { IHoverDelegate, IHoverDelegateOptions } from 'vs/base/browser/ui/iconLabel/iconHoverDelegate';
 import { CheckboxStateHandler, TreeItemCheckbox } from 'vs/workbench/browser/parts/views/checkbox';
 import { renderMarkdownAsPlaintext } from 'vs/base/browser/markdownRenderer';
@@ -66,7 +60,6 @@
 import { API_OPEN_EDITOR_COMMAND_ID, API_OPEN_DIFF_EDITOR_COMMAND_ID } from 'vs/workbench/browser/parts/editor/editorCommands';
 import { CancellationTokenSource } from 'vs/base/common/cancellation';
 import { isCancellationError } from 'vs/base/common/errors';
->>>>>>> 41e7569f
 
 class Root implements ITreeItem {
 	label = { label: 'root' };
@@ -114,14 +107,8 @@
 	private messageElement: HTMLElement | undefined;
 	private tree: Tree | undefined;
 	private treeLabels: ResourceLabels | undefined;
-<<<<<<< HEAD
-	readonly badge: IViewBadge | undefined = undefined;
-	readonly container: any | undefined = undefined;
-	private _manuallyManageCheckboxes: boolean = false;
-=======
 	private treeViewDnd: CustomTreeViewDragAndDrop | undefined;
 	private _container: HTMLElement | undefined;
->>>>>>> 41e7569f
 
 	public readonly root: ITreeItem;
 	private elementsToRefresh: ITreeItem[] = [];
@@ -156,12 +143,6 @@
 	private readonly _onDidChangeCheckboxState: Emitter<readonly ITreeItem[]> = this._register(new Emitter<readonly ITreeItem[]>());
 	readonly onDidChangeCheckboxState: Event<readonly ITreeItem[]> = this._onDidChangeCheckboxState.event;
 
-<<<<<<< HEAD
-	private _onDidChangeFocus: Emitter<ITreeItem> = this._register(new Emitter<ITreeItem>());
-	readonly onDidChangeFocus: Event<ITreeItem> = this._onDidChangeFocus.event;
-
-=======
->>>>>>> 41e7569f
 	private readonly _onDidCompleteRefresh: Emitter<void> = this._register(new Emitter<void>());
 
 	private nodeContext: NodeContextKey;
@@ -431,14 +412,6 @@
 	set showRefreshAction(showRefreshAction: boolean) {
 		this.initializeShowRefreshAction(showRefreshAction);
 		this.refreshContext?.set(showRefreshAction);
-	}
-
-	get manuallyManageCheckboxes(): boolean {
-		return this._manuallyManageCheckboxes;
-	}
-
-	set manuallyManageCheckboxes(manuallyManageCheckboxes: boolean) {
-		this._manuallyManageCheckboxes = manuallyManageCheckboxes;
 	}
 
 	private registerActions() {
@@ -692,16 +665,12 @@
 		const customTreeKey = RawCustomTreeViewContextKey.bindTo(this.tree.contextKeyService);
 		customTreeKey.set(true);
 		this._register(this.tree.onContextMenu(e => this.onContextMenu(treeMenus, e, actionRunner)));
-<<<<<<< HEAD
-		this._register(this.tree.onDidChangeSelection(e => this._onDidChangeSelection.fire(<any>e.elements)));
-=======
 		this._register(this.tree.onDidChangeSelection(e => this._onDidChangeSelection.fire(e.elements)));
 		this._register(this.tree.onDidChangeFocus(e => {
 			if (e.elements.length) {
 				this._onDidChangeFocus.fire(e.elements[0]);
 			}
 		}));
->>>>>>> 41e7569f
 		this._register(this.tree.onDidChangeCollapseState(e => {
 			if (!e.node.element) {
 				return;
@@ -884,15 +853,7 @@
 		return 0;
 	}
 
-<<<<<<< HEAD
-	isCollapsed(item: ITreeItem): boolean {
-		return !!this.tree?.isCollapsed(item);
-	}
-
-	async refresh(elements?: ITreeItem[]): Promise<void> {
-=======
 	async refresh(elements?: readonly ITreeItem[]): Promise<void> {
->>>>>>> 41e7569f
 		if (this.dataProvider && this.tree) {
 			if (this.refreshing) {
 				await Event.toPromise(this._onDidCompleteRefresh.event);
@@ -952,11 +913,7 @@
 		return this.tree?.getSelection() ?? [];
 	}
 
-<<<<<<< HEAD
-	setFocus(item: ITreeItem): void {
-=======
 	setFocus(item?: ITreeItem): void {
->>>>>>> 41e7569f
 		if (this.tree) {
 			if (item) {
 				this.focus(true, item);
@@ -1451,11 +1408,7 @@
 		}));
 	}
 
-<<<<<<< HEAD
-	protected override async runAction(action: IAction, context: TreeViewItemHandleArg): Promise<void> {
-=======
 	protected override async runAction(action: IAction, context: TreeViewItemHandleArg | TreeViewPaneHandleArg): Promise<void> {
->>>>>>> 41e7569f
 		const selection = this.getSelectedResources();
 		let selectionHandleArgs: TreeViewItemHandleArg[] | undefined = undefined;
 		let actionInSelected: boolean = false;
@@ -1526,17 +1479,11 @@
 		const secondary: IAction[] = [];
 		const result = { primary, secondary, menu };
 		createAndFillInContextMenuActions(menu, { shouldForwardArgs: true }, result, 'inline');
-<<<<<<< HEAD
-
-		menu.dispose();
-
-=======
 		if (listen) {
 			this._register(menu.onDidChange(() => this._onDidChange.fire(element)));
 		} else {
 			menu.dispose();
 		}
->>>>>>> 41e7569f
 		return result;
 	}
 
