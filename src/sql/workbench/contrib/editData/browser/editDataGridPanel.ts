/*---------------------------------------------------------------------------------------------
 *  Copyright (c) Microsoft Corporation. All rights reserved.
 *  Licensed under the Source EULA. See License.txt in the project root for license information.
 *--------------------------------------------------------------------------------------------*/

import 'vs/css!./media/editData';

import { VirtualizedCollection, AsyncDataProvider, ISlickColumn } from 'sql/base/browser/ui/table/asyncDataView';
import { Table } from 'sql/base/browser/ui/table/table';

import { IGridDataSet } from 'sql/workbench/contrib/grid/browser/interfaces';
import * as Services from 'sql/base/browser/ui/table/formatters';
import { GridParentComponent } from 'sql/workbench/contrib/editData/browser/gridParentComponent';
import { EditDataGridActionProvider } from 'sql/workbench/contrib/editData/browser/editDataGridActions';
import { IQueryEditorService } from 'sql/workbench/services/queryEditor/common/queryEditorService';
import { RowNumberColumn } from 'sql/base/browser/ui/table/plugins/rowNumberColumn.plugin';
import { AutoColumnSize } from 'sql/base/browser/ui/table/plugins/autoSizeColumns.plugin';
import { AdditionalKeyBindings } from 'sql/base/browser/ui/table/plugins/additionalKeyBindings.plugin';
import { escape } from 'sql/base/common/strings';
import { DataService } from 'sql/workbench/services/query/common/dataService';
import { INotificationService } from 'vs/platform/notification/common/notification';
import Severity from 'vs/base/common/severity';
import { IInstantiationService } from 'vs/platform/instantiation/common/instantiation';
import { IContextMenuService } from 'vs/platform/contextview/browser/contextView';
import { IKeybindingService } from 'vs/platform/keybinding/common/keybinding';
import { IContextKeyService } from 'vs/platform/contextkey/common/contextkey';
import { IConfigurationService } from 'vs/platform/configuration/common/configuration';
import { IClipboardService } from 'vs/platform/clipboard/common/clipboardService';
import { KeyCode } from 'vs/base/common/keyCodes';
import { StandardKeyboardEvent } from 'vs/base/browser/keyboardEvent';
import { EditUpdateCellResult } from 'azdata';
import { ILogService } from 'vs/platform/log/common/log';
import { deepClone } from 'vs/base/common/objects';
import { Event } from 'vs/base/common/event';
import { equals } from 'vs/base/common/arrays';
import * as DOM from 'vs/base/browser/dom';
import { onUnexpectedError } from 'vs/base/common/errors';
import { IAccessibilityService } from 'vs/platform/accessibility/common/accessibility';
import { IQuickInputService } from 'vs/platform/quickinput/common/quickInput';

export class EditDataGridPanel extends GridParentComponent {
	// The time(in milliseconds) we wait before refreshing the grid.
	// We use clearTimeout and setTimeout pair to avoid unnecessary refreshes.
	// Timeout is set to allow the grid to refresh fully before allowing a manual refresh.
	private refreshGridTimeoutInMs = 1000;

	// The timeout handle for the refresh grid task
	private refreshGridTimeoutHandle: any;

	// Optimized for the edit top 200 rows scenario, only need to retrieve the data once
	// to make the scroll experience smoother
	private windowSize = 200;

	// FIELDS
	// All datasets
	private gridDataProvider: AsyncDataProvider<any>;
	//main dataset to work on.
	private dataSet: IGridDataSet;
	private oldDataRows: VirtualizedCollection<any>;
	private oldGridData: {}[];
	private firstRender = true;
	private firstLoad = true;
	private enableEditing = true;
	private noAutoSelectOnRender = false;
	// Last cell selected by the user.
	private lastClickedCell: { row: number, column: number, isEditable: boolean };
	// value of the cell after a user has finished editing (for submitting).
	private currentEditCellValue: string;
	private newRowVisible: boolean;
	private removingNewRow: boolean;
	private tabPressedAtLastColumn: boolean;
	private rowIdMappings: { [gridRowId: number]: number } = {};
	private dirtyCells: { row: number, column: number }[] = [];
	protected plugins = new Array<Slick.Plugin<any>>();
	private newlinePattern: string;
	// User inputted string saved in case of an invalid edit
	private lastEnteredString: string;
	// List of column names with their indexes stored.
	private columnNameToIndex: { [columnNumber: number]: string } = {};

<<<<<<< HEAD
	private cellSubmitInProgress: boolean;

	private saveViewStateCalled: boolean;

	private restoreViewStateCalled: boolean;

	private alreadyDisposed: boolean;

	// Strings immediately before and after an edit.
	private originalStringValue: string;
	private lastStringBeforeSelect: string;
	private endStringValue: string;

	private rowAdded: boolean;

	// Used when saving is being done.
	private saveActive: boolean;
	private saveSuccess: boolean;

=======
	// Prevent the cell submission function from being called multiple times.
	private cellSubmitInProgress: boolean;

>>>>>>> 00f17bc0
	// Edit Data functions
	public onActiveCellChanged: (event: Slick.OnActiveCellChangedEventArgs<any>) => void;
	public onCellChange: (event: Slick.OnCellChangeEventArgs<any>) => Promise<void>;
	public onIsCellEditValid: (row: number, column: number, newValue: any) => boolean;
	public onIsColumnEditable: (column: number) => boolean;
	public overrideCellFn: (rowNumber, columnId, value?, data?) => string;
	public loadDataFunction: (offset: number, count: number) => Promise<{}[]>;
	public onBeforeAppendCell: (row: number, column: number) => string;
	public onRefreshComplete: Promise<void>;

	private savedViewState: {
		gridSelections: Slick.Range[];
		scrollTop;
		scrollLeft;
	};

	constructor(
		dataService: DataService,
		onSaveViewState: Event<void>,
		onRestoreViewState: Event<void>,
		@IInstantiationService protected instantiationService: IInstantiationService,
		@INotificationService protected notificationService: INotificationService,
		@IContextMenuService contextMenuService: IContextMenuService,
		@IKeybindingService keybindingService: IKeybindingService,
		@IContextKeyService contextKeyService: IContextKeyService,
		@IConfigurationService configurationService: IConfigurationService,
		@IClipboardService clipboardService: IClipboardService,
		@IQueryEditorService queryEditorService: IQueryEditorService,
		@ILogService logService: ILogService,
		@IAccessibilityService private accessibilityService: IAccessibilityService,
		@IQuickInputService private quickInputService: IQuickInputService
	) {
		super(contextMenuService, keybindingService, contextKeyService, configurationService, clipboardService, queryEditorService, logService);
		this.nativeElement = document.createElement('div');
		this.nativeElement.className = 'editDataGridPanel';
		this.nativeElement.classList.add('slickgridContainer');
		// Disable selecting the table until data has loaded otherwise data will be corrupt and the table will be unable to be updated..
		this.nativeElement.classList.add('loadingRows');
		this.dataService = dataService;
		this.actionProvider = this.instantiationService.createInstance(EditDataGridActionProvider, this.dataService, this.onGridSelectAll(), this.onDeleteRow(), this.onRevertRow());
		this.toDispose.add(onRestoreViewState(() => this.restoreViewState()));
		this.toDispose.add(onSaveViewState(() => this.saveViewState()));
		this.onInit();
	}

	/**
	 * Called when the object is initialized
	 */
	onInit(): void {
		const self = this;
		this.baseInit();
		this._register(DOM.addDisposableListener(this.nativeElement, DOM.EventType.KEY_DOWN, e => this.tryHandleKeyEvent(new StandardKeyboardEvent(e))));

		// Add the subscription to the list of things to be disposed on destroy, or else on a new component init
		// may get the "destroyed" object still getting called back.
		this.toDispose.add(this.dataService.queryEvents(event => {
			switch (event.type) {
				case 'start':
					self.handleStart(self, event);
					break;
				case 'complete':
					self.handleComplete(self, event);
					break;
				case 'message':
					self.handleMessage(self, event);
					break;
				case 'resultSet':
					this.onRefreshComplete = self.handleResultSet(self, event);
					break;
				case 'editSessionReady':
					self.handleEditSessionReady(self, event);
					break;
				default:
					this.logService.error('Unexpected query event type "' + event.type + '" sent');
					break;
			}
		}));
		this.dataService.onLoaded();
	}

	public override render(container: HTMLElement): void {
		container.appendChild(this.nativeElement);
	}

	protected initShortcuts(shortcuts: { [name: string]: Function }): void {
		// TODO add any Edit Data-specific shortcuts here
	}

	public isGridDirty(): boolean {
		let currValue = this.table?.grid?.getCellEditor()?.serializeValue();
		if (this.dirtyCells.length > 0 || (this.table?.grid?.getCellEditor()?.isValueChanged() && !(this.originalStringValue === 'NULL' && (currValue === '' || currValue === undefined)))) {
			return true;
		}
		else {
			return false;
		}
	}

	public isSavingActive(): boolean {
		return this.saveActive;
	}

	public async savingGrid(): Promise<boolean> {
		if (!this.saveActive) {
			this.saveActive = true;
			let currentActiveCell = this.table.grid.getActiveCell();
			let newValue = this.table.grid.getCellEditor().serializeValue();
			let isDirty = this.table.grid.getCellEditor().isValueChanged() && !(this.originalStringValue === 'NULL' && (newValue === '' || newValue === undefined));
			if (!isDirty) {
				this.saveActive = false;
				return Promise.resolve(true);
			}
			this.currentEditCellValue = newValue;
			let currentNewCell = { row: currentActiveCell.row, column: currentActiveCell.cell, isEditable: true, isDirty: isDirty };
			await this.submitCellTask(currentNewCell);
			if (this.saveSuccess) {
				try {
					await this.commitEditTask();
				}
				catch (e) {
					this.saveActive = false;
					throw new Error('Commit failed due to overlapping rows: ' + e.toString());
				}
			}
			else {
				this.saveActive = false;
				throw new Error('Invalid data entered into cell.');
			}
		}
		// default case.
		this.saveActive = false;
		return Promise.resolve(true);
	}

	handleStart(self: EditDataGridPanel, event: any): void {
		self.dataSet = undefined;
		self.oldDataRows = undefined;
		self.oldGridData = undefined;
		self.placeHolderDataSets = [];
		self.renderedDataSets = self.placeHolderDataSets;

		// Hooking up edit functions handle
		this.onIsCellEditValid = (row, column, value): boolean => {
			// TODO can only run sync code
			return true;
		};

		this.onActiveCellChanged = this.onCellSelect;

		this.onCellChange = async (event: Slick.OnCellChangeEventArgs<any>): Promise<void> => {

			if (this.saveViewStateCalled) {
				// The saveViewState function will handle cell submitting functions.
				return;
			}

			if (this.cellSubmitInProgress) {
				return;
			}

			let isDirtyStatus = false;
			if (self.currentEditCellValue !== event.item[event.cell]) {
				isDirtyStatus = true;
			}
			// Store the value that was set
			self.currentEditCellValue = event.item[event.cell];

			let currentNewCell = { row: event.row, column: event.cell, isEditable: true, isDirty: isDirtyStatus };

			await this.submitCellTask(currentNewCell);
		};

		this.overrideCellFn = (rowNumber, columnId, value?, data?): string => {
			let returnVal = '';
			// replace the line breaks with space since the edit text control cannot
			// render line breaks and strips them, updating the value.
			/* tslint:disable:no-null-keyword */
			let valueMissing = value === undefined || value === null || (Services.DBCellValue.isDBCellValue(value) && value.isNull);
			let isStringNull = (Services.DBCellValue.isDBCellValue(value) && !value.isNull && value.displayValue === 'NULL');
			if (valueMissing) {
				returnVal = 'NULL';
			}
			else if (isStringNull) {
				returnVal = '\'NULL\'';
			}
			else if (Services.DBCellValue.isDBCellValue(value)) {
				returnVal = this.replaceLinebreaks(value.displayValue);
			}
			else if (typeof value === 'string') {
				returnVal = this.replaceLinebreaks(value);
			}
			return returnVal;
		};

		// This is the event slickgrid will raise in order to get the additional cell CSS classes for the cell
		// Due to performance advantage we are using this event instead of the onViewportChanged event.
		this.onBeforeAppendCell = (row: number, column: number): string => {
			let cellClass = undefined;
			if (this.isRowDirty(row) && column === 0) {
				cellClass = ' dirtyRowHeader ';
			} else if (this.isCellDirty(row, column)) {
				cellClass = ' dirtyCell ';
			}

			return cellClass;
		};

		// Setup a function for generating a promise to lookup result subsets
		this.loadDataFunction = (offset: number, count: number): Promise<{}[]> => {
			return self.dataService.getEditRows(offset, count).then(result => {
				if (this.dataSet) {
					let gridData = result.subset.map(r => {
						let dataWithSchema = {};
						// skip the first column since its a number column
						for (let i = 1; i < this.dataSet.columnDefinitions.length; i++) {
							dataWithSchema[this.dataSet.columnDefinitions[i].field] = {
								displayValue: r.cells[i - 1].displayValue,
								ariaLabel: escape(r.cells[i - 1].displayValue),
								isNull: r.cells[i - 1].isNull
							};
						}
						return dataWithSchema;
					});

					// should add null row?
					if (offset + count > this.dataSet.totalRows - 1) {
						gridData.push(this.dataSet.columnDefinitions.reduce((p, c) => {
							if (c.id !== 'rowNumber') {
								p[c.field] = { displayValue: 'NULL', ariaLabel: 'NULL', isNull: true };
							}
							return p;
						}, {}));
					}
					if (gridData && gridData !== this.oldGridData) {
						this.oldGridData = gridData;
					}
					return gridData;
				}
				else {
					this.logService.error('Grid data is nonexistent, using last known good grid');
					return this.oldGridData;
				}
			});
		};
	}

	onDeleteRow(): (index: number) => void {
		const self = this;
		return (index: number): void => {
			// If the user is deleting a new row that hasn't been committed yet then use the revert code
			if (self.newRowVisible && index === self.dataSet.dataRows.getLength() - 2) {
				self.revertSelectedRow(index).catch(onUnexpectedError);
			}
			else if (self.isNullRow(index)) {
				// Don't try to delete NULL (new) row since it doesn't actually exist and will throw an error
				// TODO #478 : We should really just stop the context menu from showing up for this row, but that's a bit more involved
				//	  so until then at least make it not display an error
				return;
			}
			else {
				self.dataService.deleteRow(index)
					.then(() => self.dataService.commitEdit())
					.then(() => self.removeRow(index, true));
			}
		};
	}

	onRevertRow(): () => void {
		const self = this;
		return (): void => {
			self.focusCell(this.lastClickedCell.row, self.lastClickedCell.column);
			self.revertSelectedCell(self.lastClickedCell.row, self.lastClickedCell.column).catch(onUnexpectedError);
			self.revertSelectedRow(self.lastClickedCell.row).catch(onUnexpectedError);
		};
	}

	onCellSelect(event: Slick.OnActiveCellChangedEventArgs<any>): void {
		let row = event.row;
		let column = event.cell;
		let isEditable = true;

		// Skip processing if the newly selected cell is undefined or we don't have column
		// definition for the column (ie, the selection was reset)
		if (row === undefined || column === undefined) {
			return;
		}

<<<<<<< HEAD
		if (this.lastClickedCell.row !== row && this.lastClickedCell.column !== column && this.firstRender) {
			return;
		}
=======
		if (this.cellSubmitInProgress) {
			return;
		}


		// get the cell we have just immediately clicked (to set as the new active cell in handleChanges).
		this.lastClickedCell = { row, column };
>>>>>>> 00f17bc0

		if (this.lastClickedCell.row === row && this.lastClickedCell.column === column) {
			return;
		}

<<<<<<< HEAD
		let isNullChange = (this.endStringValue === 'NULL' && this.lastStringBeforeSelect === '') || (this.endStringValue === '' && this.lastStringBeforeSelect === 'NULL');
=======
		// disable editing the grid temporarily as any text entered while the grid is being refreshed will be lost upon completion.
		this.cellSubmitInProgress = true;
		this.updateEnabledState(false);
		this.cellSubmitInProgress = false;
>>>>>>> 00f17bc0

		// Only commit if we are changing from a dirty row and the cell last edited did not change from before (the cell submit function will handle the commit in that case).
		if (this.isRowDirty(this.lastClickedCell.row) && row !== this.lastClickedCell.row && !(!isNullChange && (this.lastStringBeforeSelect !== this.endStringValue))) {
			this.commitEditTask().then(() => {
				this.lastClickedCell = { row, column, isEditable };
				return Promise.resolve();
			},
<<<<<<< HEAD
				() => {
					// Commit failed, don't move from the current cell.
					this.focusCell(this.lastClickedCell.row, this.lastClickedCell.column, true);
=======
			(error) => {
				// Cell update failed, jump back to the last cell we were on
				this.cellSubmitInProgress = true;
				this.updateEnabledState(true);
				this.cellSubmitInProgress = false;
				this.lastClickedCell = { row: self.currentCell.row, column: self.currentCell.column };
				self.focusCell(self.currentCell.row, self.currentCell.column, true);
				return Promise.reject(null);
			});

		if (this.currentCell.row !== row) {
			// We're changing row, commit the changes
			cellSelectTasks = cellSelectTasks.then(() => {
				return self.dataService.commitEdit().then(result => {
					// Committing was successful, clean the grid
					self.setGridClean();
					self.rowIdMappings = {};
					self.newRowVisible = false;
					return Promise.resolve();
				}, error => {
					// Committing failed, jump back to the last selected cell
					this.cellSubmitInProgress = true;
					this.updateEnabledState(true);
					this.cellSubmitInProgress = false;
					this.lastClickedCell = { row: self.currentCell.row, column: self.currentCell.column };
					self.focusCell(self.currentCell.row, self.currentCell.column);
					return Promise.reject(null);
>>>>>>> 00f17bc0
				});
		}
		else {
			// get the cell we have just immediately clicked (to set as the new active cell in handleChanges), only done if another cell is not currently being processed.
			this.lastClickedCell = { row, column, isEditable };
		}
	}

<<<<<<< HEAD
	private commitEditTask(): Thenable<void> {
		return this.dataService.commitEdit().then(() => {
			// Committing was successful, clean the grid
			this.setGridClean();
			this.rowIdMappings = {};
			this.newRowVisible = false;
			return Promise.resolve();
=======
		// At the end of a successful cell select, update the currently selected cell
		cellSelectTasks = cellSelectTasks.then(() => {
			this.cellSubmitInProgress = true;
			this.updateEnabledState(true);
			this.cellSubmitInProgress = false;
			self.setCurrentCell(row, column);
			self.focusCell(row, column);
>>>>>>> 00f17bc0
		});
	}

	public async revertForDontSave(): Promise<void> {
		(this.table as any)._grid.getEditorLock().cancelCurrentEdit();
		await this.revertSelectedCell(this.lastClickedCell.row, this.lastClickedCell.column).catch(onUnexpectedError);
		await this.revertSelectedRow(this.lastClickedCell.row).catch(onUnexpectedError);
	}

	public override dispose(): void {
		//DO NOT DISPOSE, need to still keep, only dispose when editor is destroyed.
		return;
	}

	public async safeDispose(): Promise<void> {
		if (!this.alreadyDisposed && !this.saveViewStateCalled && this.table) {
			this.alreadyDisposed = true;
		}
		this.saveViewStateCalled = false;
		super.dispose();
	}

	/**
	 * Disables editing the grid temporarily when clicking on a cell (to allow for any processing tasks to be finished first such as adding a new row).
	 * @param state The variable telling whether to enable selection of the table cells or not.
	 */
	private updateEnabledState(state: boolean): void {
		let newOptions = this.table.grid.getOptions();
		newOptions.editable = state;
		// Need to suppress rerendering to avoid infinite loop when changing new row.
		// When setOptions is called with rerendering, it triggers an onCellSelect in our code (which is by design currently),
		// and thus an infinite loop is caused.
		this.table.grid.setOptions(newOptions, true);
	}

	/**
	 * Main function to handle submitting cell data and committing them (when row has changed immediately after cell submission).
	 * @param cellToSubmit cell to submit and commit in case we change row.
	 */
	private async submitCellTask(cellToSubmit): Promise<void> {
		let self = this;
		this.saveSuccess = true;
		// disable editing the grid temporarily as any text entered while the grid is being refreshed will be lost upon completion.
		this.cellSubmitInProgress = true;
		this.updateEnabledState(false);
		this.cellSubmitInProgress = false;
		return this.submitCurrentCellChange(cellToSubmit,
			async (result: EditUpdateCellResult) => {
				// Cell update was successful, update the flags
				self.setCellDirtyState(cellToSubmit.row, cellToSubmit.column, result.cell.isDirty);
				self.setRowDirtyState(cellToSubmit.row, result.isRowDirty);
				let lastColumnCheck = this.isLastColumn(cellToSubmit.column);
				// Commit indicating we have pressed enter on a null row.
				let nullCommit = this.rowAdded && this.isNullRow(cellToSubmit.row + 1) && this.lastClickedCell.row === cellToSubmit.row && this.lastClickedCell.column === cellToSubmit.column;
				this.rowAdded = false;
				// Commit indicating regular enter press on existing row.
				let regularCommit = cellToSubmit.row !== this.lastClickedCell.row && this.isRowDirty(cellToSubmit.row);
				if (regularCommit || nullCommit) {
					await this.commitEditTask().then(() => {
						// Mark the first cell of the placeholder row to be focused.
						if (nullCommit && lastColumnCheck && this.tabPressedAtLastColumn) {
							this.lastClickedCell = { row: cellToSubmit.row + 1, column: 1, isEditable: true };
							this.tabPressedAtLastColumn = false;
						}
						// Mark the cell directly below (the newly created placeholder row) to be focused.
						else if (nullCommit && this.lastClickedCell.row === cellToSubmit.row && this.lastClickedCell.column === cellToSubmit.column) {
							this.lastClickedCell = { row: cellToSubmit.row + 1, column: cellToSubmit.column, isEditable: true };
						}
					},
						() => {
							// Don't change position, commit has failed
							this.saveSuccess = false;
							this.lastClickedCell = { row: cellToSubmit.row, column: cellToSubmit.column, isEditable: true };
						});
				}
				// At the end of a successful cell select, update the currently selected cell
				this.cellSubmitInProgress = true;
				this.updateEnabledState(true);
				this.cellSubmitInProgress = false;
				this.focusCell(this.lastClickedCell.row, this.lastClickedCell.column);
			},
			() => {
				// Cell update failed, jump back to the last cell we were on
				this.saveSuccess = false;
				this.cellSubmitInProgress = true;
				this.updateEnabledState(true);
				this.cellSubmitInProgress = false;
				this.focusCell(cellToSubmit.row, cellToSubmit.column, true);
				// Cannot insert text for existing row here as that causes an infinite loop, this is for new row only.
				// Existing row text is handled in renderGridDataRowsRange.
				// During a new row, the renderGridDataRowsRange version of the text insert is disabled for the same reasons.
				if (this.isNullRow(cellToSubmit.row) && this.lastEnteredString) {
					document.execCommand('selectAll');
					document.execCommand('delete');
					document.execCommand('insertText', false, this.lastEnteredString);
				}
			});
	}

	handleComplete(self: EditDataGridPanel, event: any): void {
	}

	handleEditSessionReady(self, event): void {
		// TODO: update when edit session is ready
	}

	handleMessage(self: EditDataGridPanel, event: any): void {
		if (event.data && event.data.isError) {
			self.notificationService.notify({
				severity: Severity.Error,
				message: event.data.message
			});
		}
	}

	async handleResultSet(self: EditDataGridPanel, event: any): Promise<void> {
		// Clone the data before altering it to avoid impacting other subscribers
		let resultSet = Object.assign({}, event.data);
		if (!resultSet.complete) {
			return;
		}

		// Add an extra 'new row'
		resultSet.rowCount++;
		// Precalculate the max height and min height
		let maxHeight = this.getMaxHeight(resultSet.rowCount);
		let minHeight = this.getMinHeight(resultSet.rowCount);

		let rowNumberColumn = new RowNumberColumn();

		// Store the result set from the event
		let dataSet: IGridDataSet = {
			resized: undefined,
			batchId: resultSet.batchId,
			resultId: resultSet.id,
			totalRows: resultSet.rowCount,
			maxHeight: maxHeight,
			minHeight: minHeight,
			dataRows: new VirtualizedCollection(
				self.windowSize,
				index => { return {}; },
				resultSet.rowCount,
				await this.loadDataFunction,
			),
			columnDefinitions: [rowNumberColumn.getColumnDefinition()].concat(resultSet.columnInfo.map((c, i) => {
				let columnIndex = (i + 1).toString();
				return {
					id: columnIndex,
					name: escape(c.columnName),
					field: columnIndex,
					formatter: this.getColumnFormatter,
					isEditable: c.isUpdatable
				};
			}))
		};
		self.plugins.push(rowNumberColumn, new AutoColumnSize({ maxWidth: this.configurationService.getValue<number>('resultsGrid.maxColumnWidth') }), new AdditionalKeyBindings());
		self.dataSet = dataSet;
		self.gridDataProvider = new AsyncDataProvider(dataSet.dataRows);

		// Create a dataSet to render without rows to reduce DOM size
		let undefinedDataSet = deepClone(dataSet);
		undefinedDataSet.columnDefinitions = dataSet.columnDefinitions;
		undefinedDataSet.dataRows = undefined;
		self.placeHolderDataSets.push(undefinedDataSet);
		if (self.placeHolderDataSets[0]) {
			this.refreshDatasets();
		}
		await self.refreshGrid(true);
	}

	/**
	 * Handles rendering the results to the DOM that are currently being shown
	 * and destroying any results that have moved out of view
	 * @param scrollTop The scrolltop value, if not called by the scroll event should be 0
	 */
	onScroll(scrollTop): void {
		this.refreshGrid();
	}

	/**
	 * Replace the line breaks with space.
	 */
	private replaceLinebreaks(inputStr: string): string {
		let newlineMatches = inputStr.match(/(\r\n|\n|\r)/g);
		if (newlineMatches && newlineMatches.length > 0) {
			this.newlinePattern = newlineMatches[0];
		}
		return inputStr.replace(/(\r\n|\n|\r)/g, '\u0000');
	}

	/**
	 * Code that handles the refresh of the grid.
	 * @param isManual flag used when called by handleResultSet, for required additional processing.
	 */
	private refreshGrid(isManual?: boolean): Thenable<void> {
		return new Promise<void>(async (resolve, reject) => {

			clearTimeout(this.refreshGridTimeoutHandle);

			this.refreshGridTimeoutHandle = setTimeout(() => {
				try {
					if (this.dataSet) {
						this.placeHolderDataSets[0].dataRows = this.dataSet.dataRows;
						this.onResize();
					}


					if (this.placeHolderDataSets[0].dataRows && this.oldDataRows !== this.placeHolderDataSets[0].dataRows) {
						this.detectChange();
						this.oldDataRows = this.placeHolderDataSets[0].dataRows;
					}
				}
				catch {
					this.logService.error('data set is empty, refresh cancelled.');
					reject();
				}
				if (this.firstRender) {
					this.currentEditCellValue = undefined;
					this.lastClickedCell = { row: 0, column: 1, isEditable: true };
					// Re-enable selecting once table has been loaded properly.
					this.nativeElement.classList.remove('loadingRows');
					// Need to resize table once its been unhidden.
					this.onResize();
					this.setActive();
				}
				else if (isManual) {
					this.currentEditCellValue = undefined;
					this.removingNewRow = false;
					this.newRowVisible = false;
					this.dirtyCells = [];
				}
				//allow for the grid to render fully before returning.
				setTimeout(() => resolve(), 500);
			}, this.refreshGridTimeoutInMs);
		});
	}

	private setActive() {
		if (this.firstRender && this.table) {
			this.table.setActiveCell(0, 1);
			this.firstRender = false;
		}
	}

	protected detectChange(): void {
		if (this.firstLoad) {
			this.handleChanges({
				['dataRows']: { currentValue: this.dataSet.dataRows, firstChange: this.firstLoad, previousValue: undefined },
				['columnDefinitions']: { currentValue: this.dataSet.columnDefinitions, firstChange: this.firstLoad, previousValue: undefined }
			});
			this.handleInitializeTable();
			this.firstLoad = false;
		}
		else {
			this.table.setData(this.gridDataProvider);
			this.handleChanges({
				['dataRows']: { currentValue: this.dataSet.dataRows, firstChange: this.firstLoad, previousValue: this.oldDataRows }
			});
		}
	}

	protected tryHandleKeyEvent(e: StandardKeyboardEvent): boolean {
		let handled: boolean = false;

		if (e.keyCode === KeyCode.Escape) {
			if (this.lastClickedCell && this.isNullRow(this.lastClickedCell.row)) {
				this.focusCell(this.lastClickedCell.row, this.lastClickedCell.column);
				document.execCommand('selectAll');
				document.execCommand('delete');
				document.execCommand('insertText', false, 'NULL');
			}
			else if (this.isRowDirty(this.lastClickedCell.row) && !this.hasCellStringChanged()) {
				this.revertSelectedRow(this.lastClickedCell.row).catch(onUnexpectedError);
			}
			else if (this.hasCellStringChanged()) {
				this.revertSelectedCell(this.lastClickedCell.row, this.lastClickedCell.column).catch(onUnexpectedError);
				this.lastEnteredString = undefined;
			}
			this.focusCell(this.lastClickedCell.row, this.lastClickedCell.column);
			handled = true;
		}
		if (e.keyCode === KeyCode.Tab) {
			// Check if the tab is pressed on the last cell of the null row.
			// This is done so that we can alert the submit cell function to move to the right cell.
			if (this.isNullRow(this.lastClickedCell.row) && this.isLastColumn(this.lastClickedCell.column)) {
				this.tabPressedAtLastColumn = true;
			}
		}
		if (e.ctrlKey && e.keyCode === KeyCode.Digit0) {
			//Replace contents with NULL in cell contents.
			document.execCommand('selectAll');
			document.execCommand('delete');
			document.execCommand('insertText', false, 'NULL');
			handled = true;
		}

		return handled;
	}

	/**
	 * Force re-rendering of the results grids. Calling this upon unhide (upon focus) fixes UI
	 * glitches that occur when a QueryResultsEditor is hidden then unhidden while it is running a query.
	 */
	override refreshDatasets(): void {
		let tempRenderedDataSets = this.renderedDataSets;
		this.renderedDataSets = [];
		this.handleChanges({
			['dataRows']: { currentValue: undefined, firstChange: this.firstLoad, previousValue: this.dataSet.dataRows },
			['columnDefinitions']: { currentValue: undefined, firstChange: this.firstLoad, previousValue: this.dataSet.columnDefinitions }
		});
		this.renderedDataSets = tempRenderedDataSets;
		this.handleChanges({
			['dataRows']: { currentValue: this.renderedDataSets[0].dataRows, firstChange: this.firstLoad, previousValue: undefined },
			['columnDefinitions']: { currentValue: this.renderedDataSets[0].columnDefinitions, firstChange: this.firstLoad, previousValue: this.dataSet.columnDefinitions }
		});
	}

	// Private Helper Functions ////////////////////////////////////////////////////////////////////////////

	private async revertSelectedRow(rowNumber: number): Promise<void> {
		let currentNewRowIndex = this.dataSet.totalRows - 2;
		if (this.newRowVisible && rowNumber === currentNewRowIndex) {
			// revert our last new row
			this.removingNewRow = true;

			await this.dataService.revertRow(this.rowIdMappings[currentNewRowIndex])
				.then(() => {
					this.rowIdMappings[currentNewRowIndex] = undefined;
					return this.commitEditTask().then(() => this.removeRow(currentNewRowIndex, true));
				}).then(() => {
					// Restore cell value after deleting/refreshing new row.
					if (this.currentCell && this.isNullRow(this.currentCell.row) && this.lastEnteredString) {
						this.focusCell(this.currentCell.row, this.currentCell.column);
						document.execCommand('selectAll');
						document.execCommand('delete');
						document.execCommand('insertText', false, this.lastEnteredString);
					}
					this.newRowVisible = false;
<<<<<<< HEAD
					this.currentEditCellValue = undefined;
=======
>>>>>>> 00f17bc0
				});
		} else {
			try {
				// Perform a revert row operation
				await this.dataService.revertRow(rowNumber);
			} finally {
				// The operation may fail if there were no changes sent to the service to revert,
				// so clear any existing client-side edit and refresh on-screen data
				// do not refresh the whole dataset as it will move the focus away to the first row.
				//
				this.dirtyCells = [];
				this.setRowDirtyState(rowNumber, false);
				this.currentEditCellValue = undefined;
				this.dataSet.dataRows.resetWindowsAroundIndex(rowNumber);
			}
		}
	}

	// Private Helper Functions ////////////////////////////////////////////////////////////////////////////
	private async revertSelectedCell(rowNumber: number, columnNumber: number): Promise<void> {
		// Perform a revert cell operation on a specified cell
		await this.dataService.revertCell(rowNumber, columnNumber - 1);
		// The operation may fail if there were no changes sent to the service to revert,
		// so clear any existing client-side edit and refresh on-screen data
		// do not refresh the whole dataset as it will move the focus away to the first row.
		//
		this.setCellDirtyState(rowNumber, columnNumber, false);
		this.currentEditCellValue = undefined;
		this.dataSet.dataRows.resetWindowsAroundIndex(rowNumber);
	}

	// Function for submitting data of a cell, also adds a new row in case of data being added in the placeholder row.
	private async submitCurrentCellChange(cellToAdd, resultHandler, errorHandler): Promise<void> {
		let self = this;
		let refreshGrid = false;
		if (cellToAdd && cellToAdd.isEditable && this.currentEditCellValue !== undefined && !this.removingNewRow) {
			let result = undefined;
			try {
				if (this.isNullRow(cellToAdd.row)) {
					this.rowAdded = refreshGrid = true;
					// We've entered the "new row", so we need to add a row and jump to it
					await self.addRow(cellToAdd.row);
				}
				// We're exiting a read/write cell after having changed the value, update the cell value in the service
				// Use the mapped row ID if we're on that row
<<<<<<< HEAD
				let sessionRowId = self.rowIdMappings[cellToAdd.row] !== undefined
					? self.rowIdMappings[cellToAdd.row]
					: cellToAdd.row;

				result = await self.dataService.updateCell(sessionRowId, cellToAdd.column - 1, this.newlinePattern ? self.currentEditCellValue.replace('\u0000', this.newlinePattern) : self.currentEditCellValue);
			}
			catch (error) {
				// save the user's current input so that it can be restored after revert.
				self.lastEnteredString = self.currentEditCellValue;
				self.currentEditCellValue = undefined;
				// Switch lastClickedCell back to the cell to submit.
				this.lastClickedCell = { row: cellToAdd.row, column: cellToAdd.column, isEditable: true };
				if (refreshGrid) {
					this.rowAdded = false;
					await this.revertSelectedRow(cellToAdd.row).catch(onUnexpectedError);
=======
				let sessionRowId = self.rowIdMappings[self.currentCell.row] !== undefined
					? self.rowIdMappings[self.currentCell.row]
					: self.currentCell.row;

				return self.dataService.updateCell(sessionRowId, self.currentCell.column - 1, this.newlinePattern ? self.currentEditCellValue.replace('\u0000', this.newlinePattern) : self.currentEditCellValue);
			}).then(
				result => {
					// last entered input is no longer needed as we have entered a valid input to commit.
					self.lastEnteredString = undefined;
					self.currentEditCellValue = undefined;
					let refreshPromise: Thenable<void> = Promise.resolve();
					if (refreshGrid) {
						refreshPromise = self.refreshGrid();
					}
					return refreshPromise.then(() => {
						return resultHandler(result);
					});
				},
				error => {
					// save the user's current input so that it can be restored after revert.
					self.lastEnteredString = self.currentEditCellValue;
					self.currentEditCellValue = undefined;
					let refreshPromise: Thenable<void> = Promise.resolve();
					if (refreshGrid) {
						refreshPromise = this.revertCurrentRow();
					}
					return refreshPromise.then(() => {
						return errorHandler(error);
					});
>>>>>>> 00f17bc0
				}

				await this.revertSelectedCell(cellToAdd.row, cellToAdd.column).catch(onUnexpectedError);
				errorHandler(error);
				return;
			}
			// last entered input is no longer needed as we have entered a valid input to commit.
			self.lastEnteredString = undefined;
			self.currentEditCellValue = undefined;
			if (refreshGrid) {
				await self.refreshGrid();
				// Scroll to the newly added null row.
				self.table.grid.scrollRowIntoView(cellToAdd.row + 1);
			}
			resultHandler(result);
		}
	}

	// Checks if input row is our NULL new row
	private isNullRow(row: number): boolean {
		// Null row is always at index (totalRows - 1)
		if (this.dataSet) {
			return (row === this.dataSet.totalRows - 1);
		}
		return false;
	}

	// Checks if input column is the last column
	private isLastColumn(column): boolean {
		if (this.dataSet) {
			return (column === this.dataSet.columnDefinitions.length - 1);
		}
		return false;
	}

	// Adds CSS classes to slickgrid cells to indicate a dirty state
	private setCellDirtyState(row: number, column: number, dirtyState: boolean): void {
		let slick: any = this.table;
		let grid = slick._grid;
		let cell = { row, column };
		if (dirtyState) {
			// Change cell color
			jQuery(grid.getCellNode(row, column)).addClass('dirtyCell').removeClass('selected');
			if (this.dirtyCells.indexOf(cell) === -1) {
				this.dirtyCells.push(cell);
			}
		} else {
			jQuery(grid.getCellNode(row, column)).removeClass('dirtyCell');
			if (this.dirtyCells.indexOf(cell) !== -1) {
				this.dirtyCells.splice(this.dirtyCells.indexOf(cell), 1);
			}
		}
	}

	// Adds CSS classes to slickgrid rows to indicate a dirty state
	private setRowDirtyState(row: number, dirtyState: boolean): void {
		let slick: any = this.table;
		let grid = slick._grid;
		if (dirtyState) {
			// Change row header color
			jQuery(grid.getCellNode(row, 0)).addClass('dirtyRowHeader');
		} else {
			jQuery(grid.getCellNode(row, 0)).removeClass('dirtyRowHeader');
		}
	}

	// Sets CSS to clean the entire grid of dirty state cells and rows
	private setGridClean(): void {
		// Remove dirty classes from the entire table
		let allRows = jQuery(jQuery('.grid-canvas').children());
		let allCells = jQuery(allRows.children());
		allCells.removeClass('dirtyCell').removeClass('dirtyRowHeader');
		this.dirtyCells = [];
	}

	// Adds an extra row to the end of slickgrid (just for rendering purposes)
	private addRow(row: number): Thenable<void> {
		let self = this;
		this.noAutoSelectOnRender = true;

		// Add a new row to the edit session in the tools service
		return this.dataService.createRow()
			.then(result => {
				// Map the new row ID to the row ID we have
				self.rowIdMappings[row] = result.newRowId;
				self.newRowVisible = true;

				// Add a new "new row" to the end of the results
				// Adding an extra row for 'new row' functionality
				self.dataSet.totalRows++;
				self.dataSet.maxHeight = self.getMaxHeight(self.dataSet.totalRows);
				self.dataSet.minHeight = self.getMinHeight(self.dataSet.totalRows);
				self.dataSet.dataRows = new VirtualizedCollection(
					self.windowSize,
					index => { return {}; },
					self.dataSet.totalRows,
					self.loadDataFunction,
				);
				self.gridDataProvider = new AsyncDataProvider(self.dataSet.dataRows);
			});
	}


	// removes a row from the end of slickgrid (just for rendering purposes)
	private removeRow(row: number, withRefresh: boolean): Thenable<void> {
		// Removing the new row
		this.dataSet.totalRows--;
		this.dataSet.dataRows = new VirtualizedCollection(
			this.windowSize,
			index => { return {}; },
			this.dataSet.totalRows,
			this.loadDataFunction,
		);
		this.gridDataProvider = new AsyncDataProvider(this.dataSet.dataRows);
		// refresh results view
		if (withRefresh) {
			return this.refreshGrid().then(() => {
				this.removingNewRow = false;
			});
		}
		else {
			return Promise.resolve();
		}
	}

	private focusCell(row: number, column: number, forceEdit: boolean = false): void {
		let slick: any = this.table;
		let grid = slick._grid;
		grid.gotoCell(row, column, forceEdit);
	}

	private getMaxHeight(rowCount: number): any {
		return rowCount < this.defaultNumShowingRows
			? ((rowCount + 1) * this.rowHeight) + 10
			: 'inherit';
	}

	private getMinHeight(rowCount: number): any {
		return rowCount > this.defaultNumShowingRows
			? (this.defaultNumShowingRows + 1) * this.rowHeight + 10
			: this.getMaxHeight(rowCount);
	}

	private async saveViewState(): Promise<void> {
		if (!this.alreadyDisposed) {
			this.saveViewStateCalled = true;
			let grid = this.table;
			if (grid) {
				let gridSelections = grid.getSelectedRanges();
				let gridObject = grid as any;
				let viewport = (gridObject._grid.getCanvasNode() as HTMLElement).parentElement;
				this.savedViewState = {
					gridSelections,
					scrollTop: viewport.scrollTop,
					scrollLeft: viewport.scrollLeft
				};

				// Save the cell that is currently being edited if it is dirty.
				// Note: This is only updating the data in tools service, not saving the change to database.
				// This is added to fix the data inconsistency: the updated value is displayed but won't be saved to the database
				// when committing the changes for the row.
				if (this.lastClickedCell.row !== undefined && this.lastClickedCell.column !== undefined && this.lastClickedCell.isEditable) {
					let newValue = gridObject._grid.getCellEditor().serializeValue();
					let isDirty = gridObject._grid.getCellEditor().isValueChanged() && !(this.originalStringValue === 'NULL' && (newValue === '' || newValue === undefined));
					if (isDirty) {
						this.currentEditCellValue = newValue;
						gridObject._grid.getEditorLock().commitCurrentEdit();
						await this.submitCurrentCellChange(this.lastClickedCell, async (result: EditUpdateCellResult) => {
							this.rowAdded = false;
							this.setCellDirtyState(this.lastClickedCell.row, this.lastClickedCell.column, result.cell.isDirty);
							this.setRowDirtyState(this.lastClickedCell.row, result.isRowDirty);
							await this.commitEditTask();
						}, (error: any) => onUnexpectedError);
					}
				}
			}
		}
	}

	private restoreViewState(): void {
		if (this.savedViewState) {
			// Row selections are undefined in original slickgrid, removed for no purpose
			let viewport = ((this.table as any)._grid.getCanvasNode() as HTMLElement).parentElement;
			viewport.scrollLeft = this.savedViewState.scrollLeft;
			viewport.scrollTop = this.savedViewState.scrollTop;
			this.savedViewState = undefined;

			// This block of code is responsible for restoring the dirty state indicators if slickgrid decides not to re-render the dirty row
			// Other scenarios will be taken care of by getAdditionalCssClassesForCell method when slickgrid needs to re-render the rows.
			if (this.lastClickedCell?.row !== undefined) {
				if (this.isRowDirty(this.lastClickedCell.row)) {
					this.setRowDirtyState(this.lastClickedCell.row, true);

					this.dirtyCells.forEach(cell => {
						this.setCellDirtyState(cell.row, cell.column, true);
					});
				}
				// Layout function will be called shortly after this, which resets the focused cell, must notify the onResize call to restore the cell.
				this.restoreViewStateCalled = true;
			}
		}
		this.saveViewStateCalled = false;
	}

	private isRowDirty(row: number): boolean {
		for (let i = 0; i < this.dirtyCells.length; i++) {
			if (this.dirtyCells[i].row === row) {
				return true;
			}
		}
		return false;
	}

	private isCellDirty(row: number, column: number): boolean {
		for (let i = 0; i < this.dirtyCells.length; i++) {
			if (this.dirtyCells[i].row === row && this.dirtyCells[i].column === column) {
				return true;
			}
		}
		return false;
	}

	private createNewTable(): void {
		let newGridContainer = document.createElement('div');
		newGridContainer.className = 'editDataGrid';

		if (this.placeHolderDataSets) {
			let dataSet = this.placeHolderDataSets[0];
			let options = {
				enableCellNavigation: true,
				enableColumnReorder: false,
				renderRowWithRange: true,
				showHeader: true,
				rowHeight: this.rowHeight,
				defaultColumnWidth: 120,
				defaultFormatter: undefined,
				editable: this.enableEditing,
				autoEdit: this.enableEditing,
				enableAddRow: false,
				enableAsyncPostRender: false,
				editorFactory: {
					getEditor: (column: ISlickColumn<any>) => this.getColumnEditor(column)
				}
			};

			if (dataSet.columnDefinitions) {
<<<<<<< HEAD
				this.table = new Table(this.nativeElement.appendChild(newGridContainer), { dataProvider: this.gridDataProvider, columns: dataSet.columnDefinitions }, options);
				this.table.autoScroll = true;
=======
				this.table = new Table(this.nativeElement.appendChild(newGridContainer), this.accessibilityService, this.quickInputService, { dataProvider: this.gridDataProvider, columns: dataSet.columnDefinitions }, options);
>>>>>>> 00f17bc0
				for (let plugin of this.plugins) {
					this.table.registerPlugin(plugin);
				}
				for (let i = 0; i < dataSet.columnDefinitions.length; i++) {
					this.columnNameToIndex[this.dataSet.columnDefinitions[i].name] = i;
				}
			}
		}
		else {
<<<<<<< HEAD
			this.table = new Table(this.nativeElement.appendChild(newGridContainer));
			this.table.autoScroll = true;
=======
			this.table = new Table(this.nativeElement.appendChild(newGridContainer), this.accessibilityService, this.quickInputService);
>>>>>>> 00f17bc0
		}
	}

	getOverridableTextEditorClass(): any {
		let self = this;
		class OverridableTextEditor {
			private _textEditor: any;
			public keyCaptureList: number[];

			constructor(private _args: any) {
				this._textEditor = new Slick.Editors.Text(_args);
				const END = 35;
				const HOME = 36;

				// These are the special keys the text editor should capture instead of letting
				// the grid handle them
				this.keyCaptureList = [END, HOME];
			}

			destroy(): void {
				this._textEditor.destroy();
			}

			focus(): void {
				this._textEditor.focus();
			}

			getValue(): string {
				return this._textEditor.getValue();
			}

			setValue(val): void {
				this._textEditor.setValue(val);
			}

			loadValue(item, rowNumber): void {
				const itemForDisplay = deepClone(item);
				if (self.overrideCellFn) {
					let overrideValue = self.overrideCellFn(rowNumber, this._args.column.id, itemForDisplay[this._args.column.id]);
					if (overrideValue !== undefined) {
						itemForDisplay[this._args.column.id] = overrideValue;
					}
				}
				this._textEditor.loadValue(itemForDisplay);
			}

			serializeValue(): string {
				return this._textEditor.serializeValue();
			}

			applyValue(item, state): void {
				let activeRow = self.lastClickedCell.row;
				let currentRow = self.dataSet.dataRows.at(activeRow);
				let colIndex = self.getColumnIndex(this._args.column.name);
				let dataLength: number = self.dataSet.dataRows.getLength();

				// If this is not the "new row" at the very bottom
				if (activeRow !== dataLength) {
					currentRow[colIndex] = state;
					this._textEditor.applyValue(item, state);
				}
			}

			isValueChanged(): boolean {
				return this._textEditor.isValueChanged();
			}

			validate(): any {
				let activeRow = self.lastClickedCell.row;
				let result: any = { valid: true, msg: undefined };
				let colIndex: number = self.getColumnIndex(this._args.column.name);
				let newValue: any = this._textEditor.getValue();
				if (self.onIsCellEditValid && !self.onIsCellEditValid(activeRow, colIndex, newValue)) {
					result.valid = false;
				}

				return result;
			}
		}

		return OverridableTextEditor;
	}

	private getColumnEditor(column: ISlickColumn<any>): any {
		if (column.isEditable === false || typeof column.isEditable === 'undefined') {
			return undefined;
		}
		let columnId = column.id;
		let canEditColumn = columnId !== undefined;
		if (canEditColumn) {
			return this.getOverridableTextEditorClass();
		}
		return undefined;
	}

	public getColumnIndex(name: string): number {
		return this.columnNameToIndex[name];
	}

	handleChanges(changes: { [propName: string]: any }): void {
		let columnDefinitionChanges = changes['columnDefinitions'];
		let activeCell: Slick.Cell | undefined = undefined;
		let hasGridStructureChanges = false;
		let wasEditing = this.table ? !!this.table.grid.getCellEditor() : false;

		if (this.table) {
			// Get the active cell we have just clicked to be the new active cell (cell needs to be manually set as active in slickgrid).
			if (this.lastClickedCell) {
				activeCell = { row: this.lastClickedCell.row, cell: this.lastClickedCell.column };
			}
			else {
				// Get the last selected cell as the active cell as a backup.
				activeCell = this.table.grid.getActiveCell();
			}
		}

		if (columnDefinitionChanges && !equals(columnDefinitionChanges.previousValue, columnDefinitionChanges.currentValue)) {
			if (!this.table) {
				this.createNewTable();
			} else {
				this.table.grid.resetActiveCell();
				this.table.grid.setColumns(this.dataSet.columnDefinitions);
			}
			hasGridStructureChanges = true;

			if (!columnDefinitionChanges.currentValue || columnDefinitionChanges.currentValue.length === 0) {
				activeCell = undefined;
			}
			if (activeCell) {
				let columnThatContainedActiveCell = columnDefinitionChanges.previousValue[Math.max(activeCell.cell - 1, 0)];
				let newActiveColumnIndex = columnThatContainedActiveCell
					? columnDefinitionChanges.currentValue.findIndex(c => c.id === columnThatContainedActiveCell.id)
					: -1;
				activeCell.cell = newActiveColumnIndex !== -1 ? newActiveColumnIndex + 1 : 0;
			}
		}

		if (changes['dataRows']
			|| (changes['highlightedCells'] && !equals(changes['highlightedCells'].currentValue, changes['highlightedCells'].previousValue))
			|| (changes['blurredColumns'] && !equals(changes['blurredColumns'].currentValue, changes['blurredColumns'].previousValue))
			|| (changes['columnsLoading'] && !equals(changes['columnsLoading'].currentValue, changes['columnsLoading'].previousValue))) {
			this.setCallbackOnDataRowsChanged();
			this.table.rerenderGrid();
			hasGridStructureChanges = true;
		}

		if (hasGridStructureChanges) {
			if (activeCell) {
				this.table.grid.setActiveCell(activeCell.row, activeCell.cell);
			} else {
				this.table.grid.resetActiveCell();
			}
		}

		if (wasEditing && hasGridStructureChanges) {
			this.table.grid.editActiveCell(this.table.grid.getCellEditor());
		}
	}

	private setCallbackOnDataRowsChanged(): void {
		//check if dataRows exist before we enable editing or slickgrid will complain
		if (this.dataSet.dataRows) {
			this.changeEditSession(true);
			this.dataSet.dataRows.setCollectionChangedCallback((startIndex: number, count: number) => {
				this.renderGridDataRowsRange(startIndex, count);
			});
		}
	}

	private changeEditSession(enabled: boolean): void {
		this.enableEditing = enabled;
		let options: any = this.table.grid.getOptions();
		options.editable = enabled;
		options.enableAddRow = false;
		this.table.grid.setOptions(options);
	}

	private renderGridDataRowsRange(startIndex: number, count: number): void {
		this.invalidateRange(startIndex, startIndex + count);
		//restore dirty state css classes after cell revert.
		if (this.lastClickedCell && this.isRowDirty(this.lastClickedCell.row)) {
			for (let i = 1; i < this.dataSet.columnDefinitions.length; i++) {
				if (this.isCellDirty(this.lastClickedCell.row, i)) {
					this.setCellDirtyState(this.lastClickedCell.row, i, true);
				}
			}
		}
		if (!this.noAutoSelectOnRender && !this.firstRender) {
			this.focusCell(this.lastClickedCell.row, this.lastClickedCell.column);
			// Restore the last entered string from the user in case an invalid edit was happened, to allow users to keep their string.
			// very brief flickering may occur as this function is called a couple of times after an invalid cell is reverted.
			// Skip null row as this is already handled with the cell submit function (also to prevent infinite loop).
			// The insert must be set there for null row to get the reverted string change to register after new row removal/revert.
			if (!this.isNullRow(this.lastClickedCell.row) && this.lastEnteredString) {
				document.execCommand('selectAll');
				document.execCommand('delete');
				document.execCommand('insertText', false, this.lastEnteredString);
			}
		}
		else {
			this.noAutoSelectOnRender = false;
		}
	}

	private invalidateRange(start: number, end: number): void {
		let refreshedRows = Array.from({ length: (end - start) }, (v, k) => k + start);
		this.table.grid.invalidateRows(refreshedRows, true);
		this.table.grid.render();
	}

	private setupEvents(): void {
		this.table.grid.onCellChange.subscribe(async (e, args) => {
			await this.onCellChange(args);
		});
		this.table.grid.onBeforeEditCell.subscribe((e, args) => {
			this.onBeforeEditCell(args);
		});
		this.table.grid.onBeforeCellEditorDestroy.subscribe((e, args) => {
			this.onBeforeCellEditorDestroy(args);
		});
		// Subscribe to all active cell changes to be able to catch when we tab to the header on the next row
		this.table.grid.onActiveCellChanged.subscribe((e, args) => {
			// Emit that we've changed active cells
			this.onActiveCellChanged(args);
		});
		this.table.grid.onContextMenu.subscribe((e, args) => {
			this.openContextMenu(e, this.dataSet.batchId, this.dataSet.resultId, 0);
		});
		this.table.grid.onBeforeAppendCell.subscribe((e, args) => {
			// Since we need to return a string here, we are calling a function instead of event emitter like other events handlers
			return this.onBeforeAppendCell ? this.onBeforeAppendCell(args.row, args.cell) : undefined;
		});
	}

	// Get the value of the last string of the previous cell when moving to a different cell, and the value of the string of the cell just clicked.
	onBeforeEditCell(event: Slick.OnBeforeEditCellEventArgs<any>): void {
		this.lastStringBeforeSelect = this.originalStringValue;
		this.logService.debug('onBeforeEditCell called with grid: ' + event.grid + ' row: ' + event.row
			+ ' cell: ' + event.cell + ' item: ' + event.item + ' column: ' + event.column);

		let backupValue = (Object.keys(event.item).length > 0) ? event.item[event.cell] : this.originalStringValue;
		let getString = typeof backupValue === 'string' ? backupValue : backupValue.displayValue;
		this.originalStringValue = getString;
	}

	// Get the value of the cell after finishing editing.
	onBeforeCellEditorDestroy(event: Slick.OnBeforeCellEditorDestroyEventArgs<any>): void {
		this.endStringValue = event.editor.serializeValue();
	}

	handleInitializeTable(): void {
		// handleInitializeTable() will be called *after* the first time handleChanges() is called
		// so, grid must be there already

		if (this.placeHolderDataSets[0].dataRows && this.placeHolderDataSets[0].dataRows.getLength() > 0) {
			this.table.grid.scrollRowToTop(0);
		}

		// subscribe to slick events
		// https://github.com/mleibman/SlickGrid/wiki/Grid-Events
		this.setupEvents();
	}

	private hasCellStringChanged(): boolean {
		if ((this.endStringValue === 'NULL' && this.originalStringValue === '') || (this.endStringValue === '' && this.originalStringValue === 'NULL')) {
			return false;
		}
		else {
			return this.originalStringValue !== this.endStringValue;
		}
	}

	protected override onResize() {
		super.onResize();
		// After layout resize, resume focus on the last clickedCell we last left.
		if (this.restoreViewStateCalled) {
			this.restoreViewStateCalled = false;
			this.focusCell(this.lastClickedCell.row, this.lastClickedCell.column, true);
			// Bring back last entered value in case of revert from invalid commit.
			if (this.lastEnteredString) {
				document.execCommand('selectAll');
				document.execCommand('delete');
				document.execCommand('insertText', false, this.lastEnteredString);
			}
		}
	}


	/*Formatter for Column*/
	private getColumnFormatter(row: number | undefined, cell: any | undefined, value: any, columnDef: any | undefined, dataContext: any | undefined): string {
		let valueToDisplay = '';
		let cellClasses = 'grid-cell-value-container';
		/* tslint:disable:no-null-keyword */
		let valueMissing = value === undefined || value === null || (Services.DBCellValue.isDBCellValue(value) && value.isNull) || value === 'NULL';
		let isStringNull = (Services.DBCellValue.isDBCellValue(value) && !value.isNull && value.displayValue === 'NULL');
		let isRerenderNull = (Services.DBCellValue.isDBCellValue(value) && !value.isNull && value.displayValue === '');
		if (valueMissing || isRerenderNull) {
			valueToDisplay = 'NULL';
			cellClasses += ' missing-value';
		}
		else if (isStringNull) {
			valueToDisplay = '\'NULL\'';
		}
		else if (Services.DBCellValue.isDBCellValue(value)) {
			valueToDisplay = (value.displayValue + '');
			valueToDisplay = escape(valueToDisplay.length > 250 ? valueToDisplay.slice(0, 250) + '...' : valueToDisplay);
		}
		else if (typeof value === 'string' || (value && value.text)) {
			if (value.text) {
				valueToDisplay = value.text;
			} else {
				valueToDisplay = value;
			}
			valueToDisplay = escape(valueToDisplay.length > 250 ? valueToDisplay.slice(0, 250) + '...' : valueToDisplay);
		}
		return '<span title="' + valueToDisplay + '" class="' + cellClasses + '">' + valueToDisplay + '</span>';
	}
}<|MERGE_RESOLUTION|>--- conflicted
+++ resolved
@@ -78,7 +78,7 @@
 	// List of column names with their indexes stored.
 	private columnNameToIndex: { [columnNumber: number]: string } = {};
 
-<<<<<<< HEAD
+  // Prevent the cell submission function from being called multiple times.
 	private cellSubmitInProgress: boolean;
 
 	private saveViewStateCalled: boolean;
@@ -98,11 +98,6 @@
 	private saveActive: boolean;
 	private saveSuccess: boolean;
 
-=======
-	// Prevent the cell submission function from being called multiple times.
-	private cellSubmitInProgress: boolean;
-
->>>>>>> 00f17bc0
 	// Edit Data functions
 	public onActiveCellChanged: (event: Slick.OnActiveCellChangedEventArgs<any>) => void;
 	public onCellChange: (event: Slick.OnCellChangeEventArgs<any>) => Promise<void>;
@@ -390,32 +385,15 @@
 			return;
 		}
 
-<<<<<<< HEAD
 		if (this.lastClickedCell.row !== row && this.lastClickedCell.column !== column && this.firstRender) {
 			return;
 		}
-=======
-		if (this.cellSubmitInProgress) {
-			return;
-		}
-
-
-		// get the cell we have just immediately clicked (to set as the new active cell in handleChanges).
-		this.lastClickedCell = { row, column };
->>>>>>> 00f17bc0
 
 		if (this.lastClickedCell.row === row && this.lastClickedCell.column === column) {
 			return;
 		}
 
-<<<<<<< HEAD
 		let isNullChange = (this.endStringValue === 'NULL' && this.lastStringBeforeSelect === '') || (this.endStringValue === '' && this.lastStringBeforeSelect === 'NULL');
-=======
-		// disable editing the grid temporarily as any text entered while the grid is being refreshed will be lost upon completion.
-		this.cellSubmitInProgress = true;
-		this.updateEnabledState(false);
-		this.cellSubmitInProgress = false;
->>>>>>> 00f17bc0
 
 		// Only commit if we are changing from a dirty row and the cell last edited did not change from before (the cell submit function will handle the commit in that case).
 		if (this.isRowDirty(this.lastClickedCell.row) && row !== this.lastClickedCell.row && !(!isNullChange && (this.lastStringBeforeSelect !== this.endStringValue))) {
@@ -423,39 +401,9 @@
 				this.lastClickedCell = { row, column, isEditable };
 				return Promise.resolve();
 			},
-<<<<<<< HEAD
 				() => {
 					// Commit failed, don't move from the current cell.
 					this.focusCell(this.lastClickedCell.row, this.lastClickedCell.column, true);
-=======
-			(error) => {
-				// Cell update failed, jump back to the last cell we were on
-				this.cellSubmitInProgress = true;
-				this.updateEnabledState(true);
-				this.cellSubmitInProgress = false;
-				this.lastClickedCell = { row: self.currentCell.row, column: self.currentCell.column };
-				self.focusCell(self.currentCell.row, self.currentCell.column, true);
-				return Promise.reject(null);
-			});
-
-		if (this.currentCell.row !== row) {
-			// We're changing row, commit the changes
-			cellSelectTasks = cellSelectTasks.then(() => {
-				return self.dataService.commitEdit().then(result => {
-					// Committing was successful, clean the grid
-					self.setGridClean();
-					self.rowIdMappings = {};
-					self.newRowVisible = false;
-					return Promise.resolve();
-				}, error => {
-					// Committing failed, jump back to the last selected cell
-					this.cellSubmitInProgress = true;
-					this.updateEnabledState(true);
-					this.cellSubmitInProgress = false;
-					this.lastClickedCell = { row: self.currentCell.row, column: self.currentCell.column };
-					self.focusCell(self.currentCell.row, self.currentCell.column);
-					return Promise.reject(null);
->>>>>>> 00f17bc0
 				});
 		}
 		else {
@@ -464,7 +412,6 @@
 		}
 	}
 
-<<<<<<< HEAD
 	private commitEditTask(): Thenable<void> {
 		return this.dataService.commitEdit().then(() => {
 			// Committing was successful, clean the grid
@@ -472,15 +419,6 @@
 			this.rowIdMappings = {};
 			this.newRowVisible = false;
 			return Promise.resolve();
-=======
-		// At the end of a successful cell select, update the currently selected cell
-		cellSelectTasks = cellSelectTasks.then(() => {
-			this.cellSubmitInProgress = true;
-			this.updateEnabledState(true);
-			this.cellSubmitInProgress = false;
-			self.setCurrentCell(row, column);
-			self.focusCell(row, column);
->>>>>>> 00f17bc0
 		});
 	}
 
@@ -811,18 +749,8 @@
 					this.rowIdMappings[currentNewRowIndex] = undefined;
 					return this.commitEditTask().then(() => this.removeRow(currentNewRowIndex, true));
 				}).then(() => {
-					// Restore cell value after deleting/refreshing new row.
-					if (this.currentCell && this.isNullRow(this.currentCell.row) && this.lastEnteredString) {
-						this.focusCell(this.currentCell.row, this.currentCell.column);
-						document.execCommand('selectAll');
-						document.execCommand('delete');
-						document.execCommand('insertText', false, this.lastEnteredString);
-					}
 					this.newRowVisible = false;
-<<<<<<< HEAD
 					this.currentEditCellValue = undefined;
-=======
->>>>>>> 00f17bc0
 				});
 		} else {
 			try {
@@ -868,7 +796,6 @@
 				}
 				// We're exiting a read/write cell after having changed the value, update the cell value in the service
 				// Use the mapped row ID if we're on that row
-<<<<<<< HEAD
 				let sessionRowId = self.rowIdMappings[cellToAdd.row] !== undefined
 					? self.rowIdMappings[cellToAdd.row]
 					: cellToAdd.row;
@@ -884,37 +811,6 @@
 				if (refreshGrid) {
 					this.rowAdded = false;
 					await this.revertSelectedRow(cellToAdd.row).catch(onUnexpectedError);
-=======
-				let sessionRowId = self.rowIdMappings[self.currentCell.row] !== undefined
-					? self.rowIdMappings[self.currentCell.row]
-					: self.currentCell.row;
-
-				return self.dataService.updateCell(sessionRowId, self.currentCell.column - 1, this.newlinePattern ? self.currentEditCellValue.replace('\u0000', this.newlinePattern) : self.currentEditCellValue);
-			}).then(
-				result => {
-					// last entered input is no longer needed as we have entered a valid input to commit.
-					self.lastEnteredString = undefined;
-					self.currentEditCellValue = undefined;
-					let refreshPromise: Thenable<void> = Promise.resolve();
-					if (refreshGrid) {
-						refreshPromise = self.refreshGrid();
-					}
-					return refreshPromise.then(() => {
-						return resultHandler(result);
-					});
-				},
-				error => {
-					// save the user's current input so that it can be restored after revert.
-					self.lastEnteredString = self.currentEditCellValue;
-					self.currentEditCellValue = undefined;
-					let refreshPromise: Thenable<void> = Promise.resolve();
-					if (refreshGrid) {
-						refreshPromise = this.revertCurrentRow();
-					}
-					return refreshPromise.then(() => {
-						return errorHandler(error);
-					});
->>>>>>> 00f17bc0
 				}
 
 				await this.revertSelectedCell(cellToAdd.row, cellToAdd.column).catch(onUnexpectedError);
@@ -1161,12 +1057,7 @@
 			};
 
 			if (dataSet.columnDefinitions) {
-<<<<<<< HEAD
-				this.table = new Table(this.nativeElement.appendChild(newGridContainer), { dataProvider: this.gridDataProvider, columns: dataSet.columnDefinitions }, options);
-				this.table.autoScroll = true;
-=======
 				this.table = new Table(this.nativeElement.appendChild(newGridContainer), this.accessibilityService, this.quickInputService, { dataProvider: this.gridDataProvider, columns: dataSet.columnDefinitions }, options);
->>>>>>> 00f17bc0
 				for (let plugin of this.plugins) {
 					this.table.registerPlugin(plugin);
 				}
@@ -1176,12 +1067,7 @@
 			}
 		}
 		else {
-<<<<<<< HEAD
-			this.table = new Table(this.nativeElement.appendChild(newGridContainer));
-			this.table.autoScroll = true;
-=======
 			this.table = new Table(this.nativeElement.appendChild(newGridContainer), this.accessibilityService, this.quickInputService);
->>>>>>> 00f17bc0
 		}
 	}
 
