/*---------------------------------------------------------------------------------------------
 *  Copyright (c) Microsoft Corporation. All rights reserved.
 *  Licensed under the Source EULA. See License.txt in the project root for license information.
 *--------------------------------------------------------------------------------------------*/

import * as DOM from 'vs/base/browser/dom';
import { IInstantiationService } from 'vs/platform/instantiation/common/instantiation';
import { EditorOptions, IEditorOpenContext } from 'vs/workbench/common/editor';
import { getZoomLevel } from 'vs/base/browser/browser';
import { Configuration } from 'vs/editor/browser/config/configuration';
import { ITelemetryService } from 'vs/platform/telemetry/common/telemetry';
import { IThemeService } from 'vs/platform/theme/common/themeService';
import { IConfigurationService } from 'vs/platform/configuration/common/configuration';
import { EditorPane } from 'vs/workbench/browser/parts/editor/editorPane';
import * as types from 'vs/base/common/types';

import { IQueryModelService } from 'sql/workbench/services/query/common/queryModel';
import { BareResultsGridInfo, getBareResultsGridInfoStyles } from 'sql/workbench/contrib/query/browser/queryResultsEditor';
import { EditDataGridPanel } from 'sql/workbench/contrib/editData/browser/editDataGridPanel';
import { EditDataResultsInput } from 'sql/workbench/browser/editData/editDataResultsInput';
import { CancellationToken } from 'vs/base/common/cancellation';
import { IStorageService } from 'vs/platform/storage/common/storage';

export class EditDataResultsEditor extends EditorPane {

	public static ID: string = 'workbench.editor.editDataResultsEditor';
	protected _input: EditDataResultsInput;
	protected _rawOptions: BareResultsGridInfo;

	private styleSheet = DOM.createStyleSheet();

	constructor(
		@ITelemetryService telemetryService: ITelemetryService,
		@IThemeService themeService: IThemeService,
		@IQueryModelService private _queryModelService: IQueryModelService,
		@IConfigurationService private _configurationService: IConfigurationService,
		@IInstantiationService private _instantiationService: IInstantiationService,
		@IStorageService storageService: IStorageService
	) {
		super(EditDataResultsEditor.ID, telemetryService, themeService, storageService);
		this._rawOptions = BareResultsGridInfo.createFromRawSettings(this._configurationService.getValue('resultsGrid'), getZoomLevel());
		this._configurationService.onDidChangeConfiguration(e => {
			if (e.affectsConfiguration('resultsGrid')) {
				this._rawOptions = BareResultsGridInfo.createFromRawSettings(this._configurationService.getValue('resultsGrid'), getZoomLevel());
				this._applySettings();
			}
		});
	}

	public get input(): EditDataResultsInput {
		return this._input;
	}

	public createEditor(parent: HTMLElement): void {
		parent.appendChild(this.styleSheet);
	}

	public dispose(): void {
		this.styleSheet = undefined;
		super.dispose();
	}

	public layout(dimension: DOM.Dimension): void {
	}

<<<<<<< HEAD
	public async setInput(input: EditDataResultsInput, options: EditorOptions): Promise<void> {
		await super.setInput(input, options, CancellationToken.None);
=======
	public setInput(input: EditDataResultsInput, options: EditorOptions, context: IEditorOpenContext): Promise<void> {
		super.setInput(input, options, context, CancellationToken.None);
>>>>>>> 1e5ab4d9
		this._applySettings();
		if (!input.hasBootstrapped) {
			this.createGridPanel();
		}
		return Promise.resolve<void>(null);
	}

	private _applySettings() {
		if (this.input && this.input.container) {
			Configuration.applyFontInfoSlow(this.getContainer(), this._rawOptions);
			if (!this.input.css) {
				this.input.css = DOM.createStyleSheet(this.input.container);
			}
			let cssRuleText = '';
			if (types.isNumber(this._rawOptions.cellPadding)) {
				cssRuleText = this._rawOptions.cellPadding + 'px';
			} else {
				cssRuleText = this._rawOptions.cellPadding.join('px ') + 'px;';
			}
			let content = `.grid .slick-cell { padding: ${cssRuleText}; }`;
			content += `.grid-panel .monaco-table, .message-tree { ${getBareResultsGridInfoStyles(this._rawOptions)} }`;
			this.input.css.innerHTML = content;
		}
	}

	private createGridPanel(): void {
		let input = <EditDataResultsInput>this.input;
		let uri = input.uri;
		// Pass the correct DataService to the new angular component
		let dataService = this._queryModelService.getDataService(uri);
		if (!dataService) {
			throw new Error('DataService not found for URI: ' + uri);
		}
		// Mark that we have bootstrapped
		input.setBootstrappedTrue();
		// Note: pass in input so on disposal this is cleaned up.
		// Otherwise many components will be left around and be subscribed
		// to events from the backing data service
		this._applySettings();
		let editGridPanel = this._register(this._instantiationService.createInstance(EditDataGridPanel, dataService, input.onSaveViewStateEmitter.event, input.onRestoreViewStateEmitter.event));
		input.editDataGridPanel = editGridPanel;
		editGridPanel.render(this.getContainer());
	}
}<|MERGE_RESOLUTION|>--- conflicted
+++ resolved
@@ -63,13 +63,8 @@
 	public layout(dimension: DOM.Dimension): void {
 	}
 
-<<<<<<< HEAD
-	public async setInput(input: EditDataResultsInput, options: EditorOptions): Promise<void> {
-		await super.setInput(input, options, CancellationToken.None);
-=======
-	public setInput(input: EditDataResultsInput, options: EditorOptions, context: IEditorOpenContext): Promise<void> {
-		super.setInput(input, options, context, CancellationToken.None);
->>>>>>> 1e5ab4d9
+	public async setInput(input: EditDataResultsInput, options: EditorOptions, context: IEditorOpenContext): Promise<void> {
+		await super.setInput(input, options, context, CancellationToken.None);
 		this._applySettings();
 		if (!input.hasBootstrapped) {
 			this.createGridPanel();
