/*---------------------------------------------------------------------------------------------
 *  Copyright (c) Microsoft Corporation. All rights reserved.
 *  Licensed under the Source EULA. See License.txt in the project root for license information.
 *--------------------------------------------------------------------------------------------*/

import 'vs/css!./media/serverTreeActions';
import * as errors from 'vs/base/common/errors';
import { IInstantiationService, ServicesAccessor } from 'vs/platform/instantiation/common/instantiation';
import Severity from 'vs/base/common/severity';
import { IThemeService } from 'vs/platform/theme/common/themeService';
import { attachButtonStyler, attachListStyler } from 'vs/platform/theme/common/styler';
import { ISelectionEvent, ITree } from 'sql/base/parts/tree/browser/tree';
import { Disposable } from 'vs/base/common/lifecycle';
import { localize } from 'vs/nls';
import { IConfigurationService } from 'vs/platform/configuration/common/configuration';
import { Event, Emitter } from 'vs/base/common/event';
import { append, $, hide, show } from 'vs/base/browser/dom';

import { ConnectionProfileGroup } from 'sql/platform/connection/common/connectionProfileGroup';
import { ConnectionProfile } from 'sql/platform/connection/common/connectionProfile';
import * as ConnectionUtils from 'sql/platform/connection/common/utils';
import { IConnectionManagementService } from 'sql/platform/connection/common/connectionManagement';
import { TreeCreationUtils } from 'sql/workbench/services/objectExplorer/browser/treeCreationUtils';
import { TreeUpdateUtils } from 'sql/workbench/services/objectExplorer/browser/treeUpdateUtils';
import { TreeSelectionHandler } from 'sql/workbench/services/objectExplorer/browser/treeSelectionHandler';
import { IObjectExplorerService, IServerTreeView, ServerTreeViewView } from 'sql/workbench/services/objectExplorer/browser/objectExplorerService';
import { IConnectionProfile } from 'sql/platform/connection/common/interfaces';
import { Button } from 'sql/base/browser/ui/button/button';
import { TreeNode, TreeItemCollapsibleState } from 'sql/workbench/services/objectExplorer/common/treeNode';
import { IErrorMessageService } from 'sql/platform/errorMessage/common/errorMessageService';
import { ServerTreeActionProvider } from 'sql/workbench/services/objectExplorer/browser/serverTreeActionProvider';
import { ICapabilitiesService } from 'sql/platform/capabilities/common/capabilitiesService';
import { isHidden } from 'sql/base/browser/dom';
import { CommandsRegistry } from 'vs/platform/commands/common/commands';
import { SERVER_GROUP_CONFIG } from 'sql/workbench/services/serverGroup/common/interfaces';
import { horizontalScrollingKey } from 'vs/platform/list/browser/listService';
import { ITreeContextMenuEvent, ITreeEvent } from 'vs/base/browser/ui/tree/tree';
import { ObjectExplorerActionsContext } from 'sql/workbench/services/objectExplorer/browser/objectExplorerActions';
import { IContextMenuService } from 'vs/platform/contextview/browser/contextView';
import { IKeybindingService } from 'vs/platform/keybinding/common/keybinding';
import { AsyncServerTree, ServerTreeElement } from 'sql/workbench/services/objectExplorer/browser/asyncServerTree';
import { coalesce } from 'vs/base/common/arrays';
import { CONNECTIONS_SORT_BY_CONFIG_KEY } from 'sql/platform/connection/common/connectionConfig';
import { IContextKey, IContextKeyService, RawContextKey } from 'vs/platform/contextkey/common/contextkey';
import { debounce } from 'vs/base/common/decorators';
import { ActionRunner } from 'vs/base/common/actions';
import { IHostService } from 'vs/workbench/services/host/browser/host';
import { USE_ASYNC_SERVER_TREE_CONFIG } from 'sql/workbench/contrib/objectExplorer/common/serverGroup.contribution';
import { INotificationService } from 'vs/platform/notification/common/notification';
import { FilterDialog } from 'sql/workbench/services/objectExplorer/browser/filterDialog/filterDialog';
import * as TelemetryKeys from 'sql/platform/telemetry/common/telemetryKeys';
import { IAdsTelemetryService } from 'sql/platform/telemetry/common/telemetry';

export const CONTEXT_SERVER_TREE_VIEW = new RawContextKey<ServerTreeViewView>('serverTreeView.view', ServerTreeViewView.all);
export const CONTEXT_SERVER_TREE_HAS_CONNECTIONS = new RawContextKey<boolean>('serverTreeView.hasConnections', false);

/**
 * ServerTreeview implements the dynamic tree view.
 */
export class ServerTreeView extends Disposable implements IServerTreeView {

	public messages?: HTMLElement;
	private _buttonSection?: HTMLElement;
	private _treeSelectionHandler: TreeSelectionHandler;
	private _tree?: ITree | AsyncServerTree;
	private _onSelectionOrFocusChange: Emitter<void>;
	private _actionProvider: ServerTreeActionProvider;
	private _viewKey: IContextKey<ServerTreeViewView>;
	private _hasConnectionsKey: IContextKey<boolean>;
	private _actionRunner: ActionRunner;

	constructor(
		@IConnectionManagementService private _connectionManagementService: IConnectionManagementService,
		@IInstantiationService private _instantiationService: IInstantiationService,
		@IObjectExplorerService private _objectExplorerService: IObjectExplorerService,
		@IThemeService private _themeService: IThemeService,
		@IErrorMessageService private _errorMessageService: IErrorMessageService,
		@IConfigurationService private _configurationService: IConfigurationService,
		@ICapabilitiesService private _capabilitiesService: ICapabilitiesService,
		@IContextMenuService private _contextMenuService: IContextMenuService,
		@IKeybindingService private _keybindingService: IKeybindingService,
		@IContextKeyService contextKeyService: IContextKeyService,
		@IHostService private _hostService: IHostService,
		@INotificationService private _notificationService: INotificationService,
		@IAdsTelemetryService private _telemetryService: IAdsTelemetryService
	) {
		super();
		this._hasConnectionsKey = CONTEXT_SERVER_TREE_HAS_CONNECTIONS.bindTo(contextKeyService);
		this._viewKey = CONTEXT_SERVER_TREE_VIEW.bindTo(contextKeyService);
		this._treeSelectionHandler = this._instantiationService.createInstance(TreeSelectionHandler);
		this._onSelectionOrFocusChange = new Emitter();
		this._actionProvider = this._instantiationService.createInstance(ServerTreeActionProvider);
		this._actionRunner = new ActionRunner();
		this._register(this._actionRunner);
		this._capabilitiesService.onCapabilitiesRegistered(async () => {
			await this.handleOnCapabilitiesRegistered();
		});
		this.registerCommands();
		this._register(this._configurationService.onDidChangeConfiguration(e => {
			if (e.affectsConfiguration(USE_ASYNC_SERVER_TREE_CONFIG)) {
				this._notificationService.prompt(
					Severity.Info,
					localize('serverTreeViewChangeNotification', "Server tree has changed. Please reload the window to see the changes."),
					[{
						label: localize('serverTreeViewChangeNotification.reload', "Reload"),
						run: () => {
							this._hostService.reload();
						}
					}, {
						label: localize('serverTreeViewChangeNotification.doNotReload', "Don't Reload"),
						run: () => { }
					}],
					{
						sticky: true
					}
				);
			}
		}));
	}

	@debounce(50)
	private async handleOnCapabilitiesRegistered(): Promise<void> {
		if (this._tree instanceof AsyncServerTree) {
			// Refresh the tree input now that the capabilities are registered so that we can
			// get the full ConnectionProfiles with the server info updated properly
			const treeInput = TreeUpdateUtils.getTreeInput(this._connectionManagementService)!;
			await this._tree.setInput(treeInput);
			await this.refreshConnectionTreeTitles();
			this._treeSelectionHandler.onTreeActionStateChange(false);
		} else {
			if (this._connectionManagementService.hasRegisteredServers()) {
				await this.refreshTree();
				this._treeSelectionHandler.onTreeActionStateChange(false);
			}
		}
	}

	public get view(): ServerTreeViewView {
		return this._viewKey.get();
	}

	/**
	 * Event fired when the tree's selection or focus changes
	 */
	public get onSelectionOrFocusChange(): Event<void> {
		return this._onSelectionOrFocusChange.event;
	}

	public get treeActionProvider(): ServerTreeActionProvider {
		return this._actionProvider;
	}

	public get tree(): ITree | AsyncServerTree {
		return this._tree!;
	}

	/**
	 *
	 * Register search related commands
	 */
	public registerCommands(): void {
		CommandsRegistry.registerCommand({
			id: 'registeredServers.searchServer',
			handler: (accessor: ServicesAccessor, ...args: any[]) => {
				this.searchTree(args[0]);
			}
		});
		CommandsRegistry.registerCommand({
			id: 'registeredServers.clearSearchServerResult',
			handler: (accessor: ServicesAccessor, ...args: any[]) => {
				this.refreshTree().catch(errors.onUnexpectedError);
			}
		});
	}

	/**
	 * Render the view body
	 */
	public renderBody(container: HTMLElement): Promise<void> {
		// Add div to display no connections found message and hide it by default
		this.messages = append(container, $('.title'));
		const messageText = append(this.messages, $('span'));
		messageText.style.paddingLeft = '10px';
		messageText.innerText = localize('servers.noConnections', "No connections found.");
		hide(this.messages);

		if (!this._connectionManagementService.hasRegisteredServers()) {
			this._buttonSection = append(container, $('.button-section'));
			const connectButton = new Button(this._buttonSection);
			connectButton.label = localize('serverTree.newConnection', "New Connection");
			this._register(attachButtonStyler(connectButton, this._themeService));
			this._register(connectButton.onDidClick(() => {
				this._connectionManagementService.showConnectionDialog(undefined, {
					showDashboard: true,
					saveTheConnection: true,
					showConnectionDialogOnError: true,
					showFirewallRuleOnError: true
				});
			}));
		}

		const horizontalScrollEnabled: boolean = this._configurationService.getValue(horizontalScrollingKey) || false;
		this._tree = this._register(TreeCreationUtils.createServersTree(container, this._instantiationService, this._configurationService, horizontalScrollEnabled));
		this._register(this._tree.onDidChangeSelection((event: ISelectionEvent | ITreeEvent<ServerTreeElement>) => this.onSelected(event)));
		this._register(this._tree.onDidBlur(() => this._onSelectionOrFocusChange.fire()));
		this._register(this._tree.onDidChangeFocus(() => this._onSelectionOrFocusChange.fire()));
		if (this._tree instanceof AsyncServerTree) {
			this._register(this._tree.onContextMenu(e => this.onTreeNodeContextMenu(e)));
			this._register(this._tree.onMouseDblClick(async e => { await this.onTreeNodeDoubleClick(e.element); }));
			this._register(this._connectionManagementService.onConnectionChanged(() => {
				// No need to refresh AsyncServerTree when a connection is edited or added
				if (!(this._tree instanceof AsyncServerTree)) {
					this.refreshTree().catch(err => errors.onUnexpectedError);
				}
			}));
		}

		// Theme styler
		this._register(attachListStyler(this._tree, this._themeService));

		// Refresh Tree when these events are emitted
		this._register(this._connectionManagementService.onAddConnectionProfile((newProfile: IConnectionProfile) => {
			this.handleAddConnectionProfile(newProfile).catch(errors.onUnexpectedError);
		}));
		this._register(this._connectionManagementService.onDeleteConnectionProfile(() => {
			// No need to refresh AsyncServerTree when a connection is deleted
			if (!(this._tree instanceof AsyncServerTree)) {
				this.refreshTree().catch(errors.onUnexpectedError);
			}
		}));

		this._register(this._connectionManagementService.onDisconnect(async (connectionParams) => {
			if (this.isObjectExplorerConnectionUri(connectionParams.connectionUri)) {
				if (this._tree instanceof AsyncServerTree) {
					await this.disconnectConnection(<ConnectionProfile>connectionParams.connectionProfile);
				} else {
					this.deleteObjectExplorerNodeAndRefreshTree(connectionParams.connectionProfile).catch(errors.onUnexpectedError);
				}
			}
		}));
		this._register(this._configurationService.onDidChangeConfiguration(e => {
			if (e.affectsConfiguration(CONNECTIONS_SORT_BY_CONFIG_KEY)) {
				this.refreshTree().catch(err => errors.onUnexpectedError);
			}
		}));

		if (this._objectExplorerService && this._objectExplorerService.onUpdateObjectExplorerNodes) {
			this._register(this._objectExplorerService.onUpdateObjectExplorerNodes(args => {
				if (args.errorMessage) {
					this.showError(args.errorMessage);
				} else if (args.connection) {
					if (this._tree instanceof AsyncServerTree) {
						// Rerendering the node to update the badge
						this._tree.rerender(<ConnectionProfile>args.connection);
					}
					this.onObjectExplorerSessionCreated(args.connection).catch(err => errors.onUnexpectedError);
				}
			}));
		}

		// Add connection profile to parent group and update group children. Then reveal and expand the new connection
		this._register(this._connectionManagementService.onConnectionProfileCreated(async (newConnection) => {
			if (this._tree instanceof AsyncServerTree) {
				/**
				 * On a fresh install of ads, the default group in connection tree is not created until the first conneciton is
				 * created. In that case, the tree input is null and this handles that edge case. When we find the tree input undefined,
				 * we get the default group and set it as the tree input so that the new connection can be added to it.
				 */
				if (!this._tree.getInput()) {
					this._tree.setInput(TreeUpdateUtils.getTreeInput(this._connectionManagementService));
				}
				const connectionParentGroup = this._tree.getElementById(newConnection.groupId) as ConnectionProfileGroup;
				if (connectionParentGroup) {
					connectionParentGroup.addOrReplaceConnection(newConnection);
					await this._tree.updateChildren(connectionParentGroup);
					await this.refreshConnectionTreeTitles();
					await this._tree.revealSelectFocusElement(newConnection);
					await this._tree.expand(newConnection);
				}
			}
		}));

		// Rerender the connection in the tree to update the badge and update the children of the connection.
		this._register(this._connectionManagementService.onConnectionProfileConnected(async (connectedConnection) => {
			if (this._tree instanceof AsyncServerTree) {
				const connectionInTree = this._tree.getElementById(connectedConnection.id);
				if (connectionInTree) {
					await this._tree.rerender(connectionInTree);
					await this._tree.revealSelectFocusElement(connectionInTree);
					await this._tree.updateChildren(connectionInTree);
					await this.refreshConnectionTreeTitles();
					await this._tree.expand(connectionInTree);
				}
			}
		}));

		// Remove the connection from the parent group and update the parent's children.
		this._register(this._connectionManagementService.onConnectionProfileDeleted(async (e) => {
			if (this._tree instanceof AsyncServerTree) {
				const parentGroup = <ConnectionProfileGroup>this._tree.getElementById(e.groupId);
				if (parentGroup) {
					parentGroup.removeConnections([e]);
					await this._tree.updateChildren(parentGroup);
					await this.refreshConnectionTreeTitles();
					await this._tree.revealSelectFocusElement(parentGroup);
				}
			}
		}));


		this._register(this._connectionManagementService.onConnectionProfileEdited(async (e) => {
			if (this._tree instanceof AsyncServerTree) {
				const oldProfile = <ConnectionProfile>this._tree.getElementById(e.oldProfileId);
				const oldProfileParent = <ConnectionProfileGroup>this._tree.getElementById(oldProfile.groupId);
				if (oldProfileParent.id !== e.profile.groupId) {
					// If the profile was moved to a different group then remove it from the old group and add it to the new group.
					oldProfileParent.removeConnections([oldProfile]);
					await this._tree.updateChildren(oldProfileParent);
					const newProfileParent = <ConnectionProfileGroup>this._tree.getElementById(e.profile.groupId);
					newProfileParent.addOrReplaceConnection(e.profile);
					await this._tree.updateChildren(newProfileParent);
					await this.refreshConnectionTreeTitles();
					await this._tree.revealSelectFocusElement(e.profile);
					await this._tree.expand(e.profile);
				} else {
					// If the profile was not moved to a different group then just update the profile in the group.
					oldProfileParent.replaceConnection(e.profile, e.oldProfileId);
					await this._tree.updateChildren(oldProfileParent)
					await this.refreshConnectionTreeTitles();
					await this._tree.revealSelectFocusElement(e.profile);
					await this._tree.expand(e.profile);
				}
			}
		}));

		this._register(this._connectionManagementService.onConnectionProfileMoved(async (e) => {
			if (this._tree instanceof AsyncServerTree) {
				const movedConnection = <ConnectionProfile>e.source;
				const oldParent = <ConnectionProfileGroup>this._tree.getElementById(e.oldGroupId);
				const newParent = <ConnectionProfileGroup>this._tree.getElementById(e.newGroupId);
				// Storing the expanded state of children of the moved connection so that they can be expanded after the move.
				const profileExpandedState = this._tree.getExpandedState(movedConnection);
				if (oldParent) {
					oldParent.removeConnections([movedConnection]);
					await this._tree.updateChildren(oldParent);
				}
				if (newParent) {
					newParent.addOrReplaceConnection(movedConnection);
					await this._tree.rerender(newParent);
					await this._tree.makeElementDirty(newParent);
					await this._tree.updateChildren(newParent);
					await this._tree.expand(newParent);
				}
				await this.refreshConnectionTreeTitles();
				const newConnection = this._tree.getElementById(movedConnection.id);
				if (newConnection) {
					await this._tree.revealSelectFocusElement(newConnection);
					// Expanding the previously expanded children of the moved connection after the move.
					await this._tree.expandElements(profileExpandedState);
				}
			}
		}));

		this._register(this._connectionManagementService.onConnectionProfileGroupDeleted(async (e) => {
			if (this._tree instanceof AsyncServerTree) {
				const parent = <ConnectionProfileGroup>this._tree.getElementById(e.parentId);
				parent.children = parent.children.filter(c => c.id !== e.id);
				await this._tree.updateChildren(parent);
				await this.refreshConnectionTreeTitles();
				await this._tree.revealSelectFocusElement(parent);
			}
		}));

		this._register(this._connectionManagementService.onConnectionProfileGroupCreated(async (e) => {
			if (this._tree instanceof AsyncServerTree) {
				/**
				 * On a fresh install of ads, the default group in connection tree is not created until the first conneciton is
				 * created. In that case, the tree input is null and this handles that edge case. When we find the tree input undefined,
				 * we get the default group and set it as the tree input so that the new connection group can be added to it.
				 */
				if (!this._tree.getInput()) {
					this._tree.setInput(TreeUpdateUtils.getTreeInput(this._connectionManagementService));
				}
				let parent = <ConnectionProfileGroup>this._tree.getElementById(e.parentId);
				if (!parent) {
					parent = this._tree.getInput(); // If the parent is not found then add the group to the root.
				}
				parent.addGroups([e]);
				e.parent = parent;
				e.parentId = parent.id;
				await this._tree.updateChildren(parent);
				await this.refreshConnectionTreeTitles();
				await this._tree.revealSelectFocusElement(e);
			}
		}));

		this._register(this._connectionManagementService.onConnectionProfileGroupEdited(async (e) => {
			if (this._tree instanceof AsyncServerTree) {
				const newParent = <ConnectionProfileGroup>this._tree.getElementById(e.parentId);
				if (newParent) {
					newParent.children[newParent.children.findIndex(c => c.id === e.id)] = e;
					await this._tree.updateChildren(newParent);
					await this.refreshConnectionTreeTitles();
					await this._tree.revealSelectFocusElement(e);
				}
			}
		}));

		this._register(this._connectionManagementService.onConnectionProfileGroupMoved(async (e) => {
			if (this._tree instanceof AsyncServerTree) {
				const movedGroup = <ConnectionProfileGroup>e.source;
				const oldParent = <ConnectionProfileGroup>this._tree.getElementById(e.oldGroupId);
				const newParent = <ConnectionProfileGroup>this._tree.getElementById(e.newGroupId);
				// Storing the expanded state of children of the moved group so that they can be expanded after the move.
				const profileExpandedState = this._tree.getExpandedState(movedGroup);
				oldParent.children = oldParent.children.filter(c => c.id !== movedGroup.id);
				await this._tree.updateChildren(oldParent);
				newParent.children.push(movedGroup);
				(<ConnectionProfileGroup>movedGroup).parent = newParent;
				(<ConnectionProfileGroup>movedGroup).parentId = newParent.id;
				await this._tree.updateChildren(newParent);
				await this.refreshConnectionTreeTitles();
				await this._tree.revealSelectFocusElement(movedGroup);
				// Expanding the previously expanded children of the moved group after the move.
				this._tree.expandElements(profileExpandedState);
			}
		}));

		return new Promise<void>(async (resolve, reject) => {
			await this.refreshTree();
			const root = <ConnectionProfileGroup>this._tree!.getInput();

			const expandGroups = this._configurationService.getValue<{ autoExpand: boolean }>(SERVER_GROUP_CONFIG).autoExpand;
			if (expandGroups) {
				if (this._tree instanceof AsyncServerTree) {
					const subGroups = ConnectionProfileGroup.getSubgroups(root);
					for (let group of subGroups) {
						await this._tree.expand(group);
					}
				} else {
					await this._tree!.expandAll(ConnectionProfileGroup.getSubgroups(root));
				}

			}

			if (root && !root.hasValidConnections) {
				this._treeSelectionHandler.onTreeActionStateChange(true);
				resolve();
			} else {
				resolve();
			}
		});
	}

	public isObjectExplorerConnectionUri(uri: string): boolean {
		let isBackupRestoreUri: boolean = uri.indexOf(ConnectionUtils.ConnectionUriBackupIdAttributeName) >= 0 ||
			uri.indexOf(ConnectionUtils.ConnectionUriRestoreIdAttributeName) >= 0;
		return !!uri && uri.startsWith(ConnectionUtils.uriPrefixes.default) && !isBackupRestoreUri;
	}

	private async handleAddConnectionProfile(newProfile?: IConnectionProfile): Promise<void> {
		if (this._buttonSection) {
			hide(this._buttonSection);
		}

		if (this._tree instanceof AsyncServerTree) {
		} else {
			if (newProfile) {
				const groups = this._connectionManagementService.getConnectionGroups();
				const profile = ConnectionUtils.findProfileInGroup(newProfile, groups);
				if (profile) {
					newProfile = profile;
				}
			}

			const currentSelections = this._tree!.getSelection();
			const currentSelectedElement = currentSelections && currentSelections.length >= 1 ? currentSelections[0] : undefined;
			const newProfileIsSelected = currentSelectedElement && newProfile ? currentSelectedElement.id === newProfile.id : false;
			if (newProfile && currentSelectedElement && !newProfileIsSelected) {
				this._tree!.clearSelection();
			}
			await this.refreshTree();
			if (newProfile && !newProfileIsSelected) {
				await this._tree.reveal(newProfile);
				await this._tree.select(newProfile);
				await this._tree.expand(newProfile);
			}
		}

	}

	private showError(errorMessage: string) {
		if (this._errorMessageService) {
			this._errorMessageService.showDialog(Severity.Error, '', errorMessage);
		}
	}

	/**
	 * Gets the ConnectionProfile object in the tree for the specified ID, or undefined if it doesn't exist.
	 * @param connectionId The connection ID to search for
	 */
	private getConnectionInTreeInput(connectionId: string): ConnectionProfile | undefined {
		if (this._tree instanceof AsyncServerTree) {
			const root = this._tree.getInput()!;
			const connections = ConnectionProfileGroup.getConnectionsInGroup(root);
			return connections.find(conn => conn.id === connectionId);
		} else {
			const root = TreeUpdateUtils.getTreeInput(this._connectionManagementService)!;
			const connections = ConnectionProfileGroup.getConnectionsInGroup(root);
			const results = connections.filter(con => {
				if (connectionId === con.id) {
					return true;
				} else {
					return false;
				}
			});
			if (results && results.length > 0) {
				return results[0];
			}
			return undefined;
		}
	}

	private async disconnectConnection(profile: ConnectionProfile, deleteConnFromConnectionService: boolean = false): Promise<void> {
		if (this._tree instanceof AsyncServerTree) {
			if (deleteConnFromConnectionService) {
				await this._connectionManagementService.deleteConnection(profile);
			}
			const connectionProfile = this.getConnectionInTreeInput(profile.id);

			// For the connection profile, we need to clear the password from the last session if the user doesn't want to save it
			if (!connectionProfile.savePassword) {
				connectionProfile.password = '';
			}
			// Delete the node from the tree
			await this._objectExplorerService.deleteObjectExplorerNode(connectionProfile);
			// Rerendering node to turn the badge red
			await this._tree.rerender(connectionProfile);
			connectionProfile.isDisconnecting = true;
			await this._tree.updateChildren(connectionProfile);
			connectionProfile.isDisconnecting = false;
			// Make the connection dirty so that the next expansion will refresh the node
			// Collapse the node
			await this._tree.collapse(connectionProfile);
			await this._tree.makeElementDirty(connectionProfile);
			await this._tree.revealSelectFocusElement(connectionProfile);
		}
	}

	private async onObjectExplorerSessionCreated(connection: IConnectionProfile): Promise<void> {
		const element = this.getConnectionInTreeInput(connection.id);
		if (element) {
			if (this._tree instanceof AsyncServerTree) {
				await this._tree.rerender(element);
				await this._tree.revealSelectFocusElement(element);
			} else {
				await this._tree!.refresh(element);
				await this._tree!.expand(element);
				await this._tree!.reveal(element, 0.5);
				this._treeSelectionHandler.onTreeActionStateChange(false);
			}
		}
	}

	public addObjectExplorerNodeAndRefreshTree(connection: IConnectionProfile): void {
		hide(this.messages!);
		if (!this._objectExplorerService.getObjectExplorerNode(connection)) {
			this._objectExplorerService.updateObjectExplorerNodes(connection).catch(e => errors.onUnexpectedError(e));
		}
	}

	public async deleteObjectExplorerNodeAndRefreshTree(connection: IConnectionProfile): Promise<void> {
		if (connection) {
			const conn = this.getConnectionInTreeInput(connection.id);
			if (conn) {
				await this._objectExplorerService.deleteObjectExplorerNode(conn);
				if (this._tree instanceof AsyncServerTree) {
					// Collapse the node before refreshing so the refresh doesn't try to fetch
					// the children again (which causes it to try and connect)
					this._tree.collapse(conn);
					this._tree.rerender(conn);
					this._tree.makeElementDirty(conn);
				} else {
					await this._tree!.collapse(conn);
					return this._tree!.refresh(conn);
				}
			}
		}
	}

	public async refreshTree(): Promise<void> {
		hide(this.messages!);
		this._viewKey.set(ServerTreeViewView.all);
		this._hasConnectionsKey.set(this._connectionManagementService.hasRegisteredServers());
		return TreeUpdateUtils.registeredServerUpdate(this._tree!, this._connectionManagementService);
	}

	public async refreshElement(element: ServerTreeElement): Promise<void> {
		if (this._tree instanceof AsyncServerTree) {
			return this._tree.updateChildren(element);
		} else {
			return this._tree!.refresh(element);
		}
	}

	public async filterElementChildren(node: TreeNode): Promise<void> {
		await FilterDialog.getFiltersForProperties(
			node.filterProperties,
			localize('objectExplorer.filterDialogTitle', "(Preview) Filter Settings: {0}", node.getConnectionProfile().title),
			localize('objectExplorer.nodePath', "Node Path: {0}", node.nodePath),
			node.filters,
			async (filters) => {
				let errorListener;
				try {
					let expansionError = undefined;
					errorListener = this._objectExplorerService.onUpdateObjectExplorerNodes(e => {
						if (e.errorMessage) {
							expansionError = e.errorMessage;
						}
						errorListener.dispose();
					});
					node.forceRefresh = true;
					node.filters = filters || [];
					if (this._tree instanceof AsyncServerTree) {
						await this._tree.rerender(node);
					}
					await this.refreshElement(node);
					await this._tree.expand(node);
					if (expansionError) {
						throw new Error(expansionError);
					}
				} finally {
					if (errorListener) {
						errorListener.dispose();
					}

					this._telemetryService.createActionEvent(TelemetryKeys.TelemetryView.ObjectExplorer, TelemetryKeys.TelemetryAction.ObjectExplorerFilter)
						.withAdditionalProperties({
							filterPropertyNames: JSON.stringify(filters.map(f => f.name)),
							filterCount: filters.length,
							objectType: node.objectType
						}).send();
				}
				return;
			},
			this._instantiationService
		);
	}

	/**
	 * Filter connections based on view (recent/active)
	 */
	private filterConnections(treeInput: ConnectionProfileGroup[] | undefined, view: string): ConnectionProfileGroup[] | undefined {
		if (!treeInput || treeInput.length === 0) {
			return undefined;
		}
		const result = coalesce(treeInput.map(group => {
			// Keep active/recent connections and remove the rest
			if (group.connections) {
				group.connections = group.connections.filter(con => {
					if (view === 'active') {
						return this._connectionManagementService.isConnected(undefined, con);
					} else if (view === 'recent') {
						return this._connectionManagementService.isRecent(con);
					}
					return false;
				});
			}
			group.children = this.filterConnections(group.children, view);
			// Remove subgroups that are undefined
			if (group.children) {
				group.children = group.children.filter(group => {
					return (group) ? true : false;
				});
			}
			// Return a group only if it has a filtered result or subgroup.
			if ((group.connections && group.connections.length > 0) || (group.children && group.children.length > 0)) {
				return group;
			}
			return undefined;
		}));
		return result;
	}

	/**
	 * Set tree elements based on the view (recent/active)
	 */
	public async showFilteredTree(view: ServerTreeViewView): Promise<void> {
		hide(this.messages!);
		this._viewKey.set(view);
		const root = TreeUpdateUtils.getTreeInput(this._connectionManagementService);
		let treeInput: ConnectionProfileGroup | undefined = undefined;
		if (root) {
			// Filter results based on view
			const filteredResults = this.filterConnections([root], view);
			if (!filteredResults || !filteredResults[0]) {
				show(this.messages!);
				this.messages!.focus();
			} else {
				treeInput = filteredResults[0];
			}

			if (this._tree instanceof AsyncServerTree) {
				await this._tree.setInput(treeInput!);
				await this._tree.updateChildren(treeInput!);
				await this.refreshConnectionTreeTitles();
				return;
			}
			await this._tree.setInput(treeInput!);
			if (isHidden(this.messages!)) {
				this._tree.getFocus();
				if (this._tree instanceof AsyncServerTree) {
					for (const subgroup of ConnectionProfileGroup.getSubgroups(treeInput)) {
						await this._tree.expand(subgroup);
					}
				} else {
					await this._tree!.expandAll(ConnectionProfileGroup.getSubgroups(treeInput!));
				}
			} else {
				if (this._tree instanceof AsyncServerTree) {
					this._tree.setFocus([]);
				} else {
					this._tree!.clearFocus();
				}
			}
		} else {
			//no op
		}
	}

	/**
	* Searches and sets the tree input to the results
	*/
	public searchTree(searchString: string): void {
		if (!searchString) {
			return;
		}
		hide(this.messages!);
		// Clear other actions if user searched during other views
		this._viewKey.set(ServerTreeViewView.all);
		// Filter connections based on search
		const filteredResults = this.searchConnections(searchString);
		if (!filteredResults || filteredResults.length === 0) {
			show(this.messages!);
			this.messages!.focus();
		}
		// Add all connections to tree root and set tree input
		const treeInput = new ConnectionProfileGroup('searchroot', undefined, 'searchroot', undefined, undefined);
		treeInput.addConnections(filteredResults);
		this._tree!.setInput(treeInput).then(async () => {
			if (isHidden(this.messages!)) {
				this._tree!.getFocus();
				if (this._tree instanceof AsyncServerTree) {
					await Promise.all(ConnectionProfileGroup.getSubgroups(treeInput).map(subgroup => {
						this._tree!.expand(subgroup);
					}));
				} else {
					await this._tree!.expandAll(ConnectionProfileGroup.getSubgroups(treeInput));
				}
			} else {
				if (this._tree instanceof AsyncServerTree) {
					this._tree.setFocus([]);
				} else {
					this._tree!.clearFocus();
				}
			}
		}, errors.onUnexpectedError);
	}

	/**
	 * Searches through all the connections and returns a list of matching connections
	 */
	private searchConnections(searchString: string): ConnectionProfile[] {

		const root = TreeUpdateUtils.getTreeInput(this._connectionManagementService)!;
		const connections = ConnectionProfileGroup.getConnectionsInGroup(root);
		const results = connections.filter(con => {
			if (searchString && (searchString.length > 0)) {
				return this.isMatch(con, searchString);
			} else {
				return false;
			}
		});
		return results;
	}

	/**
	 * Returns true if the connection matches the search string.
	 * For now, the search criteria is true if the
	 * server name or database name contains the search string (ignores case).
	 */
	private isMatch(connection: ConnectionProfile, searchString: string): boolean {
		searchString = searchString.trim().toLocaleUpperCase();
		if (this.checkIncludes(searchString, connection.databaseName) || this.checkIncludes(searchString, connection.serverName)) {
			return true;
		}
		return false;
	}

	private checkIncludes(searchString: string, candidate: string): boolean {
		if (candidate && searchString) {
			return candidate.toLocaleUpperCase().indexOf(searchString) > -1;
		}
		return false;
	}

	private onSelected(event: any): void {
		this._treeSelectionHandler.onTreeSelect(event, this._tree!,
			this._connectionManagementService,
			this._objectExplorerService,
			this._capabilitiesService,
			() => this._onSelectionOrFocusChange.fire(),
			(node) => { this.onTreeNodeDoubleClick(node).catch(errors.onUnexpectedError); });
		this._onSelectionOrFocusChange.fire();
	}

	/**
	 * set the layout of the view
	 */
	public layout(height: number): void {
		this._tree!.layout(height);
	}

	/**
	 * Get the list of selected nodes in the tree
	*/
	public getSelection(): any[] {
		return this._tree!.getSelection();
	}

	/**
	 * Get whether the tree view currently has focus
	*/
	public isFocused(): boolean {
		return this._tree!.getHTMLElement() === document.activeElement;
	}

	/**
	 * Set whether the given element is expanded or collapsed
	 */
	public async setExpandedState(element: ServerTreeElement, expandedState?: TreeItemCollapsibleState): Promise<void> {
		if (expandedState === TreeItemCollapsibleState.Collapsed) {
			return this._tree!.collapse(element);
		} else if (expandedState === TreeItemCollapsibleState.Expanded) {
			return this._tree!.expand(element);
		}
	}

	/**
	 * Reveal the given element in the tree
	 */
	public async reveal(element: ServerTreeElement): Promise<void> {
		return this._tree!.reveal(element);
	}

	/**
	 * Select the given element in the tree and clear any other selections
	 */
	public async setSelected(element: ServerTreeElement, selected?: boolean, clearOtherSelections?: boolean): Promise<void> {
		if (clearOtherSelections || (selected && clearOtherSelections !== false)) {
			if (this._tree instanceof AsyncServerTree) {
				this._tree.setSelection([]);
			} else {
				this._tree!.clearSelection();
			}
		}
		if (selected) {
			if (this._tree instanceof AsyncServerTree) {
				this._tree.setSelection(this._tree.getSelection().concat(element));
				this._tree.reveal(element);
			} else {
				this._tree!.select(element);
				return this._tree!.reveal(element);
			}
		} else {
			if (this._tree instanceof AsyncServerTree) {
				this._tree.setSelection(this._tree.getSelection().filter(item => item !== element));
			} else {
				this._tree!.deselect(element);
			}
		}
	}

	/**
	 * Check if the given element in the tree is expanded
	 */
	public isExpanded(element: ServerTreeElement): boolean {
		if (this._tree instanceof AsyncServerTree) {
			return !this._tree.getNode(element).collapsed;
		} else {
			return this._tree!.isExpanded(element);
		}

	}

	/**
	 * Return actions in the context menu
	 */
	private onTreeNodeContextMenu(e: ITreeContextMenuEvent<ServerTreeElement>): void {
		if (e.element) {
			e.browserEvent.preventDefault();
			e.browserEvent.stopPropagation();
			this._tree!.setSelection([e.element]);
			const actionContext = this.getActionContext(e.element);
			this._contextMenuService.showContextMenu({
				getAnchor: () => e.anchor,
				getActions: () => this._actionProvider.getActions(this._tree!, e.element),
				getKeyBinding: (action) => this._keybindingService.lookupKeybinding(action.id),
				onHide: (wasCancelled?: boolean) => {
					if (wasCancelled) {
						this._tree!.domFocus();
					}
				},
				getActionsContext: () => (actionContext)
			});
		}
	}

	private async onTreeNodeDoubleClick(node: ServerTreeElement): Promise<void> {
		const action = this._actionProvider.getDefaultAction(this.tree, node);

		if (action) {
			this._actionRunner.run(action, this.getActionContext(node)).catch(errors.onUnexpectedError);
		} else {
			// If no default action is defined, fallback to the default behavior of opening the dashboard.
			// Open dashboard on double click for server and database nodes
			let connectionProfile: ConnectionProfile | undefined;
			if (node instanceof ConnectionProfile) {
				connectionProfile = node;
				await TreeUpdateUtils.connectAndCreateOeSession(connectionProfile, {
					saveTheConnection: true,
					showConnectionDialogOnError: true,
					showFirewallRuleOnError: true,
					showDashboard: true
				}, this._connectionManagementService, this._objectExplorerService, this.tree);
			} else if (node instanceof TreeNode) {
				if (TreeUpdateUtils.isAvailableDatabaseNode(node)) {
					connectionProfile = TreeUpdateUtils.getConnectionProfile(node);
					this._connectionManagementService.showDashboard(connectionProfile);
				}
			}
		}
	}

	public getActionContext(element: ServerTreeElement): any {
		let actionContext: any;
		if (element instanceof TreeNode) {
			let context = new ObjectExplorerActionsContext();
			context.nodeInfo = element.toNodeInfo();
			// Note: getting DB name before, but intentionally not using treeUpdateUtils.getConnectionProfile as it replaces
			// the connection ID with a new one. This breaks a number of internal tasks
			context.connectionProfile = element.getConnectionProfile()!.toIConnectionProfile();
			context.connectionProfile.databaseName = element.getDatabaseName();
			actionContext = context;
		} else if (element instanceof ConnectionProfile) {
			let context = new ObjectExplorerActionsContext();
			context.connectionProfile = element.toIConnectionProfile();
			context.isConnectionNode = true;
			actionContext = context;
		} else {
			// TODO: because the connection group is used as a context object and isn't serializable,
			// the Group-level context menu is not currently extensible
			actionContext = element;
		}
		return actionContext;
	}

<<<<<<< HEAD
	private async refreshConnectionTreeTitles(): Promise<void> {
		let treeInput = TreeUpdateUtils.getTreeInput(this._connectionManagementService);
		let treeArray = TreeUpdateUtils.alterTreeChildrenTitles([treeInput]);
		treeInput = treeArray[0];
		await this._tree!.setInput(treeInput);
=======
	public collapseAllConnections(): void {
		const root = TreeUpdateUtils.getTreeInput(this._connectionManagementService)!;
		const connections = ConnectionProfileGroup.getConnectionsInGroup(root);
		connections.forEach(con => {
			this._tree!.collapse(con, true);
		});
>>>>>>> 244d56eb
	}
}<|MERGE_RESOLUTION|>--- conflicted
+++ resolved
@@ -965,19 +965,18 @@
 		return actionContext;
 	}
 
-<<<<<<< HEAD
 	private async refreshConnectionTreeTitles(): Promise<void> {
 		let treeInput = TreeUpdateUtils.getTreeInput(this._connectionManagementService);
 		let treeArray = TreeUpdateUtils.alterTreeChildrenTitles([treeInput]);
 		treeInput = treeArray[0];
 		await this._tree!.setInput(treeInput);
-=======
+  }
+  
 	public collapseAllConnections(): void {
 		const root = TreeUpdateUtils.getTreeInput(this._connectionManagementService)!;
 		const connections = ConnectionProfileGroup.getConnectionsInGroup(root);
 		connections.forEach(con => {
 			this._tree!.collapse(con, true);
 		});
->>>>>>> 244d56eb
 	}
 }