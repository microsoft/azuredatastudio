--- conflicted
+++ resolved
@@ -221,16 +221,10 @@
 		}));
 
 		this._register(this._connectionManagementService.onDisconnect(async (connectionParams) => {
-<<<<<<< HEAD
-			//Do actions if connection is part of the object explorer tree, otherwise don't do anything.
-			if (this.isObjectExplorerConnectionUri(connectionParams.connectionUri)) {
-				if (!(this._tree instanceof AsyncServerTree)) {
-=======
 			if (this._tree instanceof AsyncServerTree) {
 				await this.disconnectConnection(<ConnectionProfile>connectionParams.connectionProfile);
 			} else {
 				if (this.isObjectExplorerConnectionUri(connectionParams.connectionUri)) {
->>>>>>> 2dcbdc9c
 					this.deleteObjectExplorerNodeAndRefreshTree(connectionParams.connectionProfile).catch(errors.onUnexpectedError);
 				} else {
 					await this.disconnectConnection(<ConnectionProfile>connectionParams.connectionProfile);
