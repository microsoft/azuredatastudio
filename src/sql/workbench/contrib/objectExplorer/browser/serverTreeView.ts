/*---------------------------------------------------------------------------------------------
 *  Copyright (c) Microsoft Corporation. All rights reserved.
 *  Licensed under the Source EULA. See License.txt in the project root for license information.
 *--------------------------------------------------------------------------------------------*/

import 'vs/css!./media/serverTreeActions';
import * as errors from 'vs/base/common/errors';
import { IInstantiationService, ServicesAccessor } from 'vs/platform/instantiation/common/instantiation';
import Severity from 'vs/base/common/severity';
import { IThemeService } from 'vs/platform/theme/common/themeService';
import { attachButtonStyler, attachListStyler } from 'vs/platform/theme/common/styler';
import { ISelectionEvent, ITree } from 'sql/base/parts/tree/browser/tree';
import { Disposable } from 'vs/base/common/lifecycle';
import { localize } from 'vs/nls';
import { IConfigurationService } from 'vs/platform/configuration/common/configuration';
import { Event, Emitter } from 'vs/base/common/event';
import { append, $, hide, show } from 'vs/base/browser/dom';

import { ConnectionProfileGroup } from 'sql/platform/connection/common/connectionProfileGroup';
import { ConnectionProfile } from 'sql/platform/connection/common/connectionProfile';
import * as ConnectionUtils from 'sql/platform/connection/common/utils';
import { IConnectionManagementService } from 'sql/platform/connection/common/connectionManagement';
import { TreeCreationUtils } from 'sql/workbench/services/objectExplorer/browser/treeCreationUtils';
import { TreeUpdateUtils } from 'sql/workbench/services/objectExplorer/browser/treeUpdateUtils';
import { TreeSelectionHandler } from 'sql/workbench/services/objectExplorer/browser/treeSelectionHandler';
import { IObjectExplorerService, IServerTreeView, ServerTreeViewView } from 'sql/workbench/services/objectExplorer/browser/objectExplorerService';
import { IConnectionProfile } from 'sql/platform/connection/common/interfaces';
import { Button } from 'sql/base/browser/ui/button/button';
import { TreeNode, TreeItemCollapsibleState } from 'sql/workbench/services/objectExplorer/common/treeNode';
import { IErrorMessageService } from 'sql/platform/errorMessage/common/errorMessageService';
import { ServerTreeActionProvider } from 'sql/workbench/services/objectExplorer/browser/serverTreeActionProvider';
import { ICapabilitiesService } from 'sql/platform/capabilities/common/capabilitiesService';
import { isHidden } from 'sql/base/browser/dom';
import { CommandsRegistry } from 'vs/platform/commands/common/commands';
import { SERVER_GROUP_CONFIG } from 'sql/workbench/services/serverGroup/common/interfaces';
import { horizontalScrollingKey } from 'vs/platform/list/browser/listService';
import { ITreeContextMenuEvent, ITreeEvent } from 'vs/base/browser/ui/tree/tree';
import { ObjectExplorerActionsContext } from 'sql/workbench/services/objectExplorer/browser/objectExplorerActions';
import { IContextMenuService } from 'vs/platform/contextview/browser/contextView';
import { IKeybindingService } from 'vs/platform/keybinding/common/keybinding';
import { AsyncServerTree, ServerTreeElement } from 'sql/workbench/services/objectExplorer/browser/asyncServerTree';
import { coalesce } from 'vs/base/common/arrays';
import { CONNECTIONS_SORT_BY_CONFIG_KEY } from 'sql/platform/connection/common/connectionConfig';
import { IContextKey, IContextKeyService, RawContextKey } from 'vs/platform/contextkey/common/contextkey';
import { debounce } from 'vs/base/common/decorators';
import { ActionRunner } from 'vs/base/common/actions';
import { IHostService } from 'vs/workbench/services/host/browser/host';
import { USE_ASYNC_SERVER_TREE_CONFIG } from 'sql/workbench/contrib/objectExplorer/common/serverGroup.contribution';
import { INotificationService } from 'vs/platform/notification/common/notification';

export const CONTEXT_SERVER_TREE_VIEW = new RawContextKey<ServerTreeViewView>('serverTreeView.view', ServerTreeViewView.all);
export const CONTEXT_SERVER_TREE_HAS_CONNECTIONS = new RawContextKey<boolean>('serverTreeView.hasConnections', false);

/**
 * ServerTreeview implements the dynamic tree view.
 */
export class ServerTreeView extends Disposable implements IServerTreeView {

	public messages?: HTMLElement;
	private _buttonSection?: HTMLElement;
	private _treeSelectionHandler: TreeSelectionHandler;
	private _tree?: ITree | AsyncServerTree;
	private _onSelectionOrFocusChange: Emitter<void>;
	private _actionProvider: ServerTreeActionProvider;
	private _viewKey: IContextKey<ServerTreeViewView>;
	private _hasConnectionsKey: IContextKey<boolean>;
	private _actionRunner: ActionRunner;

	constructor(
		@IConnectionManagementService private _connectionManagementService: IConnectionManagementService,
		@IInstantiationService private _instantiationService: IInstantiationService,
		@IObjectExplorerService private _objectExplorerService: IObjectExplorerService,
		@IThemeService private _themeService: IThemeService,
		@IErrorMessageService private _errorMessageService: IErrorMessageService,
		@IConfigurationService private _configurationService: IConfigurationService,
		@ICapabilitiesService private _capabilitiesService: ICapabilitiesService,
		@IContextMenuService private _contextMenuService: IContextMenuService,
		@IKeybindingService private _keybindingService: IKeybindingService,
		@IContextKeyService contextKeyService: IContextKeyService,
		@IHostService private _hostService: IHostService,
		@INotificationService private _notificationService: INotificationService
	) {
		super();
		this._hasConnectionsKey = CONTEXT_SERVER_TREE_HAS_CONNECTIONS.bindTo(contextKeyService);
		this._viewKey = CONTEXT_SERVER_TREE_VIEW.bindTo(contextKeyService);
		this._treeSelectionHandler = this._instantiationService.createInstance(TreeSelectionHandler);
		this._onSelectionOrFocusChange = new Emitter();
		this._actionProvider = this._instantiationService.createInstance(ServerTreeActionProvider);
		this._actionRunner = new ActionRunner();
		this._register(this._actionRunner);
		this._capabilitiesService.onCapabilitiesRegistered(async () => {
			await this.handleOnCapabilitiesRegistered();
		});
		this.registerCommands();
		this._register(this._configurationService.onDidChangeConfiguration(e => {
			if (e.affectsConfiguration(USE_ASYNC_SERVER_TREE_CONFIG)) {
				this._notificationService.prompt(
					Severity.Info,
					localize('serverTreeViewChangeNotification', "Server tree has changed. Please reload the window to see the changes."),
					[{
						label: localize('serverTreeViewChangeNotification.reload', "Reload"),
						run: () => {
							this._hostService.reload();
						}
					}, {
						label: localize('serverTreeViewChangeNotification.doNotReload', "Don't Reload"),
						run: () => { }
					}],
					{
						sticky: true
					}
				);
			}
		}));
	}

	@debounce(50)
	private async handleOnCapabilitiesRegistered(): Promise<void> {
		if (this._tree instanceof AsyncServerTree) {
			// Refresh the tree input now that the capabilities are registered so that we can
			// get the full ConnectionProfiles with the server info updated properly
			const treeInput = TreeUpdateUtils.getTreeInput(this._connectionManagementService)!;
			await this._tree.setInput(treeInput);
			await this.refreshConnectionTreeTitles();
			this._treeSelectionHandler.onTreeActionStateChange(false);
		} else {
			if (this._connectionManagementService.hasRegisteredServers()) {
				await this.refreshTree();
				this._treeSelectionHandler.onTreeActionStateChange(false);
			}
		}
	}

	public get view(): ServerTreeViewView {
		return this._viewKey.get();
	}

	/**
	 * Event fired when the tree's selection or focus changes
	 */
	public get onSelectionOrFocusChange(): Event<void> {
		return this._onSelectionOrFocusChange.event;
	}

	public get treeActionProvider(): ServerTreeActionProvider {
		return this._actionProvider;
	}

	public get tree(): ITree | AsyncServerTree {
		return this._tree!;
	}

	/**
	 *
	 * Register search related commands
	 */
	public registerCommands(): void {
		CommandsRegistry.registerCommand({
			id: 'registeredServers.searchServer',
			handler: (accessor: ServicesAccessor, ...args: any[]) => {
				this.searchTree(args[0]);
			}
		});
		CommandsRegistry.registerCommand({
			id: 'registeredServers.clearSearchServerResult',
			handler: (accessor: ServicesAccessor, ...args: any[]) => {
				this.refreshTree().catch(errors.onUnexpectedError);
			}
		});
	}

	/**
	 * Render the view body
	 */
	public renderBody(container: HTMLElement): Promise<void> {
		// Add div to display no connections found message and hide it by default
		this.messages = append(container, $('.title'));
		const messageText = append(this.messages, $('span'));
		messageText.style.paddingLeft = '10px';
		messageText.innerText = localize('servers.noConnections', "No connections found.");
		hide(this.messages);

		if (!this._connectionManagementService.hasRegisteredServers()) {
			this._buttonSection = append(container, $('.button-section'));
			const connectButton = new Button(this._buttonSection);
			connectButton.label = localize('serverTree.newConnection', "New Connection");
			this._register(attachButtonStyler(connectButton, this._themeService));
			this._register(connectButton.onDidClick(() => {
				this._connectionManagementService.showConnectionDialog();
			}));
		}

		const horizontalScrollEnabled: boolean = this._configurationService.getValue(horizontalScrollingKey) || false;
		this._tree = this._register(TreeCreationUtils.createServersTree(container, this._instantiationService, this._configurationService, horizontalScrollEnabled));
		this._register(this._tree.onDidChangeSelection((event: ISelectionEvent | ITreeEvent<ServerTreeElement>) => this.onSelected(event)));
		this._register(this._tree.onDidBlur(() => this._onSelectionOrFocusChange.fire()));
		this._register(this._tree.onDidChangeFocus(() => this._onSelectionOrFocusChange.fire()));
		if (this._tree instanceof AsyncServerTree) {
			this._register(this._tree.onContextMenu(e => this.onTreeNodeContextMenu(e)));
			this._register(this._tree.onMouseDblClick(async e => { await this.onTreeNodeDoubleClick(e.element); }));
			this._register(this._connectionManagementService.onConnectionChanged(() => {
				// No need to refresh AsyncServerTree when a connection is edited or added
				if (!(this._tree instanceof AsyncServerTree)) {
					this.refreshTree().catch(err => errors.onUnexpectedError);
				}
			}));
		}

		// Theme styler
		this._register(attachListStyler(this._tree, this._themeService));

		// Refresh Tree when these events are emitted
		this._register(this._connectionManagementService.onAddConnectionProfile((newProfile: IConnectionProfile) => {
			this.handleAddConnectionProfile(newProfile).catch(errors.onUnexpectedError);
		}));
		this._register(this._connectionManagementService.onDeleteConnectionProfile(() => {
			// No need to refresh AsyncServerTree when a connection is deleted
			if (!(this._tree instanceof AsyncServerTree)) {
				this.refreshTree().catch(errors.onUnexpectedError);
			}
		}));

		this._register(this._connectionManagementService.onDisconnect(async (connectionParams) => {
			if (this._tree instanceof AsyncServerTree) {
				await this.disconnectConnection(<ConnectionProfile>connectionParams.connectionProfile);
			} else {
				if (this.isObjectExplorerConnectionUri(connectionParams.connectionUri)) {
					this.deleteObjectExplorerNodeAndRefreshTree(connectionParams.connectionProfile).catch(errors.onUnexpectedError);
				}
			}
		}));
		this._register(this._configurationService.onDidChangeConfiguration(e => {
			if (e.affectsConfiguration(CONNECTIONS_SORT_BY_CONFIG_KEY)) {
				this.refreshTree().catch(err => errors.onUnexpectedError);
			}
		}));

		if (this._objectExplorerService && this._objectExplorerService.onUpdateObjectExplorerNodes) {
			this._register(this._objectExplorerService.onUpdateObjectExplorerNodes(args => {
				if (args.errorMessage) {
					this.showError(args.errorMessage);
				} else if (args.connection) {
					if (this._tree instanceof AsyncServerTree) {
						// Rerendering the node to update the badge
						this._tree.rerender(<ConnectionProfile>args.connection);
					}
					this.onObjectExplorerSessionCreated(args.connection).catch(err => errors.onUnexpectedError);
				}
			}));
		}

		// Add connection profile to parent group and update group children. Then reveal and expand the new connection
		this._register(this._connectionManagementService.onConnectionProfileCreated(async (newConnection) => {
			if (this._tree instanceof AsyncServerTree) {
				/**
				 * On a fresh install of ads, the default group in connection tree is not created until the first conneciton is
				 * created. In that case, the tree input is null and this handles that edge case. When we find the tree input undefined,
				 * we get the default group and set it as the tree input so that the new connection can be added to it.
				 */
				if (!this._tree.getInput()) {
					this._tree.setInput(TreeUpdateUtils.getTreeInput(this._connectionManagementService));
				}
				const connectionParentGroup = this._tree.getElementById(newConnection.groupId) as ConnectionProfileGroup;
				if (connectionParentGroup) {
					connectionParentGroup.addOrReplaceConnection(newConnection);
					await this._tree.updateChildren(connectionParentGroup);
					await this.refreshConnectionTreeTitles();
					await this._tree.revealSelectFocusElement(newConnection);
					await this._tree.expand(newConnection);
				}
			}
		}));

		// Rerender the connection in the tree to update the badge and update the children of the connection.
		this._register(this._connectionManagementService.onConnectionProfileConnected(async (connectedConnection) => {
			if (this._tree instanceof AsyncServerTree) {
				const connectionInTree = this._tree.getElementById(connectedConnection.id);
				if (connectionInTree) {
					await this._tree.rerender(connectionInTree);
					await this._tree.revealSelectFocusElement(connectionInTree);
					await this._tree.updateChildren(connectionInTree);
					await this.refreshConnectionTreeTitles();
					await this._tree.expand(connectionInTree);
				}
			}
		}));

		// Remove the connection from the parent group and update the parent's children.
		this._register(this._connectionManagementService.onConnectionProfileDeleted(async (e) => {
			if (this._tree instanceof AsyncServerTree) {
				const parentGroup = <ConnectionProfileGroup>this._tree.getElementById(e.groupId);
				if (parentGroup) {
					parentGroup.removeConnections([e]);
					await this._tree.updateChildren(parentGroup);
					await this.refreshConnectionTreeTitles();
					await this._tree.revealSelectFocusElement(parentGroup);
				}
			}
		}));


		this._register(this._connectionManagementService.onConnectionProfileEdited(async (e) => {
			if (this._tree instanceof AsyncServerTree) {
				const oldProfile = <ConnectionProfile>this._tree.getElementById(e.oldProfileId);
				const oldProfileParent = <ConnectionProfileGroup>this._tree.getElementById(oldProfile.groupId);
				if (oldProfileParent.id !== e.profile.groupId) {
					// If the profile was moved to a different group then remove it from the old group and add it to the new group.
					oldProfileParent.removeConnections([oldProfile]);
					await this._tree.updateChildren(oldProfileParent);
					const newProfileParent = <ConnectionProfileGroup>this._tree.getElementById(e.profile.groupId);
					newProfileParent.addOrReplaceConnection(e.profile);
					await this._tree.updateChildren(newProfileParent);
					await this.refreshConnectionTreeTitles();
					await this._tree.revealSelectFocusElement(e.profile);
					await this._tree.expand(e.profile);
				} else {
					// If the profile was not moved to a different group then just update the profile in the group.
<<<<<<< HEAD
					oldProfileParent.connections[oldProfileParent.connections.findIndex(c => c.id === e.oldProfileId)] = e.profile;
					e.profile.parent = oldProfileParent;
					e.profile.groupId = oldProfileParent.id;
					await this._tree.updateChildren(oldProfileParent);
					await this.refreshConnectionTreeTitles();
=======
					oldProfileParent.replaceConnection(e.profile, e.oldProfileId);
					await this._tree.updateChildren(oldProfileParent)
>>>>>>> a9bc34ac
					await this._tree.revealSelectFocusElement(e.profile);
					await this._tree.expand(e.profile);
				}
			}
		}));

		this._register(this._connectionManagementService.onConnectionProfileMoved(async (e) => {
			if (this._tree instanceof AsyncServerTree) {
				const movedConnection = <ConnectionProfile>e.source;
				const oldParent = <ConnectionProfileGroup>this._tree.getElementById(e.oldGroupId);
				const newParent = <ConnectionProfileGroup>this._tree.getElementById(e.newGroupId);
				// Storing the expanded state of children of the moved connection so that they can be expanded after the move.
				const profileExpandedState = this._tree.getExpandedState(movedConnection);
				if (oldParent) {
					oldParent.removeConnections([movedConnection]);
					await this._tree.updateChildren(oldParent);
				}
				if (newParent) {
					newParent.addOrReplaceConnection(movedConnection);
					await this._tree.updateChildren(newParent);
				}
				await this.refreshConnectionTreeTitles();
				const newConnection = this._tree.getElementById(movedConnection.id);
				if (newConnection) {
					await this._tree.revealSelectFocusElement(newConnection);
					// Expanding the previously expanded children of the moved connection after the move.
					await this._tree.expandElements(profileExpandedState);
				}
			}
		}));

		this._register(this._connectionManagementService.onConnectionProfileGroupDeleted(async (e) => {
			if (this._tree instanceof AsyncServerTree) {
				const parent = <ConnectionProfileGroup>this._tree.getElementById(e.parentId);
				parent.children = parent.children.filter(c => c.id !== e.id);
				await this._tree.updateChildren(parent);
				await this.refreshConnectionTreeTitles();
				await this._tree.revealSelectFocusElement(parent);
			}
		}));

		this._register(this._connectionManagementService.onConnectionProfileGroupCreated(async (e) => {
			if (this._tree instanceof AsyncServerTree) {
				/**
				 * On a fresh install of ads, the default group in connection tree is not created until the first conneciton is
				 * created. In that case, the tree input is null and this handles that edge case. When we find the tree input undefined,
				 * we get the default group and set it as the tree input so that the new connection group can be added to it.
				 */
				if (!this._tree.getInput()) {
					this._tree.setInput(TreeUpdateUtils.getTreeInput(this._connectionManagementService));
				}
				let parent = <ConnectionProfileGroup>this._tree.getElementById(e.parentId);
				if (!parent) {
					parent = this._tree.getInput(); // If the parent is not found then add the group to the root.
				}
				parent.addGroups([e]);
				e.parent = parent;
				e.parentId = parent.id;
				await this._tree.updateChildren(parent);
				await this.refreshConnectionTreeTitles();
				await this._tree.revealSelectFocusElement(e);
			}
		}));

		this._register(this._connectionManagementService.onConnectionProfileGroupEdited(async (e) => {
			if (this._tree instanceof AsyncServerTree) {
				const newParent = <ConnectionProfileGroup>this._tree.getElementById(e.parentId);
				if (newParent) {
					newParent.children[newParent.children.findIndex(c => c.id === e.id)] = e;
					await this._tree.updateChildren(newParent);
					await this.refreshConnectionTreeTitles();
					await this._tree.revealSelectFocusElement(e);
				}
			}
		}));

		this._register(this._connectionManagementService.onConnectionProfileGroupMoved(async (e) => {
			if (this._tree instanceof AsyncServerTree) {
				const movedGroup = <ConnectionProfileGroup>e.source;
				const oldParent = <ConnectionProfileGroup>this._tree.getElementById(e.oldGroupId);
				const newParent = <ConnectionProfileGroup>this._tree.getElementById(e.newGroupId);
				// Storing the expanded state of children of the moved group so that they can be expanded after the move.
				const profileExpandedState = this._tree.getExpandedState(movedGroup);
				oldParent.children = oldParent.children.filter(c => c.id !== movedGroup.id);
				await this._tree.updateChildren(oldParent);
				newParent.children.push(movedGroup);
				(<ConnectionProfileGroup>movedGroup).parent = newParent;
				(<ConnectionProfileGroup>movedGroup).parentId = newParent.id;
				await this._tree.updateChildren(newParent);
				await this.refreshConnectionTreeTitles();
				await this._tree.revealSelectFocusElement(movedGroup);
				// Expanding the previously expanded children of the moved group after the move.
				this._tree.expandElements(profileExpandedState);
			}
		}));

		return new Promise<void>(async (resolve, reject) => {
			await this.refreshTree();
			const root = <ConnectionProfileGroup>this._tree!.getInput();

			const expandGroups = this._configurationService.getValue<{ autoExpand: boolean }>(SERVER_GROUP_CONFIG).autoExpand;
			if (expandGroups) {
				if (this._tree instanceof AsyncServerTree) {
					const subGroups = ConnectionProfileGroup.getSubgroups(root);
					for (let group of subGroups) {
						await this._tree.expand(group);
					}
				} else {
					await this._tree!.expandAll(ConnectionProfileGroup.getSubgroups(root));
				}

			}

			if (root && !root.hasValidConnections) {
				this._treeSelectionHandler.onTreeActionStateChange(true);
				resolve();
			} else {
				resolve();
			}
		});
	}

	public isObjectExplorerConnectionUri(uri: string): boolean {
		let isBackupRestoreUri: boolean = uri.indexOf(ConnectionUtils.ConnectionUriBackupIdAttributeName) >= 0 ||
			uri.indexOf(ConnectionUtils.ConnectionUriRestoreIdAttributeName) >= 0;
		return !!uri && uri.startsWith(ConnectionUtils.uriPrefixes.default) && !isBackupRestoreUri;
	}

	private async handleAddConnectionProfile(newProfile?: IConnectionProfile): Promise<void> {
		if (this._buttonSection) {
			hide(this._buttonSection);
		}

		if (this._tree instanceof AsyncServerTree) {
		} else {
			if (newProfile) {
				const groups = this._connectionManagementService.getConnectionGroups();
				const profile = ConnectionUtils.findProfileInGroup(newProfile, groups);
				if (profile) {
					newProfile = profile;
				}
			}

			const currentSelections = this._tree!.getSelection();
			const currentSelectedElement = currentSelections && currentSelections.length >= 1 ? currentSelections[0] : undefined;
			const newProfileIsSelected = currentSelectedElement && newProfile ? currentSelectedElement.id === newProfile.id : false;
			if (newProfile && currentSelectedElement && !newProfileIsSelected) {
				this._tree!.clearSelection();
			}
			await this.refreshTree();
			if (newProfile && !newProfileIsSelected) {
				await this._tree.reveal(newProfile);
				await this._tree.select(newProfile);
				await this._tree.expand(newProfile);
			}
		}

	}

	private showError(errorMessage: string) {
		if (this._errorMessageService) {
			this._errorMessageService.showDialog(Severity.Error, '', errorMessage);
		}
	}

	/**
	 * Gets the ConnectionProfile object in the tree for the specified ID, or undefined if it doesn't exist.
	 * @param connectionId The connection ID to search for
	 */
	private getConnectionInTreeInput(connectionId: string): ConnectionProfile | undefined {
		if (this._tree instanceof AsyncServerTree) {
			const root = this._tree.getInput()!;
			const connections = ConnectionProfileGroup.getConnectionsInGroup(root);
			return connections.find(conn => conn.id === connectionId);
		} else {
			const root = TreeUpdateUtils.getTreeInput(this._connectionManagementService)!;
			const connections = ConnectionProfileGroup.getConnectionsInGroup(root);
			const results = connections.filter(con => {
				if (connectionId === con.id) {
					return true;
				} else {
					return false;
				}
			});
			if (results && results.length > 0) {
				return results[0];
			}
			return undefined;
		}
	}

	private async disconnectConnection(profile: ConnectionProfile, deleteConnFromConnectionService: boolean = false): Promise<void> {
		if (this._tree instanceof AsyncServerTree) {
			if (deleteConnFromConnectionService) {
				await this._connectionManagementService.deleteConnection(profile);
			}
			const connectionProfile = this.getConnectionInTreeInput(profile.id);

			// For the connection profile, we need to clear the password from the last session if the user doesn't want to save it
			if (!connectionProfile.savePassword) {
				connectionProfile.password = '';
			}
			// Delete the node from the tree
			await this._objectExplorerService.deleteObjectExplorerNode(connectionProfile);
			// Collapse the node
			await this._tree.collapse(connectionProfile);
			// Rerendering node to turn the badge red
			await this._tree.rerender(connectionProfile);
			connectionProfile.isDisconnecting = true;
			await this._tree.updateChildren(connectionProfile);
			connectionProfile.isDisconnecting = false;
			// Make the connection dirty so that the next expansion will refresh the node
			await this._tree.makeElementDirty(connectionProfile);
			await this._tree.revealSelectFocusElement(connectionProfile);
		}
	}

	private async onObjectExplorerSessionCreated(connection: IConnectionProfile): Promise<void> {
		const element = this.getConnectionInTreeInput(connection.id);
		if (element) {
			if (this._tree instanceof AsyncServerTree) {
				await this._tree.rerender(element);
				await this._tree.revealSelectFocusElement(element);
			} else {
				await this._tree!.refresh(element);
				await this._tree!.expand(element);
				await this._tree!.reveal(element, 0.5);
				this._treeSelectionHandler.onTreeActionStateChange(false);
			}
		}
	}

	public addObjectExplorerNodeAndRefreshTree(connection: IConnectionProfile): void {
		hide(this.messages!);
		if (!this._objectExplorerService.getObjectExplorerNode(connection)) {
			this._objectExplorerService.updateObjectExplorerNodes(connection).catch(e => errors.onUnexpectedError(e));
		}
	}

	public async deleteObjectExplorerNodeAndRefreshTree(connection: IConnectionProfile): Promise<void> {
		if (connection) {
			const conn = this.getConnectionInTreeInput(connection.id);
			if (conn) {
				await this._objectExplorerService.deleteObjectExplorerNode(conn);
				if (this._tree instanceof AsyncServerTree) {
					// Collapse the node before refreshing so the refresh doesn't try to fetch
					// the children again (which causes it to try and connect)
					this._tree.collapse(conn);
					this._tree.rerender(conn);
					this._tree.makeElementDirty(conn);
				} else {
					await this._tree!.collapse(conn);
					return this._tree!.refresh(conn);
				}
			}
		}
	}

	public async refreshTree(): Promise<void> {
		hide(this.messages!);
		this._viewKey.set(ServerTreeViewView.all);
		this._hasConnectionsKey.set(this._connectionManagementService.hasRegisteredServers());
		return TreeUpdateUtils.registeredServerUpdate(this._tree!, this._connectionManagementService);
	}

	public async refreshElement(element: ServerTreeElement): Promise<void> {
		if (this._tree instanceof AsyncServerTree) {
			return this._tree.updateChildren(element);
		} else {
			return this._tree!.refresh(element);
		}
	}

	/**
	 * Filter connections based on view (recent/active)
	 */
	private filterConnections(treeInput: ConnectionProfileGroup[] | undefined, view: string): ConnectionProfileGroup[] | undefined {
		if (!treeInput || treeInput.length === 0) {
			return undefined;
		}
		const result = coalesce(treeInput.map(group => {
			// Keep active/recent connections and remove the rest
			if (group.connections) {
				group.connections = group.connections.filter(con => {
					if (view === 'active') {
						return this._connectionManagementService.isConnected(undefined, con);
					} else if (view === 'recent') {
						return this._connectionManagementService.isRecent(con);
					}
					return false;
				});
			}
			group.children = this.filterConnections(group.children, view);
			// Remove subgroups that are undefined
			if (group.children) {
				group.children = group.children.filter(group => {
					return (group) ? true : false;
				});
			}
			// Return a group only if it has a filtered result or subgroup.
			if ((group.connections && group.connections.length > 0) || (group.children && group.children.length > 0)) {
				return group;
			}
			return undefined;
		}));
		return result;
	}

	/**
	 * Set tree elements based on the view (recent/active)
	 */
	public async showFilteredTree(view: ServerTreeViewView): Promise<void> {
		hide(this.messages!);
		this._viewKey.set(view);
		const root = TreeUpdateUtils.getTreeInput(this._connectionManagementService);
		let treeInput: ConnectionProfileGroup | undefined = undefined;
		if (root) {
			// Filter results based on view
			const filteredResults = this.filterConnections([root], view);
			if (!filteredResults || !filteredResults[0]) {
				show(this.messages!);
				this.messages!.focus();
			} else {
				treeInput = filteredResults[0];
			}

			if (this._tree instanceof AsyncServerTree) {
				await this._tree.setInput(treeInput!);
				await this._tree.updateChildren(treeInput!);
				await this.refreshConnectionTreeTitles();
				return;
			}
			await this._tree.setInput(treeInput!);
			if (isHidden(this.messages!)) {
				this._tree.getFocus();
				if (this._tree instanceof AsyncServerTree) {
					for (const subgroup of ConnectionProfileGroup.getSubgroups(treeInput)) {
						await this._tree.expand(subgroup);
					}
				} else {
					await this._tree!.expandAll(ConnectionProfileGroup.getSubgroups(treeInput!));
				}
			} else {
				if (this._tree instanceof AsyncServerTree) {
					this._tree.setFocus([]);
				} else {
					this._tree!.clearFocus();
				}
			}
		} else {
			//no op
		}
	}

	/**
	* Searches and sets the tree input to the results
	*/
	public searchTree(searchString: string): void {
		if (!searchString) {
			return;
		}
		hide(this.messages!);
		// Clear other actions if user searched during other views
		this._viewKey.set(ServerTreeViewView.all);
		// Filter connections based on search
		const filteredResults = this.searchConnections(searchString);
		if (!filteredResults || filteredResults.length === 0) {
			show(this.messages!);
			this.messages!.focus();
		}
		// Add all connections to tree root and set tree input
		const treeInput = new ConnectionProfileGroup('searchroot', undefined, 'searchroot', undefined, undefined);
		treeInput.addConnections(filteredResults);
		this._tree!.setInput(treeInput).then(async () => {
			if (isHidden(this.messages!)) {
				this._tree!.getFocus();
				if (this._tree instanceof AsyncServerTree) {
					await Promise.all(ConnectionProfileGroup.getSubgroups(treeInput).map(subgroup => {
						this._tree!.expand(subgroup);
					}));
				} else {
					await this._tree!.expandAll(ConnectionProfileGroup.getSubgroups(treeInput));
				}
			} else {
				if (this._tree instanceof AsyncServerTree) {
					this._tree.setFocus([]);
				} else {
					this._tree!.clearFocus();
				}
			}
		}, errors.onUnexpectedError);
	}

	/**
	 * Searches through all the connections and returns a list of matching connections
	 */
	private searchConnections(searchString: string): ConnectionProfile[] {

		const root = TreeUpdateUtils.getTreeInput(this._connectionManagementService)!;
		const connections = ConnectionProfileGroup.getConnectionsInGroup(root);
		const results = connections.filter(con => {
			if (searchString && (searchString.length > 0)) {
				return this.isMatch(con, searchString);
			} else {
				return false;
			}
		});
		return results;
	}

	/**
	 * Returns true if the connection matches the search string.
	 * For now, the search criteria is true if the
	 * server name or database name contains the search string (ignores case).
	 */
	private isMatch(connection: ConnectionProfile, searchString: string): boolean {
		searchString = searchString.trim().toLocaleUpperCase();
		if (this.checkIncludes(searchString, connection.databaseName) || this.checkIncludes(searchString, connection.serverName)) {
			return true;
		}
		return false;
	}

	private checkIncludes(searchString: string, candidate: string): boolean {
		if (candidate && searchString) {
			return candidate.toLocaleUpperCase().indexOf(searchString) > -1;
		}
		return false;
	}

	private onSelected(event: any): void {
		this._treeSelectionHandler.onTreeSelect(event, this._tree!,
			this._connectionManagementService,
			this._objectExplorerService,
			this._capabilitiesService,
			() => this._onSelectionOrFocusChange.fire(),
			(node) => { this.onTreeNodeDoubleClick(node).catch(errors.onUnexpectedError); });
		this._onSelectionOrFocusChange.fire();
	}

	/**
	 * set the layout of the view
	 */
	public layout(height: number): void {
		this._tree!.layout(height);
	}

	/**
	 * Get the list of selected nodes in the tree
	*/
	public getSelection(): any[] {
		return this._tree!.getSelection();
	}

	/**
	 * Get whether the tree view currently has focus
	*/
	public isFocused(): boolean {
		return this._tree!.getHTMLElement() === document.activeElement;
	}

	/**
	 * Set whether the given element is expanded or collapsed
	 */
	public async setExpandedState(element: ServerTreeElement, expandedState?: TreeItemCollapsibleState): Promise<void> {
		if (expandedState === TreeItemCollapsibleState.Collapsed) {
			return this._tree!.collapse(element);
		} else if (expandedState === TreeItemCollapsibleState.Expanded) {
			return this._tree!.expand(element);
		}
	}

	/**
	 * Reveal the given element in the tree
	 */
	public async reveal(element: ServerTreeElement): Promise<void> {
		return this._tree!.reveal(element);
	}

	/**
	 * Select the given element in the tree and clear any other selections
	 */
	public async setSelected(element: ServerTreeElement, selected?: boolean, clearOtherSelections?: boolean): Promise<void> {
		if (clearOtherSelections || (selected && clearOtherSelections !== false)) {
			if (this._tree instanceof AsyncServerTree) {
				this._tree.setSelection([]);
			} else {
				this._tree!.clearSelection();
			}
		}
		if (selected) {
			if (this._tree instanceof AsyncServerTree) {
				this._tree.setSelection(this._tree.getSelection().concat(element));
				this._tree.reveal(element);
			} else {
				this._tree!.select(element);
				return this._tree!.reveal(element);
			}
		} else {
			if (this._tree instanceof AsyncServerTree) {
				this._tree.setSelection(this._tree.getSelection().filter(item => item !== element));
			} else {
				this._tree!.deselect(element);
			}
		}
	}

	/**
	 * Check if the given element in the tree is expanded
	 */
	public isExpanded(element: ServerTreeElement): boolean {
		if (this._tree instanceof AsyncServerTree) {
			return !this._tree.getNode(element).collapsed;
		} else {
			return this._tree!.isExpanded(element);
		}

	}

	/**
	 * Return actions in the context menu
	 */
	private onTreeNodeContextMenu(e: ITreeContextMenuEvent<ServerTreeElement>): void {
		if (e.element) {
			e.browserEvent.preventDefault();
			e.browserEvent.stopPropagation();
			this._tree!.setSelection([e.element]);
			const actionContext = this.getActionContext(e.element);
			this._contextMenuService.showContextMenu({
				getAnchor: () => e.anchor,
				getActions: () => this._actionProvider.getActions(this._tree!, e.element),
				getKeyBinding: (action) => this._keybindingService.lookupKeybinding(action.id),
				onHide: (wasCancelled?: boolean) => {
					if (wasCancelled) {
						this._tree!.domFocus();
					}
				},
				getActionsContext: () => (actionContext)
			});
		}
	}

	private async onTreeNodeDoubleClick(node: ServerTreeElement): Promise<void> {
		const action = this._actionProvider.getDefaultAction(this.tree, node);

		if (action) {
			this._actionRunner.run(action, this.getActionContext(node)).catch(errors.onUnexpectedError);
		} else {
			// If no default action is defined, fallback to the default behavior of opening the dashboard.
			// Open dashboard on double click for server and database nodes
			let connectionProfile: ConnectionProfile | undefined;
			if (node instanceof ConnectionProfile) {
				connectionProfile = node;
				await TreeUpdateUtils.connectAndCreateOeSession(connectionProfile, {
					params: undefined,
					saveTheConnection: true,
					showConnectionDialogOnError: true,
					showFirewallRuleOnError: true,
					showDashboard: true
				}, this._connectionManagementService, this._objectExplorerService, this.tree);
			} else if (node instanceof TreeNode) {
				if (TreeUpdateUtils.isAvailableDatabaseNode(node)) {
					connectionProfile = TreeUpdateUtils.getConnectionProfile(node);
					this._connectionManagementService.showDashboard(connectionProfile);
				}
			}
		}
	}

	private getActionContext(element: ServerTreeElement): any {
		let actionContext: any;
		if (element instanceof TreeNode) {
			let context = new ObjectExplorerActionsContext();
			context.nodeInfo = element.toNodeInfo();
			// Note: getting DB name before, but intentionally not using treeUpdateUtils.getConnectionProfile as it replaces
			// the connection ID with a new one. This breaks a number of internal tasks
			context.connectionProfile = element.getConnectionProfile()!.toIConnectionProfile();
			context.connectionProfile.databaseName = element.getDatabaseName();
			actionContext = context;
		} else if (element instanceof ConnectionProfile) {
			let context = new ObjectExplorerActionsContext();
			context.connectionProfile = element.toIConnectionProfile();
			context.isConnectionNode = true;
			actionContext = context;
		} else {
			// TODO: because the connection group is used as a context object and isn't serializable,
			// the Group-level context menu is not currently extensible
			actionContext = element;
		}
		return actionContext;
	}

	private async refreshConnectionTreeTitles(): Promise<void> {
		let treeInput = TreeUpdateUtils.getTreeInput(this._connectionManagementService);
		let treeArray = TreeUpdateUtils.alterTreeChildrenTitles([treeInput]);
		treeInput = treeArray[0];
		await this._tree!.setInput(treeInput);
	}
}<|MERGE_RESOLUTION|>--- conflicted
+++ resolved
@@ -315,16 +315,9 @@
 					await this._tree.expand(e.profile);
 				} else {
 					// If the profile was not moved to a different group then just update the profile in the group.
-<<<<<<< HEAD
-					oldProfileParent.connections[oldProfileParent.connections.findIndex(c => c.id === e.oldProfileId)] = e.profile;
-					e.profile.parent = oldProfileParent;
-					e.profile.groupId = oldProfileParent.id;
-					await this._tree.updateChildren(oldProfileParent);
-					await this.refreshConnectionTreeTitles();
-=======
 					oldProfileParent.replaceConnection(e.profile, e.oldProfileId);
 					await this._tree.updateChildren(oldProfileParent)
->>>>>>> a9bc34ac
+					await this.refreshConnectionTreeTitles();
 					await this._tree.revealSelectFocusElement(e.profile);
 					await this._tree.expand(e.profile);
 				}
