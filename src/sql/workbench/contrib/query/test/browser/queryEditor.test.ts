--- conflicted
+++ resolved
@@ -285,11 +285,7 @@
 					return new RunQueryAction(undefined, undefined, undefined);
 				});
 
-<<<<<<< HEAD
 			let fileInput = new UntitledTextEditorInput(URI.parse('file://testUri'), false, '', '', '', instantiationService.object, undefined, undefined, undefined, undefined, undefined);
-=======
-			let fileInput = new UntitledTextEditorInput(URI.parse('file://testUri'), false, '', '', '', instantiationService.object, undefined, new SimpleUriLabelService(), undefined, undefined, undefined);
->>>>>>> f5ce7fb2
 			queryModelService = TypeMoq.Mock.ofType(TestQueryModelService, TypeMoq.MockBehavior.Strict);
 			queryModelService.setup(x => x.disposeQuery(TypeMoq.It.isAny()));
 			queryModelService.setup(x => x.onRunQueryComplete).returns(() => Event.None);
