--- conflicted
+++ resolved
@@ -255,9 +255,9 @@
 		const separator = Taskbar.createTaskbarSeparator();
 		let content: ITaskbarContent[];
 		const previewFeaturesEnabled = this.configurationService.getValue('workbench')['enablePreviewFeatures'];
-<<<<<<< HEAD
 		// TODOKusto: needs to be changed appropriately
 		if (input.getDescription() === 'MSSQL') {
+			const notebookConvertActionsEnabled = this.configurationService.getValue('notebook')['showNotebookConvertActions'];
 			if (previewFeaturesEnabled) {
 				content = [
 					{ action: this._runQueryAction },
@@ -271,6 +271,10 @@
 					{ action: this._toggleSqlcmdMode }, // Preview
 					{ action: this._exportAsNotebookAction } // Preview
 				];
+
+				if (notebookConvertActionsEnabled) {
+					content.push({ action: this._exportAsNotebookAction });
+				}
 			}
 			else {
 				content = [
@@ -285,26 +289,6 @@
 		}
 		else {
 			// Actions without SQL specific actions.
-=======
-		const notebookConvertActionsEnabled = this.configurationService.getValue('notebook')['showNotebookConvertActions'];
-		if (previewFeaturesEnabled) {
-			content = [
-				{ action: this._runQueryAction },
-				{ action: this._cancelQueryAction },
-				{ element: separator },
-				{ action: this._toggleConnectDatabaseAction },
-				{ action: this._changeConnectionAction },
-				{ action: this._listDatabasesAction },
-				{ element: separator },
-				{ action: this._estimatedQueryPlanAction }, // Preview
-				{ action: this._toggleSqlcmdMode }, // Preview
-			];
-
-			if (notebookConvertActionsEnabled) {
-				content.push({ action: this._exportAsNotebookAction });
-			}
-		} else {
->>>>>>> fc9d08a6
 			content = [
 				{ action: this._runQueryAction },
 				{ action: this._cancelQueryAction },
