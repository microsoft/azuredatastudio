--- conflicted
+++ resolved
@@ -5,7 +5,6 @@
 
 import 'vs/css!./media/gridPanel';
 
-import { ScrollableSplitView, IView, Orientation } from 'sql/base/browser/ui/scrollableSplitview/scrollableSplitview';
 import { ITableStyles, ITableMouseEvent } from 'sql/base/browser/ui/table/interfaces';
 import { attachTableStyler } from 'sql/platform/theme/common/styler';
 import QueryRunner, { QueryGridDataProvider } from 'sql/workbench/services/query/common/queryRunner';
@@ -32,13 +31,8 @@
 import { Disposable, dispose, DisposableStore } from 'vs/base/common/lifecycle';
 import { range, find } from 'vs/base/common/arrays';
 import { generateUuid } from 'vs/base/common/uuid';
-<<<<<<< HEAD
-import { ActionBar, ActionsOrientation, Separator } from 'vs/base/browser/ui/actionbar/actionbar';
-import { Dimension, isInDOM } from 'vs/base/browser/dom';
-=======
 import { ActionBar, ActionsOrientation } from 'vs/base/browser/ui/actionbar/actionbar';
 import { isInDOM, Dimension } from 'vs/base/browser/dom';
->>>>>>> 094ee7c5
 import { IInstantiationService } from 'vs/platform/instantiation/common/instantiation';
 import { IEditorService } from 'vs/workbench/services/editor/common/editorService';
 import { IAction, Separator } from 'vs/base/common/actions';
@@ -69,13 +63,8 @@
 
 export class GridPanel extends Disposable {
 	private container = document.createElement('div');
-<<<<<<< HEAD
-	private splitView: ScrollableSplitView;
+	private scrollableView: ScrollableView;
 	private tables: Array<GridTable<any> | HighPerfGridTable<any>> = [];
-=======
-	private scrollableView: ScrollableView;
-	private tables: GridTable<any>[] = [];
->>>>>>> 094ee7c5
 	private tableDisposable = this._register(new DisposableStore());
 	private queryRunnerDisposables = this._register(new DisposableStore());
 	private currentHeight: number;
@@ -92,17 +81,10 @@
 		@IThemeService private readonly themeService: IThemeService,
 	) {
 		super();
-<<<<<<< HEAD
-		this.splitView = new ScrollableSplitView(this.container, { enableResizing: false, verticalScrollbarVisibility: ScrollbarVisibility.Visible, scrollDebounce: 0 });
-		this.splitView.onScroll(e => {
-			if (this.state && this.splitView.length !== 0) {
-				this.state.scrollPosition = e;
-=======
 		this.scrollableView = new ScrollableView(this.container);
 		this.scrollableView.onDidScroll(e => {
 			if (this.state && this.scrollableView.length !== 0) {
 				this.state.scrollPosition = e.scrollTop;
->>>>>>> 094ee7c5
 			}
 		});
 	}
@@ -389,20 +371,12 @@
 	constructor(
 		state: GridTableState,
 		protected _resultSet: ResultSetSummary,
-<<<<<<< HEAD
+		private readonly options: IGridTableOptions = { actionOrientation: ActionsOrientation.VERTICAL },
 		@IContextMenuService private readonly contextMenuService: IContextMenuService,
 		@IInstantiationService protected readonly instantiationService: IInstantiationService,
 		@IEditorService private readonly editorService: IEditorService,
 		@IUntitledTextEditorService private readonly untitledEditorService: IUntitledTextEditorService,
 		@IConfigurationService private readonly configurationService: IConfigurationService
-=======
-		protected contextMenuService: IContextMenuService,
-		protected instantiationService: IInstantiationService,
-		protected editorService: IEditorService,
-		protected untitledEditorService: IUntitledTextEditorService,
-		protected configurationService: IConfigurationService,
-		private readonly options: IGridTableOptions = { actionOrientation: ActionsOrientation.VERTICAL }
->>>>>>> 094ee7c5
 	) {
 		super();
 		let config = this.configurationService.getValue<{ rowHeight: number }>('resultsGrid');
