--- conflicted
+++ resolved
@@ -145,7 +145,6 @@
 
 		let tableRows = this.convertPropertiesToTableRows(primaryProps, secondaryProps);
 		tableRows = this.sortPropertiesByDisplayValueEquivalency(tableRows);
-<<<<<<< HEAD
 		switch (this.propertyRowExpansionMode) {
 			case PropertyRowExpansionMode.ExpandAll:
 				this.setExpansionModeForAllCollapsiblePropertyRows(tableRows, true);
@@ -155,9 +154,6 @@
 				break;
 		}
 
-		this.setSummaryElement(this.getExpensivePropertySummary(tableRows));
-=======
->>>>>>> 65a3bd74
 		this.populateTable(columns, tableRows);
 	}
 
