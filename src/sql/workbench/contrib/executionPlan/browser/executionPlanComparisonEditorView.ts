--- conflicted
+++ resolved
@@ -349,20 +349,14 @@
 					const id = e.id.replace(`element-`, '');
 					if (this._topSimilarNode.has(id)) {
 						const similarNode = this._topSimilarNode.get(id);
-<<<<<<< HEAD
-						const element = this._activeBottomPlanDiagram.getElementById(`element-` + similarNode.matchingNodesId[0]);
-						if (this._activeBottomPlanDiagram.getSelectedElement() && similarNode.matchingNodesId.find(m => this._activeBottomPlanDiagram.getSelectedElement().id === `element-` + m) !== undefined) {
-							return;
-=======
 
 						if (this.activeBottomPlanDiagram) {
 							const element = this.activeBottomPlanDiagram.getElementById(`element-` + similarNode.matchingNodesId[0]);
-							if (similarNode.matchingNodesId.find(m => this.activeBottomPlanDiagram.getSelectedElement().id === `element-` + m) !== undefined) {
+							if (this.activeBottomPlanDiagram.getSelectedElement() && similarNode.matchingNodesId.find(m => this.activeBottomPlanDiagram.getSelectedElement().id === `element-` + m) !== undefined) {
 								return;
 							}
 
 							this.activeBottomPlanDiagram.selectElement(element);
->>>>>>> a39d73da
 						}
 					}
 				});
@@ -395,20 +389,14 @@
 					const id = e.id.replace(`element-`, '');
 					if (this._bottomSimilarNode.has(id)) {
 						const similarNode = this._bottomSimilarNode.get(id);
-<<<<<<< HEAD
-						const element = this._activeTopPlanDiagram.getElementById(`element-` + similarNode.matchingNodesId[0]);
-						if (this._activeTopPlanDiagram.getSelectedElement() && similarNode.matchingNodesId.find(m => this._activeTopPlanDiagram.getSelectedElement().id === `element-` + m) !== undefined) {
-							return;
-=======
 
 						if (this.activeTopPlanDiagram) {
 							const element = this.activeTopPlanDiagram.getElementById(`element-` + similarNode.matchingNodesId[0]);
-							if (similarNode.matchingNodesId.find(m => this.activeTopPlanDiagram.getSelectedElement().id === `element-` + m) !== undefined) {
+							if (this.activeTopPlanDiagram.getSelectedElement() && similarNode.matchingNodesId.find(m => this.activeTopPlanDiagram.getSelectedElement().id === `element-` + m) !== undefined) {
 								return;
 							}
 
 							this.activeTopPlanDiagram.selectElement(element);
->>>>>>> a39d73da
 						}
 					}
 				});
