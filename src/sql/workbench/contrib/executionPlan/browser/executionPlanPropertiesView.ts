/*---------------------------------------------------------------------------------------------
 *  Copyright (c) Microsoft Corporation. All rights reserved.
 *  Licensed under the Source EULA. See License.txt in the project root for license information.
 *--------------------------------------------------------------------------------------------*/

import * as DOM from 'vs/base/browser/dom';
import type * as azdata from 'azdata';
import { localize } from 'vs/nls';
import { IThemeService } from 'vs/platform/theme/common/themeService';
import { removeLineBreaks } from 'sql/base/common/strings';
import { isString } from 'vs/base/common/types';
import { treeGridExpandableColumnFormatter, textFormatter } from 'sql/base/browser/ui/table/formatters';
import { ExecutionPlanPropertiesViewBase, PropertiesSortType } from 'sql/workbench/contrib/executionPlan/browser/executionPlanPropertiesViewBase';

export class ExecutionPlanPropertiesView extends ExecutionPlanPropertiesViewBase {
	// Div that holds the name of the element selected
	private _operationName!: HTMLElement;
	private _model: ExecutionPlanPropertiesViewModel;

	public constructor(
		parentContainer: HTMLElement,
		themeService: IThemeService
	) {
		super(parentContainer, themeService);
		this._model = <ExecutionPlanPropertiesView>{};
		this._operationName = DOM.$('h3');
		this._operationName.classList.add('operation-name');
		this._parentContainer.appendChild(this._operationName);
		this.setHeader(this._operationName);

		this._parentContainer.style.display = 'none';
	}

	public set graphElement(element: azdata.executionPlan.ExecutionPlanNode | azdata.executionPlan.ExecutionPlanEdge) {
		this._model.graphElement = element;
		this.renderView();
	}

	public sortPropertiesAlphabetically(props: azdata.executionPlan.ExecutionPlanGraphElementProperty[]): azdata.executionPlan.ExecutionPlanGraphElementProperty[] {
		return props.sort((a, b) => {
			if (!a?.name && !b?.name) {
				return 0;
			} else if (!a?.name) {
				return -1;
			} else if (!b?.name) {
				return 1;
			} else {
				return a.name.localeCompare(b.name);
			}
		});
	}

	public sortPropertiesReverseAlphabetically(props: azdata.executionPlan.ExecutionPlanGraphElementProperty[]): azdata.executionPlan.ExecutionPlanGraphElementProperty[] {
		return props.sort((a, b) => {
			if (!a?.name && !b?.name) {
				return 0;
			} else if (!a?.name) {
				return -1;
			} else if (!b?.name) {
				return 1;
			} else {
				return b.name.localeCompare(a.name);
			}
		});
	}


	public sortPropertiesByImportance(props: azdata.executionPlan.ExecutionPlanGraphElementProperty[]): azdata.executionPlan.ExecutionPlanGraphElementProperty[] {
		return props.sort((a, b) => {
			if (!a?.displayOrder && !b?.displayOrder) {
				return 0;
			} else if (!a?.displayOrder) {
				return -1;
			} else if (!b?.displayOrder) {
				return 1;
			} else {
				return a.displayOrder - b.displayOrder;
			}
		});
	}

	public renderView(): void {
		if (this._model.graphElement) {
			const nodeName = (<azdata.executionPlan.ExecutionPlanNode>this._model.graphElement).name;
			this._operationName.innerText = nodeName ? removeLineBreaks(nodeName) : localize('executionPlanPropertiesEdgeOperationName', "Edge"); //since edges do not have names like node, we set the operation name to 'Edge'
		}

		const columns: Slick.Column<Slick.SlickData>[] = [
			{
				id: 'name',
				name: localize('nodePropertyViewNameNameColumnHeader', "Name"),
				field: 'name',
				width: 250,
				editor: Slick.Editors.Text,
				headerCssClass: 'prop-table-header',
				formatter: treeGridExpandableColumnFormatter
			},
			{
				id: 'value',
				name: localize('nodePropertyViewNameValueColumnHeader', "Value"),
				field: 'value',
				width: 250,
				editor: Slick.Editors.Text,
				headerCssClass: 'prop-table-header',
				formatter: textFormatter
			}
		];

		this.populateTable(columns, this.convertModelToTableRows(this._model.graphElement.properties, -1, 0));
	}

	private convertModelToTableRows(props: azdata.executionPlan.ExecutionPlanGraphElementProperty[], parentIndex: number, indent: number, rows: { [key: string]: string }[] = []): { [key: string]: string }[] {
		if (!props) {
			return rows;
		}

		switch (this.sortType) {
			case PropertiesSortType.DisplayOrder:
				props = this.sortPropertiesByImportance(props);
				break;
			case PropertiesSortType.Alphabetical:
				props = this.sortPropertiesAlphabetically(props);
				break;
			case PropertiesSortType.ReverseAlphabetical:
				props = this.sortPropertiesReverseAlphabetically(props);
				break;
		}

		const parentRowCellStyling = 'font-weight: bold';

		props.forEach((p, i) => {
			let row = {};
			rows.push(row);
			row['name'] = p.name;
			row['parent'] = parentIndex;
			//row['indent'] = indent;
			if (!isString(p.value)) {
<<<<<<< HEAD
				row['value'] = removeLineBreaks(p.displayValue, ' ');
				row['tootltip'] = p.displayValue;
				//row['isParent'] = true;
=======
				// Styling values in the parent row differently to make them more apparent and standout compared to the rest of the cells.
				row['name'] = {
					text: row['name'],
					style: parentRowCellStyling
				};
				row['value'] = {
					text: removeLineBreaks(p.displayValue, ' '),
					style: parentRowCellStyling
				};
>>>>>>> 7de41a98
				this.convertModelToTableRows(p.value, rows.length - 1, indent + 2, rows);
			} else {
				row['value'] = removeLineBreaks(p.displayValue, ' ');
				row['tooltip'] = p.displayValue;
			}
		});
		return rows;
	}
}

export interface ExecutionPlanPropertiesViewModel {
	graphElement: azdata.executionPlan.ExecutionPlanNode | azdata.executionPlan.ExecutionPlanEdge;
}<|MERGE_RESOLUTION|>--- conflicted
+++ resolved
@@ -135,11 +135,6 @@
 			row['parent'] = parentIndex;
 			//row['indent'] = indent;
 			if (!isString(p.value)) {
-<<<<<<< HEAD
-				row['value'] = removeLineBreaks(p.displayValue, ' ');
-				row['tootltip'] = p.displayValue;
-				//row['isParent'] = true;
-=======
 				// Styling values in the parent row differently to make them more apparent and standout compared to the rest of the cells.
 				row['name'] = {
 					text: row['name'],
@@ -149,7 +144,7 @@
 					text: removeLineBreaks(p.displayValue, ' '),
 					style: parentRowCellStyling
 				};
->>>>>>> 7de41a98
+				row['tootltip'] = p.displayValue;
 				this.convertModelToTableRows(p.value, rows.length - 1, indent + 2, rows);
 			} else {
 				row['value'] = removeLineBreaks(p.displayValue, ' ');
