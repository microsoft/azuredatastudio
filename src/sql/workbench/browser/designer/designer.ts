--- conflicted
+++ resolved
@@ -42,12 +42,9 @@
 import { IThemeService } from 'vs/platform/theme/common/themeService';
 import { listActiveSelectionBackground, listActiveSelectionForeground } from 'vs/platform/theme/common/colorRegistry';
 import { alert } from 'vs/base/browser/ui/aria/aria';
-<<<<<<< HEAD
 import { layoutDesignerTable, TableHeaderRowHeight, TableRowHeight } from 'sql/workbench/browser/designer/designerTableUtil';
-=======
 import { Dropdown, IDropdownStyles } from 'sql/base/browser/ui/editableDropdown/browser/dropdown';
 import { IListStyles } from 'vs/base/browser/ui/list/listWidget';
->>>>>>> 72632bc3
 
 export interface IDesignerStyle {
 	tabbedPanelStyles?: ITabbedPanelStyles;
@@ -740,28 +737,12 @@
 				container.appendChild(DOM.$('')).appendChild(DOM.$('span.component-label')).innerText = componentDefinition.componentProperties?.title ?? '';
 				const dropdownContainer = container.appendChild(DOM.$(''));
 				const dropdownProperties = componentDefinition.componentProperties as DropDownProperties;
-<<<<<<< HEAD
-				const dropdown = new SelectBox(dropdownProperties.values as string[] || [], undefined, this._contextViewProvider, undefined);
-				dropdown.setAriaLabel(componentDefinition.componentProperties?.title);
-				dropdown.render(dropdownContainer);
-				dropdown.selectElem.style.height = '25px';
-				dropdown.onDidSelect((e) => {
-					this.handleEdit({ type: DesignerEditType.Update, path: propertyPath, value: e.selected, source: view });
-				});
-				dropdown.onDidFocus(() => {
-					if (view === 'PropertiesView') {
-						this._propertiesPane.updateDescription(componentDefinition);
-					} else if (view === 'TabsView' || view === 'TopContentView') {
-						this.updatePropertiesPane(DesignerRootObjectPath);
-					}
-				});
-=======
 				let dropdown;
 				if (dropdownProperties.isEditable) {
 					dropdown = new Dropdown(dropdownContainer, this._contextViewProvider, { values: dropdownProperties.values as string[] || [] });
 					dropdown.ariaLabel = componentDefinition.componentProperties?.title;
 					dropdown.onValueChange((value) => {
-						this.handleEdit({ type: DesignerEditType.Update, path: propertyPath, value: value });
+						this.handleEdit({ type: DesignerEditType.Update, path: propertyPath, value: value, source: view });
 					});
 					dropdown.onFocus(() => {
 						if (view === 'PropertiesView') {
@@ -776,7 +757,7 @@
 					dropdown.render(dropdownContainer);
 					dropdown.selectElem.style.height = '25px';
 					dropdown.onDidSelect((e) => {
-						this.handleEdit({ type: DesignerEditType.Update, path: propertyPath, value: e.selected });
+						this.handleEdit({ type: DesignerEditType.Update, path: propertyPath, value: e.selected, source: view });
 					});
 					dropdown.onDidFocus(() => {
 						if (view === 'PropertiesView') {
@@ -786,7 +767,6 @@
 						}
 					});
 				}
->>>>>>> 72632bc3
 				component = dropdown;
 				break;
 			case 'checkbox':
@@ -875,11 +855,7 @@
 							return {
 								name: dropdownProperties.title,
 								field: propertyDefinition.propertyName,
-<<<<<<< HEAD
-								editor: this._tableCellEditorFactory.getSelectBoxEditorClass({ view: view, path: propertyPath }, dropdownProperties.values as string[]),
-=======
-								editor: this._tableCellEditorFactory.getDropdownEditorClass(propertyPath, dropdownProperties.values as string[], dropdownProperties.isEditable),
->>>>>>> 72632bc3
+								editor: this._tableCellEditorFactory.getDropdownEditorClass({ view: view, path: propertyPath }, dropdownProperties.values as string[], dropdownProperties.isEditable),
 								width: dropdownProperties.width as number
 							};
 						default:
