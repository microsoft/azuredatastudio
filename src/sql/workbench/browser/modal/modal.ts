--- conflicted
+++ resolved
@@ -230,24 +230,14 @@
 		}
 
 		if (!isUndefinedOrNull(this._title)) {
-<<<<<<< HEAD
 			if (this._modalOptions.renderHeader || this._modalOptions.renderHeader === undefined) {
 				this._modalHeaderSection = DOM.append(this._modalContent, DOM.$('.modal-header'));
 				if (this._modalOptions.hasBackButton) {
 					const container = DOM.append(this._modalHeaderSection, DOM.$('.modal-go-back'));
-					this._backButton = new Button(container);
+					this._backButton = new Button(container, { secondary: true });
 					this._backButton.icon = 'backButtonIcon';
 					this._backButton.title = localize('modal.back', "Back");
 				}
-=======
-			this._modalHeaderSection = DOM.append(this._modalContent, DOM.$('.modal-header'));
-			if (this._modalOptions.hasBackButton) {
-				const container = DOM.append(this._modalHeaderSection, DOM.$('.modal-go-back'));
-				this._backButton = new Button(container, { secondary: true });
-				this._backButton.icon = 'backButtonIcon';
-				this._backButton.title = localize('modal.back', "Back");
-			}
->>>>>>> 6f192f9a
 
 				if (this._modalOptions.hasTitleIcon) {
 					this._modalTitleIcon = DOM.append(this._modalHeaderSection, DOM.$('.modal-title-icon'));
