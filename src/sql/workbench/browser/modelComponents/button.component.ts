--- conflicted
+++ resolved
@@ -192,12 +192,10 @@
 		this.setPropertyFromUI<azdata.ButtonProperties, string>((properties, title) => { properties.title = title; }, newValue);
 	}
 
-<<<<<<< HEAD
 	private setFileType(value: string) {
 		this.properties.fileType = value;
 	}
 
-=======
 	private get ariaLabel(): string {
 		return this.getPropertyOrDefault<azdata.ButtonProperties, string>((properties) => properties.ariaLabel, '');
 	}
@@ -205,5 +203,4 @@
 	private set ariaLabel(newValue: string) {
 		this.setPropertyFromUI<azdata.ButtonProperties, string>((properties, ariaLabel) => { properties.ariaLabel = ariaLabel; }, newValue);
 	}
->>>>>>> bae87a0a
 }