/*---------------------------------------------------------------------------------------------
 *  Copyright (c) Microsoft Corporation. All rights reserved.
 *  Licensed under the Source EULA. See License.txt in the project root for license information.
 *--------------------------------------------------------------------------------------------*/
import 'vs/css!./media/button';
import {
	Component, Input, Inject, ChangeDetectorRef, forwardRef,
	ViewChild, ElementRef, OnDestroy, AfterViewInit
} from '@angular/core';

import * as azdata from 'azdata';

import { ComponentWithIconBase } from 'sql/workbench/browser/modelComponents/componentWithIconBase';
import { attachButtonStyler } from 'sql/platform/theme/common/styler';

import { SIDE_BAR_BACKGROUND, SIDE_BAR_TITLE_FOREGROUND } from 'vs/workbench/common/theme';
import { IWorkbenchThemeService } from 'vs/workbench/services/themes/common/workbenchThemeService';
import { focusBorder, foreground } from 'vs/platform/theme/common/colorRegistry';
import { Button } from 'sql/base/browser/ui/button/button';
import { InfoButton } from 'sql/base/browser/ui/infoButton/infoButton';
import { Color } from 'vs/base/common/color';
import { IComponentDescriptor, IComponent, IModelStore, ComponentEventType } from 'sql/platform/dashboard/browser/interfaces';
import { convertSize } from 'sql/base/browser/dom';
import { createIconCssClass } from 'sql/workbench/browser/modelComponents/iconUtils';

@Component({
	selector: 'modelview-button',
	template: `
	<ng-container *ngIf="!this.buttonType === 'Informational'"; else elseBlock>
		<label for={{this.label}}>
			<div #input style="width: 100%">
				<input #fileInput *ngIf="this.isFile === true" id={{this.label}} type="file" accept="{{ this.fileType }}" style="display: none">
			</div>
		</label>
	</ng-container>
	<ng-container #elseBlock>
		<div #informationalInput style="width: 100%;"></div>
	</ng-container>
	`
})
<<<<<<< HEAD

export default class ButtonComponent extends ComponentWithIconBase implements IComponent, OnDestroy, AfterViewInit {
=======
export default class ButtonComponent extends ComponentWithIconBase<azdata.ButtonProperties> implements IComponent, OnDestroy, AfterViewInit {
>>>>>>> 974e832f
	@Input() descriptor: IComponentDescriptor;
	@Input() modelStore: IModelStore;
	private _button: Button | InfoButton;
	public fileType: string = '.sql';

	@ViewChild('input', { read: ElementRef }) private _inputContainer: ElementRef;
	@ViewChild('informationalInput', { read: ElementRef }) private _informationalInputContainer: ElementRef;
	@ViewChild('fileInput', { read: ElementRef }) private _fileInputContainer: ElementRef;

	constructor(
		@Inject(forwardRef(() => ChangeDetectorRef)) changeRef: ChangeDetectorRef,
		@Inject(IWorkbenchThemeService) private themeService: IWorkbenchThemeService,
		@Inject(forwardRef(() => ElementRef)) el: ElementRef
	) {
		super(changeRef, el);
	}

	ngOnInit(): void {
		this.baseInit();

	}

	ngAfterViewInit(): void {
		if (this._inputContainer) {
			this._button = new Button(this._inputContainer.nativeElement);
		}

		if (this._informationalInputContainer) {
			this._button = new InfoButton(this._informationalInputContainer.nativeElement);
		}

		this._register(this._button);
		this._register(attachButtonStyler(this._button, this.themeService, {
			buttonBackground: SIDE_BAR_BACKGROUND, buttonHoverBackground: SIDE_BAR_BACKGROUND, buttonForeground: SIDE_BAR_TITLE_FOREGROUND
		}));
		this._register(this._button.onDidClick(e => {
			if (this._fileInputContainer) {
				const self = this;
				this._fileInputContainer.nativeElement.onchange = () => {
					let file = self._fileInputContainer.nativeElement.files[0];
					let reader = new FileReader();
					reader.onload = (e) => {
						let text = (<FileReader>e.target).result;
						self.fileContent = text.toString();
						self.fireEvent({
							eventType: ComponentEventType.onDidClick,
							args: {
								filePath: file.path,
								fileContent: self.fileContent
							}
						});
					};
					reader.readAsText(file);
				};
			} else {
				this.fireEvent({
					eventType: ComponentEventType.onDidClick,
					args: e
				});
			}
		}));
	}

	ngOnDestroy(): void {
		this.baseDestroy();
	}

	/// IComponent implementation

	public setLayout(layout: any): void {
		// TODO allow configuring the look and feel
		this.layout();
	}

	public setProperties(properties: { [key: string]: any; }): void {
		super.setProperties(properties);
		if (this._informationalInputContainer) {
			let button = this._button as InfoButton;
			button.buttonMaxHeight = this.properties.height;
			button.textTitle = this.properties.title;
			button.description = this.properties.description;
			button.iconClass = this.properties.iconClass;
			button.iconPath = createIconCssClass(this.properties.iconPath);
			button.iconHeight = this.properties.iconHeight;
			button.iconWidth = this.properties.iconWidth;
			button.buttonMaxWidth = this.properties.width;
		} else {
			this._button.enabled = this.enabled;
			this._button.label = this.label;

			if (this.properties.fileType) {
				this.fileType = properties.fileType;
			}
			this._button.title = this.title;

			// Button's ariaLabel gets set to the label by default.
			// We only want to override that if buttonComponent's ariaLabel is set explicitly.
			if (this.ariaLabel) {
				this._button.ariaLabel = this.ariaLabel;
			}

			if (this.width) {
				this._button.setWidth(convertSize(this.width.toString()));
			}
			if (this.height) {
				this._button.setHeight(convertSize(this.height.toString()));
			}
		}

		this.updateIcon();
		this._changeRef.detectChanges();
	}

	public focus(): void {
		this._button.focus();
	}

	protected updateIcon() {
		if (this.iconPath) {
			if (this.buttonType !== 'Informational') {
				if (!this._iconClass) {
					super.updateIcon();
					this._button.icon = this._iconClass + ' icon';
					// Styling for icon button
					this._register(attachButtonStyler(this._button, this.themeService, {
						buttonBackground: Color.transparent.toString(),
						buttonHoverBackground: Color.transparent.toString(),
						buttonFocusOutline: focusBorder,
						buttonForeground: foreground
					}));
				} else {
					super.updateIcon();
				}
			} else {
				if (!this._iconClass) {
					super.updateIcon();
					this._button.icon = this._iconClass + ' icon';
					// Styling for icon button
					this._register(attachButtonStyler(this._button, this.themeService, {
						buttonBackground: Color.transparent.toString(),
						buttonHoverBackground: Color.transparent.toString(),
						buttonFocusOutline: focusBorder,
						buttonForeground: foreground
					}));
				} else {
					super.updateIcon();
				}
			}
		}
	}

	// CSS-bound properties

	private get label(): string {
		return this.getPropertyOrDefault<string>((props) => props.label, '');
	}

	private set label(newValue: string) {
		this.setPropertyFromUI<string>(this.setValueProperties, newValue);
	}

	public get buttonType(): azdata.ButtonType {
		if (this.isFile === true) {
			return 'File' as azdata.ButtonType;
		} else {
			return this.getPropertyOrDefault<azdata.ButtonProperties, azdata.ButtonType>((props) => props.buttonType, 'Normal' as azdata.ButtonType);
		}
	}

	public get description(): string {
		return this.getPropertyOrDefault<azdata.ButtonProperties, string>((props) => props.description, '');
	}

	public get isFile(): boolean {
		return this.getPropertyOrDefault<boolean>((props) => props.isFile, false);
	}

	public set isFile(newValue: boolean) {
		this.setPropertyFromUI<boolean>(this.setFileProperties, newValue);
	}

	private get fileContent(): string {
		return this.getPropertyOrDefault<string>((props) => props.fileContent, '');
	}

	private set fileContent(newValue: string) {
		this.setPropertyFromUI<string>(this.setFileContentProperties, newValue);
	}

	private setFileContentProperties(properties: azdata.ButtonProperties, fileContent: string): void {
		properties.fileContent = fileContent;
	}

	private setValueProperties(properties: azdata.ButtonProperties, label: string): void {
		properties.label = label;
	}

	private setFileProperties(properties: azdata.ButtonProperties, isFile: boolean): void {
		properties.isFile = isFile;
	}
}<|MERGE_RESOLUTION|>--- conflicted
+++ resolved
@@ -38,12 +38,8 @@
 	</ng-container>
 	`
 })
-<<<<<<< HEAD
-
-export default class ButtonComponent extends ComponentWithIconBase implements IComponent, OnDestroy, AfterViewInit {
-=======
+
 export default class ButtonComponent extends ComponentWithIconBase<azdata.ButtonProperties> implements IComponent, OnDestroy, AfterViewInit {
->>>>>>> 974e832f
 	@Input() descriptor: IComponentDescriptor;
 	@Input() modelStore: IModelStore;
 	private _button: Button | InfoButton;
