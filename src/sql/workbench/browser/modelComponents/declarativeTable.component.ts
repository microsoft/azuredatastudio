/*---------------------------------------------------------------------------------------------
 *  Copyright (c) Microsoft Corporation. All rights reserved.
 *  Licensed under the Source EULA. See License.txt in the project root for license information.
 *--------------------------------------------------------------------------------------------*/

import 'vs/css!./media/declarativeTable';

import {
	Component, Input, Inject, ChangeDetectorRef, forwardRef, ElementRef, OnDestroy, AfterViewInit
} from '@angular/core';

import * as azdata from 'azdata';

import { ContainerBase } from 'sql/workbench/browser/modelComponents/componentBase';
import { ISelectData } from 'vs/base/browser/ui/selectBox/selectBox';
import { find, equals as arrayEquals } from 'vs/base/common/arrays';
import { localize } from 'vs/nls';
import { IComponent, IComponentDescriptor, IModelStore, ComponentEventType } from 'sql/platform/dashboard/browser/interfaces';
import { convertSize } from 'sql/base/browser/dom';

export enum DeclarativeDataType {
	string = 'string',
	category = 'category',
	boolean = 'boolean',
	editableCategory = 'editableCategory',
	component = 'component'
}

@Component({
	selector: 'modelview-declarativeTable',
<<<<<<< HEAD
	template: `
	<table role=grid #container *ngIf="columns" class="declarative-table" [style.height]="getHeight()" [style.width]="getWidth()" [attr.aria-label]="ariaLabel">
	<thead>
		<ng-container *ngFor="let column of columns; let c = index;">
		<th class="declarative-table-header" aria-sort="none" [style.width]="getColumnWidth(column)" [attr.aria-label]="column.ariaLabel" [ngStyle]="column.headerCssStyles" role="columnheader">
			{{column.displayName}}
			<checkbox *ngIf="isCheckBox(c)" [checked]="isHeaderChecked(c)" (onChange)="onHeaderCheckBoxChanged($event,c)" label="" ></checkbox>
		</th>
		</ng-container>
	</thead>
		<ng-container *ngIf="data">
			<ng-container *ngFor="let row of data;let r = index">
				<tr class="declarative-table-row">
					<ng-container *ngFor="let cellData of row;let c = index">
						<td class="declarative-table-cell" [style.width]="getColumnWidth(c)" [attr.aria-label]="getAriaLabel(r, c)" [ngStyle]="columns[c].rowCssStyles">
							<checkbox *ngIf="isCheckBox(c)" label="" (onChange)="onCheckBoxChanged($event,r,c)" [enabled]="isControlEnabled(c)" [checked]="isChecked(r,c)"></checkbox>
							<select-box *ngIf="isSelectBox(c)" [options]="getOptions(c)" (onDidSelect)="onSelectBoxChanged($event,r,c)" [selectedOption]="getSelectedOptionDisplayName(r,c)"></select-box>
							<editable-select-box *ngIf="isEditableSelectBox(c)" [options]="getOptions(c)" (onDidSelect)="onSelectBoxChanged($event,r,c)" [selectedOption]="getSelectedOptionDisplayName(r,c)"></editable-select-box>
							<input-box *ngIf="isInputBox(c)" [value]="cellData" (onDidChange)="onInputBoxChanged($event,r,c)"></input-box>
							<ng-container *ngIf="isLabel(c)" >{{cellData}}</ng-container>
							<model-component-wrapper *ngIf="isComponent(c) && getItemDescriptor(cellData)" [descriptor]="getItemDescriptor(cellData)" [modelStore]="modelStore"></model-component-wrapper>
						</td>
					</ng-container>
				</tr>
			</ng-container>
		</ng-container>
	</table>
	`
=======
	templateUrl: decodeURI(require.toUrl('./declarativeTable.component.html'))
>>>>>>> fb17b395
})
export default class DeclarativeTableComponent extends ContainerBase<any> implements IComponent, OnDestroy, AfterViewInit {
	@Input() descriptor: IComponentDescriptor;
	@Input() modelStore: IModelStore;

	public data: any[][] = [];
	public columns: azdata.DeclarativeTableColumn[] = [];

	constructor(
		@Inject(forwardRef(() => ChangeDetectorRef)) changeRef: ChangeDetectorRef,
		@Inject(forwardRef(() => ElementRef)) el: ElementRef
	) {
		super(changeRef, el);
	}

	ngOnInit(): void {
		this.baseInit();
	}

	ngAfterViewInit(): void {
	}

	ngOnDestroy(): void {
		this.baseDestroy();
	}

	public isHeaderChecked(colIdx: number): boolean {
		let column: azdata.DeclarativeTableColumn = this.columns[colIdx];
		return column.isChecked;
	}

	public isCheckBox(colIdx: number): boolean {
		let column: azdata.DeclarativeTableColumn = this.columns[colIdx];
		return column.valueType === DeclarativeDataType.boolean;
	}

	public isControlEnabled(colIdx: number): boolean {
		let column: azdata.DeclarativeTableColumn = this.columns[colIdx];
		return !column.isReadOnly;
	}

	private isLabel(colIdx: number): boolean {
		let column: azdata.DeclarativeTableColumn = this.columns[colIdx];
		return column.isReadOnly && column.valueType === DeclarativeDataType.string;
	}

	public isChecked(rowIdx: number, colIdx: number): boolean {
		let cellData = this.data[rowIdx][colIdx];
		return cellData;
	}

	public onInputBoxChanged(e: string, rowIdx: number, colIdx: number): void {
		this.onCellDataChanged(e, rowIdx, colIdx);
	}

	public onCheckBoxChanged(e: boolean, rowIdx: number, colIdx: number): void {
		this.onCellDataChanged(e, rowIdx, colIdx);
	}

	public onHeaderCheckBoxChanged(e: boolean, colIdx: number): void {
<<<<<<< HEAD
		this.data.forEach((row, rowidx) => {
			if (row[colIdx] !== e) {
				this.onCellDataChanged(e, rowidx, colIdx);
=======
		this.data.forEach((row, rowIdx) => {
			if (row[colIdx] !== e) {
				this.onCellDataChanged(e, rowIdx, colIdx);
>>>>>>> fb17b395
			}
		});
		this._changeRef.detectChanges();
	}

	public trackByFnRows(index: number, item: any): any {
		return index;
	}

	public trackByFnCols(index: number, item: any): any {
		return index;
	}

	public onSelectBoxChanged(e: ISelectData | string, rowIdx: number, colIdx: number): void {

		let column: azdata.DeclarativeTableColumn = this.columns[colIdx];
		if (column.categoryValues) {
			if (typeof e === 'string') {
				let category = find(column.categoryValues, c => c.displayName === e);
				if (category) {
					this.onCellDataChanged(category.name, rowIdx, colIdx);
				} else {
					this.onCellDataChanged(e, rowIdx, colIdx);
				}
			} else {
				this.onCellDataChanged(column.categoryValues[e.index].name, rowIdx, colIdx);
			}
		}
	}

	private onCellDataChanged(newValue: any, rowIdx: number, colIdx: number): void {
		this.data[rowIdx][colIdx] = newValue;
		let newCellData: azdata.TableCell = {
			row: rowIdx,
			column: colIdx,
			value: newValue
		};
		this.fireEvent({
			eventType: ComponentEventType.onDidChange,
			args: newCellData
		});
	}

	public isSelectBox(colIdx: number): boolean {
		let column: azdata.DeclarativeTableColumn = this.columns[colIdx];
		return column.valueType === DeclarativeDataType.category;
	}

	private isEditableSelectBox(colIdx: number): boolean {
		let column: azdata.DeclarativeTableColumn = this.columns[colIdx];
		return column.valueType === DeclarativeDataType.editableCategory;
	}

	public isInputBox(colIdx: number): boolean {
		let column: azdata.DeclarativeTableColumn = this.columns[colIdx];
		return column.valueType === DeclarativeDataType.string && !column.isReadOnly;
	}

	public isComponent(colIdx: number): boolean {
		return this.columns[colIdx].valueType === DeclarativeDataType.component;
	}

	public getColumnWidth(col: number | azdata.DeclarativeTableColumn): string {
		let column = typeof col === 'number' ? this.columns[col] : col;
		return convertSize(column.width, '30px');
	}

	public getOptions(colIdx: number): string[] {
		let column: azdata.DeclarativeTableColumn = this.columns[colIdx];
		return column.categoryValues ? column.categoryValues.map(x => x.displayName) : [];
	}

	public getSelectedOptionDisplayName(rowIdx: number, colIdx: number): string {
		let column: azdata.DeclarativeTableColumn = this.columns[colIdx];
		let cellData = this.data[rowIdx][colIdx];
		if (cellData && column.categoryValues) {
			let category = find(column.categoryValues, v => v.name === cellData);
			if (category) {
				return category.displayName;
			} else if (this.isEditableSelectBox(colIdx)) {
				return cellData;
			} else {
				return undefined;
			}
		} else {
			return '';
		}
	}

	public getAriaLabel(rowIdx: number, colIdx: number): string {
		const cellData = this.data[rowIdx][colIdx];
		return this.isLabel(colIdx) ? (cellData && cellData !== '' ? cellData : localize('blankValue', "blank")) : '';
	}

	public getItemDescriptor(componentId: string): IComponentDescriptor {
		return this.modelStore.getComponentDescriptor(componentId);
	}

	/// IComponent implementation

	public setLayout(layout: any): void {
		// TODO allow configuring the look and feel
		this.layout();
	}

	public setProperties(properties: { [key: string]: any; }): void {
		const newData = properties.data ?? [];
		this.columns = properties.columns ?? [];

		// check whether the data property is changed before actually setting the properties.
		const isDataPropertyChanged = !arrayEquals(this.data, newData ?? [], (a, b) => {
			return arrayEquals(a, b);
		});

		// the angular is using reference compare to determine whether the data is changed or not
		// so we are only updating it when the actual data has changed by doing the deep comparison.
		// if the data property is changed, we need add child components to the container,
		// so that the events can be passed upwards through the control hierarchy.
		if (isDataPropertyChanged) {
			this.clearContainer();
			this.data = newData;
			this.data?.forEach(row => {
				for (let i = 0; i < row.length; i++) {
					if (this.isComponent(i)) {
						this.addToContainer(this.getItemDescriptor(row[i] as string), undefined);
					}
				}
			});
		}
		super.setProperties(properties);
	}
}<|MERGE_RESOLUTION|>--- conflicted
+++ resolved
@@ -28,7 +28,6 @@
 
 @Component({
 	selector: 'modelview-declarativeTable',
-<<<<<<< HEAD
 	template: `
 	<table role=grid #container *ngIf="columns" class="declarative-table" [style.height]="getHeight()" [style.width]="getWidth()" [attr.aria-label]="ariaLabel">
 	<thead>
@@ -56,10 +55,8 @@
 			</ng-container>
 		</ng-container>
 	</table>
-	`
-=======
+	`,
 	templateUrl: decodeURI(require.toUrl('./declarativeTable.component.html'))
->>>>>>> fb17b395
 })
 export default class DeclarativeTableComponent extends ContainerBase<any> implements IComponent, OnDestroy, AfterViewInit {
 	@Input() descriptor: IComponentDescriptor;
@@ -120,15 +117,9 @@
 	}
 
 	public onHeaderCheckBoxChanged(e: boolean, colIdx: number): void {
-<<<<<<< HEAD
-		this.data.forEach((row, rowidx) => {
-			if (row[colIdx] !== e) {
-				this.onCellDataChanged(e, rowidx, colIdx);
-=======
 		this.data.forEach((row, rowIdx) => {
 			if (row[colIdx] !== e) {
 				this.onCellDataChanged(e, rowIdx, colIdx);
->>>>>>> fb17b395
 			}
 		});
 		this._changeRef.detectChanges();
