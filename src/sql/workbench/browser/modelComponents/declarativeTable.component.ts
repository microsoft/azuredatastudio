/*---------------------------------------------------------------------------------------------
 *  Copyright (c) Microsoft Corporation. All rights reserved.
 *  Licensed under the Source EULA. See License.txt in the project root for license information.
 *--------------------------------------------------------------------------------------------*/

import 'vs/css!./media/declarativeTable';

import {
	Component, Input, Inject, ChangeDetectorRef, forwardRef, ElementRef, OnDestroy, AfterViewInit
} from '@angular/core';

import * as azdata from 'azdata';

import { ContainerBase } from 'sql/workbench/browser/modelComponents/componentBase';
import { ISelectData } from 'vs/base/browser/ui/selectBox/selectBox';
import { equals as arrayEquals } from 'vs/base/common/arrays';
import { localize } from 'vs/nls';
import { IComponent, IComponentDescriptor, IModelStore, ComponentEventType } from 'sql/platform/dashboard/browser/interfaces';
import { convertSize } from 'sql/base/browser/dom';

export enum DeclarativeDataType {
	string = 'string',
	category = 'category',
	boolean = 'boolean',
	editableCategory = 'editableCategory',
	component = 'component'
}

@Component({
	selector: 'modelview-declarativeTable',
	templateUrl: decodeURI(require.toUrl('./declarativeTable.component.html'))
})
export default class DeclarativeTableComponent extends ContainerBase<any, azdata.DeclarativeTableProperties> implements IComponent, OnDestroy, AfterViewInit {
	@Input() descriptor: IComponentDescriptor;
	@Input() modelStore: IModelStore;

	private _data: azdata.DeclarativeTableCellValue[][] = [];
	private columns: azdata.DeclarativeTableColumn[] = [];
	private _selectedRow: number;

	constructor(
		@Inject(forwardRef(() => ChangeDetectorRef)) changeRef: ChangeDetectorRef,
		@Inject(forwardRef(() => ElementRef)) el: ElementRef
	) {
		super(changeRef, el);
	}

	ngOnInit(): void {
		this.baseInit();
	}

	ngAfterViewInit(): void {
	}

	ngOnDestroy(): void {
		this.baseDestroy();
	}

	public isHeaderChecked(colIdx: number): boolean {
		let column: azdata.DeclarativeTableColumn = this.columns[colIdx];
		return column.isChecked;
	}

	public isCheckBox(colIdx: number): boolean {
		let column: azdata.DeclarativeTableColumn = this.columns[colIdx];
		return column.valueType === DeclarativeDataType.boolean;
	}

	public isControlEnabled(colIdx: number): boolean {
		let column: azdata.DeclarativeTableColumn = this.columns[colIdx];
		return !column.isReadOnly;
	}

	private isLabel(colIdx: number): boolean {
		let column: azdata.DeclarativeTableColumn = this.columns[colIdx];
		return column.isReadOnly && column.valueType === DeclarativeDataType.string;
	}

	public isChecked(rowIdx: number, colIdx: number): boolean {
		let cellData = this.data[rowIdx][colIdx];
		if (cellData?.value === false) {
			return false;
		}
		// Disabling it to check for null and undefined.
		// eslint-disable-next-line eqeqeq
		return cellData != undefined;
	}

	public onInputBoxChanged(e: string, rowIdx: number, colIdx: number): void {
		this.onCellDataChanged(e, rowIdx, colIdx);
	}

	public onCheckBoxChanged(e: boolean, rowIdx: number, colIdx: number): void {
		this.onCellDataChanged(e, rowIdx, colIdx);
		// If all of the rows in that column are now checked, let's update the header.
		if (this.columns[colIdx].showCheckAll) {
			if (e) {
				for (let rowIdx = 0; rowIdx < this.data.length; rowIdx++) {
					if (this.data[rowIdx][colIdx].value === false) {
						return;
					}
				}
			}
			this.columns[colIdx].isChecked = e;
			this._changeRef.detectChanges();
		}
	}

	public onHeaderCheckBoxChanged(e: boolean, colIdx: number): void {
		this.columns[colIdx].isChecked = e;
		this.data.forEach((row, rowIdx) => {
			if (row[colIdx].value !== e) {
				this.onCellDataChanged(e, rowIdx, colIdx);
			}
		});
		this._changeRef.detectChanges();
	}

	public trackByFnCols(index: number, _item: any): number {
		return index;
	}

	public onSelectBoxChanged(e: ISelectData | string, rowIdx: number, colIdx: number): void {
		let column: azdata.DeclarativeTableColumn = this.columns[colIdx];

		if (column.categoryValues) {
			if (typeof e === 'string') {
				let category = column.categoryValues.find(c => c.displayName === e);
				if (category) {
					this.onCellDataChanged(category.name, rowIdx, colIdx);
				} else {
					this.onCellDataChanged(e, rowIdx, colIdx);
				}
			} else {
				this.onCellDataChanged(column.categoryValues[e.index].name, rowIdx, colIdx);
			}
		}
	}

	private onCellDataChanged(newValue: string | number | boolean | any, rowIdx: number, colIdx: number): void {
		this.data[rowIdx][colIdx].value = newValue;
		this.setPropertyFromUI<any[][]>((props, value) => props.data = value, this.data);
		let newCellData: azdata.TableCell = {
			row: rowIdx,
			column: colIdx,
			value: newValue
		};
		this.fireEvent({
			eventType: ComponentEventType.onDidChange,
			args: newCellData
		});
	}

	public isSelectBox(colIdx: number): boolean {
		let column: azdata.DeclarativeTableColumn = this.columns[colIdx];
		return column.valueType === DeclarativeDataType.category;
	}

	private isEditableSelectBox(colIdx: number): boolean {
		let column: azdata.DeclarativeTableColumn = this.columns[colIdx];
		return column.valueType === DeclarativeDataType.editableCategory;
	}

	public isInputBox(colIdx: number): boolean {
		let column: azdata.DeclarativeTableColumn = this.columns[colIdx];
		return column.valueType === DeclarativeDataType.string && !column.isReadOnly;
	}

	public isComponent(colIdx: number): boolean {
		return this.columns[colIdx].valueType === DeclarativeDataType.component;
	}

	public getColumnWidth(col: number | azdata.DeclarativeTableColumn): string {
		let column = typeof col === 'number' ? this.columns[col] : col;
		return convertSize(column.width, '30px');
	}

	public getOptions(colIdx: number): string[] {
		let column: azdata.DeclarativeTableColumn = this.columns[colIdx];
		return column.categoryValues ? column.categoryValues.map(x => x.displayName) : [];
	}

	public getSelectedOptionDisplayName(rowIdx: number, colIdx: number): string {
		let column: azdata.DeclarativeTableColumn = this.columns[colIdx];
		let cellData = this.data[rowIdx][colIdx];
		if (cellData && column.categoryValues) {
<<<<<<< HEAD
			let category = column.categoryValues.find(v => v.name === cellData);
=======
			let category = find(column.categoryValues, v => v.name === cellData.value);
>>>>>>> 61ceb72c
			if (category) {
				return category.displayName;
			} else if (this.isEditableSelectBox(colIdx)) {
				return String(cellData.value);
			} else {
				return undefined;
			}
		} else {
			return '';
		}
	}

	public getAriaLabel(rowIdx: number, colIdx: number): string {
		const cellData = this.data[rowIdx][colIdx];
		if (this.isLabel(colIdx)) {
			if (cellData) {
				if (cellData.ariaLabel) {
					return cellData.ariaLabel;
				} else if (cellData.value) {
					return String(cellData.value);
				}
			} else {
				return localize('blankValue', "blank");
			}
		}

		return '';
	}

	public getItemDescriptor(componentId: string): IComponentDescriptor {
		return this.modelStore.getComponentDescriptor(componentId);
	}

	/// IComponent implementation

	public setLayout(layout: any): void {
		// TODO allow configuring the look and feel
		this.layout();
	}

	private static ACCEPTABLE_VALUES = new Set<string>(['number', 'string', 'boolean']);
	public setProperties(properties: azdata.DeclarativeTableProperties): void {
		const basicData: any[][] = properties.data ?? [];
		const complexData: azdata.DeclarativeTableCellValue[][] = properties.dataValues;
		let finalData: azdata.DeclarativeTableCellValue[][];

		finalData = basicData.map(row => {
			return row.map((value): azdata.DeclarativeTableCellValue => {
				if (DeclarativeTableComponent.ACCEPTABLE_VALUES.has(typeof (value))) {
					return {
						value: value
					};
				} else {
					return {
						value: JSON.stringify(value)
					};
				}
			});
		});

		if (finalData.length <= 0) {
			finalData = complexData;
		}

		this.columns = properties.columns ?? [];

		// check whether the data property is changed before actually setting the properties.
		const isDataPropertyChanged = !arrayEquals(this.data, finalData ?? [], (a, b) => {
			return arrayEquals(a, b);
		});

		// the angular is using reference compare to determine whether the data is changed or not
		// so we are only updating it when the actual data has changed by doing the deep comparison.
		// if the data property is changed, we need add child components to the container,
		// so that the events can be passed upwards through the control hierarchy.
		if (isDataPropertyChanged) {
			this.clearContainer();
			this._data = finalData;
			this.data?.forEach(row => {
				for (let i = 0; i < row.length; i++) {
					if (this.isComponent(i)) {
						this.addToContainer(this.getItemDescriptor(row[i].value as string), undefined);
					}
				}
			});
		}
		super.setProperties(properties);
	}

	public get data(): azdata.DeclarativeTableCellValue[][] {
		return this._data;
	}

	public isRowSelected(row: number): boolean {
		// Only react when the user wants you to
		if (this.getProperties().selectEffect !== true) {
			return false;
		}
		return this._selectedRow === row;
	}

	public onCellClick(row: number) {
		// Only react when the user wants you to
		if (this.getProperties().selectEffect !== true) {
			return;
		}
		if (!this.isRowSelected(row)) {
			this._selectedRow = row;
			this._changeRef.detectChanges();

			this.fireEvent({
				eventType: ComponentEventType.onDidClick,
				args: {
					row
				}
			});
		}
	}
}<|MERGE_RESOLUTION|>--- conflicted
+++ resolved
@@ -184,11 +184,7 @@
 		let column: azdata.DeclarativeTableColumn = this.columns[colIdx];
 		let cellData = this.data[rowIdx][colIdx];
 		if (cellData && column.categoryValues) {
-<<<<<<< HEAD
 			let category = column.categoryValues.find(v => v.name === cellData);
-=======
-			let category = find(column.categoryValues, v => v.name === cellData.value);
->>>>>>> 61ceb72c
 			if (category) {
 				return category.displayName;
 			} else if (this.isEditableSelectBox(colIdx)) {
