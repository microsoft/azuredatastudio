/*---------------------------------------------------------------------------------------------
 *  Copyright (c) Microsoft Corporation. All rights reserved.
 *  Licensed under the Source EULA. See License.txt in the project root for license information.
 *--------------------------------------------------------------------------------------------*/

import 'vs/css!./media/declarativeTable';

import {
	Component, Input, Inject, ChangeDetectorRef, forwardRef, ElementRef, OnDestroy, AfterViewInit
} from '@angular/core';

import * as azdata from 'azdata';

import { ContainerBase } from 'sql/workbench/browser/modelComponents/componentBase';
import { ISelectData } from 'vs/base/browser/ui/selectBox/selectBox';
import { equals as arrayEquals } from 'vs/base/common/arrays';
import { localize } from 'vs/nls';
import { IComponent, IComponentDescriptor, IModelStore, ComponentEventType, ModelViewAction } from 'sql/platform/dashboard/browser/interfaces';
import { convertSize } from 'sql/base/browser/dom';
import { ILogService } from 'vs/platform/log/common/log';

export enum DeclarativeDataType {
	string = 'string',
	category = 'category',
	boolean = 'boolean',
	editableCategory = 'editableCategory',
	component = 'component'
}

@Component({
	selector: 'modelview-declarativeTable',
	templateUrl: decodeURI(require.toUrl('./declarativeTable.component.html'))
})
export default class DeclarativeTableComponent extends ContainerBase<any, azdata.DeclarativeTableProperties> implements IComponent, OnDestroy, AfterViewInit {
	@Input() descriptor: IComponentDescriptor;
	@Input() modelStore: IModelStore;

	private _data: azdata.DeclarativeTableCellValue[][] = [];
	private columns: azdata.DeclarativeTableColumn[] = [];
	private _selectedRow: number;

	constructor(
		@Inject(forwardRef(() => ChangeDetectorRef)) changeRef: ChangeDetectorRef,
		@Inject(forwardRef(() => ElementRef)) el: ElementRef,
		@Inject(ILogService) logService: ILogService
	) {
		super(changeRef, el, logService);
	}

	ngAfterViewInit(): void {
		this.baseInit();
	}

	ngOnDestroy(): void {
		this.baseDestroy();
	}

	public isHeaderChecked(colIdx: number): boolean {
		let column: azdata.DeclarativeTableColumn = this.columns[colIdx];
		return column.isChecked;
	}

	public isCheckBox(colIdx: number): boolean {
		let column: azdata.DeclarativeTableColumn = this.columns[colIdx];
		return column.valueType === DeclarativeDataType.boolean;
	}

	public isControlEnabled(colIdx: number): boolean {
		let column: azdata.DeclarativeTableColumn = this.columns[colIdx];
		return !column.isReadOnly;
	}

	private isLabel(colIdx: number): boolean {
		let column: azdata.DeclarativeTableColumn = this.columns[colIdx];
		return column.isReadOnly && column.valueType === DeclarativeDataType.string;
	}

	public isChecked(rowIdx: number, colIdx: number): boolean {
		let cellData = this.data[rowIdx][colIdx];
		if (cellData?.value === false) {
			return false;
		}
		// Disabling it to check for null and undefined.
		// eslint-disable-next-line eqeqeq
		return cellData != undefined;
	}

	public onInputBoxChanged(e: string, rowIdx: number, colIdx: number): void {
		this.onCellDataChanged(e, rowIdx, colIdx);
	}

	public onCheckBoxChanged(e: boolean, rowIdx: number, colIdx: number): void {
		this.onCellDataChanged(e, rowIdx, colIdx);
		// If all of the rows in that column are now checked, let's update the header.
		if (this.columns[colIdx].showCheckAll) {
			if (e) {
				for (let rowIdx = 0; rowIdx < this.data.length; rowIdx++) {
					if (this.data[rowIdx][colIdx].value === false) {
						return;
					}
				}
			}
			this.columns[colIdx].isChecked = e;
			this._changeRef.detectChanges();
		}
	}

	public onHeaderCheckBoxChanged(e: boolean, colIdx: number): void {
		this.columns[colIdx].isChecked = e;
		this.data.forEach((row, rowIdx) => {
			if (row[colIdx].value !== e) {
				this.onCellDataChanged(e, rowIdx, colIdx);
			}
		});
		this._changeRef.detectChanges();
	}

	public trackByFnCols(index: number, _item: any): number {
		return index;
	}

	public onSelectBoxChanged(e: ISelectData | string, rowIdx: number, colIdx: number): void {
		let column: azdata.DeclarativeTableColumn = this.columns[colIdx];

		if (column.categoryValues) {
			if (typeof e === 'string') {
				let category = column.categoryValues.find(c => c.displayName === e);
				if (category) {
					this.onCellDataChanged(category.name, rowIdx, colIdx);
				} else {
					this.onCellDataChanged(e, rowIdx, colIdx);
				}
			} else {
				this.onCellDataChanged(column.categoryValues[e.index].name, rowIdx, colIdx);
			}
		}
	}

	private onCellDataChanged(newValue: string | number | boolean | any, rowIdx: number, colIdx: number): void {
		this.data[rowIdx][colIdx].value = newValue;

		if (this.properties.data) {
			this.setPropertyFromUI<any[][]>((props, value) => props.data = value, this.data);
		} else {
			this.setPropertyFromUI<any[][]>((props, value) => props.dataValues = value, this.data);
		}

		let newCellData: azdata.TableCell = {
			row: rowIdx,
			column: colIdx,
			value: newValue
		};
		this.fireEvent({
			eventType: ComponentEventType.onDidChange,
			args: newCellData
		});
	}

	public isSelectBox(colIdx: number): boolean {
		let column: azdata.DeclarativeTableColumn = this.columns[colIdx];
		return column.valueType === DeclarativeDataType.category;
	}

	private isEditableSelectBox(colIdx: number): boolean {
		let column: azdata.DeclarativeTableColumn = this.columns[colIdx];
		return column.valueType === DeclarativeDataType.editableCategory;
	}

	public isInputBox(colIdx: number): boolean {
		let column: azdata.DeclarativeTableColumn = this.columns[colIdx];
		return column.valueType === DeclarativeDataType.string && !column.isReadOnly;
	}

	public isComponent(colIdx: number): boolean {
		return this.columns[colIdx].valueType === DeclarativeDataType.component;
	}

	public getColumnWidth(col: number | azdata.DeclarativeTableColumn): string {
		let column = typeof col === 'number' ? this.columns[col] : col;
		return convertSize(column.width, '30px');
	}

	public getOptions(colIdx: number): string[] {
		let column: azdata.DeclarativeTableColumn = this.columns[colIdx];
		return column.categoryValues ? column.categoryValues.map(x => x.displayName) : [];
	}

	public getSelectedOptionDisplayName(rowIdx: number, colIdx: number): string {
		let column: azdata.DeclarativeTableColumn = this.columns[colIdx];
		let cellData = this.data[rowIdx][colIdx];
		if (cellData && column.categoryValues) {
			let category = column.categoryValues.find(v => v.name === cellData.value);
			if (category) {
				return category.displayName;
			} else if (this.isEditableSelectBox(colIdx)) {
				return String(cellData.value);
			} else {
				return undefined;
			}
		} else {
			return '';
		}
	}

	public getAriaLabel(rowIdx: number, colIdx: number): string {
		const cellData = this.data[rowIdx][colIdx];
		if (this.isLabel(colIdx)) {
			if (cellData) {
				if (cellData.ariaLabel) {
					return cellData.ariaLabel;
				} else if (cellData.value) {
					return String(cellData.value);
				}
			} else {
				return localize('blankValue', "blank");
			}
		}

		return '';
	}

	public getCheckAllColumnAriaLabel(colIdx: number): string {
		return localize('checkAllColumnLabel', "check all checkboxes in column: {0}", this.columns[colIdx].displayName);
	}

	public getHeaderAriaLabel(colIdx: number): string {
		const column = this.columns[colIdx];
		return (column.ariaLabel) ? column.ariaLabel : column.displayName;
	}

	public getItemDescriptor(componentId: string): IComponentDescriptor {
		return this.modelStore.getComponentDescriptor(componentId);
	}

	/// IComponent implementation

	public setLayout(layout: any): void {
		// TODO allow configuring the look and feel
		this.layout();
	}

	private static ACCEPTABLE_VALUES = new Set<string>(['number', 'string', 'boolean']);
	public setProperties(properties: azdata.DeclarativeTableProperties): void {
		const basicData: any[][] = properties.data ?? [];
		const complexData: azdata.DeclarativeTableCellValue[][] = properties.dataValues ?? [];
		let finalData: azdata.DeclarativeTableCellValue[][];

		finalData = basicData.map(row => {
			return row.map((value): azdata.DeclarativeTableCellValue => {
				if (DeclarativeTableComponent.ACCEPTABLE_VALUES.has(typeof (value))) {
					return {
						value: value
					};
				} else {
					return {
						value: JSON.stringify(value)
					};
				}
			});
		});

		if (finalData.length <= 0) {
			finalData = complexData;
		}

		this.columns = properties.columns ?? [];

		// check whether the data property is changed before actually setting the properties.
		const isDataPropertyChanged = !arrayEquals(this.data, finalData ?? [], (a, b) => {
			return arrayEquals(a, b);
		});

		// the angular is using reference compare to determine whether the data is changed or not
		// so we are only updating it when the actual data has changed by doing the deep comparison.
		// if the data property is changed, we need add child components to the container,
		// so that the events can be passed upwards through the control hierarchy.
		if (isDataPropertyChanged) {
			this.clearContainer();
			this._data = finalData;
		}
		super.setProperties(properties);
	}

	public get data(): azdata.DeclarativeTableCellValue[][] {
		return this._data;
	}

	public isRowSelected(row: number): boolean {
		// Only react when the user wants you to
		if (this.getProperties().selectEffect !== true) {
			return false;
		}
		return this._selectedRow === row;
	}

	public onCellClick(row: number) {
		// Only react when the user wants you to
		if (this.getProperties().selectEffect !== true) {
			return;
		}
		if (!this.isRowSelected(row)) {
			this._selectedRow = row;
			this._changeRef.detectChanges();

			this.fireEvent({
				eventType: ComponentEventType.onDidClick,
				args: {
					row
				}
			});
		}
	}

<<<<<<< HEAD
	private _filteredIndexes: number[] | undefined = undefined;

	public doAction(action: string, ...args: any[]): void {
		if (action === ModelViewAction.Filter) {
			this._filteredIndexes = args[0];
		}
		this._changeRef.detectChanges();
	}

	/**
	 * Checks whether a given row is filtered (not visible)
	 * @param row The row to check
	 */
	public isFiltered(row: number): boolean {
		if (this._filteredIndexes === undefined) {
			return false;
		}
		return this._filteredIndexes.includes(row) ? false : true;
=======
	public get CSSStyles(): azdata.CssStyles {
		return this.mergeCss(super.CSSStyles, {
			'width': this.getWidth(),
			'height': this.getHeight()
		});
>>>>>>> 52a642f3
	}
}<|MERGE_RESOLUTION|>--- conflicted
+++ resolved
@@ -36,6 +36,7 @@
 	@Input() modelStore: IModelStore;
 
 	private _data: azdata.DeclarativeTableCellValue[][] = [];
+	private _filteredRowIndexes: number[] | undefined = undefined;
 	private columns: azdata.DeclarativeTableColumn[] = [];
 	private _selectedRow: number;
 
@@ -311,12 +312,9 @@
 		}
 	}
 
-<<<<<<< HEAD
-	private _filteredIndexes: number[] | undefined = undefined;
-
 	public doAction(action: string, ...args: any[]): void {
 		if (action === ModelViewAction.Filter) {
-			this._filteredIndexes = args[0];
+			this._filteredRowIndexes = args[0];
 		}
 		this._changeRef.detectChanges();
 	}
@@ -326,16 +324,17 @@
 	 * @param row The row to check
 	 */
 	public isFiltered(row: number): boolean {
-		if (this._filteredIndexes === undefined) {
+		if (this._filteredRowIndexes === undefined) {
 			return false;
 		}
-		return this._filteredIndexes.includes(row) ? false : true;
-=======
+		return this._filteredRowIndexes.includes(row) ? false : true;
+	}
+
 	public get CSSStyles(): azdata.CssStyles {
 		return this.mergeCss(super.CSSStyles, {
 			'width': this.getWidth(),
 			'height': this.getHeight()
 		});
->>>>>>> 52a642f3
+
 	}
 }