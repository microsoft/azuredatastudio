/*---------------------------------------------------------------------------------------------
 *  Copyright (c) Microsoft Corporation. All rights reserved.
 *  Licensed under the Source EULA. See License.txt in the project root for license information.
 *--------------------------------------------------------------------------------------------*/
import 'vs/css!./media/flexContainer';

import {
	ChangeDetectorRef, ViewChildren, ElementRef, OnDestroy, QueryList, AfterViewInit
} from '@angular/core';

import * as types from 'vs/base/common/types';

import * as azdata from 'azdata';
import { Emitter } from 'vs/base/common/event';
import { IDisposable, Disposable } from 'vs/base/common/lifecycle';
import { ModelComponentWrapper } from 'sql/workbench/browser/modelComponents/modelComponentWrapper.component';
import { URI } from 'vs/base/common/uri';
import * as nls from 'vs/nls';
import { EventType, addDisposableListener } from 'vs/base/browser/dom';
import { StandardKeyboardEvent } from 'vs/base/browser/keyboardEvent';
import { IComponentDescriptor, IComponent, IModelStore, IComponentEventArgs, ComponentEventType } from 'sql/platform/dashboard/browser/interfaces';
import { convertSize } from 'sql/base/browser/dom';
import { ILogService } from 'vs/platform/log/common/log';

export type IUserFriendlyIcon = string | URI | { light: string | URI; dark: string | URI };

export class ItemDescriptor<T> {
	constructor(public descriptor: IComponentDescriptor, public config: T) { }
}

export abstract class ComponentBase<TPropertyBag extends azdata.ComponentProperties> extends Disposable implements IComponent, OnDestroy, AfterViewInit {
	protected properties: { [key: string]: any; } = {};
	private _valid: boolean = true;
	protected _validations: (() => boolean | Thenable<boolean>)[] = [];
	private _eventQueue: IComponentEventArgs[] = [];

	constructor(
		protected _changeRef: ChangeDetectorRef,
		protected _el: ElementRef,
		protected logService: ILogService) {
		super();
	}

	/// IComponent implementation

	abstract descriptor: IComponentDescriptor;
	abstract modelStore: IModelStore;
	protected _onEventEmitter = new Emitter<IComponentEventArgs>();

	public layout(): void {
		if (!this._changeRef['destroyed']) {
			this._changeRef.detectChanges();
		}
	}

	protected baseInit(): void {
		if (this.modelStore) {
			this.modelStore.registerComponent(this);
			this._validations.push(() => this.modelStore.validate(this));
		}
	}

	abstract ngAfterViewInit(): void;

	protected baseDestroy(): void {
		if (this.modelStore) {
			this.modelStore.unregisterComponent(this);
		}
		this.dispose();
	}

	ngOnDestroy(): void {
		this.dispose();
	}

	abstract setLayout(layout: any): void;

	getHtml(): any {
		return this._el.nativeElement;
	}

	public setDataProvider(handle: number, componentId: string, context: any): void {
	}

	public refreshDataProvider(item: any): void {
	}

	public updateStyles(): void {
		const element = (<HTMLElement>this._el.nativeElement);
		for (const style in this.CSSStyles) {
			element.style[style] = this.CSSStyles[style];
		}
	}

	public setProperties(properties: { [key: string]: any; }): void {
		properties = properties || {};
		this.properties = properties;
		this.updateStyles();
		this.layout();
		this.validate();
	}

	// Helper Function to update single property
	public updateProperty(key: string, value: any): void {
		if (key) {
			this.properties[key] = value;
			this.updateStyles();
			this.layout();
			this.validate();
		}
	}

	protected getProperties(): TPropertyBag {
		return this.properties as TPropertyBag;
	}

	protected getPropertyOrDefault<TValue>(propertyGetter: (property: TPropertyBag) => TValue, defaultVal: TValue) {
		let property = propertyGetter(this.getProperties());
		return types.isUndefinedOrNull(property) ? defaultVal : property;
	}

	protected setPropertyFromUI<TValue>(propertySetter: (TPropertyBag, TValue) => void, value: TValue) {
		propertySetter(this.getProperties(), value);
		this.fireEvent({
			eventType: ComponentEventType.PropertiesChanged,
			args: this.getProperties()
		});
		this.validate();
	}

	public get enabled(): boolean {
		let properties = this.getProperties();
		let enabled = properties['enabled'];
		if (enabled === undefined) {
			enabled = true;
			properties['enabled'] = enabled;
		}
		return <boolean>enabled;
	}

	public set enabled(value: boolean) {
		let properties = this.getProperties();
		properties['enabled'] = value;
		this.setProperties(properties);
	}

	public get height(): number | string {
		return this.getPropertyOrDefault<number | string>((props) => props.height, undefined);
	}

	public set height(newValue: number | string) {
		this.setPropertyFromUI<number | string>((props, value) => props.height = value, newValue);
	}

	public get width(): number | string {
		return this.getPropertyOrDefault<number | string>((props) => props.width, undefined);
	}

	public set width(newValue: number | string) {
		this.setPropertyFromUI<number | string>((props, value) => props.width = value, newValue);
	}

	public get position(): string {
		return this.getPropertyOrDefault<string>((props) => props.position, '');
	}

	public set position(newValue: string) {
		this.setPropertyFromUI<string>((properties, position) => { properties.position = position; }, newValue);
	}

	public get display(): azdata.DisplayType {
		return this.getPropertyOrDefault<azdata.DisplayType>((props) => props.display, undefined);
	}

	public set display(newValue: azdata.DisplayType) {
		this.setPropertyFromUI<string>((properties, display) => { properties.display = display; }, newValue);
	}

	public get ariaLabel(): string {
		return this.getPropertyOrDefault<string>((props) => props.ariaLabel, '');
	}

	public set ariaLabel(newValue: string) {
		this.setPropertyFromUI<string>((props, value) => props.ariaLabel = value, newValue);
	}

	public get ariaRole(): string {
		return this.getPropertyOrDefault<string>((props) => props.ariaRole, '');
	}

	public set ariaRole(newValue: string) {
		this.setPropertyFromUI<string>((props, value) => props.ariaRole = value, newValue);
	}

	public get ariaSelected(): boolean {
		return this.getPropertyOrDefault<boolean>((props) => props.ariaSelected, false);
	}

	public set ariaSelected(newValue: boolean) {
		this.setPropertyFromUI<boolean>((props, value) => props.ariaSelected = value, newValue);
	}

	public get ariaHidden(): boolean {
		return this.getPropertyOrDefault<boolean>((props) => props.ariaHidden, false);
	}

	public set ariaHidden(newValue: boolean) {
		this.setPropertyFromUI<boolean>((props, value) => props.ariaHidden = value, newValue);
	}

	public get CSSStyles(): { [key: string]: string } {
		return this.getPropertyOrDefault<{ [key: string]: string }>((props) => props.CSSStyles, {});
	}

	public set CSSStyles(newValue: { [key: string]: string }) {
		this.setPropertyFromUI<{ [key: string]: string }>((properties, CSSStyles) => { properties.CSSStyles = CSSStyles; }, newValue);
	}

	protected getWidth(): string {
		return this.width ? convertSize(this.width) : '';
	}

	protected getHeight(): string {
		return this.height ? convertSize(this.height) : '';
	}

	public get valid(): boolean {
		return this._valid;
	}

	public registerEventHandler(handler: (event: IComponentEventArgs) => void): IDisposable {
		if (this._eventQueue) {
			while (this._eventQueue.length > 0) {
				let event = this._eventQueue.pop();
				handler(event);
			}
			this._eventQueue = undefined;
		}
		return this._onEventEmitter.event(handler);
	}

	protected fireEvent(event: IComponentEventArgs) {
		this._onEventEmitter.fire(event);
		if (this._eventQueue) {
			this._eventQueue.push(event);
		}
	}

	public validate(): Thenable<boolean> {
		let validations = this._validations.map(validation => Promise.resolve(validation()));
		return Promise.all(validations).then(values => {
			let isValid = values.every(value => value === true);
			if (this._valid !== isValid) {
				this._valid = isValid;
				this.fireEvent({
					eventType: ComponentEventType.validityChanged,
					args: this._valid
				});
			}
			return isValid;
		});
	}

	public focus(): void {
		// Default is to just focus on the native element, components should override this if they
		// want their own behavior (such as focusing a particular child element)
		(<HTMLElement>this._el.nativeElement).focus();
	}

	public doAction(action: string, ...args: any[]): void {
		// no-op, components should override this if they want to handle actions
	}

	protected onkeydown(domNode: HTMLElement, listener: (e: StandardKeyboardEvent) => void): void {
		this._register(addDisposableListener(domNode, EventType.KEY_DOWN, (e: KeyboardEvent) => listener(new StandardKeyboardEvent(e))));
	}
}

export abstract class ContainerBase<T, TPropertyBag extends azdata.ComponentProperties = azdata.ComponentProperties> extends ComponentBase<TPropertyBag> {
	protected items: ItemDescriptor<T>[];

	@ViewChildren(ModelComponentWrapper) protected _componentWrappers: QueryList<ModelComponentWrapper>;
	constructor(
		_changeRef: ChangeDetectorRef,
		_el: ElementRef,
		logService: ILogService
	) {
		super(_changeRef, _el, logService);
		this.items = [];
		this._validations.push(() => {
			this.logService.debug(`Running container validation on component ${this.descriptor.id} to check validity of all child items`);
			return this.items.every(item => {
				const valid = this.modelStore.getComponent(item.descriptor.id)?.valid;
				this.logService.debug(`Child item ${item.descriptor.id} validity is ${valid}`);
				return valid || false;
			});
		});
	}

	/// IComponent container-related implementation
	public addToContainer(componentDescriptor: IComponentDescriptor, config: any, index?: number): void {
		this.logService.debug(`Adding component ${componentDescriptor.id} to container ${this.descriptor.id}`);
		if (!componentDescriptor) {
			return;
		}
		if (this.items.some(item => item.descriptor.id === componentDescriptor.id && item.descriptor.type === componentDescriptor.type)) {
			return;
		}
		if (index !== undefined && index !== null && index >= 0 && index <= this.items.length) {
			this.items.splice(index, 0, new ItemDescriptor(componentDescriptor, config));
		} else if (!index) {
			this.items.push(new ItemDescriptor(componentDescriptor, config));
		} else {
			throw new Error(nls.localize('invalidIndex', "The index {0} is invalid.", index));
		}
<<<<<<< HEAD

		this.logService.debug(`Queueing up action to register validation event handler on component ${componentDescriptor.id} in container ${this.descriptor.id}`);
		this.modelStore.eventuallyRunOnComponent(componentDescriptor.id, component => {
			this.logService.debug(`Registering validation event handler on component ${componentDescriptor.id} in container ${this.descriptor.id}`);
			component.registerEventHandler(async event => {
				if (event.eventType === ComponentEventType.validityChanged) {
					this.logService.debug(`Running validation on container ${this.descriptor.id} because validity of child component ${componentDescriptor.id} changed`);
					this.validate();
				}
			});
		}, false);
=======
		this.modelStore.eventuallyRunOnComponent(componentDescriptor.id, component => component.registerEventHandler(event => {
			if (event.eventType === ComponentEventType.validityChanged) {
				this.validate();
			}
		}), true);
>>>>>>> 32ac5864
		this._changeRef.detectChanges();
		this.onItemsUpdated();
		return;
	}

	public removeFromContainer(componentDescriptor: IComponentDescriptor): boolean {
		if (!componentDescriptor) {
			return false;
		}
		let index = this.items.findIndex(item => item.descriptor.id === componentDescriptor.id && item.descriptor.type === componentDescriptor.type);
		if (index >= 0) {
			this.items.splice(index, 1);
			this._changeRef.detectChanges();
			this.onItemsUpdated();
			return true;
		}
		return false;
	}

	public clearContainer(): void {
		this.items = [];
		this.onItemsUpdated();
		this._changeRef.detectChanges();
		this.validate();
	}

	public setProperties(properties: { [key: string]: any; }): void {
		super.setProperties(properties);
		this.items.forEach(item => {
			let component = this.modelStore.getComponent(item.descriptor.id);
			if (component) {
				component.enabled = this.enabled;
			}
		});
	}

	public layout(): void {
		if (this._componentWrappers) {
			this._componentWrappers.forEach(wrapper => {
				wrapper.layout();
			});
		}
		super.layout();
	}

	abstract setLayout(layout: any): void;

	public setItemLayout(componentDescriptor: IComponentDescriptor, config: any): void {
		if (!componentDescriptor) {
			return;
		}
		const item = this.items.find(item => item.descriptor.id === componentDescriptor.id && item.descriptor.type === componentDescriptor.type);
		if (item) {
			item.config = config;
			this.onItemLayoutUpdated(item);
			this._changeRef.detectChanges();
		} else {
			throw new Error(`Unable to set item layout - unknown item ${componentDescriptor.id}`);
		}
		return;
	}

	public mergeCss(...styles: azdata.CssStyles[]): azdata.CssStyles {
		const x = styles.reduce((previous, current) => {
			if (current) {
				return Object.assign(previous, current);
			}
			return previous;
		}, {});

		return x;
	}

	protected onItemsUpdated(): void {
	}

	protected onItemLayoutUpdated(item: ItemDescriptor<T>): void {
	}
}<|MERGE_RESOLUTION|>--- conflicted
+++ resolved
@@ -313,7 +313,6 @@
 		} else {
 			throw new Error(nls.localize('invalidIndex', "The index {0} is invalid.", index));
 		}
-<<<<<<< HEAD
 
 		this.logService.debug(`Queueing up action to register validation event handler on component ${componentDescriptor.id} in container ${this.descriptor.id}`);
 		this.modelStore.eventuallyRunOnComponent(componentDescriptor.id, component => {
@@ -324,14 +323,7 @@
 					this.validate();
 				}
 			});
-		}, false);
-=======
-		this.modelStore.eventuallyRunOnComponent(componentDescriptor.id, component => component.registerEventHandler(event => {
-			if (event.eventType === ComponentEventType.validityChanged) {
-				this.validate();
-			}
-		}), true);
->>>>>>> 32ac5864
+		}, true);
 		this._changeRef.detectChanges();
 		this.onItemsUpdated();
 		return;
