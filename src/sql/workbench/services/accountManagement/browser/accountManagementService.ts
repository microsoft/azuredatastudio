/*---------------------------------------------------------------------------------------------
 *  Copyright (c) Microsoft Corporation. All rights reserved.
 *  Licensed under the Source EULA. See License.txt in the project root for license information.
 *--------------------------------------------------------------------------------------------*/

import * as azdata from 'azdata';

import { Event, Emitter } from 'vs/base/common/event';
import { IClipboardService } from 'vs/platform/clipboard/common/clipboardService';
import { IInstantiationService } from 'vs/platform/instantiation/common/instantiation';
import { IStorageService, StorageScope, StorageTarget } from 'vs/platform/storage/common/storage';
import { Memento } from 'vs/workbench/common/memento';

import AccountStore from 'sql/platform/accounts/common/accountStore';
import { AccountDialogController } from 'sql/workbench/services/accountManagement/browser/accountDialogController';
import { AutoOAuthDialogController } from 'sql/workbench/services/accountManagement/browser/autoOAuthDialogController';
import { AccountProviderAddedEventParams, UpdateAccountListEventParams } from 'sql/platform/accounts/common/eventTypes';
import { IAccountManagementService } from 'sql/platform/accounts/common/interfaces';
import { Deferred } from 'sql/base/common/promise';
import { localize } from 'vs/nls';
import { IOpenerService } from 'vs/platform/opener/common/opener';
import { URI } from 'vs/base/common/uri';
import { values } from 'vs/base/common/collections';
import { onUnexpectedError } from 'vs/base/common/errors';
import { ILogService } from 'vs/platform/log/common/log';
import { INotificationService, Severity, INotification } from 'vs/platform/notification/common/notification';
import { Action } from 'vs/base/common/actions';

export class AccountManagementService implements IAccountManagementService {
	// CONSTANTS ///////////////////////////////////////////////////////////
	private static ACCOUNT_MEMENTO = 'AccountManagement';

	// MEMBER VARIABLES ////////////////////////////////////////////////////
	public _providers: { [id: string]: AccountProviderWithMetadata } = {};
	public _serviceBrand: undefined;
	private _accountStore: AccountStore;
	private _accountDialogController?: AccountDialogController;
	private _autoOAuthDialogController?: AutoOAuthDialogController;
	private _mementoContext?: Memento;

	// EVENT EMITTERS //////////////////////////////////////////////////////
	private _addAccountProviderEmitter: Emitter<AccountProviderAddedEventParams>;
	public get addAccountProviderEvent(): Event<AccountProviderAddedEventParams> { return this._addAccountProviderEmitter.event; }

	private _removeAccountProviderEmitter: Emitter<azdata.AccountProviderMetadata>;
	public get removeAccountProviderEvent(): Event<azdata.AccountProviderMetadata> { return this._removeAccountProviderEmitter.event; }

	private _updateAccountListEmitter: Emitter<UpdateAccountListEventParams>;
	public get updateAccountListEvent(): Event<UpdateAccountListEventParams> { return this._updateAccountListEmitter.event; }

	// CONSTRUCTOR /////////////////////////////////////////////////////////
	constructor(
		@IInstantiationService private _instantiationService: IInstantiationService,
		@IStorageService private _storageService: IStorageService,
		@IClipboardService private _clipboardService: IClipboardService,
		@IOpenerService private _openerService: IOpenerService,
		@ILogService private readonly _logService: ILogService,
		@INotificationService private readonly _notificationService: INotificationService
	) {
		this._mementoContext = new Memento(AccountManagementService.ACCOUNT_MEMENTO, this._storageService);
		const mementoObj = this._mementoContext.getMemento(StorageScope.GLOBAL, StorageTarget.MACHINE);
		this._accountStore = this._instantiationService.createInstance(AccountStore, mementoObj);

		// Setup the event emitters
		this._addAccountProviderEmitter = new Emitter<AccountProviderAddedEventParams>();
		this._removeAccountProviderEmitter = new Emitter<azdata.AccountProviderMetadata>();
		this._updateAccountListEmitter = new Emitter<UpdateAccountListEventParams>();

		_storageService.onWillSaveState(() => this.shutdown());
	}

	private get autoOAuthDialogController(): AutoOAuthDialogController {
		// If the add account dialog hasn't been defined, create a new one
		if (!this._autoOAuthDialogController) {
			this._autoOAuthDialogController = this._instantiationService.createInstance(AutoOAuthDialogController);
		}
		return this._autoOAuthDialogController;
	}

	// PUBLIC METHODS //////////////////////////////////////////////////////
	/**
	 * Called from an account provider (via extension host -> main thread interop) when an
	 * account's properties have been updated (usually when the account goes stale).
	 * @param updatedAccount Account with the updated properties
	 */
	public accountUpdated(updatedAccount: azdata.Account): Promise<void> {
		let self = this;

		// 1) Update the account in the store
		// 2a) If the account was added, then the account provider incorrectly called this method.
		//     Remove the account
		// 2b) If the account was modified, then update it in the local cache and notify any
		//     listeners that the account provider's list changed
		// 3) Handle any errors
		return this.doWithProvider(updatedAccount.key.providerId, provider => {
			return self._accountStore.addOrUpdate(updatedAccount)
				.then(result => {
					if (result.accountAdded) {
						self._accountStore.remove(updatedAccount.key);
						return Promise.reject('Called with a new account!');
					}
					if (result.accountModified) {
						self.spliceModifiedAccount(provider, result.changedAccount);
						self.fireAccountListUpdate(provider, false);
					}
					return Promise.resolve();
				});
		});

	}

	/**
	 * Asks the requested provider to prompt for an account
	 * @param providerId ID of the provider to ask to prompt for an account
	 * @return Promise to return an account
	 */
	public addAccount(providerId: string): Promise<void> {
		const closeAction: Action = new Action('closeAddingAccount', localize('accountManagementService.close', "Close"), undefined, true);

		const loginNotification: INotification = {
			severity: Severity.Info,
			message: localize('loggingIn', "Adding account..."),
			progress: {
				infinite: true
			},
			actions: {
				primary: [closeAction]
			}
		};

		return this.doWithProvider(providerId, async (provider) => {
			const notificationHandler = this._notificationService.notify(loginNotification);
			try {
				let account = await provider.provider.prompt();
				if (this.isCanceledResult(account)) {
					return;
				}

				let result = await this._accountStore.addOrUpdate(account);
				if (result.accountAdded) {
					// Add the account to the list
					provider.accounts.push(result.changedAccount);
				}
				if (result.accountModified) {
					this.spliceModifiedAccount(provider, result.changedAccount);
				}

				this.fireAccountListUpdate(provider, result.accountAdded);
			} finally {
				notificationHandler.close();
			}
		});
	}

	private isCanceledResult(result: azdata.Account | azdata.PromptFailedResult): result is azdata.PromptFailedResult {
		return (<azdata.PromptFailedResult>result).canceled;
	}

	/**
	 * Asks the requested provider to refresh an account
	 * @param account account to refresh
	 * @return Promise to return an account
	 */
	public refreshAccount(account: azdata.Account): Promise<azdata.Account> {
		let self = this;

		return this.doWithProvider(account.key.providerId, async (provider) => {
			let refreshedAccount = await provider.provider.refresh(account);
			if (self.isCanceledResult(refreshedAccount)) {
				// Pattern here is to throw if this fails. Handled upstream.
				throw new Error(localize('refreshFailed', "Refresh account was canceled by the user"));
			} else {
				account = refreshedAccount;
			}

			let result = await self._accountStore.addOrUpdate(account);
			if (result.accountAdded) {
				// Add the account to the list
				provider.accounts.push(result.changedAccount!);
			}
			if (result.accountModified) {
				// Find the updated account and splice the updated on in
				let indexToRemove: number = provider.accounts.findIndex(account => {
					return account.key.accountId === result.changedAccount!.key.accountId;
				});
				if (indexToRemove >= 0) {
					provider.accounts.splice(indexToRemove, 1, result.changedAccount!);
				}
			}

			self.fireAccountListUpdate(provider, result.accountAdded);
			return result.changedAccount!;
		});
	}

	/**
	 * Retrieves metadata of all providers that have been registered
	 * @returns Registered account providers
	 */
	public getAccountProviderMetadata(): Promise<azdata.AccountProviderMetadata[]> {
		return Promise.resolve(values(this._providers).map(provider => provider.metadata));
	}

	/**
	 * Retrieves the accounts that belong to a specific provider
	 * @param providerId ID of the provider the returned accounts belong to
	 * @returns Promise to return a list of accounts
	 */
	public getAccountsForProvider(providerId: string): Promise<azdata.Account[]> {
		let self = this;

		// 1) Get the accounts from the store
		// 2) Update our local cache of accounts
		return this.doWithProvider(providerId, provider => {
			return self._accountStore.getAccountsByProvider(provider.metadata.id)
				.then(accounts => {
					self._providers[providerId].accounts = accounts;
					return accounts;
				});
		});
	}

	/**
	 * Retrieves all the accounts registered with ADS.
	 */
	public getAccounts(): Promise<azdata.Account[]> {
		return this._accountStore.getAllAccounts();
	}

	/**
	 * Generates a security token by asking the account's provider
	 * @param account Account to generate security token for
	 * @param resource The resource to get the security token for
	 * @return Promise to return the security token
	 */
	public getSecurityToken(account: azdata.Account, resource: azdata.AzureResource): Promise<{} | undefined> {
		return this.doWithProvider(account.key.providerId, provider => {
			return Promise.resolve(provider.provider.getSecurityToken(account, resource));
		});
	}

	/**
	 * Generates a security token by asking the account's provider
	 * @param account Account to generate security token for
	 * @param tenant Tenant to generate security token for
	 * @param resource The resource to get the security token for
	 * @return Promise to return the security token
	 */
<<<<<<< HEAD
	public getAccountSecurityToken(account: azdata.Account, tenant: string, resource: azdata.AzureResource): Promise<{ token: string, azureAccountTokenExpiresOn: number } | undefined> {
=======
	public getAccountSecurityToken(account: azdata.Account, tenant: string, resource: azdata.AzureResource): Promise<azdata.accounts.AccountSecurityToken | undefined> {
>>>>>>> 2c75f199
		return this.doWithProvider(account.key.providerId, provider => {
			return Promise.resolve(provider.provider.getAccountSecurityToken(account, tenant, resource));
		});
	}

	/**
	 * Removes an account from the account store and clears sensitive data in the provider
	 * @param accountKey Key for the account to remove
	 * @returns Promise with result of account removal, true if account was
	 *                           removed, false otherwise.
	 */
	public removeAccount(accountKey: azdata.AccountKey): Promise<boolean> {

		// Step 1) Remove the account
		// Step 2) Clear the sensitive data from the provider (regardless of whether the account was removed)
		// Step 3) Update the account cache and fire an event
		return this.doWithProvider(accountKey.providerId, async provider => {
			const result = await this._accountStore.remove(accountKey);
			await provider.provider.clear(accountKey);
			if (!result) {
				return result;
			}

			let indexToRemove: number = provider.accounts.findIndex(account => {
				return account.key.accountId === accountKey.accountId;
			});

			if (indexToRemove >= 0) {
				provider.accounts.splice(indexToRemove, 1);
				this.fireAccountListUpdate(provider, false);
			}
			return result;
		});
	}

	/**
	 * Removes all registered accounts
	 */
	public async removeAccounts(): Promise<boolean> {
		const accounts = await this.getAccounts();
		if (accounts.length === 0) {
			return false;
		}

		let finalResult = true;
		for (const account of accounts) {
			try {
				const removeResult = await this.removeAccount(account.key);
				if (removeResult === false) {
					this._logService.info('Error when removing %s.', account.key);
					finalResult = false;
				}
			} catch (ex) {
				this._logService.error('Error when removing an account %s. Exception: %s', account.key, JSON.stringify(ex));
			}
		}
		return finalResult;
	}

	// UI METHODS //////////////////////////////////////////////////////////
	/**
	 * Opens the account list dialog
	 * @return Promise that finishes when the account list dialog closes
	 */
	public openAccountListDialog(): Promise<void> {
		let self = this;

		return new Promise((resolve, reject) => {
			try {
				// If the account list dialog hasn't been defined, create a new one
				if (!self._accountDialogController) {
					self._accountDialogController = self._instantiationService.createInstance(AccountDialogController);
				}
				self._accountDialogController.openAccountDialog();
				self._accountDialogController.accountDialog!.onCloseEvent(resolve);
			} catch (e) {
				reject(e);
			}
		});
	}

	/**
	 * Begin auto OAuth device code open add account dialog
	 * @return Promise that finishes when the account list dialog opens
	 */
	public beginAutoOAuthDeviceCode(providerId: string, title: string, message: string, userCode: string, uri: string): Promise<void> {
		let self = this;

		return this.doWithProvider(providerId, provider => {
			return self.autoOAuthDialogController.openAutoOAuthDialog(providerId, title, message, userCode, uri);
		});
	}

	/**
	 * End auto OAuth Device code closes add account dialog
	 */
	public endAutoOAuthDeviceCode(): void {
		this.autoOAuthDialogController.closeAutoOAuthDialog();
	}

	/**
	 * Called from the UI when a user cancels the auto OAuth dialog
	 */
	public cancelAutoOAuthDeviceCode(providerId: string): void {
		void this.doWithProvider(providerId, provider => Promise.resolve(provider.provider.autoOAuthCancelled()))
			.then(	// Swallow errors
				undefined,
				err => { this._logService.warn(`Error when cancelling auto OAuth: ${err}`); }
			)
			.then(() => this.autoOAuthDialogController.closeAutoOAuthDialog());
	}

	/**
	 * Copy the user code to the clipboard and open a browser to the verification URI
	 */
	public copyUserCodeAndOpenBrowser(userCode: string, uri: string): void {
		this._clipboardService.writeText(userCode).catch(err => onUnexpectedError(err));
		this._openerService.open(URI.parse(uri)).catch(err => onUnexpectedError(err));
	}

	private async _registerProvider(providerMetadata: azdata.AccountProviderMetadata, provider: azdata.AccountProvider): Promise<void> {
		this._providers[providerMetadata.id] = {
			metadata: providerMetadata,
			provider: provider,
			accounts: []
		};

		const accounts = await this._accountStore.getAccountsByProvider(providerMetadata.id);
		const updatedAccounts = await provider.initialize(accounts);

		// Don't add the accounts that are about to get deleted to the cache.
		this._providers[providerMetadata.id].accounts = updatedAccounts.filter(s => s.delete === false);

		const writePromises = updatedAccounts.map(async (account) => {
			if (account.delete === true) {
				return this._accountStore.remove(account.key);
			}
			return this._accountStore.addOrUpdate(account);
		});
		await Promise.all(writePromises);

		const p = this._providers[providerMetadata.id];
		this._addAccountProviderEmitter.fire({
			addedProvider: p.metadata,
			initialAccounts: p.accounts.slice(0)		// Slice here to make sure no one can modify our cache
		});
		// Notify listeners that the account has been updated
		this.fireAccountListUpdate(p, false);
	}

	// SERVICE MANAGEMENT METHODS //////////////////////////////////////////
	/**
	 * Called by main thread to register an account provider from extension
	 * @param providerMetadata Metadata of the provider that is being registered
	 * @param provider References to the methods of the provider
	 */
	public registerProvider(providerMetadata: azdata.AccountProviderMetadata, provider: azdata.AccountProvider): Promise<void> {
		return this._registerProvider(providerMetadata, provider);
	}

	/**
	 * Handler for when shutdown of the application occurs. Writes out the memento.
	 */
	private shutdown(): void {
		if (this._mementoContext) {
			this._mementoContext.saveMemento();
		}
	}

	public unregisterProvider(providerMetadata: azdata.AccountProviderMetadata): void {
		// Delete this account provider
		delete this._providers[providerMetadata.id];

		// Alert our listeners that we've removed a provider
		this._removeAccountProviderEmitter.fire(providerMetadata);
	}

	// TODO: Support for orphaned accounts (accounts with no provider)

	// PRIVATE HELPERS /////////////////////////////////////////////////////
	private doWithProvider<T>(providerId: string, op: (provider: AccountProviderWithMetadata) => Promise<T>): Promise<T> {
		let provider = this._providers[providerId];
		if (!provider) {
			// If the provider doesn't already exist wait until it gets registered
			let deferredPromise = new Deferred<T>();
			let toDispose = this.addAccountProviderEvent(params => {
				if (params.addedProvider.id === providerId) {
					toDispose.dispose();
					deferredPromise.resolve(op(this._providers[providerId]));
				}
			});
			return deferredPromise;
		}

		return op(provider);
	}

	private fireAccountListUpdate(provider: AccountProviderWithMetadata, sort: boolean) {
		// Step 1) Get and sort the list
		if (sort) {
			provider.accounts.sort((a: azdata.Account, b: azdata.Account) => {
				if (a.displayInfo.displayName < b.displayInfo.displayName) {
					return -1;
				}
				if (a.displayInfo.displayName > b.displayInfo.displayName) {
					return 1;
				}
				return 0;
			});
		}

		// Step 2) Fire the event
		let eventArg: UpdateAccountListEventParams = {
			providerId: provider.metadata.id,
			accountList: provider.accounts
		};
		this._updateAccountListEmitter.fire(eventArg);
	}

	private spliceModifiedAccount(provider: AccountProviderWithMetadata, modifiedAccount: azdata.Account) {
		// Find the updated account and splice the updated one in
		let indexToRemove: number = provider.accounts.findIndex(account => {
			return account.key.accountId === modifiedAccount.key.accountId;
		});
		if (indexToRemove >= 0) {
			provider.accounts.splice(indexToRemove, 1, modifiedAccount);
		}
	}
}

/**
 * Joins together an account provider, its metadata, and its accounts, used in the provider list
 */
export interface AccountProviderWithMetadata {
	metadata: azdata.AccountProviderMetadata;
	provider: azdata.AccountProvider;
	accounts: azdata.Account[];
}<|MERGE_RESOLUTION|>--- conflicted
+++ resolved
@@ -246,11 +246,7 @@
 	 * @param resource The resource to get the security token for
 	 * @return Promise to return the security token
 	 */
-<<<<<<< HEAD
-	public getAccountSecurityToken(account: azdata.Account, tenant: string, resource: azdata.AzureResource): Promise<{ token: string, azureAccountTokenExpiresOn: number } | undefined> {
-=======
 	public getAccountSecurityToken(account: azdata.Account, tenant: string, resource: azdata.AzureResource): Promise<azdata.accounts.AccountSecurityToken | undefined> {
->>>>>>> 2c75f199
 		return this.doWithProvider(account.key.providerId, provider => {
 			return Promise.resolve(provider.provider.getAccountSecurityToken(account, tenant, resource));
 		});
