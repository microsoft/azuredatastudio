/*---------------------------------------------------------------------------------------------
 *  Copyright (c) Microsoft Corporation. All rights reserved.
 *  Licensed under the Source EULA. See License.txt in the project root for license information.
 *--------------------------------------------------------------------------------------------*/

import 'vs/css!./media/autoOAuthDialog';

import { IThemeService } from 'vs/platform/theme/common/themeService';
import { Event, Emitter } from 'vs/base/common/event';
import { IContextViewService } from 'vs/platform/contextview/browser/contextView';
import { localize } from 'vs/nls';
import { IContextKeyService } from 'vs/platform/contextkey/common/contextkey';
import { $, append } from 'vs/base/browser/dom';

import { Button } from 'sql/base/browser/ui/button/button';
import { Modal } from 'sql/workbench/browser/modal/modal';
import { InputBox } from 'sql/base/browser/ui/inputBox/inputBox';
import * as TelemetryKeys from 'sql/platform/telemetry/common/telemetryKeys';
import { IClipboardService } from 'vs/platform/clipboard/common/clipboardService';
import { ILogService } from 'vs/platform/log/common/log';
import { ITextResourcePropertiesService } from 'vs/editor/common/services/textResourceConfiguration';
import { IAdsTelemetryService } from 'sql/platform/telemetry/common/telemetry';
import { attachModalDialogStyler } from 'sql/workbench/common/styler';
import { ILayoutService } from 'vs/platform/layout/browser/layoutService';
import { defaultInputBoxStyles } from 'vs/platform/theme/browser/defaultStyles';

export class AutoOAuthDialog extends Modal {
	private _copyAndOpenButton?: Button;
	private _closeButton?: Button;
	private _userCodeInputBox?: InputBox;
	private _websiteInputBox?: InputBox;
	private _descriptionElement?: HTMLElement;
	private _selfHelpElement?: HTMLElement;

	// EVENTING ////////////////////////////////////////////////////////////
	private _onHandleAddAccount = new Emitter<void>();
	public get onHandleAddAccount(): Event<void> { return this._onHandleAddAccount.event; }

	private _onCancel = new Emitter<void>();
	public get onCancel(): Event<void> { return this._onCancel.event; }

	public hideCopyButton(): void {
		this._copyAndOpenButton.element.hidden = true;
	}

	public updateSelfHelpMessage(message: string): void {
		this._selfHelpElement.innerText = message;
	}

	private _onCloseEvent = new Emitter<void>();
	public get onCloseEvent(): Event<void> { return this._onCloseEvent.event; }

	constructor(
		@ILayoutService layoutService: ILayoutService,
		@IThemeService themeService: IThemeService,
		@IContextViewService private _contextViewService: IContextViewService,
		@IAdsTelemetryService telemetryService: IAdsTelemetryService,
		@IContextKeyService contextKeyService: IContextKeyService,
		@IClipboardService clipboardService: IClipboardService,
		@ILogService logService: ILogService,
		@ITextResourcePropertiesService textResourcePropertiesService: ITextResourcePropertiesService
	) {
		super(
			localize('deviceCodeAuthDialogTitle', 'Azure Auth: Device Code'),
			TelemetryKeys.ModalDialogName.AutoOAuth,
			telemetryService,
			layoutService,
			clipboardService,
			themeService,
			logService,
			textResourcePropertiesService,
			contextKeyService,
			{
				dialogStyle: 'normal',
				height: 340,
				hasSpinner: true
			}
		);
	}

	public override render() {
		super.render();
		attachModalDialogStyler(this, this._themeService);
<<<<<<< HEAD
=======
		this.backButton!.onDidClick(() => this.cancel());
		this._register(this.backButton);

>>>>>>> 3a7ce6ac
		this._copyAndOpenButton = this.addFooterButton(localize('copyAndOpen', "Copy & Open"), () => this.addAccount());
		this._closeButton = this.addFooterButton(localize('oauthDialog.cancel', "Cancel"), () => this.cancel(), 'right', true);
		this.registerListeners();
		this._userCodeInputBox!.disable();
		this._websiteInputBox!.disable();
	}

	protected layout(height?: number): void {
		// NO OP
	}

	protected renderBody(container: HTMLElement) {
		const body = append(container, $('.auto-oauth-dialog'));
		this._descriptionElement = append(body, $('.auto-oauth-description-section.new-section'));
		const addAccountSection = append(body, $('.auto-oauth-info-section.new-section'));
		this._userCodeInputBox = this.createInputBoxHelper(addAccountSection, localize('userCode', "User code"));
		this._websiteInputBox = this.createInputBoxHelper(addAccountSection, localize('website', "Website"));
		this._selfHelpElement = append(body, $('.auto-oauth-selfhelp-section.new-section'));
	}

	private createInputBoxHelper(container: HTMLElement, label: string): InputBox {
		const inputContainer = append(container, $('.dialog-input-section'));
		append(inputContainer, $('.dialog-label')).innerText = label;
		const inputCellContainer = append(inputContainer, $('.dialog-input'));

		return new InputBox(inputCellContainer, this._contextViewService, {
			ariaLabel: label,
			inputBoxStyles: defaultInputBoxStyles
		});
	}

	private registerListeners(): void {
		// Theme styler
		this._register(this._copyAndOpenButton!);
		this._register(this._closeButton!);

	}

	/* Overwrite escape key behavior */
	protected override onClose() {
		this.cancel();
	}

	/* Overwrite enter key behavior */
	protected override onAccept() {
		this.addAccount();
	}

	private addAccount() {
		if (this._copyAndOpenButton!.enabled) {
			this._copyAndOpenButton!.enabled = false;
			this.spinner = true;
			this._onHandleAddAccount.fire();
		}
	}

	public cancel() {
		this._onCancel.fire();
	}

	public close() {
		this._copyAndOpenButton!.enabled = true;
		this._onCloseEvent.fire();
		this.spinner = false;
		this.hide('close');
	}

	public open(title: string, message: string, userCode: string, uri: string) {
		// Update dialog
		this.title = title;
		this._descriptionElement!.innerText = message;
		this._userCodeInputBox!.value = userCode;
		this._websiteInputBox!.value = uri;
		this.show();
		this._copyAndOpenButton!.focus();
	}
}<|MERGE_RESOLUTION|>--- conflicted
+++ resolved
@@ -81,12 +81,6 @@
 	public override render() {
 		super.render();
 		attachModalDialogStyler(this, this._themeService);
-<<<<<<< HEAD
-=======
-		this.backButton!.onDidClick(() => this.cancel());
-		this._register(this.backButton);
-
->>>>>>> 3a7ce6ac
 		this._copyAndOpenButton = this.addFooterButton(localize('copyAndOpen', "Copy & Open"), () => this.addAccount());
 		this._closeButton = this.addFooterButton(localize('oauthDialog.cancel', "Cancel"), () => this.cancel(), 'right', true);
 		this.registerListeners();
