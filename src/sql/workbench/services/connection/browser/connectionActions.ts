/*---------------------------------------------------------------------------------------------
 *  Copyright (c) Microsoft Corporation. All rights reserved.
 *  Licensed under the Source EULA. See License.txt in the project root for license information.
 *--------------------------------------------------------------------------------------------*/

import nls = require('vs/nls');
import { Action } from 'vs/base/common/actions';
import { Event, Emitter } from 'vs/base/common/event';
import { IConnectionProfile } from 'sql/platform/connection/common/interfaces';
import { IConnectionManagementService } from 'sql/platform/connection/common/connectionManagement';
import { INotificationService, INotificationActions } from 'vs/platform/notification/common/notification';
import Severity from 'vs/base/common/severity';
import { IDialogService, IConfirmation, IConfirmationResult } from 'vs/platform/dialogs/common/dialogs';
import { IEditorService } from 'vs/workbench/services/editor/common/editorService';
import { QueryEditorInput } from 'sql/workbench/common/editor/query/queryEditorInput';
import { EditDataInput } from 'sql/workbench/browser/editData/editDataInput';
import { DashboardInput } from 'sql/workbench/browser/editor/profiler/dashboardInput';
import { IClipboardService } from 'vs/platform/clipboard/common/clipboardService';
import { IQuickInputService } from 'vs/platform/quickinput/common/quickInput';
import { Action2 } from 'vs/platform/actions/common/actions';
import { ServicesAccessor } from 'vs/platform/instantiation/common/instantiation';
import { FileAccess } from 'vs/base/common/network';

/**
 * Workbench action to clear the recent connnections list
 */
// {{SQL CARBON TODO}} - remove old action that is used by ActionBar class
export class ClearRecentConnectionsAction1 extends Action {

	public static ID = 'clearRecentConnectionsAction';
	public static LABEL = nls.localize('ClearRecentlyUsedLabel', "Clear List");
	public static ICON = 'search-action clear-search-results';

	private _onRecentConnectionsRemoved = new Emitter<void>();
	public onRecentConnectionsRemoved: Event<void> = this._onRecentConnectionsRemoved.event;

	private _useConfirmationMessage = false;

	constructor(
		id: string,
		label: string,
		@IConnectionManagementService private _connectionManagementService: IConnectionManagementService,
		@INotificationService private _notificationService: INotificationService,
		@IQuickInputService private _quickInputService: IQuickInputService,
		@IDialogService private _dialogService: IDialogService,
	) {
		super(id, label, ClearRecentConnectionsAction1.ICON);
		this.enabled = true;
	}

	public set useConfirmationMessage(value: boolean) {
		this._useConfirmationMessage = value;
	}

	public override run(): Promise<void> {
		if (this._useConfirmationMessage) {
			return this.promptConfirmationMessage().then(result => {
				if (result.confirmed) {
					this._connectionManagementService.clearRecentConnectionsList();
					this._onRecentConnectionsRemoved.fire();
				}
			});
		} else {
			return this.promptQuickOpenService().then(result => {
				if (result) {
					this._connectionManagementService.clearRecentConnectionsList();

					const actions: INotificationActions = { primary: [] };
					this._notificationService.notify({
						severity: Severity.Info,
						message: nls.localize('ClearedRecentConnections', "Recent connections list cleared"),
						actions
					});
					this._onRecentConnectionsRemoved.fire();
				}
			});
		}
	}

	private promptQuickOpenService(): Promise<boolean> {
		const self = this;
		return new Promise<boolean>((resolve, reject) => {
			let choices: { key, value }[] = [
				{ key: nls.localize('connectionAction.yes', "Yes"), value: true },
				{ key: nls.localize('connectionAction.no', "No"), value: false }
			];

			self._quickInputService.pick(choices.map(x => x.key), { placeHolder: nls.localize('ClearRecentlyUsedLabel', "Clear List"), ignoreFocusLost: true }).then((choice) => {
				let confirm = choices.find(x => x.key === choice);
				resolve(confirm && confirm.value);
			});
		});
	}

	private promptConfirmationMessage(): Promise<IConfirmationResult> {
		let confirm: IConfirmation = {
			message: nls.localize('clearRecentConnectionMessage', "Are you sure you want to delete all the connections from the list?"),
			primaryButton: nls.localize('connectionDialog.yes', "Yes"),
			cancelButton: nls.localize('connectionDialog.no', "No"),
			type: 'question'
		};

		return new Promise<IConfirmationResult>((resolve, reject) => {
			this._dialogService.confirm(confirm).then((confirmed) => {
				resolve(confirmed);
			});
		});
	}
}

/**
 * Workbench action to clear the recent connnections list
 */
export class ClearRecentConnectionsAction extends Action2 {

	public static ID = 'clearRecentConnectionsAction';
	public static LABEL_ORG = 'Clear List';
	public static LABEL = nls.localize('ClearRecentlyUsedLabel', "Clear List");
	public static ICON = 'search-action clear-search-results';

	private _onRecentConnectionsRemoved = new Emitter<void>();
	public onRecentConnectionsRemoved: Event<void> = this._onRecentConnectionsRemoved.event;

	private _useConfirmationMessage = false;

	constructor() {
		super({
			id: ClearRecentConnectionsAction.ID,
			// {{SQL CARBON TODO}} - does this work for icons?
			icon: {
				light: FileAccess.asBrowserUri(`sql/workbench/services/connection/browser/media/clear-search-results.svg`),
				dark: FileAccess.asBrowserUri(`sql/workbench/services/connection/browser/media/clear-search-results-dark.svg`)
			},
			title: { value: ClearRecentConnectionsAction.LABEL, original: ClearRecentConnectionsAction.LABEL_ORG },
			f1: true
		});
	}

	public set useConfirmationMessage(value: boolean) {
		this._useConfirmationMessage = value;
	}

	public override run(accessor: ServicesAccessor): Promise<void> {
		const connectionManagementService = accessor.get(IConnectionManagementService);
		const notificationService = accessor.get(INotificationService);
		const quickInputService = accessor.get(IQuickInputService);
		const dialogService = accessor.get(IDialogService);

		if (this._useConfirmationMessage) {
			return this.promptConfirmationMessage(dialogService).then(result => {
				if (result.confirmed) {
					connectionManagementService.clearRecentConnectionsList();
					this._onRecentConnectionsRemoved.fire();
				}
			});
		} else {
			return this.promptQuickOpenService(quickInputService).then(result => {
				if (result) {
					connectionManagementService.clearRecentConnectionsList();

					const actions: INotificationActions = { primary: [] };
					notificationService.notify({
						severity: Severity.Info,
						message: nls.localize('ClearedRecentConnections', "Recent connections list cleared"),
						actions
					});
					this._onRecentConnectionsRemoved.fire();
				}
			});
		}
	}

	private promptQuickOpenService(quickInputService: IQuickInputService): Promise<boolean> {
		return new Promise<boolean>((resolve, reject) => {
			let choices: { key, value }[] = [
				{ key: nls.localize('connectionAction.yes', "Yes"), value: true },
				{ key: nls.localize('connectionAction.no', "No"), value: false }
			];

			quickInputService.pick(choices.map(x => x.key), { placeHolder: nls.localize('ClearRecentlyUsedLabel', "Clear List"), ignoreFocusLost: true }).then((choice) => {
				let confirm = choices.find(x => x.key === choice);
				resolve(confirm && confirm.value);
			});
		});
	}

	private promptConfirmationMessage(dialogService: IDialogService): Promise<IConfirmationResult> {
		let confirm: IConfirmation = {
			message: nls.localize('clearRecentConnectionMessage', "Are you sure you want to delete all the connections from the list?"),
			primaryButton: nls.localize('connectionDialog.yes', "Yes"),
			cancelButton: nls.localize('connectionDialog.no', "No"),
			type: 'question'
		};

		return new Promise<IConfirmationResult>((resolve, reject) => {
			dialogService.confirm(confirm).then((confirmed) => {
				resolve(confirmed);
			});
		});
	}
}

/**
 * Action to delete one recently used connection from the MRU
 */
export class ClearSingleRecentConnectionAction extends Action {

	public static ID = 'clearSingleRecentConnectionAction';
	public static LABEL = nls.localize('delete', "Delete");
	private _onRecentConnectionRemoved = new Emitter<void>();
	public onRecentConnectionRemoved: Event<void> = this._onRecentConnectionRemoved.event;

	constructor(
		id: string,
		label: string,
		private _connectionProfile: IConnectionProfile,
		@IConnectionManagementService private _connectionManagementService: IConnectionManagementService,
	) {
		super(id, label);
		this.enabled = true;
	}

	public override run(): Promise<void> {
		return new Promise<void>((resolve, reject) => {
			resolve(this._connectionManagementService.clearRecentConnection(this._connectionProfile));
			this._onRecentConnectionRemoved.fire();
		});
	}
}

/**
 * Action to retrieve the current connection string
 */
export class GetCurrentConnectionStringAction extends Action2 {

	public static ID = 'getCurrentConnectionStringAction';
	public static LABEL_ORG = 'Get Current Connection String';
	public static LABEL = nls.localize('connectionAction.GetCurrentConnectionString', "Get Current Connection String");

	constructor() {
<<<<<<< HEAD
		//super(GetCurrentConnectionStringAction.ID, GetCurrentConnectionStringAction.LABEL);
		super({
			id: ClearRecentConnectionsAction.ID,
			title: { value: ClearRecentConnectionsAction.LABEL, original: ClearRecentConnectionsAction.LABEL_ORG },
=======
		super({
			id: GetCurrentConnectionStringAction.ID,
			title: { value: GetCurrentConnectionStringAction.LABEL, original: GetCurrentConnectionStringAction.LABEL_ORG },
>>>>>>> 41e7569f
			f1: true
		});
	}

	public override run(accessor: ServicesAccessor): Promise<void> {
		const connectionManagementService = accessor.get(IConnectionManagementService);
		const editorService = accessor.get(IEditorService);
		const notificationService = accessor.get(INotificationService);
		const clipboardService = accessor.get(IClipboardService);

		return new Promise<void>((resolve, reject) => {
			let activeInput = editorService.activeEditor;
			if (activeInput && (activeInput instanceof QueryEditorInput || activeInput instanceof EditDataInput || activeInput instanceof DashboardInput)
				&& connectionManagementService.isConnected(activeInput.uri)) {
				let includePassword = false;
				let connectionProfile = connectionManagementService.getConnectionProfile(activeInput.uri);
				connectionManagementService.getConnectionString(connectionProfile.id, includePassword).then(result => {

					//Copy to clipboard
					clipboardService.writeText(result);

					let message = result
						? result
						: nls.localize('connectionAction.connectionString', "Connection string not available");
					notificationService.info(message);
				});
			} else {
				let message = nls.localize('connectionAction.noConnection', "No active connection available");
				notificationService.info(message);
			}
		});
	}
}<|MERGE_RESOLUTION|>--- conflicted
+++ resolved
@@ -238,16 +238,9 @@
 	public static LABEL = nls.localize('connectionAction.GetCurrentConnectionString', "Get Current Connection String");
 
 	constructor() {
-<<<<<<< HEAD
-		//super(GetCurrentConnectionStringAction.ID, GetCurrentConnectionStringAction.LABEL);
-		super({
-			id: ClearRecentConnectionsAction.ID,
-			title: { value: ClearRecentConnectionsAction.LABEL, original: ClearRecentConnectionsAction.LABEL_ORG },
-=======
 		super({
 			id: GetCurrentConnectionStringAction.ID,
 			title: { value: GetCurrentConnectionStringAction.LABEL, original: GetCurrentConnectionStringAction.LABEL_ORG },
->>>>>>> 41e7569f
 			f1: true
 		});
 	}
