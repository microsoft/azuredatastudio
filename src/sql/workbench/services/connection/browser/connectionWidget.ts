--- conflicted
+++ resolved
@@ -247,21 +247,9 @@
 	private addDatabaseOption(): void {
 		// Database
 		let databaseOption = this._optionsMaps[ConnectionOptionSpecialType.databaseName];
-<<<<<<< HEAD
-		let databaseName = DialogHelper.appendRow(this._tableContainer, databaseOption.displayName, 'connection-label', 'connection-input');
-
-		this._databaseNameInputBox = new Dropdown(databaseName, this._contextViewService, {
-			values: [this._defaultDatabaseName, this._loadingDatabaseName],
-			strictSelection: false,
-			placeholder: this._defaultDatabaseName,
-			maxHeight: 125,
-			ariaLabel: databaseOption.displayName,
-			actionLabel: localize('connectionWidget.toggleDatabaseNameDropdown', 'Select Database Toggle Dropdown')
-		});
-=======
 		if (databaseOption) {
 			let databaseName = DialogHelper.appendRow(this._tableContainer, databaseOption.displayName, 'connection-label', 'connection-input');
-			this._databaseNameInputBox = new Dropdown(databaseName, this._contextViewService, this._layoutService, {
+			this._databaseNameInputBox = new Dropdown(databaseName, this._contextViewService, {
 				values: [this._defaultDatabaseName, this._loadingDatabaseName],
 				strictSelection: false,
 				placeholder: this._defaultDatabaseName,
@@ -271,7 +259,6 @@
 			});
 		}
 	}
->>>>>>> aacc0eca
 
 	private addServerGroupOption(): void {
 		// Server group
