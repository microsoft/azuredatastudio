--- conflicted
+++ resolved
@@ -1634,23 +1634,6 @@
 		return connections;
 	}
 
-<<<<<<< HEAD
-	public getConnection(uri: string): ConnectionProfile | undefined {
-		const connections = this.getActiveConnections();
-		if (connections) {
-			for (let connection of connections) {
-				let connectionUri = this.getConnectionUriFromId(connection.id);
-				if (connectionUri === uri) {
-					return connection;
-				}
-			}
-		}
-
-		return undefined;
-	}
-
-=======
->>>>>>> f06fd7f6
 	private getConnectionsInGroup(group: ConnectionProfileGroup): ConnectionProfile[] {
 		const connections = [];
 		if (group) {
