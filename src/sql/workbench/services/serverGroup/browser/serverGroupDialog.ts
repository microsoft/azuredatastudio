/*---------------------------------------------------------------------------------------------
 *  Copyright (c) Microsoft Corporation. All rights reserved.
 *  Licensed under the Source EULA. See License.txt in the project root for license information.
 *--------------------------------------------------------------------------------------------*/

import 'vs/css!./media/serverGroupDialog';

import { Colorbox } from 'sql/base/browser/ui/colorbox/colorbox';
import { MessageType } from 'vs/base/browser/ui/inputbox/inputBox';
import * as DOM from 'vs/base/browser/dom';
import { StandardKeyboardEvent } from 'vs/base/browser/keyboardEvent';
import { KeyCode, KeyMod } from 'vs/base/common/keyCodes';
import { IThemeService } from 'vs/platform/theme/common/themeService';
import { attachInputBoxStyler, attachCheckboxStyler, attachButtonStyler } from 'vs/platform/theme/common/styler';
import { Event, Emitter } from 'vs/base/common/event';
import { IContextViewService } from 'vs/platform/contextview/browser/contextView';
import { localize } from 'vs/nls';
import { IContextKeyService } from 'vs/platform/contextkey/common/contextkey';

import { Button } from 'sql/base/browser/ui/button/button';
import { HideReason, Modal } from 'sql/workbench/browser/modal/modal';
import { InputBox } from 'sql/base/browser/ui/inputBox/inputBox';
import { ServerGroupViewModel } from 'sql/workbench/services/serverGroup/common/serverGroupViewModel';
import * as TelemetryKeys from 'sql/platform/telemetry/common/telemetryKeys';
import { IClipboardService } from 'sql/platform/clipboard/common/clipboardService';
import { ILogService } from 'vs/platform/log/common/log';
import { Color } from 'vs/base/common/color';
import { ITextResourcePropertiesService } from 'vs/editor/common/services/textResourceConfigurationService';
import { IAdsTelemetryService } from 'sql/platform/telemetry/common/telemetry';
import { attachModalDialogStyler } from 'sql/workbench/common/styler';
import { assertIsDefined, isUndefinedOrNull } from 'vs/base/common/types';
import { ILayoutService } from 'vs/platform/layout/browser/layoutService';

interface IRenderedServerGroupDialog {
	groupNameInputBox: InputBox;
	groupDescriptionInputBox: InputBox;
	serverGroupContainer: HTMLElement;
	addServerButton: Button;
	closeButton: Button;
}

export class ServerGroupDialog extends Modal {
	private _colorColorBoxesMap: Array<{ color: string, colorbox: Colorbox }> = [];
	private _selectedColorOption?: number;
	private _viewModel?: ServerGroupViewModel;
	private _skipGroupNameValidation: boolean = false;

	private _onAddServerGroup = new Emitter<void>();
	public onAddServerGroup: Event<void> = this._onAddServerGroup.event;

	private _onCancel = new Emitter<void>();
	public onCancel: Event<void> = this._onCancel.event;

	private _onCloseEvent = new Emitter<void>();
	public onCloseEvent: Event<void> = this._onCloseEvent.event;

	// rendered elements
	private isRendered = false;
	private _groupNameInputBox?: InputBox;
	private _groupDescriptionInputBox?: InputBox;
	private _serverGroupContainer?: HTMLElement;
	private _addServerButton?: Button;
	private _closeButton?: Button;

	constructor(
		@ILayoutService layoutService: ILayoutService,
		@IThemeService themeService: IThemeService,
		@IContextViewService private _contextViewService: IContextViewService,
		@IAdsTelemetryService telemetryService: IAdsTelemetryService,
		@IContextKeyService contextKeyService: IContextKeyService,
		@IClipboardService clipboardService: IClipboardService,
		@ILogService logService: ILogService,
		@ITextResourcePropertiesService textResourcePropertiesService: ITextResourcePropertiesService
	) {
		super(localize('ServerGroupsDialogTitle', "Server Groups"), TelemetryKeys.ModalDialogName.ServerGroups, telemetryService, layoutService, clipboardService, themeService, logService, textResourcePropertiesService, contextKeyService);
	}

	public override render() {
		super.render();
		attachModalDialogStyler(this, this._themeService);
		const okLabel = localize('serverGroup.ok', "OK");
		const cancelLabel = localize('serverGroup.cancel', "Cancel");
		this._addServerButton = this.addFooterButton(okLabel, () => this.addGroup());
		this._closeButton = this.addFooterButton(cancelLabel, () => this.cancel(), 'right', true);
		this.isRendered = true;
		this.registerListeners();
	}

	protected layout(height?: number): void {
		// NO OP
	}

	protected renderBody(container: HTMLElement) {
		const body = DOM.append(container, DOM.$('.server-group-dialog'));

		// Connection Group Name
		const serverGroupNameLabel = localize('connectionGroupName', "Server group name");

		DOM.append(body, DOM.$('.dialog-label')).innerText = serverGroupNameLabel;

		this._groupNameInputBox = new InputBox(DOM.append(body, DOM.$('.input-divider')), this._contextViewService, {
			validationOptions: {
				validation: (value: string) => !value && !this._skipGroupNameValidation ? ({ type: MessageType.ERROR, content: localize('MissingGroupNameError', "Group name is required.") }) : null
			},
			ariaLabel: serverGroupNameLabel
		});

		// Connection Group Description
		const groupDescriptionLabel = localize('groupDescription', "Group description");
		DOM.append(body, DOM.$('.dialog-label')).innerText = groupDescriptionLabel;

		this._groupDescriptionInputBox = new InputBox(DOM.append(body, DOM.$('.input-divider')), this._contextViewService, {
			ariaLabel: groupDescriptionLabel
		});

		// Connection Group Color
		const groupColorLabel = localize('groupColor', "Group color");
		DOM.append(body, DOM.$('.dialog-label')).innerText = groupColorLabel;

		this._serverGroupContainer = DOM.append(body, DOM.$('.group-color-options'));
		this.fillGroupColors(this._serverGroupContainer);

		DOM.addStandardDisposableListener(body, DOM.EventType.KEY_DOWN, (event: StandardKeyboardEvent) => {
			if (event.equals(KeyMod.Shift | KeyCode.Tab)) {
				this.preventDefaultKeyboardEvent(event);
				this.focusPrevious();
			} else if (event.equals(KeyCode.Tab)) {
				this.preventDefaultKeyboardEvent(event);
				this.focusNext();
			} else if (event.equals(KeyCode.RightArrow) || event.equals(KeyCode.LeftArrow)) {
				this.preventDefaultKeyboardEvent(event);
				this.focusNextColor(event.equals(KeyCode.RightArrow));
			}
		});
	}

	private preventDefaultKeyboardEvent(e: StandardKeyboardEvent) {
		e.preventDefault();
		e.stopPropagation();
	}

	private isFocusOnColors(): boolean {
		let result = false;
		this._colorColorBoxesMap.forEach(({ colorbox: colorbox }) => {
			if (document.activeElement === colorbox.domNode) {
				result = true;
			}
		});

		return result;
	}

	private focusNext(): void {
		const renderedDialog = this.withRenderedDialog;
		if (renderedDialog.groupNameInputBox.hasFocus()) {
			renderedDialog.groupDescriptionInputBox.focus();
		} else if (renderedDialog.groupDescriptionInputBox.hasFocus()) {
			this._colorColorBoxesMap[this._selectedColorOption ?? 0].colorbox.focus();
		} else if (this.isFocusOnColors()) {
			renderedDialog.addServerButton.enabled ? renderedDialog.addServerButton.focus() : renderedDialog.closeButton.focus();
		} else if (document.activeElement === renderedDialog.addServerButton.element) {
			renderedDialog.closeButton.focus();
		}
		else if (document.activeElement === renderedDialog.closeButton.element) {
			renderedDialog.groupNameInputBox.focus();
		}
	}

	private focusPrevious(): void {
		const renderedDialog = this.withRenderedDialog;
		if (document.activeElement === renderedDialog.closeButton.element) {
			renderedDialog.addServerButton.enabled ? renderedDialog.addServerButton.focus() : this._colorColorBoxesMap[this._selectedColorOption ?? 0].colorbox.focus();
		} else if (document.activeElement === renderedDialog.addServerButton.element) {
			this._colorColorBoxesMap[this._selectedColorOption ?? 0].colorbox.focus();
		} else if (this.isFocusOnColors()) {
			renderedDialog.groupDescriptionInputBox.focus();
		} else if (renderedDialog.groupDescriptionInputBox.hasFocus()) {
			renderedDialog.groupNameInputBox.focus();
		} else if (renderedDialog.groupNameInputBox.hasFocus()) {
			renderedDialog.closeButton.focus();
		}
	}

	private focusNextColor(moveRight: boolean): void {
		let focusIndex: number = -1;
		for (let i = 0; i < this._colorColorBoxesMap.length; i++) {
			if (document.activeElement === this._colorColorBoxesMap[i].colorbox.domNode) {
				focusIndex = i;
				break;
			}
		}

		if (focusIndex >= 0) {
			if (moveRight) {
				focusIndex++;
			}
			else {
				focusIndex--;
			}

			// check for wraps
			if (focusIndex < 0) {
				focusIndex = this._colorColorBoxesMap.length - 1;
			} else if (focusIndex >= this._colorColorBoxesMap.length) {
				focusIndex = 0;
			}

			this._colorColorBoxesMap[focusIndex].colorbox.focus();
		}
	}

	private onSelectGroupColor(colorToSelect: string): void {
		this.withViewModel.groupColor = colorToSelect;
		this._selectedColorOption = this.withViewModel.colors.indexOf(colorToSelect);
		this.updateView();
	}

	private registerListeners(): void {
		const renderedDialog = this.withRenderedDialog;
		// Theme styler
		this._register(attachInputBoxStyler(renderedDialog.groupNameInputBox, this._themeService));
		this._register(attachInputBoxStyler(renderedDialog.groupDescriptionInputBox, this._themeService));
		this._register(attachButtonStyler(renderedDialog.addServerButton, this._themeService));
		this._register(attachButtonStyler(renderedDialog.closeButton, this._themeService));

		// handler for name change events
		this._register(renderedDialog.groupNameInputBox.onDidChange(groupName => {
			this.groupNameChanged(groupName);
		}));

		// handler for description change events
		this._register(renderedDialog.groupDescriptionInputBox.onDidChange(groupDescription => {
			this.groupDescriptionChanged(groupDescription);
		}));
	}

	private fillGroupColors(container: HTMLElement): void {
		for (let i = 0; i < this.withViewModel.colors.length; i++) {
			const color = this.withViewModel.colors[i];

			const colorColorBox = new Colorbox(container, {
				name: 'server-group-color',
				class: ['server-group-color'],
				label: `Colobox Color: ${color}`,
			});

			this._register(colorColorBox.onSelect((viaKeyboard) => {
				this.onSelectGroupColor(color);
			}));
			colorColorBox.style({
				backgroundColor: Color.fromHex(color)
			});

			// Theme styler
			this._register(attachCheckboxStyler(colorColorBox, this._themeService));

			// add the new colorbox to the color map
			this._colorColorBoxesMap[i] = { color, colorbox: colorColorBox };
		}
	}

	private groupNameChanged(groupName: string) {
		this.withViewModel.groupName = groupName;
		this.updateView();
	}

	private groupDescriptionChanged(groupDescription: string) {
		this.withViewModel.groupDescription = groupDescription;
		this.updateView();
	}

	public get groupName(): string {
		return this.withRenderedDialog.groupNameInputBox.value;
	}

	public get groupDescription(): string {
		return this.withRenderedDialog.groupDescriptionInputBox.value;
	}

	public get selectedColor(): string | undefined {
		return !isUndefinedOrNull(this._selectedColorOption) ? this._colorColorBoxesMap[this._selectedColorOption].color : undefined;
	}

	public get viewModel(): ServerGroupViewModel | undefined {
		return this._viewModel;
	}

	public setViewModel(theViewModel: ServerGroupViewModel) {
		this._viewModel = theViewModel;
		if (this._serverGroupContainer) {
			DOM.clearNode(this._serverGroupContainer);
			this.fillGroupColors(this._serverGroupContainer);
		}
	}

	public addGroup(): void {
		if (this.withRenderedDialog.addServerButton.enabled) {
			if (this.validateInputs()) {
				this._onAddServerGroup.fire();
			}
		}
	}

	public hideError() {
		this.setError('');
	}

	private validateInputs(): boolean {
		const renderedDialog = this.withRenderedDialog;
		const isNameValid = renderedDialog.groupNameInputBox.validate() === undefined;
		if (!isNameValid) {
			renderedDialog.groupNameInputBox.focus();
		}
<<<<<<< HEAD
		return <any>validate;
=======
		return isNameValid;
>>>>>>> d91660b6
	}

	// initialize the view based on the current state of the view model
	private initializeView(): void {
		const renderedDialog = this.withRenderedDialog;
		this.title = this.withViewModel.getDialogTitle();

		this._skipGroupNameValidation = true;
		renderedDialog.groupNameInputBox.value = this.withViewModel.groupName;
		this._skipGroupNameValidation = false;

		renderedDialog.groupDescriptionInputBox.value = this.withViewModel.groupDescription ?? '';

		this.updateView();
	}

	// update UI elements that have derivative behaviors based on other state changes
	private updateView(): void {
		// check the color buttons and if their checked state does not match the view model state then correct it
		for (let i = 0; i < this._colorColorBoxesMap.length; i++) {
			let { colorbox: colorbox, color } = this._colorColorBoxesMap[i];
			if ((this.withViewModel.groupColor === color) && (colorbox.checked === false)) {
				colorbox.checked = true;
				this._selectedColorOption = i;
			} else if ((this.withViewModel.groupColor !== color) && (colorbox.checked === true)) {
				colorbox.checked = false;
			}
		}
		// OK button state - enabled if there are pending changes that can be saved
		this.withRenderedDialog.addServerButton.enabled = this.withViewModel.hasPendingChanges();
	}

	private get withViewModel(): ServerGroupViewModel {
		return assertIsDefined(this._viewModel);
	}

	/* Overwrite escape key behavior */
	protected override onClose() {
		this.cancel();
	}

	/* Overwrite enter key behavior */
	protected override onAccept() {
		this.addGroup();
	}

	public cancel() {
		this._onCancel.fire();
		this.close('cancel');
	}

	public close(hideReason: HideReason = 'close') {
		this.hide(hideReason);
		this.withRenderedDialog.groupNameInputBox.hideMessage();
		this._onCloseEvent.fire();
	}

	private get withRenderedDialog(): IRenderedServerGroupDialog {
		if (this.isRendered) {
			// we assume if we are rendered then all our rendered elements are defined
			return {
				groupNameInputBox: this._groupNameInputBox!,
				groupDescriptionInputBox: this._groupDescriptionInputBox!,
				serverGroupContainer: this._serverGroupContainer!,
				addServerButton: this._addServerButton!,
				closeButton: this._closeButton!
			};
		} else {
			throw new Error('Server Group Dialog Not Rendered');
		}
	}

	public open() {
		// reset the dialog
		this.hideError();
		this.initializeView();
		this.show();
		this.withRenderedDialog.groupNameInputBox.focus();
	}
}<|MERGE_RESOLUTION|>--- conflicted
+++ resolved
@@ -311,11 +311,7 @@
 		if (!isNameValid) {
 			renderedDialog.groupNameInputBox.focus();
 		}
-<<<<<<< HEAD
-		return <any>validate;
-=======
 		return isNameValid;
->>>>>>> d91660b6
 	}
 
 	// initialize the view based on the current state of the view model
