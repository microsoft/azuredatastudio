--- conflicted
+++ resolved
@@ -195,12 +195,7 @@
 			const colorBox = this._register(new Colorbox(container, {
 				name: 'server-group-color',
 				color: color
-<<<<<<< HEAD
-			});
-
-=======
 			}));
->>>>>>> 41e7569f
 			this._register(colorBox.onSelect((viaKeyboard) => {
 				this.onSelectGroupColor(color);
 			}));
