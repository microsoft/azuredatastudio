/*---------------------------------------------------------------------------------------------
 *  Copyright (c) Microsoft Corporation. All rights reserved.
 *  Licensed under the Source EULA. See License.txt in the project root for license information.
 *--------------------------------------------------------------------------------------------*/

import { createDecorator } from 'vs/platform/instantiation/common/instantiation';
import { IConnectableInput } from 'sql/platform/connection/common/connectionManagement';
import { IEditorOptions } from 'vs/platform/editor/common/editor';
import { URI } from 'vs/base/common/uri';

export interface IQueryEditorOptions extends IEditorOptions {

	// Tells IQueryEditorService.queryEditorCheck to not open this input in the QueryEditor.
	// Used when the user changes the Language Mode to not-SQL for files with .sql extensions.
	denyQueryEditor?: boolean;
}

export const IQueryEditorService = createDecorator<IQueryEditorService>('QueryEditorService');

export interface INewSqlEditorOptions {
	initalContent?: string;
	/**
	 * Defaults based on user configuration
	 */
	dirty?: boolean;
	description?: string;
	/**
	 * defaults to true
	 */
	open?: boolean;
	/**
	 * use an existing resource, if this matches a resource already open that resource will be opened instead
	 */
	resource?: URI
}

export interface IQueryEditorService {

	_serviceBrand: undefined;

	// Creates new untitled document for SQL/KUSTO queries and opens it in a new editor tab
<<<<<<< HEAD
	newSqlEditor(options?: INewSqlEditorOptions, connectionProviderName?: string): Promise<IConnectableInput>;		//TODOKusto: Verify after Anthony's fix.
=======
	newSqlEditor(options?: INewSqlEditorOptions, connectionProviderName?: string): Promise<IConnectableInput>;
>>>>>>> 97b6d71a

	// Creates new edit data session
	newEditDataEditor(schemaName: string, tableName: string, queryString: string): Promise<IConnectableInput>;
}<|MERGE_RESOLUTION|>--- conflicted
+++ resolved
@@ -39,11 +39,7 @@
 	_serviceBrand: undefined;
 
 	// Creates new untitled document for SQL/KUSTO queries and opens it in a new editor tab
-<<<<<<< HEAD
-	newSqlEditor(options?: INewSqlEditorOptions, connectionProviderName?: string): Promise<IConnectableInput>;		//TODOKusto: Verify after Anthony's fix.
-=======
 	newSqlEditor(options?: INewSqlEditorOptions, connectionProviderName?: string): Promise<IConnectableInput>;
->>>>>>> 97b6d71a
 
 	// Creates new edit data session
 	newEditDataEditor(schemaName: string, tableName: string, queryString: string): Promise<IConnectableInput>;
