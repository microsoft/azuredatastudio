--- conflicted
+++ resolved
@@ -8,17 +8,10 @@
 import { EditDataInput } from 'sql/workbench/parts/editData/common/editDataInput';
 import { IConnectableInput, IConnectionManagementService } from 'sql/platform/connection/common/connectionManagement';
 import { IQueryEditorService } from 'sql/workbench/services/queryEditor/common/queryEditorService';
-import { QueryPlanInput } from 'sql/workbench/parts/queryPlan/common/queryPlanInput';
-<<<<<<< HEAD
-import * as TaskUtilities from 'sql/workbench/common/taskUtilities';
 import { UntitledQueryEditorInput } from 'sql/workbench/parts/query/common/untitledQueryEditorInput';
-=======
-import { sqlModeId, untitledFilePrefix, getSupportedInputResource } from 'sql/workbench/common/customInputConverter';
-import * as TaskUtilities from 'sql/workbench/browser/taskUtilities';
->>>>>>> 161c182a
 
 import { IUntitledEditorService } from 'vs/workbench/services/untitled/common/untitledEditorService';
-import { IEditorService, ACTIVE_GROUP } from 'vs/workbench/services/editor/common/editorService';
+import { IEditorService } from 'vs/workbench/services/editor/common/editorService';
 import { IInstantiationService } from 'vs/platform/instantiation/common/instantiation';
 import { URI } from 'vs/base/common/uri';
 import * as paths from 'vs/base/common/extpath';
@@ -26,13 +19,8 @@
 import { Schemas } from 'vs/base/common/network';
 import { EditDataResultsInput } from 'sql/workbench/parts/editData/common/editDataResultsInput';
 import { IConfigurationService } from 'vs/platform/configuration/common/configuration';
-<<<<<<< HEAD
-import { exists } from 'vs/base/node/pfs';
-=======
-import { IEditorGroup } from 'vs/workbench/services/editor/common/editorGroupsService';
-import { FileEditorInput } from 'vs/workbench/contrib/files/common/editors/fileEditorInput';
 import { IFileService } from 'vs/platform/files/common/files';
->>>>>>> 161c182a
+import { replaceConnection } from 'sql/workbench/browser/taskUtilities';
 
 /**
  * Service wrapper for opening and creating SQL documents as sql editor inputs
@@ -137,7 +125,7 @@
 				// Note: must check the new file name for this since this method is called after the rename is completed
 				if (paths.isEqualOrParent(resource.fsPath, newResource.fsPath, !isLinux /* ignorecase */)) {
 					// In this case, we know that this is a straight rename so support this as a rename / replace operation
-					TaskUtilities.replaceConnection(oldResourceString, newResource.toString(), this._connectionManagementService).then(result => {
+					replaceConnection(oldResourceString, newResource.toString(), this._connectionManagementService).then(result => {
 						if (result && result.connected) {
 							input.onConnectSuccess();
 						} else {
@@ -152,11 +140,7 @@
 	////// Private functions
 
 	private createUntitledSqlFilePath(): Promise<string> {
-<<<<<<< HEAD
 		return this.createPrefixedSqlFilePath('SQLQuery');
-=======
-		return this.createPrefixedSqlFilePath(untitledFilePrefix);
->>>>>>> 161c182a
 	}
 
 	private async createPrefixedSqlFilePath(prefix: string): Promise<string> {
@@ -167,11 +151,7 @@
 		let counter = 1;
 		// Get document name and check if it exists
 		let filePath = prefixFileName(counter);
-<<<<<<< HEAD
-		while (await exists(filePath)) {
-=======
 		while (await this.fileService.exists(URI.file(filePath))) {
->>>>>>> 161c182a
 			counter++;
 			filePath = prefixFileName(counter);
 		}
