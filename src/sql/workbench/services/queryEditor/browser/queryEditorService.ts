/*---------------------------------------------------------------------------------------------
 *  Copyright (c) Microsoft Corporation. All rights reserved.
 *  Licensed under the Source EULA. See License.txt in the project root for license information.
 *--------------------------------------------------------------------------------------------*/

<<<<<<< HEAD
import { QueryResultsInput } from 'sql/workbench/parts/query/common/queryResultsInput';
import { QueryEditorInput } from 'sql/workbench/parts/query/common/queryEditorInput';
import { EditDataInput } from 'sql/workbench/parts/editData/browser/editDataInput';
import { IConnectableInput, IConnectionManagementService } from 'sql/platform/connection/common/connectionManagement';
import { IQueryEditorService } from 'sql/workbench/services/queryEditor/common/queryEditorService';
import { UntitledQueryEditorInput } from 'sql/workbench/parts/query/common/untitledQueryEditorInput';
=======
import { QueryResultsInput } from 'sql/workbench/contrib/query/common/queryResultsInput';
import { QueryInput } from 'sql/workbench/contrib/query/common/queryInput';
import { EditDataInput } from 'sql/workbench/contrib/editData/browser/editDataInput';
import { IConnectableInput, IConnectionManagementService } from 'sql/platform/connection/common/connectionManagement';
import { IQueryEditorService, IQueryEditorOptions } from 'sql/workbench/services/queryEditor/common/queryEditorService';
import { sqlModeId, untitledFilePrefix, getSupportedInputResource } from 'sql/workbench/browser/customInputConverter';
import * as TaskUtilities from 'sql/workbench/browser/taskUtilities';
>>>>>>> f9ef9d85

import { IUntitledEditorService } from 'vs/workbench/services/untitled/common/untitledEditorService';
import { IEditorService } from 'vs/workbench/services/editor/common/editorService';
import { IInstantiationService } from 'vs/platform/instantiation/common/instantiation';
import { URI } from 'vs/base/common/uri';
import * as paths from 'vs/base/common/extpath';
import { isLinux } from 'vs/base/common/platform';
import { Schemas } from 'vs/base/common/network';
<<<<<<< HEAD
import { IConfigurationService } from 'vs/platform/configuration/common/configuration';
import { replaceConnection } from 'sql/workbench/browser/taskUtilities';
import { EditDataResultsInput } from 'sql/workbench/parts/editData/browser/editDataResultsInput';
=======
import { INotificationService } from 'vs/platform/notification/common/notification';
import { EditDataResultsInput } from 'sql/workbench/contrib/editData/browser/editDataResultsInput';
import { IEditorInput, IEditor } from 'vs/workbench/common/editor';
import { ICodeEditor } from 'vs/editor/browser/editorBrowser';
import { ILanguageSelection } from 'vs/editor/common/services/modeService';
import { IConfigurationService } from 'vs/platform/configuration/common/configuration';
import { IEditorGroup } from 'vs/workbench/services/editor/common/editorGroupsService';
import { FileEditorInput } from 'vs/workbench/contrib/files/common/editors/fileEditorInput';
import { ILogService } from 'vs/platform/log/common/log';
import { assign } from 'vs/base/common/objects';
>>>>>>> f9ef9d85

/**
 * Service wrapper for opening and creating SQL documents as sql editor inputs
 */
export class QueryEditorService implements IQueryEditorService {

	public _serviceBrand: undefined;

	constructor(
		@IUntitledEditorService private _untitledEditorService: IUntitledEditorService,
		@IInstantiationService private _instantiationService: IInstantiationService,
		@IEditorService private _editorService: IEditorService,
		@IConnectionManagementService private _connectionManagementService: IConnectionManagementService,
		@IConfigurationService private _configurationService: IConfigurationService,
		@ILogService private _logService: ILogService
	) {
	}

	////// Public functions

	/**
	 * Creates new untitled document for SQL query and opens in new editor tab
	 */
	public newSqlEditor(sqlContent?: string, connectionProviderName?: string, isDirty?: boolean, objectName?: string): Promise<IConnectableInput> {
		return new Promise<IConnectableInput>(async (resolve, reject) => {
			try {
				// Create file path and file URI
				let filePath = await this.createUntitledSqlFilePath();
				let docUri: URI = URI.from({ scheme: Schemas.untitled, path: filePath });

				// Create a sql document pane with accoutrements
				const fileInput = this._untitledEditorService.createOrGet(docUri, 'sql');
				let untitledEditorModel = await fileInput.resolve();
				if (sqlContent) {
					untitledEditorModel.textEditorModel.setValue(sqlContent);
					if (isDirty === false || (isDirty === undefined && !this._configurationService.getValue<boolean>('sql.promptToSaveGeneratedFiles'))) {
						untitledEditorModel.setDirty(false);
					}
				}

				const queryResultsInput: QueryResultsInput = this._instantiationService.createInstance(QueryResultsInput, docUri.toString());
				let queryInput = this._instantiationService.createInstance(UntitledQueryEditorInput, objectName, fileInput, queryResultsInput);

				this._editorService.openEditor(queryInput, { pinned: true })
					.then((editor) => {
						resolve(editor.input as UntitledQueryEditorInput);
					}, (error) => {
						reject(error);
					});
			} catch (error) {
				reject(error);
			}
		});
	}

	/**
	 * Creates new edit data session
	 */
	public async newEditDataEditor(schemaName: string, tableName: string, sqlContent: string): Promise<IConnectableInput> {

		// Create file path and file URI
		let objectName = schemaName ? schemaName + '.' + tableName : tableName;
		let filePath = await this.createPrefixedSqlFilePath(objectName);
		let docUri: URI = URI.from({ scheme: Schemas.untitled, path: filePath });

		// Create a sql document pane with accoutrements
		const fileInput = this._untitledEditorService.createOrGet(docUri, 'sql');
		const m = await fileInput.resolve();
		if (sqlContent) {
			m.textEditorModel.setValue(sqlContent);
		}

		// Create an EditDataInput for editing
		const resultsInput: EditDataResultsInput = this._instantiationService.createInstance(EditDataResultsInput, docUri.toString());
		let editDataInput: EditDataInput = this._instantiationService.createInstance(EditDataInput, docUri, schemaName, tableName, fileInput, sqlContent, resultsInput);

		const editor = await this._editorService.openEditor(editDataInput, { pinned: true });
		let params = editor.input as EditDataInput;
		return params;
	}

	onSaveAsCompleted(oldResource: URI, newResource: URI): void {
		let oldResourceString: string = oldResource.toString();

		this._editorService.editors.forEach(input => {
			if (input instanceof QueryEditorInput) {
				const resource = input.getResource();

				// Update Editor if file (or any parent of the input) got renamed or moved
				// Note: must check the new file name for this since this method is called after the rename is completed
				if (paths.isEqualOrParent(resource.fsPath, newResource.fsPath, !isLinux /* ignorecase */)) {
					// In this case, we know that this is a straight rename so support this as a rename / replace operation
					replaceConnection(oldResourceString, newResource.toString(), this._connectionManagementService).then(result => {
						if (result && result.connected) {
							input.onConnectSuccess();
						} else {
							input.onConnectReject();
						}
					}).catch((e) => this._logService.error(e));
				}
			}
		});
	}

<<<<<<< HEAD
=======
	////// Public static functions
	// These functions are static to reduce extra lines needed in the vscode code base

	/**
	 * Checks if the Language Mode is being changed to/from SQL. If so, swaps out the input of the
	 * given editor with a new input, opens a new editor, then returns the new editor's IModel.
	 *
	 * Returns an immediately resolved promise if the SQL Language mode is not involved. In this case,
	 * the calling function in editorStatus.ts will handle the language change normally.
	 *
	 * Returns an immediately resolved promise with undefined if SQL is involved in the language change
	 * and the editor is dirty. In this case, the calling function in editorStatus.ts will not perform
	 * the language change. TODO: change this -  tracked by issue #727
	 *
	 * In all other cases (when SQL is involved in the language change and the editor is not dirty),
	 * returns a promise that will resolve when the old editor has been replaced by a new editor.
	 */
	public async sqlLanguageModeCheck(model: ITextModel, languageSelection: ILanguageSelection, editor: IEditor): Promise<ITextModel> {
		if (!model || !languageSelection || !editor) {
			return undefined;
		}

		let newLanguage: string = languageSelection.languageIdentifier.language;
		let oldLanguage: string = model.getLanguageIdentifier().language;
		let changingToSql = sqlModeId === newLanguage;
		let changingFromSql = sqlModeId === oldLanguage;
		let changingLanguage = newLanguage !== oldLanguage;

		if (!changingLanguage) {
			return model;
		}
		if (!changingFromSql && !changingToSql) {
			return model;
		}

		let uri: URI = QueryEditorService._getEditorChangeUri(editor.input, changingToSql);
		if (uri.scheme === Schemas.untitled && (editor.input instanceof QueryInput || editor.input instanceof EditDataInput)) {
			this._notificationService.notify({
				severity: Severity.Error,
				message: QueryEditorService.CHANGE_UNSUPPORTED_ERROR_MESSAGE
			});
			return undefined;
		}

		// Return undefined to notify the calling funciton to not perform the language change
		// TODO change this - tracked by issue #727
		if (editor.input.isDirty()) {
			this._notificationService.notify({
				severity: Severity.Error,
				message: QueryEditorService.CHANGE_ERROR_MESSAGE
			});
			return undefined;
		}

		let group: IEditorGroup = editor.group;
		let index: number = group.editors.indexOf(editor.input);
		let options: IQueryEditorOptions = editor.options ? editor.options : {};
		options = assign(options, { index: index });

		// Return a promise that will resovle when the old editor has been replaced by a new editor
		let newEditorInput = this.getNewEditorInput(changingToSql, editor.input, uri);

		// Override queryEditorCheck to not open this file in a QueryEditor
		if (!changingToSql) {
			options.denyQueryEditor = true;
		}

		await group.closeEditor(editor.input);
		// Reopen a new editor in the same position/index
		const newEditor = await this._editorService.openEditor(newEditorInput, options, group);

		return QueryEditorService._onEditorOpened(newEditor, uri.toString(), undefined, options.pinned);
	}

>>>>>>> f9ef9d85
	////// Private functions

	private createUntitledSqlFilePath(): Promise<string> {
		return this.createPrefixedSqlFilePath('SQLQuery');
	}

	private async createPrefixedSqlFilePath(prefix: string): Promise<string> {
		let prefixFileName = (counter: number): string => {
			return `${prefix}_${counter}`;
		};

		let counter = 1;
		// Get document name and check if it exists
		let filePath = prefixFileName(counter);
		while (this._untitledEditorService.exists(URI.from({ scheme: Schemas.untitled, path: filePath }))) {
			counter++;
			filePath = prefixFileName(counter);
		}

		return filePath;
	}
}<|MERGE_RESOLUTION|>--- conflicted
+++ resolved
@@ -3,22 +3,12 @@
  *  Licensed under the Source EULA. See License.txt in the project root for license information.
  *--------------------------------------------------------------------------------------------*/
 
-<<<<<<< HEAD
-import { QueryResultsInput } from 'sql/workbench/parts/query/common/queryResultsInput';
-import { QueryEditorInput } from 'sql/workbench/parts/query/common/queryEditorInput';
-import { EditDataInput } from 'sql/workbench/parts/editData/browser/editDataInput';
+import { QueryResultsInput } from 'sql/workbench/contrib/query/common/queryResultsInput';
+import { QueryEditorInput } from 'sql/workbench/contrib/query/common/queryEditorInput';
+import { EditDataInput } from 'sql/workbench/contrib/editData/browser/editDataInput';
 import { IConnectableInput, IConnectionManagementService } from 'sql/platform/connection/common/connectionManagement';
 import { IQueryEditorService } from 'sql/workbench/services/queryEditor/common/queryEditorService';
-import { UntitledQueryEditorInput } from 'sql/workbench/parts/query/common/untitledQueryEditorInput';
-=======
-import { QueryResultsInput } from 'sql/workbench/contrib/query/common/queryResultsInput';
-import { QueryInput } from 'sql/workbench/contrib/query/common/queryInput';
-import { EditDataInput } from 'sql/workbench/contrib/editData/browser/editDataInput';
-import { IConnectableInput, IConnectionManagementService } from 'sql/platform/connection/common/connectionManagement';
-import { IQueryEditorService, IQueryEditorOptions } from 'sql/workbench/services/queryEditor/common/queryEditorService';
-import { sqlModeId, untitledFilePrefix, getSupportedInputResource } from 'sql/workbench/browser/customInputConverter';
-import * as TaskUtilities from 'sql/workbench/browser/taskUtilities';
->>>>>>> f9ef9d85
+import { UntitledQueryEditorInput } from 'sql/workbench/contrib/query/common/untitledQueryEditorInput';
 
 import { IUntitledEditorService } from 'vs/workbench/services/untitled/common/untitledEditorService';
 import { IEditorService } from 'vs/workbench/services/editor/common/editorService';
@@ -27,22 +17,10 @@
 import * as paths from 'vs/base/common/extpath';
 import { isLinux } from 'vs/base/common/platform';
 import { Schemas } from 'vs/base/common/network';
-<<<<<<< HEAD
 import { IConfigurationService } from 'vs/platform/configuration/common/configuration';
 import { replaceConnection } from 'sql/workbench/browser/taskUtilities';
-import { EditDataResultsInput } from 'sql/workbench/parts/editData/browser/editDataResultsInput';
-=======
-import { INotificationService } from 'vs/platform/notification/common/notification';
 import { EditDataResultsInput } from 'sql/workbench/contrib/editData/browser/editDataResultsInput';
-import { IEditorInput, IEditor } from 'vs/workbench/common/editor';
-import { ICodeEditor } from 'vs/editor/browser/editorBrowser';
-import { ILanguageSelection } from 'vs/editor/common/services/modeService';
-import { IConfigurationService } from 'vs/platform/configuration/common/configuration';
-import { IEditorGroup } from 'vs/workbench/services/editor/common/editorGroupsService';
-import { FileEditorInput } from 'vs/workbench/contrib/files/common/editors/fileEditorInput';
 import { ILogService } from 'vs/platform/log/common/log';
-import { assign } from 'vs/base/common/objects';
->>>>>>> f9ef9d85
 
 /**
  * Service wrapper for opening and creating SQL documents as sql editor inputs
@@ -147,83 +125,6 @@
 		});
 	}
 
-<<<<<<< HEAD
-=======
-	////// Public static functions
-	// These functions are static to reduce extra lines needed in the vscode code base
-
-	/**
-	 * Checks if the Language Mode is being changed to/from SQL. If so, swaps out the input of the
-	 * given editor with a new input, opens a new editor, then returns the new editor's IModel.
-	 *
-	 * Returns an immediately resolved promise if the SQL Language mode is not involved. In this case,
-	 * the calling function in editorStatus.ts will handle the language change normally.
-	 *
-	 * Returns an immediately resolved promise with undefined if SQL is involved in the language change
-	 * and the editor is dirty. In this case, the calling function in editorStatus.ts will not perform
-	 * the language change. TODO: change this -  tracked by issue #727
-	 *
-	 * In all other cases (when SQL is involved in the language change and the editor is not dirty),
-	 * returns a promise that will resolve when the old editor has been replaced by a new editor.
-	 */
-	public async sqlLanguageModeCheck(model: ITextModel, languageSelection: ILanguageSelection, editor: IEditor): Promise<ITextModel> {
-		if (!model || !languageSelection || !editor) {
-			return undefined;
-		}
-
-		let newLanguage: string = languageSelection.languageIdentifier.language;
-		let oldLanguage: string = model.getLanguageIdentifier().language;
-		let changingToSql = sqlModeId === newLanguage;
-		let changingFromSql = sqlModeId === oldLanguage;
-		let changingLanguage = newLanguage !== oldLanguage;
-
-		if (!changingLanguage) {
-			return model;
-		}
-		if (!changingFromSql && !changingToSql) {
-			return model;
-		}
-
-		let uri: URI = QueryEditorService._getEditorChangeUri(editor.input, changingToSql);
-		if (uri.scheme === Schemas.untitled && (editor.input instanceof QueryInput || editor.input instanceof EditDataInput)) {
-			this._notificationService.notify({
-				severity: Severity.Error,
-				message: QueryEditorService.CHANGE_UNSUPPORTED_ERROR_MESSAGE
-			});
-			return undefined;
-		}
-
-		// Return undefined to notify the calling funciton to not perform the language change
-		// TODO change this - tracked by issue #727
-		if (editor.input.isDirty()) {
-			this._notificationService.notify({
-				severity: Severity.Error,
-				message: QueryEditorService.CHANGE_ERROR_MESSAGE
-			});
-			return undefined;
-		}
-
-		let group: IEditorGroup = editor.group;
-		let index: number = group.editors.indexOf(editor.input);
-		let options: IQueryEditorOptions = editor.options ? editor.options : {};
-		options = assign(options, { index: index });
-
-		// Return a promise that will resovle when the old editor has been replaced by a new editor
-		let newEditorInput = this.getNewEditorInput(changingToSql, editor.input, uri);
-
-		// Override queryEditorCheck to not open this file in a QueryEditor
-		if (!changingToSql) {
-			options.denyQueryEditor = true;
-		}
-
-		await group.closeEditor(editor.input);
-		// Reopen a new editor in the same position/index
-		const newEditor = await this._editorService.openEditor(newEditorInput, options, group);
-
-		return QueryEditorService._onEditorOpened(newEditor, uri.toString(), undefined, options.pinned);
-	}
-
->>>>>>> f9ef9d85
 	////// Private functions
 
 	private createUntitledSqlFilePath(): Promise<string> {
