/*---------------------------------------------------------------------------------------------
 *  Copyright (c) Microsoft Corporation. All rights reserved.
 *  Licensed under the Source EULA. See License.txt in the project root for license information.
 *--------------------------------------------------------------------------------------------*/

import { ConnectionProfileGroup } from 'sql/platform/connection/common/connectionProfileGroup';
import { ConnectionProfile } from 'sql/platform/connection/common/connectionProfile';
import { IConnectionManagementService } from 'sql/platform/connection/common/connectionManagement';
import { ITree, IDragAndDrop, IDragOverReaction, DRAG_OVER_ACCEPT_BUBBLE_DOWN, DRAG_OVER_REJECT } from 'vs/base/parts/tree/browser/tree';
import { DragMouseEvent } from 'vs/base/browser/mouseEvent';
import { TreeUpdateUtils } from 'sql/workbench/services/objectExplorer/browser/treeUpdateUtils';
import { UNSAVED_GROUP_ID } from 'sql/platform/connection/common/constants';
import { DataTransfers, IDragAndDropData } from 'vs/base/browser/dnd';
import { TreeNode } from 'sql/workbench/services/objectExplorer/common/treeNode';

/**
 * Implements drag and drop for the server tree
 */
export class ServerTreeDragAndDrop implements IDragAndDrop {

	constructor(
		@IConnectionManagementService private _connectionManagementService: IConnectionManagementService,
	) {
	}

	/**
	 * Returns a uri if the given element should be allowed to drag.
	 * Returns null, otherwise.
	 */
	public getDragURI(tree: ITree, element: any): string {
		if (element) {
			if (element instanceof ConnectionProfile) {
				return (<ConnectionProfile>element).id;
			} else if (element instanceof ConnectionProfileGroup) {
				return (<ConnectionProfileGroup>element).id;
			} else if (element.nodeTypeId === 'Table' || element.nodeTypeId === 'Column') {
				return (<TreeNode>element).id;
			}
			else {
				return undefined;
			}
		}
		else {
			return undefined;
		}
	}

	/**
	 * Returns a label(name) to display when dragging the element.
	 */
	public getDragLabel(tree: ITree, elements: any[]): string {
		if (elements) {
			if (elements[0] instanceof ConnectionProfile) {
				return (<ConnectionProfile>elements[0]).serverName;
			} else if (elements[0] instanceof ConnectionProfileGroup) {
				return (<ConnectionProfileGroup>elements[0]).name;
			} else if (elements[0].label) {
				return elements[0].label;
			}
			else {
				return undefined;
			}
		}
		else {
			return undefined;
		}
	}

	/**
	 * Called when the drag operation starts.
	 */
	public onDragStart(tree: ITree, dragAndDropData: IDragAndDropData, originalEvent: DragMouseEvent): void {
		TreeUpdateUtils.isInDragAndDrop = true;
		const data = dragAndDropData.getData();
		const element = data[0];
		if (element.nodeTypeId === 'Column' || element.nodeTypeId === 'Table') {
			const schema = element.metadata.schema;
			const name = element.metadata.name;
			originalEvent.dataTransfer.setData(DataTransfers.RESOURCES, JSON.stringify([`${element.nodeTypeId}:${element.id}?${schema ? schema + '.' + name : name}`]));
		}
		return;
	}


	public canDragToConnectionProfileGroup(source: any, targetConnectionProfileGroup: ConnectionProfileGroup) {
		let canDragOver: boolean = true;

		if (source instanceof ConnectionProfile) {
			if (!this._connectionManagementService.canChangeConnectionConfig(source, targetConnectionProfileGroup.id)) {
				canDragOver = false;
			}
		} else if (source instanceof ConnectionProfileGroup) {
			// Dropping a group to itself or its descendants nodes is not allowed
			// to avoid creating a circular structure.
			canDragOver = source.id !== targetConnectionProfileGroup.id && !source.isAncestorOf(targetConnectionProfileGroup);
		}

		return canDragOver;
	}

	/**
	 * Returns a DragOverReaction indicating whether sources can be
	 * dropped into target or some parent of the target.
	 * Returns DRAG_OVER_ACCEPT_BUBBLE_DOWN when element is a connection group or connection
	 */
	public onDragOver(tree: ITree, data: IDragAndDropData, targetElement: any, originalEvent: DragMouseEvent): IDragOverReaction {
		let canDragOver: boolean = true;

		if (targetElement instanceof ConnectionProfile || targetElement instanceof ConnectionProfileGroup) {
			let targetConnectionProfileGroup = this.getTargetGroup(targetElement);
			// Verify if the connection can be moved to the target group
			const source = data.getData()[0];
<<<<<<< HEAD
			canDragOver = this.canDragToConnectionProfileGroup(source, targetConnectionProfileGroup);
=======
			if (source instanceof ConnectionProfile) {
				if (!this._connectionManagementService.canChangeConnectionConfig(source, targetConnectionProfileGroup.id)) {
					canDragOver = false;
				}
			} else if (source instanceof ConnectionProfileGroup) {
				// Dropping a group to itself or its descendants nodes is not allowed
				// to avoid creating a circular structure.
				canDragOver = source.id !== targetElement.id && !source.isAncestorOf(targetElement);
			}
>>>>>>> fb4e4009
		} else {
			canDragOver = true;
		}

		if (canDragOver) {
			return DRAG_OVER_ACCEPT_BUBBLE_DOWN(true);
		} else {
			return DRAG_OVER_REJECT;
		}
	}

	/**
	 * Handle a drop in the server tree.
	 */
	public drop(tree: ITree, data: IDragAndDropData, targetElement: any, originalEvent: DragMouseEvent): void {
		TreeUpdateUtils.isInDragAndDrop = false;

		let targetConnectionProfileGroup: ConnectionProfileGroup = this.getTargetGroup(targetElement);

		const source = data.getData()[0];
		if (source && source.getParent) {
			let oldParent: ConnectionProfileGroup = source.getParent();
			const self = this;
			if (this.isDropAllowed(targetConnectionProfileGroup, oldParent, source)) {

				if (source instanceof ConnectionProfile) {
					// Change group id of profile
					this._connectionManagementService.changeGroupIdForConnection(source, targetConnectionProfileGroup.id).then(() => {
						TreeUpdateUtils.registeredServerUpdate(tree, self._connectionManagementService, targetConnectionProfileGroup);
					});
				} else if (source instanceof ConnectionProfileGroup) {
					// Change parent id of group
					this._connectionManagementService.changeGroupIdForConnectionGroup(source, targetConnectionProfileGroup).then(() => {
						TreeUpdateUtils.registeredServerUpdate(tree, self._connectionManagementService);
					});
				}
			}
		}
	}

	public dropAbort(tree: ITree, data: IDragAndDropData): void {
		TreeUpdateUtils.isInDragAndDrop = false;
	}

	private getTargetGroup(targetElement: any): ConnectionProfileGroup {
		let targetConnectionProfileGroup: ConnectionProfileGroup;
		if (targetElement instanceof ConnectionProfile) {
			targetConnectionProfileGroup = (<ConnectionProfile>targetElement).getParent();
		}
		else {
			targetConnectionProfileGroup = <ConnectionProfileGroup>targetElement;
		}

		return targetConnectionProfileGroup;
	}

	private isDropAllowed(targetConnectionProfileGroup: ConnectionProfileGroup,
		oldParent: ConnectionProfileGroup,
		source: ConnectionProfile | ConnectionProfileGroup): boolean {

		let isDropToItself = source && targetConnectionProfileGroup && (source instanceof ConnectionProfileGroup) && source.name === targetConnectionProfileGroup.name;
		let isDropToSameLevel = oldParent && oldParent.equals(targetConnectionProfileGroup);
		let isUnsavedDrag = source && (source instanceof ConnectionProfileGroup) && (source.id === UNSAVED_GROUP_ID);
		return (!isDropToSameLevel && !isDropToItself && !isUnsavedDrag);
	}
}

/**
 * Implements drag and drop for the connection tree
 */
export class RecentConnectionsDragAndDrop implements IDragAndDrop {

	/**
	 * Returns a uri if the given element should be allowed to drag.
	 * Returns null, otherwise.
	 */
	public getDragURI(tree: ITree, element: any): string {
		if (element instanceof ConnectionProfile) {
			return (<ConnectionProfile>element).id;
		}
		else if (element instanceof ConnectionProfileGroup) {
			return (<ConnectionProfileGroup>element).id;
		}
		return null;
	}

	/**
	 * Returns a label(name) to display when dragging the element.
	 */
	public getDragLabel(tree: ITree, elements: any[]): string {
		if (elements[0] instanceof ConnectionProfile) {
			return (<ConnectionProfile>elements[0]).serverName;
		}
		else if (elements[0] instanceof ConnectionProfileGroup) {
			return (<ConnectionProfileGroup>elements[0]).name;
		}
		return undefined;
	}

	/**
	 * Sent when the drag operation is starting.
	 */
	public onDragStart(tree: ITree, data: IDragAndDropData, originalEvent: DragMouseEvent): void {
		return;
	}

	/**
	 * Returns a DragOverReaction indicating whether sources can be
	 * dropped into target or some parent of the target.
	 */
	public onDragOver(tree: ITree, data: IDragAndDropData, targetElement: any, originalEvent: DragMouseEvent): IDragOverReaction {
		return DRAG_OVER_REJECT;
	}

	/**
	 * Handle drop in the server tree.
	 */
	public drop(tree: ITree, data: IDragAndDropData, targetElement: any, originalEvent: DragMouseEvent): void {
		// No op
	}

	public dropAbort(tree: ITree, data: IDragAndDropData): void { }
}<|MERGE_RESOLUTION|>--- conflicted
+++ resolved
@@ -110,9 +110,6 @@
 			let targetConnectionProfileGroup = this.getTargetGroup(targetElement);
 			// Verify if the connection can be moved to the target group
 			const source = data.getData()[0];
-<<<<<<< HEAD
-			canDragOver = this.canDragToConnectionProfileGroup(source, targetConnectionProfileGroup);
-=======
 			if (source instanceof ConnectionProfile) {
 				if (!this._connectionManagementService.canChangeConnectionConfig(source, targetConnectionProfileGroup.id)) {
 					canDragOver = false;
@@ -122,7 +119,6 @@
 				// to avoid creating a circular structure.
 				canDragOver = source.id !== targetElement.id && !source.isAncestorOf(targetElement);
 			}
->>>>>>> fb4e4009
 		} else {
 			canDragOver = true;
 		}
