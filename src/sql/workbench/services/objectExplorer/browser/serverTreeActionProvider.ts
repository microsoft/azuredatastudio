/*---------------------------------------------------------------------------------------------
 *  Copyright (c) Microsoft Corporation. All rights reserved.
 *  Licensed under the Source EULA. See License.txt in the project root for license information.
 *--------------------------------------------------------------------------------------------*/

import { ITree } from 'sql/base/parts/tree/browser/tree';
import { IAction, Separator } from 'vs/base/common/actions';
import { IInstantiationService } from 'vs/platform/instantiation/common/instantiation';
import { IContextKeyService } from 'vs/platform/contextkey/common/contextkey';

import {
	DisconnectConnectionAction, EditConnectionAction,
	DeleteConnectionAction, RefreshAction, EditServerGroupAction, AddServerAction, FilterChildrenAction, RemoveFilterAction
} from 'sql/workbench/services/objectExplorer/browser/connectionTreeAction';
import { TreeNode } from 'sql/workbench/services/objectExplorer/common/treeNode';
import { NodeType } from 'sql/workbench/services/objectExplorer/common/nodeType';
import { ConnectionProfileGroup } from 'sql/platform/connection/common/connectionProfileGroup';
import { ConnectionProfile } from 'sql/platform/connection/common/connectionProfile';
import { TreeUpdateUtils } from 'sql/workbench/services/objectExplorer/browser/treeUpdateUtils';
import { IConnectionManagementService } from 'sql/platform/connection/common/connectionManagement';
import { MenuId, IMenuService, MenuItemAction } from 'vs/platform/actions/common/actions';
import { ConnectionContextKey } from 'sql/workbench/services/connection/common/connectionContextKey';
import { TreeNodeContextKey } from 'sql/workbench/services/objectExplorer/common/treeNodeContextKey';
import { IQueryManagementService } from 'sql/workbench/services/query/common/queryManagement';
import { ServerInfoContextKey } from 'sql/workbench/services/connection/common/serverInfoContextKey';
import { fillInActions } from 'vs/platform/actions/browser/menuEntryActionViewItem';
import { AsyncServerTree, ServerTreeElement } from 'sql/workbench/services/objectExplorer/browser/asyncServerTree';
import { ICapabilitiesService } from 'sql/platform/capabilities/common/capabilitiesService';
import { ILogService } from 'vs/platform/log/common/log';
import { IConfigurationService } from 'vs/platform/configuration/common/configuration';
import { CONFIG_WORKBENCH_ENABLEPREVIEWFEATURES } from 'sql/workbench/common/constants';

/**
 *  Provides actions for the server tree elements
 */
export class ServerTreeActionProvider {

	private scopedContextService: IContextKeyService;

	constructor(
		@IInstantiationService private _instantiationService: IInstantiationService,
		@IConnectionManagementService private _connectionManagementService: IConnectionManagementService,
		@IQueryManagementService private _queryManagementService: IQueryManagementService,
		@IMenuService private menuService: IMenuService,
		@IContextKeyService private _contextKeyService: IContextKeyService,
		@ICapabilitiesService private _capabilitiesService: ICapabilitiesService,
		@ILogService private _logService: ILogService,
		@IConfigurationService private _configurationService: IConfigurationService
	) {
	}

	/**
	 * Return actions given an element in the tree
	 */
	public getActions(tree: AsyncServerTree | ITree, element: ServerTreeElement, inlineOnly: boolean = false): IAction[] {
		if (element instanceof ConnectionProfile) {
			return this.getConnectionActions(tree, element, inlineOnly);
		}
		if (element instanceof ConnectionProfileGroup) {
			return this.getConnectionProfileGroupActions(element);
		}
		if (element instanceof TreeNode) {
			const profile = element.getConnectionProfile();
			if (profile) {
				return this.getObjectExplorerNodeActions({
					tree: tree,
					profile,
					treeNode: element
				}, inlineOnly);
			}
		}
		return [];
	}

	/**
	 * Get the default action for the given element.
	 */
	public getDefaultAction(tree: AsyncServerTree | ITree, element: ServerTreeElement): IAction | undefined {
		const actions = this.getActions(tree, element).filter(a => {
			return a instanceof MenuItemAction && a.isDefault;
		});
		if (actions.length === 1) {
			return actions[0];
		} else if (actions.length > 1) {
			let nodeName: string;
			if (element instanceof ConnectionProfile) {
				nodeName = element.serverName;
			} else if (element instanceof ConnectionProfileGroup) {
				nodeName = element.name;
			} else {
				nodeName = element.label;
			}
			this._logService.error(`Multiple default actions defined for node: ${nodeName}, actions: ${actions.map(a => a.id).join(', ')}`);
		}
		return undefined;
	}

	/**
	 * Return actions for connection elements
	 */
	private getConnectionActions(tree: AsyncServerTree | ITree, profile: ConnectionProfile, inlineOnly: boolean = false): IAction[] {
		let node = new TreeNode(NodeType.Server, NodeType.Server, '', false, '', '', '', '', undefined, undefined, undefined, undefined);
		// Only update password and not access tokens to avoid login prompts when opening context menu.
		this._connectionManagementService.addSavedPassword(profile, true);
		node.connection = profile;
		return this.getAllActions({
			tree: tree,
			profile: profile,
			treeNode: node
		}, (context) => this.getBuiltinConnectionActions(context),
			inlineOnly);
	}

	private getAllActions(context: ObjectExplorerContext, getDefaultActions: (context: ObjectExplorerContext) => IAction[], inlineOnly: boolean = false) {
		// Create metadata needed to get a useful set of actions
		let scopedContextService = this.getContextKeyService(context);
		let menu = this.menuService.createMenu(MenuId.ObjectExplorerItemContext, scopedContextService);

		// Fill in all actions
		const builtIn = getDefaultActions(context);
		const actions: IAction[] = [];
		const options = {
			arg: undefined, shouldForwardArgs: true
		};

		let groups = menu.getActions(options);
		let insertIndex: number | undefined = 0;
		const queryIndex = groups.findIndex(v => {
			if (v[0] === '0_query') {
				return true;
			} else {
				if (v[1].length) {
					insertIndex! += v[1].length;
				}
				return false;
			}
		});
		insertIndex = queryIndex > -1 ? insertIndex + groups[queryIndex][1].length : undefined;

		if (inlineOnly) {
			groups = groups.filter(g => g[0].includes('inline'));
			fillInActions(groups, actions, false);
			actions.unshift(...builtIn);
			// Moving refresh action to the end of the list
			const refreshIndex = actions.findIndex(f => {
				return f instanceof RefreshAction;
			});
			if (refreshIndex > -1) {
				actions.push(actions.splice(refreshIndex, 1)[0]);
			}
		} else {
			fillInActions(groups, actions, false);
			if (insertIndex) {
				if (!(actions[insertIndex] instanceof Separator) && builtIn.length > 0 && !inlineOnly) {
					builtIn.unshift(new Separator());
				}
				actions?.splice(insertIndex, 0, ...builtIn);
			} else {
				if (actions.length > 0 && builtIn.length > 0) {
					builtIn.push(new Separator());
				}
				actions.unshift(...builtIn);
			}

<<<<<<< HEAD
			// Cleanup
			scopedContextService.dispose();
			menu.dispose();
		}
=======
		// Cleanup
		menu.dispose();
>>>>>>> 9415db87
		return actions;
	}

	private getBuiltinConnectionActions(context: ObjectExplorerContext): IAction[] {
		let actions: IAction[] = [];

		const isProfileConnected = this._connectionManagementService.isProfileConnected(context.profile);
		if (isProfileConnected) {
			actions.push(this._instantiationService.createInstance(DisconnectConnectionAction, DisconnectConnectionAction.ID, DisconnectConnectionAction.LABEL, context.profile));
		}
		actions.push(this._instantiationService.createInstance(EditConnectionAction, EditConnectionAction.ID, EditConnectionAction.LABEL, context.profile));
		actions.push(this._instantiationService.createInstance(DeleteConnectionAction, DeleteConnectionAction.ID, DeleteConnectionAction.DELETE_CONNECTION_LABEL, context.profile));

		// Contribute refresh action for scriptable objects via contribution
		if (isProfileConnected && !this.isScriptableObject(context)) {
			actions.push(this._instantiationService.createInstance(RefreshAction, RefreshAction.ID, RefreshAction.LABEL, context.tree, context.profile));
		}
		return actions;
	}

	private getContextKeyService(context: ObjectExplorerContext): IContextKeyService {
<<<<<<< HEAD
		context.tree.getHTMLElement().removeAttribute('data-keybinding-context');
		let scopedContextService = this._contextKeyService.createScoped(context.tree.getHTMLElement());
		let connectionContextKey = new ConnectionContextKey(scopedContextService, this._queryManagementService);
=======
		if (!this.scopedContextService) {
			if (context.tree instanceof AsyncServerTree) {
				this.scopedContextService = context.tree.contextKeyService;
			} else {
				this.scopedContextService = this._contextKeyService.createScoped(context.tree.getHTMLElement());
			}
		}
		let connectionContextKey = new ConnectionContextKey(this.scopedContextService, this._queryManagementService);
>>>>>>> 9415db87
		let connectionProfile = context && context.profile;
		connectionContextKey.set(connectionProfile);
		let serverInfoContextKey = new ServerInfoContextKey(this.scopedContextService);
		if (connectionProfile.id) {
			let serverInfo = this._connectionManagementService.getServerInfo(connectionProfile.id);
			if (serverInfo) {
				serverInfoContextKey.set(serverInfo);
			}
		}
		let treeNodeContextKey = new TreeNodeContextKey(this.scopedContextService, this._capabilitiesService);
		if (context.treeNode) {
			treeNodeContextKey.set(context.treeNode);
		}
		return this.scopedContextService;
	}

	/**
	 * Return actions for connection group elements
	 */
	private getConnectionProfileGroupActions(element: ConnectionProfileGroup): IAction[] {
		// TODO: Should look into using the MenuRegistry for this
		return [
			this._instantiationService.createInstance(AddServerAction, AddServerAction.ID, AddServerAction.LABEL),
			this._instantiationService.createInstance(EditServerGroupAction, EditServerGroupAction.ID, EditServerGroupAction.LABEL, element),
			this._instantiationService.createInstance(DeleteConnectionAction, DeleteConnectionAction.ID, DeleteConnectionAction.DELETE_CONNECTION_GROUP_LABEL, element)
		];
	}

	/**
	 * Return actions for OE elements
	 */
	private getObjectExplorerNodeActions(context: ObjectExplorerContext, inlineOnly: boolean = false): IAction[] {
		return this.getAllActions(context, (context) => this.getBuiltInNodeActions(context), inlineOnly);
	}

	private getBuiltInNodeActions(context: ObjectExplorerContext): IAction[] {
		let actions: IAction[] = [];
		let treeNode = context.treeNode;
		if (treeNode) {
			if (TreeUpdateUtils.isDatabaseNode(treeNode)) {
				if (TreeUpdateUtils.isAvailableDatabaseNode(treeNode)) {
				} else {
					return actions;
				}
			}
		}
		// Contribute refresh action for scriptable objects via contribution
		if (!this.isScriptableObject(context)) {
			actions.push(this._instantiationService.createInstance(RefreshAction, RefreshAction.ID, RefreshAction.LABEL, context.tree, context.treeNode || context.profile));

			// Adding filter action if the node has filter properties
			if (treeNode?.filterProperties?.length > 0 && this._configurationService.getValue<boolean>(CONFIG_WORKBENCH_ENABLEPREVIEWFEATURES)) {
				actions.push(this._instantiationService.createInstance(FilterChildrenAction, FilterChildrenAction.ID, FilterChildrenAction.LABEL, context.treeNode));
			}
			// Adding remove filter action if the node has filters applied to it.
			if (treeNode?.filters?.length > 0) {
				actions.push(this._instantiationService.createInstance(RemoveFilterAction, RemoveFilterAction.ID, RemoveFilterAction.LABEL, context.treeNode, context.tree, undefined));
			}
		}
		return actions;
	}

	private isScriptableObject(context: ObjectExplorerContext): boolean {
		if (context.treeNode) {
			if (NodeType.SCRIPTABLE_OBJECTS.find(x => x === context?.treeNode?.nodeTypeId)) {
				return true;
			}
		}
		return false;
	}
}

interface ObjectExplorerContext {
	tree: AsyncServerTree | ITree;
	profile: ConnectionProfile;
	treeNode?: TreeNode;
}<|MERGE_RESOLUTION|>--- conflicted
+++ resolved
@@ -161,16 +161,10 @@
 				}
 				actions.unshift(...builtIn);
 			}
-
-<<<<<<< HEAD
-			// Cleanup
-			scopedContextService.dispose();
-			menu.dispose();
-		}
-=======
+		}
+
 		// Cleanup
 		menu.dispose();
->>>>>>> 9415db87
 		return actions;
 	}
 
@@ -192,11 +186,6 @@
 	}
 
 	private getContextKeyService(context: ObjectExplorerContext): IContextKeyService {
-<<<<<<< HEAD
-		context.tree.getHTMLElement().removeAttribute('data-keybinding-context');
-		let scopedContextService = this._contextKeyService.createScoped(context.tree.getHTMLElement());
-		let connectionContextKey = new ConnectionContextKey(scopedContextService, this._queryManagementService);
-=======
 		if (!this.scopedContextService) {
 			if (context.tree instanceof AsyncServerTree) {
 				this.scopedContextService = context.tree.contextKeyService;
@@ -205,7 +194,6 @@
 			}
 		}
 		let connectionContextKey = new ConnectionContextKey(this.scopedContextService, this._queryManagementService);
->>>>>>> 9415db87
 		let connectionProfile = context && context.profile;
 		connectionContextKey.set(connectionProfile);
 		let serverInfoContextKey = new ServerInfoContextKey(this.scopedContextService);
