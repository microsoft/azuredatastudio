/*---------------------------------------------------------------------------------------------
 *  Copyright (c) Microsoft Corporation. All rights reserved.
 *  Licensed under the Source EULA. See License.txt in the project root for license information.
 *--------------------------------------------------------------------------------------------*/

import * as types from 'vs/base/common/types';
import { SaveFormat } from 'sql/workbench/services/query/common/resultSerializer';
import { ICellValue, ResultSetSubset } from 'sql/workbench/services/query/common/query';
import { IDisposableDataProvider } from 'sql/base/common/dataProvider';
import { INotificationService, Severity } from 'vs/platform/notification/common/notification';
import * as nls from 'vs/nls';
import { toAction } from 'vs/base/common/actions';
import { IClipboardService } from 'vs/platform/clipboard/common/clipboardService';

export interface IGridDataProvider {

	/**
	 * Gets N rows of data
	 * @param rowStart 0-indexed start row to retrieve data from
	 * @param numberOfRows total number of rows of data to retrieve
	 */
	getRowData(rowStart: number, numberOfRows: number): Thenable<ResultSetSubset>;

	/**
	 * Sends a copy request to copy data to the clipboard
	 * @param selection The selection range to copy
	 * @param includeHeaders [Optional]: Should column headers be included in the copy selection
	 * @param tableView [Optional]: The data view associated with the table component
	 */
	copyResults(selection: Slick.Range[], includeHeaders?: boolean, tableView?: IDisposableDataProvider<Slick.SlickData>): Promise<void>;

	/**
	 * Sends a copy request to copy table headers to the clipboard
	 * @param selection The selection range to copy
	 */
	copyHeaders(selection: Slick.Range[]): Promise<void>;

	/**
	 * Gets the EOL terminator to use for this data type.
	 */
	getEolString(): string;

	shouldIncludeHeaders(includeHeaders: boolean): boolean;

	shouldRemoveNewLines(): boolean;

	getColumnHeaders(range: Slick.Range): string[] | undefined;

	readonly canSerialize: boolean;

	serializeResults(format: SaveFormat, selection: Slick.Range[]): Thenable<void>;
}

interface Range {
	start: number;
	end: number;
}

/**
 * Merge the ranges and get the sorted ranges.
 */
function mergeRanges(ranges: Range[]): Range[] {
	const mergedRanges: Range[] = [];
	const orderedRanges = ranges.sort((s1, s2) => { return s1.start - s2.start; });
	orderedRanges.forEach(range => {
		let merged = false;
		for (let i = 0; i < mergedRanges.length; i++) {
			const mergedRange = mergedRanges[i];
			if (range.start <= mergedRange.end) {
				mergedRange.end = Math.max(range.end, mergedRange.end);
				merged = true;
				break;
			}
		}
		if (!merged) {
			mergedRanges.push(range);
		}
	});
	return mergedRanges;
}

export async function copySelectionToClipboard(clipboardService: IClipboardService, notificationService: INotificationService, provider: IGridDataProvider, selections: Slick.Range[], includeHeaders?: boolean, tableView?: IDisposableDataProvider<Slick.SlickData>): Promise<void> {
	const batchSize = 100;
	const eol = provider.getEolString();
	const valueSeparator = '\t';
	const shouldRemoveNewLines = provider.shouldRemoveNewLines();

	// Merge the selections to get the columns and rows.
	const columnRanges: Range[] = mergeRanges(selections.map(selection => { return { start: selection.fromCell, end: selection.toCell }; }));
	const rowRanges: Range[] = mergeRanges(selections.map(selection => { return { start: selection.fromRow, end: selection.toRow }; }));

	const totalRows = rowRanges.map(range => range.end - range.start + 1).reduce((p, c) => p + c);

	let processedRows = 0;
	const getMessageText = (): string => {
<<<<<<< HEAD
		return nls.localize('gridDataProvider.loadingRowsInProgress', "Loading the rows to be copied({0}/{1})...", processedRows, totalRows);
=======
		return nls.localize('gridDataProvider.loadingRowsInProgress', "Loading the rows to be copied ({0}/{1})...", processedRows, totalRows);
>>>>>>> 8c2c38c8
	};

	let isCanceled = false;

	const notificationHandle = notificationService.notify({
		message: getMessageText(),
		severity: Severity.Info,
		progress: {
			infinite: true
		},
		actions: {
			primary: [
				toAction({
					id: 'cancelCopyResults',
					label: nls.localize('gridDataProvider.cancelCopyResults', "Cancel"),
					run: () => {
						isCanceled = true;
						notificationHandle.close();
					}
				})]
		}
	});

	let resultString = '';
	if (includeHeaders) {
		const headers: string[] = [];
		columnRanges.forEach(range => {
			headers.push(...provider.getColumnHeaders(<Slick.Range>{
				fromCell: range.start,
				toCell: range.end
			}));
		});
		resultString = Array.from(headers.values()).join(valueSeparator).concat(eol);
	}

	const batchResult: string[] = [];
	for (const range of rowRanges) {
		if (tableView && tableView.isDataInMemory) {
			const rangeLength = range.end - range.start + 1;
			// If the data is sorted/filtered in memory, we need to get the data that is currently being displayed
			const tableData = await tableView.getRangeAsync(range.start, rangeLength);
			const rowSet = tableData.map(item => Object.keys(item).map(key => item[key]));
			batchResult.push(getStringValueForRowSet(rowSet, columnRanges, selections, range.start, eol, valueSeparator, shouldRemoveNewLines));
			processedRows += rangeLength;
			notificationHandle.updateMessage(getMessageText());
		} else {
			let start = range.start;
			do {
				const end = Math.min(start + batchSize - 1, range.end);
				const batchLength = end - start + 1
				const rowSet = (await provider.getRowData(start, batchLength)).rows;
				batchResult.push(getStringValueForRowSet(rowSet, columnRanges, selections, range.start, eol, valueSeparator, shouldRemoveNewLines));
				start = end + 1;
				processedRows = processedRows + batchLength;
				if (!isCanceled) {
					notificationHandle.updateMessage(getMessageText());
				}
			} while (start < range.end && !isCanceled)
		}
	}
	if (!isCanceled) {
		resultString += batchResult.join(eol);
		notificationHandle.progress.done();
		notificationHandle.updateActions({
			primary: [
				toAction({
					id: 'closeCopyResultsNotification',
					label: nls.localize('gridDataProvider.closeNotification', "Close"),
					run: () => { notificationHandle.close(); }
				})]
		});
		await clipboardService.writeText(resultString);
		notificationHandle.updateMessage(nls.localize('gridDataProvider.copyResultsCompleted', "Selected data has been copied to the clipboard. Row count: {0}.", totalRows));
	}
}

function getStringValueForRowSet(rows: ICellValue[][], columnRanges: Range[], selections: Slick.Range[], rowSetStartIndex: number, eol: string, valueSeparator: string, shouldRemoveNewLines: boolean): string {
	let rowStrings: string[] = [];
	rows.forEach((values, index) => {
		const rowIndex = index + rowSetStartIndex;
		const rowValues = [];
		columnRanges.forEach(cr => {
			for (let i = cr.start; i <= cr.end; i++) {
				if (selections.some(selection => selection.contains(rowIndex, i))) {
					rowValues.push(shouldRemoveNewLines ? removeNewLines(values[i].displayValue) : values[i].displayValue);
				} else {
					rowValues.push('');
				}
			}
		});
		rowStrings.push(rowValues.join(valueSeparator));
	});
	return rowStrings.join(eol);
}

export function getTableHeaderString(provider: IGridDataProvider, selection: Slick.Range[]): string {
	let headers: Map<number, string> = new Map(); // Maps a column index -> header

	selection.forEach((range) => {
		let startCol = range.fromCell;
		let columnHeaders = provider.getColumnHeaders(range);
		if (columnHeaders !== undefined) {
			let idx = 0;
			for (let header of columnHeaders) {
				headers.set(startCol + idx, header);
				idx++;
			}
		}
	});

	headers = sortMapEntriesByColumnOrder(headers)

	const copyString = Array.from(headers.values())
		.map(colHeader => colHeader ? colHeader : '')
		.join('\t');

	return copyString;
}

/**
 * Ensures that table entries in the map appear in column order instead of the order that they were selected.
 * @param map Contains the entries selected in a table
 * @returns Sorted map with entries appearing in column order.
 */
function sortMapEntriesByColumnOrder(map: Map<number, any>): Map<number, any> {
	const leftToRight = (e1: [number, any], e2: [number, any]) => {
		return e1[0] - e2[0];
	};

	return new Map([...map].sort(leftToRight));
}

function removeNewLines(inputString: string): string {
	// This regex removes all newlines in all OS types
	// Windows(CRLF): \r\n
	// Linux(LF)/Modern MacOS: \n
	// Old MacOs: \r
	if (types.isUndefinedOrNull(inputString)) {
		return 'null';
	}

	let outputString: string = inputString.replace(/(\r\n|\n|\r)/gm, ' ');
	return outputString;
}<|MERGE_RESOLUTION|>--- conflicted
+++ resolved
@@ -93,11 +93,7 @@
 
 	let processedRows = 0;
 	const getMessageText = (): string => {
-<<<<<<< HEAD
-		return nls.localize('gridDataProvider.loadingRowsInProgress', "Loading the rows to be copied({0}/{1})...", processedRows, totalRows);
-=======
 		return nls.localize('gridDataProvider.loadingRowsInProgress', "Loading the rows to be copied ({0}/{1})...", processedRows, totalRows);
->>>>>>> 8c2c38c8
 	};
 
 	let isCanceled = false;
