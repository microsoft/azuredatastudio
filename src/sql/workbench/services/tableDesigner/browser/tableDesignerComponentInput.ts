--- conflicted
+++ resolved
@@ -38,12 +38,8 @@
 	};
 
 	constructor(private readonly _provider: TableDesignerProvider,
-<<<<<<< HEAD
 		public tableInfo: azdata.designers.TableInfo,
-=======
-		private _tableInfo: azdata.designers.TableInfo,
 		private _telemetryInfo: ITelemetryEventProperties,
->>>>>>> 644d24ca
 		@INotificationService private readonly _notificationService: INotificationService,
 		@IAdsTelemetryService readonly _adsTelemetryService: IAdsTelemetryService,
 		@IQueryEditorService private readonly _queryEditorService: IQueryEditorService,
@@ -146,14 +142,11 @@
 			const result = await this._provider.publishChanges(this.tableInfo);
 			this._originalViewModel = this._viewModel;
 			saveNotificationHandle.updateMessage(localize('tableDesigner.publishChangeSuccess', "The changes have been successfully published."));
-<<<<<<< HEAD
 			this.tableInfo = result.newTableInfo;
 			this.updateState(true, false);
-=======
 			publishEvent.withAdditionalMeasurements({
 				'elapsedTimeMs': new Date().getTime() - startTime
 			}).send();
->>>>>>> 644d24ca
 		} catch (error) {
 			saveNotificationHandle.updateSeverity(Severity.Error);
 			saveNotificationHandle.updateMessage(localize('tableDesigner.publishChangeError', "An error occured while publishing changes: {0}", error?.message ?? error));
@@ -636,7 +629,7 @@
 	private createTelemetryInfo(): ITelemetryEventProperties {
 		let telemetryInfo = {
 			provider: this._provider.providerId,
-			isNewTable: this._tableInfo.isNewTable,
+			isNewTable: this.tableInfo.isNewTable,
 		};
 		Object.assign(telemetryInfo, this._telemetryInfo);
 		return telemetryInfo;
