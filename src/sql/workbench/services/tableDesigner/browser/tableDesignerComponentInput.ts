/*---------------------------------------------------------------------------------------------
 *  Copyright (c) Microsoft Corporation. All rights reserved.
 *  Licensed under the Source EULA. See License.txt in the project root for license information.
 *--------------------------------------------------------------------------------------------*/

import * as azdata from 'azdata';
import { DesignerViewModel, DesignerEdit, DesignerComponentInput, DesignerView, DesignerTab, DesignerDataPropertyInfo, DropDownProperties, DesignerTableProperties, DesignerEditProcessedEventArgs, DesignerAction, DesignerStateChangedEventArgs } from 'sql/workbench/browser/designer/interfaces';
import { TableDesignerProvider } from 'sql/workbench/services/tableDesigner/common/interface';
import { localize } from 'vs/nls';
import { designers } from 'sql/workbench/api/common/sqlExtHostTypes';
import { Emitter, Event } from 'vs/base/common/event';
import { INotificationService, Severity } from 'vs/platform/notification/common/notification';
import { ColumnPropertyDescriptions, TablePropertyDescriptions } from 'sql/workbench/services/tableDesigner/browser/tableDesignerStrings';
import { deepClone, equals } from 'vs/base/common/objects';

export class TableDesignerComponentInput implements DesignerComponentInput {

	private _viewModel: DesignerViewModel;
	private _view: DesignerView;
	private _valid: boolean = true;
	private _dirty: boolean = false;
	private _pendingAction?: DesignerAction = undefined;
	private _onStateChange = new Emitter<DesignerStateChangedEventArgs>();
	private _onInitialized = new Emitter<void>();
	private _onEditProcessed = new Emitter<DesignerEditProcessedEventArgs>();
	private _originalViewModel: DesignerViewModel;

	public readonly onInitialized: Event<void> = this._onInitialized.event;
	public readonly onEditProcessed: Event<DesignerEditProcessedEventArgs> = this._onEditProcessed.event;
	public readonly onStateChange: Event<DesignerStateChangedEventArgs> = this._onStateChange.event;

	constructor(private readonly _provider: TableDesignerProvider,
		private _tableInfo: azdata.designers.TableInfo,
		@INotificationService private readonly _notificationService: INotificationService) {
	}

	get valid(): boolean {
		return this._valid;
	}

	get dirty(): boolean {
		return this._dirty;
	}

	get pendingAction(): DesignerAction | undefined {
		return this._pendingAction;
	}

	get objectTypeDisplayName(): string {
		return localize('tableDesigner.tableObjectType', "Table");
	}

	get view(): DesignerView {
		return this._view;
	}

	get viewModel(): DesignerViewModel {
		return this._viewModel;
	}

	processEdit(edit: DesignerEdit): void {
		this.updateState(this.valid, this.dirty, 'processEdit');
		this._provider.processTableEdit(this._tableInfo, this._viewModel!, edit).then(
			result => {
				this._viewModel = result.viewModel;
				this.updateState(result.isValid, !equals(this._viewModel, this._originalViewModel), undefined);

				this._onEditProcessed.fire({
					edit: edit,
					result: {
						isValid: result.isValid,
						errors: result.errors
					}
				});
			},
			error => {
				this._notificationService.error(localize('tableDesigner.errorProcessingEdit', "An error occured while processing the change: {0}", error?.message ?? error));
				this.updateState(this.valid, this.dirty);
			}
		);
	}

	async save(): Promise<void> {
		const notificationHandle = this._notificationService.notify({
			severity: Severity.Info,
			message: localize('tableDesigner.savingChanges', "Saving table designer changes...")
		});
		try {
			this.updateState(this.valid, this.dirty, 'save');
			await this._provider.saveTable(this._tableInfo, this._viewModel);
			this._originalViewModel = this._viewModel;
			this.updateState(true, false);
			notificationHandle.updateMessage(localize('tableDesigner.savedChangeSuccess', "The changes have been successfully saved."));
		} catch (error) {
			notificationHandle.updateSeverity(Severity.Error);
			notificationHandle.updateMessage(localize('tableDesigner.saveChangeError', "An error occured while saving changes: {0}", error?.message ?? error));
			this.updateState(this.valid, this.dirty);
		}
	}

	async revert(): Promise<void> {
		this.updateState(true, false);
	}

	private updateState(valid: boolean, dirty: boolean, pendingAction?: DesignerAction): void {
		if (this._dirty !== dirty || this._valid !== valid || this._pendingAction !== pendingAction) {
			const previousState = {
				valid: this._valid,
				dirty: this._dirty,
				pendingAction: this._pendingAction
			};

			this._dirty = dirty;
			this._valid = valid;
			this._pendingAction = pendingAction;

			const currentState = {
				valid: this._valid,
				dirty: this._dirty,
				pendingAction: this._pendingAction
			};
			this._onStateChange.fire({
				currentState,
				previousState,
			});
		}
	}

	initialize(): void {
		if (this._view !== undefined || this.pendingAction === 'initialize') {
			return;
		}

		this.updateState(this.valid, this.dirty, 'initialize');
		this._provider.getTableDesignerInfo(this._tableInfo).then(result => {
			this.doInitialization(result);
			this._onInitialized.fire();
		}, error => {
			this._notificationService.error(localize('tableDesigner.errorInitializingTableDesigner', "An error occured while initializing the table designer: {0}", error?.message ?? error));
		});
	}

	private doInitialization(designerInfo: azdata.designers.TableDesignerInfo): void {
		this.updateState(true, false);
		this._viewModel = designerInfo.viewModel;
		this._originalViewModel = deepClone(this._viewModel);
		this.setDefaultData();

		const tabs = [];

		if (designerInfo.view.showColumnsTab) {
			tabs.push(this.getColumnsTab(designerInfo));
		}

		if (designerInfo.view.showForeignKeysTab) {
			tabs.push(this.getForeignKeysTab(designerInfo));
		}

		if (designerInfo.view.showCheckConstraintsTab) {
			tabs.push(this.getCheckConstraintsTab(designerInfo));
		}

		if (designerInfo.view.additionalTabs) {
			tabs.push(...designerInfo.view.additionalTabs);
		}

		tabs.push(this.getGeneralTab(designerInfo));

		this._view = {
			components: [{
				componentType: 'input',
				propertyName: designers.TableColumnProperty.Name,
				componentProperties: {
					title: localize('tableDesigner.nameTitle', "Table name"),
					width: 200
				}
			}],
			tabs: tabs
		};
	}

	private getGeneralTab(designerInfo: azdata.designers.TableDesignerInfo): DesignerTab {
		const generalTabComponents: DesignerDataPropertyInfo[] = [
			{
				componentType: 'dropdown',
				propertyName: designers.TableProperty.Schema,
				description: TablePropertyDescriptions.SCHEMA,
				componentProperties: <DropDownProperties>{
					title: localize('tableDesigner.schemaTitle', "Schema"),
					values: designerInfo.schemas
				}
			}, {
				componentType: 'input',
				propertyName: designers.TableProperty.Description,
				description: TablePropertyDescriptions.DESCRIPTION,
				componentProperties: {
					title: localize('tableDesigner.descriptionTitle', "Description")
				}
			}
		];

		if (designerInfo.view.additionalTableProperties) {
			generalTabComponents.push(...designerInfo.view.additionalTableProperties);
		}

		return <DesignerTab>{
			title: localize('tableDesigner.generalTab', "General"),
			components: generalTabComponents
		};
	}

	private getColumnsTab(designerInfo: azdata.designers.TableDesignerInfo): DesignerTab {

		const columnProperties: DesignerDataPropertyInfo[] = [
			{
				componentType: 'input',
				propertyName: designers.TableColumnProperty.Name,
				description: ColumnPropertyDescriptions.NAME,
				componentProperties: {
					title: localize('tableDesigner.columnNameTitle', "Name"),
					width: 150
				}
			}, {
				componentType: 'dropdown',
				propertyName: designers.TableColumnProperty.Type,
				description: ColumnPropertyDescriptions.DATA_TYPE,
				componentProperties: {
					title: localize('tableDesigner.columnTypeTitle', "Type"),
					width: 100,
					values: designerInfo.columnTypes
				}
			}, {
				componentType: 'input',
				propertyName: designers.TableColumnProperty.Length,
				description: ColumnPropertyDescriptions.LENGTH,
				componentProperties: {
					title: localize('tableDesigner.columnLengthTitle', "Length"),
					width: 60
				}
			}, {
				componentType: 'input',
				propertyName: designers.TableColumnProperty.DefaultValue,
				description: ColumnPropertyDescriptions.DEFAULT_VALUE_OR_BINDING,
				componentProperties: {
					title: localize('tableDesigner.columnDefaultValueTitle', "Default Value"),
					width: 150
				}
			}, {
				componentType: 'checkbox',
				propertyName: designers.TableColumnProperty.AllowNulls,
				description: ColumnPropertyDescriptions.ALLOW_NULLS,
				componentProperties: {
					title: localize('tableDesigner.columnAllowNullTitle', "Allow Nulls"),
				}
			}, {
				componentType: 'checkbox',
				propertyName: designers.TableColumnProperty.IsPrimaryKey,
				description: ColumnPropertyDescriptions.PRIMARY_KEY,
				componentProperties: {
					title: localize('tableDesigner.columnIsPrimaryKeyTitle', "Primary Key"),
				}
			}, {
				componentType: 'input',
				propertyName: designers.TableColumnProperty.Precision,
				description: ColumnPropertyDescriptions.PRECISION,
				componentProperties: {
					title: localize('tableDesigner.columnPrecisionTitle', "Precision"),
					width: 60
				}
			}, {
				componentType: 'input',
				propertyName: designers.TableColumnProperty.Scale,
				description: ColumnPropertyDescriptions.NAME,
				componentProperties: {
					title: localize('tableDesigner.columnScaleTitle', "Scale"),
					width: 60
				}
			}
		];

		if (designerInfo.view.additionalTableColumnProperties) {
			columnProperties.push(...designerInfo.view.additionalTableColumnProperties);
		}

		const columnsTableProperties = designerInfo.view.columnsTableProperties?.length > 0 ? designerInfo.view.columnsTableProperties : [
			designers.TableColumnProperty.Name,
			designers.TableColumnProperty.Type,
			designers.TableColumnProperty.Length,
			designers.TableColumnProperty.Precision,
			designers.TableColumnProperty.Scale,
			designers.TableColumnProperty.IsPrimaryKey,
			designers.TableColumnProperty.AllowNulls,
			designers.TableColumnProperty.DefaultValue,
		];

		return <DesignerTab>{
			title: localize('tableDesigner.columnsTabTitle', "Columns"),
			components: [
				{
					componentType: 'table',
					propertyName: designers.TableProperty.Columns,
					showInPropertiesView: false,
					componentProperties: <DesignerTableProperties>{
						ariaLabel: localize('tableDesigner.columnsTabTitle', "Columns"),
						columns: columnsTableProperties,
						itemProperties: columnProperties,
						objectTypeDisplayName: localize('tableDesigner.columnTypeName', "Column"),
						canAddRows: designerInfo.view.canAddColumns,
						canRemoveRows: designerInfo.view.canRemoveColumns
					}
				}
			]
		};
	}

	private getForeignKeysTab(designerInfo: azdata.designers.TableDesignerInfo): DesignerTab {

		const foreignKeyColumnMappingProperties: DesignerDataPropertyInfo[] = [
			{
				componentType: 'dropdown',
				propertyName: designers.ForeignKeyColumnMappingProperty.ForeignKeyColumn,
				componentProperties: {
					title: localize('tableDesigner.foreignKeyColumn', "Foreign Key Column"),
					width: 150
				}
			},
			{
				componentType: 'dropdown',
				propertyName: designers.ForeignKeyColumnMappingProperty.PrimaryKeyColumn,
				componentProperties: {
					title: localize('tableDesigner.primaryKeyColumn', "Primary Key Column"),
					width: 150
				}
			},
		];

		const foreignKeyProperties: DesignerDataPropertyInfo[] = [
			{
				componentType: 'input',
<<<<<<< HEAD
				propertyName: designers.TableForeignKeyProperty.Name,
=======
				propertyName: designers.TableColumnProperty.Name,
				description: TablePropertyDescriptions.NAME,
>>>>>>> 6f03cbac
				componentProperties: {
					title: localize('tableDesigner.foreignKeyNameTitle', "Name"),
					width: 300
				}
			},
			{
				componentType: 'dropdown',
				propertyName: designers.TableForeignKeyProperty.PrimaryKeyTable,
				componentProperties: {
					title: localize('tableDesigner.PrimaryKeyTableName', "Primary Key Table"),
					width: 200
				}
			},
			{
				componentType: 'dropdown',
				propertyName: designers.TableForeignKeyProperty.OnUpdateAction,
				componentProperties: {
					title: localize('tableDesigner.foreignKeyOnUpdateAction', "On Update Action"),
					width: 100
				}
			},
			{
				componentType: 'dropdown',
				propertyName: designers.TableForeignKeyProperty.OnDeleteAction,
				componentProperties: {
					title: localize('tableDesigner.foreignKeyOnDeleteAction', "On Delete Action"),
					width: 100
				}
			},
			{
				componentType: 'table',
				propertyName: designers.TableForeignKeyProperty.Columns,
				group: localize('tableDesigner.foreignKeyColumns', "Column Mapping"),
				componentProperties: <DesignerTableProperties>{
					ariaLabel: localize('tableDesigner.foreignKeyColumns', "Column Mapping"),
					columns: [designers.ForeignKeyColumnMappingProperty.ForeignKeyColumn, designers.ForeignKeyColumnMappingProperty.PrimaryKeyColumn],
					itemProperties: foreignKeyColumnMappingProperties,
					objectTypeDisplayName: '',
					canAddRows: designerInfo.view.canAddForeignKeys,
					canRemoveRows: designerInfo.view.canRemoveColumns,
				}
			},
		];

		if (designerInfo.view.additionalForeignKeyProperties) {
			foreignKeyProperties.push(...designerInfo.view.additionalForeignKeyProperties);
		}

		const foreignKeysTableProperties = designerInfo.view.foreignKeysTableProperties?.length > 0 ? designerInfo.view.foreignKeysTableProperties : [
			designers.TableForeignKeyProperty.Name,
			designers.TableForeignKeyProperty.PrimaryKeyTable,
		];

		return <DesignerTab>{
			title: localize('tableDesigner.foreignKeysTabTitle', "Foreign Keys"),
			components: [
				{
					componentType: 'table',
					propertyName: designers.TableProperty.ForeignKeys,
					showInPropertiesView: false,
					componentProperties: <DesignerTableProperties>{
						ariaLabel: localize('tableDesigner.foreignKeysTabTitle', "Foreign Keys"),
						columns: foreignKeysTableProperties,
						itemProperties: foreignKeyProperties,
						objectTypeDisplayName: localize('tableDesigner.columnTypeName', "Column"),
						canAddRows: designerInfo.view.canAddForeignKeys,
						canRemoveRows: designerInfo.view.canRemoveForeignKeys
					}
				}
			]
		};
	}

	private getCheckConstraintsTab(designerInfo: azdata.designers.TableDesignerInfo): DesignerTab {
		const checkConstraintProperties: DesignerDataPropertyInfo[] = [
			{
				componentType: 'input',
				propertyName: designers.TableCheckConstraintProperty.Name,
				description: localize('tableDesigner.checkConstraintNameDescription', "Name of the check constraint."),
				componentProperties: {
					title: localize('tableDesigner.checkConstraintNameTitle', "Name"),
					width: 200
				}
			}, {
				componentType: 'input',
				propertyName: designers.TableCheckConstraintProperty.Expression,
				description: localize('tableDesigner.checkConstraintExpressionDescription', "The expression defining the check constraint."),
				componentProperties: {
					title: localize('tableDesigner.checkConstraintExpressionTitle', "Expression"),
					width: 300
				}
			}
		];

		if (designerInfo.view.additionalCheckConstraintProperties) {
			checkConstraintProperties.push(...designerInfo.view.additionalCheckConstraintProperties);
		}

		return <DesignerTab>{
			title: localize('tableDesigner.checkConstraintsTabTitle', "Check Constraints"),
			components: [
				{
					componentType: 'table',
					propertyName: designers.TableProperty.CheckConstraints,
					showInPropertiesView: false,
					componentProperties: <DesignerTableProperties>{
						ariaLabel: localize('tableDesigner.checkConstraintsTabTitle', "Check Constraints"),
						columns: [designers.TableCheckConstraintProperty.Name, designers.TableCheckConstraintProperty.Expression],
						itemProperties: checkConstraintProperties,
						objectTypeDisplayName: localize('tableDesigner.checkConstraintTypeName', "Check Constraint"),
						canAddRows: designerInfo.view.canAddCheckConstraints,
						canRemoveRows: designerInfo.view.canRemoveCheckConstraints
					}
				}
			]
		};
	}
	private setDefaultData(): void {
		const properties = Object.keys(this._viewModel);
		this.setDefaultInputData(properties, designers.TableProperty.Name);
		this.setDefaultInputData(properties, designers.TableProperty.Schema);
		this.setDefaultInputData(properties, designers.TableProperty.Description);
	}

	private setDefaultInputData(allProperties: string[], property: string): void {
		if (allProperties.indexOf(property) === -1) {
			this._viewModel[property] = {};
		}
	}
}<|MERGE_RESOLUTION|>--- conflicted
+++ resolved
@@ -170,6 +170,7 @@
 			components: [{
 				componentType: 'input',
 				propertyName: designers.TableColumnProperty.Name,
+				description: TablePropertyDescriptions.NAME,
 				componentProperties: {
 					title: localize('tableDesigner.nameTitle', "Table name"),
 					width: 200
@@ -337,12 +338,7 @@
 		const foreignKeyProperties: DesignerDataPropertyInfo[] = [
 			{
 				componentType: 'input',
-<<<<<<< HEAD
 				propertyName: designers.TableForeignKeyProperty.Name,
-=======
-				propertyName: designers.TableColumnProperty.Name,
-				description: TablePropertyDescriptions.NAME,
->>>>>>> 6f03cbac
 				componentProperties: {
 					title: localize('tableDesigner.foreignKeyNameTitle', "Name"),
 					width: 300
