--- conflicted
+++ resolved
@@ -677,11 +677,7 @@
 		timeout = timeout ?? 30000;
 		let promises: Promise<ISerializationProvider | undefined>[] = [
 			providerDescriptor.instanceReady,
-<<<<<<< HEAD
-			new Promise<ISerializationProvider>((resolve, reject) => setTimeout(() => {
-=======
 			new Promise<ISerializationProvider | undefined>((resolve, reject) => setTimeout(() => {
->>>>>>> c7bb58ce
 				onUnexpectedError(localize('serializationProviderTimeout', 'Waiting for Serialization Provider availability timed out for notebook provider \'{0}\'', providerDescriptor.providerId));
 				resolve(undefined);
 			}, timeout))
@@ -694,11 +690,7 @@
 		timeout = timeout ?? 30000;
 		let promises: Promise<IExecuteProvider | undefined>[] = [
 			providerDescriptor.instanceReady,
-<<<<<<< HEAD
-			new Promise<IExecuteProvider>((resolve, reject) => setTimeout(() => {
-=======
 			new Promise<IExecuteProvider | undefined>((resolve, reject) => setTimeout(() => {
->>>>>>> c7bb58ce
 				onUnexpectedError(localize('executeProviderTimeout', 'Waiting for Execute Provider availability timed out for notebook provider \'{0}\'', providerDescriptor.providerId));
 				resolve(undefined);
 			}, timeout))
@@ -709,15 +701,9 @@
 	private waitOnStandardKernelsAvailability(kernelsDescriptor: StandardKernelsDescriptor, timeout?: number): Promise<nb.IStandardKernel[] | undefined> {
 		// Wait up to 30 seconds for the kernels to be registered
 		timeout = timeout ?? 30000;
-<<<<<<< HEAD
-		let promises: Promise<nb.IStandardKernel[]>[] = [
-			kernelsDescriptor.instanceReady,
-			new Promise<nb.IStandardKernel[]>((resolve, reject) => setTimeout(() => {
-=======
 		let promises: Promise<nb.IStandardKernel[] | undefined>[] = [
 			kernelsDescriptor.instanceReady,
 			new Promise<nb.IStandardKernel[] | undefined>((resolve, reject) => setTimeout(() => {
->>>>>>> c7bb58ce
 				onUnexpectedError(localize('standardKernelsTimeout', 'Waiting for Standard Kernels availability timed out for notebook provider \'{0}\'', kernelsDescriptor.providerId));
 				resolve(undefined);
 			}, timeout))
