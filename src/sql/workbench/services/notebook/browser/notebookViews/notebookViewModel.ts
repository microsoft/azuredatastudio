--- conflicted
+++ resolved
@@ -95,10 +95,6 @@
 		return this._notebookViews.notebook.cells;
 	}
 
-	public get displayedCells(): Readonly<ICellModel[]> {
-		return this.cells.filter(cell => !this.getCellMetadata(cell)?.hidden);
-	}
-
 	public getCell(guid: string): Readonly<ICellModel> {
 		return this._notebookViews.notebook.cells.find(cell => cell.cellGuid === guid);
 	}
@@ -148,24 +144,13 @@
 					continue;
 				}
 
-<<<<<<< HEAD
-				if (!cellsPlaced.find((c2) => this.cellCollides(c2, { ...c1, x: row, y: column }))) {
-=======
 				if (!cellsPlaced.find((c2) => cellCollides(c2, { ...c1, x: row, y: column }))) {
->>>>>>> 0567141b
 					this._notebookViews.updateCell(cell, this, { x: row, y: column });
 					cellsPlaced.push({ ...c1, x: row, y: column });
 					break;
 				}
 			}
 		});
-<<<<<<< HEAD
-	}
-
-	private cellCollides(c1: INotebookViewCell, c2: INotebookViewCell): boolean {
-		return !((c1.y + c1.height <= c2.y) || (c1.x + c1.width <= c2.x) || (c1.x + c1.width <= c2.x) || (c2.x + c2.width <= c1.x));
-=======
->>>>>>> 0567141b
 	}
 
 	public save() {
