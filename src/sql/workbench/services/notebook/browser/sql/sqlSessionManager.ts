/*---------------------------------------------------------------------------------------------
 *  Copyright (c) Microsoft Corporation. All rights reserved.
 *  Licensed under the Source EULA. See License.txt in the project root for license information.
 *--------------------------------------------------------------------------------------------*/

import { nb, IResultMessage } from 'azdata';
import { localize } from 'vs/nls';
import QueryRunner from 'sql/workbench/services/query/common/queryRunner';
import { ResultSetSummary, ResultSetSubset, IColumn, BatchSummary } from 'sql/workbench/services/query/common/query';
import { IConnectionManagementService } from 'sql/platform/connection/common/connectionManagement';
import { IInstantiationService } from 'vs/platform/instantiation/common/instantiation';
import Severity from 'vs/base/common/severity';
import { Deferred } from 'sql/base/common/promise';
import { Disposable } from 'vs/base/common/lifecycle';
import { IErrorMessageService } from 'sql/platform/errorMessage/common/errorMessageService';
import { ConnectionProfile } from 'sql/platform/connection/common/connectionProfile';
import { escape } from 'sql/base/common/strings';
import { IConnectionProfile } from 'sql/platform/connection/common/interfaces';
import { IConfigurationService } from 'vs/platform/configuration/common/configuration';
import { ICapabilitiesService } from 'sql/platform/capabilities/common/capabilitiesService';
import { ILogService } from 'vs/platform/log/common/log';
import { isUndefinedOrNull } from 'vs/base/common/types';
import { ILanguageMagic } from 'sql/workbench/services/notebook/browser/notebookService';
import { ITextResourcePropertiesService } from 'vs/editor/common/services/textResourceConfigurationService';
import { URI } from 'vs/base/common/uri';
import { getUriPrefix, uriPrefixes } from 'sql/platform/connection/common/utils';
import { firstIndex } from 'vs/base/common/arrays';
import { startsWith } from 'vs/base/common/strings';
import { onUnexpectedError } from 'vs/base/common/errors';
import { FutureInternal, notebookConstants } from 'sql/workbench/services/notebook/browser/interfaces';
import { tryMatchCellMagic } from 'sql/workbench/services/notebook/browser/utils';
import { IQueryManagementService } from 'sql/workbench/services/query/common/queryManagement';

export const sqlKernelError: string = localize("sqlKernelError", "SQL kernel error");
export const MAX_ROWS = 5000;
export const NotebookConfigSectionName = 'notebook';
export const MaxTableRowsConfigName = 'maxTableRows';
export const SqlStopOnErrorConfigName = 'sqlStopOnError';

const languageMagics: ILanguageMagic[] = [{
	language: 'Python',
	magic: 'lang_python'
}, {
	language: 'R',
	magic: 'lang_r'
}, {
	language: 'Java',
	magic: 'lang_java'
}];

export interface SQLData {
	columns: Array<string>;
	rows: Array<Array<string>>;
}

export class SqlSessionManager implements nb.SessionManager {
	private static _sessions: nb.ISession[] = [];

	constructor(private _instantiationService: IInstantiationService) { }

	public get isReady(): boolean {
		return true;
	}

	public get ready(): Thenable<void> {
		return Promise.resolve();
	}

	public get specs(): nb.IAllKernels {
		let allKernels: nb.IAllKernels = {
			defaultKernel: notebookConstants.sqlKernel,
			kernels: [notebookConstants.sqlKernelSpec]
		};
		return allKernels;
	}

	startNew(options: nb.ISessionOptions): Thenable<nb.ISession> {
		let sqlSession = new SqlSession(options, this._instantiationService);
		let index = firstIndex(SqlSessionManager._sessions, session => session.path === options.path);
		if (index > -1) {
			SqlSessionManager._sessions.splice(index);
		}
		SqlSessionManager._sessions.push(sqlSession);
		return Promise.resolve(sqlSession);
	}

	shutdown(id: string): Thenable<void> {
		let index = firstIndex(SqlSessionManager._sessions, session => session.id === id);
		if (index > -1) {
			let sessionManager = SqlSessionManager._sessions[index];
			SqlSessionManager._sessions.splice(index);
			if (sessionManager && sessionManager.kernel) {
				let sqlKernel = sessionManager.kernel as SqlKernel;
				return sqlKernel.disconnect();
			}
		}
		return Promise.resolve();
	}
}

export class SqlSession implements nb.ISession {
	private _kernel: SqlKernel;
	private _defaultKernelLoaded = false;

	public set defaultKernelLoaded(value) {
		this._defaultKernelLoaded = value;
	}

	public get defaultKernelLoaded(): boolean {
		return this._defaultKernelLoaded;
	}

	constructor(private options: nb.ISessionOptions, private _instantiationService: IInstantiationService) {
		this._kernel = this._instantiationService.createInstance(SqlKernel, options.path);
	}

	public get canChangeKernels(): boolean {
		return true;
	}

	public get id(): string {
		return this.options.kernelId || this.kernel ? this._kernel.id : '';
	}

	public get path(): string {
		return this.options.path;
	}

	public get name(): string {
		return this.options.name || '';
	}

	public get type(): string {
		return this.options.type || '';
	}

	public get status(): nb.KernelStatus {
		return 'connected';
	}

	public get kernel(): nb.IKernel {
		return this._kernel;
	}

	changeKernel(kernelInfo: nb.IKernelSpec): Thenable<nb.IKernel> {
		return Promise.resolve(this.kernel);
	}

	configureKernel(kernelInfo: nb.IKernelSpec): Thenable<void> {
		return Promise.resolve();
	}

	configureConnection(connection: ConnectionProfile): Thenable<void> {
		if (this._kernel) {
			this._kernel.connection = connection;
		}
		return Promise.resolve();
	}
}

class SqlKernel extends Disposable implements nb.IKernel {
	private _queryRunner: QueryRunner;
	private _currentConnection: IConnectionProfile;
	private _currentConnectionProfile: ConnectionProfile;
	static kernelId: number = 0;

	private _id: string;
	private _future: SQLFuture;
	private _executionCount: number = 0;
	private _magicToExecutorMap = new Map<string, ExternalScriptMagic>();
	private _connectionPath: string;

	constructor(private _path: string,
		@IConnectionManagementService private _connectionManagementService: IConnectionManagementService,
		@ICapabilitiesService private _capabilitiesService: ICapabilitiesService,
		@IInstantiationService private _instantiationService: IInstantiationService,
		@IErrorMessageService private _errorMessageService: IErrorMessageService,
		@IConfigurationService private _configurationService: IConfigurationService,
		@ILogService private readonly logService: ILogService,
		@ITextResourcePropertiesService private readonly textResourcePropertiesService: ITextResourcePropertiesService,
		@IQueryManagementService private queryManagementService: IQueryManagementService
	) {
		super();
		this.initMagics();
		this.setConnectionPath();
	}

	private initMagics(): void {
		for (let magic of languageMagics) {
			let scriptMagic = new ExternalScriptMagic(magic.language);
			this._magicToExecutorMap.set(magic.magic, scriptMagic);
		}
	}

	private setConnectionPath(): void {
		if (this._path) {
			let prefix = getUriPrefix(this._path);
			if (!prefix || prefix === uriPrefixes.connection) {
				this._connectionPath = uriPrefixes.notebook.concat(this._path);
			} else if (prefix !== uriPrefixes.notebook) {
				try {
					let uri = URI.parse(this._path);
					if (uri && uri.scheme) {
						this._connectionPath = uri.toString().replace(uri.scheme, uriPrefixes.notebook);
					}
				} catch {
					// Ignore exceptions from URI parsing
				} finally {
					// If _connectionPath hasn't been set yet, set _connectionPath to _path as a last resort
					if (!this._connectionPath) {
						this._connectionPath = this._path;
					}
				}
			}
		}
	}

	public get id(): string {
		if (this._id === undefined) {
			this._id = (SqlKernel.kernelId++).toString();
		}
		return this._id;
	}

	public get name(): string {
		return notebookConstants.sqlKernel;
	}

	public get supportsIntellisense(): boolean {
		return true;
	}

	public get requiresConnection(): boolean {
		return true;
	}

	public get isReady(): boolean {
		// should we be checking on the tools service status here?
		return true;
	}

	public get ready(): Thenable<void> {
		return Promise.resolve();
	}

	public get info(): nb.IInfoReply {
		let info: nb.IInfoReply = {
			protocol_version: '',
			implementation: '',
			implementation_version: '',
			language_info: {
				name: this._connectionManagementService.getProviderLanguageMode(this._currentConnection?.providerName),
				version: '',
			},
			banner: '',
			help_links: [{
				text: '',
				url: ''
			}]
		};

		return info;
	}

	public set connection(conn: IConnectionProfile) {
		this._currentConnection = conn;
		this._currentConnectionProfile = new ConnectionProfile(this._capabilitiesService, this._currentConnection);
		this._queryRunner = undefined;
	}

	getSpec(): Thenable<nb.IKernelSpec> {
		return Promise.resolve(notebookConstants.sqlKernelSpec);
	}

	requestExecute(content: nb.IExecuteRequest, disposeOnDone?: boolean): nb.IFuture {
		let canRun: boolean = true;
		let code = this.getCodeWithoutCellMagic(content);
		if (this._queryRunner) {
			// Cancel any existing query
			if (this._future && !this._queryRunner.hasCompleted) {
				this._queryRunner.cancelQuery().then(ok => undefined, error => this._errorMessageService.showDialog(Severity.Error, sqlKernelError, error));
				// TODO when we can just show error as an output, should show an "execution canceled" error in output
				this._future.handleDone().catch(err => onUnexpectedError(err));
			}
			this._queryRunner.runQuery(code).catch(err => onUnexpectedError(err));
		} else if (this._currentConnection && this._currentConnectionProfile) {
			this._queryRunner = this._instantiationService.createInstance(QueryRunner, this._connectionPath);
			this.queryManagementService.registerRunner(this._queryRunner, this._connectionPath);
			this._connectionManagementService.connect(this._currentConnectionProfile, this._connectionPath).then((result) => {
				this.addQueryEventListeners(this._queryRunner);
				this._queryRunner.runQuery(code).catch(err => onUnexpectedError(err));
			}).catch(err => onUnexpectedError(err));
		} else {
			canRun = false;
		}

		// Only update execution count if this will run. if not, set as undefined in future so cell isn't shown as having run?
		// TODO verify this is "canonical" behavior
		let count = canRun ? ++this._executionCount : undefined;

		this._future = new SQLFuture(this._queryRunner, count, this._configurationService, this.logService);
		if (!canRun) {
			// Complete early
			this._future.handleDone(new Error(localize('connectionRequired', "A connection must be chosen to run notebook cells"))).catch(err => onUnexpectedError(err));
		}

		// TODO should we  cleanup old future? I don't think we need to
		return this._future;
	}

	private getCodeWithoutCellMagic(content: nb.IExecuteRequest): string {
		let code = Array.isArray(content.code) ? content.code.join('') : content.code;
		let firstLineEnd = code.indexOf(this.textResourcePropertiesService.getEOL(URI.file(this._path)));
		let firstLine = code.substring(0, (firstLineEnd >= 0) ? firstLineEnd : 0).trimLeft();
		if (startsWith(firstLine, '%%')) {
			// Strip out the line
			code = code.substring(firstLineEnd, code.length);
			// Try and match to an external script magic. If we add more magics later, should handle transforms better
			let magic = tryMatchCellMagic(firstLine);
			if (magic) {
				let executor = this._magicToExecutorMap.get(magic.toLowerCase());
				if (executor) {
					code = executor.convertToExternalScript(code);
				}
			}
		}
		return code;
	}

	requestComplete(content: nb.ICompleteRequest): Thenable<nb.ICompleteReplyMsg> {
		let response: Partial<nb.ICompleteReplyMsg> = {};
		return Promise.resolve(response as nb.ICompleteReplyMsg);
	}

	interrupt(): Thenable<void> {
		// TODO: figure out what to do with the QueryCancelResult
		return this._queryRunner.cancelQuery().then((cancelResult) => {
		});
	}

	private addQueryEventListeners(queryRunner: QueryRunner): void {
		this._register(queryRunner.onQueryEnd(() => {
			this.queryComplete().catch(error => {
				this._errorMessageService.showDialog(Severity.Error, sqlKernelError, error);
			});
		}));
		this._register(queryRunner.onMessage(messages => {
			// TODO handle showing a messages output (should be updated with all messages, only changing 1 output in total)
			for (const message of messages) {
				if (this._future && isUndefinedOrNull(message.range)) {
					this._future.handleMessage(message);
				}
			}
		}));
		this._register(queryRunner.onResultSet(resultSet => {
			if (this._future) {
				this._future.onResultSet(resultSet);
			}
		}));
		this._register(queryRunner.onBatchEnd(batch => {
			if (this._future) {
				this._future.onBatchEnd(batch);
			}
		}));
	}

	private async queryComplete(): Promise<void> {
		if (this._future) {
			await this._future.handleDone();
		}
		// TODO issue #2746 should ideally show a warning inside the dialog if have no data
	}

	public async disconnect(): Promise<void> {
		if (this._connectionPath) {
			if (this._connectionManagementService.isConnected(this._connectionPath)) {
				try {
					await this._connectionManagementService.disconnect(this._connectionPath);
				} catch (err) {
					this.logService.error(err);
				}
			}
		}
		return;
	}
}

export class SQLFuture extends Disposable implements FutureInternal {
	private _msg: nb.IMessage = undefined;
	private ioHandler: nb.MessageHandler<nb.IIOPubMessage>;
	private doneHandler: nb.MessageHandler<nb.IShellMessage>;
	private doneDeferred = new Deferred<nb.IShellMessage>();
	private configuredMaxRows: number = MAX_ROWS;
	private _outputAddedPromises: Promise<void>[] = [];
	private _errorOccurred: boolean = false;
	private _stopOnError: boolean = true;

	constructor(
		private _queryRunner: QueryRunner,
		private _executionCount: number | undefined,
		configurationService: IConfigurationService,
		private readonly logService: ILogService
	) {
		super();
		let config = configurationService.getValue(NotebookConfigSectionName);
		if (config) {
			let maxRows = config[MaxTableRowsConfigName] ? config[MaxTableRowsConfigName] : undefined;
			if (maxRows && maxRows > 0) {
				this.configuredMaxRows = maxRows;
			}
			this._stopOnError = !!config[SqlStopOnErrorConfigName];
		}
	}

	get inProgress(): boolean {
		return this._queryRunner && !this._queryRunner.hasCompleted;
	}
	set inProgress(val: boolean) {
		if (this._queryRunner && !val) {
			this._queryRunner.cancelQuery().catch(err => onUnexpectedError(err));
		}
	}
	get msg(): nb.IMessage {
		return this._msg;
	}

	get done(): Thenable<nb.IShellMessage> {
		return this.doneDeferred.promise;
	}

	public async handleDone(err?: Error): Promise<void> {
		// must wait on all outstanding output updates to complete
		if (this._outputAddedPromises && this._outputAddedPromises.length > 0) {
			// Do not care about error handling as this is handled elsewhere
			await Promise.all(this._outputAddedPromises).catch((err) => undefined);
		}
		let msg: nb.IExecuteReplyMsg = {
			channel: 'shell',
			type: 'execute_reply',
			content: {
				status: this._errorOccurred && this._stopOnError ? 'error' : 'ok',
				execution_count: this._executionCount
			},
			header: undefined,
			metadata: {},
			parent_header: undefined
		};
		this._msg = msg;
		if (this.doneHandler) {
			void this.doneHandler.handle(msg);
		}
		this.doneDeferred.resolve(msg);
	}

	sendInputReply(content: nb.IInputReply): void {
		// no-op
	}

	setReplyHandler(handler: nb.MessageHandler<nb.IShellMessage>): void {
		// no-op
	}
	setStdInHandler(handler: nb.MessageHandler<nb.IStdinMessage>): void {
		// no-op
	}

	public handleMessage(msg: IResultMessage | string): void {
		if (this.ioHandler) {
			let message;
			if (typeof msg === 'string') {
				message = this.convertToDisplayMessage(msg);
			}
			else {
				if (msg.isError) {
					message = this.convertToError(msg);
				} else {
					message = this.convertToDisplayMessage(msg);
				}
			}
			void this.ioHandler.handle(message);
		}
	}

	public onResultSet(resultSet: ResultSetSummary | ResultSetSummary[]): void {
		if (this.ioHandler) {
			this._outputAddedPromises.push(this.sendInitialResultSets(resultSet));
		}
	}

	public onBatchEnd(batch: BatchSummary): void {
		if (this.ioHandler) {
			for (let set of batch.resultSetSummaries) {
				if (set.rowCount > this.configuredMaxRows) {
					this.handleMessage(localize('sqlMaxRowsDisplayed', "Displaying Top {0} rows.", this.configuredMaxRows));
				}
			}
		}
	}

	private async sendInitialResultSets(resultSet: ResultSetSummary | ResultSetSummary[]): Promise<void> {
		try {
			let resultsToAdd: ResultSetSummary[];
			if (!Array.isArray(resultSet)) {
				resultsToAdd = [resultSet];
			} else {
				resultsToAdd = resultSet?.splice(0);
			}
			for (let set of resultsToAdd) {
				this.sendIOPubMessage(set, false);
			}
		} catch (err) {
			// TODO should we output this somewhere else?
			this.logService.error(`Error outputting result sets from Notebook query: ${err}`);
		}
	}

	private sendIOPubMessage(resultSet: ResultSetSummary, conversionComplete?: boolean, subsetResult?: ResultSetSubset): void {
		let msg: nb.IIOPubMessage = {
			channel: 'iopub',
			type: 'iopub',
			header: <nb.IHeader>{
				msg_id: undefined,
				msg_type: 'execute_result'
			},
			content: <nb.IExecuteResult>{
				output_type: 'execute_result',
				metadata: {},
				execution_count: this._executionCount,
				// Initial data sent to notebook only contains column headers since
				// onResultSet only returns the column info (and no row data).
				// Row data conversion will be handled in DataResourceDataProvider
				data: {
					'application/vnd.dataresource+json': this.convertToDataResource(resultSet.columnInfo),
					'text/html': this.convertToHtmlTable(resultSet.columnInfo)
				},
				batchId: resultSet.batchId,
				id: resultSet.id,
				queryRunnerUri: this._queryRunner.uri,
			},
			metadata: undefined,
			parent_header: undefined
		};
<<<<<<< HEAD
		void this.ioHandler.handle(msg);
		this._querySubsetResultMap.delete(resultSet.id);
=======
		this.ioHandler.handle(msg);
>>>>>>> 7df132b3
	}

	setIOPubHandler(handler: nb.MessageHandler<nb.IIOPubMessage>): void {
		this.ioHandler = handler;
	}

	registerMessageHook(hook: (msg: nb.IIOPubMessage) => boolean | Thenable<boolean>): void {
		// no-op
	}
	removeMessageHook(hook: (msg: nb.IIOPubMessage) => boolean | Thenable<boolean>): void {
		// no-op
	}

	private convertToDataResource(columns: IColumn[]): IDataResource {
		let columnsResources: IDataResourceSchema[] = [];
		columns.forEach(column => {
			columnsResources.push({ name: escape(column.columnName) });
		});
		let columnsFields: IDataResourceFields = { fields: columnsResources };
		return {
			schema: columnsFields,
			data: []
		};
	}

	private convertToHtmlTable(columns: IColumn[]): string[] {
		let htmlTable: string[] = new Array(3);
		htmlTable[0] = '<table>';
		if (columns.length > 0) {
			let columnHeaders = '<tr>';
			for (let column of columns) {
				columnHeaders += `<th>${escape(column.columnName)}</th>`;
			}
			columnHeaders += '</tr>';
			htmlTable[1] = columnHeaders;
		}
		htmlTable[2] = '</table>';
		return htmlTable;
	}

	private convertToDisplayMessage(msg: IResultMessage | string): nb.IIOPubMessage {
		if (msg) {
			let msgData = typeof msg === 'string' ? msg : msg.message;
			return {
				channel: 'iopub',
				type: 'iopub',
				header: <nb.IHeader>{
					msg_id: undefined,
					msg_type: 'display_data'
				},
				content: <nb.IDisplayData>{
					output_type: 'display_data',
					data: { 'text/html': msgData },
					metadata: {}
				},
				metadata: undefined,
				parent_header: undefined
			};
		}
		return undefined;
	}

	private convertToError(msg: IResultMessage | string): nb.IIOPubMessage {
		this._errorOccurred = true;

		if (msg) {
			let msgData = typeof msg === 'string' ? msg : msg.message;
			return {
				channel: 'iopub',
				type: 'iopub',
				header: <nb.IHeader>{
					msg_id: undefined,
					msg_type: 'error'
				},
				content: <nb.IErrorResult>{
					output_type: 'error',
					evalue: msgData,
					ename: '',
					traceback: []
				},
				metadata: undefined,
				parent_header: undefined
			};
		}
		return undefined;
	}
}

export interface IDataResource {
	schema: IDataResourceFields;
	data: any[];
}

export interface IDataResourceFields {
	fields: IDataResourceSchema[];
}

export interface IDataResourceSchema {
	name: string;
	type?: string;
}

class ExternalScriptMagic {

	constructor(private language: string) {
	}

	public convertToExternalScript(script: string): string {
		return `execute sp_execute_external_script
		@language = N'${this.language}',
		@script = N'${script}'
		`;
	}
}<|MERGE_RESOLUTION|>--- conflicted
+++ resolved
@@ -539,12 +539,7 @@
 			metadata: undefined,
 			parent_header: undefined
 		};
-<<<<<<< HEAD
 		void this.ioHandler.handle(msg);
-		this._querySubsetResultMap.delete(resultSet.id);
-=======
-		this.ioHandler.handle(msg);
->>>>>>> 7df132b3
 	}
 
 	setIOPubHandler(handler: nb.MessageHandler<nb.IIOPubMessage>): void {
