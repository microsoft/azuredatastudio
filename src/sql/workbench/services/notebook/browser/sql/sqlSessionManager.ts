--- conflicted
+++ resolved
@@ -71,6 +71,26 @@
 	useExistingPython: boolean;
 }
 
+export interface NotebookConfig {
+	cellToolbarLocation: string;
+	collapseBookItems: boolean;
+	diff: { enablePreview: boolean };
+	displayOrder: Array<string>;
+	kernelProviderAssociations: Array<string>;
+	maxBookSearchDepth: number;
+	maxTableRows: number;
+	overrideEditorTheming: boolean;
+	pinnedNotebooks: Array<string>;
+	pythonPath: string;
+	remoteBookDownloadTimeout: number;
+	showAllKernels: boolean;
+	showCellStatusBar: boolean;
+	showNotebookConvertActions: boolean;
+	sqlStopOnError: boolean;
+	trustedBooks: Array<string>;
+	useExistingPython: boolean;
+}
+
 export class SqlSessionManager implements nb.SessionManager {
 	private static _sessions: nb.ISession[] = [];
 
@@ -603,7 +623,6 @@
 			metadata: undefined,
 			parent_header: undefined
 		};
-<<<<<<< HEAD
 		this.ioHandler.handle(msg);
 	}
 
@@ -624,10 +643,6 @@
 			parent_header: undefined
 		};
 		this.ioHandler?.handle(msg);
-=======
-		this.ioHandler?.handle(msg);
-		this._querySubsetResultMap.delete(resultSet.id);
->>>>>>> b910bf2f
 	}
 
 	setIOPubHandler(handler: nb.MessageHandler<nb.IIOPubMessage>): void {
