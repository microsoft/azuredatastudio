/*---------------------------------------------------------------------------------------------
 *  Copyright (c) Microsoft Corporation. All rights reserved.
 *  Licensed under the Source EULA. See License.txt in the project root for license information.
 *--------------------------------------------------------------------------------------------*/

import { nb, IResultMessage } from 'azdata';
import { localize } from 'vs/nls';
import QueryRunner from 'sql/workbench/services/query/common/queryRunner';
import { ResultSetSummary, IColumn, BatchSummary, ICellValue } from 'sql/workbench/services/query/common/query';
import { IConnectionManagementService } from 'sql/platform/connection/common/connectionManagement';
import { IInstantiationService } from 'vs/platform/instantiation/common/instantiation';
import Severity from 'vs/base/common/severity';
import { Deferred } from 'sql/base/common/promise';
import { Disposable } from 'vs/base/common/lifecycle';
import { IErrorMessageService } from 'sql/platform/errorMessage/common/errorMessageService';
import { ConnectionProfile } from 'sql/platform/connection/common/connectionProfile';
import { escape } from 'sql/base/common/strings';
import { IConnectionProfile } from 'sql/platform/connection/common/interfaces';
import { IConfigurationService } from 'vs/platform/configuration/common/configuration';
import { ICapabilitiesService } from 'sql/platform/capabilities/common/capabilitiesService';
import { ILogService } from 'vs/platform/log/common/log';
import { isUndefinedOrNull } from 'vs/base/common/types';
import { ILanguageMagic } from 'sql/workbench/services/notebook/browser/notebookService';
import { ITextResourcePropertiesService } from 'vs/editor/common/services/textResourceConfigurationService';
import { URI } from 'vs/base/common/uri';
import { getUriPrefix, uriPrefixes } from 'sql/platform/connection/common/utils';
import { startsWith } from 'vs/base/common/strings';
import { onUnexpectedError } from 'vs/base/common/errors';
import { FutureInternal, notebookConstants } from 'sql/workbench/services/notebook/browser/interfaces';
import { tryMatchCellMagic } from 'sql/workbench/services/notebook/browser/utils';

export const sqlKernelError: string = localize("sqlKernelError", "SQL kernel error");
export const MAX_ROWS = 5000;
export const NotebookConfigSectionName = 'notebook';
export const MaxTableRowsConfigName = 'maxTableRows';
export const SqlStopOnErrorConfigName = 'sqlStopOnError';

const languageMagics: ILanguageMagic[] = [{
	language: 'Python',
	magic: 'lang_python'
}, {
	language: 'R',
	magic: 'lang_r'
}, {
	language: 'Java',
	magic: 'lang_java'
}];

export interface SQLData {
	columns: Array<string>;
	rows: Array<Array<string>>;
}

export interface NotebookConfig {
	cellToolbarLocation: string;
	collapseBookItems: boolean;
	diff: { enablePreview: boolean };
	displayOrder: Array<string>;
	kernelProviderAssociations: Array<string>;
	maxBookSearchDepth: number;
	maxTableRows: number;
	overrideEditorTheming: boolean;
	pinnedNotebooks: Array<string>;
	pythonPath: string;
	remoteBookDownloadTimeout: number;
	showAllKernels: boolean;
	showCellStatusBar: boolean;
	showNotebookConvertActions: boolean;
	sqlStopOnError: boolean;
	trustedBooks: Array<string>;
	useExistingPython: boolean;
}

export class SqlSessionManager implements nb.SessionManager {
	private static _sessions: nb.ISession[] = [];

	constructor(private _instantiationService: IInstantiationService) { }

	public get isReady(): boolean {
		return true;
	}

	public get ready(): Thenable<void> {
		return Promise.resolve();
	}

	public get specs(): nb.IAllKernels {
		let allKernels: nb.IAllKernels = {
			defaultKernel: notebookConstants.sqlKernel,
			kernels: [notebookConstants.sqlKernelSpec]
		};
		return allKernels;
	}

	startNew(options: nb.ISessionOptions): Thenable<nb.ISession> {
		let sqlSession = new SqlSession(options, this._instantiationService);
		let index = SqlSessionManager._sessions.findIndex(session => session.path === options.path);
		if (index > -1) {
			SqlSessionManager._sessions.splice(index);
		}
		SqlSessionManager._sessions.push(sqlSession);
		return Promise.resolve(sqlSession);
	}

	shutdown(id: string): Thenable<void> {
		let index = SqlSessionManager._sessions.findIndex(session => session.id === id);
		if (index > -1) {
			let sessionManager = SqlSessionManager._sessions[index];
			SqlSessionManager._sessions.splice(index);
			if (sessionManager && sessionManager.kernel) {
				let sqlKernel = sessionManager.kernel as SqlKernel;
				return sqlKernel.disconnect();
			}
		}
		return Promise.resolve();
	}
}

export class SqlSession implements nb.ISession {
	private _kernel: SqlKernel;
	private _defaultKernelLoaded = false;

	public set defaultKernelLoaded(value) {
		this._defaultKernelLoaded = value;
	}

	public get defaultKernelLoaded(): boolean {
		return this._defaultKernelLoaded;
	}

	constructor(private options: nb.ISessionOptions, private _instantiationService: IInstantiationService) {
		this._kernel = this._instantiationService.createInstance(SqlKernel, options.path);
	}

	public get canChangeKernels(): boolean {
		return true;
	}

	public get id(): string {
		return this.options.kernelId || this.kernel ? this._kernel.id : '';
	}

	public get path(): string {
		return this.options.path;
	}

	public get name(): string {
		return this.options.name || '';
	}

	public get type(): string {
		return this.options.type || '';
	}

	public get status(): nb.KernelStatus {
		return 'connected';
	}

	public get kernel(): nb.IKernel {
		return this._kernel;
	}

	changeKernel(kernelInfo: nb.IKernelSpec): Thenable<nb.IKernel> {
		return Promise.resolve(this.kernel);
	}

	configureKernel(kernelInfo: nb.IKernelSpec): Thenable<void> {
		return Promise.resolve();
	}

	configureConnection(connection: ConnectionProfile): Thenable<void> {
		if (this._kernel) {
			this._kernel.connection = connection;
		}
		return Promise.resolve();
	}
}

class SqlKernel extends Disposable implements nb.IKernel {
	private _queryRunner: QueryRunner;
	private _currentConnection: IConnectionProfile;
	private _currentConnectionProfile: ConnectionProfile;
	static kernelId: number = 0;

	private _id: string | undefined;
	private _future: SQLFuture | undefined;
	private _executionCount: number = 0;
	private _magicToExecutorMap = new Map<string, ExternalScriptMagic>();
	private _connectionPath: string;

	constructor(private _path: string,
		@IConnectionManagementService private _connectionManagementService: IConnectionManagementService,
		@ICapabilitiesService private _capabilitiesService: ICapabilitiesService,
		@IInstantiationService private _instantiationService: IInstantiationService,
		@IErrorMessageService private _errorMessageService: IErrorMessageService,
		@IConfigurationService private _configurationService: IConfigurationService,
		@ILogService private readonly logService: ILogService,
		@ITextResourcePropertiesService private readonly textResourcePropertiesService: ITextResourcePropertiesService
	) {
		super();
		this.initMagics();
		this.setConnectionPath();
	}

	private initMagics(): void {
		for (let magic of languageMagics) {
			let scriptMagic = new ExternalScriptMagic(magic.language);
			this._magicToExecutorMap.set(magic.magic, scriptMagic);
		}
	}

	private setConnectionPath(): void {
		if (this._path) {
			let prefix = getUriPrefix(this._path);
			if (!prefix || prefix === uriPrefixes.connection) {
				this._connectionPath = uriPrefixes.notebook.concat(this._path);
			} else if (prefix !== uriPrefixes.notebook) {
				try {
					let uri = URI.parse(this._path);
					if (uri && uri.scheme) {
						this._connectionPath = uri.toString().replace(uri.scheme, uriPrefixes.notebook);
					}
				} catch {
					// Ignore exceptions from URI parsing
				} finally {
					// If _connectionPath hasn't been set yet, set _connectionPath to _path as a last resort
					if (!this._connectionPath) {
						this._connectionPath = this._path;
					}
				}
			}
		}
	}

	public get id(): string {
		if (this._id === undefined) {
			this._id = (SqlKernel.kernelId++).toString();
		}
		return this._id;
	}

	public get name(): string {
		return notebookConstants.sqlKernel;
	}

	public get supportsIntellisense(): boolean {
		return true;
	}

	public get requiresConnection(): boolean {
		return true;
	}

	public get isReady(): boolean {
		// should we be checking on the tools service status here?
		return true;
	}

	public get ready(): Thenable<void> {
		return Promise.resolve();
	}

	public get info(): nb.IInfoReply {
		let info: nb.IInfoReply = {
			protocol_version: '',
			implementation: '',
			implementation_version: '',
			language_info: {
				name: this._connectionManagementService.getProviderLanguageMode(this._currentConnection?.providerName),
				version: '',
			},
			banner: '',
			help_links: [{
				text: '',
				url: ''
			}]
		};

		return info;
	}

	public set connection(conn: IConnectionProfile) {
		this._currentConnection = conn;
		this._currentConnectionProfile = new ConnectionProfile(this._capabilitiesService, this._currentConnection);
		this._queryRunner = undefined;
	}

	getSpec(): Thenable<nb.IKernelSpec> {
		return Promise.resolve(notebookConstants.sqlKernelSpec);
	}

	requestExecute(content: nb.IExecuteRequest, disposeOnDone?: boolean): nb.IFuture {
		let canRun: boolean = true;
		let code = this.getCodeWithoutCellMagic(content);
		if (this._queryRunner) {
			// Cancel any existing query
			if (this._future && !this._queryRunner.hasCompleted) {
				this._queryRunner.cancelQuery().then(ok => undefined, error => this._errorMessageService.showDialog(Severity.Error, sqlKernelError, error));
				// TODO when we can just show error as an output, should show an "execution canceled" error in output
				this._future.handleDone().catch(err => onUnexpectedError(err));
			}
			this._queryRunner.runQuery(code).catch(err => onUnexpectedError(err));
		} else if (this._currentConnection && this._currentConnectionProfile) {
			this._queryRunner = this._instantiationService.createInstance(QueryRunner, this._connectionPath);
			this._connectionManagementService.connect(this._currentConnectionProfile, this._connectionPath).then((result) => {
				this.addQueryEventListeners(this._queryRunner);
				this._queryRunner.runQuery(code).catch(err => onUnexpectedError(err));
			}).catch(err => onUnexpectedError(err));
		} else {
			canRun = false;
		}

		// Only update execution count if this will run. if not, set as undefined in future so cell isn't shown as having run?
		// TODO verify this is "canonical" behavior
		let count = canRun ? ++this._executionCount : undefined;

		this._future = new SQLFuture(this._queryRunner, count, this._configurationService, this.logService);
		if (!canRun) {
			// Complete early
			this._future.handleDone(new Error(localize('connectionRequired', "A connection must be chosen to run notebook cells"))).catch(err => onUnexpectedError(err));
		}

		// TODO should we  cleanup old future? I don't think we need to
		return <nb.IFuture>this._future;
	}

	private getCodeWithoutCellMagic(content: nb.IExecuteRequest): string {
		let code = Array.isArray(content.code) ? content.code.join('') : content.code;
		let firstLineEnd = code.indexOf(this.textResourcePropertiesService.getEOL(URI.file(this._path)));
		let firstLine = code.substring(0, (firstLineEnd >= 0) ? firstLineEnd : 0).trimLeft();
		if (startsWith(firstLine, '%%')) {
			// Strip out the line
			code = code.substring(firstLineEnd, code.length);
			// Try and match to an external script magic. If we add more magics later, should handle transforms better
			let magic = tryMatchCellMagic(firstLine);
			if (magic) {
				let executor = this._magicToExecutorMap.get(magic.toLowerCase());
				if (executor) {
					code = executor.convertToExternalScript(code);
				}
			}
		}
		return code;
	}

	requestComplete(content: nb.ICompleteRequest): Thenable<nb.ICompleteReplyMsg> {
		let response: Partial<nb.ICompleteReplyMsg> = {};
		return Promise.resolve(response as nb.ICompleteReplyMsg);
	}

	interrupt(): Thenable<void> {
		// TODO: figure out what to do with the QueryCancelResult
		return this._queryRunner.cancelQuery().then((cancelResult) => {
		});
	}

	private addQueryEventListeners(queryRunner: QueryRunner): void {
		this._register(queryRunner.onQueryEnd(() => {
			this.queryComplete().catch(error => {
				this._errorMessageService.showDialog(Severity.Error, sqlKernelError, error);
			});
		}));
		this._register(queryRunner.onMessage(messages => {
			// TODO handle showing a messages output (should be updated with all messages, only changing 1 output in total)
			for (const message of messages) {
				if (this._future && isUndefinedOrNull(message.range)) {
					this._future.handleMessage(message);
				}
			}
		}));
		this._register(queryRunner.onResultSet(resultSet => {
			if (this._future) {
				this._future.handleResultSet(resultSet);
			}
		}));
		this._register(queryRunner.onResultSetUpdate(resultSet => {
			if (this._future) {
				this._future.handleResultSetUpdate(resultSet);
			}
		}));
		this._register(queryRunner.onBatchEnd(batch => {
			if (this._future) {
				this._future.handleBatchEnd(batch);
			}
		}));
	}

	private async queryComplete(): Promise<void> {
		if (this._future) {
			await this._future.handleDone();
		}
		// TODO issue #2746 should ideally show a warning inside the dialog if have no data
	}

	public async disconnect(): Promise<void> {
		if (this._connectionPath) {
			if (this._connectionManagementService.isConnected(this._connectionPath)) {
				try {
					await this._connectionManagementService.disconnect(this._connectionPath);
				} catch (err) {
					this.logService.error(err);
				}
			}
		}
		return;
	}
}

export class SQLFuture extends Disposable implements FutureInternal {
	private _msg: nb.IMessage | undefined;
	private ioHandler: nb.MessageHandler<nb.IIOPubMessage> | undefined;
	private doneHandler: nb.MessageHandler<nb.IShellMessage> | undefined;
	private doneDeferred = new Deferred<nb.IShellMessage>();
	private configuredMaxRows: number = MAX_ROWS;
	private _outputAddedPromises: Promise<void>[] = [];
	private _errorOccurred: boolean = false;
	private _stopOnError: boolean = true;
	private _lastRowCountMap: Map<string, number> = new Map<string, number>();
	// Map containing data resource and html table to be saved in notebook
	private _dataToSaveMap: Map<string, any> = new Map<string, any>();
	// Map containing row data returned from STS and used for table rendering
	private _rowsMap: Map<string, any> = new Map<string, any>();

	constructor(
		private _queryRunner: QueryRunner | undefined,
		private _executionCount: number | undefined,
		configurationService: IConfigurationService,
		private readonly logService: ILogService
	) {
		super();
		let config: NotebookConfig = configurationService.getValue(NotebookConfigSectionName);
		if (config) {
			let maxRows = config[MaxTableRowsConfigName] ? config[MaxTableRowsConfigName] : undefined;
			if (maxRows && maxRows > 0) {
				this.configuredMaxRows = maxRows;
			}
			this._stopOnError = !!config[SqlStopOnErrorConfigName];
		}
	}

	get inProgress(): boolean {
		return this._queryRunner ? !this._queryRunner.hasCompleted : false;
	}

	set inProgress(val: boolean) {
		if (this._queryRunner && !val) {
			this._queryRunner.cancelQuery().catch(err => onUnexpectedError(err));
		}
	}

	get msg(): nb.IMessage | undefined {
		return this._msg;
	}

	get done(): Thenable<nb.IShellMessage> {
		return this.doneDeferred.promise;
	}

	public async handleDone(err?: Error): Promise<void> {
		// must wait on all outstanding output updates to complete
		if (this._outputAddedPromises && this._outputAddedPromises.length > 0) {
			// Do not care about error handling as this is handled elsewhere
			await Promise.all(this._outputAddedPromises).catch((err) => undefined);
		}
		let msg: nb.IExecuteReplyMsg = {
			channel: 'shell',
			type: 'execute_reply',
			content: {
				status: this._errorOccurred && this._stopOnError ? 'error' : 'ok',
				execution_count: this._executionCount
			},
			header: undefined,
			metadata: {},
			parent_header: undefined
		};
		this._msg = msg;
		if (this.doneHandler) {
			this.doneHandler.handle(msg);
		}
		this.doneDeferred.resolve(msg);
	}

	sendInputReply(content: nb.IInputReply): void {
		// no-op
	}

	setReplyHandler(handler: nb.MessageHandler<nb.IShellMessage>): void {
		// no-op
	}
	setStdInHandler(handler: nb.MessageHandler<nb.IStdinMessage>): void {
		// no-op
	}

	public handleMessage(msg: IResultMessage | string): void {
		if (this.ioHandler) {
			let message;
			if (typeof msg === 'string') {
				message = this.convertToDisplayMessage(msg);
			}
			else {
				if (msg.isError) {
					message = this.convertToError(msg);
				} else {
					message = this.convertToDisplayMessage(msg);
				}
			}
			if (message) {
				this.ioHandler.handle(message);
			}
		}
	}

	public handleResultSet(resultSet: ResultSetSummary | ResultSetSummary[]): void {
		let resultSets: ResultSetSummary[];
		if (!Array.isArray(resultSet)) {
			resultSets = [resultSet];
		} else {
			resultSets = resultSet?.splice(0);
		}
		for (let set of resultSets) {
			let key = set.batchId + '-' + set.id;
			this._lastRowCountMap.set(key, 0);
			// Convert the headers to data resource and html and send to cell model
			let data = {
				'application/vnd.dataresource+json': this.convertHeaderToDataResource(set.columnInfo),
				'text/html': this.convertHeaderToHtmlTable(set.columnInfo)
			};
			this._dataToSaveMap.set(key, data);
			this._rowsMap.set(key, []);
			this.sendIOPubMessage(data, set);
		}
	}

	public handleResultSetUpdate(resultSet: ResultSetSummary | ResultSetSummary[]): void {
		let resultSets: ResultSetSummary[];
		if (!Array.isArray(resultSet)) {
			resultSets = [resultSet];
		} else {
			resultSets = resultSet?.splice(0);
		}
		for (let set of resultSets) {
			if (set.rowCount > this.configuredMaxRows) {
				set.rowCount = this.configuredMaxRows;
			}
			let key = set.batchId + '-' + set.id;
			if (set.rowCount !== this._lastRowCountMap.get(key)) {
				this._outputAddedPromises.push(this.queryAndConvertData(set, this._lastRowCountMap.get(key)));
				this._lastRowCountMap.set(key, set.rowCount);
			}
		}
	}

	public async handleBatchEnd(batch: BatchSummary): Promise<void> {
		if (this.ioHandler) {
			for (let set of batch.resultSetSummaries) {
				if (set.rowCount > this.configuredMaxRows) {
					this.handleMessage(localize('sqlMaxRowsDisplayed', "Displaying Top {0} rows.", this.configuredMaxRows));
				}
			}
		}
	}

	public async queryAndConvertData(resultSet: ResultSetSummary, lastRowCount: number): Promise<void> {
		try {
			let key = resultSet.batchId + '-' + resultSet.id;
			// Query for rows and send rows to cell model
			let queryResult = await this._queryRunner.getQueryRows(lastRowCount, resultSet.rowCount - lastRowCount, resultSet.batchId, resultSet.id);
			this.sendIOPubUpdateMessage(queryResult.rows, resultSet);
			let rows = this._rowsMap.get(key);
			this._rowsMap.set(key, rows.concat(queryResult.rows));

			// Convert rows to data resource and html and send to cell model to be saved
			let dataResourceRows = this.convertRowsToDataResource(queryResult.rows);
			let saveData = this._dataToSaveMap.get(key);
			saveData['application/vnd.dataresource+json'].data = saveData['application/vnd.dataresource+json'].data.concat(dataResourceRows);
			let htmlRows = this.convertRowsToHtml(queryResult.rows, key);
			// Last value in array is '</table>' so we want to add row data before that
			saveData['text/html'].splice(saveData['text/html'].length - 1, 0, ...htmlRows);
			this._dataToSaveMap.set(key, saveData);
			this.sendIOPubMessage(saveData, resultSet);
		} catch (err) {
			// TODO should we output this somewhere else?
			this.logService.error(`Error outputting result sets from Notebook query: ${err}`);
		}
	}

	private sendIOPubMessage(data: any, resultSet: ResultSetSummary): void {
		let msg: nb.IIOPubMessage = {
			channel: 'iopub',
			type: 'iopub',
			header: <nb.IHeader>{
				msg_id: undefined,
				msg_type: 'execute_result'
			},
			content: <nb.IExecuteResult>{
				output_type: 'execute_result',
				metadata: {
					resultSet: resultSet
				},
				execution_count: this._executionCount,
				data: data
			},
			metadata: undefined,
			parent_header: undefined
		};
		this.ioHandler.handle(msg);
	}

	private sendIOPubUpdateMessage(rows: any, resultSet: ResultSetSummary): void {
		let msg: nb.IIOPubMessage = {
			channel: 'iopub',
			type: 'iopub',
			header: <nb.IHeader>{
				msg_id: undefined,
				msg_type: 'execute_result_update'
			},
			content: <nb.IExecuteResultUpdate>{
				output_type: 'execute_result_update',
				resultSet: resultSet,
				data: rows
			},
			metadata: undefined,
			parent_header: undefined
		};
<<<<<<< HEAD
		this.ioHandler.handle(msg);
=======
		this.ioHandler?.handle(msg);
		this._querySubsetResultMap.delete(resultSet.id);
>>>>>>> 581774d4
	}

	setIOPubHandler(handler: nb.MessageHandler<nb.IIOPubMessage>): void {
		this.ioHandler = handler;
	}

	registerMessageHook(hook: (msg: nb.IIOPubMessage) => boolean | Thenable<boolean>): void {
		// no-op
	}
	removeMessageHook(hook: (msg: nb.IIOPubMessage) => boolean | Thenable<boolean>): void {
		// no-op
	}

	private convertHeaderToDataResource(columns: IColumn[]): IDataResource {
		let columnsResources: IDataResourceSchema[] = [];
		columns.forEach(column => {
			columnsResources.push({ name: escape(column.columnName) });
		});
		let columnsFields: IDataResourceFields = { fields: columnsResources };
		return {
			schema: columnsFields,
			data: []
		};
	}

	private convertHeaderToHtmlTable(columns: IColumn[]): string[] {
		let htmlTable: string[] = new Array(3);
		htmlTable[0] = '<table>';
		if (columns.length > 0) {
			let columnHeaders = '<tr>';
			for (let column of columns) {
				columnHeaders += `<th>${escape(column.columnName)}</th>`;
			}
			columnHeaders += '</tr>';
			htmlTable[1] = columnHeaders;
		}
		htmlTable[2] = '</table>';
		return htmlTable;
	}

	private convertRowsToDataResource(rows: ICellValue[][]): any[] {
		return rows.map(row => {
			let rowObject: { [key: string]: any; } = {};
			row.forEach((val, index) => {
				rowObject[index] = val.displayValue;
			});
			return rowObject;
		});
	}

	private convertRowsToHtml(rows: ICellValue[][], key: string): string[] {
		let htmlStringArr = [];
		for (const row of rows) {
			let rowData = '<tr>';
			for (let columnIndex = 0; columnIndex < row.length; columnIndex++) {
				rowData += `<td>${escape(row[columnIndex].displayValue)}</td>`;
			}
			rowData += '</tr>';
			htmlStringArr.push(rowData);
		}
		return htmlStringArr;
	}

	private convertToDisplayMessage(msg: IResultMessage | string): nb.IIOPubMessage | undefined {
		if (msg) {
			let msgData = typeof msg === 'string' ? msg : msg.message;
			return {
				channel: 'iopub',
				type: 'iopub',
				header: <nb.IHeader>{
					msg_id: undefined,
					msg_type: 'display_data'
				},
				content: <nb.IDisplayData>{
					output_type: 'display_data',
					data: { 'text/html': msgData },
					metadata: {}
				},
				metadata: undefined,
				parent_header: undefined
			};
		}
		return undefined;
	}

	private convertToError(msg: IResultMessage | string): nb.IIOPubMessage | undefined {
		this._errorOccurred = true;

		if (msg) {
			let msgData = typeof msg === 'string' ? msg : msg.message;
			return {
				channel: 'iopub',
				type: 'iopub',
				header: <nb.IHeader>{
					msg_id: undefined,
					msg_type: 'error'
				},
				content: <nb.IErrorResult>{
					output_type: 'error',
					evalue: msgData,
					ename: '',
					traceback: []
				},
				metadata: undefined,
				parent_header: undefined
			};
		}
		return undefined;
	}
}

export interface IDataResource {
	schema: IDataResourceFields;
	data: any[];
}

export interface IDataResourceFields {
	fields: IDataResourceSchema[];
}

export interface IDataResourceSchema {
	name: string;
	type?: string;
}

class ExternalScriptMagic {

	constructor(private language: string) {
	}

	public convertToExternalScript(script: string): string {
		return `execute sp_execute_external_script
		@language = N'${this.language}',
		@script = N'${script}'
		`;
	}
}<|MERGE_RESOLUTION|>--- conflicted
+++ resolved
@@ -622,12 +622,7 @@
 			metadata: undefined,
 			parent_header: undefined
 		};
-<<<<<<< HEAD
-		this.ioHandler.handle(msg);
-=======
 		this.ioHandler?.handle(msg);
-		this._querySubsetResultMap.delete(resultSet.id);
->>>>>>> 581774d4
 	}
 
 	setIOPubHandler(handler: nb.MessageHandler<nb.IIOPubMessage>): void {
