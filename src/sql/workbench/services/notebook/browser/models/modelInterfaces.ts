/*---------------------------------------------------------------------------------------------
 *  Copyright (c) Microsoft Corporation. All rights reserved.
 *  Licensed under the Source EULA. See License.txt in the project root for license information.
 *--------------------------------------------------------------------------------------------*/

// This code is based on @jupyterlab/packages/apputils/src/clientsession.tsx

import { nb } from 'azdata';
import { Event } from 'vs/base/common/event';
import { IDisposable } from 'vs/base/common/lifecycle';
import { URI } from 'vs/base/common/uri';
import { INotificationService } from 'vs/platform/notification/common/notification';

import { CellType, NotebookChangeType } from 'sql/workbench/services/notebook/common/contracts';
import { INotebookManager, ILanguageMagic } from 'sql/workbench/services/notebook/browser/notebookService';
import { IConnectionProfile } from 'sql/platform/connection/common/interfaces';
import { IConnectionManagementService } from 'sql/platform/connection/common/connectionManagement';
import { IStandardKernelWithProvider } from 'sql/workbench/services/notebook/browser/models/notebookUtils';
import { ConnectionProfile } from 'sql/platform/connection/common/connectionProfile';
import { ICapabilitiesService } from 'sql/platform/capabilities/common/capabilitiesService';
import { NotebookModel } from 'sql/workbench/services/notebook/browser/models/notebookModel';
import { IModelContentChangedEvent } from 'vs/editor/common/model/textModelEvents';
import type { FutureInternal } from 'sql/workbench/services/notebook/browser/interfaces';
import { ICellValue, ResultSetSummary } from 'sql/workbench/services/query/common/query';
import { QueryResultId } from 'sql/workbench/services/notebook/browser/models/cell';

export enum ViewMode {
	Notebook,
	Views,
}

export interface ICellRange {
	readonly start: number;
	readonly end: number;
}

export interface ISingleNotebookEditOperation {
	range: ICellRange;
	cell: Partial<nb.ICellContents>;
	forceMoveMarkers: boolean;
}

export interface IClientSessionOptions {
	notebookUri: URI;
	notebookManager: INotebookManager;
	notificationService: INotificationService;
	kernelSpec: nb.IKernelSpec;
}

/**
 * The interface of client session object.
 *
 * The client session represents the link between
 * a path and its kernel for the duration of the lifetime
 * of the session object.  The session can have no current
 * kernel, and can start a new kernel at any time.
 */
export interface IClientSession extends IDisposable {
	/**
	 * A signal emitted when the session is shut down.
	 */
	readonly terminated: Event<void>;

	/**
	 * A signal emitted when the kernel changes.
	 */
	readonly kernelChanged: Event<nb.IKernelChangedArgs>;

	/**
	 * A signal emitted when the kernel status changes.
	 */
	readonly statusChanged: Event<nb.ISession>;

	/**
	 * A signal emitted for a kernel messages.
	 */
	readonly iopubMessage: Event<nb.IMessage>;

	/**
	 * A signal emitted for an unhandled kernel message.
	 */
	readonly unhandledMessage: Event<nb.IMessage>;

	/**
	 * A signal emitted when a session property changes.
	 */
	readonly propertyChanged: Event<'path' | 'name' | 'type'>;

	/**
	 * The current kernel associated with the document.
	 */
	readonly kernel: nb.IKernel | undefined;

	/**
	 * The current path associated with the client session.
	 */
	readonly notebookUri: URI;

	/**
	 * The current name associated with the client session.
	 */
	readonly name: string;

	/**
	 * The type of the client session.
	 */
	readonly type: string;

	/**
	 * The current status of the client session.
	 */
	readonly status: nb.KernelStatus;

	/**
	 * Whether the session is ready.
	 */
	readonly isReady: boolean;

	/**
	 * Whether the session is in an unusable state
	 */
	readonly isInErrorState: boolean;
	/**
	 * The error information, if this session is in an error state
	 */
	readonly errorMessage: string;

	/**
	 * A promise that is fulfilled when the session is ready.
	 */
	readonly ready: Promise<void>;

	/**
	 * A promise that is fulfilled when the session completes a kernel change.
	 */
	readonly kernelChangeCompleted: Promise<void>;

	/**
	 * The display name of the kernel.
	 */
	readonly kernelDisplayName: string;

	readonly cachedKernelSpec: nb.IKernelSpec | undefined;

	/**
	 * Initializes the ClientSession, by starting the server and
	 * connecting to the SessionManager.
	 * This will optionally start a session if the kernel preferences
	 * indicate this is desired
	 */
	initialize(): Promise<void>;

	/**
	 * Change the current kernel associated with the document.
	 */
	changeKernel(
		options: nb.IKernelSpec,
		oldKernel?: nb.IKernel
	): Promise<nb.IKernel | undefined>;

	/**
	 * Configure the current kernel associated with the document.
	 */
	configureKernel(
		options: nb.IKernelSpec
	): Promise<void>;

	/**
	 * Kill the kernel and shutdown the session.
	 *
	 * @returns A promise that resolves when the session is shut down.
	 */
	shutdown(): Promise<void>;

	/**
	 * Select a kernel for the session.
	 */
	selectKernel(): Promise<void>;

	/**
	 * Restart the session.
	 *
	 * @returns A promise that resolves with whether the kernel has restarted.
	 *
	 * #### Notes
	 * If there is a running kernel, present a dialog.
	 * If there is no kernel, we start a kernel with the last run
	 * kernel name and resolves with `true`. If no kernel has been started,
	 * this is a no-op, and resolves with `false`.
	 */
	restart(): Promise<boolean>;

	/**
	 * Change the session path.
	 *
	 * @param path - The new session path.
	 *
	 * @returns A promise that resolves when the session has renamed.
	 *
	 * #### Notes
	 * This uses the Jupyter REST API, and the response is validated.
	 * The promise is fulfilled on a valid response and rejected otherwise.
	 */
	setPath(path: string): Promise<void>;

	/**
	 * Change the session name.
	 */
	setName(name: string): Promise<void>;

	/**
	 * Change the session type.
	 */
	setType(type: string): Promise<void>;

	/**
	 * Updates the connection
	 */
	updateConnection(connection: IConnectionProfile): Promise<void>;

	/**
	 * Supports registering a handler to run during kernel change and implement any calls needed to configure
	 * the kernel before actions such as run should be allowed
	 */
	onKernelChanging(changeHandler: ((kernel: nb.IKernelChangedArgs) => Promise<void>)): void;
}

export interface INotebookModel {
	/**
	 * Cell List for this model
	 */
	readonly cells: ReadonlyArray<ICellModel> | undefined;

	/**
	 * The active cell for this model. May be undefined
	 */
	activeCell: ICellModel | undefined;

	/**
	 * Client Session in the notebook, used for sending requests to the notebook service
	 */
	readonly clientSession: IClientSession | undefined;
	/**
	 * Promise indicating when client session is ready to use.
	 */
	readonly sessionLoadFinished: Promise<void>;
	/**
	 * LanguageInfo saved in the notebook
	 */
	readonly languageInfo: nb.ILanguageInfo | undefined;
	/**
	 * Current default language for the notebook
	 */
	readonly language: string;

	/**
	 * All notebook managers applicable for a given notebook
	 */
	readonly notebookManagers: INotebookManager[];

	/**
	 * Event fired on first initialization of the kernel and
	 * on subsequent change events
	 */
	readonly kernelChanged: Event<nb.IKernelChangedArgs>;

	/**
	 * Fired on notifications that notebook components should be re-laid out.
	 */
	readonly layoutChanged: Event<void>;

	/**
	 * Event fired on first initialization of the kernels and
	 * on subsequent change events
	 */
	readonly kernelsChanged: Event<nb.IKernel>;

	/**
	 * Default kernel
	 */
	defaultKernel?: nb.IKernelSpec;

	/**
	 * Event fired on first initialization of the contexts and
	 * on subsequent change events
	 */
	readonly contextsChanged: Event<void>;

	/**
	 * Event fired on when switching kernel and should show loading context
	 */
	readonly contextsLoading: Event<void>;

	/**
	 * The specs for available kernels, or undefined if these have
	 * not been loaded yet
	 */
	readonly specs: nb.IAllKernels | undefined;

	/**
	 * The specs for available context, or undefined if this has
	 * not been loaded yet
	 */
	readonly context: ConnectionProfile | undefined;

	/**
	 * The connection name (alias) saved in the notebook metadata,
	 * or undefined if none.
	 */
	readonly savedConnectionName: string | undefined;

	/**
	 * The connection mode of the notebook (single vs multiple connections)
	 */
	multiConnectionMode: boolean;

	/**
	 * Event fired on first initialization of the cells and
	 * on subsequent change events
	 */
	readonly contentChanged: Event<NotebookContentChange>;

	/**
	 * Event fired on notebook provider change
	 */
	readonly onProviderIdChange: Event<string>;

	/**
	 * Event fired on active cell change
	 */
	readonly onActiveCellChanged: Event<ICellModel | undefined>;

	/**
	 * Event fired on cell type change
	 */
	readonly onCellTypeChanged: Event<ICellModel>;

	/**
	 * The trusted mode of the Notebook
	 */
	trustedMode: boolean;

	/**
	 * Current notebook provider id
	 */
	providerId: string;

	/**
	 * View mode for this model. It determines what editor mode
	 * will be displayed.
	 */
	viewMode: ViewMode;

	/**
	 * Add custom metadata values to the notebook
	 */
	setMetaValue(key: string, value: any);

	/**
	 * Get a custom metadata value from the notebook
	 */
	getMetaValue(key: string): any;

	/**
	 * Change the current kernel from the Kernel dropdown
	 * @param displayName kernel name (as displayed in Kernel dropdown)
	 */
	changeKernel(displayName: string): void;

	/**
	 * Change the current context (if applicable)
	 */
	changeContext(host: string, connection?: IConnectionProfile, hideErrorMessage?: boolean): Promise<void>;

	/**
	 * Find a cell's index given its model
	 */
	findCellIndex(cellModel: ICellModel): number;

	/**
	 * Adds a cell to the index of the model
	 */
	addCell(cellType: CellType, index?: number): void;

	/**
	 * Moves a cell up/down
	 */
	moveCell(cellModel: ICellModel, direction: MoveDirection): void;


	/**
	 * Deletes a cell
	 */
	deleteCell(cellModel: ICellModel): void;

	/**
	 * Serialize notebook cell content to JSON
	 */
	toJSON(type?: NotebookChangeType): nb.INotebookContents;

	/**
	 * Notifies the notebook of a change in the cell
	 */
	onCellChange(cell: ICellModel, change: NotebookChangeType): void;


	/**
	 * Push edit operations, basically editing the model. This is the preferred way of
	 * editing the model. Long-term, this will ensure edit operations can be added to the undo stack
	 * @param edits The edit operations to perform
	 */
	pushEditOperations(edits: ISingleNotebookEditOperation[]): void;

	getApplicableConnectionProviderIds(kernelName: string): string[];

	updateActiveCell(cell: ICellModel): void;

	/**
	 * Get the standardKernelWithProvider by name
	 * @param name The kernel name
	 */
	getStandardKernelFromName(name: string): IStandardKernelWithProvider | undefined;

	/** Event fired once we get call back from ConfigureConnection method in sqlops extension */
	readonly onValidConnectionSelected: Event<boolean>;

	serializationStateChanged(changeType: NotebookChangeType, cell?: ICellModel): void;

	standardKernels: IStandardKernelWithProvider[];

	requestConnection(): Promise<boolean>;

}

export interface NotebookContentChange {
	/**
	 * The type of change that occurred
	 */
	changeType: NotebookChangeType;
	/**
	 * Optional cells that were changed
	 */
	cells?: ICellModel | ICellModel[];
	/**
	 * Optional index of the change, indicating the cell at which an insert or
	 * delete occurred
	 */
	cellIndex?: number;
	/**
	 * Optional value indicating if the notebook is in a dirty or clean state after this change
	 */
	isDirty?: boolean;

	/**
	 * Text content changed event for cell edits
	 */
	modelContentChangedEvent?: IModelContentChangedEvent;
}

export interface ICellModelOptions {
	notebook: INotebookModel;
	isTrusted: boolean;
}

export enum CellExecutionState {
	Hidden = 0,
	Stopped = 1,
	Running = 2,
	Error = 3
}

export enum MoveDirection {
	Up,
	Down
}

export interface IOutputChangedEvent {
	outputs: ReadonlyArray<nb.ICellOutput>;
	shouldScroll: boolean;
}

export interface ITableUpdatedEvent {
	resultSet: ResultSetSummary;
	rows: ICellValue[][];
}

export interface ICellModel {
	cellUri: URI;
	id: string;
	readonly language: string;
	readonly cellGuid: string;
	source: string | string[];
	cellType: CellType;
	trustedMode: boolean;
	metadata: any | undefined;
	active: boolean;
	hover: boolean;
	executionCount: number | undefined;
	readonly future: FutureInternal;
	readonly outputs: ReadonlyArray<nb.ICellOutput>;
	getOutputId(output: nb.ICellOutput): QueryResultId | undefined;
	renderedOutputTextContent?: string[];
	readonly onOutputsChanged: Event<IOutputChangedEvent>;
	readonly onTableUpdated: Event<ITableUpdatedEvent>;
	readonly onExecutionStateChange: Event<CellExecutionState>;
	readonly executionState: CellExecutionState;
	readonly notebookModel: NotebookModel;
	setFuture(future: FutureInternal): void;
	setStdInHandler(handler: nb.MessageHandler<nb.IStdinMessage>): void;
	runCell(notificationService?: INotificationService, connectionManagementService?: IConnectionManagementService): Promise<boolean>;
	setOverrideLanguage(language: string);
	equals(cellModel: ICellModel): boolean;
	toJSON(): nb.ICellContents;
	loaded: boolean;
	stdInVisible: boolean;
	readonly onLoaded: Event<string>;
	isCollapsed: boolean;
	isParameter: boolean;
	isInjectedParameter: boolean;
	readonly onCollapseStateChanged: Event<boolean>;
	readonly onParameterStateChanged: Event<boolean>;
	readonly onCellModeChanged: Event<boolean>;
	modelContentChangedEvent: IModelContentChangedEvent;
	isEditMode: boolean;
	showPreview: boolean;
	showMarkdown: boolean;
	defaultToWYSIWYG: boolean;
	readonly onCellPreviewModeChanged: Event<boolean>;
	readonly onCellMarkdownModeChanged: Event<boolean>;
	sendChangeToNotebook(change: NotebookChangeType): void;
	cellSourceChanged: boolean;
	readonly savedConnectionName: string | undefined;
<<<<<<< HEAD
	readonly attachments: nb.ICellAttachment;
=======
	readonly currentMode: CellEditModes;
>>>>>>> 8ce32215
}

export interface IModelFactory {

	createCell(cell: nb.ICellContents, options: ICellModelOptions): ICellModel;
	createClientSession(options: IClientSessionOptions): IClientSession;
}

export interface IContentManager {
	/**
	 * This is a specialized method intended to load for a default context - just the current Notebook's URI
	 */
	loadContent(): Promise<nb.INotebookContents>;
}

export interface INotebookModelOptions {
	/**
	 * Path to the local or remote notebook
	 */
	notebookUri: URI;

	/**
	 * Factory for creating cells and client sessions
	 */
	factory: IModelFactory;

	contentManager: IContentManager;
	notebookManagers: INotebookManager[];
	providerId: string;
	defaultKernel: nb.IKernelSpec;
	cellMagicMapper: ICellMagicMapper;

	layoutChanged: Event<void>;

	notificationService: INotificationService;
	connectionService: IConnectionManagementService;
	capabilitiesService: ICapabilitiesService;
	editorLoadedTimestamp?: number;
}

export interface ICellMagicMapper {
	/**
	 * Tries to find a language mapping for an identified cell magic
	 * @param magic a string defining magic. For example for %%sql the magic text is sql
	 * @param kernelId the name of the current kernel to use when looking up magics
	 */
	toLanguageMagic(magic: string, kernelId: string): ILanguageMagic | undefined;
}

export interface INotebookContentsEditable {
	cells: nb.ICellContents[];
	metadata: nb.INotebookMetadata;
	nbformat: number;
	nbformat_minor: number;
}

export enum CellEditModes {
	'CODE',
	'MARKDOWN',
	'SPLIT',
	'WYSIWYG'
}<|MERGE_RESOLUTION|>--- conflicted
+++ resolved
@@ -530,11 +530,8 @@
 	sendChangeToNotebook(change: NotebookChangeType): void;
 	cellSourceChanged: boolean;
 	readonly savedConnectionName: string | undefined;
-<<<<<<< HEAD
 	readonly attachments: nb.ICellAttachment;
-=======
 	readonly currentMode: CellEditModes;
->>>>>>> 8ce32215
 }
 
 export interface IModelFactory {
