--- conflicted
+++ resolved
@@ -80,12 +80,9 @@
 	private _isParameter: boolean;
 	private _onParameterStateChanged = new Emitter<boolean>();
 	private _isInjectedParameter: boolean;
-<<<<<<< HEAD
 	private _previousChartState: any[] = [];
 	private _outputCounter = 0;
-=======
 	private _attachments: nb.ICellAttachments;
->>>>>>> 9e021233
 
 	constructor(cellData: nb.ICellContents,
 		private _options: ICellModelOptions,
