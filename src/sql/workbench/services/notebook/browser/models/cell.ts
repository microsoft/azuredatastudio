--- conflicted
+++ resolved
@@ -87,10 +87,7 @@
 	private _outputCounter = 0; // When re-executing the same cell, ensure that we apply chart options in the same order
 	private _attachments: nb.ICellAttachments | undefined;
 	private _preventNextChartCache: boolean = false;
-<<<<<<< HEAD
-=======
 	private _lastEditMode: string | undefined;
->>>>>>> 4ba192a5
 	public richTextCursorPosition: ICaretPosition | undefined;
 	public markdownCursorPosition: IPosition | undefined;
 
@@ -426,11 +423,7 @@
 	public set showPreview(val: boolean) {
 		this._showPreview = val;
 		this._onCellPreviewChanged.fire(this._showPreview);
-<<<<<<< HEAD
-		this._onCurrentEditModeChanged.fire(this.currentMode);
-=======
 		this.doModeUpdates();
->>>>>>> 4ba192a5
 	}
 
 	public get showMarkdown(): boolean {
@@ -440,8 +433,6 @@
 	public set showMarkdown(val: boolean) {
 		this._showMarkdown = val;
 		this._onCellMarkdownChanged.fire(this._showMarkdown);
-<<<<<<< HEAD
-=======
 		this.doModeUpdates();
 	}
 
@@ -449,7 +440,6 @@
 		if (this._isEditMode) {
 			this._lastEditMode = this._showPreview && this._showMarkdown ? TextCellEditModes.SplitView : (this._showMarkdown ? TextCellEditModes.Markdown : TextCellEditModes.RichText);
 		}
->>>>>>> 4ba192a5
 		this._onCurrentEditModeChanged.fire(this.currentMode);
 	}
 
