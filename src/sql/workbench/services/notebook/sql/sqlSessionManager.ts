--- conflicted
+++ resolved
@@ -24,12 +24,7 @@
 import * as notebookUtils from 'sql/parts/notebook/notebookUtils';
 import { IConfigurationService } from 'vs/platform/configuration/common/configuration';
 
-<<<<<<< HEAD
 export const sqlKernelError: string = localize("sqlKernelError", "SQL kernel error");
-=======
-export const sqlKernel: string = localize('sqlKernel', "SQL");
-export const sqlKernelError: string = localize('sqlKernelError', "SQL kernel error");
->>>>>>> 9867d880
 export const MAX_ROWS = 5000;
 export const NotebookConfigSectionName = 'notebook';
 export const MaxTableRowsConfigName = 'maxTableRows';
