--- conflicted
+++ resolved
@@ -150,15 +150,12 @@
 	runAllCells(startCell?: ICellModel, endCell?: ICellModel): Promise<boolean>;
 	clearOutput(cell: ICellModel): Promise<boolean>;
 	clearAllOutputs(): Promise<boolean>;
-<<<<<<< HEAD
+	getSections(): INotebookSection[];
+	navigateToSection(sectionId: string): void;
 }
 
 export interface INavigationProvider {
 	providerId: string;
 	onNext(uri: URI): void;
 	onPrevious(uri: URI): void;
-=======
-	getSections(): INotebookSection[];
-	navigateToSection(sectionId: string): void;
->>>>>>> 6606be99
 }