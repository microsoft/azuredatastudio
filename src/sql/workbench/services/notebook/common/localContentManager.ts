/*---------------------------------------------------------------------------------------------
 *  Copyright (c) Microsoft Corporation. All rights reserved.
 *  Licensed under the Source EULA. See License.txt in the project root for license information.
 *--------------------------------------------------------------------------------------------*/

// Note: the code in the v3 and v4 namespaces has been adapted (with significant changes) from https://github.com/nteract/nteract/tree/master/packages/commutable

import { nb } from 'azdata';

import { URI } from 'vs/base/common/uri';
import { localize } from 'vs/nls';
import { IFileService } from 'vs/platform/files/common/files';

import { JSONObject } from 'sql/workbench/parts/notebook/common/models/jsonext';
import { OutputTypes } from 'sql/workbench/parts/notebook/common/models/contracts';
import { nbversion } from 'sql/workbench/parts/notebook/common/models/notebookConstants';
import { nbformat } from 'sql/workbench/parts/notebook/common/models/nbformat';
import { VSBuffer } from 'vs/base/common/buffer';

type MimeBundle = { [key: string]: string | string[] | undefined };

export class LocalContentManager implements nb.ContentManager {

	constructor(@IFileService private readonly fileService: IFileService) { }

	public async loadFromContentString(contentString: string): Promise<nb.INotebookContents> {
		let contents: JSONObject;
		if (contentString === '' || contentString === undefined) {
			return v4.createEmptyNotebook();
		} else {
<<<<<<< HEAD
			contents = JSON.parse(contentString);
=======
			contents = this.parseFromJson(contentString);
>>>>>>> 949ea4b6
		}
		if (contents) {
			if (contents.nbformat === 4) {
				return v4.readNotebook(<any>contents);
			} else if (contents.nbformat === 3) {
				return v3.readNotebook(<any>contents);
			}
			if (contents.nbformat) {
				throw new TypeError(localize('nbformatNotRecognized', "nbformat v{0}.{1} not recognized", contents.nbformat as any, contents.nbformat_minor as any));
			}
		}

		// else, fallthrough condition
		throw new TypeError(localize('nbNotSupported', "This file does not have a valid notebook format"));

	}

	public async getNotebookContents(notebookUri: URI): Promise<nb.INotebookContents> {
		if (!notebookUri) {
			return undefined;
		}
		// Note: intentionally letting caller handle exceptions
		let notebookFileBuffer = await this.fileService.readFile(notebookUri);
		let stringContents = notebookFileBuffer.value.toString();
		let contents: JSONObject;
		if (stringContents === '' || stringContents === undefined) {
			// Empty?
			return v4.createEmptyNotebook();
		} else {
<<<<<<< HEAD
			contents = JSON.parse(stringContents);
=======
			contents = this.parseFromJson(stringContents);
>>>>>>> 949ea4b6
		}

		if (contents) {
			if (contents.nbformat === 4) {
				return v4.readNotebook(<any>contents);
			} else if (contents.nbformat === 3) {
				return v3.readNotebook(<any>contents);
			}
			if (contents.nbformat) {
				throw new TypeError(localize('nbformatNotRecognized', "nbformat v{0}.{1} not recognized", contents.nbformat as any, contents.nbformat_minor as any));
			}
		}

		// else, fallthrough condition
		throw new TypeError(localize('nbNotSupported', "This file does not have a valid notebook format"));

	}

	public async save(notebookUri: URI, notebook: nb.INotebookContents): Promise<nb.INotebookContents> {
		// Convert to JSON with pretty-print functionality
		let contents = JSON.stringify(notebook, undefined, '    ');
		await this.fileService.writeFile(notebookUri, VSBuffer.fromString(contents));
		return notebook;
	}

	private parseFromJson(contentString: string): JSONObject {
		let contents: JSONObject;
		try {
			contents = JSON.parse(contentString);
		} catch {
			contents = json.parse(contentString);
		}
		return contents;
	}
}

namespace v4 {
	export function readNotebook(contents: nb.INotebookContents): nb.INotebookContents {
		let notebook: nb.INotebookContents = {
			cells: [],
			metadata: contents.metadata,
			nbformat: 4,
			nbformat_minor: contents.nbformat_minor
		};

		if (contents.cells) {
			for (let cell of contents.cells) {
				notebook.cells.push(readCell(cell));
			}
		}

		return notebook;
	}

	export function createEmptyNotebook(): nb.INotebookContents {
		return {
			cells: [],
			metadata: undefined,
			nbformat: nbformat.MAJOR_VERSION,
			nbformat_minor: nbformat.MINOR_VERSION
		};
	}

	function readCell(cell: nb.ICellContents): nb.ICellContents {
		switch (cell.cell_type) {
			case 'markdown':
			case 'raw':
				return createDefaultCell(cell);
			case 'code':
				return createCodeCell(cell);
			default:
				throw new TypeError(localize('unknownCellType', "Cell type {0} unknown", cell.cell_type));
		}
	}

	export function createDefaultCell(cell: nb.ICellContents): nb.ICellContents {
		return {
			cell_type: cell.cell_type,
			source: cell.source,
			metadata: cell.metadata
		};
	}

	function createCodeCell(cell: nb.ICellContents): nb.ICellContents {
		return {
			cell_type: cell.cell_type,
			source: cell.source,
			metadata: cell.metadata,
			execution_count: cell.execution_count,
			outputs: createOutputs(cell)
		};
	}

	function createOutputs(cell: nb.ICellContents): nb.ICellOutput[] {
		return cell.outputs && cell.outputs.length > 0 ? cell.outputs.map(output => createOutput(output as nb.Output)) : [];
	}

	function createOutput(output: nb.Output): nb.ICellOutput {
		switch (output.output_type) {
			case OutputTypes.ExecuteResult:
				return <nb.IExecuteResult>{
					output_type: output.output_type,
					execution_count: output.execution_count,
					data: createMimeBundle(output.data),
					metadata: output.metadata
				};
			case OutputTypes.DisplayData:
			case OutputTypes.UpdateDisplayData:
				return <nb.IDisplayResult>{
					output_type: output.output_type,
					data: createMimeBundle(output.data),
					metadata: output.metadata
				};
			case 'stream':
				return <nb.IStreamResult>{
					output_type: output.output_type,
					name: output.name,
					text: demultiline(output.text)
				};
			case 'error':
				return <nb.IErrorResult>{
					output_type: 'error',
					ename: output.ename,
					evalue: output.evalue,
					// Note: this is one of the cases where the Array of strings (for
					// traceback) is part of the format, not a multiline string
					traceback: output.traceback
				};
			default:
				// Should never get here
				throw new TypeError(localize('unrecognizedOutput', "Output type {0} not recognized", (<any>output).output_type));
		}
	}

	function createMimeBundle(oldMimeBundle: MimeBundle): MimeBundle {
		let mimeBundle: MimeBundle = {};
		for (let key of Object.keys(oldMimeBundle)) {
			mimeBundle[key] = cleanMimeData(key, oldMimeBundle[key]);
		}
		return mimeBundle;
	}

	/**
	 * Cleans mimedata, primarily converts an array of strings into a single string
	 * joined by newlines.
	 *
	 * @param key The key, usually a mime type, that is associated with the mime data.
	 * @param data The mime data to clean.
	 *
	 * @returns The cleaned mime data.
	 */
	export function cleanMimeData(key: string, data: string | string[] | undefined) {
		// See https://github.com/jupyter/nbformat/blob/62d6eb8803616d198eaa2024604d1fe923f2a7b3/nbformat/v4/nbformat.v4.schema.json#L368
		if (isJSONKey(key)) {
			// Data stays as is for JSON types
			return data;
		}

		if (typeof data === 'string' || Array.isArray(data)) {
			return demultiline(data);
		}

		throw new TypeError(localize('invalidMimeData', "Data for {0} is expected to be a string or an Array of strings", key));
	}

	export function demultiline(value: nb.MultilineString): string {
		return Array.isArray(value) ? value.join('') : value;
	}

	function isJSONKey(key: string): boolean {
		return /^application\/(.*\+)?json$/.test(key);
	}
}

namespace v3 {

	export function readNotebook(contents: Notebook): nb.INotebookContents {
		let notebook: nb.INotebookContents = {
			cells: [],
			metadata: contents.metadata,
			// Note: upgrading to v4 as we're converting to our codebase
			nbformat: 4,
			nbformat_minor: nbversion.MINOR_VERSION
		};

		if (contents.worksheets) {
			for (let worksheet of contents.worksheets) {
				if (worksheet.cells) {
					notebook.cells.push(...worksheet.cells.map(cell => createCell(cell)));
				}
			}
		}

		return notebook;
	}

	function createCell(cell: Cell): nb.ICellContents {
		switch (cell.cell_type) {
			case 'markdown':
			case 'raw':
				return v4.createDefaultCell(cell);
			case 'code':
				return createCodeCell(cell as CodeCell);
			case 'heading':
				return createHeadingCell(cell);
			default:
				throw new TypeError(`Cell type ${(cell as any).cell_type} unknown`);
		}
	}


	function createMimeBundle(oldMimeBundle: MimeOutput): MimeBundle {
		let mimeBundle: MimeBundle = {};
		for (let key of Object.keys(oldMimeBundle)) {
			// v3 had non-media types for rich media
			if (key in VALID_MIMETYPES) {
				let newKey = VALID_MIMETYPES[key as MimeTypeKey];
				mimeBundle[newKey] = v4.cleanMimeData(newKey, oldMimeBundle[key]);
			}
		}
		return mimeBundle;
	}

	const createOutput = (output: Output): nb.ICellOutput => {
		switch (output.output_type) {
			case 'pyout':
				return <nb.IExecuteResult>{
					output_type: OutputTypes.ExecuteResult,
					execution_count: output.prompt_number,
					data: createMimeBundle(output),
					metadata: output.metadata
				};
			case 'display_data':
				return <nb.IDisplayData>{
					output_type: OutputTypes.DisplayData,
					data: createMimeBundle(output),
					metadata: output.metadata
				};
			case 'stream':
				// Default to stdout in all cases unless it's stderr
				const name = output.stream === 'stderr' ? 'stderr' : 'stdout';
				return <nb.IStreamResult>{
					output_type: OutputTypes.Stream,
					name: name,
					text: v4.demultiline(output.text)
				};
			case 'pyerr':
				return <nb.IErrorResult>{
					output_type: OutputTypes.Error,
					ename: output.ename,
					evalue: output.evalue,
					traceback: output.traceback
				};
			default:
				throw new TypeError(localize('unrecognizedOutputType', "Output type {0} not recognized", output.output_type));
		}
	};

	function createCodeCell(cell: CodeCell): nb.ICellContents {
		return <nb.ICellContents>{
			cell_type: cell.cell_type,
			source: v4.demultiline(cell.input),
			outputs: cell.outputs.map(createOutput),
			execution_count: cell.prompt_number,
			metadata: cell.metadata
		};
	}

	function createHeadingCell(cell: HeadingCell): nb.ICellContents {
		// v3 heading cells are just markdown cells in v4+
		return <nb.ICellContents>{
			cell_type: 'markdown',
			source: Array.isArray(cell.source)
				? v4.demultiline(
					cell.source.map(line =>
						Array(cell.level)
							.join('#')
							.concat(' ')
							.concat(line)
					)
				)
				: cell.source,
			metadata: cell.metadata
		};
	}

	const VALID_MIMETYPES = {
		text: 'text/plain',
		latex: 'text/latex',
		png: 'image/png',
		jpeg: 'image/jpeg',
		svg: 'image/svg+xml',
		html: 'text/html',
		javascript: 'application/x-javascript',
		json: 'application/javascript',
		pdf: 'application/pdf'
	};
	type MimeTypeKey = keyof typeof VALID_MIMETYPES;
	type MimePayload = { [P in MimeTypeKey]?: nb.MultilineString };

	interface MimeOutput<T extends string = string> extends MimePayload {
		output_type: T;
		prompt_number?: number;
		metadata: object;
	}

	export interface ExecuteResult extends MimeOutput<'pyout'> { }
	export interface DisplayData extends MimeOutput<'display_data'> { }

	export interface StreamOutput {
		output_type: 'stream';
		stream: string;
		text: nb.MultilineString;
	}

	export interface ErrorOutput {
		output_type: 'error' | 'pyerr';
		ename: string;
		evalue: string;
		traceback: string[];
	}

	export type Output = ExecuteResult | DisplayData | StreamOutput | ErrorOutput;

	export interface HeadingCell {
		cell_type: 'heading';
		metadata: JSONObject;
		source: nb.MultilineString;
		level: number;
	}

	export interface CodeCell {
		cell_type: 'code';
		language: string;
		collapsed: boolean;
		metadata: JSONObject;
		input: nb.MultilineString;
		prompt_number: number;
		outputs: Array<Output>;
	}

	export type Cell = nb.ICellContents | HeadingCell | CodeCell;

	export interface Worksheet {
		cells: Cell[];
		metadata: object;
	}

	export interface Notebook {
		worksheets: Worksheet[];
		metadata: nb.INotebookMetadata;
		nbformat: 3;
		nbformat_minor: number;
	}
}<|MERGE_RESOLUTION|>--- conflicted
+++ resolved
@@ -7,6 +7,7 @@
 
 import { nb } from 'azdata';
 
+import * as json from 'vs/base/common/json';
 import { URI } from 'vs/base/common/uri';
 import { localize } from 'vs/nls';
 import { IFileService } from 'vs/platform/files/common/files';
@@ -28,11 +29,7 @@
 		if (contentString === '' || contentString === undefined) {
 			return v4.createEmptyNotebook();
 		} else {
-<<<<<<< HEAD
-			contents = JSON.parse(contentString);
-=======
 			contents = this.parseFromJson(contentString);
->>>>>>> 949ea4b6
 		}
 		if (contents) {
 			if (contents.nbformat === 4) {
@@ -62,11 +59,7 @@
 			// Empty?
 			return v4.createEmptyNotebook();
 		} else {
-<<<<<<< HEAD
-			contents = JSON.parse(stringContents);
-=======
 			contents = this.parseFromJson(stringContents);
->>>>>>> 949ea4b6
 		}
 
 		if (contents) {
