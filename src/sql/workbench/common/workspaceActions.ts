--- conflicted
+++ resolved
@@ -6,41 +6,23 @@
 import { Action } from 'vs/base/common/actions';
 import { IOpenerService } from 'vs/platform/opener/common/opener';
 //tslint:disable-next-line:layering
-<<<<<<< HEAD
-import { IElectronService } from 'vs/platform/electron/node/electron';
-
-export class ShowFileInFolderAction extends Action {
-
-	constructor(private path: string, label: string, @IElectronService private readonly electronService: IElectronService) {
-=======
-import { ElectronMainService } from 'vs/platform/electron/electron-main/electronMainService';
-//tslint:disable-next-line:layering
 import { IElectronService } from 'vs/platform/electron/node/electron';
 import { URI } from 'vs/base/common/uri';
 
 export class ShowFileInFolderAction extends Action {
 
-	constructor(private path: string, label: string, @IElectronService private windowsService: ElectronMainService) {
->>>>>>> 2d9f6dcd
+	constructor(private path: string, label: string, @IElectronService private electronService: IElectronService) {
 		super('showItemInFolder.action.id', label);
 	}
 
 	run(): Promise<void> {
-<<<<<<< HEAD
 		return this.electronService.showItemInFolder(this.path);
-=======
-		return this.windowsService.showItemInFolder(undefined, this.path);
->>>>>>> 2d9f6dcd
 	}
 }
 
 export class OpenFileInFolderAction extends Action {
 
-<<<<<<< HEAD
-	constructor(private path: string, label: string, @IWindowsService private readonly windowsService: IWindowsService) {
-=======
 	constructor(private path: string, label: string, @IOpenerService private openerService: IOpenerService) {
->>>>>>> 2d9f6dcd
 		super('showItemInFolder.action.id', label);
 	}
 
