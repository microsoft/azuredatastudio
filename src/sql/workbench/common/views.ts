/*---------------------------------------------------------------------------------------------
 *  Copyright (c) Microsoft Corporation. All rights reserved.
 *  Licensed under the Source EULA. See License.txt in the project root for license information.
 *--------------------------------------------------------------------------------------------*/

<<<<<<< HEAD
import { ITreeViewDataProvider, ITreeItem as vsITreeItem, IViewDescriptor, ITreeView as vsITreeView } from 'vs/workbench/common/views';
import { IConnectionProfile } from 'sqlops';
=======
import { ITreeViewDataProvider, ITreeItem as vsITreeItem } from 'vs/workbench/common/views';
import { IConnectionProfile } from 'azdata';
>>>>>>> c1e54084

export interface ITreeComponentItem extends vsITreeItem {
	checked?: boolean;
	enabled?: boolean;
	onCheckedChanged?: (checked: boolean) => void;
	children?: ITreeComponentItem[];
}

export interface IModelViewTreeViewDataProvider extends ITreeViewDataProvider {
	refresh(itemsToRefreshByHandle: { [treeItemHandle: string]: ITreeComponentItem });
}

export interface ITreeItem extends vsITreeItem {
	providerHandle?: string;
	childProvider?: string;
	payload?: IConnectionProfile; // its possible we will want this to be more generic
}

export interface ITreeView extends vsITreeView {

	collapse(itemOrItems: ITreeItem | ITreeItem[]): Thenable<void>;

}

export type TreeViewItemHandleArg = {
	$treeViewId: string,
	$treeItemHandle: string,
	$treeItem?: ITreeItem
};

export interface ICustomViewDescriptor extends IViewDescriptor {

	readonly treeView: ITreeView;

}<|MERGE_RESOLUTION|>--- conflicted
+++ resolved
@@ -3,13 +3,8 @@
  *  Licensed under the Source EULA. See License.txt in the project root for license information.
  *--------------------------------------------------------------------------------------------*/
 
-<<<<<<< HEAD
 import { ITreeViewDataProvider, ITreeItem as vsITreeItem, IViewDescriptor, ITreeView as vsITreeView } from 'vs/workbench/common/views';
-import { IConnectionProfile } from 'sqlops';
-=======
-import { ITreeViewDataProvider, ITreeItem as vsITreeItem } from 'vs/workbench/common/views';
 import { IConnectionProfile } from 'azdata';
->>>>>>> c1e54084
 
 export interface ITreeComponentItem extends vsITreeItem {
 	checked?: boolean;
