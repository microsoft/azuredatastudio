--- conflicted
+++ resolved
@@ -166,13 +166,8 @@
 	}
 
 	// Getters for private properties
-<<<<<<< HEAD
-	public get uri(): string { return this.getResource()!.toString(true); }
+	public get uri(): string { return this.resource!.toString(true); }
 	public get text(): TextResourceEditorInput { return this._text; }
-=======
-	public get uri(): string { return this.resource!.toString(true); }
-	public get text(): EditorInput { return this._text; }
->>>>>>> 161ea001
 	public get results(): QueryResultsInput { return this._results; }
 	// Description is shown beside the tab name in the combobox of open editors
 	public getDescription(): string { return this._description; }
@@ -195,13 +190,8 @@
 	}
 
 	// Forwarding resource functions to the inline sql file editor
-<<<<<<< HEAD
-	public isDirty(): boolean { return this.text.isDirty(); }
-	public getResource(): URI { return this.text.getResource(); }
-=======
 	public isDirty(): boolean { return this._text.isDirty(); }
-	public get resource(): URI | undefined { return this._text.resource; }
->>>>>>> 161ea001
+	public get resource(): URI { return this._text.resource; }
 
 	public matchInputInstanceType(inputType: any): boolean {
 		return (this._text instanceof inputType);
