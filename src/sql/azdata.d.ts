--- conflicted
+++ resolved
@@ -4546,11 +4546,8 @@
 			source: string | string[];
 			metadata?: {
 				language?: string;
-<<<<<<< HEAD
 				tags?: string[];
-=======
 				azdata_cell_guid?: string;
->>>>>>> 6af544af
 			};
 			execution_count?: number;
 			outputs?: ICellOutput[];
