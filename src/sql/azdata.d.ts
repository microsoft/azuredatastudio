--- conflicted
+++ resolved
@@ -3062,15 +3062,12 @@
 		focused?: boolean;
 	}
 
-	export interface TextComponentProperties extends ComponentProperties, TitledComponentProperties {
+	export interface TextComponentProperties {
 		value?: string;
 		links?: LinkArea[];
-<<<<<<< HEAD
-=======
 		description?: string;
 		requiredIndicator?: boolean;
 		CSSStyles?: { [key: string]: string };
->>>>>>> 2d9f6dcd
 	}
 
 	export interface ImageComponentProperties {
@@ -3084,7 +3081,7 @@
 		url: string;
 	}
 
-	export interface HyperlinkComponentProperties extends ComponentProperties, TitledComponentProperties {
+	export interface HyperlinkComponentProperties extends ComponentProperties {
 		label: string;
 		url: string;
 	}
@@ -3156,7 +3153,7 @@
 		minimumHeight?: number;
 	}
 
-	export interface ButtonProperties extends ComponentProperties, TitledComponentProperties, ComponentWithIcon {
+	export interface ButtonProperties extends ComponentProperties, ComponentWithIcon {
 		/**
 		 * The label for the button
 		 */
@@ -3169,6 +3166,10 @@
 		 * The content of the currently selected file
 		 */
 		fileContent?: string;
+		/**
+		 * The title for the button. This title will show when hovered over
+		 */
+		title?: string;
 		/**
 		 * The accessibility aria label for this component
 		 */
@@ -3195,13 +3196,6 @@
 		 * Indicates whether the element is clickable
 		 */
 		clickable?: boolean;
-	}
-
-	export interface TitledComponentProperties {
-		/**
-		 * The title for the component. This title will show when hovered over
-		 */
-		title?: string;
 	}
 
 	export interface CardComponent extends Component, CardProperties {
@@ -3213,7 +3207,8 @@
 
 	}
 
-	export interface TextComponent extends Component, TextComponentProperties {
+	export interface TextComponent extends Component, ComponentProperties {
+		value: string;
 		/**
 		 * An event called when the text is clicked
 		 */
@@ -3237,7 +3232,9 @@
 		onDidClick: vscode.Event<any>;
 	}
 
-	export interface CheckBoxComponent extends Component, CheckBoxProperties {
+	export interface CheckBoxComponent extends Component {
+		checked: boolean;
+		label: string;
 		onChanged: vscode.Event<any>;
 	}
 
@@ -3470,7 +3467,6 @@
 		/**
 		 * Create a dialog with the given title
 		 * @param title The title of the dialog, displayed at the top
-		 * @param dialogName Name of the dialog, used for telemetry
 		 * @param isWide Indicates whether the dialog is wide or normal
 		 */
 		export function createModelViewDialog(title: string, dialogName?: string, isWide?: boolean): Dialog;
