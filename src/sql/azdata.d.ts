/*---------------------------------------------------------------------------------------------
 *  Copyright (c) Microsoft Corporation. All rights reserved.
 *  Licensed under the Source EULA. See License.txt in the project root for license information.
 *--------------------------------------------------------------------------------------------*/

declare module 'azdata' {
	import * as vscode from 'vscode';

	// EXPORTED NAMESPACES /////////////////////////////////////////////////
	/**
	 * Namespace for Data Management Protocol global methods
	 */
	export namespace dataprotocol {
		export function registerConnectionProvider(provider: ConnectionProvider): vscode.Disposable;

		export function registerBackupProvider(provider: BackupProvider): vscode.Disposable;

		export function registerRestoreProvider(provider: RestoreProvider): vscode.Disposable;

		export function registerScriptingProvider(provider: ScriptingProvider): vscode.Disposable;

		export function registerObjectExplorerProvider(provider: ObjectExplorerProvider): vscode.Disposable;

		export function registerObjectExplorerNodeProvider(provider: ObjectExplorerNodeProvider): vscode.Disposable;

		export function registerIconProvider(provider: IconProvider): vscode.Disposable;

		export function registerTaskServicesProvider(provider: TaskServicesProvider): vscode.Disposable;

		export function registerFileBrowserProvider(provider: FileBrowserProvider): vscode.Disposable;

		export function registerProfilerProvider(provider: ProfilerProvider): vscode.Disposable;

		export function registerMetadataProvider(provider: MetadataProvider): vscode.Disposable;

		export function registerQueryProvider(provider: QueryProvider, isLiveShare?: boolean): vscode.Disposable;

		export function registerAdminServicesProvider(provider: AdminServicesProvider): vscode.Disposable;

		export function registerAgentServicesProvider(provider: AgentServicesProvider): vscode.Disposable;

		export function registerCapabilitiesServiceProvider(provider: CapabilitiesProvider): vscode.Disposable;

		/**
		 * Get the provider corresponding to the given provider ID and type
		 * @param providerId The ID that the provider was registered with
		 * @param providerType The type of the provider
		 */
		export function getProvider<T extends DataProvider>(providerId: string, providerType: DataProviderType): T;

		/**
		 * Get all registered providers of the given type
		 * @param providerType The type of the providers
		 */
		export function getProvidersByType<T extends DataProvider>(providerType: DataProviderType): T[];

		/**
		 * An [event](#Event) which fires when the specific flavor of a language used in DMP
		 * connections has changed. And example is for a SQL connection, the flavor changes
		 * to MSSQL
		 */
		export const onDidChangeLanguageFlavor: vscode.Event<DidChangeLanguageFlavorParams>;
	}

	/**
	 * Namespace for credentials management global methods, available to all extensions
	 */
	export namespace credentials {
		/**
		 * Register a credential provider to handle credential requests.
		 * @param provider The provider to register
		 * @return Handle to the provider for disposal
		 */
		export function registerProvider(provider: CredentialProvider): vscode.Disposable;

		/**
		 * Retrieves a provider from the extension host if one has been registered. Any credentials
		 * accessed with the returned provider will have the namespaceId appended to credential ID
		 * to prevent extensions from trampling over each others' credentials.
		 * @param namespaceId ID that will be appended to credential IDs.
		 * @return Promise that returns the namespaced provider
		 */
		export function getProvider(namespaceId: string): Thenable<CredentialProvider>;
	}

	/**
	 * Namespace for connection management
	 */
	export namespace connection {
		/**
		 * Connection profile primary class
		 */
		export class ConnectionProfile {
			providerId: string;
			connectionId: string;
			connectionName: string;
			serverName: string;
			databaseName: string;
			userName: string;
			password: string;
			authenticationType: string;
			savePassword: boolean;
			groupFullName: string;
			groupId: string;
			saveProfile: boolean;
			azureTenantId?: string;
			options: { [name: string]: any };

			static createFrom(options: { [key: string]: any }): ConnectionProfile;
		}

		/**
		 * Get the current connection based on the active editor or Object Explorer selection
		 */
		export function getCurrentConnection(): Thenable<ConnectionProfile>;

		/**
		 * Get known connection profiles including active connections, recent connections and saved connections.
		 * @param activeConnectionsOnly Indicates whether only get the active connections, default value is false.
		 * @returns array of connections
		 */
		export function getConnections(activeConnectionsOnly?: boolean): Thenable<ConnectionProfile[]>;

		/**
		 * Get all active connections
		 */
		export function getActiveConnections(): Thenable<Connection[]>;

		/**
		 * Get connection string
		 */
		export function getConnectionString(connectionId: string, includePassword: boolean): Thenable<string>;

		/**
		 * Get the credentials for a connection
		 * @param connectionId The id of the connection
		 * @returns A dictionary containing the credentials as they would be included in the connection's options dictionary
		 */
		export function getCredentials(connectionId: string): Thenable<{ [name: string]: string }>;

		/**
		 * Get ServerInfo for a connectionId
		 * @param connectionId The id of the connection
		 * @returns ServerInfo
		 */
		export function getServerInfo(connectionId: string): Thenable<ServerInfo>;

		/**
		 * Interface for representing a connection when working with connection APIs
		 */
		export interface Connection extends ConnectionInfo {
			/**
			 * The name of the provider managing the connection (e.g. MSSQL)
			 */
			providerName: string;

			/**
			 * A unique identifier for the connection
			 */
			connectionId: string;
		}

		/**
		 * List the databases that can be accessed from the given connection
		 * @param connectionId The ID of the connection
		 * @returns An list of names of databases
		 */
		export function listDatabases(connectionId: string): Thenable<string[]>;

		/**
		 * Get a URI corresponding to the given connection so that it can be used with data
		 * providers and other APIs that require a connection API.
		 * Note: If the given connection corresponds to multiple URIs this may return any of them
		 * @param connectionId The ID of the connection
		 */
		export function getUriForConnection(connectionId: string): Thenable<string>;

		/**
		 * Opens the connection dialog, calls the callback with the result. If connection was successful
		 * returns the connection otherwise returns undefined
		 */
		export function openConnectionDialog(
			providers?: string[],
			initialConnectionProfile?: IConnectionProfile,
			connectionCompletionOptions?: IConnectionCompletionOptions): Thenable<Connection>;

		/**
		 * Opens the connection and add it to object explorer and opens the dashboard and returns the ConnectionResult
		 * @param connectionProfile connection profile
		 */
		export function connect(connectionProfile: IConnectionProfile, saveConnection?: boolean, showDashboard?: boolean): Thenable<ConnectionResult>;
	}

	/**
	 * Namespace for interacting with Object Explorer
	 */
	export namespace objectexplorer {
		/**
		 * Get an Object Explorer node corresponding to the given connection and path. If no path
		 * is given, it returns the top-level node for the given connection. If there is no node at
		 * the given path, it returns undefined.
		 * @param connectionId The id of the connection that the node exists on
		 * @param nodePath The path of the node to get
		 * @returns The node corresponding to the given connection and path,
		 * or undefined if no such node exists.
		 */
		export function getNode(connectionId: string, nodePath?: string): Thenable<ObjectExplorerNode>;

		/**
		 * Get all active Object Explorer connection nodes
		 * @returns The Object Explorer nodes for each saved connection
		 */
		export function getActiveConnectionNodes(): Thenable<ObjectExplorerNode[]>;

		/**
		 * Find Object Explorer nodes that match the given information
		 * @param connectionId The id of the connection that the node exists on
		 * @param type The type of the object to retrieve
		 * @param schema The schema of the object, if applicable
		 * @param name The name of the object
		 * @param database The database the object exists under, if applicable
		 * @param parentObjectNames A list of names of parent objects in the tree, ordered from highest to lowest level
		 * (for example when searching for a table's column, provide the name of its parent table for this argument)
		 */
		export function findNodes(connectionId: string, type: string, schema: string, name: string, database: string, parentObjectNames: string[]): Thenable<ObjectExplorerNode[]>;

		/**
		 * Get connectionProfile from sessionId
		 * @param sessionId The id of the session that the node exists on
		 * @returns The IConnecitonProfile for the session
		 */
		export function getSessionConnectionProfile(sessionId: string): Thenable<IConnectionProfile>;

		/**
		 * Interface for representing and interacting with items in Object Explorer
		 */
		export interface ObjectExplorerNode extends NodeInfo {
			/**
			 * The id of the connection that the node exists under
			 */
			connectionId: string;

			/**
			 * Whether the node is currently expanded in Object Explorer
			 */
			isExpanded(): Thenable<boolean>;

			/**
			 * Set whether the node is expanded or collapsed
			 * @param expandedState The new state of the node. If 'None', the node will not be changed
			 */
			setExpandedState(expandedState: vscode.TreeItemCollapsibleState): Thenable<void>;

			/**
			 * Set whether the node is selected
			 * @param selected Whether the node should be selected
			 * @param clearOtherSelections If true, clear any other selections. If false, leave any existing selections.
			 * Defaults to true when selected is true and false when selected is false.
			 */
			setSelected(selected: boolean, clearOtherSelections?: boolean): Thenable<void>;

			/**
			 * Get all the child nodes. Returns an empty list if there are no children.
			 */
			getChildren(): Thenable<ObjectExplorerNode[]>;

			/**
			 * Get the parent node. Returns undefined if there is none.
			 */
			getParent(): Thenable<ObjectExplorerNode>;

			/**
			 * Refresh the node, expanding it if it has children
			 */
			refresh(): Thenable<void>;
		}
	}

	// EXPORTED INTERFACES /////////////////////////////////////////////////
	export interface ConnectionInfo {
		options: { [name: string]: any };
	}

	// Object Explorer interfaces  -----------------------------------------------------------------------
	export interface ObjectExplorerSession {
		success: boolean;
		sessionId?: string;
		rootNode: NodeInfo;
		errorMessage?: string;
	}

	/**
	 * A NodeInfo object represents an element in the Object Explorer tree under
	 * a connection.
	 */
	export interface NodeInfo {
		nodePath: string;
		nodeType: string;
<<<<<<< HEAD
		nodeSubType?: string;
=======
		nodeSubType: string;
>>>>>>> a3121c0b
		nodeStatus?: string;
		label: string;
		isLeaf: boolean;
		metadata?: ObjectMetadata;
<<<<<<< HEAD
		errorMessage?: string;
=======
		errorMessage: string;
>>>>>>> a3121c0b
		/**
		 * Optional iconType for the object in the tree. Currently this only supports
		 * an icon name or SqlThemeIcon name, rather than a path to an icon.
		 * If not defined, the nodeType + nodeStatus / nodeSubType values
		 * will be used instead.
		 */
		iconType?: string | SqlThemeIcon;
		/**
		 * Informs who provides the children to a node, used by data explorer tree view api
		 */
		childProvider?: string;
		/**
		 * Holds the connection profile for nodes, used by data explorer tree view api
		 */
		payload?: any;
	}

	export interface IConnectionProfile extends ConnectionInfo {
		connectionName?: string;
		serverName: string;
		databaseName: string;
		userName: string;
		password: string;
		authenticationType: string;
		savePassword: boolean;
		groupFullName?: string;
		groupId?: string;
		providerName: string;
		saveProfile: boolean;
		id: string;
		azureTenantId?: string;
	}

	/**
	 * Options for the actions that could happen after connecting is complete
	 */
	export interface IConnectionCompletionOptions {
		/**
		 * Save the connection to MRU and settings (only save to setting if profile.saveProfile is set to true)
		 * Default is true.
		 */
		saveConnection: boolean;

		/**
		 * If true, open the dashboard after connection is complete.
		 * If undefined / false, dashboard won't be opened after connection completes.
		 * Default is false.
		 */
		showDashboard?: boolean;

		/**
		 * If undefined / true, open the connection dialog if connection fails.
		 * If false, connection dialog won't be opened even if connection fails.
		 * Default is true.
		 */
		showConnectionDialogOnError?: boolean;

		/**
		 * If undefined / true, open the connection firewall rule dialog if connection fails.
		 * If false, connection firewall rule dialog won't be opened even if connection fails.
		 * Default is true.
		 */
		showFirewallRuleOnError?: boolean;
	}

	export interface ConnectionInfoSummary {
		/**
		 * URI identifying the owner of the connection
		 */
		ownerUri: string;

		/**
		 * connection id returned from service host.
		 */
		connectionId: string;

		/**
		 * any diagnostic messages return from the service host.
		 */
		messages: string;

		/**
		 * Error message returned from the engine, if any.
		 */
		errorMessage: string;

		/**
		 * Error number returned from the engine, if any.
		 */
		errorNumber: number;
		/**
		 * Information about the connected server.
		 */
		serverInfo: ServerInfo;
		/**
		 * information about the actual connection established
		 */
		connectionSummary: ConnectionSummary;
	}

	/**
	 * Summary that identifies a unique database connection.
	 */
	export interface ConnectionSummary {
		/**
		 * server name
		 */
		serverName: string;
		/**
		 * database name
		 */
		databaseName: string;
		/**
		 * user name
		 */
		userName: string;
	}

	/**
	 * Information about a Server instance.
	 */
	export interface ServerInfo {
		/**
		 * The major version of the instance.
		 */
		serverMajorVersion?: number;
		/**
		 * The minor version of the instance.
		 */
		serverMinorVersion?: number;
		/**
		 * The build of the instance.
		 */
		serverReleaseVersion: number;
		/**
		 * The ID of the engine edition of the instance.
		 */
		engineEditionId: number;
		/**
		 * String containing the full server version text.
		 */
		serverVersion: string;
		/**
		 * String describing the product level of the server.
		 */
		serverLevel: string;
		/**
		 * The edition of the instance.
		 */
		serverEdition: string;
		/**
		 * Whether the instance is running in the cloud (Azure) or not.
		 */
		isCloud: boolean;
		/**
		 * The version of Azure that the instance is running on, if applicable.
		 */
		azureVersion: number;
		/**
		 * The Operating System version string of the machine running the instance.
		 */
		osVersion: string;
		/**
		 * options for all new server properties.
		 */
		options: { [key: string]: any };
	}

	/**
	 * The possible values of the server engine edition
	 */
	export enum DatabaseEngineEdition {
		Unknown = 0,
		Personal = 1,
		Standard = 2,
		Enterprise = 3,
		Express = 4,
		SqlDatabase = 5,
		SqlDataWarehouse = 6,
		SqlStretchDatabase = 7,
		SqlManagedInstance = 8,
		SqlOnDemand = 11
	}

	export interface DataProvider {
		handle?: number;
		readonly providerId: string;
	}

	export interface ConnectionProvider extends DataProvider {
		connect(connectionUri: string, connectionInfo: ConnectionInfo): Thenable<boolean>;

		disconnect(connectionUri: string): Thenable<boolean>;

		cancelConnect(connectionUri: string): Thenable<boolean>;

		listDatabases(connectionUri: string): Thenable<ListDatabasesResult>;

		changeDatabase(connectionUri: string, newDatabase: string): Thenable<boolean>;

		rebuildIntelliSenseCache(connectionUri: string): Thenable<void>;

		getConnectionString(connectionUri: string, includePassword: boolean): Thenable<string>;

		buildConnectionInfo?(connectionString: string): Thenable<ConnectionInfo>;

		registerOnConnectionComplete(handler: (connSummary: ConnectionInfoSummary) => any): void;

		registerOnIntelliSenseCacheComplete(handler: (connectionUri: string) => any): void;

		registerOnConnectionChanged(handler: (changedConnInfo: ChangedConnectionInfo) => any): void;
	}

	export enum ServiceOptionType {
		string = 'string',
		multistring = 'multistring',
		password = 'password',
		number = 'number',
		category = 'category',
		boolean = 'boolean',
		object = 'object'
	}

	export enum ConnectionOptionSpecialType {
		connectionName = 'connectionName',
		serverName = 'serverName',
		databaseName = 'databaseName',
		authType = 'authType',
		userName = 'userName',
		password = 'password',
		appName = 'appName'
	}

	export interface CategoryValue {
		displayName: string;
		name: string;
	}

	export interface ConnectionOption {
		name: string;

		displayName: string;

		description: string;

		groupName: string;

		valueType: ServiceOptionType;

		specialValueType: ConnectionOptionSpecialType;

		defaultValue: string;

		categoryValues: CategoryValue[];

		isIdentity: boolean;

		isRequired: boolean;
	}

	export interface ConnectionProviderOptions {
		options: ConnectionOption[];
	}

	export interface ServiceOption {
		name: string;

		displayName: string;

		description: string;

		groupName: string;

		valueType: ServiceOptionType;

		defaultValue: string;

		objectType: string;

		categoryValues: CategoryValue[];

		isRequired: boolean;

		isArray: boolean;
	}

	export interface AdminServicesOptions {
		databaseInfoOptions: ServiceOption[];

		databaseFileInfoOptions: ServiceOption[];

		fileGroupInfoOptions: ServiceOption[];
	}

	// List Databases Request ----------------------------------------------------------------------
	export interface ListDatabasesResult {
		databaseNames: Array<string>;
		databases?: Array<DatabaseInfo>;
	}

	/**
	 * Information about a connection changed event for a resource represented by a URI
	 */
	export interface ChangedConnectionInfo {
		/**
		 * Owner URI of the connection that changed.
		 */
		connectionUri: string;

		/**
		 * Summary of details containing any connection changes.
		 */
		connection: ConnectionSummary;
	}

	export interface FeatureMetadataProvider {
		enabled: boolean;

		featureName: string;

		optionsMetadata: ServiceOption[];
	}

	export interface DataProtocolServerCapabilities {
		protocolVersion: string;

		providerName: string;

		providerDisplayName: string;

		connectionProvider: ConnectionProviderOptions;

		adminServicesProvider: AdminServicesOptions;

		features: FeatureMetadataProvider[];
	}

	export interface DataProtocolClientCapabilities {
		hostName: string;

		hostVersion: string;
	}

	export interface CapabilitiesProvider extends DataProvider {
		getServerCapabilities(client: DataProtocolClientCapabilities): Thenable<DataProtocolServerCapabilities>;
	}

	export enum MetadataType {
		Table = 0,
		View = 1,
		SProc = 2,
		Function = 3
	}

	export interface ObjectMetadata {
		metadataType: MetadataType;

		metadataTypeName: string;

		urn: string;

		name: string;

		schema: string;
	}

	export interface ColumnMetadata {
		hasExtendedProperties: boolean;

		defaultValue: string;

		/// <summary>
		/// Escaped identifier for the name of the column
		/// </summary>
		escapedName: string;

		/// <summary>
		/// Whether or not the column is computed
		/// </summary>
		isComputed: boolean;

		/// <summary>
		/// Whether or not the column is deterministically computed
		/// </summary>
		isDeterministic: boolean;

		/// <summary>
		/// Whether or not the column is an identity column
		/// </summary>
		isIdentity: boolean;

		/// <summary>
		/// The ordinal ID of the column
		/// </summary>
		ordinal: number;

		/// <summary>
		/// Whether or not the column is calculated on the server side. This could be a computed
		/// column or a identity column.
		/// </summary>
		isCalculated: boolean;

		/// <summary>
		/// Whether or not the column is used in a key to uniquely identify a row
		/// </summary>
		isKey: boolean;

		/// <summary>
		/// Whether or not the column can be trusted for uniqueness
		/// </summary>
		isTrustworthyForUniqueness: boolean;
	}

	export interface TableMetadata {
		columns: ColumnMetadata;
	}

	export interface ProviderMetadata {
		objectMetadata: ObjectMetadata[];
	}

	export interface MetadataProvider extends DataProvider {
		getMetadata(connectionUri: string): Thenable<ProviderMetadata>;

		getDatabases(connectionUri: string): Thenable<string[] | DatabaseInfo[]>;

		getTableInfo(connectionUri: string, metadata: ObjectMetadata): Thenable<ColumnMetadata[]>;

		getViewInfo(connectionUri: string, metadata: ObjectMetadata): Thenable<ColumnMetadata[]>;
	}

	export enum ScriptOperation {
		Select = 0,
		Create = 1,
		Insert = 2,
		Update = 3,
		Delete = 4,
		Execute = 5,
		Alter = 6
	}

	export interface ScriptingResult {
		operationId: string;
		script: string;
	}

	export interface ScriptingParamDetails {
		filePath: string;
		scriptCompatibilityOption: string;
		targetDatabaseEngineEdition: string;
		targetDatabaseEngineType: string;
	}

	export interface ScriptingProvider extends DataProvider {
		scriptAsOperation(connectionUri: string, operation: ScriptOperation, metadata: ObjectMetadata, paramDetails: ScriptingParamDetails): Thenable<ScriptingResult>;

		registerOnScriptingComplete(handler: (scriptingCompleteResult: ScriptingCompleteResult) => any): void;
	}

	export interface ScriptingCompleteResult {
		errorDetails: string;

		errorMessage: string;

		hasError: boolean;

		canceled: boolean;

		success: boolean;

		operationId: string;
	}

	/**
	 * Parameters to initialize a connection to a database
	 */
	export interface Credential {
		/**
		 * Unique ID identifying the credential
		 */
		credentialId: string;

		/**
		 * password
		 */
		password: string;
	}

	export interface CredentialProvider {
		handle: number;

		saveCredential(credentialId: string, password: string): Thenable<boolean>;

		readCredential(credentialId: string): Thenable<Credential>;

		deleteCredential(credentialId: string): Thenable<boolean>;
	}

	export interface DidChangeLanguageFlavorParams {
		uri: string;
		language: string;
		flavor: string;
	}

	export interface QueryExecutionOptions {
		options: { [option: string]: any; };
	}

	export interface QueryProvider extends DataProvider {
		cancelQuery(ownerUri: string): Thenable<QueryCancelResult>;
		runQuery(ownerUri: string, selection: ISelectionData, runOptions?: ExecutionPlanOptions): Thenable<void>;
		runQueryStatement(ownerUri: string, line: number, column: number): Thenable<void>;
		runQueryString(ownerUri: string, queryString: string): Thenable<void>;
		runQueryAndReturn(ownerUri: string, queryString: string): Thenable<SimpleExecuteResult>;
		parseSyntax(ownerUri: string, query: string): Thenable<SyntaxParseResult>;
		getQueryRows(rowData: QueryExecuteSubsetParams): Thenable<QueryExecuteSubsetResult>;
		disposeQuery(ownerUri: string): Thenable<void>;
		saveResults(requestParams: SaveResultsRequestParams): Thenable<SaveResultRequestResult>;
		setQueryExecutionOptions(ownerUri: string, options: QueryExecutionOptions): Thenable<void>;

		// Notifications
		registerOnQueryComplete(handler: (result: QueryExecuteCompleteNotificationResult) => any): void;
		registerOnBatchStart(handler: (batchInfo: QueryExecuteBatchNotificationParams) => any): void;
		registerOnBatchComplete(handler: (batchInfo: QueryExecuteBatchNotificationParams) => any): void;
		registerOnResultSetAvailable(handler: (resultSetInfo: QueryExecuteResultSetNotificationParams) => any): void;
		registerOnResultSetUpdated(handler: (resultSetInfo: QueryExecuteResultSetNotificationParams) => any): void;
		registerOnMessage(handler: (message: QueryExecuteMessageParams) => any): void;

		// Edit Data Requests
		commitEdit(ownerUri: string): Thenable<void>;
		createRow(ownerUri: string): Thenable<EditCreateRowResult>;
		deleteRow(ownerUri: string, rowId: number): Thenable<void>;
		disposeEdit(ownerUri: string): Thenable<void>;
		initializeEdit(ownerUri: string, schemaName: string, objectName: string, objectType: string, rowLimit: number, queryString: string): Thenable<void>;
		revertCell(ownerUri: string, rowId: number, columnId: number): Thenable<EditRevertCellResult>;
		revertRow(ownerUri: string, rowId: number): Thenable<void>;
		updateCell(ownerUri: string, rowId: number, columnId: number, newValue: string): Thenable<EditUpdateCellResult>;
		getEditRows(rowData: EditSubsetParams): Thenable<EditSubsetResult>;

		// Edit Data Notifications
		registerOnEditSessionReady(handler: (ownerUri: string, success: boolean, message: string) => any): void;
	}

	export interface IDbColumn {
		allowDBNull?: boolean;
		baseCatalogName: string;
		baseColumnName: string;
		baseSchemaName: string;
		baseServerName: string;
		baseTableName: string;
		columnName: string;
		columnOrdinal?: number;
		columnSize?: number;
		isAliased?: boolean;
		isAutoIncrement?: boolean;
		isExpression?: boolean;
		isHidden?: boolean;
		isIdentity?: boolean;
		isKey?: boolean;
		isBytes?: boolean;
		isChars?: boolean;
		isSqlVariant?: boolean;
		isUdt?: boolean;
		dataType: string;
		isXml?: boolean;
		isJson?: boolean;
		isLong?: boolean;
		isReadOnly?: boolean;
		isUnique?: boolean;
		numericPrecision?: number;
		numericScale?: number;
		udtAssemblyQualifiedName: string;
		dataTypeName: string;
	}

	export interface IGridResultSet {
		columns: IDbColumn[];
		rowsUri: string;
		numberOfRows: number;
	}

	export interface IResultMessage {
		batchId?: number;
		isError: boolean;
		time?: string;
		message: string;
	}

	export interface ISelectionData {
		startLine: number;
		startColumn: number;
		endLine: number;
		endColumn: number;
	}

	export interface ResultSetSummary {
		id: number;
		batchId: number;
		rowCount: number;
		columnInfo: IDbColumn[];
		complete: boolean;
	}

	export interface BatchSummary {
		hasError: boolean;
		id: number;
		selection: ISelectionData;
		resultSetSummaries: ResultSetSummary[];
		executionElapsed: string;
		executionEnd: string;
		executionStart: string;
	}

	export enum EditRowState {
		clean = 0,
		dirtyInsert = 1,
		dirtyDelete = 2,
		dirtyUpdate = 3
	}

	export interface EditRow {
		cells: DbCellValue[];
		id: number;
		isDirty: boolean;
		state: EditRowState;
	}

	export interface EditCell extends DbCellValue {
		isDirty: boolean;
	}

	export interface QueryExecuteCompleteNotificationResult {
		ownerUri: string;
		batchSummaries: BatchSummary[];
	}

	export interface ExecutionPlanOptions {
		displayEstimatedQueryPlan?: boolean;
		displayActualQueryPlan?: boolean;
	}

	export interface SimpleExecuteParams {
		queryString: string;
		ownerUri: string;
	}

	export interface SimpleExecuteResult {
		rowCount: number;
		columnInfo: IDbColumn[];
		rows: DbCellValue[][];
	}

	export interface SyntaxParseParams {
		ownerUri: string;
		query: string;
	}

	export interface SyntaxParseResult {
		parseable: boolean;
		errors: string[];
	}

	// Query Batch Notification -----------------------------------------------------------------------
	export interface QueryExecuteBatchNotificationParams {
		batchSummary: BatchSummary;
		ownerUri: string;
	}

	export interface QueryExecuteResultSetNotificationParams {
		resultSetSummary: ResultSetSummary;
		ownerUri: string;
	}

	export interface QueryExecuteMessageParams {
		message: IResultMessage;
		ownerUri: string;
	}

	export interface QueryExecuteSubsetParams {
		ownerUri: string;
		batchIndex: number;
		resultSetIndex: number;
		rowsStartIndex: number;
		rowsCount: number;
	}

	export interface DbCellValue {
		displayValue: string;
		isNull: boolean;
		invariantCultureDisplayValue: string;
	}

	export interface ResultSetSubset {
		rowCount: number;
		rows: DbCellValue[][];
	}

	export interface QueryExecuteSubsetResult {
		message: string;
		resultSubset: ResultSetSubset;
	}

	export interface QueryCancelResult {
		messages: string;
	}

	// Save Results ===============================================================================
	export interface SaveResultsRequestParams {
		/**
		 * 'csv', 'json', 'excel', 'xml'
		 */
		resultFormat: string;
		ownerUri: string;
		filePath: string;
		batchIndex: number;
		resultSetIndex: number;
		rowStartIndex: number;
		rowEndIndex: number;
		columnStartIndex: number;
		columnEndIndex: number;
		includeHeaders?: boolean;
		delimiter?: string;
		lineSeperator?: string;
		textIdentifier?: string;
		encoding?: string;
		formatted?: boolean;
	}

	export interface SaveResultRequestResult {
		messages: string;
	}

	// Edit Data ==================================================================================
	// Shared Interfaces --------------------------------------------------------------------------
	export interface IEditSessionOperationParams {
		ownerUri: string;
	}

	export interface IEditRowOperationParams extends IEditSessionOperationParams {
		rowId: number;
	}

	export interface EditCellResult {
		cell: EditCell;
		isRowDirty: boolean;
	}

	// edit/commit --------------------------------------------------------------------------------
	export interface EditCommitParams extends IEditSessionOperationParams { }
	export interface EditCommitResult { }

	// edit/createRow -----------------------------------------------------------------------------
	export interface EditCreateRowParams extends IEditSessionOperationParams { }
	export interface EditCreateRowResult {
		defaultValues: string[];
		newRowId: number;
	}

	// edit/deleteRow -----------------------------------------------------------------------------
	export interface EditDeleteRowParams extends IEditRowOperationParams { }
	export interface EditDeleteRowResult { }

	// edit/dispose -------------------------------------------------------------------------------
	export interface EditDisposeParams extends IEditSessionOperationParams { }
	export interface EditDisposeResult { }

	// edit/initialize ----------------------------------------------------------------------------
	export interface EditInitializeFiltering {
		LimitResults?: number;
	}

	export interface EditInitializeParams extends IEditSessionOperationParams {
		filters: EditInitializeFiltering;
		objectName: string;
		schemaName: string;
		objectType: string;
		queryString: string;
	}

	export interface EditInitializeResult { }

	// edit/revertCell ----------------------------------------------------------------------------
	export interface EditRevertCellParams extends IEditRowOperationParams {
		columnId: number;
	}
	export interface EditRevertCellResult extends EditCellResult {
	}

	// edit/revertRow -----------------------------------------------------------------------------
	export interface EditRevertRowParams extends IEditRowOperationParams { }
	export interface EditRevertRowResult { }

	// edit/sessionReady Event --------------------------------------------------------------------
	export interface EditSessionReadyParams {
		ownerUri: string;
		success: boolean;
		message: string;
	}

	// edit/updateCell ----------------------------------------------------------------------------
	export interface EditUpdateCellParams extends IEditRowOperationParams {
		columnId: number;
		newValue: string;
	}

	export interface EditUpdateCellResult extends EditCellResult {
	}

	// edit/subset --------------------------------------------------------------------------------
	export interface EditSubsetParams extends IEditSessionOperationParams {
		rowStartIndex: number;
		rowCount: number;
	}
	export interface EditSubsetResult {
		rowCount: number;
		subset: EditRow[];
	}

	/**
	 * A reference to a named icon. Currently only a subset of the SQL icons are available.
	 * Using a theme icon is preferred over a custom icon as it gives theme authors the possibility to change the icons.
	 */
	export class SqlThemeIcon {
		static readonly Folder: SqlThemeIcon;
		static readonly Root: SqlThemeIcon;
		static readonly Database: SqlThemeIcon;
		static readonly Server: SqlThemeIcon;
		static readonly ScalarValuedFunction: SqlThemeIcon;
		static readonly TableValuedFunction: SqlThemeIcon;
		static readonly AggregateFunction: SqlThemeIcon;
		static readonly FileGroup: SqlThemeIcon;
		static readonly StoredProcedure: SqlThemeIcon;
		static readonly UserDefinedTableType: SqlThemeIcon;
		static readonly View: SqlThemeIcon;
		static readonly Table: SqlThemeIcon;
		static readonly HistoryTable: SqlThemeIcon;
		static readonly ServerLevelLinkedServerLogin: SqlThemeIcon;
		static readonly ServerLevelServerAudit: SqlThemeIcon;
		static readonly ServerLevelCryptographicProvider: SqlThemeIcon;
		static readonly ServerLevelCredential: SqlThemeIcon;
		static readonly ServerLevelServerRole: SqlThemeIcon;
		static readonly ServerLevelLogin: SqlThemeIcon;
		static readonly ServerLevelServerAuditSpecification: SqlThemeIcon;
		static readonly ServerLevelServerTrigger: SqlThemeIcon;
		static readonly ServerLevelLinkedServer: SqlThemeIcon;
		static readonly ServerLevelEndpoint: SqlThemeIcon;
		static readonly Synonym: SqlThemeIcon;
		static readonly DatabaseTrigger: SqlThemeIcon;
		static readonly Assembly: SqlThemeIcon;
		static readonly MessageType: SqlThemeIcon;
		static readonly Contract: SqlThemeIcon;
		static readonly Queue: SqlThemeIcon;
		static readonly Service: SqlThemeIcon;
		static readonly Route: SqlThemeIcon;
		static readonly DatabaseAndQueueEventNotification: SqlThemeIcon;
		static readonly RemoteServiceBinding: SqlThemeIcon;
		static readonly BrokerPriority: SqlThemeIcon;
		static readonly FullTextCatalog: SqlThemeIcon;
		static readonly FullTextStopList: SqlThemeIcon;
		static readonly SqlLogFile: SqlThemeIcon;
		static readonly PartitionFunction: SqlThemeIcon;
		static readonly PartitionScheme: SqlThemeIcon;
		static readonly SearchPropertyList: SqlThemeIcon;
		static readonly User: SqlThemeIcon;
		static readonly Schema: SqlThemeIcon;
		static readonly AsymmetricKey: SqlThemeIcon;
		static readonly Certificate: SqlThemeIcon;
		static readonly SymmetricKey: SqlThemeIcon;
		static readonly DatabaseEncryptionKey: SqlThemeIcon;
		static readonly MasterKey: SqlThemeIcon;
		static readonly DatabaseAuditSpecification: SqlThemeIcon;
		static readonly Column: SqlThemeIcon;
		static readonly Key: SqlThemeIcon;
		static readonly Constraint: SqlThemeIcon;
		static readonly Trigger: SqlThemeIcon;
		static readonly Index: SqlThemeIcon;
		static readonly Statistic: SqlThemeIcon;
		static readonly UserDefinedDataType: SqlThemeIcon;
		static readonly UserDefinedType: SqlThemeIcon;
		static readonly XmlSchemaCollection: SqlThemeIcon;
		static readonly SystemExactNumeric: SqlThemeIcon;
		static readonly SystemApproximateNumeric: SqlThemeIcon;
		static readonly SystemDateAndTime: SqlThemeIcon;
		static readonly SystemCharacterString: SqlThemeIcon;
		static readonly SystemUnicodeCharacterString: SqlThemeIcon;
		static readonly SystemBinaryString: SqlThemeIcon;
		static readonly SystemOtherDataType: SqlThemeIcon;
		static readonly SystemClrDataType: SqlThemeIcon;
		static readonly SystemSpatialDataType: SqlThemeIcon;
		static readonly UserDefinedTableTypeColumn: SqlThemeIcon;
		static readonly UserDefinedTableTypeKey: SqlThemeIcon;
		static readonly UserDefinedTableTypeConstraint: SqlThemeIcon;
		static readonly StoredProcedureParameter: SqlThemeIcon;
		static readonly TableValuedFunctionParameter: SqlThemeIcon;
		static readonly ScalarValuedFunctionParameter: SqlThemeIcon;
		static readonly AggregateFunctionParameter: SqlThemeIcon;
		static readonly DatabaseRole: SqlThemeIcon;
		static readonly ApplicationRole: SqlThemeIcon;
		static readonly FileGroupFile: SqlThemeIcon;
		static readonly SystemMessageType: SqlThemeIcon;
		static readonly SystemContract: SqlThemeIcon;
		static readonly SystemService: SqlThemeIcon;
		static readonly SystemQueue: SqlThemeIcon;
		static readonly Sequence: SqlThemeIcon;
		static readonly SecurityPolicy: SqlThemeIcon;
		static readonly DatabaseScopedCredential: SqlThemeIcon;
		static readonly ExternalResource: SqlThemeIcon;
		static readonly ExternalDataSource: SqlThemeIcon;
		static readonly ExternalFileFormat: SqlThemeIcon;
		static readonly ExternalTable: SqlThemeIcon;
		static readonly ColumnMasterKey: SqlThemeIcon;
		static readonly ColumnEncryptionKey: SqlThemeIcon;

		private constructor(id: string);

		/**
		 * Gets the ID for the theme icon for help in cases where string comparison is needed
		 */
		public readonly id: string;
	}

	export interface ObjectExplorerSessionResponse {
		sessionId: string;
	}

	export interface ObjectExplorerExpandInfo {
		sessionId: string;
		nodePath: string;
		nodes: NodeInfo[];
		errorMessage?: string;
	}

	export interface ExpandNodeInfo {
		sessionId: string;
		nodePath: string | undefined;
	}

	export interface FindNodesInfo {
		sessionId: string;
		type: string;
		schema: string;
		name: string;
		database: string;
		parentObjectNames: string[];
	}

	export interface ObjectExplorerCloseSessionInfo {
		sessionId?: string;
	}

	export interface ObjectExplorerCloseSessionResponse {
		sessionId: string;
		success: boolean;
	}

	export interface ObjectExplorerFindNodesResponse {
		nodes: NodeInfo[];
	}

	export interface ObjectExplorerProviderBase extends DataProvider {
		expandNode(nodeInfo: ExpandNodeInfo): Thenable<boolean>;

		refreshNode(nodeInfo: ExpandNodeInfo): Thenable<boolean>;

		findNodes(findNodesInfo: FindNodesInfo): Thenable<ObjectExplorerFindNodesResponse>;

		registerOnExpandCompleted(handler: (response: ObjectExplorerExpandInfo) => any): void;
	}

	export interface ObjectExplorerProvider extends ObjectExplorerProviderBase {
		createNewSession(connInfo: ConnectionInfo): Thenable<ObjectExplorerSessionResponse>;

		closeSession(closeSessionInfo: ObjectExplorerCloseSessionInfo): Thenable<ObjectExplorerCloseSessionResponse>;

		registerOnSessionCreated(handler: (response: ObjectExplorerSession) => any): void;

		registerOnSessionDisconnected?(handler: (response: ObjectExplorerSession) => any): void;
	}

	export interface ObjectExplorerNodeProvider extends ObjectExplorerProviderBase {
		/**
		 * The providerId for whichever type of ObjectExplorer connection this can add folders and objects to
		 */
		readonly supportedProviderId: string;

		/**
		 * Optional group name used to sort nodes in the tree. If not defined, the node order will be added in order based on provider ID, with
		 * nodes from the main ObjectExplorerProvider for this provider type added first
		 */
		readonly group?: string;

		handleSessionOpen(session: ObjectExplorerSession): Thenable<boolean>;

		handleSessionClose(closeSessionInfo: ObjectExplorerCloseSessionInfo): void;
	}

	export interface IconProvider extends DataProvider {
		getConnectionIconId(connection: IConnectionProfile, serverInfo: ServerInfo): Thenable<string | undefined>;
	}

	// Admin Services interfaces  -----------------------------------------------------------------------
	export interface DatabaseInfo {
		options: { [key: string]: any };
	}

	export interface LoginInfo {
		name: string;
	}

	export interface CreateDatabaseResponse {
		result: boolean;
		taskId: number;
	}

	export interface CreateLoginResponse {
		result: boolean;
		taskId: number;
	}

	export interface AdminServicesProvider extends DataProvider {
		createDatabase(connectionUri: string, database: DatabaseInfo): Thenable<CreateDatabaseResponse>;

		createLogin(connectionUri: string, login: LoginInfo): Thenable<CreateLoginResponse>;

		getDefaultDatabaseInfo(connectionUri: string): Thenable<DatabaseInfo>;

		getDatabaseInfo(connectionUri: string): Thenable<DatabaseInfo>;
	}

	// Agent Services types
	export enum WeekDays {
		sunday = 1,
		monday = 2,
		tuesday = 4,
		wednesday = 8,
		thursday = 16,
		friday = 32,
		weekDays = 62,
		saturday = 64,
		weekEnds = 65,
		everyDay = 127
	}

	export enum NotifyMethods {
		none = 0,
		notifyEmail = 1,
		pager = 2,
		netSend = 4,
		notifyAll = 7
	}

	export enum AlertType {
		sqlServerEvent = 1,
		sqlServerPerformanceCondition = 2,
		nonSqlServerEvent = 3,
		wmiEvent = 4
	}

	export enum JobCompletionActionCondition {
		Never = 0,
		OnSuccess = 1,
		OnFailure = 2,
		Always = 3
	}

	export enum FrequencyTypes {
		Unknown,
		OneTime = 1 << 1,
		Daily = 1 << 2,
		Weekly = 1 << 3,
		Monthly = 1 << 4,
		MonthlyRelative = 1 << 5,
		AutoStart = 1 << 6,
		OnIdle = 1 << 7
	}

	export enum FrequencySubDayTypes {
		Unknown = 0,
		Once = 1,
		Second = 2,
		Minute = 4,
		Hour = 8
	}

	export enum FrequencyRelativeIntervals {
		First = 1,
		Second = 2,
		Third = 4,
		Fourth = 8,
		Last = 16
	}

	export enum JobExecutionStatus {
		Executing = 1,
		WaitingForWorkerThread = 2,
		BetweenRetries = 3,
		Idle = 4,
		Suspended = 5,
		WaitingForStepToFinish = 6,
		PerformingCompletionAction = 7
	}

	export interface AgentJobInfo {
		name: string;
		owner: string;
		description: string;
		currentExecutionStatus: number;
		lastRunOutcome: number;
		currentExecutionStep: string;
		enabled: boolean;
		hasTarget: boolean;
		hasSchedule: boolean;
		hasStep: boolean;
		runnable: boolean;
		category: string;
		categoryId: number;
		categoryType: number;
		lastRun: string;
		nextRun: string;
		jobId: string;
		startStepId: number;
		emailLevel: JobCompletionActionCondition;
		pageLevel: JobCompletionActionCondition;
		eventLogLevel: JobCompletionActionCondition;
		deleteLevel: JobCompletionActionCondition;
		operatorToEmail: string;
		operatorToPage: string;
		jobSteps: AgentJobStepInfo[];
		jobSchedules: AgentJobScheduleInfo[];
		alerts: AgentAlertInfo[];
	}

	export interface AgentNotebookInfo extends AgentJobInfo {
		templateId: number;
		targetDatabase: string;
		lastRunNotebookError: string;
		executeDatabase: string;
	}

	export interface AgentNotebookMaterializedInfo {
		materializedId: number;
		targetDatabase: string;
		materializedName: string;
		favorite: boolean;
	}

	export interface AgentJobScheduleInfo {
		id: number;
		name: string;
		jobName: string;
		isEnabled: boolean;
		frequencyTypes: FrequencyTypes;
		frequencySubDayTypes: FrequencySubDayTypes;
		frequencySubDayInterval: number;
		frequencyRelativeIntervals: FrequencyRelativeIntervals;
		frequencyRecurrenceFactor: number;
		frequencyInterval: number;
		dateCreated: string;
		activeStartTimeOfDay: string;
		activeStartDate: string;
		activeEndTimeOfDay: string;
		jobCount: number;
		activeEndDate: string;
		scheduleUid: string;
		description: string;
	}

	export interface AgentJobStep {
		jobId: string;
		stepId: string;
		stepName: string;
		message: string;
		runDate: string;
		runStatus: number;
		stepDetails: AgentJobStepInfo;
	}

	export enum AgentSubSystem {
		TransactSql = 1,
		ActiveScripting = 2,
		CmdExec = 3,
		Snapshot = 4,
		LogReader = 5,
		Distribution = 6,
		Merge = 7,
		QueueReader = 8,
		AnalysisQuery = 9,
		AnalysisCommands = 10,
		Ssis = 11,
		PowerShell = 12
	}

	export enum StepCompletionAction {
		QuitWithSuccess = 1,
		QuitWithFailure = 2,
		GoToNextStep = 3,
		GoToStep = 4
	}

	export interface AgentJobStepInfo {
		jobId: string;
		jobName: string;
		script: string;
		scriptName: string;
		stepName: string;
		subSystem: AgentSubSystem;
		id: number;
		failureAction: StepCompletionAction;
		successAction: StepCompletionAction;
		failStepId: number;
		successStepId: number;
		command: string;
		commandExecutionSuccessCode: number;
		databaseName: string;
		databaseUserName: string;
		server: string;
		outputFileName: string;
		appendToLogFile: boolean;
		appendToStepHist: boolean;
		writeLogToTable: boolean;
		appendLogToTable: boolean;
		retryAttempts: number;
		retryInterval: number;
		proxyName: string;
	}

	export interface AgentJobHistoryInfo {
		instanceId: number;
		sqlMessageId: string;
		message: string;
		stepId: string;
		stepName: string;
		sqlSeverity: string;
		jobId: string;
		jobName: string;
		runStatus: number;
		runDate: string;
		runDuration: string;
		operatorEmailed: string;
		operatorNetsent: string;
		operatorPaged: string;
		retriesAttempted: string;
		server: string;
		steps: AgentJobStep[];
	}

	export interface AgentNotebookHistoryInfo extends AgentJobHistoryInfo {
		materializedNotebookId: number;
		materializedNotebookName: string;
		materializedNotebookPin: boolean;
		materializedNotebookErrorInfo: string;
		materializedNotebookDeleted: boolean;
	}

	export interface AgentProxyInfo {
		id: number;
		accountName: string;
		description: string;
		credentialName: string;
		credentialIdentity: string;
		credentialId: number;
		isEnabled: boolean;
	}

	export interface AgentAlertInfo {
		id: number;
		name: string;
		delayBetweenResponses: number;
		eventDescriptionKeyword: string;
		eventSource: string;
		hasNotification: number;
		includeEventDescription: NotifyMethods;
		isEnabled: boolean;
		jobId: string;
		jobName: string;
		lastOccurrenceDate: string;
		lastResponseDate: string;
		messageId: number;
		notificationMessage: string;
		occurrenceCount: number;
		performanceCondition: string;
		severity: number;
		databaseName: string;
		countResetDate: string;
		categoryName: string;
		alertType: AlertType;
		wmiEventNamespace: string;
		wmiEventQuery: string;
	}

	export interface AgentOperatorInfo {
		name: string;
		id: number;
		emailAddress: string;
		enabled: boolean;
		lastEmailDate: string;
		lastNetSendDate: string;
		lastPagerDate: string;
		pagerAddress: string;
		categoryName: string;
		pagerDays: WeekDays;
		saturdayPagerEndTime: string;
		saturdayPagerStartTime: string;
		sundayPagerEndTime: string;
		sundayPagerStartTime: string;
		netSendAddress: string;
		weekdayPagerStartTime: string;
		weekdayPagerEndTime: string;
	}

	export interface ResultStatus {
		success: boolean;
		errorMessage: string;
	}

	export interface AgentJobsResult extends ResultStatus {
		jobs: AgentJobInfo[];
	}

	export interface AgentJobHistoryResult extends ResultStatus {
		histories: AgentJobHistoryInfo[];
		schedules: AgentJobScheduleInfo[];
		alerts: AgentAlertInfo[];
		steps: AgentJobStepInfo[];
	}

	export interface CreateAgentJobResult extends ResultStatus {
		job: AgentJobInfo;
	}

	export interface UpdateAgentJobResult extends ResultStatus {
		job: AgentJobInfo;
	}

	export interface AgentJobCategory {
		id: string;
		name: string;
	}

	export interface AgentJobDefaultsResult extends ResultStatus {
		owner: string;
		categories: AgentJobCategory[];
	}

	export interface AgentNotebooksResult extends ResultStatus {
		notebooks: AgentNotebookInfo[];
	}

	export interface AgentJobHistoryResult extends ResultStatus {
		histories: AgentJobHistoryInfo[];
		schedules: AgentJobScheduleInfo[];
		alerts: AgentAlertInfo[];
		steps: AgentJobStepInfo[];
	}

	export interface AgentNotebookHistoryResult extends ResultStatus {
		histories: AgentNotebookHistoryInfo[];
		schedules: AgentJobScheduleInfo[];
		steps: AgentJobStepInfo[];
	}

	export interface AgentNotebookMaterializedResult extends ResultStatus {
		notebookMaterialized: string;
	}

	export interface AgentNotebookTemplateResult extends ResultStatus {
		notebookTemplate: string;
	}

	export interface CreateAgentNotebookResult extends ResultStatus {
		notebook: AgentNotebookInfo;
	}

	export interface UpdateAgentNotebookResult extends ResultStatus {
		notebook: AgentNotebookInfo;
	}

	export interface CreateAgentJobStepResult extends ResultStatus {
		step: AgentJobStepInfo;
	}

	export interface UpdateAgentJobStepResult extends ResultStatus {
		step: AgentJobStepInfo;
	}

	export interface CreateAgentProxyResult extends ResultStatus {
		step: AgentJobStepInfo;
	}

	export interface UpdateAgentProxyResult extends ResultStatus {
		step: AgentJobStepInfo;
	}

	export interface AgentAlertsResult extends ResultStatus {
		alerts: AgentAlertInfo[];
	}

	export interface CreateAgentAlertResult extends ResultStatus {
		alert: AgentJobStepInfo;
	}

	export interface UpdateAgentAlertResult extends ResultStatus {
		alert: AgentJobStepInfo;
	}

	export interface AgentOperatorsResult extends ResultStatus {
		operators: AgentOperatorInfo[];
	}

	export interface CreateAgentOperatorResult extends ResultStatus {
		operator: AgentOperatorInfo;
	}

	export interface UpdateAgentOperatorResult extends ResultStatus {
		operator: AgentOperatorInfo;
	}

	export interface AgentProxiesResult extends ResultStatus {
		proxies: AgentProxyInfo[];
	}

	export interface CreateAgentProxyResult extends ResultStatus {
		proxy: AgentProxyInfo;
	}

	export interface UpdateAgentProxyResult extends ResultStatus {
		proxy: AgentProxyInfo;
	}

	export interface AgentJobSchedulesResult extends ResultStatus {
		schedules: AgentJobScheduleInfo[];
	}

	export interface CreateAgentJobScheduleResult extends ResultStatus {
		schedule: AgentJobScheduleInfo;
	}

	export interface UpdateAgentJobScheduleResult extends ResultStatus {
		schedule: AgentJobScheduleInfo;
	}

	export interface AgentServicesProvider extends DataProvider {
		// Job management methods
		getJobs(ownerUri: string): Thenable<AgentJobsResult>;
		getJobHistory(ownerUri: string, jobId: string, jobName: string): Thenable<AgentJobHistoryResult>;
		jobAction(ownerUri: string, jobName: string, action: string): Thenable<ResultStatus>;
		createJob(ownerUri: string, jobInfo: AgentJobInfo): Thenable<CreateAgentJobResult>;
		updateJob(ownerUri: string, originalJobName: string, jobInfo: AgentJobInfo): Thenable<UpdateAgentJobResult>;
		deleteJob(ownerUri: string, jobInfo: AgentJobInfo): Thenable<ResultStatus>;
		getJobDefaults(ownerUri: string): Thenable<AgentJobDefaultsResult>;

		// Notebook management methods
		getNotebooks(ownerUri: string): Thenable<AgentNotebooksResult>;
		getNotebookHistory(ownerUri: string, jobId: string, jobName: string, targetDatabase: string): Thenable<AgentNotebookHistoryResult>;
		getMaterializedNotebook(ownerUri: string, targetDatabase: string, notebookMaterializedId: number): Thenable<AgentNotebookMaterializedResult>;
		getTemplateNotebook(ownerUri: string, targetDatabase: string, jobId: string): Thenable<AgentNotebookTemplateResult>;
		createNotebook(ownerUri: string, notebook: AgentNotebookInfo, templateFilePath: string): Thenable<CreateAgentNotebookResult>;
		deleteNotebook(ownerUri: string, notebook: AgentNotebookInfo): Thenable<ResultStatus>;
		updateNotebook(ownerUri: string, originialNotebookName: string, notebook: AgentNotebookInfo, templateFilePath: string): Thenable<UpdateAgentNotebookResult>;
		updateNotebookMaterializedName(ownerUri: string, agentNotebookHistory: AgentNotebookHistoryInfo, targetDatabase: string, name: string): Thenable<ResultStatus>;
		updateNotebookMaterializedPin(ownerUri: string, agentNotebookHistory: AgentNotebookHistoryInfo, targetDatabase: string, pin: boolean): Thenable<ResultStatus>;
		deleteMaterializedNotebook(ownerUri: string, agentNotebookHistory: AgentNotebookHistoryInfo, targetDatabase: string): Thenable<ResultStatus>;

		// Job Step management methods
		createJobStep(ownerUri: string, stepInfo: AgentJobStepInfo): Thenable<CreateAgentJobStepResult>;
		updateJobStep(ownerUri: string, originalJobStepName: string, stepInfo: AgentJobStepInfo): Thenable<UpdateAgentJobStepResult>;
		deleteJobStep(ownerUri: string, stepInfo: AgentJobStepInfo): Thenable<ResultStatus>;

		// Alert management methods
		getAlerts(ownerUri: string): Thenable<AgentAlertsResult>;
		createAlert(ownerUri: string, alertInfo: AgentAlertInfo): Thenable<CreateAgentAlertResult>;
		updateAlert(ownerUri: string, originalAlertName: string, alertInfo: AgentAlertInfo): Thenable<UpdateAgentAlertResult>;
		deleteAlert(ownerUri: string, alertInfo: AgentAlertInfo): Thenable<ResultStatus>;

		// Operator management methods
		getOperators(ownerUri: string): Thenable<AgentOperatorsResult>;
		createOperator(ownerUri: string, operatorInfo: AgentOperatorInfo): Thenable<CreateAgentOperatorResult>;
		updateOperator(ownerUri: string, originalOperatorName: string, operatorInfo: AgentOperatorInfo): Thenable<UpdateAgentOperatorResult>;
		deleteOperator(ownerUri: string, operatorInfo: AgentOperatorInfo): Thenable<ResultStatus>;

		// Proxy management methods
		getProxies(ownerUri: string): Thenable<AgentProxiesResult>;
		createProxy(ownerUri: string, proxyInfo: AgentProxyInfo): Thenable<CreateAgentOperatorResult>;
		updateProxy(ownerUri: string, originalProxyName: string, proxyInfo: AgentProxyInfo): Thenable<UpdateAgentOperatorResult>;
		deleteProxy(ownerUri: string, proxyInfo: AgentProxyInfo): Thenable<ResultStatus>;

		// Credential method
		getCredentials(ownerUri: string): Thenable<GetCredentialsResult>;

		// Job Schedule management methods
		getJobSchedules(ownerUri: string): Thenable<AgentJobSchedulesResult>;
		createJobSchedule(ownerUri: string, scheduleInfo: AgentJobScheduleInfo): Thenable<CreateAgentJobScheduleResult>;
		updateJobSchedule(ownerUri: string, originalScheduleName: string, scheduleInfo: AgentJobScheduleInfo): Thenable<UpdateAgentJobScheduleResult>;
		deleteJobSchedule(ownerUri: string, scheduleInfo: AgentJobScheduleInfo): Thenable<ResultStatus>;

		registerOnUpdated(handler: () => any): void;
	}
	// DacFx interfaces  -----------------------------------------------------------------------

	// Security service interfaces ------------------------------------------------------------------------
	export interface CredentialInfo {
		id: number;
		identity: string;
		name: string;
		dateLastModified: string;
		createDate: string;
		providerName: string;
	}

	export interface GetCredentialsResult extends ResultStatus {
		credentials: CredentialInfo[];
	}

	// Task service interfaces ----------------------------------------------------------------------------
	export enum TaskStatus {
		NotStarted = 0,
		InProgress = 1,
		Succeeded = 2,
		SucceededWithWarning = 3,
		Failed = 4,
		Canceled = 5,
		Canceling = 6
	}

	export enum TaskExecutionMode {
		execute = 0,
		script = 1,
		executeAndScript = 2,
	}

	export interface ListTasksParams {
		listActiveTasksOnly: boolean;
	}

	export interface TaskInfo {
		connection?: connection.Connection;
		taskId: string;
		status: TaskStatus;
		taskExecutionMode: TaskExecutionMode;
		serverName: string;
		databaseName: string;
		name: string;
		description: string;
		providerName: string;
		isCancelable: boolean;
	}

	export interface ListTasksResponse {
		tasks: TaskInfo[];
	}

	export interface CancelTaskParams {
		taskId: string;
	}

	export interface TaskProgressInfo {
		taskId: string;
		status: TaskStatus;
		message: string;
		script?: string;
	}

	export interface TaskServicesProvider extends DataProvider {
		getAllTasks(listTasksParams: ListTasksParams): Thenable<ListTasksResponse>;

		cancelTask(cancelTaskParams: CancelTaskParams): Thenable<boolean>;

		registerOnTaskCreated(handler: (response: TaskInfo) => any): void;

		registerOnTaskStatusChanged(handler: (response: TaskProgressInfo) => any): void;
	}

	// Disaster Recovery interfaces  -----------------------------------------------------------------------

	export interface BackupConfigInfo {
		recoveryModel: string;
		defaultBackupFolder: string;
		backupEncryptors: {};
	}

	export interface BackupResponse {
		result: boolean;
		taskId: number;
	}

	export interface BackupProvider extends DataProvider {
		backup(connectionUri: string, backupInfo: { [key: string]: any }, taskExecutionMode: TaskExecutionMode): Thenable<BackupResponse>;
		getBackupConfigInfo(connectionUri: string): Thenable<BackupConfigInfo>;
	}

	export interface RestoreProvider extends DataProvider {
		getRestorePlan(connectionUri: string, restoreInfo: RestoreInfo): Thenable<RestorePlanResponse>;
		cancelRestorePlan(connectionUri: string, restoreInfo: RestoreInfo): Thenable<boolean>;
		restore(connectionUri: string, restoreInfo: RestoreInfo): Thenable<RestoreResponse>;
		getRestoreConfigInfo(connectionUri: string): Thenable<RestoreConfigInfo>;
	}

	export interface RestoreInfo {
		options: { [key: string]: any };
		taskExecutionMode: TaskExecutionMode;
	}

	export interface RestoreDatabaseFileInfo {
		fileType: string;

		logicalFileName: string;

		originalFileName: string;

		restoreAsFileName: string;
	}

	export interface DatabaseFileInfo {
		properties: LocalizedPropertyInfo[];
		id: string;
		isSelected: boolean;
	}

	export interface LocalizedPropertyInfo {
		propertyName: string;
		propertyValue: string;
		propertyDisplayName: string;
		propertyValueDisplayName: string;
	}

	export interface RestorePlanDetailInfo {
		name: string;
		currentValue: any;
		isReadOnly: boolean;
		isVisible: boolean;
		defaultValue: any;
	}

	export interface RestorePlanResponse {
		sessionId: string;
		backupSetsToRestore: DatabaseFileInfo[];
		canRestore: boolean;
		errorMessage: string;
		dbFiles: RestoreDatabaseFileInfo[];
		databaseNamesFromBackupSets: string[];
		planDetails: { [key: string]: RestorePlanDetailInfo };
	}

	export interface RestoreConfigInfo {
		configInfo: { [key: string]: any };
	}

	export interface RestoreResponse {
		result: boolean;
		taskId: string;
		errorMessage: string;
	}

	export interface ProfilerProvider extends DataProvider {
		createSession(sessionId: string, sessionName: string, template: ProfilerSessionTemplate): Thenable<boolean>;
		startSession(sessionId: string, sessionName: string): Thenable<boolean>;
		stopSession(sessionId: string): Thenable<boolean>;
		pauseSession(sessionId: string): Thenable<boolean>;
		getXEventSessions(sessionId: string): Thenable<string[]>;
		connectSession(sessionId: string): Thenable<boolean>;
		disconnectSession(sessionId: string): Thenable<boolean>;

		registerOnSessionEventsAvailable(handler: (response: ProfilerSessionEvents) => any): void;
		registerOnSessionStopped(handler: (response: ProfilerSessionStoppedParams) => any): void;
		registerOnProfilerSessionCreated(handler: (response: ProfilerSessionCreatedParams) => any): void;
	}

	export interface IProfilerTableRow {
		/**
		 * Name of the event; known issue this is not camel case, need to figure
		 * out a better way to determine column id's from rendered column names
		 */
		EventClass: string;
	}

	export interface IProfilerMoreRowsNotificationParams {
		uri: string;
		rowCount: number;
		data: IProfilerTableRow;
	}

	/**
	 * Profiler Event
	 */
	export interface ProfilerEvent {
		/**
		 * Event class name
		 */
		name: string;

		/**
		 * Event timestamp
		 */
		timestamp: string;

		/**
		 * Event values
		 */
		values: { [key: string]: any };
	}

	/**
	 * Profiler Session Template
	 */
	export interface ProfilerSessionTemplate {
		/**
		 * Template name
		 */
		name: string;

		/**
		 * Default view for template
		 */
		defaultView: string;

		/**
		 * TSQL for creating a session
		 */
		createStatement: string;
	}

	export interface ProfilerSessionEvents {
		sessionId: string;

		events: ProfilerEvent[];

		eventsLost: boolean;
	}

	export interface ProfilerSessionStoppedParams {
		ownerUri: string;

		sessionId: number;
	}

	export interface ProfilerSessionCreatedParams {
		ownerUri: string;
		sessionName: string;
		templateName: string;
	}

	// File browser interfaces  -----------------------------------------------------------------------

	export interface FileBrowserProvider extends DataProvider {
		openFileBrowser(ownerUri: string, expandPath: string, fileFilters: string[], changeFilter: boolean): Thenable<boolean>;
		registerOnFileBrowserOpened(handler: (response: FileBrowserOpenedParams) => any): void;
		expandFolderNode(ownerUri: string, expandPath: string): Thenable<boolean>;
		registerOnFolderNodeExpanded(handler: (response: FileBrowserExpandedParams) => any): void;
		validateFilePaths(ownerUri: string, serviceType: string, selectedFiles: string[]): Thenable<boolean>;
		registerOnFilePathsValidated(handler: (response: FileBrowserValidatedParams) => any): void;
		closeFileBrowser(ownerUri: string): Thenable<FileBrowserCloseResponse>;
	}

	export interface FileTreeNode {
		children: FileTreeNode[];
		isExpanded: boolean;
		isFile: boolean;
		name: string;
		fullPath: string;
	}

	export interface FileTree {
		rootNode: FileTreeNode;
		selectedNode: FileTreeNode;
	}

	export interface FileBrowserOpenedParams {
		ownerUri: string;
		fileTree: FileTree;
		succeeded: boolean;
		message: string;
	}

	export interface FileBrowserExpandedParams {
		ownerUri: string;
		expandPath: string;
		children: FileTreeNode[];
		succeeded: boolean;
		message: string;
	}

	export interface FileBrowserValidatedParams {
		succeeded: boolean;
		message: string;
	}

	export interface FileBrowserCloseResponse {
		succeeded: boolean;
		message: string;
	}

	// ACCOUNT MANAGEMENT //////////////////////////////////////////////////
	export namespace accounts {
		export function registerAccountProvider(providerMetadata: AccountProviderMetadata, provider: AccountProvider): vscode.Disposable;

		/**
		 * Launches a flyout dialog that will display the information on how to complete device
		 * code OAuth login to the user. Only one flyout can be opened at once and each must be closed
		 * by calling {@link endAutoOAuthDeviceCode}.
		 * @param providerId	ID of the provider that's requesting the flyout be opened
		 */
		export function beginAutoOAuthDeviceCode(providerId: string, title: string, message: string, userCode: string, uri: string): Thenable<void>;

		/**
		 * Closes the flyout dialog opened by {@link beginAutoOAuthDeviceCode}
		 */
		export function endAutoOAuthDeviceCode(): void;

		/**
		 * Notifies the account management service that an account has updated (usually due to the
		 * account going stale).
		 * @param updatedAccount Account object with updated properties
		 */
		export function accountUpdated(updatedAccount: Account): void;

		/**
		 * Gets all added accounts.
		 * @returns Promise to return the accounts
		 */
		export function getAllAccounts(): Thenable<Account[]>;

		/**
		 * Generates a security token by asking the account's provider
		 * @param account Account to generate security token for (defaults to
		 * AzureResource.ResourceManagement if not given)
		 * @return Promise to return the security token
		 * @deprecated use getAccountSecurityToken
		 */
		export function getSecurityToken(account: Account, resource?: AzureResource): Thenable<{ [key: string]: any }>;

		/**
		 * Generates a security token by asking the account's provider
		 * @param account
		 * @param tenant
		 * @param resource
		 */
		export function getAccountSecurityToken(account: Account, tenant: string, resource: AzureResource): Thenable<{ token: string, tokenType?: string } | undefined>;

		/**
		 * An [event](#Event) which fires when the accounts have changed.
		 */
		export const onDidChangeAccounts: vscode.Event<DidChangeAccountsParams>;
	}

	/**
	 * Represents display information for an account.
	 */
	export interface AccountDisplayInfo {
		/**
		 * A display name that offers context for the account, such as "Contoso".
		 */
		contextualDisplayName: string;

		/**
		 * account provider (eg, Work/School vs Microsoft Account)
		 */
		accountType: string;

		/**
		 * A display name that identifies the account, such as "User Name".
		 */
		displayName: string;

		/**
		 * Unique user id that identifies the account.
		 */
		userId: string;
	}

	/**
	 * Represents a key that identifies an account.
	 */
	export interface AccountKey {
		/**
		 * Identifier of the provider
		 */
		providerId: string;

		/**
		 * Any arguments that identify an instantiation of the provider
		 */
		providerArgs?: any;

		/**
		 * Identifier for the account, unique to the provider
		 */
		accountId: string;
	}

	/**
	 * Represents an account.
	 */
	export interface Account {
		/**
		 * The key that identifies the account
		 */
		key: AccountKey;

		/**
		 * Display information for the account
		 */
		displayInfo: AccountDisplayInfo;

		/**
		 * Custom properties stored with the account
		 */
		properties: any;

		/**
		 * Indicates if the account needs refreshing
		 */
		isStale: boolean;
	}

	export enum AzureResource {
		ResourceManagement = 0,
		Sql = 1,
		OssRdbms = 2,
		AzureKeyVault = 3,
		Graph = 4,
		MicrosoftResourceManagement = 5,
		AzureDevOps = 6
	}

	export interface DidChangeAccountsParams {
		// Updated accounts
		accounts: Account[];
	}

	// - ACCOUNT PROVIDER //////////////////////////////////////////////////
	/**
	 * Error to be used when the user has cancelled the prompt or refresh methods. When
	 * AccountProvider.refresh or AccountProvider.prompt are rejected with this error, the error
	 * will not be reported to the user.
	 */
	export interface PromptFailedResult {
		/**
		 * Type guard for differentiating user cancelled sign in errors from other errors
		 */
		canceled: boolean;
	}

	/**
	 * Represents a provider of accounts.
	 */
	export interface AccountProviderMetadata {
		/**
		 * The identifier of the provider
		 */
		id: string;

		/**
		 * Display name of the provider
		 */
		displayName: string;

		/**
		 * Any arguments that identify an instantiation of the provider
		 */
		args?: any;

		/**
		 * Optional settings that identify an instantiation of a provider
		 */
		settings?: {};
	}

	/**
	 * Represents a provider of accounts for use with the account management service
	 */
	export interface AccountProvider {
		/**
		 * Initializes the account provider with the accounts restored from the memento,
		 * @param storedAccounts Accounts restored from the memento
		 * @return Account objects after being rehydrated (if necessary)
		 */
		initialize(storedAccounts: Account[]): Thenable<Account[]>;

		/**
		 * Generates a security token for the provided account
		 * @param account The account to generate a security token for
		 * @param resource The resource to get the token for
		 * @return Promise to return a security token object
		 * @deprecated use getAccountSecurityToken
		 */
		getSecurityToken(account: Account, resource: AzureResource): Thenable<{} | undefined>;

		/**
		 * Prompts the user to enter account information.
		 * Returns an error if the user canceled the operation.
		 */
		prompt(): Thenable<Account | PromptFailedResult>;

		/**
		 * Refreshes a stale account.
		 * Returns an error if the user canceled the operation.
		 * Otherwise, returns a new updated account instance.
		 * @param account - An account.
		 */
		refresh(account: Account): Thenable<Account | PromptFailedResult>;

		/**
		 * Clears sensitive information for an account. To be called when account is removed
		 * @param accountKey - Key that uniquely identifies the account to clear
		 */
		clear(accountKey: AccountKey): Thenable<void>;

		/**
		 * Called from the account management service when the user has cancelled an auto OAuth
		 * authorization process. Implementations should use this to cancel any polling process
		 * and call the end OAuth method.
		 */
		autoOAuthCancelled(): Thenable<void>;

		/**
		 * Clears token cache
		 */
		clearTokenCache(): Thenable<void>;
	}

	// Resource provider interfaces  -----------------------------------------------------------------------

	// - ACCOUNT PROVIDER //////////////////////////////////////////////////
	/**
	 * Represents a provider of accounts.
	 */
	export interface ResourceProviderMetadata {
		/**
		 * The identifier of the provider
		 */
		id: string;

		/**
		 * Display name of the provider
		 */
		displayName: string;

		/**
		 * Optional settings that identify an instantiation of a provider
		 */
		settings?: {};
	}

	export namespace resources {
		/**
		 * Registers a resource provider that can suport
		 */
		export function registerResourceProvider(providerMetadata: ResourceProviderMetadata, provider: ResourceProvider): vscode.Disposable;
	}

	/**
	 * Represents a provider of resource
	 */
	export interface ResourceProvider {
		createFirewallRule(account: Account, firewallruleInfo: FirewallRuleInfo): Thenable<CreateFirewallRuleResponse>;
		handleFirewallRule(errorCode: number, errorMessage: string, connectionTypeId: string): Thenable<HandleFirewallRuleResponse>;
	}

	export interface FirewallRuleInfo {
		startIpAddress?: string;
		endIpAddress?: string;
		serverName: string;
		securityTokenMappings: {};
	}

	export interface CreateFirewallRuleResponse {
		result: boolean;
		errorMessage: string;
	}

	export interface HandleFirewallRuleResponse {
		result: boolean;
		ipAddress: string;
	}

	export interface ModalDialog {
		/**
		 * Title of the webview.
		 */
		title: string;

		/**
		 * Contents of the dialog body.
		 */
		html: string;

		/**
		 * The caption of the OK button.
		 */
		okTitle: string;

		/**
		 * The caption of the Close button.
		 */
		closeTitle: string;

		/**
		 * Opens the dialog.
		 */
		open(): void;

		/**
		 * Closes the dialog.
		 */
		close(): void;

		/**
		 * Raised when the webview posts a message.
		 */
		readonly onMessage: vscode.Event<any>;

		/**
		 * Raised when dialog closed.
		 */
		readonly onClosed: vscode.Event<any>;

		/**
		 * Post a message to the dialog.
		 *
		 * @param message Body of the message.
		 */
		postMessage(message: any): Thenable<any>;
	}

	export interface DashboardWebview {
		/**
		 * Raised when the webview posts a message.
		 */
		readonly onMessage: vscode.Event<any>;

		/**
		 * Raised when the webview closed.
		 */
		readonly onClosed: vscode.Event<any>;

		/**
		 * Post a message to the webview.
		 *
		 * @param message Body of the message.
		 */
		postMessage(message: any): Thenable<any>;

		/**
		 * The connection info for the dashboard the webview exists on
		 */
		readonly connection: connection.Connection;

		/**
		 * The info on the server for the webview dashboard
		 */
		readonly serverInfo: ServerInfo;

		/**
		 * Contents of the dialog body.
		 */
		html: string;
	}

	export namespace dashboard {
		/**
		 * Register a provider for a webview widget
		 */
		export function registerWebviewProvider(widgetId: string, handler: (webview: DashboardWebview) => void): void;
	}

	/**
	 * Namespace for interacting with the workspace
	 */
	export namespace workspace {
		/**
		 * An event that is emitted when a [dashboard](#DashboardDocument) is opened.
		 */
		export const onDidOpenDashboard: vscode.Event<DashboardDocument>;

		/**
		 * An event that is emitted when a [dashboard](#DashboardDocument) is focused.
		 */
		export const onDidChangeToDashboard: vscode.Event<DashboardDocument>;

		/**
		 * Create a new model view editor
		 */
		export function createModelViewEditor(title: string, options?: ModelViewEditorOptions): ModelViewEditor;

		export interface ModelViewEditor extends window.ModelViewPanel {
			/**
			 * `true` if there are unpersisted changes.
			 * This is editable to support extensions updating the dirty status.
			 */
			isDirty: boolean;

			/**
			 * Opens the editor
			 */
			openEditor(position?: vscode.ViewColumn): Thenable<void>;

			/**
			 * Registers a save handler for this editor. This will be called if [supportsSave](#ModelViewEditorOptions.supportsSave)
			 * is set to true and the editor is marked as dirty
			 */
			registerSaveHandler(handler: () => Thenable<boolean>): void;
		}
	}

	export interface DashboardDocument {
		profile: IConnectionProfile;
		serverInfo: ServerInfo;
	}

	export enum ExtensionNodeType {
		Server = 'Server',
		Database = 'Database'
	}

	export class TreeItem extends vscode.TreeItem {
		payload?: IConnectionProfile;
		childProvider?: string;
		type?: ExtensionNodeType;
	}

	export namespace tasks {
		export interface ITaskHandler {
			(profile: IConnectionProfile, ...args: any[]): any;
		}

		/**
		 * Registers a task that can be invoked via a keyboard shortcut,
		 * a menu item, an action, or directly.
		 *
		 * Registering a task with an existing task identifier twice
		 * will cause an error.
		 *
		 * @param task A unique identifier for the task.
		 * @param callback A task handler function.
		 * @param thisArg The `this` context used when invoking the handler function.
		 * @return Disposable which unregisters this task on disposal.
		 */
		export function registerTask(task: string, callback: ITaskHandler, thisArg?: any): vscode.Disposable;

		/**
		 * Starts an operation to run in the background
		 * @param operationInfo Operation Information
		 */
		export function startBackgroundOperation(operationInfo: BackgroundOperationInfo): void;
	}

	/**
	 * Supports defining a model that can be instantiated as a view in the UI
	 */
	export interface ModelBuilder {
		navContainer(): ContainerBuilder<NavContainer, any, any>;
		divContainer(): DivBuilder;
		flexContainer(): FlexBuilder;
		splitViewContainer(): SplitViewBuilder;
		dom(): ComponentBuilder<DomComponent>;
		/**
		 * @deprecated please use radioCardGroup component.
		 */
		card(): ComponentBuilder<CardComponent>;
		inputBox(): ComponentBuilder<InputBoxComponent>;
		checkBox(): ComponentBuilder<CheckBoxComponent>;
		radioButton(): ComponentBuilder<RadioButtonComponent>;
		webView(): ComponentBuilder<WebViewComponent>;
		editor(): ComponentBuilder<EditorComponent>;
		diffeditor(): ComponentBuilder<DiffEditorComponent>;
		text(): ComponentBuilder<TextComponent>;
		image(): ComponentBuilder<ImageComponent>;
		button(): ComponentBuilder<ButtonComponent>;
		dropDown(): ComponentBuilder<DropDownComponent>;
		tree<T>(): ComponentBuilder<TreeComponent<T>>;
		listBox(): ComponentBuilder<ListBoxComponent>;
		table(): ComponentBuilder<TableComponent>;
		declarativeTable(): ComponentBuilder<DeclarativeTableComponent>;
		dashboardWidget(widgetId: string): ComponentBuilder<DashboardWidgetComponent>;
		dashboardWebview(webviewId: string): ComponentBuilder<DashboardWebviewComponent>;
		formContainer(): FormBuilder;
		groupContainer(): GroupBuilder;
		toolbarContainer(): ToolbarBuilder;
		loadingComponent(): LoadingComponentBuilder;
		fileBrowserTree(): ComponentBuilder<FileBrowserTreeComponent>;
		hyperlink(): ComponentBuilder<HyperlinkComponent>;
	}

	export interface TreeComponentDataProvider<T> extends vscode.TreeDataProvider<T> {
		getTreeItem(element: T): TreeComponentItem | Thenable<TreeComponentItem>;
	}

	export interface NodeCheckedEventParameters<T> {
		element: T;
		checked: boolean;
	}

	export interface TreeComponentView<T> extends vscode.Disposable {
		onNodeCheckedChanged: vscode.Event<NodeCheckedEventParameters<T>>;
		onDidChangeSelection: vscode.Event<vscode.TreeViewSelectionChangeEvent<T>>;
	}

	export class TreeComponentItem extends vscode.TreeItem {
		checked?: boolean;
		enabled?: boolean;
	}

	export interface ComponentBuilder<T extends Component> {
		component(): T;
		withProperties<U>(properties: U): ComponentBuilder<T>;
		withValidation(validation: (component: T) => boolean): ComponentBuilder<T>;
	}
	export interface ContainerBuilder<T extends Component, TLayout, TItemLayout> extends ComponentBuilder<T> {
		withLayout(layout: TLayout): ContainerBuilder<T, TLayout, TItemLayout>;
		withItems(components: Array<Component>, itemLayout?: TItemLayout): ContainerBuilder<T, TLayout, TItemLayout>;
	}

	export interface FlexBuilder extends ContainerBuilder<FlexContainer, FlexLayout, FlexItemLayout> {
	}

	// Building on top of flex item
	export interface SplitViewBuilder extends ContainerBuilder<SplitViewContainer, SplitViewLayout, FlexItemLayout> {
	}

	export interface DivBuilder extends ContainerBuilder<DivContainer, DivLayout, DivItemLayout> {
	}

	export interface GroupBuilder extends ContainerBuilder<GroupContainer, GroupLayout, GroupItemLayout> {
	}

	export interface ToolbarBuilder extends ContainerBuilder<ToolbarContainer, ToolbarLayout, any> {
		withToolbarItems(components: ToolbarComponent[]): ContainerBuilder<ToolbarContainer, ToolbarLayout, any>;

		/**
		 * Creates a collection of child components and adds them all to this container
		 *
		 * @param toolbarComponents the definitions
		 */
		addToolbarItems(toolbarComponents: Array<ToolbarComponent>): void;

		/**
		 * Creates a child component and adds it to this container.
		 *
		 * @param toolbarComponent the component to be added
		 */
		addToolbarItem(toolbarComponent: ToolbarComponent): void;
	}

	export interface LoadingComponentBuilder extends ComponentBuilder<LoadingComponent> {
		/**
		 * Set the component wrapped by the LoadingComponent
		 * @param component The component to wrap
		 */
		withItem(component: Component): LoadingComponentBuilder;
	}

	export interface FormBuilder extends ContainerBuilder<FormContainer, FormLayout, FormItemLayout> {
		withFormItems(components: (FormComponent | FormComponentGroup)[], itemLayout?: FormItemLayout): FormBuilder;

		/**
		 * Creates a collection of child components and adds them all to this container
		 *
		 * @param formComponents the definitions
		 * @param [itemLayout] Optional layout for the child items
		 */
		addFormItems(formComponents: Array<FormComponent | FormComponentGroup>, itemLayout?: FormItemLayout): void;

		/**
		 * Creates a child component and adds it to this container.
		 *
		 * @param formComponent the component to be added
		 * @param [itemLayout] Optional layout for this child item
		 */
		addFormItem(formComponent: FormComponent | FormComponentGroup, itemLayout?: FormItemLayout): void;

		/**
		 * Inserts a from component in a given position in the form. Returns error given invalid index
		 * @param formComponent Form component
		 * @param index index to insert the component to
		 * @param itemLayout Item Layout
		 */
		insertFormItem(formComponent: FormComponent | FormComponentGroup, index?: number, itemLayout?: FormItemLayout): void;

		/**
		 * Removes a from item from the from
		 */
		removeFormItem(formComponent: FormComponent | FormComponentGroup): boolean;
	}

	export interface Component extends ComponentProperties {
		readonly id: string;

		/**
		 * Sends any updated properties of the component to the UI
		 *
		 * @returns Thenable that completes once the update
		 * has been applied in the UI
		 */
		updateProperties(properties: { [key: string]: any }): Thenable<void>;

		/**
		 * Sends an updated property of the component to the UI
		 *
		 * @returns Thenable that completes once the update
		 * has been applied in the UI
		 */
		updateProperty(key: string, value: any): Thenable<void>;

		/**
		 * Updates the specified CSS Styles and notifies the UI
		 * @param cssStyles The styles to update
		 * @returns Thenable that completes once the update has been applied to the UI
		 */
		updateCssStyles(cssStyles: { [key: string]: string }): Thenable<void>;

		/**
		 * Event fired to notify that the component's validity has changed
		 */
		readonly onValidityChanged: vscode.Event<boolean>;

		/**
		 * Whether the component is valid or not
		 */
		readonly valid: boolean;

		/**
		 * Run the component's validations
		 */
		validate(): Thenable<boolean>;

		/**
		 * Focuses the component.
		 */
		focus(): Thenable<void>;
	}

	export interface FormComponent<T extends Component = Component> {
		component: T;
		title?: string;
		actions?: Component[];
		required?: boolean;
	}

	/**
	 * Used to create a group of components in a form layout
	 */
	export interface FormComponentGroup {
		/**
		 * The form components to display in the group along with optional layouts for each item
		 */
		components: (FormComponent & { layout?: FormItemLayout })[];

		/**
		 * The title of the group, displayed above its components
		 */
		title: string;
	}

	export interface ToolbarComponent {
		component: Component;
		title?: string;
		toolbarSeparatorAfter?: boolean;
	}

	/**
	 * A component that contains other components
	 */
	export interface Container<TLayout, TItemLayout> extends Component {
		/**
		 * A copy of the child items array. This cannot be added to directly -
		 * components must be created using the create methods instead
		 */
		readonly items: Component[];

		/**
		 * Removes all child items from this container
		 */
		clearItems(): void;
		/**
		 * Creates a collection of child components and adds them all to this container
		 *
		 * @param itemConfigs the definitions
		 * @param [itemLayout] Optional layout for the child items
		 */
		addItems(itemConfigs: Array<Component>, itemLayout?: TItemLayout): void;

		/**
		 * Creates a child component and adds it to this container.
		 * Adding component to multiple containers is not supported
		 *
		 * @param component the component to be added
		 * @param [itemLayout] Optional layout for this child item
		 */
		addItem(component: Component, itemLayout?: TItemLayout): void;

		/**
		 * Creates a child component and inserts it to this container. Returns error given invalid index
		 * Adding component to multiple containers is not supported
		 * @param component the component to be added
		 * @param index the index to insert the component to
		 * @param [itemLayout] Optional layout for this child item
		 */
		insertItem(component: Component, index: number, itemLayout?: TItemLayout): void;

		/**
		 *
		 * @param component Removes a component from this container
		 */
		removeItem(component: Component): boolean;

		/**
		 * Defines the layout for this container
		 *
		 * @param layout object
		 */
		setLayout(layout: TLayout): void;
	}

	export interface NavContainer extends Container<any, any> {
	}

	/**
	 * Valid values for the align-items CSS property
	 */
	export type AlignItemsType =
		'normal' |
		'stretch' |
		'center' |
		'start' |
		'end' |
		'flex-start' |
		'flex-end' |
		'baseline' |
		'first baseline' |
		'last baseline' |
		'safe center' |
		'unsafe center' |
		'inherit' |
		'initial' |
		'unset';

	/**
	 * Valid values for the justify-content CSS property
	 */
	export type JustifyContentType = 'flex-start' | 'flex-end' | 'center' | 'space-between' | 'space-around' | 'initial' | 'inherit';
	/**
	 * Valid values for the align-content CSS property
	 */
	export type AlignContentType = 'stretch' | 'center' | 'flex-start' | 'flex-end' | 'space-between' | 'space-around' | 'initial' | 'inherit';
	/**
	 * Valid values for flex-wrap CSS property
	 */
	export type FlexWrapType = 'nowrap' | 'wrap' | 'wrap-reverse';
	/**
	 * Valid values for the text-align CSS property
	 */
	export type TextAlignType = 'left' | 'right' | 'center' | 'justify' | 'initial' | 'inherit';
	/**
	 * Valid values for the position CSS property
	 */
	export type PositionType = 'static' | 'absolute' | 'fixed' | 'relative' | 'sticky' | 'initial' | 'inherit';
	/**
	 * Valid values for the display CSS property
	 */
	export type DisplayType =
		'inline' |
		'block' |
		'contents' |
		'flex' |
		'grid' |
		'inline-block' |
		'inline-flex' |
		'inline-grid' |
		'inline-table' |
		'list-item' |
		'run-in' |
		'table' |
		'table-caption' |
		' table-column-group' |
		'table-header-group' |
		'table-footer-group' |
		'table-row-group' |
		'table-cell' |
		'table-column' |
		'table-row' |
		'none' |
		'initial' |
		'inherit' |
		'';

	/**
	 * The config for a FlexBox-based container. This supports easy
	 * addition of content to a container with a flexible layout
	 * and use of space.
	 */
	export interface FlexLayout {
		/**
		 * Matches the flex-flow CSS property and its available values.
		 * To layout as a vertical view use "column", and for horizontal
		 * use "row".
		 */
		flexFlow?: string;
		/**
		 * Matches the justify-content CSS property.
		 */
		justifyContent?: JustifyContentType;
		/**
		 * Matches the align-items CSS property.
		 */
		alignItems?: AlignItemsType;
		/**
		 * Matches the align-content CSS property.
		 */
		alignContent?: AlignContentType;
		/**
		 *  Matches the flex-wrap CSS property.
		 */
		flexWrap?: FlexWrapType;
		/**
		 * Container Height
		 */
		height?: number | string;

		/**
		 * Container Width
		 */
		width?: number | string;

		/**
		 * Matches the text-align CSS property.
		 */
		textAlign?: TextAlignType;

		/**
		 * The position CSS property. Empty by default.
		 * This is particularly useful if laying out components inside a FlexContainer and
		 * the size of the component is meant to be a fixed size. In this case the position must be
		 * set to 'absolute', with the parent FlexContainer having 'relative' position.
		 * Without this the component will fail to correctly size itself.
		 */
		position?: PositionType;
	}

	export interface SplitViewLayout extends FlexLayout {
		/**
		 * Orientation of the views inside split
		 */
		orientation: string;

		/**
		 * SplitView height
		 */
		splitViewHeight: number | string;
	}

	export interface FlexItemLayout {
		/**
		 * Matches the order CSS property and its available values.
		 */
		order?: number;
		/**
		 * Matches the flex CSS property and its available values.
		 * Default is "1 1 auto".
		 */
		flex?: string;
		/**
		 * Matches the CSS style key and its available values.
		 */
		CSSStyles?: { [key: string]: string };
	}

	export interface FormItemLayout {
		horizontal?: boolean;
		componentWidth?: number | string;
		componentHeight?: number | string;
		titleFontSize?: number | string;
		info?: string;
	}

	export interface FormLayout {
		width?: number | string;
		height?: number | string;
		padding?: string;
	}

	export interface GroupLayout {
		width?: number | string;
		header?: string;
		collapsible?: boolean;
		collapsed?: boolean;
	}

	export interface GroupItemLayout {
	}

	export interface DivLayout {
		/**
		 * Container Height
		 */
		height?: number | string;

		/**
		 * Container Width
		 */
		width?: number | string;
	}

	export interface DivItemLayout {
		/**
		 * Matches the order CSS property and its available values.
		 */
		order?: number;

		/**
		 * Matches the CSS style key and its available values.
		 */
		CSSStyles?: { [key: string]: string };
	}

	export interface DivContainer extends Container<DivLayout, DivItemLayout>, DivContainerProperties {
		/**
		 * An event called when the div is clicked
		 */
		onDidClick: vscode.Event<any>;
	}

	export interface FlexContainer extends Container<FlexLayout, FlexItemLayout> {
	}

	export interface SplitViewContainer extends Container<SplitViewLayout, FlexItemLayout> {
	}

	export interface FormContainer extends Container<FormLayout, FormItemLayout> {
	}

	export interface GroupContainer extends Container<GroupLayout, GroupItemLayout>, GroupContainerProperties {
	}

	export enum Orientation {
		Horizontal = 'horizontal',
		Vertical = 'vertial'
	}

	export interface ToolbarLayout {
		orientation: Orientation;
	}
	export interface ToolbarContainer extends Container<ToolbarLayout, any> {
	}

	/**
	 * Describes an action to be shown in the UI, with a user-readable label
	 * and a callback to execute the action
	 */
	export interface ActionDescriptor {
		/**
		 * User-visible label to display
		 */
		label: string;
		/**
		 * Name of the clickable action. If not defined then no action will be shown
		 */
		actionTitle?: string;
		/**
		 * Data sent on callback being run.
		 */
		callbackData?: any;
	}

	/**
	 * Defines status indicators that can be shown to the user as part of
	 * components such as the Card UI
	 */
	export enum StatusIndicator {
		None = 0,
		Ok = 1,
		Warning = 2,
		Error = 3
	}

	export enum CardType {
		VerticalButton = 'VerticalButton',
		Details = 'Details',
		ListItem = 'ListItem'
	}

	/**
	 * Properties representing the card component, can be used
	 * when using ModelBuilder to create the component
	 */
	export interface CardProperties extends ComponentProperties, ComponentWithIcon {
		label: string;
		value?: string;
		actions?: ActionDescriptor[];
		descriptions?: CardDescriptionItem[];
		status?: StatusIndicator;

		/**
		 * Returns true if the card is selected
		 */
		selected?: boolean;

		/**
		 * Card Type, default: Details
		 */
		cardType?: CardType;
	}

	export interface CardDescriptionItem {
		label: string;
		value?: string;
		tooltip?: string;
		fontWeight?: 'normal' | 'bold';
	}

	export type InputBoxInputType = 'color' | 'date' | 'datetime-local' | 'email' | 'month' | 'number' | 'password' | 'range' | 'search' | 'text' | 'time' | 'url' | 'week';

	export interface ComponentProperties {
		height?: number | string;
		width?: number | string;
		/**
		 * The position CSS property. Empty by default.
		 * This is particularly useful if laying out components inside a FlexContainer and
		 * the size of the component is meant to be a fixed size. In this case the position must be
		 * set to 'absolute', with the parent FlexContainer having 'relative' position.
		 * Without this the component will fail to correctly size itself
		 */
		position?: PositionType;
		/**
		 * Whether the component is enabled in the DOM
		 */
		enabled?: boolean;
		/**
		 * Corresponds to the display CSS property for the element
		 */
		display?: DisplayType;
		/**
		 * Corresponds to the aria-label accessibility attribute for this component
		 */
		ariaLabel?: string;
		/**
		 * Corresponds to the role accessibility attribute for this component
		 */
		ariaRole?: string;
		/**
		 * Corresponds to the aria-selected accessibility attribute for this component
		 */
		ariaSelected?: boolean;
		/**
		 * Matches the CSS style key and its available values.
		 */
		CSSStyles?: { [key: string]: string };
	}

	export interface ComponentWithIcon {
		/**
		 * @deprecated This will be moved to `ComponentWithIconProperties`
		 */
		iconPath?: string | vscode.Uri | { light: string | vscode.Uri; dark: string | vscode.Uri };
		/**
		 * @deprecated This will be moved to `ComponentWithIconProperties`
		 */
		iconHeight?: number | string;
		/**
		 * @deprecated This will be moved to `ComponentWithIconProperties`
		 */
		iconWidth?: number | string;
	}

	export interface InputBoxProperties extends ComponentProperties {
		value?: string;
		ariaLive?: string;
		placeHolder?: string;
		inputType?: InputBoxInputType;
		required?: boolean;
		multiline?: boolean;
		rows?: number;
		columns?: number;
		min?: number;
		max?: number;
		/**
		 * Whether to stop key event propagation when enter is pressed in the input box. Leaving this as false
		 * means the event will propagate up to any parents that have handlers (such as validate on Dialogs)
		 */
		stopEnterPropagation?: boolean;
	}

	export interface TableColumn {
		value: string;
		width?: number;
		cssClass?: string;
		headerCssClass?: string;
		toolTip?: string;
		type?: ColumnType;
		options?: CheckboxColumnOption | TextColumnOption;
	}

	export enum ColumnType {
		text = 0,
		checkBox = 1,
		button = 2
	}

	export interface CheckboxColumnOption {
		actionOnCheckbox: ActionOnCellCheckboxCheck;
	}

	export interface TextColumnOption {
	}

	export enum ActionOnCellCheckboxCheck {
		selectRow = 0,
		customAction = 1
	}

	export enum ColumnSizingMode {
		ForceFit = 0,	// all columns will be sized to fit in viewable space, no horiz scroll bar
		AutoFit = 1,	// columns will be ForceFit up to a certain number; currently 3.  At 4 or more the behavior will switch to NO force fit
		DataFit = 2		// columns use sizing based on cell data, horiz scroll bar present if more cells than visible in view area
	}

	export interface TableComponentProperties extends ComponentProperties {
		data: any[][];
		columns: string[] | TableColumn[];
		fontSize?: number | string;
		selectedRows?: number[];
		forceFitColumns?: ColumnSizingMode;
		title?: string;
		ariaRowCount?: number;
		ariaColumnCount?: number;
		updateCells?: TableCell[];
		moveFocusOutWithTab?: boolean; // accessibility requirement for tables with no actionable cells
	}

	export interface CheckBoxCell extends TableCell {
		checked: boolean;
		columnName: string;
	}

	export interface FileBrowserTreeProperties extends ComponentProperties {
		ownerUri: string;
	}

	export interface CheckBoxProperties extends ComponentProperties {
		checked?: boolean;
		label?: string;
	}

	export interface TreeProperties extends ComponentProperties {
		withCheckbox?: boolean;
	}

	export enum DeclarativeDataType {
		string = 'string',
		category = 'category',
		boolean = 'boolean',
		editableCategory = 'editableCategory'
	}

	export interface RadioButtonProperties extends ComponentProperties {
		name?: string;
		label?: string;
		value?: string;
		checked?: boolean;
	}

	export interface TextComponentProperties extends ComponentProperties, TitledComponentProperties {
		value?: string;
		links?: LinkArea[];
		description?: string;
		requiredIndicator?: boolean;
	}

	export interface ImageComponentProperties extends ComponentProperties, ComponentWithIcon {
	}

	export interface GroupContainerProperties {
		collapsed: boolean;
	}

	export interface LinkArea {
		text: string;
		url: string;
	}

	export interface HyperlinkComponentProperties extends ComponentProperties, TitledComponentProperties {
		label: string;
		url: string;
	}

	export interface DropDownProperties extends ComponentProperties {
		value?: string | CategoryValue;
		values?: string[] | CategoryValue[];
		editable?: boolean;
		fireOnTextChange?: boolean;
		required?: boolean;
	}

	export interface DeclarativeTableColumn {
		displayName: string;
		valueType: DeclarativeDataType;
		isReadOnly: boolean;
		width: number | string;
		categoryValues?: CategoryValue[];
	}

	export interface DeclarativeTableProperties {
		data: any[][];
		columns: DeclarativeTableColumn[];
	}

	export interface ListBoxProperties {
		selectedRow?: number;
		values?: string[];
	}

	export interface WebViewProperties extends ComponentProperties {
		message?: any;

		/**
		 * Contents of the webview.
		 *
		 * Should be a complete html document.
		 */
		html?: string;
		/**
		 * Content settings for the webview.
		 */
		options?: vscode.WebviewOptions;
	}

	export interface DomProperties extends ComponentProperties {
		/**
		 * Contents of the DOM component.
		 */
		html?: string;
	}

	/**
	 * Editor properties for the editor component
	 */
	export interface EditorProperties extends ComponentProperties {
		/**
		 * The content inside the text editor
		 */
		content?: string;
		/**
		 * The languge mode for this text editor. The language mode is SQL by default.
		 */
		languageMode?: string;
		/**
		 * Minimum height for editor component
		 */
		minimumHeight?: number;
	}

	export interface ButtonProperties extends ComponentProperties, ComponentWithIcon {
		/**
		 * The label for the button
		 */
		label?: string;
		/**
		 * Whether the button opens the file browser dialog
		 */
		isFile?: boolean;
		/**
		 * The content of the currently selected file
		 */
		fileContent?: string;
		/**
		 * @deprecated This will be moved to `ComponentWithIconProperties`
		 *
		 * The title for the button. This title will show when hovered over
		 */
		title?: string;
	}

	export interface LoadingComponentProperties {
		loading?: boolean;
		showText?: boolean;
		loadingText?: string;
		loadingCompletedText?: string;
	}

	export interface DivContainerProperties extends ComponentProperties {
		/**
		 * Matches the overflow-y CSS property and its available values.
		 */
		overflowY?: string;

		/**
		 * Setting the scroll based on the y offset
		 * This is used when its child component is webview
		 */
		yOffsetChange?: number;

		/**
		 * Indicates whether the element is clickable
		 */
		clickable?: boolean;
	}

	export interface TitledComponentProperties {
		/**
		 * The title for the component. This title will show when hovered over
		 */
		title?: string;
	}

	export interface CardComponent extends Component, CardProperties {
		onDidActionClick: vscode.Event<ActionDescriptor>;
		onCardSelectedChanged: vscode.Event<any>;
	}

	export interface DomComponent extends Component, DomProperties {
	}

	export interface TextComponent extends Component, TextComponentProperties {
	}

	export interface ImageComponent extends Component, ImageComponentProperties {
	}

	export interface HyperlinkComponent extends Component, HyperlinkComponentProperties {
	}

	export interface InputBoxComponent extends Component, InputBoxProperties {
		onTextChanged: vscode.Event<any>;
		/**
		 * Event that's fired whenever enter is pressed within the input box
		 */
		onEnterKeyPressed: vscode.Event<string>;
	}

	export interface RadioButtonComponent extends Component, RadioButtonProperties {
		/**
		 * An event called when the radio button is clicked
		 */
		onDidClick: vscode.Event<any>;
	}

	export interface CheckBoxComponent extends Component, CheckBoxProperties {
		onChanged: vscode.Event<any>;
	}

	export interface DropDownComponent extends Component, DropDownProperties {
		onValueChanged: vscode.Event<any>;
	}

	export interface TableCell {
		row: number;
		column: number;
		value: any;
	}

	export interface DeclarativeTableComponent extends Component, DeclarativeTableProperties {
		onDataChanged: vscode.Event<any>;
	}

	export interface ListBoxComponent extends Component, ListBoxProperties {
		onRowSelected: vscode.Event<any>;
	}

	export interface ICheckboxCellActionEventArgs extends ICellActionEventArgs {
		checked: boolean;
	}

	interface ICellActionEventArgs {
		row: number;
		column: number;
		columnName: number;
	}

	export interface TableComponent extends Component, TableComponentProperties {
		onRowSelected: vscode.Event<any>;
		onCellAction?: vscode.Event<ICellActionEventArgs>;
	}

	export interface FileBrowserTreeComponent extends Component, FileBrowserTreeProperties {
		onDidChange: vscode.Event<any>;
	}

	export interface TreeComponent<T> extends Component, TreeProperties {
		registerDataProvider<T>(dataProvider: TreeComponentDataProvider<T>): TreeComponentView<T>;
	}

	export interface WebViewComponent extends Component {
		html: string;
		message: any;
		onMessage: vscode.Event<any>;
		readonly options: vscode.WebviewOptions;
	}

	/**
	 * Editor component for displaying the text code editor
	 */
	export interface EditorComponent extends Component {
		/**
		 * The content inside the text editor
		 */
		content: string;
		/**
		 * The languge mode for this text editor. The language mode is SQL by default.
		 */
		languageMode: string;
		/**
		 * The editor Uri which will be used as a reference for VSCode Language Service.
		 * Currently this is auto-generated by the framework but can be queried after
		 * view initialization is completed
		 */
		readonly editorUri: string;
		/**
		 * An event called when the editor content is updated
		 */
		readonly onContentChanged: vscode.Event<any>;

		/**
		 * An event called when the editor is created
		 */
		readonly onEditorCreated: vscode.Event<any>;

		/**
		 * Toggle for whether the editor should be automatically resized or not
		 */
		isAutoResizable: boolean;

		/**
		 * Minimum height for editor component
		 */
		minimumHeight: number;
	}

	export interface DiffEditorComponent extends Component {
		/**
		 * The content inside the left text editor
		 */
		contentLeft: string;
		/**
		 * The content inside the right text editor
		 */
		contentRight: string;
		/**
		 * The languge mode for this text editor. The language mode is SQL by default.
		 */
		languageMode: string;
		/**
		 * The left editor Uri which will be used as a reference for VSCode Language Service.
		 * Currently this is auto-generated by the framework but can be queried after
		 * view initialization is completed
		 */
		readonly editorUriLeft: string;
		/**
		 * The right editor Uri which will be used as a reference for VSCode Language Service.
		 * Currently this is auto-generated by the framework but can be queried after
		 * view initialization is completed
		 */
		readonly editorUriRight: string;
		/**
		 * An event called when the editor content is updated
		 */
		readonly onContentChanged: vscode.Event<any>;

		/**
		 * An event called when the editor is created
		 */
		readonly onEditorCreated: vscode.Event<any>;

		/**
		 * Toggle for whether the editor should be automatically resized or not
		 */
		isAutoResizable: boolean;

		/**
		 * Minimum height for editor component
		 */
		minimumHeight: number;
	}

	export interface ButtonComponent extends Component, ButtonProperties {
		/**
		 * An event called when the button is clicked
		 */
		onDidClick: vscode.Event<any>;
	}

	export interface DashboardWidgetComponent extends Component {
		widgetId: string;
	}

	export interface DashboardWebviewComponent extends Component {
		webviewId: string;
	}

	/**
	 * Component used to wrap another component that needs to be loaded, and show a loading spinner
	 * while the contained component is loading
	 */
	export interface LoadingComponent extends Component {
		/**
		 * Whether to show the loading spinner instead of the contained component. True by default
		 */
		loading: boolean;

		/**
		 * The component displayed when the loading property is false
		 */
		component: Component;
	}

	/**
	 * A view backed by a model provided by an extension.
	 * This model contains enough information to lay out the view
	 */
	export interface ModelView {
		/**
		 * Raised when the view closed.
		 */
		readonly onClosed: vscode.Event<any>;

		/**
		 * The connection info for the dashboard the webview exists on
		 */
		readonly connection: connection.Connection;

		/**
		 * The info on the server for the dashboard
		 */
		readonly serverInfo: ServerInfo;

		/**
		 * The model backing the model-based view
		 */
		readonly modelBuilder: ModelBuilder;

		/**
		 * Whether or not the model view's root component is valid
		 */
		readonly valid: boolean;

		/**
		 * Raised when the model view's valid property changes
		 */
		readonly onValidityChanged: vscode.Event<boolean>;

		/**
		 * Run the model view root component's validations
		 */
		validate(): Thenable<boolean>;

		/**
		 * Initializes the model with a root component definition.
		 * Once this has been done, the components will be laid out in the UI and
		 * can be accessed and altered as needed.
		 */
		initializeModel<T extends Component>(root: T): Thenable<void>;
	}

	export namespace ui {
		/**
		 * Register a provider for a model-view widget
		 */
		export function registerModelViewProvider(widgetId: string, handler: (view: ModelView) => void): void;
	}

	export namespace window {
		/**
		 * creates a web view dialog
		 */
		export function createWebViewDialog(title: string): ModalDialog;

		/**
		 * @deprecated please use the method createModelViewDialog(title: string, dialogName?: string, width?: DialogWidth) instead.
		 * Create a dialog with the given title
		 * @param title The title of the dialog, displayed at the top
		 * @param isWide Indicates whether the dialog is wide or normal
		 */
		export function createModelViewDialog(title: string, dialogName?: string, isWide?: boolean): Dialog;

		/**
		 * Create a dialog tab which can be included as part of the content of a dialog
		 * @param title The title of the page, displayed on the tab to select the page
		 */
		export function createTab(title: string): DialogTab;

		/**
		 * Create a button which can be included in a dialog
		 * @param label The label of the button
		 */
		export function createButton(label: string, position?: DialogButtonPosition): Button;

		/**
		 * Opens the given dialog if it is not already open
		 */
		export function openDialog(dialog: Dialog): void;

		/**
		 * Closes the given dialog if it is open
		 */
		export function closeDialog(dialog: Dialog): void;

		/**
		 * Create a wizard page with the given title, for inclusion in a wizard
		 * @param title The title of the page
		 */
		export function createWizardPage(title: string): WizardPage;

		/**
		 * Create a wizard with the given title and pages
		 * @param title The title of the wizard
		 */
		export function createWizard(title: string): Wizard;

		/**
		 * Used to control whether a message in a dialog/wizard is displayed as an error,
		 * warning, or informational message. Default is error.
		 */
		export enum MessageLevel {
			Error = 0,
			Warning = 1,
			Information = 2
		}

		/**
		 * A message shown in a dialog. If the level is not set it defaults to error.
		 */
		export type DialogMessage = {
			readonly text: string,
			readonly description?: string,
			readonly level?: MessageLevel
		};

		export interface ModelViewPanel {
			/**
			 * Register model view content for the dialog.
			 * Doesn't do anything if model view is already registered
			 */
			registerContent(handler: (view: ModelView) => Thenable<void>): void;

			/**
			 * Returns the model view content if registered. Returns undefined if model review is not registered
			 */
			readonly modelView: ModelView;

			/**
			 * Whether the panel's content is valid
			 */
			readonly valid: boolean;

			/**
			 * Fired whenever the panel's valid property changes
			 */
			readonly onValidityChanged: vscode.Event<boolean>;
		}

		// Model view dialog classes
		export interface Dialog extends ModelViewPanel {
			/**
			 * The title of the dialog
			 */
			title: string;

			/**
			 * Indicates the width of the dialog
			 */
			isWide: boolean;

			/**
			 * The content of the dialog. If multiple tabs are given they will be displayed with tabs
			 * If a string is given, it should be the ID of the dialog's model view content
			 */
			content: string | DialogTab[];

			/**
			 * The ok button
			 */
			okButton: Button;

			/**
			 * The cancel button
			 */
			cancelButton: Button;

			/**
			 * Any additional buttons that should be displayed
			 */
			customButtons: Button[];

			/**
			 * Set the informational message shown in the dialog. Hidden when the message is
			 * undefined or the text is empty or undefined. The default level is error.
			 */
			message: DialogMessage;

			/**
			 * Set the dialog name when opening
			 * the dialog for telemetry
			 */
			dialogName?: string;

			/**
			 * Register a callback that will be called when the user tries to click done. Only
			 * one callback can be registered at once, so each registration call will clear
			 * the previous registration.
			 * @param validator The callback that gets executed when the user tries to click
			 * done. Return true to allow the dialog to close or false to block it from closing
			 */
			registerCloseValidator(validator: () => boolean | Thenable<boolean>): void;

			/**
			 * Register an operation to run in the background when the dialog is done
			 * @param operationInfo Operation Information
			 */
			registerOperation(operationInfo: BackgroundOperationInfo): void;
		}

		export interface DialogTab extends ModelViewPanel {
			/**
			 * The title of the tab
			 */
			title: string;

			/**
			 * A string giving the ID of the tab's model view content
			 */
			content: string;
		}

		export interface Button {
			/**
			 * The label displayed on the button
			 */
			label: string;

			/**
			 * Whether the button is enabled
			 */
			enabled: boolean;

			/**
			 * Whether the button is hidden
			 */
			hidden: boolean;

			/**
			 * Whether the button is focused
			 */
			focused?: boolean;

			/**
			 * Raised when the button is clicked
			 */
			readonly onClick: vscode.Event<void>;

			/**
			 * Position of the button on the dialog footer
			 */
			position?: DialogButtonPosition;
		}

		export type DialogButtonPosition = 'left' | 'right';

		export interface WizardPageChangeInfo {
			/**
			 * The page number that the wizard changed from
			 */
			lastPage: number;

			/**
			 * The new page number or undefined if the user is closing the wizard
			 */
			newPage: number;
		}

		export interface WizardPage extends ModelViewPanel {
			/**
			 * The title of the page
			 */
			title: string;

			/**
			 * A string giving the ID of the page's model view content
			 */
			content: string;

			/**
			 * Any additional buttons that should be displayed while the page is open
			 */
			customButtons: Button[];

			/**
			 * Whether the page is enabled. If the page is not enabled, the user will not be
			 * able to advance to it. Defaults to true.
			 */
			enabled: boolean;

			/**
			 * An optional description for the page. If provided it will be displayed underneath the page title.
			 */
			description: string;
		}

		export interface Wizard {
			/**
			 * The title of the wizard
			 */
			title: string;

			/**
			 * The wizard's pages. Pages can be added/removed while the dialog is open by using
			 * the addPage and removePage methods
			 */
			pages: WizardPage[];

			/**
			 * The index in the pages array of the active page, or undefined if the wizard is
			 * not currently visible
			 */
			readonly currentPage: number;

			/**
			 * The done button
			 */
			doneButton: Button;

			/**
			 * The cancel button
			 */
			cancelButton: Button;

			/**
			 * The generate script button
			 */
			generateScriptButton: Button;

			/**
			 * The next button
			 */
			nextButton: Button;

			/**
			 * The back button
			 */
			backButton: Button;

			/**
			 * Any additional buttons that should be displayed for all pages of the dialog. If
			 * buttons are needed for specific pages they can be added using the customButtons
			 * property on each page.
			 */
			customButtons: Button[];

			/**
			 * When set to false page titles and descriptions will not be displayed at the top
			 * of each wizard page. The default is true.
			 */
			displayPageTitles: boolean;

			/**
			 * Event fired when the wizard's page changes, containing information about the
			 * previous page and the new page
			 */
			onPageChanged: vscode.Event<WizardPageChangeInfo>;

			/**
			 * Add a page to the wizard at the given index
			 * @param page The page to add
			 * @param index The index in the pages array to add the page at, or undefined to
			 * add it at the end
			 */
			addPage(page: WizardPage, index?: number): Thenable<void>;

			/**
			 * Remove the page at the given index from the wizard
			 * @param index The index in the pages array to remove
			 */
			removePage(index: number): Thenable<void>;

			/**
			 * Go to the page at the given index in the pages array.
			 * @param index The index of the page to go to
			 */
			setCurrentPage(index: number): Thenable<void>;

			/**
			 * Open the wizard. Does nothing if the wizard is already open.
			 */
			open(): Thenable<void>;

			/**
			 * Close the wizard. Does nothing if the wizard is not open.
			 */
			close(): Thenable<void>;

			/**
			 * Register a callback that will be called when the user tries to navigate by
			 * changing pages or clicking done. Only one callback can be registered at once, so
			 * each registration call will clear the previous registration.
			 * @param validator The callback that gets executed when the user tries to
			 * navigate. Return true to allow the navigation to proceed, or false to
			 * cancel it.
			 */
			registerNavigationValidator(validator: (pageChangeInfo: WizardPageChangeInfo) => boolean | Thenable<boolean>): void;

			/**
			 * Set the informational message shown in the wizard. Hidden when the message is
			 * undefined or the text is empty or undefined. The default level is error.
			 */
			message: DialogMessage;

			/**
			 * Register an operation to run in the background when the wizard is done
			 * @param operationInfo Operation Information
			 */
			registerOperation(operationInfo: BackgroundOperationInfo): void;
		}
	}

	/**
	 * Namespace for interacting with query editor
	 */
	export namespace queryeditor {
		export type QueryEventType =
			| 'queryStart'
			| 'queryUpdate'
			| 'queryStop'
			| 'executionPlan'
			| 'visualize';

		/**
		 * args for each event type
		 * queryStart: undefined
		 * queryStop: undefined
		 * executionPlan: string
		 * visualize: ResultSetSummary
		 */
		export interface QueryEventListener {
			onQueryEvent(type: QueryEventType, document: QueryDocument, args: ResultSetSummary | string | undefined): void;
		}

		// new extensibility interfaces
		export interface QueryDocument {
			providerId: string;

			uri: string;

			// set the document's execution options
			setExecutionOptions(options: Map<string, any>): Thenable<void>;

			// tab content is build using the modelview UI builder APIs
			// probably should rename DialogTab class since it is useful outside dialogs
			createQueryTab(tab: window.DialogTab): void;

			// connect the query document using the given connection profile
			connect(connectionProfile: connection.ConnectionProfile): Thenable<void>;
		}

		/**
		 * Make connection for the query editor
		 * @param fileUri file URI for the query editor
		 * @param connectionId connection ID
		 */
		export function connect(fileUri: string, connectionId: string): Thenable<void>;

		/**
		 * Run query if it is a query editor and it is already opened.
		 * @param fileUri file URI for the query editor
		 * @param options options
		 * @param runCurrentQuery true: run current query only, false: run all the queries in the file, default is true.
		 */
		export function runQuery(fileUri: string, options?: Map<string, string>, runCurrentQuery?: boolean): void;

		/**
		 * Register a query event listener
		 */
		export function registerQueryEventListener(listener: QueryEventListener): void;

		/**
		 * Get a QueryDocument object for a file URI
		 */
		export function getQueryDocument(fileUri: string): Thenable<QueryDocument>;
	}

	export interface ModelViewEditorOptions {
		/**
		 * Should the model view editor's context be kept around even when the editor is no longer visible? It is false by default
		 */
		readonly retainContextWhenHidden?: boolean;

		/**
		 * Does this model view editor support save?
		 */
		readonly supportsSave?: boolean;

		/**
		 * Resource name for this editor
		 * File icons might depend on file extension, language id or resource name
		 * Resource name field needs to be set explitly if file icon for a particular Model View Editor depends on editor resource name
		 */
		readonly resourceName?: string;
	}

	export enum DataProviderType {
		ConnectionProvider = 'ConnectionProvider',
		BackupProvider = 'BackupProvider',
		RestoreProvider = 'RestoreProvider',
		ScriptingProvider = 'ScriptingProvider',
		ObjectExplorerProvider = 'ObjectExplorerProvider',
		TaskServicesProvider = 'TaskServicesProvider',
		FileBrowserProvider = 'FileBrowserProvider',
		ProfilerProvider = 'ProfilerProvider',
		MetadataProvider = 'MetadataProvider',
		QueryProvider = 'QueryProvider',
		AdminServicesProvider = 'AdminServicesProvider',
		AgentServicesProvider = 'AgentServicesProvider',
		CapabilitiesProvider = 'CapabilitiesProvider',
		ObjectExplorerNodeProvider = 'ObjectExplorerNodeProvider',
		IconProvider = 'IconProvider',
		SerializationProvider = 'SerializationProvider',
		SqlAssessmentServicesProvider = 'SqlAssessmentServicesProvider'
	}

	/**
	 * Context object passed as an argument to command callbacks.
	 * Defines properties that can be sent for any connected context,
	 * whether that is the Object Explorer context menu or a command line
	 * startup argument.
	 */

	export interface ConnectedContext {
		/**
		 * The connection information for the selected object.
		 * Note that the connection is not guaranteed to be in a connected
		 * state on click.
		 */
		connectionProfile?: IConnectionProfile;
	}

	/**
	 * Context object passed as an argument to command callbacks.
	 * Defines the key properties required to identify a node in the object
	 * explorer tree and take action against it.
	 */
	export interface ObjectExplorerContext extends ConnectedContext {
		/**
		 * Defines whether this is a Connection-level object.
		 * If not, the object is expected to be a child object underneath
		 * one of the connections.
		 */
		isConnectionNode: boolean;
		/**
		 * Node info for objects below a specific connection. This
		 * may be null for a Connection-level object
		 */
		nodeInfo?: NodeInfo;
	}

	/**
	 * Background Operation
	 */
	export interface BackgroundOperation {
		/**
		 * Updates the operation status or adds progress message
		 * @param status Operation Status
		 * @param message Progress message
		 */
		updateStatus(status: TaskStatus, message?: string): void;

		/**
		 * Operation Id
		 */
		id: string;

		/**
		 * Event raised when operation is canceled in UI
		 */
		onCanceled: vscode.Event<void>;
	}

	/**
	 * Operation Information
	 */
	export interface BackgroundOperationInfo {
		/**
		 * The operation id. A unique id will be assigned to it If not specified a
		 */
		operationId?: string;
		/**
		 * Connection information
		 */
		connection?: connection.Connection;

		/**
		 * Operation Display Name
		 */
		displayName: string;

		/**
		 * Operation Description
		 */
		description: string;

		/**
		 * True if the operation is cancelable
		 */
		isCancelable: boolean;

		/**
		 * The actual operation to execute
		 */
		operation: (operation: BackgroundOperation) => void;
	}

	export interface ConnectionResult {
		connected: boolean;
		connectionId: string;
		errorMessage: string;
		errorCode: number;
	}

	export namespace nb {
		/**
		 * All notebook documents currently known to the system.
		 */
		export let notebookDocuments: NotebookDocument[];

		/**
		 * The currently active Notebook editor or `undefined`. The active editor is the one
		 * that currently has focus or, when none has focus, the one that has changed
		 * input most recently.
		 */
		export let activeNotebookEditor: NotebookEditor | undefined;

		/**
		 * The currently visible editors or an empty array.
		 */
		export let visibleNotebookEditors: NotebookEditor[];

		/**
		 * An event that is emitted when a [notebook document](#NotebookDocument) is opened.
		 *
		 * To add an event listener when a visible text document is opened, use the [TextEditor](#TextEditor) events in the
		 * [window](#window) namespace. Note that:
		 *
		 * - The event is emitted before the [document](#NotebookDocument) is updated in the
		 * [active notebook editor](#nb.activeNotebookEditor)
		 * - When a [notebook document](#NotebookDocument) is already open (e.g.: open in another visible notebook editor) this event is not emitted
		 *
		 */
		export const onDidOpenNotebookDocument: vscode.Event<NotebookDocument>;

		/**
		 * An event that is emitted when a [notebook's](#NotebookDocument) cell contents are changed.
		 */
		export const onDidChangeNotebookCell: vscode.Event<NotebookCellChangeEvent>;

		/**
		 * Show the given document in a notebook editor. A [column](#ViewColumn) can be provided
		 * to control where the editor is being shown. Might change the [active editor](#nb.activeNotebookEditor).
		 *
		 * The document is denoted by an [uri](#Uri). Depending on the [scheme](#Uri.scheme) the
		 * following rules apply:
		 * `file`-scheme: Open a file on disk, will be rejected if the file does not exist or cannot be loaded.
		 * `untitled`-scheme: A new file that should be saved on disk, e.g. `untitled:c:\frodo\new.js`. The language
		 * will be derived from the file name.
		 * For all other schemes the registered notebook providers are consulted.
		 *
		 * @param document A document to be shown.
		 * @param column A view column in which the [editor](#NotebookEditor) should be shown. The default is the [active](#ViewColumn.Active), other values
		 * are adjusted to be `Min(column, columnCount + 1)`, the [active](#ViewColumn.Active)-column is not adjusted. Use [`ViewColumn.Beside`](#ViewColumn.Beside)
		 * to open the editor to the side of the currently active one.
		 * @param preserveFocus When `true` the editor will not take focus.
		 * @return A promise that resolves to a [notebook editor](#NotebookEditor).
		 */
		export function showNotebookDocument(uri: vscode.Uri, showOptions?: NotebookShowOptions): Thenable<NotebookEditor>;

		export interface NotebookDocument {
			/**
			 * The associated uri for this notebook document.
			 *
			 * *Note* that most documents use the `file`-scheme, which means they are files on disk. However, **not** all documents are
			 * saved on disk and therefore the `scheme` must be checked before trying to access the underlying file or siblings on disk.
			 *
			 */
			readonly uri: vscode.Uri;

			/**
			 * The file system path of the associated resource. Shorthand
			 * notation for [TextDocument.uri.fsPath](#TextDocument.uri). Independent of the uri scheme.
			 */
			readonly fileName: string;

			/**
			 * Is this document representing an untitled file which has never been saved yet. *Note* that
			 * this does not mean the document will be saved to disk, use [`uri.scheme`](#Uri.scheme)
			 * to figure out where a document will be [saved](#FileSystemProvider), e.g. `file`, `ftp` etc.
			 */
			readonly isUntitled: boolean;

			/**
			 * The identifier of the Notebook provider associated with this document.
			 */
			readonly providerId: string;

			/**
			 * `true` if there are unpersisted changes.
			 */
			readonly isDirty: boolean;
			/**
			 * `true` if the document have been closed. A closed document isn't synchronized anymore
			 * and won't be re-used when the same resource is opened again.
			 */
			readonly isClosed: boolean;

			/**
			 * All cells.
			 */
			readonly cells: NotebookCell[];

			/**
			 * The spec for current kernel, if applicable. This will be undefined
			 * until a kernel has been started
			 */
			readonly kernelSpec: IKernelSpec;

			/**
			 * Save the underlying file.
			 *
			 * @return A promise that will resolve to true when the file
			 * has been saved. If the file was not dirty or the save failed,
			 * will return false.
			 */
			save(): Thenable<boolean>;

			/**
			 * Ensure a cell range is completely contained in this document.
			 *
			 * @param range A cell range.
			 * @return The given range or a new, adjusted range.
			 */
			validateCellRange(range: CellRange): CellRange;
		}

		/**
		 * A cell range represents an ordered pair of two positions in a list of cells.
		 * It is guaranteed that [start](#CellRange.start).isBeforeOrEqual([end](#CellRange.end))
		 *
		 * CellRange objects are __immutable__.
		 */
		export class CellRange {
			/**
			 * The start index. It is before or equal to [end](#CellRange.end).
			 */
			readonly start: number;

			/**
			 * The end index. It is after or equal to [start](#CellRange.start).
			 */
			readonly end: number;

			/**
			 * Create a new range from two positions. If `start` is not
			 * before or equal to `end`, the values will be swapped.
			 *
			 * @param start A number.
			 * @param end A number.
			 */
			constructor(start: number, end: number);
		}

		export interface NotebookEditor {
			/**
			 * The document associated with this editor. The document will be the same for the entire lifetime of this editor.
			 */
			readonly document: NotebookDocument;
			/**
			 * The column in which this editor shows. Will be `undefined` in case this
			 * isn't one of the main editors, e.g an embedded editor, or when the editor
			 * column is larger than three.
			 */
			viewColumn?: vscode.ViewColumn;

			/**
			 * Perform an edit on the document associated with this notebook editor.
			 *
			 * The given callback-function is invoked with an [edit-builder](#NotebookEditorEdit) which must
			 * be used to make edits. Note that the edit-builder is only valid while the
			 * callback executes.
			 *
			 * @param callback A function which can create edits using an [edit-builder](#NotebookEditorEdit).
			 * @param options The undo/redo behavior around this edit. By default, undo stops will be created before and after this edit.
			 * @return A promise that resolves with a value indicating if the edits could be applied.
			 */
			edit(callback: (editBuilder: NotebookEditorEdit) => void, options?: { undoStopBefore: boolean; undoStopAfter: boolean; }): Thenable<boolean>;

			/**
			 * Kicks off execution of a cell. Thenable will resolve only once the full execution is completed.
			 *
			 *
			 * @param cell An optional cell in this notebook which should be executed. If no cell is defined, it will run the active cell instead
			 * @return A promise that resolves with a value indicating if the cell was run or not.
			 */
			runCell(cell?: NotebookCell): Thenable<boolean>;

			/**
			 * Kicks off execution of all code cells. Thenable will resolve only when full execution of all cells is completed.
			 */
			runAllCells(startCell?: NotebookCell, endCell?: NotebookCell): Thenable<boolean>;

			/**
			 * Clears the outputs of the active code cell in a notebook.
			 */
			clearOutput(cell?: NotebookCell): Thenable<boolean>;

			/**
			 * Clears the outputs of all code cells in a Notebook
			 * @return A promise that resolves with a value indicating if the outputs are cleared or not.
			 */
			clearAllOutputs(): Thenable<boolean>;

			/**
			 * Changes the Notebook's kernel. Thenable will resolve only after kernel change is complete.
			 */
			changeKernel(kernel: IKernelSpec): Thenable<boolean>;
		}

		export interface NotebookCell {
			contents: ICellContents;
			uri?: vscode.Uri;
		}

		export interface NotebookShowOptions {
			/**
			 * An optional view column in which the [editor](#NotebookEditor) should be shown.
			 * The default is the [active](#ViewColumn.Active), other values are adjusted to
			 * be `Min(column, columnCount + 1)`, the [active](#ViewColumn.Active)-column is
			 * not adjusted. Use [`ViewColumn.Beside`](#ViewColumn.Beside) to open the
			 * editor to the side of the currently active one.
			 */
			viewColumn?: vscode.ViewColumn;

			/**
			 * An optional flag that when `true` will stop the [editor](#NotebookEditor) from taking focus.
			 */
			preserveFocus?: boolean;

			/**
			 * An optional flag that controls if an [editor](#NotebookEditor)-tab will be replaced
			 * with the next editor or if it will be kept.
			 */
			preview?: boolean;

			/**
			 * An optional string indicating which notebook provider to initially use
			 */
			providerId?: string;

			/**
			 * Optional profile indicating the initial connection to use for this editor
			 */
			connectionProfile?: IConnectionProfile;

			/**
			 * Default kernel for notebook
			 */
			defaultKernel?: IKernelSpec;

			/**
			 * Optional content used to give an initial notebook state
			 */
			initialContent?: INotebookContents | string;

			/**
			 * A optional boolean value indicating the dirty state after the initial content is loaded, default value is true
			 */
			initialDirtyState?: boolean;
		}

		/**
		 * Represents an event describing the change in a [notebook document's cells](#NotebookDocument.cells).
		 */
		export interface NotebookCellChangeEvent {
			/**
			 * The [notebook document](#NotebookDocument) for which the selections have changed.
			 */
			notebook: NotebookDocument;
			/**
			 * The new value for the [notebook document's cells](#NotebookDocument.cells).
			 */
			cells: NotebookCell[];
			/**
			 * The [change kind](#NotebookChangeKind) which has triggered this
			 * event. Can be `undefined`.
			 */
			kind?: NotebookChangeKind;
		}

		export enum NotebookChangeKind {
			ContentUpdated = 0,
			MetadataUpdated = 1,
			Save = 2,
			CellExecuted = 3
		}

		/**
		 * A complex edit that will be applied in one transaction on a TextEditor.
		 * This holds a description of the edits and if the edits are valid (i.e. no overlapping regions, document was not changed in the meantime, etc.)
		 * they can be applied on a [document](#TextDocument) associated with a [text editor](#TextEditor).
		 *
		 */
		export interface NotebookEditorEdit {
			/**
			 * Replace a cell range with a new cell.
			 *
			 * @param location The range this operation should remove.
			 * @param value The new cell this operation should insert after removing `location`.
			 */
			replace(location: number | CellRange, value: ICellContents): void;

			/**
			 * Insert a cell (optionally) at a specific index. Any index outside of the length of the cells
			 * will result in the cell being added at the end.
			 *
			 * @param index The position where the new text should be inserted.
			 * @param value The new text this operation should insert.
			 * @param collapsed The collapsed state of the new cell. Default value is `false` if not provided.
			 */
			insertCell(value: ICellContents, index?: number, collapsed?: boolean): void;

			/**
			 * Delete a certain cell.
			 *
			 * @param index The index of the cell to remove.
			 */
			deleteCell(index: number): void;
		}

		/**
		 * Register a notebook provider. The supported file types handled by this
		 * provider are defined in the `package.json:
		 * ```json
		 * {
		 * 	"contributes": {
		 * 		"notebook.providers": [{
		 * 			"provider": "providername",
		 * 			"fileExtensions": ["FILEEXT"]
		 * 		}]
		 * 	}
		 * }
		 * ```
		 * @param notebook provider
		 * @returns disposable
		 */
		export function registerNotebookProvider(provider: NotebookProvider): vscode.Disposable;

		export interface IStandardKernel {
			readonly name: string;
			readonly displayName: string;
			readonly connectionProviderIds: string[];
		}

		export interface NotebookProvider {
			readonly providerId: string;
			/**
			 * @deprecated standardKernels will be removed in an upcoming release. Standard kernel contribution
			 * should happen via JSON for extensions. Until this is removed, notebook providers can safely return an empty array.
			 */
			readonly standardKernels: IStandardKernel[];
			getNotebookManager(notebookUri: vscode.Uri): Thenable<NotebookManager>;
			handleNotebookClosed(notebookUri: vscode.Uri): void;
		}

		export interface NotebookManager {
			/**
			 * Manages reading and writing contents to/from files.
			 * Files may be local or remote, with this manager giving them a chance to convert and migrate
			 * from specific notebook file types to and from a standard type for this UI
			 */
			readonly contentManager: ContentManager;
			/**
			 * A SessionManager that handles starting, stopping and handling notifications around sessions.
			 * Each notebook has 1 session associated with it, and the session is responsible
			 * for kernel management
			 */
			readonly sessionManager: SessionManager;
			/**
			 * (Optional) ServerManager to handle server lifetime management operations.
			 * Depending on the implementation this may not be needed.
			 */
			readonly serverManager?: ServerManager;
		}

		/**
		 * Defines the contracts needed to manage the lifetime of a notebook server.
		 */
		export interface ServerManager {
			/**
			 * Indicates if the server is started at the current time
			 */
			readonly isStarted: boolean;

			/**
			 * Event sent when the server has started. This can be used to query
			 * the manager for server settings
			 */
			readonly onServerStarted: vscode.Event<void>;

			/**
			 * Starts the server. Some server types may not support or require this.
			 * Should no-op if server is already started
			 */
			startServer(kernelSpec: IKernelSpec): Thenable<void>;

			/**
			 * Stops the server. Some server types may not support or require this
			 */
			stopServer(): Thenable<void>;
		}

		//#region Content APIs
		/**
		 * Handles interacting with file and folder contents
		 */
		export interface ContentManager {
			/* Reads contents from a Uri representing a local or remote notebook and returns a
			 * JSON object containing the cells and metadata about the notebook
			 */
			getNotebookContents(notebookUri: vscode.Uri): Thenable<INotebookContents>;

			/**
			 * Save a file.
			 *
			 * @param notebookUri - The desired file path.
			 *
			 * @param notebook - notebook to be saved.
			 *
			 * @returns A thenable which resolves with the file content model when the
			 *   file is saved.
			 */
			save(notebookUri: vscode.Uri, notebook: INotebookContents): Thenable<INotebookContents>;
		}

		/**
		 * Interface defining the file format contents of a notebook, usually in a serializable
		 * format. This interface does not have any methods for manipulating or interacting
		 * with a notebook object.
		 *
		 */
		export interface INotebookContents {
			readonly cells: ICellContents[];
			readonly metadata: INotebookMetadata;
			readonly nbformat: number;
			readonly nbformat_minor: number;
		}

		export interface INotebookMetadata {
			kernelspec: IKernelInfo;
			language_info?: ILanguageInfo;
			tags?: string[];
		}

		export interface IKernelInfo {
			name: string;
			language?: string;
			display_name?: string;
		}

		export interface ILanguageInfo {
			name: string;
			version?: string;
			mimetype?: string;
			codemirror_mode?: string | ICodeMirrorMode;
		}

		export interface ICodeMirrorMode {
			name: string;
			version: string;
		}

		/**
		 * Interface defining the file format contents of a notebook cell, usually in a serializable
		 * format. This interface does not have any methods for manipulating or interacting
		 * with a cell object.
		 *
		 */
		export interface ICellContents {
			cell_type: CellType;
			source: string | string[];
			metadata?: {
				language?: string;
				tags?: string[];
				azdata_cell_guid?: string;
			};
			execution_count?: number;
			outputs?: ICellOutput[];
		}

		export type CellType = 'code' | 'markdown' | 'raw';

		export interface ICellOutput {
			output_type: OutputTypeName;
			metadata?: {
				azdata_chartOptions?: any;
			};
		}

		/**
		 * An alias for a stream type.
		 */
		export type StreamType = 'stdout' | 'stderr';

		/**
		 * A multiline string.
		 */
		export type MultilineString = string | string[];

		export interface IStreamResult extends ICellOutput {
			output_type: 'stream';
			/**
			 * Stream output field defining the stream name, for example stdout
			 */
			name: StreamType;
			/**
			 * Stream output field defining the multiline stream text
			 */
			text: MultilineString;
		}
		export interface IDisplayResult extends ICellOutput {
			/**
			 * Mime bundle expected to contain mime type -> contents mappings.
			 * This is dynamic and is controlled by kernels, so cannot be more specific
			 */
			data: { [key: string]: any };
			/**
			 * Optional metadata, also a mime bundle
			 */
			metadata?: {};
		}
		export interface IDisplayData extends IDisplayResult {
			output_type: 'display_data';
		}
		export interface IUpdateDisplayData extends IDisplayResult {
			output_type: 'update_display_data';
		}
		export interface IExecuteResult extends IDisplayResult {
			/**
			 * Type of cell output.
			 */
			output_type: 'execute_result';
			/**
			 * Number of times the cell was executed
			 */
			execution_count: number;
		}
		export interface IErrorResult extends ICellOutput {
			/**
			 * Type of cell output.
			 */
			output_type: 'error';
			/**
			 * Exception name
			 */
			ename: string;
			/**
			 * Exception value
			 */
			evalue: string;
			/**
			 * Stacktrace equivalent
			 */
			traceback?: string[];
		}

		export type OutputTypeName =
			| 'execute_result'
			| 'display_data'
			| 'stream'
			| 'error'
			| 'update_display_data';

		export type Output = IDisplayData | IUpdateDisplayData | IExecuteResult | IErrorResult | IStreamResult;

		//#endregion

		//#region Session APIs
		export interface SessionManager {
			/**
			 * Indicates whether the manager is ready.
			 */
			readonly isReady: boolean;

			/**
			 * A Thenable that is fulfilled when the manager is ready.
			 */
			readonly ready: Thenable<void>;

			readonly specs: IAllKernels | undefined;

			startNew(options: ISessionOptions): Thenable<ISession>;

			shutdown(id: string): Thenable<void>;
		}

		export interface ISession {
			/**
			 * Is change of kernels supported for this session?
			 */
			canChangeKernels: boolean;
			/*
			 * Unique id of the session.
			 */
			readonly id: string;

			/**
			 * The current path associated with the session.
			 */
			readonly path: string;

			/**
			 * The current name associated with the session.
			 */
			readonly name: string;

			/**
			 * The type of the session.
			 */
			readonly type: string;

			/**
			 * The status indicates if the kernel is healthy, dead, starting, etc.
			 */
			readonly status: KernelStatus;

			/**
			 * The kernel.
			 *
			 * #### Notes
			 * This is a read-only property, and can be altered by [changeKernel].
			 */
			readonly kernel: IKernel;

			/**
			 * Tracks whether the default kernel failed to load
			 * This could be for a reason such as the kernel name not being recognized as a valid kernel;
			 */
			defaultKernelLoaded?: boolean;

			changeKernel(kernelInfo: IKernelSpec): Thenable<IKernel>;

			configureKernel(kernelInfo: IKernelSpec): Thenable<void>;

			configureConnection(connection: IConnectionProfile): Thenable<void>;
		}

		export interface ISessionOptions {
			/**
			 * The path (not including name) to the session.
			 */
			path: string;
			/**
			 * The name of the session.
			 */
			name?: string;
			/**
			 * The type of the session.
			 */
			type?: string;
			/**
			 * The type of kernel (e.g. python3).
			 */
			kernelName?: string;
			/**
			 * The id of an existing kernel.
			 */
			kernelId?: string;
		}

		export interface IKernel {
			readonly id: string;
			readonly name: string;
			readonly supportsIntellisense: boolean;
			readonly requiresConnection?: boolean;
			/**
			 * Test whether the kernel is ready.
			 */
			readonly isReady: boolean;

			/**
			 * A Thenable that is fulfilled when the kernel is ready.
			 */
			readonly ready: Thenable<void>;

			/**
			 * The cached kernel info.
			 *
			 * #### Notes
			 * This value will be null until the kernel is ready.
			 */
			readonly info: IInfoReply | null;

			/**
			 * Gets the full specification for this kernel, which can be serialized to
			 * a noteobok file
			 */
			getSpec(): Thenable<IKernelSpec>;

			/**
			 * Send an `execute_request` message.
			 *
			 * @param content - The content of the request.
			 *
			 * @param disposeOnDone - Whether to dispose of the future when done.
			 *
			 * @returns A kernel future.
			 *
			 * #### Notes
			 * See [Messaging in
			 * Jupyter](https://jupyter-client.readthedocs.io/en/latest/messaging.html#execute).
			 *
			 * This method returns a kernel future, rather than a Thenable, since execution may
			 * have many response messages (for example, many iopub display messages).
			 *
			 * Future `onReply` is called with the `execute_reply` content when the
			 * shell reply is received and validated.
			 *
			 * **See also:** [[IExecuteReply]]
			 */
			requestExecute(content: IExecuteRequest, disposeOnDone?: boolean): IFuture;

			/**
			 * Send a `complete_request` message.
			 *
			 * @param content - The content of the request.
			 *
			 * @returns A Thenable that resolves with the response message.
			 *
			 * #### Notes
			 * See [Messaging in Jupyter](https://jupyter-client.readthedocs.io/en/latest/messaging.html#completion).
			 *
			 * Fulfills with the `complete_reply` content when the shell reply is
			 * received and validated.
			 */
			requestComplete(content: ICompleteRequest): Thenable<ICompleteReplyMsg>;

			/**
			 * Interrupt a kernel.
			 *
			 * #### Notes
			 * Uses the [Jupyter Notebook API](http://petstore.swagger.io/?url=https://raw.githubusercontent.com/jupyter/notebook/master/notebook/services/api/api.yaml#!/kernels).
			 *
			 * The promise is fulfilled on a valid response and rejected otherwise.
			 *
			 * It is assumed that the API call does not mutate the kernel id or name.
			 *
			 * The promise will be rejected if the kernel status is `Dead` or if the
			 * request fails or the response is invalid.
			 */
			interrupt(): Thenable<void>;
		}

		export interface IInfoReply {
			protocol_version: string;
			implementation: string;
			implementation_version: string;
			language_info: ILanguageInfo;
			banner: string;
			help_links: {
				text: string;
				url: string;
			}[];
		}

		/**
		 * The contents of a requestExecute message sent to the server.
		 */
		export interface IExecuteRequest extends IExecuteOptions {
			code: string | string[];
		}

		/**
		 * The options used to configure an execute request.
		 */
		export interface IExecuteOptions {
			/**
			 * Whether to execute the code as quietly as possible.
			 * The default is `false`.
			 */
			silent?: boolean;

			/**
			 * Whether to store history of the execution.
			 * The default `true` if silent is False.
			 * It is forced to  `false ` if silent is `true`.
			 */
			store_history?: boolean;

			/**
			 * A mapping of names to expressions to be evaluated in the
			 * kernel's interactive namespace.
			 */
			user_expressions?: {};

			/**
			 * Whether to allow stdin requests.
			 * The default is `true`.
			 */
			allow_stdin?: boolean;

			/**
			 * Whether to the abort execution queue on an error.
			 * The default is `false`.
			 */
			stop_on_error?: boolean;
		}

		/**
		 * The content of a `'complete_request'` message.
		 *
		 * See [Messaging in Jupyter](https://jupyter-client.readthedocs.io/en/latest/messaging.html#completion).
		 *
		 * **See also:** [[ICompleteReply]], [[IKernel.complete]]
		 */
		export interface ICompleteRequest {
			code: string;
			cursor_pos: number;
		}

		export interface ICompletionContent {
			matches: string[];
			cursor_start: number;
			cursor_end: number;
			metadata: any;
			status: 'ok' | 'error';
		}
		/**
		 * A `'complete_reply'` message on the `'stream'` channel.
		 *
		 * See [Messaging in Jupyter](https://jupyter-client.readthedocs.io/en/latest/messaging.html#completion).
		 *
		 * **See also:** [[ICompleteRequest]], [[IKernel.complete]]
		 */
		export interface ICompleteReplyMsg extends IShellMessage {
			content: ICompletionContent;
		}

		/**
		 * The valid Kernel status states.
		 */
		export type KernelStatus =
			| 'unknown'
			| 'starting'
			| 'reconnecting'
			| 'idle'
			| 'busy'
			| 'restarting'
			| 'dead'
			| 'connected';

		/**
		 * An arguments object for the kernel changed event.
		 */
		export interface IKernelChangedArgs {
			oldValue: IKernel | null;
			newValue: IKernel | null;
		}

		/// -------- JSON objects, and objects primarily intended not to have methods -----------
		export interface IAllKernels {
			defaultKernel: string;
			kernels: IKernelSpec[];
		}
		export interface IKernelSpec {
			name: string;
			language?: string;
			display_name?: string;
		}

		export interface MessageHandler<T extends IMessage> {
			handle(message: T): void | Thenable<void>;
		}

		/**
		 * A Future interface for responses from the kernel.
		 *
		 * When a message is sent to a kernel, a Future is created to handle any
		 * responses that may come from the kernel.
		 */
		export interface IFuture extends vscode.Disposable {
			/**
			 * The original outgoing message.
			 */
			readonly msg: IMessage;

			/**
			 * A Thenable that resolves when the future is done.
			 *
			 * #### Notes
			 * The future is done when there are no more responses expected from the
			 * kernel.
			 *
			 * The `done` Thenable resolves to the reply message if there is one,
			 * otherwise it resolves to `undefined`.
			 */
			readonly done: Thenable<IShellMessage | undefined>;

			/**
			 * Set the reply handler for the kernel future.
			 *
			 * #### Notes
			 * If the handler returns a Thenable, all kernel message processing pauses
			 * until the Thenable is resolved. If there is a reply message, the future
			 * `done` Thenable also resolves to the reply message after this handler has
			 * been called.
			 */
			setReplyHandler(handler: MessageHandler<IShellMessage>): void;

			/**
			 * Sets the stdin handler for the kernel future.
			 *
			 * #### Notes
			 * If the handler returns a Thenable, all kernel message processing pauses
			 * until the Thenable is resolved.
			 */
			setStdInHandler(handler: MessageHandler<IStdinMessage>): void;

			/**
			 * Sets the iopub handler for the kernel future.
			 *
			 * #### Notes
			 * If the handler returns a Thenable, all kernel message processing pauses
			 * until the Thenable is resolved.
			 */
			setIOPubHandler(handler: MessageHandler<IIOPubMessage>): void;

			/**
			 * Register hook for IOPub messages.
			 *
			 * @param hook - The callback invoked for an IOPub message.
			 *
			 * #### Notes
			 * The IOPub hook system allows you to preempt the handlers for IOPub
			 * messages handled by the future.
			 *
			 * The most recently registered hook is run first. A hook can return a
			 * boolean or a Thenable to a boolean, in which case all kernel message
			 * processing pauses until the Thenable is fulfilled. If a hook return value
			 * resolves to false, any later hooks will not run and the function will
			 * return a Thenable resolving to false. If a hook throws an error, the error
			 * is logged to the console and the next hook is run. If a hook is
			 * registered during the hook processing, it will not run until the next
			 * message. If a hook is removed during the hook processing, it will be
			 * deactivated immediately.
			 */
			registerMessageHook(
				hook: (msg: IIOPubMessage) => boolean | Thenable<boolean>
			): void;

			/**
			 * Remove a hook for IOPub messages.
			 *
			 * @param hook - The hook to remove.
			 *
			 * #### Notes
			 * If a hook is removed during the hook processing, it will be deactivated immediately.
			 */
			removeMessageHook(
				hook: (msg: IIOPubMessage) => boolean | Thenable<boolean>
			): void;

			/**
			 * Send an `input_reply` message.
			 */
			sendInputReply(content: IInputReply): void;
		}

		export interface IExecuteReplyMsg extends IShellMessage {
			content: IExecuteReply;
		}

		/**
		 * The content of an `execute-reply` message.
		 *
		 * See [Messaging in Jupyter](https://jupyter-client.readthedocs.io/en/latest/messaging.html#execution-results).
		 */
		export interface IExecuteReply {
			status: 'ok' | 'error' | 'abort';
			execution_count: number | null;
		}

		/**
		 * The valid channel names.
		 */
		export type Channel = 'shell' | 'iopub' | 'stdin' | 'execute_reply';

		/**
		 * Kernel message header content.
		 *
		 * See [Messaging in Jupyter](https://jupyter-client.readthedocs.io/en/latest/messaging.html#general-message-format).
		 *
		 * **See also:** [[IMessage]]
		 */
		export interface IHeader {
			username: string;
			version: string;
			session: string;
			msg_id: string;
			msg_type: string;
		}

		/**
		 * A kernel message
		 */
		export interface IMessage {
			type: Channel;
			header: IHeader;
			parent_header: IHeader | {};
			metadata: {};
			content: any;
		}

		/**
		 * A kernel message on the `'shell'` channel.
		 */
		export interface IShellMessage extends IMessage {
			channel: 'shell';
		}

		/**
		 * A kernel message on the `'iopub'` channel.
		 */
		export interface IIOPubMessage extends IMessage {
			channel: 'iopub';
		}

		/**
		 * A kernel message on the `'stdin'` channel.
		 */
		export interface IStdinMessage extends IMessage {
			channel: 'stdin';
			content: {
				prompt: string;
				password: boolean;
			};
		}

		/**
		 * The content of an `'input_reply'` message.
		 */
		export interface IInputReply {
			value: string;
		}

		export function registerNavigationProvider(provider: NavigationProvider): vscode.Disposable;

		export interface NavigationProvider {
			readonly providerId: string;
			getNavigation(notebookUri: vscode.Uri): Thenable<NavigationResult>;
		}

		export interface NavigationResult {
			hasNavigation: boolean;
			previous?: vscode.Uri;
			next?: vscode.Uri;
		}

		//#endregion
	}
}<|MERGE_RESOLUTION|>--- conflicted
+++ resolved
@@ -296,20 +296,12 @@
 	export interface NodeInfo {
 		nodePath: string;
 		nodeType: string;
-<<<<<<< HEAD
 		nodeSubType?: string;
-=======
-		nodeSubType: string;
->>>>>>> a3121c0b
 		nodeStatus?: string;
 		label: string;
 		isLeaf: boolean;
 		metadata?: ObjectMetadata;
-<<<<<<< HEAD
 		errorMessage?: string;
-=======
-		errorMessage: string;
->>>>>>> a3121c0b
 		/**
 		 * Optional iconType for the object in the tree. Currently this only supports
 		 * an icon name or SqlThemeIcon name, rather than a path to an icon.
