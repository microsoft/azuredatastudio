--- conflicted
+++ resolved
@@ -3113,13 +3113,10 @@
 
 	}
 
-<<<<<<< HEAD
 	export interface GroupContainerProperties {
 		collapsed: boolean;
 	}
 
-=======
->>>>>>> f1cdfb76
 	export interface LinkArea {
 		text: string;
 		url: string;
