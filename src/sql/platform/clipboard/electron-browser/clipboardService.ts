/*---------------------------------------------------------------------------------------------
 *  Copyright (c) Microsoft Corporation. All rights reserved.
 *  Licensed under the Source EULA. See License.txt in the project root for license information.
 *--------------------------------------------------------------------------------------------*/

import { INotificationService } from 'vs/platform/notification/common/notification';
import { IClipboardService as vsIClipboardService } from 'vs/platform/clipboard/common/clipboardService';
import { BrowserClipboardService } from 'sql/platform/clipboard/browser/clipboardService';
import { clipboard, nativeImage } from 'electron';

<<<<<<< HEAD
export class ClipboardService implements IClipboardService {
	_serviceBrand: undefined;
=======
export class ClipboardService extends BrowserClipboardService {
	_serviceBrand: any;
>>>>>>> 86df538d

	constructor(
		@vsIClipboardService _vsClipboardService: vsIClipboardService,
		@INotificationService _notificationService: INotificationService
	) {
		super(_vsClipboardService, _notificationService);
	}

	/**
	 * Writes the input image as a dataurl to the clipbaord
	 */
	async writeImageDataUrl(data: string): Promise<void> {
		let image = nativeImage.createFromDataURL(data);
		return clipboard.writeImage(image);
	}
}<|MERGE_RESOLUTION|>--- conflicted
+++ resolved
@@ -8,13 +8,8 @@
 import { BrowserClipboardService } from 'sql/platform/clipboard/browser/clipboardService';
 import { clipboard, nativeImage } from 'electron';
 
-<<<<<<< HEAD
-export class ClipboardService implements IClipboardService {
+export class ClipboardService extends BrowserClipboardService {
 	_serviceBrand: undefined;
-=======
-export class ClipboardService extends BrowserClipboardService {
-	_serviceBrand: any;
->>>>>>> 86df538d
 
 	constructor(
 		@vsIClipboardService _vsClipboardService: vsIClipboardService,
