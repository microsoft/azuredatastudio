/*---------------------------------------------------------------------------------------------
 *  Copyright (c) Microsoft Corporation. All rights reserved.
 *  Licensed under the Source EULA. See License.txt in the project root for license information.
 *--------------------------------------------------------------------------------------------*/

import { localize } from 'vs/nls';

// constants
export const sqlConfigSectionName = 'sql';
export const outputChannelName = 'MSSQL';

/* Memento constants */
export const capabilitiesOptions = 'OPTIONS_METADATA';

export const mssqlProviderName = 'MSSQL';
export const anyProviderName = '*';
export const connectionProviderContextKey = 'connectionProvider';

export const applicationName = 'azdata';

export const defaultEngine = 'defaultEngine';

export const passwordChars = '***************';

/* authentication types */
export const sqlLogin = 'SqlLogin';
export const integrated = 'Integrated';
export const azureMFA = 'AzureMFA';

<<<<<<< HEAD
export const UNSAVED_GROUP_ID = 'unsaved';
=======
/* CMS constants */
export const cmsProviderName = 'MSSQL-CMS';
export const cmsProviderDisplayName = localize('constants.cmsProviderDisplayName', 'Microsoft SQL Server (CMS)');
>>>>>>> 56342af1
<|MERGE_RESOLUTION|>--- conflicted
+++ resolved
@@ -27,10 +27,8 @@
 export const integrated = 'Integrated';
 export const azureMFA = 'AzureMFA';
 
-<<<<<<< HEAD
-export const UNSAVED_GROUP_ID = 'unsaved';
-=======
 /* CMS constants */
 export const cmsProviderName = 'MSSQL-CMS';
 export const cmsProviderDisplayName = localize('constants.cmsProviderDisplayName', 'Microsoft SQL Server (CMS)');
->>>>>>> 56342af1
+
+export const UNSAVED_GROUP_ID = 'unsaved';