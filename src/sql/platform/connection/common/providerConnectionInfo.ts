/*---------------------------------------------------------------------------------------------
 *  Copyright (c) Microsoft Corporation. All rights reserved.
 *  Licensed under the Source EULA. See License.txt in the project root for license information.
 *--------------------------------------------------------------------------------------------*/

import { isString } from 'vs/base/common/types';

import * as azdata from 'azdata';
import * as Constants from 'sql/platform/connection/common/constants';
import { ICapabilitiesService, ConnectionProviderProperties } from 'sql/platform/capabilities/common/capabilitiesService';
import { ConnectionOptionSpecialType } from 'sql/platform/connection/common/interfaces';
import { localize } from 'vs/nls';

type SettableProperty = 'serverName' | 'authenticationType' | 'databaseName' | 'password' | 'connectionName' | 'userName';

export class ProviderConnectionInfo implements azdata.ConnectionInfo {

	options: { [name: string]: any } = {};

	private _providerName?: string;
	public static readonly ProviderPropertyName = 'providerName';

	public constructor(
		protected capabilitiesService: ICapabilitiesService,
		model: string | azdata.IConnectionProfile | azdata.connection.ConnectionProfile | undefined
	) {
		// we can't really do a whole lot if we don't have a provider
		if (model) {
			this.providerName = isString(model) ? model : 'providerName' in model ? model.providerName : model.providerId;

			if (!isString(model)) {
				if (model.options && this.serverCapabilities) {
					this.serverCapabilities.connectionOptions.forEach(option => {
						let value = model.options[option.name];
						this.options[option.name] = value;
					});
				}

				this.updateSpecialValueType('serverName', model);
				this.updateSpecialValueType('authenticationType', model);
				this.updateSpecialValueType('databaseName', model);
				this.updateSpecialValueType('password', model);
				this.updateSpecialValueType('userName', model);
				this.updateSpecialValueType('connectionName', model);
			}
		}
	}


	/**
	 * Updates one of the special value types (serverName, authenticationType, etc.) if this doesn't already
	 * have a value in the options map.
	 *
	 * This handles the case where someone hasn't passed in a valid property bag, but doesn't cause errors when
	 */
	private updateSpecialValueType(typeName: SettableProperty, model: azdata.IConnectionProfile | azdata.connection.ConnectionProfile): void {
		if (!this[typeName]) {
			this[typeName] = model[typeName]!;
		}
	}

	public get providerName(): string {
		return this._providerName!; // this needs to be rewritten at some point
	}

	public set providerName(name: string) {
		this._providerName = name;
	}

	public clone(): ProviderConnectionInfo {
		let instance = new ProviderConnectionInfo(this.capabilitiesService, this.providerName);
		instance.options = Object.assign({}, this.options);
		return instance;
	}

	public get serverCapabilities(): ConnectionProviderProperties | undefined {
		return this.capabilitiesService?.getCapabilities(this.providerName)?.connection;
	}

	public get connectionName(): string {
		return this.getSpecialTypeOptionValue(ConnectionOptionSpecialType.connectionName)!;
	}

	public get serverName(): string {
		return this.getSpecialTypeOptionValue(ConnectionOptionSpecialType.serverName)!;
	}

	public get databaseName(): string {
		return this.getSpecialTypeOptionValue(ConnectionOptionSpecialType.databaseName)!;
	}

	public get userName(): string {
		return this.getSpecialTypeOptionValue(ConnectionOptionSpecialType.userName)!;
	}

	public get password(): string {
		return this.getSpecialTypeOptionValue(ConnectionOptionSpecialType.password)!;
	}

	public get authenticationType(): string {
		return this.getSpecialTypeOptionValue(ConnectionOptionSpecialType.authType)!;
	}

	public set connectionName(value: string) {
		this.setSpecialTypeOptionName(ConnectionOptionSpecialType.connectionName, value);
	}

	public set serverName(value: string) {
		this.setSpecialTypeOptionName(ConnectionOptionSpecialType.serverName, value);
	}

	public set databaseName(value: string) {
		this.setSpecialTypeOptionName(ConnectionOptionSpecialType.databaseName, value);
	}

	public set userName(value: string) {
		this.setSpecialTypeOptionName(ConnectionOptionSpecialType.userName, value);
	}

	public set password(value: string) {
		this.setSpecialTypeOptionName(ConnectionOptionSpecialType.password, value);
	}

	public set authenticationType(value: string) {
		this.setSpecialTypeOptionName(ConnectionOptionSpecialType.authType, value);
	}

	public getOptionValue(name: string): any {
		return this.options[name];
	}

	public setOptionValue(name: string, value: any): void {
		//TODO: validate
		this.options[name] = value;
	}

	public getServerInfo() {
		let title = '';
		if (this.serverCapabilities) {
			title = this.serverName;
			// Only show database name if the provider supports it.
			if (this.serverCapabilities.connectionOptions?.find(option => option.specialValueType === ConnectionOptionSpecialType.databaseName)) {
				title += `, ${this.databaseName || '<default>'}`;
			}
			title += ` (${this.userName || this.authenticationType})`;
		}
		return title;
	}

	/**
	 * Returns the title of the connection
	 */
	public get title(): string {
		let label = '';

		if (this.serverCapabilities) {
			if (this.connectionName) {
				label = this.connectionName;
			} else {
				label = this.getServerInfo();
			}
		}
		// The provider capabilities are registered at the same time at load time, we can assume all providers are registered as long as the collection is not empty.
		else if (this.hasLoaded()) {
			return localize('connection.unsupported', "Unsupported connection");
		} else {
			return localize('loading', "Loading...");
		}
		return label;
	}

	public hasLoaded(): boolean {
		return Object.keys(this.capabilitiesService.providers).length > 0;
	}

	public get serverInfo(): string {
		let value = this.getServerInfo();
		if (this.serverCapabilities?.useFullOptions) {
			value += this.getNonDefaultOptionsString();
		}
		return value;
	}

	public isPasswordRequired(): boolean {
		// if there is no provider capabilities metadata assume a password is not required
		if (!this.serverCapabilities) {
			return false;
		}

		let optionMetadata = this.serverCapabilities.connectionOptions.find(
			option => option.specialValueType === ConnectionOptionSpecialType.password)!; // i guess we are going to assume there is a password field
		let isPasswordRequired = optionMetadata.isRequired;
		if (this.providerName === Constants.mssqlProviderName) {
			isPasswordRequired = this.authenticationType === Constants.AuthenticationType.SqlLogin && optionMetadata.isRequired;
		}
		return isPasswordRequired;
	}

	private getSpecialTypeOptionValue(type: string): string | undefined {
		let name = this.getSpecialTypeOptionName(type);
		if (name) {
			return this.options[name];
		}
		return undefined;
	}

	/**
	 * Returns a key derived the connections options (providerName, authenticationType, serverName, databaseName, userName, groupid)
	 * and all the other properties (except empty ones) if useFullOptions is enabled for the provider.
	 * This key uniquely identifies a connection in a group
	 * Example (original format): "providerName:MSSQL|authenticationType:|databaseName:database|serverName:server3|userName:user|group:testid"
	 * Example (new format): "providerName:MSSQL|databaseName:database|serverName:server3|userName:user|groupId:testid"
	 * @param getOriginalOptions will return the original URI format regardless if useFullOptions was set or not. (used for retrieving passwords)
	 */
	public getOptionsKey(getOriginalOptions?: boolean): string {
		let idNames = this.getOptionKeyIdNames(getOriginalOptions);
		idNames = idNames.filter(x => x !== undefined);

		//Sort to make sure using names in the same order every time otherwise the ids would be different
		idNames.sort();

		let idValues: string[] = [];
		for (let index = 0; index < idNames.length; index++) {
			let value = this.options[idNames[index]!];
			value = value ? value : '';
			// We can add the value if:
			// 1. It is non empty and we support all options.
			// 2. It is one of the original core properties and we want only core options.
			// 3. We don't support all options even if we want it, so we must only have the core options.
			// 4. It is authenticationType which is a core property that must be part of the option string no matter what.
			let addValue = value && !getOriginalOptions || getOriginalOptions || (this.serverCapabilities && !this.serverCapabilities.useFullOptions) || idNames[index] === 'authenticationType'
			if (addValue) {
				idValues.push(`${idNames[index]}${ProviderConnectionInfo.nameValueSeparator}${value}`);
			}
		}

		return ProviderConnectionInfo.ProviderPropertyName + ProviderConnectionInfo.nameValueSeparator +
			this.providerName + ProviderConnectionInfo.idSeparator + idValues.join(ProviderConnectionInfo.idSeparator);
	}

	/**
	 * @returns Array of option key names
	 */
	public getOptionKeyIdNames(getOriginalOptions?: boolean): string[] {
		let useFullOptions = false;
		let idNames = [];
		if (this.serverCapabilities) {
			useFullOptions = this.serverCapabilities.useFullOptions;
			idNames = this.serverCapabilities.connectionOptions.map(o => {
				// All options enabled, use every property besides password.
				let newProperty = useFullOptions && o.specialValueType !== ConnectionOptionSpecialType.password && !getOriginalOptions;
				// Fallback to original base IsIdentity properties otherwise.
				let originalProperty = (o.specialValueType || o.isIdentity) && o.specialValueType !== ConnectionOptionSpecialType.password
					&& o.specialValueType !== ConnectionOptionSpecialType.connectionName;
				if (newProperty || originalProperty) {
					return o.name;
				} else {
					return undefined;
				}
			});
		} else {
			// This should never happen but just incase the serverCapabilities was not ready at this time
			idNames = ['authenticationType', 'database', 'server', 'user'];
		}
<<<<<<< HEAD

		idNames = idNames.filter(x => x !== undefined);

		//Sort to make sure using names in the same order every time otherwise the ids would be different
		idNames.sort();

		let idValues: string[] = [];
		for (let index = 0; index < idNames.length; index++) {
			let value = this.options[idNames[index]!];
			// If we're using the new URI format, we do not include any values that are empty or are default.
			let isFullOptions = useFullOptions && !getOriginalOptions;
			if (isFullOptions) {
				let finalValue = undefined;
				let options = this.serverCapabilities.connectionOptions.filter(value => value.name === idNames[index]!);
				if (options.length > 0 && value) {
					finalValue = value !== options[0].defaultValue ? value : undefined;
					if (options[0].specialValueType === 'appName' && this.providerName === Constants.mssqlProviderName) {
						finalValue = (value as string).startsWith('azdata') ? undefined : finalValue
					}
				}
				value = finalValue;
			}
			else {
				value = value ? value : '';
			}
			if ((isFullOptions && value !== undefined) || !isFullOptions) {
				idValues.push(`${idNames[index]}${ProviderConnectionInfo.nameValueSeparator}${value}`);
			}
		}

		return ProviderConnectionInfo.ProviderPropertyName + ProviderConnectionInfo.nameValueSeparator +
			this.providerName + ProviderConnectionInfo.idSeparator + idValues.join(ProviderConnectionInfo.idSeparator);
=======
		return idNames;
>>>>>>> c8a31283
	}

	/**
	 * Returns a more readable version of the options key intended for display areas, replaces the regular separators with display separators
	 * @param optionsKey options key in the original format.
	 */
	public static getDisplayOptionsKey(optionsKey: string) {
		let ids: string[] = optionsKey.split(ProviderConnectionInfo.idSeparator);
		ids = ids.map(id => {
			let result = '';
			let idParts = id.split(ProviderConnectionInfo.nameValueSeparator);
			// Filter out group name for display purposes as well as empty values.
			if (idParts[0] !== 'group' && idParts[1] !== '') {
				result = idParts[0] + ProviderConnectionInfo.displayNameValueSeparator;
				if (idParts.length >= 2) {
					result += idParts.slice(1).join(ProviderConnectionInfo.nameValueSeparator);
				}
			}
			return result;
		});
		ids = ids.filter(id => id !== '');
		return ids.join(ProviderConnectionInfo.displayIdSeparator);
	}

	public static getProviderFromOptionsKey(optionsKey: string) {
		let providerId: string = '';
		if (optionsKey) {
			let ids: string[] = optionsKey.split(ProviderConnectionInfo.idSeparator);
			ids.forEach(id => {
				let idParts = id.split(ProviderConnectionInfo.nameValueSeparator);
				if (idParts.length >= 2 && idParts[0] === ProviderConnectionInfo.ProviderPropertyName) {
					providerId = idParts[1];
				}
			});
		}
		return providerId;
	}

	public getSpecialTypeOptionName(type: string): string | undefined {
		if (this.serverCapabilities) {
			let optionMetadata = this.serverCapabilities.connectionOptions.find(o => o.specialValueType === type);
			return !!optionMetadata ? optionMetadata.name : undefined;
		} else {
			return type.toString();
		}
	}

	public setSpecialTypeOptionName(type: string, value: string): void {
		let name = this.getSpecialTypeOptionName(type);
		if (!!name) {
			this.options[name] = value;
		}
	}

	public get authenticationTypeDisplayName(): string {
		let optionMetadata = this.serverCapabilities ? this.serverCapabilities.connectionOptions.find(o => o.specialValueType === ConnectionOptionSpecialType.authType) : undefined;
		let authType = this.authenticationType;
		let displayName: string = authType;

		if (optionMetadata && optionMetadata.categoryValues) {
			optionMetadata.categoryValues.forEach(element => {
				if (element.name === authType) {
					displayName = element.displayName;
				}
			});
		}
		return displayName;
	}

	public getProviderOptions(): azdata.ConnectionOption[] | undefined {
		return this.serverCapabilities?.connectionOptions;
	}

	public static get idSeparator(): string {
		return '|';
	}

	public static get nameValueSeparator(): string {
		return ':';
	}

	public static get displayIdSeparator(): string {
		return '; ';
	}

	public static get displayNameValueSeparator(): string {
		return '=';
	}


	/**
	 * Get all non specialValueType (or if distinct connections share same connection name, everything but connectionName and password).
	 * Also allows for getting the non default options for this profile. (this function is used for changing the title).
	 * @param needSpecial include all the special options key besides connection name or password in case we have multiple
	 * distinct connections sharing the same connection name (for connection trees mainly).
	 * @param getNonDefault get only the non default options (for individual connections) to be used for identfying different properties
	 * among connections sharing the same title.
	 */
	public getConnectionOptionsList(needSpecial: boolean, getNonDefault: boolean): azdata.ConnectionOption[] {
		let connectionOptions: azdata.ConnectionOption[] = [];

		if (this.serverCapabilities) {
			this.serverCapabilities.connectionOptions.forEach(element => {
				if (((!needSpecial && element.specialValueType !== ConnectionOptionSpecialType.serverName &&
					element.specialValueType !== ConnectionOptionSpecialType.databaseName &&
					element.specialValueType !== ConnectionOptionSpecialType.authType &&
					element.specialValueType !== ConnectionOptionSpecialType.userName) || needSpecial) &&
					element.specialValueType !== ConnectionOptionSpecialType.connectionName &&
					element.specialValueType !== ConnectionOptionSpecialType.password) {
					if (getNonDefault) {
						let value = this.getOptionValue(element.name);
						if (value && value !== element.defaultValue) {
							connectionOptions.push(element);
						}
					}
					else {
						connectionOptions.push(element);
					}
				}
			});
		}
		//Need to sort for consistency.
		connectionOptions.sort();
		return connectionOptions;
	}

	/**
	 * Append all non default options to tooltip string if useFullOptions is enabled.
	 */
	public getNonDefaultOptionsString(): string {
		let parts: string = "";
		let nonDefaultOptions = this.getConnectionOptionsList(false, true);
		nonDefaultOptions.forEach(element => {
			let value = this.getOptionValue(element.name);
			if (parts.length === 0) {
				parts = " (";
			}
			let addValue = element.name + ProviderConnectionInfo.displayNameValueSeparator + `${value}`;
			parts += parts === " (" ? addValue : (ProviderConnectionInfo.displayIdSeparator + addValue);
		});
		if (parts.length > 0) {
			parts += ")";
		}

		return parts;

	}
}<|MERGE_RESOLUTION|>--- conflicted
+++ resolved
@@ -222,14 +222,30 @@
 		let idValues: string[] = [];
 		for (let index = 0; index < idNames.length; index++) {
 			let value = this.options[idNames[index]!];
-			value = value ? value : '';
-			// We can add the value if:
-			// 1. It is non empty and we support all options.
-			// 2. It is one of the original core properties and we want only core options.
-			// 3. We don't support all options even if we want it, so we must only have the core options.
-			// 4. It is authenticationType which is a core property that must be part of the option string no matter what.
-			let addValue = value && !getOriginalOptions || getOriginalOptions || (this.serverCapabilities && !this.serverCapabilities.useFullOptions) || idNames[index] === 'authenticationType'
-			if (addValue) {
+
+			// If we're using the new URI format, we do not include any values that are empty or are default.
+			let useFullOptions = (this.serverCapabilities && !this.serverCapabilities.useFullOptions)
+			let isFullOptions = useFullOptions && !getOriginalOptions;
+
+			if (isFullOptions) {
+				let finalValue = undefined;
+				let options = this.serverCapabilities.connectionOptions.filter(value => value.name === idNames[index]!);
+				if (options.length > 0 && value) {
+					finalValue = value !== options[0].defaultValue ? value : undefined;
+					if (options[0].specialValueType === 'appName' && this.providerName === Constants.mssqlProviderName) {
+						finalValue = (value as string).startsWith('azdata') ? undefined : finalValue
+					}
+					else if (options[0].specialValueType === 'authType' && finalValue === undefined) {
+						// Include auth type as it is a required part of the option key.
+						finalValue = '';
+					}
+				}
+				value = finalValue;
+			}
+			else {
+				value = value ? value : '';
+			}
+			if ((isFullOptions && value !== undefined) || !isFullOptions) {
 				idValues.push(`${idNames[index]}${ProviderConnectionInfo.nameValueSeparator}${value}`);
 			}
 		}
@@ -262,42 +278,7 @@
 			// This should never happen but just incase the serverCapabilities was not ready at this time
 			idNames = ['authenticationType', 'database', 'server', 'user'];
 		}
-<<<<<<< HEAD
-
-		idNames = idNames.filter(x => x !== undefined);
-
-		//Sort to make sure using names in the same order every time otherwise the ids would be different
-		idNames.sort();
-
-		let idValues: string[] = [];
-		for (let index = 0; index < idNames.length; index++) {
-			let value = this.options[idNames[index]!];
-			// If we're using the new URI format, we do not include any values that are empty or are default.
-			let isFullOptions = useFullOptions && !getOriginalOptions;
-			if (isFullOptions) {
-				let finalValue = undefined;
-				let options = this.serverCapabilities.connectionOptions.filter(value => value.name === idNames[index]!);
-				if (options.length > 0 && value) {
-					finalValue = value !== options[0].defaultValue ? value : undefined;
-					if (options[0].specialValueType === 'appName' && this.providerName === Constants.mssqlProviderName) {
-						finalValue = (value as string).startsWith('azdata') ? undefined : finalValue
-					}
-				}
-				value = finalValue;
-			}
-			else {
-				value = value ? value : '';
-			}
-			if ((isFullOptions && value !== undefined) || !isFullOptions) {
-				idValues.push(`${idNames[index]}${ProviderConnectionInfo.nameValueSeparator}${value}`);
-			}
-		}
-
-		return ProviderConnectionInfo.ProviderPropertyName + ProviderConnectionInfo.nameValueSeparator +
-			this.providerName + ProviderConnectionInfo.idSeparator + idValues.join(ProviderConnectionInfo.idSeparator);
-=======
 		return idNames;
->>>>>>> c8a31283
 	}
 
 	/**
