/*---------------------------------------------------------------------------------------------
 *  Copyright (c) Microsoft Corporation. All rights reserved.
 *  Licensed under the Source EULA. See License.txt in the project root for license information.
 *--------------------------------------------------------------------------------------------*/

import { IDisposable } from 'vs/base/common/lifecycle';

export interface IComponentEventArgs {
	eventType: ComponentEventType;
	args: any;
	componentId?: string;
}

export enum ComponentEventType {
	PropertiesChanged,
	onDidChange,
	onDidClick,
	validityChanged,
	onMessage,
	onSelectedRowChanged,
	onComponentCreated,
	onCellAction,
	onEnterKeyPressed
}

/**
 * Defines a component and can be used to map from the model-backed version of the
 * world to the frontend UI;
 *
 * @export
 */
export interface IComponentDescriptor {
	/**
	 * The type of this component. Used to map to the correct angular selector
	 * when loading the component
	 */
	type: string;
	/**
	 * A unique ID for this component
	 */
	id: string;
}

export interface IModelStore {
	/**
	 * Creates and saves the reference of a component descriptor.
	 * This can be used during creation of a component later
	 */
	createComponentDescriptor(type: string, createComponentDescriptor: string): IComponentDescriptor;
	/**
	 * gets the descriptor for a previously created component ID
	 */
	getComponentDescriptor(componentId: string): IComponentDescriptor;
	registerComponent(component: IComponent): void;
	unregisterComponent(component: IComponent): void;
	getComponent(componentId: string): IComponent;
	/**
	 * Runs on a component immediately if the component exists, or runs on
	 * registration of the component otherwise
	 *
	 * @param componentId unique identifier of the component
	 * @param action some action to perform
	 */
	eventuallyRunOnComponent<T>(componentId: string, action: (component: IComponent) => T): Promise<T>;
	/**
	 * Register a callback that will validate components when given a component ID
	 */
	registerValidationCallback(callback: (componentId: string) => Thenable<boolean>): void;
	/**
	 * Run all validations for the given component and return the new validation value
	 */
	validate(component: IComponent): Thenable<boolean>;
}

/**
 * An instance of a model-backed component. This will be a UI element
 *
 * @export
 */
export interface IComponent extends IDisposable {
	descriptor: IComponentDescriptor;
	modelStore: IModelStore;
	layout(): void;
	registerEventHandler(handler: (event: IComponentEventArgs) => void): IDisposable;
	clearContainer?: () => void;
	addToContainer?: (componentDescriptor: IComponentDescriptor, config: any, index?: number) => void;
	removeFromContainer?: (componentDescriptor: IComponentDescriptor) => void;
	setLayout?: (layout: any) => void;
	getHtml: () => any;
	setProperties?: (properties: { [key: string]: any; }) => void;
	enabled: boolean;
	readonly valid?: boolean;
	validate(): Thenable<boolean>;
	setDataProvider(handle: number, componentId: string, context: any): void;
	refreshDataProvider(item: any): void;
	focus(): void;
}

export enum ModelComponentTypes {
	NavContainer,
	DivContainer,
	FlexContainer,
	SplitViewContainer,
	Card,
	InputBox,
	DropDown,
	DeclarativeTable,
	ListBox,
	Button,
	CheckBox,
	RadioButton,
	WebView,
	Text,
	Table,
	DashboardWidget,
	DashboardWebview,
	Form,
	Group,
	Toolbar,
	LoadingComponent,
	TreeComponent,
	FileBrowserTree,
	Editor,
	DiffEditor,
	Dom,
	Hyperlink,
	Image,
	RadioCardGroup,
<<<<<<< HEAD
	TabbedPanel
=======
	Separator
>>>>>>> 80ed6131
}<|MERGE_RESOLUTION|>--- conflicted
+++ resolved
@@ -126,9 +126,6 @@
 	Hyperlink,
 	Image,
 	RadioCardGroup,
-<<<<<<< HEAD
-	TabbedPanel
-=======
+	TabbedPanel,
 	Separator
->>>>>>> 80ed6131
 }