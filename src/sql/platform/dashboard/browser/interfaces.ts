/*---------------------------------------------------------------------------------------------
 *  Copyright (c) Microsoft Corporation. All rights reserved.
 *  Licensed under the Source EULA. See License.txt in the project root for license information.
 *--------------------------------------------------------------------------------------------*/

import { IDisposable } from 'vs/base/common/lifecycle';

export interface IComponentEventArgs {
	eventType: ComponentEventType;
	args: any;
	componentId?: string;
}

export enum ComponentEventType {
	PropertiesChanged,
	onDidChange,
	onDidClick,
	validityChanged,
	onMessage,
	onSelectedRowChanged,
	onComponentCreated,
	onCellAction,
	onEnterKeyPressed,
	onInput,
	onComponentLoaded,
	onChildClick
}

/**
 * Actions that can be handled by ModelView components
 */
export enum ModelViewAction {
	SelectTab = 'selectTab',
	AppendData = 'appendData',
	Filter = 'filter',
	SetActiveCell = 'setActiveCell'
}

/**
 * Defines a component and can be used to map from the model-backed version of the
 * world to the frontend UI;
 *
 * @export
 */
export interface IComponentDescriptor {
	/**
	 * The type of this component. Used to map to the correct angular selector
	 * when loading the component
	 */
	type: string;
	/**
	 * A unique ID for this component
	 */
	id: string;
}

export interface IModelStore {
	/**
	 * Creates and saves the reference of a component descriptor.
	 * This can be used during creation of a component later
	 */
	createComponentDescriptor(type: string, createComponentDescriptor: string): IComponentDescriptor;
	/**
	 * gets the descriptor for a previously created component ID
	 */
	getComponentDescriptor(componentId: string): IComponentDescriptor;
	registerComponent(component: IComponent): void;
	unregisterComponent(component: IComponent): void;
	getComponent(componentId: string): IComponent | undefined;
	/**
	 * Runs on a component immediately if the component exists, or runs on
	 * registration of the component otherwise
	 *
	 * @param componentId unique identifier of the component
	 * @param action some action to perform
	 */
	eventuallyRunOnComponent<T>(componentId: string, action: (component: IComponent) => T, initial: boolean): void;
	/**
	 * Register a callback that will validate components when given a component ID
	 */
	registerValidationCallback(callback: (componentId: string) => Thenable<boolean>): void;
	/**
	 * Run all validations for the given component and return the new validation value
	 */
	validate(component: IComponent): Promise<boolean>;
}

/**
 * An instance of a model-backed component. This will be a UI element
 *
 * @export
 */
export interface IComponent extends IDisposable {
	descriptor: IComponentDescriptor;
	modelStore: IModelStore;
	layout(): void;
	registerEventHandler(handler: (event: IComponentEventArgs) => void): IDisposable;
	clearContainer?: () => void;
	/**
	 * Called when child components are added to this component
	 * @param items The list of items to add. Each item consists of a descriptor for identifying the component,
	 * the config defined and an optional index to insert it at
	 */
	addToContainer?: (items: { componentDescriptor: IComponentDescriptor, config: any, index?: number }[]) => void;
	removeFromContainer?: (componentDescriptor: IComponentDescriptor) => void;
	setLayout?: (layout: any) => void;
	setItemLayout?: (componentDescriptor: IComponentDescriptor, config: any) => void;
	getHtml: () => any;
	setProperties?: (properties: { [key: string]: any; }) => void;
	enabled: boolean;
	readonly valid?: boolean;
	validate(): Promise<boolean>;
	setDataProvider(handle: number, componentId: string, context: any): void;
	refreshDataProvider(item: any): void;
	focus(): void;
	doAction(action: string, ...args: any[]): void;
}

export enum ModelComponentTypes {
	NavContainer,
	DivContainer,
	FlexContainer,
	SplitViewContainer,
	Card,
	InputBox,
	DropDown,
	DeclarativeTable,
	ListBox,
	Button,
	CheckBox,
	RadioButton,
	WebView,
	Text,
	Table,
	DashboardWidget,
	DashboardWebview,
	Form,
	Group,
	Toolbar,
	LoadingComponent,
	TreeComponent,
	FileBrowserTree,
	Editor,
	DiffEditor,
	Hyperlink,
	Image,
	RadioCardGroup,
	ListView,
	TabbedPanel,
	Separator,
	PropertiesContainer,
	InfoBox,
	Slider,
<<<<<<< HEAD
	Chart
=======
	ExecutionPlan
>>>>>>> e13b7c18
}<|MERGE_RESOLUTION|>--- conflicted
+++ resolved
@@ -151,9 +151,6 @@
 	PropertiesContainer,
 	InfoBox,
 	Slider,
-<<<<<<< HEAD
+	ExecutionPlan,
 	Chart
-=======
-	ExecutionPlan
->>>>>>> e13b7c18
 }