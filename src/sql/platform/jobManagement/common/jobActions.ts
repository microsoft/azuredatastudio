/*---------------------------------------------------------------------------------------------
 *  Copyright (c) Microsoft Corporation. All rights reserved.
 *  Licensed under the Source EULA. See License.txt in the project root for license information.
 *--------------------------------------------------------------------------------------------*/

import { Action } from 'vs/base/common/actions';
import * as nls from 'vs/nls';
import * as azdata from 'azdata';
import { INotificationService } from 'vs/platform/notification/common/notification';
import Severity from 'vs/base/common/severity';
import { JobHistoryComponent } from 'sql/parts/jobManagement/views/jobHistory.component';
import { IJobManagementService } from '../common/interfaces';
import { ICommandService } from 'vs/platform/commands/common/commands';
import { JobsViewComponent } from 'sql/parts/jobManagement/views/jobsView.component';
import { AlertsViewComponent } from 'sql/parts/jobManagement/views/alertsView.component';
import { OperatorsViewComponent } from 'sql/parts/jobManagement/views/operatorsView.component';
import { ProxiesViewComponent } from 'sql/parts/jobManagement/views/proxiesView.component';
import { IInstantiationService } from 'vs/platform/instantiation/common/instantiation';
import { ITelemetryService } from 'vs/platform/telemetry/common/telemetry';
import * as TelemetryKeys from 'sql/common/telemetryKeys';
import { IErrorMessageService } from 'sql/platform/errorMessage/common/errorMessageService';

export const successLabel: string = nls.localize('jobaction.successLabel', 'Success');
export const errorLabel: string = nls.localize('jobaction.faillabel', 'Error');

export enum JobActions {
	Run = 'run',
	Stop = 'stop'
}

export class IJobActionInfo {
	ownerUri: string;
	targetObject: any;
	jobHistoryComponent?: JobHistoryComponent;
	jobViewComponent?: JobsViewComponent;
}

// Job actions

export class JobsRefreshAction extends Action {
	public static ID = 'jobaction.refresh';
	public static LABEL = nls.localize('jobaction.refresh', "Refresh");

	constructor(
	) {
		super(JobsRefreshAction.ID, JobsRefreshAction.LABEL, 'refreshIcon');
	}

	public run(context: IJobActionInfo): Promise<boolean> {
		return new Promise<boolean>((resolve, reject) => {
			if (context) {
				context.jobHistoryComponent.refreshJobs();
				resolve(true);
			} else {
				reject(false);
			}
		});
	}
}

export class NewJobAction extends Action {
	public static ID = 'jobaction.newJob';
	public static LABEL = nls.localize('jobaction.newJob', "New Job");

	constructor(
	) {
		super(NewJobAction.ID, NewJobAction.LABEL, 'newStepIcon');
	}

	public run(context: JobsViewComponent): Promise<boolean> {
		return new Promise<boolean>((resolve, reject) => {
			try {
				context.openCreateJobDialog();
				resolve(true);
			} catch (e) {
				reject(e);
			}
		});
	}
}

export class RunJobAction extends Action {
	public static ID = 'jobaction.runJob';
	public static LABEL = nls.localize('jobaction.run', "Run");

	constructor(
		@INotificationService private notificationService: INotificationService,
		@IErrorMessageService private errorMessageService: IErrorMessageService,
		@IJobManagementService private jobManagementService: IJobManagementService,
		@IInstantiationService private instantationService: IInstantiationService,
		@ITelemetryService private telemetryService: ITelemetryService
	) {
		super(RunJobAction.ID, RunJobAction.LABEL, 'start');
	}

	public run(context: IJobActionInfo): Promise<boolean> {
		let jobName = context.targetObject.name;
		let ownerUri = context.ownerUri;
		let refreshAction = this.instantationService.createInstance(JobsRefreshAction);
		this.telemetryService.publicLog(TelemetryKeys.RunAgentJob);
		return new Promise<boolean>((resolve, reject) => {
			this.jobManagementService.jobAction(ownerUri, jobName, JobActions.Run).then(result => {
				if (result.success) {
					var startMsg = nls.localize('jobSuccessfullyStarted', ': The job was successfully started.');
					this.notificationService.info(jobName+startMsg);
					refreshAction.run(context);
					resolve(true);
				} else {
					this.errorMessageService.showDialog(Severity.Error, errorLabel, result.errorMessage);
					resolve(false);
				}
			});
		});
	}
}

export class StopJobAction extends Action {
	public static ID = 'jobaction.stopJob';
	public static LABEL = nls.localize('jobaction.stop', "Stop");

	constructor(
		@INotificationService private notificationService: INotificationService,
		@IErrorMessageService private errorMessageService: IErrorMessageService,
		@IJobManagementService private jobManagementService: IJobManagementService,
		@IInstantiationService private instantationService: IInstantiationService,
		@ITelemetryService private telemetryService: ITelemetryService
	) {
		super(StopJobAction.ID, StopJobAction.LABEL, 'stop');
	}

	public run(context: IJobActionInfo): Promise<boolean> {
		let jobName = context.targetObject.name;
		let ownerUri = context.ownerUri;
		let refreshAction = this.instantationService.createInstance(JobsRefreshAction);
		this.telemetryService.publicLog(TelemetryKeys.StopAgentJob);
		return new Promise<boolean>((resolve, reject) => {
			this.jobManagementService.jobAction(ownerUri, jobName, JobActions.Stop).then(result => {
				if (result.success) {
					refreshAction.run(context);
					var stopMsg = nls.localize('jobSuccessfullyStopped', ': The job was successfully stopped.');
					this.notificationService.info(jobName+stopMsg);
					resolve(true);
				} else {
					this.errorMessageService.showDialog(Severity.Error, 'Error', result.errorMessage);
					resolve(false);
				}
			});
		});
	}
}

export class EditJobAction extends Action {
	public static ID = 'jobaction.editJob';
	public static LABEL = nls.localize('jobaction.editJob', "Edit Job");

	constructor(
		@ICommandService private _commandService: ICommandService
	) {
		super(EditJobAction.ID, EditJobAction.LABEL, 'edit');
	}

	public run(actionInfo: IJobActionInfo): Promise<boolean> {
		this._commandService.executeCommand(
			'agent.openJobDialog',
			actionInfo.ownerUri,
<<<<<<< HEAD
			actionInfo.targetObject.job);
		return TPromise.as(true);
=======
			actionInfo.targetObject);
		return Promise.resolve(true);
>>>>>>> 819b7b93
	}
}

export class DeleteJobAction extends Action {
	public static ID = 'jobaction.deleteJob';
	public static LABEL = nls.localize('jobaction.deleteJob', "Delete Job");

	constructor(
		@INotificationService private _notificationService: INotificationService,
		@IErrorMessageService private _errorMessageService: IErrorMessageService,
		@IJobManagementService private _jobService: IJobManagementService,
		@ITelemetryService private _telemetryService: ITelemetryService
	) {
		super(DeleteJobAction.ID, DeleteJobAction.LABEL);
	}

	public run(actionInfo: IJobActionInfo): Promise<boolean> {
		let self = this;
		let job = actionInfo.targetObject as azdata.AgentJobInfo;
		self._notificationService.prompt(
			Severity.Info,
			nls.localize('jobaction.deleteJobConfirm', "Are you sure you'd like to delete the job '{0}'?", job.name),
			[{
				label: DeleteJobAction.LABEL,
				run: () => {
					this._telemetryService.publicLog(TelemetryKeys.DeleteAgentJob);
					self._jobService.deleteJob(actionInfo.ownerUri, actionInfo.targetObject).then(result => {
						if (!result || !result.success) {
							let errorMessage = nls.localize("jobaction.failedToDeleteJob", "Could not delete job '{0}'.\nError: {1}",
								job.name, result.errorMessage ? result.errorMessage : 'Unknown error');
							self._errorMessageService.showDialog(Severity.Error, errorLabel, errorMessage);
						} else {
							let successMessage = nls.localize('jobaction.deletedJob', 'The job was successfully deleted');
							self._notificationService.info(successMessage);
						}
					});
				}
			}, {
				label: DeleteAlertAction.CancelLabel,
				run: () => { }
			}]
		);
		return Promise.resolve(true);
	}
}

// Step Actions

export class NewStepAction extends Action {
	public static ID = 'jobaction.newStep';
	public static LABEL = nls.localize('jobaction.newStep', "New Step");

	constructor(
		@ICommandService private _commandService: ICommandService
	) {
		super(NewStepAction.ID, NewStepAction.LABEL, 'newStepIcon');
	}

	public run(context: JobHistoryComponent): Promise<boolean> {
		let ownerUri = context.ownerUri;
		let server = context.serverName;
		let jobInfo = context.agentJobInfo;
		return new Promise<boolean>((resolve, reject) => {
			resolve(this._commandService.executeCommand('agent.openNewStepDialog', ownerUri, server, jobInfo, null));
		});
	}
}

export class DeleteStepAction extends Action {
	public static ID = 'jobaction.deleteStep';
	public static LABEL = nls.localize('jobaction.deleteStep', "Delete Step");

	constructor(
		@INotificationService private _notificationService: INotificationService,
		@IErrorMessageService private _errorMessageService: IErrorMessageService,
		@IJobManagementService private _jobService: IJobManagementService,
		@IInstantiationService private instantationService: IInstantiationService,
		@ITelemetryService private _telemetryService: ITelemetryService
	) {
		super(DeleteStepAction.ID, DeleteStepAction.LABEL);
	}

	public run(actionInfo: IJobActionInfo): Promise<boolean> {
		let self = this;
		let step = actionInfo.targetObject as azdata.AgentJobStepInfo;
		let refreshAction = this.instantationService.createInstance(JobsRefreshAction);
		self._notificationService.prompt(
			Severity.Info,
			nls.localize('jobaction.deleteStepConfirm', "Are you sure you'd like to delete the step '{0}'?", step.stepName),
			[{
				label: DeleteStepAction.LABEL,
				run: () => {
					this._telemetryService.publicLog(TelemetryKeys.DeleteAgentJobStep);
					self._jobService.deleteJobStep(actionInfo.ownerUri, actionInfo.targetObject).then(result => {
						if (!result || !result.success) {
							let errorMessage = nls.localize('jobaction.failedToDeleteStep', "Could not delete step '{0}'.\nError: {1}",
								step.stepName, result.errorMessage ? result.errorMessage : 'Unknown error');
							self._errorMessageService.showDialog(Severity.Error, errorLabel, errorMessage);
							refreshAction.run(actionInfo);
						} else {
							let successMessage = nls.localize('jobaction.deletedStep', 'The job step was successfully deleted');
							self._notificationService.info(successMessage);
						}
					});
				}
			}, {
				label: DeleteAlertAction.CancelLabel,
				run: () => { }
			}]
		);
		return Promise.resolve(true);
	}
}


// Alert Actions

export class NewAlertAction extends Action {
	public static ID = 'jobaction.newAlert';
	public static LABEL = nls.localize('jobaction.newAlert', "New Alert");

	constructor(
	) {
		super(NewAlertAction.ID, NewAlertAction.LABEL, 'newStepIcon');
	}

	public run(context: AlertsViewComponent): Promise<boolean> {
		return new Promise<boolean>((resolve, reject) => {
			try {
				context.openCreateAlertDialog();
				resolve(true);
			} catch (e) {
				reject(e);
			}
		});
	}
}

export class EditAlertAction extends Action {
	public static ID = 'jobaction.editAlert';
	public static LABEL = nls.localize('jobaction.editAlert', "Edit Alert");

	constructor(
		@ICommandService private _commandService: ICommandService
	) {
		super(EditAlertAction.ID, EditAlertAction.LABEL);
	}

	public run(actionInfo: IJobActionInfo): Promise<boolean> {
		this._commandService.executeCommand(
			'agent.openAlertDialog',
			actionInfo.ownerUri,
			actionInfo.targetObject);
		return Promise.resolve(true);
	}
}

export class DeleteAlertAction extends Action {
	public static ID = 'jobaction.deleteAlert';
	public static LABEL = nls.localize('jobaction.deleteAlert', "Delete Alert");
	public static CancelLabel = nls.localize('jobaction.Cancel', "Cancel");

	constructor(
		@INotificationService private _notificationService: INotificationService,
		@IErrorMessageService private _errorMessageService: IErrorMessageService,
		@IJobManagementService private _jobService: IJobManagementService,
		@ITelemetryService private _telemetryService: ITelemetryService
	) {
		super(DeleteAlertAction.ID, DeleteAlertAction.LABEL);
	}

	public run(actionInfo: IJobActionInfo): Promise<boolean> {
		let self = this;
		let alert = actionInfo.targetObject as azdata.AgentAlertInfo;
		self._notificationService.prompt(
			Severity.Info,
			nls.localize('jobaction.deleteAlertConfirm', "Are you sure you'd like to delete the alert '{0}'?", alert.name),
			[{
				label: DeleteAlertAction.LABEL,
				run: () => {
					this._telemetryService.publicLog(TelemetryKeys.DeleteAgentAlert);
					self._jobService.deleteAlert(actionInfo.ownerUri, actionInfo.targetObject).then(result => {
						if (!result || !result.success) {
							let errorMessage = nls.localize("jobaction.failedToDeleteAlert", "Could not delete alert '{0}'.\nError: {1}",
								alert.name, result.errorMessage ? result.errorMessage : 'Unknown error');
							self._errorMessageService.showDialog(Severity.Error, errorLabel, errorMessage);
						} else {
							let successMessage = nls.localize('jobaction.deletedAlert', 'The alert was successfully deleted');
							self._notificationService.info(successMessage);
						}
					});
				}
			}, {
				label: DeleteAlertAction.CancelLabel,
				run: () => { }
			}]
		);
		return Promise.resolve(true);
	}
}

// Operator Actions

export class NewOperatorAction extends Action {
	public static ID = 'jobaction.newOperator';
	public static LABEL = nls.localize('jobaction.newOperator', "New Operator");

	constructor(
	) {
		super(NewOperatorAction.ID, NewOperatorAction.LABEL, 'newStepIcon');
	}

	public run(context: OperatorsViewComponent): Promise<boolean> {
		return new Promise<boolean>((resolve, reject) => {
			try {
				context.openCreateOperatorDialog();
				resolve(true);
			} catch (e) {
				reject(e);
			}
		});
	}
}

export class EditOperatorAction extends Action {
	public static ID = 'jobaction.editAlert';
	public static LABEL = nls.localize('jobaction.editOperator', "Edit Operator");

	constructor(
		@ICommandService private _commandService: ICommandService
	) {
		super(EditOperatorAction.ID, EditOperatorAction.LABEL);
	}

	public run(actionInfo: IJobActionInfo): Promise<boolean> {
		this._commandService.executeCommand(
			'agent.openOperatorDialog',
			actionInfo.ownerUri,
			actionInfo.targetObject);
		return Promise.resolve(true);
	}
}

export class DeleteOperatorAction extends Action {
	public static ID = 'jobaction.deleteOperator';
	public static LABEL = nls.localize('jobaction.deleteOperator', "Delete Operator");

	constructor(
		@INotificationService private _notificationService: INotificationService,
		@IErrorMessageService private _errorMessageService: IErrorMessageService,
		@IJobManagementService private _jobService: IJobManagementService,
		@ITelemetryService private _telemetryService: ITelemetryService
	) {
		super(DeleteOperatorAction.ID, DeleteOperatorAction.LABEL);
	}

	public run(actionInfo: IJobActionInfo): Promise<boolean> {
		const self = this;
		let operator = actionInfo.targetObject as azdata.AgentOperatorInfo;
		self._notificationService.prompt(
			Severity.Info,
			nls.localize('jobaction.deleteOperatorConfirm', "Are you sure you'd like to delete the operator '{0}'?", operator.name),
			[{
				label: DeleteOperatorAction.LABEL,
				run: () => {
					self._telemetryService.publicLog(TelemetryKeys.DeleteAgentOperator);
					self._jobService.deleteOperator(actionInfo.ownerUri, actionInfo.targetObject).then(result => {
						if (!result || !result.success) {
							let errorMessage = nls.localize("jobaction.failedToDeleteOperator", "Could not delete operator '{0}'.\nError: {1}",
								operator.name, result.errorMessage ? result.errorMessage : 'Unknown error');
							self._errorMessageService.showDialog(Severity.Error, errorLabel, errorMessage);
						} else {
							let successMessage = nls.localize('joaction.deletedOperator', 'The operator was deleted successfully');
							self._notificationService.info(successMessage);
						}
					});
				}
			}, {
				label: DeleteAlertAction.CancelLabel,
				run: () => { }
			}]
		);
		return Promise.resolve(true);
	}
}


// Proxy Actions

export class NewProxyAction extends Action {
	public static ID = 'jobaction.newProxy';
	public static LABEL = nls.localize('jobaction.newProxy', "New Proxy");

	constructor(
	) {
		super(NewProxyAction.ID, NewProxyAction.LABEL, 'newStepIcon');
	}

	public run(context: ProxiesViewComponent): Promise<boolean> {
		return new Promise<boolean>((resolve, reject) => {
			try {
				context.openCreateProxyDialog();
				resolve(true);
			} catch (e) {
				reject(e);
			}
		});
	}
}

export class EditProxyAction extends Action {
	public static ID = 'jobaction.editProxy';
	public static LABEL = nls.localize('jobaction.editProxy', "Edit Proxy");

	constructor(
		@ICommandService private _commandService: ICommandService
	) {
		super(EditProxyAction.ID, EditProxyAction.LABEL);
	}

	public run(actionInfo: IJobActionInfo): Promise<boolean> {
		this._commandService.executeCommand(
			'agent.openProxyDialog',
			actionInfo.ownerUri,
			actionInfo.targetObject);
		return Promise.resolve(true);
	}
}

export class DeleteProxyAction extends Action {
	public static ID = 'jobaction.deleteProxy';
	public static LABEL = nls.localize('jobaction.deleteProxy', "Delete Proxy");

	constructor(
		@INotificationService private _notificationService: INotificationService,
		@IErrorMessageService private _errorMessageService: IErrorMessageService,
		@IJobManagementService private _jobService: IJobManagementService,
		@ITelemetryService private _telemetryService: ITelemetryService
	) {
		super(DeleteProxyAction.ID, DeleteProxyAction.LABEL);
	}

	public run(actionInfo: IJobActionInfo): Promise<boolean> {
		let self = this;
		let proxy = actionInfo.targetObject as azdata.AgentProxyInfo;
		self._notificationService.prompt(
			Severity.Info,
			nls.localize('jobaction.deleteProxyConfirm', "Are you sure you'd like to delete the proxy '{0}'?", proxy.accountName),
			[{
				label: DeleteProxyAction.LABEL,
				run: () => {
					this._telemetryService.publicLog(TelemetryKeys.DeleteAgentProxy);
					self._jobService.deleteProxy(actionInfo.ownerUri, actionInfo.targetObject).then(result => {
						if (!result || !result.success) {
							let errorMessage = nls.localize("jobaction.failedToDeleteProxy", "Could not delete proxy '{0}'.\nError: {1}",
								proxy.accountName, result.errorMessage ? result.errorMessage : 'Unknown error');
								self._errorMessageService.showDialog(Severity.Error, errorLabel, errorMessage);
						} else {
							let successMessage = nls.localize('jobaction.deletedProxy', 'The proxy was deleted successfully');
							self._notificationService.info(successMessage);
						}
					});
				}
			}, {
				label: DeleteAlertAction.CancelLabel,
				run: () => { }
			}]
		);
		return Promise.resolve(true);
	}
}<|MERGE_RESOLUTION|>--- conflicted
+++ resolved
@@ -163,13 +163,8 @@
 		this._commandService.executeCommand(
 			'agent.openJobDialog',
 			actionInfo.ownerUri,
-<<<<<<< HEAD
 			actionInfo.targetObject.job);
-		return TPromise.as(true);
-=======
-			actionInfo.targetObject);
-		return Promise.resolve(true);
->>>>>>> 819b7b93
+		return Promise.resolve(true);
 	}
 }
 
