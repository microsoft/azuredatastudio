--- conflicted
+++ resolved
@@ -36,15 +36,10 @@
 	private _tabContent: HTMLElement[];
 
 	constructor(
-<<<<<<< HEAD
-		private _dialog: Dialog,
-		private _instantiationService: IInstantiationService
-=======
 		private _title: string,
 		private _content: string | DialogTab[],
 		private _validityChangedCallback: (valid: boolean) => void,
-		private _bootstrapService: IBootstrapService
->>>>>>> 6aac0b60
+		private _instantiationService: IInstantiationService
 	) {
 		super();
 		this._tabs = [];
@@ -88,13 +83,8 @@
 	/**
 	 * Bootstrap angular for the dialog's model view controller with the given model view ID
 	 */
-<<<<<<< HEAD
-	private initializeModelViewContainer(bodyContainer: HTMLElement, modelViewId: string) {
+	private initializeModelViewContainer(bodyContainer: HTMLElement, modelViewId: string, tab?: DialogTab) {
 		this._instantiationService.invokeFunction(bootstrapAngular,
-=======
-	private initializeModelViewContainer(bodyContainer: HTMLElement, modelViewId: string, tab?: DialogTab) {
-		this._bootstrapService.bootstrap(
->>>>>>> 6aac0b60
 			DialogModule,
 			bodyContainer,
 			'dialog-modelview-container',
