/*---------------------------------------------------------------------------------------------
 *  Copyright (c) Microsoft Corporation. All rights reserved.
 *  Licensed under the Source EULA. See License.txt in the project root for license information.
 *--------------------------------------------------------------------------------------------*/

'use strict';

import 'vs/css!./media/dialogModal';
import { Modal, IModalOptions } from 'sql/base/browser/ui/modal/modal';
import { attachModalDialogStyler } from 'sql/common/theme/styler';
import { Dialog, DialogButton } from 'sql/platform/dialog/dialogTypes';
import { DialogPane } from 'sql/platform/dialog/dialogPane';

import { Builder } from 'vs/base/browser/builder';
import { IPartService } from 'vs/workbench/services/part/common/partService';
import { IWorkbenchThemeService } from 'vs/workbench/services/themes/common/workbenchThemeService';
import { IContextViewService } from 'vs/platform/contextview/browser/contextView';
import { ITelemetryService } from 'vs/platform/telemetry/common/telemetry';
import { IContextKeyService } from 'vs/platform/contextkey/common/contextkey';
import { attachButtonStyler } from 'vs/platform/theme/common/styler';
import { Button } from 'vs/base/browser/ui/button/button';
import { SIDE_BAR_BACKGROUND } from 'vs/workbench/common/theme';
import { localize } from 'vs/nls';
import Event, { Emitter } from 'vs/base/common/event';
import { StandardKeyboardEvent } from 'vs/base/browser/keyboardEvent';
import { IInstantiationService } from 'vs/platform/instantiation/common/instantiation';

export class DialogModal extends Modal {
	private _dialogPane: DialogPane;
	private _onDone = new Emitter<void>();
	private _onCancel = new Emitter<void>();

	// Buttons
	private _cancelButton: Button;
	private _doneButton: Button;

	constructor(
		private _dialog: Dialog,
		name: string,
		options: IModalOptions,
		@IPartService partService: IPartService,
		@IWorkbenchThemeService private _themeService: IWorkbenchThemeService,
		@ITelemetryService telemetryService: ITelemetryService,
		@IContextKeyService contextKeyService: IContextKeyService,
		@IInstantiationService private _instantiationService: IInstantiationService
	) {
		super(_dialog.title, name, partService, telemetryService, contextKeyService, options);
	}

	public layout(): void {

	}

	public render() {
		super.render();
		attachModalDialogStyler(this, this._themeService);

		if (this.backButton) {
			this.backButton.onDidClick(() => this.cancel());
			attachButtonStyler(this.backButton, this._themeService, { buttonBackground: SIDE_BAR_BACKGROUND, buttonHoverBackground: SIDE_BAR_BACKGROUND });
		}

		if (this._dialog.customButtons) {
			this._dialog.customButtons.forEach(button => {
				let buttonElement = this.addDialogButton(button);
				this.updateButtonElement(buttonElement, button);
			});
		}

		this._doneButton = this.addDialogButton(this._dialog.okButton, () => this.done(), false);
		this._dialog.okButton.registerClickEvent(this._onDone.event);
		this._cancelButton = this.addDialogButton(this._dialog.cancelButton, () => this.cancel(), false);
		this._dialog.cancelButton.registerClickEvent(this._onCancel.event);
	}

	private addDialogButton(button: DialogButton, onSelect: () => void = () => undefined, registerClickEvent: boolean = true): Button {
		let buttonElement = this.addFooterButton(button.label, onSelect);
		buttonElement.enabled = button.enabled;
		if (registerClickEvent) {
			button.registerClickEvent(buttonElement.onDidClick);
		}
		button.onUpdate(() => {
			this.updateButtonElement(buttonElement, button);
		});
		attachButtonStyler(buttonElement, this._themeService);
		this.updateButtonElement(buttonElement, button);
		return buttonElement;
	}

	private updateButtonElement(buttonElement: Button, dialogButton: DialogButton) {
		buttonElement.label = dialogButton.label;
		buttonElement.enabled = dialogButton.enabled;
		dialogButton.hidden ? buttonElement.element.classList.add('dialogModal-hidden') : buttonElement.element.classList.remove('dialogModal-hidden');
	}

	protected renderBody(container: HTMLElement): void {
		let body: HTMLElement;
		new Builder(container).div({ class: 'dialogModal-body' }, (bodyBuilder) => {
			body = bodyBuilder.getHTMLElement();
		});

<<<<<<< HEAD
		this._dialogPane = new DialogPane(this._dialog, this._instantiationService);
=======
		this._dialogPane = new DialogPane(this._dialog.title, this._dialog.content,
			valid => this._dialog.notifyValidityChanged(valid), this._bootstrapService);
>>>>>>> 6aac0b60
		this._dialogPane.createBody(body);
	}

	public open(): void {
		this.show();
	}

	public done(): void {
		if (this._dialog.okButton.enabled) {
			this._onDone.fire();
			this.dispose();
			this.hide();
		}
	}

	public cancel(): void {
		this._onCancel.fire();
		this.dispose();
		this.hide();
	}

	protected hide(): void {
		super.hide();
	}

	protected show(): void {
		super.show();
	}

	/**
	 * Overridable to change behavior of escape key
	 */
	protected onClose(e: StandardKeyboardEvent) {
		this.cancel();
	}

	/**
	 * Overridable to change behavior of enter key
	 */
	protected onAccept(e: StandardKeyboardEvent) {
		this.done();
	}

	public dispose(): void {
		super.dispose();
		this._dialogPane.dispose();
	}
}<|MERGE_RESOLUTION|>--- conflicted
+++ resolved
@@ -99,12 +99,8 @@
 			body = bodyBuilder.getHTMLElement();
 		});
 
-<<<<<<< HEAD
-		this._dialogPane = new DialogPane(this._dialog, this._instantiationService);
-=======
 		this._dialogPane = new DialogPane(this._dialog.title, this._dialog.content,
-			valid => this._dialog.notifyValidityChanged(valid), this._bootstrapService);
->>>>>>> 6aac0b60
+			valid => this._dialog.notifyValidityChanged(valid), this._instantiationService);
 		this._dialogPane.createBody(body);
 	}
 
