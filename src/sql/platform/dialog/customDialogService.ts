/*---------------------------------------------------------------------------------------------
 *  Copyright (c) Microsoft Corporation. All rights reserved.
 *  Licensed under the Source EULA. See License.txt in the project root for license information.
 *--------------------------------------------------------------------------------------------*/

'use strict';

import * as sqlops from 'sqlops';
import { OptionsDialog } from 'sql/base/browser/ui/modal/optionsDialog';
import { DialogModal } from 'sql/platform/dialog/dialogModal';
import { WizardModal } from 'sql/platform/dialog/wizardModal';
import { Dialog, Wizard, DialogTab } from 'sql/platform/dialog/dialogTypes';
import { IModalOptions } from 'sql/base/browser/ui/modal/modal';
import { IInstantiationService } from 'vs/platform/instantiation/common/instantiation';

const defaultOptions: IModalOptions = { hasBackButton: true, isWide: false };
const defaultWizardOptions: IModalOptions = { hasBackButton: true, isWide: true };

export class CustomDialogService {
	private _dialogModals = new Map<Dialog, DialogModal>();

	constructor( @IInstantiationService private _instantiationService: IInstantiationService) { }

	public showDialog(dialog: Dialog, options?: IModalOptions): void {
<<<<<<< HEAD
		// let optionsDialog = this._instantiationService.createInstance(DialogModal, dialog, 'CustomDialog', options || defaultOptions);
		// optionsDialog.render();
		// optionsDialog.open();
		let wizard = new Wizard(dialog.title);
		wizard.customButtons = dialog.customButtons;
		wizard.pages = Array.isArray(dialog.content) ? dialog.content : [];
		this.showWizard(wizard);
	}

	public showWizard(wizard: Wizard, options?: IModalOptions): void {
		let wizardModal = this._instantiationService.createInstance(WizardModal, wizard, 'WizardPage', options || defaultWizardOptions);
		wizardModal.render();
		wizardModal.open();
=======
		let dialogModal = this._instantiationService.createInstance(DialogModal, dialog, 'CustomDialog', options || defaultOptions);
		this._dialogModals.set(dialog, dialogModal);
		dialogModal.render();
		dialogModal.open();
	}

	public closeDialog(dialog: Dialog): void {
		let dialogModal = this._dialogModals.get(dialog);
		if (dialogModal) {
			dialogModal.cancel();
		}
>>>>>>> 9bd45cf6
	}
}<|MERGE_RESOLUTION|>--- conflicted
+++ resolved
@@ -22,10 +22,10 @@
 	constructor( @IInstantiationService private _instantiationService: IInstantiationService) { }
 
 	public showDialog(dialog: Dialog, options?: IModalOptions): void {
-<<<<<<< HEAD
-		// let optionsDialog = this._instantiationService.createInstance(DialogModal, dialog, 'CustomDialog', options || defaultOptions);
-		// optionsDialog.render();
-		// optionsDialog.open();
+		// let dialogModal = this._instantiationService.createInstance(DialogModal, dialog, 'CustomDialog', options || defaultOptions);
+		// this._dialogModals.set(dialog, dialogModal);
+		// dialogModal.render();
+		// dialogModal.open();
 		let wizard = new Wizard(dialog.title);
 		wizard.customButtons = dialog.customButtons;
 		wizard.pages = Array.isArray(dialog.content) ? dialog.content : [];
@@ -36,11 +36,6 @@
 		let wizardModal = this._instantiationService.createInstance(WizardModal, wizard, 'WizardPage', options || defaultWizardOptions);
 		wizardModal.render();
 		wizardModal.open();
-=======
-		let dialogModal = this._instantiationService.createInstance(DialogModal, dialog, 'CustomDialog', options || defaultOptions);
-		this._dialogModals.set(dialog, dialogModal);
-		dialogModal.render();
-		dialogModal.open();
 	}
 
 	public closeDialog(dialog: Dialog): void {
@@ -48,6 +43,5 @@
 		if (dialogModal) {
 			dialogModal.cancel();
 		}
->>>>>>> 9bd45cf6
 	}
 }