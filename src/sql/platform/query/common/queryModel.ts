--- conflicted
+++ resolved
@@ -51,19 +51,10 @@
 
 	getQueryRunner(uri: string): QueryRunner | undefined;
 
-<<<<<<< HEAD
-	getConfig(): Promise<{ [key: string]: any }>;
-	getShortcuts(): Promise<any>;
-	getQueryRows(uri: string, rowStart: number, numberOfRows: number, batchId: number, resultId: number): Thenable<ResultSetSubset>;
-	runQuery(uri: string, selection: ISelectionData, queryInput: QueryEditorInput, runOptions?: ExecutionPlanOptions): void;
-	runQueryStatement(uri: string, selection: ISelectionData, queryInput: QueryEditorInput): void;
-	runQueryString(uri: string, selection: string, queryInput: QueryEditorInput);
-=======
 	getQueryRows(uri: string, rowStart: number, numberOfRows: number, batchId: number, resultId: number): Promise<ResultSetSubset | undefined>;
-	runQuery(uri: string, selection: ISelectionData | undefined, queryInput: QueryInput, runOptions?: ExecutionPlanOptions): void;
-	runQueryStatement(uri: string, selection: ISelectionData | undefined, queryInput: QueryInput): void;
-	runQueryString(uri: string, selection: string | undefined, queryInput: QueryInput): void;
->>>>>>> 1e22f473
+	runQuery(uri: string, selection: ISelectionData | undefined, queryInput: QueryEditorInput, runOptions?: ExecutionPlanOptions): void;
+	runQueryStatement(uri: string, selection: ISelectionData | undefined, queryInput: QueryEditorInput): void;
+	runQueryString(uri: string, selection: string | undefined, queryInput: QueryEditorInput): void;
 	cancelQuery(input: QueryRunner | string): void;
 	disposeQuery(uri: string): void;
 	isRunningQuery(uri: string): boolean;
@@ -75,8 +66,6 @@
 	onAngularLoaded(uri: string): void;
 
 	copyResults(uri: string, selection: Slick.Range[], batchId: number, resultId: number, includeHeaders?: boolean): void;
-	showWarning(uri: string, message: string): void;
-	showError(uri: string, message: string): void;
 	showCommitError(error: string): void;
 
 	onRunQueryStart: Event<string>;
