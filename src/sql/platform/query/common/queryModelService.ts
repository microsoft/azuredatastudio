--- conflicted
+++ resolved
@@ -9,18 +9,10 @@
 import { DataService } from 'sql/workbench/parts/grid/services/dataService';
 import { IQueryModelService, IQueryEvent } from 'sql/platform/query/common/queryModel';
 import { QueryInput } from 'sql/workbench/parts/query/common/queryInput';
-<<<<<<< HEAD
-=======
-import { SqlFlavorStatusbarItem } from 'sql/workbench/parts/query/browser/flavorStatus';
->>>>>>> 0b7e7ddb
 
 import * as azdata from 'azdata';
 
 import * as nls from 'vs/nls';
-<<<<<<< HEAD
-=======
-import * as platform from 'vs/platform/registry/common/platform';
->>>>>>> 0b7e7ddb
 import { IInstantiationService } from 'vs/platform/instantiation/common/instantiation';
 import { Event, Emitter } from 'vs/base/common/event';
 import * as strings from 'vs/base/common/strings';
@@ -86,11 +78,6 @@
 		this._onRunQueryComplete = new Emitter<string>();
 		this._onQueryEvent = new Emitter<IQueryEvent>();
 		this._onEditSessionReady = new Emitter<azdata.EditSessionReadyParams>();
-<<<<<<< HEAD
-
-		// Register Statusbar items
-=======
->>>>>>> 0b7e7ddb
 	}
 
 	// IQUERYMODEL /////////////////////////////////////////////////////////
