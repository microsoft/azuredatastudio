/*---------------------------------------------------------------------------------------------
 *  Copyright (c) Microsoft Corporation. All rights reserved.
 *  Licensed under the Source EULA. See License.txt in the project root for license information.
 *--------------------------------------------------------------------------------------------*/

declare module 'sqlops' {
	import * as vscode from 'vscode';

	// EXPORTED NAMESPACES /////////////////////////////////////////////////
	/**
	 * Namespace for Data Management Protocol global methods
	 */
	export namespace dataprotocol {
		export function registerConnectionProvider(provider: ConnectionProvider): vscode.Disposable;

		export function registerBackupProvider(provider: BackupProvider): vscode.Disposable;

		export function registerRestoreProvider(provider: RestoreProvider): vscode.Disposable;

		export function registerScriptingProvider(provider: ScriptingProvider): vscode.Disposable;

		export function registerObjectExplorerProvider(provider: ObjectExplorerProvider): vscode.Disposable;

		export function registerObjectExplorerNodeProvider(provider: ObjectExplorerNodeProvider): vscode.Disposable;

		export function registerTaskServicesProvider(provider: TaskServicesProvider): vscode.Disposable;

		export function registerFileBrowserProvider(provider: FileBrowserProvider): vscode.Disposable;

		export function registerProfilerProvider(provider: ProfilerProvider): vscode.Disposable;

		export function registerMetadataProvider(provider: MetadataProvider): vscode.Disposable;

		export function registerQueryProvider(provider: QueryProvider): vscode.Disposable;

		export function registerAdminServicesProvider(provider: AdminServicesProvider): vscode.Disposable;

		export function registerCapabilitiesServiceProvider(provider: CapabilitiesProvider): vscode.Disposable;

		export function registerDacFxServicesProvider(provider: DacFxServicesProvider): vscode.Disposable;

<<<<<<< HEAD
		export function registerSchemaCompareServicesProvider(provider: SchemaCompareServicesProvider): vscode.Disposable;
=======
>>>>>>> f20fcb44

		/**
		 * An [event](#Event) which fires when the specific flavor of a language used in DMP
		 * connections has changed. And example is for a SQL connection, the flavor changes
		 * to MSSQL
		 */
		export const onDidChangeLanguageFlavor: vscode.Event<DidChangeLanguageFlavorParams>;
	}

	/**
	 * Namespace for credentials management global methods, available to all extensions
	 */
	export namespace credentials {
		/**
		 * Register a credential provider to handle credential requests.
		 * @param {CredentialProvider} provider The provider to register
		 * @return {Disposable} Handle to the provider for disposal
		 */
		export function registerProvider(provider: CredentialProvider): vscode.Disposable;

		/**
		 * Retrieves a provider from the extension host if one has been registered. Any credentials
		 * accessed with the returned provider will have the namespaceId appended to credential ID
		 * to prevent extensions from trampling over each others' credentials.
		 * @param {string} namespaceId ID that will be appended to credential IDs.
		 * @return {Thenable<CredentialProvider>} Promise that returns the namespaced provider
		 */
		export function getProvider(namespaceId: string): Thenable<CredentialProvider>;
	}

	/**
	 * Namespace for serialization management global methods
	 */
	export namespace serialization {
		export function registerProvider(provider: SerializationProvider): vscode.Disposable;
	}

	/**
	 * Namespace for connection management
	 */
	export namespace connection {
		/**
		 * Get the current connection based on the active editor or Object Explorer selection
		*/
		export function getCurrentConnection(): Thenable<Connection>;

		/**
		 * Get all active connections
		*/
		export function getActiveConnections(): Thenable<Connection[]>;

		/**
		 * Get connection string
		*/
		export function getConnectionString(connectionId: string, includePassword: boolean): Thenable<string>;

		/**
		 * Get the credentials for an active connection
		 * @param {string} connectionId The id of the connection
		 * @returns {{ [name: string]: string}} A dictionary containing the credentials as they would be included in the connection's options dictionary
		 */
		export function getCredentials(connectionId: string): Thenable<{ [name: string]: string }>;

		/**
		 * Get ServerInfo for a connectionId
		 * @param {string} connectionId The id of the connection
		 * @returns ServerInfo
		 */
		export function getServerInfo(connectionId: string): Thenable<ServerInfo>;

		/**
		 * Interface for representing a connection when working with connection APIs
		*/
		export interface Connection extends ConnectionInfo {
			/**
			 * The name of the provider managing the connection (e.g. MSSQL)
			*/
			providerName: string;

			/**
			 * A unique identifier for the connection
			*/
			connectionId: string;
		}
	}

	/**
	 * Namespace for interacting with Object Explorer
	*/
	export namespace objectexplorer {
		/**
		 * Get an Object Explorer node corresponding to the given connection and path. If no path
		 * is given, it returns the top-level node for the given connection. If there is no node at
		 * the given path, it returns undefined.
		 * @param {string} connectionId The id of the connection that the node exists on
		 * @param {string?} nodePath The path of the node to get
		 * @returns {ObjectExplorerNode} The node corresponding to the given connection and path,
		 * or undefined if no such node exists.
		*/
		export function getNode(connectionId: string, nodePath?: string): Thenable<ObjectExplorerNode>;

		/**
		 * Get all active Object Explorer connection nodes
		 * @returns {ObjectExplorerNode[]} The Object Explorer nodes for each saved connection
		*/
		export function getActiveConnectionNodes(): Thenable<ObjectExplorerNode[]>;

		/**
		 * Find Object Explorer nodes that match the given information
		 * @param {string} connectionId The id of the connection that the node exists on
		 * @param {string} type The type of the object to retrieve
		 * @param {string} schema The schema of the object, if applicable
		 * @param {string} name The name of the object
		 * @param {string} database The database the object exists under, if applicable
		 * @param {string[]} parentObjectNames A list of names of parent objects in the tree, ordered from highest to lowest level
		 * (for example when searching for a table's column, provide the name of its parent table for this argument)
		 */
		export function findNodes(connectionId: string, type: string, schema: string, name: string, database: string, parentObjectNames: string[]): Thenable<ObjectExplorerNode[]>;

		/**
		 * Get connectionProfile from sessionId
		 * *@param {string} sessionId The id of the session that the node exists on
		 * @returns {IConnectionProfile} The IConnecitonProfile for the session
		 */
		export function getSessionConnectionProfile(sessionId: string): Thenable<IConnectionProfile>;

		/**
		 * Interface for representing and interacting with items in Object Explorer
		*/
		export interface ObjectExplorerNode extends NodeInfo {
			/**
			 * The id of the connection that the node exists under
			 */
			connectionId: string;

			/**
			 * Whether the node is currently expanded in Object Explorer
			 */
			isExpanded(): Thenable<boolean>;

			/**
			 * Set whether the node is expanded or collapsed
			 * @param expandedState The new state of the node. If 'None', the node will not be changed
			 */
			setExpandedState(expandedState: vscode.TreeItemCollapsibleState): Thenable<void>;

			/**
			 * Set whether the node is selected
			 * @param selected Whether the node should be selected
			 * @param clearOtherSelections If true, clear any other selections. If false, leave any existing selections.
			 * Defaults to true when selected is true and false when selected is false.
			 */
			setSelected(selected: boolean, clearOtherSelections?: boolean): Thenable<void>;

			/**
			 * Get all the child nodes. Returns an empty list if there are no children.
			 */
			getChildren(): Thenable<ObjectExplorerNode[]>;

			/**
			 * Get the parent node. Returns undefined if there is none.
			 */
			getParent(): Thenable<ObjectExplorerNode>;

			/**
			 * Refresh the node, expanding it if it has children
			 */
			refresh(): Thenable<void>;
		}
	}

	// EXPORTED INTERFACES /////////////////////////////////////////////////
	export interface ConnectionInfo {

		options: { [name: string]: any };
	}

	export interface IConnectionProfile extends ConnectionInfo {
		connectionName: string;
		serverName: string;
		databaseName: string;
		userName: string;
		password: string;
		authenticationType: string;
		savePassword: boolean;
		groupFullName: string;
		groupId: string;
		providerName: string;
		saveProfile: boolean;
		id: string;
		azureTenantId?: string;
	}

	/**
	* Options for the actions that could happen after connecting is complete
	*/
	export interface IConnectionCompletionOptions {
		/**
		 * Save the connection to MRU and settings (only save to setting if profile.saveProfile is set to true)
		 * Default is true.
		 */
		saveConnection: boolean;

		/**
		 * If true, open the dashboard after connection is complete.
		 * If undefined / false, dashboard won't be opened after connection completes.
		 * Default is false.
		 */
		showDashboard?: boolean;

		/**
		 * If undefined / true, open the connection dialog if connection fails.
		 * If false, connection dialog won't be opened even if connection fails.
		 * Default is true.
		 */
		showConnectionDialogOnError?: boolean;

		/**
		 * If undefined / true, open the connection firewall rule dialog if connection fails.
		 * If false, connection firewall rule dialog won't be opened even if connection fails.
		 * Default is true.
		 */
		showFirewallRuleOnError?: boolean;
	}

	export interface ConnectionInfoSummary {

		/**
		 * URI identifying the owner of the connection
		 */
		ownerUri: string;

		/**
		 * connection id returned from service host.
		 */
		connectionId: string;

		/**
		 * any diagnostic messages return from the service host.
		 */
		messages: string;

		/**
		 * Error message returned from the engine, if any.
		 */
		errorMessage: string;

		/**
		 * Error number returned from the engine, if any.
		 */
		errorNumber: number;
		/**
		 * Information about the connected server.
		 */
		serverInfo: ServerInfo;
		/**
		 * information about the actual connection established
		 */
		connectionSummary: ConnectionSummary;
	}

	/**
	 * Summary that identifies a unique database connection.
	 */
	export interface ConnectionSummary {
		/**
		 * server name
		 */
		serverName: string;
		/**
		 * database name
		 */
		databaseName: string;
		/**
		 * user name
		 */
		userName: string;
	}

	/**
	 * Information about a Server instance.
	 */
	export interface ServerInfo {
		/**
		 * The major version of the instance.
		 */
		serverMajorVersion: number;
		/**
		 * The minor version of the instance.
		 */
		serverMinorVersion: number;
		/**
		 * The build of the instance.
		 */
		serverReleaseVersion: number;
		/**
		 * The ID of the engine edition of the instance.
		 */
		engineEditionId: number;
		/**
		 * String containing the full server version text.
		 */
		serverVersion: string;
		/**
		 * String describing the product level of the server.
		 */
		serverLevel: string;
		/**
		 * The edition of the instance.
		 */
		serverEdition: string;
		/**
		 * Whether the instance is running in the cloud (Azure) or not.
		 */
		isCloud: boolean;
		/**
		 * The version of Azure that the instance is running on, if applicable.
		 */
		azureVersion: number;
		/**
		 * The Operating System version string of the machine running the instance.
		 */
		osVersion: string;
		/**
		 * options for all new server properties.
		 */
		options: {};
	}

	export interface DataProvider {
		handle?: number;
		readonly providerId: string;
	}

	export interface ConnectionProvider extends DataProvider {

		connect(connectionUri: string, connectionInfo: ConnectionInfo): Thenable<boolean>;

		disconnect(connectionUri: string): Thenable<boolean>;

		cancelConnect(connectionUri: string): Thenable<boolean>;

		listDatabases(connectionUri: string): Thenable<ListDatabasesResult>;

		changeDatabase(connectionUri: string, newDatabase: string): Thenable<boolean>;

		rebuildIntelliSenseCache(connectionUri: string): Thenable<void>;

		getConnectionString(connectionUri: string, includePassword: boolean): Thenable<string>;

		buildConnectionInfo?(connectionString: string): Thenable<ConnectionInfo>;

		registerOnConnectionComplete(handler: (connSummary: ConnectionInfoSummary) => any): void;

		registerOnIntelliSenseCacheComplete(handler: (connectionUri: string) => any): void;

		registerOnConnectionChanged(handler: (changedConnInfo: ChangedConnectionInfo) => any): void;
	}

	export enum ServiceOptionType {
		string = 'string',
		multistring = 'multistring',
		password = 'password',
		number = 'number',
		category = 'category',
		boolean = 'boolean',
		object = 'object'
	}

	export enum ConnectionOptionSpecialType {
		connectionName = 'connectionName',
		serverName = 'serverName',
		databaseName = 'databaseName',
		authType = 'authType',
		userName = 'userName',
		password = 'password',
		appName = 'appName'
	}

	export interface CategoryValue {
		displayName: string;
		name: string;
	}

	export interface ConnectionOption {
		name: string;

		displayName: string;

		description: string;

		groupName: string;

		valueType: ServiceOptionType;

		specialValueType: ConnectionOptionSpecialType;

		defaultValue: string;

		categoryValues: CategoryValue[];

		isIdentity: boolean;

		isRequired: boolean;
	}

	export interface ConnectionProviderOptions {
		options: ConnectionOption[];
	}

	export interface ServiceOption {
		name: string;

		displayName: string;

		description: string;

		groupName: string;

		valueType: ServiceOptionType;

		defaultValue: string;

		objectType: string;

		categoryValues: CategoryValue[];

		isRequired: boolean;

		isArray: boolean;
	}

	export interface AdminServicesOptions {
		databaseInfoOptions: ServiceOption[];

		databaseFileInfoOptions: ServiceOption[];

		fileGroupInfoOptions: ServiceOption[];
	}


	// List Databases Request ----------------------------------------------------------------------
	export interface ListDatabasesResult {
		databaseNames: Array<string>;
	}

	/**
	 * Information about a connection changed event for a resource represented by a URI
	 */
	export interface ChangedConnectionInfo {
		/**
		 * Owner URI of the connection that changed.
		 */
		connectionUri: string;

		/**
		 * Summary of details containing any connection changes.
		 */
		connection: ConnectionSummary;
	}

	export interface FeatureMetadataProvider {
		enabled: boolean;

		featureName: string;

		optionsMetadata: ServiceOption[];
	}

	export interface DataProtocolServerCapabilities {
		protocolVersion: string;

		providerName: string;

		providerDisplayName: string;

		connectionProvider: ConnectionProviderOptions;

		adminServicesProvider: AdminServicesOptions;

		features: FeatureMetadataProvider[];
	}

	export interface DataProtocolClientCapabilities {
		hostName: string;

		hostVersion: string;
	}

	export interface CapabilitiesProvider extends DataProvider {
		getServerCapabilities(client: DataProtocolClientCapabilities): Thenable<DataProtocolServerCapabilities>;
	}

	export enum MetadataType {
		Table = 0,
		View = 1,
		SProc = 2,
		Function = 3
	}

	export interface ObjectMetadata {
		metadataType: MetadataType;

		metadataTypeName: string;

		urn: string;

		name: string;

		schema: string;
	}

	export interface ColumnMetadata {

		hasExtendedProperties: boolean;

		defaultValue: string;

		/// <summary>
		/// Escaped identifier for the name of the column
		/// </summary>
		escapedName: string;

		/// <summary>
		/// Whether or not the column is computed
		/// </summary>
		isComputed: boolean;

		/// <summary>
		/// Whether or not the column is deterministically computed
		/// </summary>
		isDeterministic: boolean;

		/// <summary>
		/// Whether or not the column is an identity column
		/// </summary>
		isIdentity: boolean;

		/// <summary>
		/// The ordinal ID of the column
		/// </summary>
		ordinal: number;

		/// <summary>
		/// Whether or not the column is calculated on the server side. This could be a computed
		/// column or a identity column.
		/// </summary>
		isCalculated: boolean;

		/// <summary>
		/// Whether or not the column is used in a key to uniquely identify a row
		/// </summary>
		isKey: boolean;

		/// <summary>
		/// Whether or not the column can be trusted for uniqueness
		/// </summary>
		isTrustworthyForUniqueness: boolean;
	}

	export interface TableMetadata {

		columns: ColumnMetadata;

	}

	export interface ProviderMetadata {
		objectMetadata: ObjectMetadata[];
	}

	export interface MetadataProvider extends DataProvider {
		getMetadata(connectionUri: string): Thenable<ProviderMetadata>;

		getDatabases(connectionUri: string): Thenable<string[]>;

		getTableInfo(connectionUri: string, metadata: ObjectMetadata): Thenable<ColumnMetadata[]>;

		getViewInfo(connectionUri: string, metadata: ObjectMetadata): Thenable<ColumnMetadata[]>;
	}

	export enum ScriptOperation {
		Select = 0,
		Create = 1,
		Insert = 2,
		Update = 3,
		Delete = 4,
		Execute = 5,
		Alter = 6
	}

	export interface ScriptingResult {
		operationId: string;
		script: string;
	}

	export interface ScriptingParamDetails {
		filePath: string;
		scriptCompatibilityOption: string;
		targetDatabaseEngineEdition: string;
		targetDatabaseEngineType: string;
	}

	export interface ScriptingProvider extends DataProvider {

		scriptAsOperation(connectionUri: string, operation: ScriptOperation, metadata: ObjectMetadata, paramDetails: ScriptingParamDetails): Thenable<ScriptingResult>;

		registerOnScriptingComplete(handler: (scriptingCompleteResult: ScriptingCompleteResult) => any): void;
	}

	export interface ScriptingCompleteResult {
		errorDetails: string;

		errorMessage: string;

		hasError: boolean;

		canceled: boolean;

		success: boolean;

		operationId: string;
	}

	/**
	 * Parameters to initialize a connection to a database
	 */
	export interface Credential {
		/**
		 * Unique ID identifying the credential
		 */
		credentialId: string;

		/**
		 * password
		 */
		password: string;
	}

	export interface CredentialProvider {
		handle: number;

		saveCredential(credentialId: string, password: string): Thenable<boolean>;

		readCredential(credentialId: string): Thenable<Credential>;

		deleteCredential(credentialId: string): Thenable<boolean>;
	}

	export interface SerializationProvider {
		handle: number;
		saveAs(saveFormat: string, savePath: string, results: string, appendToFile: boolean): Thenable<SaveResultRequestResult>;
	}


	export interface DidChangeLanguageFlavorParams {
		uri: string;
		language: string;
		flavor: string;
	}

	export interface QueryProvider extends DataProvider {
		cancelQuery(ownerUri: string): Thenable<QueryCancelResult>;
		runQuery(ownerUri: string, selection: ISelectionData, runOptions?: ExecutionPlanOptions): Thenable<void>;
		runQueryStatement(ownerUri: string, line: number, column: number): Thenable<void>;
		runQueryString(ownerUri: string, queryString: string): Thenable<void>;
		runQueryAndReturn(ownerUri: string, queryString: string): Thenable<SimpleExecuteResult>;
		parseSyntax(ownerUri: string, query: string): Thenable<SyntaxParseResult>;
		getQueryRows(rowData: QueryExecuteSubsetParams): Thenable<QueryExecuteSubsetResult>;
		disposeQuery(ownerUri: string): Thenable<void>;
		saveResults(requestParams: SaveResultsRequestParams): Thenable<SaveResultRequestResult>;

		// Notifications
		registerOnQueryComplete(handler: (result: QueryExecuteCompleteNotificationResult) => any): void;
		registerOnBatchStart(handler: (batchInfo: QueryExecuteBatchNotificationParams) => any): void;
		registerOnBatchComplete(handler: (batchInfo: QueryExecuteBatchNotificationParams) => any): void;
		registerOnResultSetAvailable(handler: (resultSetInfo: QueryExecuteResultSetNotificationParams) => any): void;
		registerOnResultSetUpdated(handler: (resultSetInfo: QueryExecuteResultSetNotificationParams) => any): void;
		registerOnMessage(handler: (message: QueryExecuteMessageParams) => any): void;

		// Edit Data Requests
		commitEdit(ownerUri: string): Thenable<void>;
		createRow(ownerUri: string): Thenable<EditCreateRowResult>;
		deleteRow(ownerUri: string, rowId: number): Thenable<void>;
		disposeEdit(ownerUri: string): Thenable<void>;
		initializeEdit(ownerUri: string, schemaName: string, objectName: string, objectType: string, rowLimit: number, queryString: string): Thenable<void>;
		revertCell(ownerUri: string, rowId: number, columnId: number): Thenable<EditRevertCellResult>;
		revertRow(ownerUri: string, rowId: number): Thenable<void>;
		updateCell(ownerUri: string, rowId: number, columnId: number, newValue: string): Thenable<EditUpdateCellResult>;
		getEditRows(rowData: EditSubsetParams): Thenable<EditSubsetResult>;

		// Edit Data Notifications
		registerOnEditSessionReady(handler: (ownerUri: string, success: boolean, message: string) => any): void;
	}

	export interface IDbColumn {
		allowDBNull?: boolean;
		baseCatalogName: string;
		baseColumnName: string;
		baseSchemaName: string;
		baseServerName: string;
		baseTableName: string;
		columnName: string;
		columnOrdinal?: number;
		columnSize?: number;
		isAliased?: boolean;
		isAutoIncrement?: boolean;
		isExpression?: boolean;
		isHidden?: boolean;
		isIdentity?: boolean;
		isKey?: boolean;
		isBytes?: boolean;
		isChars?: boolean;
		isSqlVariant?: boolean;
		isUdt?: boolean;
		dataType: string;
		isXml?: boolean;
		isJson?: boolean;
		isLong?: boolean;
		isReadOnly?: boolean;
		isUnique?: boolean;
		numericPrecision?: number;
		numericScale?: number;
		udtAssemblyQualifiedName: string;
		dataTypeName: string;
	}

	export interface IGridResultSet {
		columns: IDbColumn[];
		rowsUri: string;
		numberOfRows: number;
	}

	export interface IResultMessage {
		batchId?: number;
		isError: boolean;
		time: string;
		message: string;
	}

	export interface ISelectionData {
		startLine: number;
		startColumn: number;
		endLine: number;
		endColumn: number;
	}

	export interface ResultSetSummary {
		id: number;
		batchId: number;
		rowCount: number;
		columnInfo: IDbColumn[];
		complete: boolean;
	}

	export interface BatchSummary {
		hasError: boolean;
		id: number;
		selection: ISelectionData;
		resultSetSummaries: ResultSetSummary[];
		executionElapsed: string;
		executionEnd: string;
		executionStart: string;
	}

	export enum EditRowState {
		clean = 0,
		dirtyInsert = 1,
		dirtyDelete = 2,
		dirtyUpdate = 3
	}

	export interface EditRow {
		cells: DbCellValue[];
		id: number;
		isDirty: boolean;
		state: EditRowState;
	}

	export interface EditCell extends DbCellValue {
		isDirty: boolean;
	}

	export interface QueryExecuteCompleteNotificationResult {
		ownerUri: string;
		batchSummaries: BatchSummary[];
	}

	export interface ExecutionPlanOptions {
		displayEstimatedQueryPlan?: boolean;
		displayActualQueryPlan?: boolean;
	}

	export interface SimpleExecuteParams {
		queryString: string;
		ownerUri: string;
	}

	export interface SimpleExecuteResult {
		rowCount: number;
		columnInfo: IDbColumn[];
		rows: DbCellValue[][];
	}

	export interface SyntaxParseParams {
		ownerUri: string;
		query: string;
	}

	export interface SyntaxParseResult {
		parseable: boolean;
		errors: string[];
	}

	// Query Batch Notification -----------------------------------------------------------------------
	export interface QueryExecuteBatchNotificationParams {
		batchSummary: BatchSummary;
		ownerUri: string;
	}


	export interface QueryExecuteResultSetNotificationParams {
		resultSetSummary: ResultSetSummary;
		ownerUri: string;
	}


	export interface QueryExecuteMessageParams {
		message: IResultMessage;
		ownerUri: string;
	}

	export interface QueryExecuteSubsetParams {
		ownerUri: string;
		batchIndex: number;
		resultSetIndex: number;
		rowsStartIndex: number;
		rowsCount: number;
	}

	export interface DbCellValue {
		displayValue: string;
		isNull: boolean;
		invariantCultureDisplayValue: string;
	}

	export interface ResultSetSubset {
		rowCount: number;
		rows: DbCellValue[][];
	}

	export interface QueryExecuteSubsetResult {
		message: string;
		resultSubset: ResultSetSubset;
	}

	export interface QueryCancelResult {
		messages: string;
	}

	// Save Results ===============================================================================
	export interface SaveResultsRequestParams {
		/**
		 * 'csv', 'json', 'excel', 'xml'
		 */
		resultFormat: string;
		ownerUri: string;
		filePath: string;
		batchIndex: number;
		resultSetIndex: number;
		rowStartIndex: number;
		rowEndIndex: number;
		columnStartIndex: number;
		columnEndIndex: number;
		includeHeaders?: boolean;
		delimiter?: string;
		lineSeperator?: string;
		textIdentifier?: string;
		encoding?: string;
		formatted?: boolean;
	}

	export interface SaveResultRequestResult {
		messages: string;
	}

	// Edit Data ==================================================================================
	// Shared Interfaces --------------------------------------------------------------------------
	export interface IEditSessionOperationParams {
		ownerUri: string;
	}

	export interface IEditRowOperationParams extends IEditSessionOperationParams {
		rowId: number;
	}

	export interface EditCellResult {
		cell: EditCell;
		isRowDirty: boolean;
	}

	// edit/commit --------------------------------------------------------------------------------
	export interface EditCommitParams extends IEditSessionOperationParams { }
	export interface EditCommitResult { }

	// edit/createRow -----------------------------------------------------------------------------
	export interface EditCreateRowParams extends IEditSessionOperationParams { }
	export interface EditCreateRowResult {
		defaultValues: string[];
		newRowId: number;
	}

	// edit/deleteRow -----------------------------------------------------------------------------
	export interface EditDeleteRowParams extends IEditRowOperationParams { }
	export interface EditDeleteRowResult { }

	// edit/dispose -------------------------------------------------------------------------------
	export interface EditDisposeParams extends IEditSessionOperationParams { }
	export interface EditDisposeResult { }

	// edit/initialize ----------------------------------------------------------------------------
	export interface EditInitializeFiltering {
		LimitResults?: number;
	}

	export interface EditInitializeParams extends IEditSessionOperationParams {
		filters: EditInitializeFiltering;
		objectName: string;
		schemaName: string;
		objectType: string;
		queryString: string;
	}


	export interface EditInitializeResult { }

	// edit/revertCell ----------------------------------------------------------------------------
	export interface EditRevertCellParams extends IEditRowOperationParams {
		columnId: number;
	}
	export interface EditRevertCellResult extends EditCellResult {
	}

	// edit/revertRow -----------------------------------------------------------------------------
	export interface EditRevertRowParams extends IEditRowOperationParams { }
	export interface EditRevertRowResult { }

	// edit/sessionReady Event --------------------------------------------------------------------
	export interface EditSessionReadyParams {
		ownerUri: string;
		success: boolean;
		message: string;
	}

	// edit/updateCell ----------------------------------------------------------------------------
	export interface EditUpdateCellParams extends IEditRowOperationParams {
		columnId: number;
		newValue: string;
	}

	export interface EditUpdateCellResult extends EditCellResult {
	}

	// edit/subset --------------------------------------------------------------------------------
	export interface EditSubsetParams extends IEditSessionOperationParams {
		rowStartIndex: number;
		rowCount: number;
	}
	export interface EditSubsetResult {
		rowCount: number;
		subset: EditRow[];
	}

	/**
	 * A NodeInfo object represents an element in the Object Explorer tree under
	 * a connection.
	 */
	export interface NodeInfo {
		nodePath: string;
		nodeType: string;
		nodeSubType: string;
		nodeStatus: string;
		label: string;
		isLeaf: boolean;
		metadata: ObjectMetadata;
		errorMessage: string;
		/**
		 * Optional iconType for the object in the tree. Currently this only supports
		 * an icon name or SqlThemeIcon name, rather than a path to an icon.
		 * If not defined, the nodeType + nodeStatus / nodeSubType values
		 * will be used instead.
		 */
		iconType?: string | SqlThemeIcon;
		/**
		 * Informs who provides the children to a node, used by data explorer tree view api
		 */
		childProvider?: string;
		/**
		 * Holds the connection profile for nodes, used by data explorer tree view api
		 */
		payload?: any;
	}

	/**
	 * A reference to a named icon. Currently only a subset of the SQL icons are available.
	 * Using a theme icon is preferred over a custom icon as it gives theme authors the possibility to change the icons.
	 */
	export class SqlThemeIcon {
		static readonly Folder: SqlThemeIcon;
		static readonly Root: SqlThemeIcon;
		static readonly Database: SqlThemeIcon;
		static readonly Server: SqlThemeIcon;
		static readonly ScalarValuedFunction: SqlThemeIcon;
		static readonly TableValuedFunction: SqlThemeIcon;
		static readonly AggregateFunction: SqlThemeIcon;
		static readonly FileGroup: SqlThemeIcon;
		static readonly StoredProcedure: SqlThemeIcon;
		static readonly UserDefinedTableType: SqlThemeIcon;
		static readonly View: SqlThemeIcon;
		static readonly Table: SqlThemeIcon;
		static readonly HistoryTable: SqlThemeIcon;
		static readonly ServerLevelLinkedServerLogin: SqlThemeIcon;
		static readonly ServerLevelServerAudit: SqlThemeIcon;
		static readonly ServerLevelCryptographicProvider: SqlThemeIcon;
		static readonly ServerLevelCredential: SqlThemeIcon;
		static readonly ServerLevelServerRole: SqlThemeIcon;
		static readonly ServerLevelLogin: SqlThemeIcon;
		static readonly ServerLevelServerAuditSpecification: SqlThemeIcon;
		static readonly ServerLevelServerTrigger: SqlThemeIcon;
		static readonly ServerLevelLinkedServer: SqlThemeIcon;
		static readonly ServerLevelEndpoint: SqlThemeIcon;
		static readonly Synonym: SqlThemeIcon;
		static readonly DatabaseTrigger: SqlThemeIcon;
		static readonly Assembly: SqlThemeIcon;
		static readonly MessageType: SqlThemeIcon;
		static readonly Contract: SqlThemeIcon;
		static readonly Queue: SqlThemeIcon;
		static readonly Service: SqlThemeIcon;
		static readonly Route: SqlThemeIcon;
		static readonly DatabaseAndQueueEventNotification: SqlThemeIcon;
		static readonly RemoteServiceBinding: SqlThemeIcon;
		static readonly BrokerPriority: SqlThemeIcon;
		static readonly FullTextCatalog: SqlThemeIcon;
		static readonly FullTextStopList: SqlThemeIcon;
		static readonly SqlLogFile: SqlThemeIcon;
		static readonly PartitionFunction: SqlThemeIcon;
		static readonly PartitionScheme: SqlThemeIcon;
		static readonly SearchPropertyList: SqlThemeIcon;
		static readonly User: SqlThemeIcon;
		static readonly Schema: SqlThemeIcon;
		static readonly AsymmetricKey: SqlThemeIcon;
		static readonly Certificate: SqlThemeIcon;
		static readonly SymmetricKey: SqlThemeIcon;
		static readonly DatabaseEncryptionKey: SqlThemeIcon;
		static readonly MasterKey: SqlThemeIcon;
		static readonly DatabaseAuditSpecification: SqlThemeIcon;
		static readonly Column: SqlThemeIcon;
		static readonly Key: SqlThemeIcon;
		static readonly Constraint: SqlThemeIcon;
		static readonly Trigger: SqlThemeIcon;
		static readonly Index: SqlThemeIcon;
		static readonly Statistic: SqlThemeIcon;
		static readonly UserDefinedDataType: SqlThemeIcon;
		static readonly UserDefinedType: SqlThemeIcon;
		static readonly XmlSchemaCollection: SqlThemeIcon;
		static readonly SystemExactNumeric: SqlThemeIcon;
		static readonly SystemApproximateNumeric: SqlThemeIcon;
		static readonly SystemDateAndTime: SqlThemeIcon;
		static readonly SystemCharacterString: SqlThemeIcon;
		static readonly SystemUnicodeCharacterString: SqlThemeIcon;
		static readonly SystemBinaryString: SqlThemeIcon;
		static readonly SystemOtherDataType: SqlThemeIcon;
		static readonly SystemClrDataType: SqlThemeIcon;
		static readonly SystemSpatialDataType: SqlThemeIcon;
		static readonly UserDefinedTableTypeColumn: SqlThemeIcon;
		static readonly UserDefinedTableTypeKey: SqlThemeIcon;
		static readonly UserDefinedTableTypeConstraint: SqlThemeIcon;
		static readonly StoredProcedureParameter: SqlThemeIcon;
		static readonly TableValuedFunctionParameter: SqlThemeIcon;
		static readonly ScalarValuedFunctionParameter: SqlThemeIcon;
		static readonly AggregateFunctionParameter: SqlThemeIcon;
		static readonly DatabaseRole: SqlThemeIcon;
		static readonly ApplicationRole: SqlThemeIcon;
		static readonly FileGroupFile: SqlThemeIcon;
		static readonly SystemMessageType: SqlThemeIcon;
		static readonly SystemContract: SqlThemeIcon;
		static readonly SystemService: SqlThemeIcon;
		static readonly SystemQueue: SqlThemeIcon;
		static readonly Sequence: SqlThemeIcon;
		static readonly SecurityPolicy: SqlThemeIcon;
		static readonly DatabaseScopedCredential: SqlThemeIcon;
		static readonly ExternalResource: SqlThemeIcon;
		static readonly ExternalDataSource: SqlThemeIcon;
		static readonly ExternalFileFormat: SqlThemeIcon;
		static readonly ExternalTable: SqlThemeIcon;
		static readonly ColumnMasterKey: SqlThemeIcon;
		static readonly ColumnEncryptionKey: SqlThemeIcon;

		private constructor(id: string);

		/**
		 * Gets the ID for the theme icon for help in cases where string comparison is needed
		 */
		public readonly id: string;
	}

	// Object Explorer interfaces  -----------------------------------------------------------------------
	export interface ObjectExplorerSession {
		success: boolean;
		sessionId: string;
		rootNode: NodeInfo;
		errorMessage: string;
	}

	export interface ObjectExplorerSessionResponse {
		sessionId: string;
	}

	export interface ObjectExplorerExpandInfo {
		sessionId: string;
		nodePath: string;
		nodes: NodeInfo[];
		errorMessage: string;
	}

	export interface ExpandNodeInfo {
		sessionId: string;
		nodePath: string;
	}

	export interface FindNodesInfo {
		sessionId: string;
		type: string;
		schema: string;
		name: string;
		database: string;
		parentObjectNames: string[];
	}

	export interface ObjectExplorerCloseSessionInfo {
		sessionId: string;
	}

	export interface ObjectExplorerCloseSessionResponse {
		sessionId: string;
		success: boolean;
	}

	export interface ObjectExplorerFindNodesResponse {
		nodes: NodeInfo[];
	}

	export interface ObjectExplorerProviderBase extends DataProvider {
		expandNode(nodeInfo: ExpandNodeInfo): Thenable<boolean>;

		refreshNode(nodeInfo: ExpandNodeInfo): Thenable<boolean>;

		findNodes(findNodesInfo: FindNodesInfo): Thenable<ObjectExplorerFindNodesResponse>;

		registerOnExpandCompleted(handler: (response: ObjectExplorerExpandInfo) => any): void;
	}

	export interface ObjectExplorerProvider extends ObjectExplorerProviderBase {
		createNewSession(connInfo: ConnectionInfo): Thenable<ObjectExplorerSessionResponse>;

		closeSession(closeSessionInfo: ObjectExplorerCloseSessionInfo): Thenable<ObjectExplorerCloseSessionResponse>;

		registerOnSessionCreated(handler: (response: ObjectExplorerSession) => any): void;

		registerOnSessionDisconnected?(handler: (response: ObjectExplorerSession) => any): void;
	}

	export interface ObjectExplorerNodeProvider extends ObjectExplorerProviderBase {
		/**
		 * The providerId for whichever type of ObjectExplorer connection this can add folders and objects to
		 */
		readonly supportedProviderId: string;

		/**
		 * Optional group name used to sort nodes in the tree. If not defined, the node order will be added in order based on provider ID, with
		 * nodes from the main ObjectExplorerProvider for this provider type added first
		 */
		readonly group?: string;

		handleSessionOpen(session: ObjectExplorerSession): Thenable<boolean>;

		handleSessionClose(closeSessionInfo: ObjectExplorerCloseSessionInfo): void;
	}

	// Admin Services interfaces  -----------------------------------------------------------------------
	export interface DatabaseInfo {
		options: {};
	}

	export interface LoginInfo {
		name: string;
	}

	export interface CreateDatabaseResponse {
		result: boolean;
		taskId: number;
	}

	export interface CreateLoginResponse {
		result: boolean;
		taskId: number;
	}

	export interface AdminServicesProvider extends DataProvider {
		createDatabase(connectionUri: string, database: DatabaseInfo): Thenable<CreateDatabaseResponse>;

		createLogin(connectionUri: string, login: LoginInfo): Thenable<CreateLoginResponse>;

		getDefaultDatabaseInfo(connectionUri: string): Thenable<DatabaseInfo>;

		getDatabaseInfo(connectionUri: string): Thenable<DatabaseInfo>;
	}

	export interface ResultStatus {
		success: boolean;
		errorMessage: string;
	}

	// DacFx interfaces  -----------------------------------------------------------------------
	export interface DacFxResult extends ResultStatus {
		operationId: string;
	}

	export interface GenerateDeployPlanResult extends DacFxResult {
		report: string;
	}

	export interface ExportParams {
		databaseName: string;
		packageFilePath: string;
		ownerUri: string;
		taskExecutionMode: TaskExecutionMode;
	}

	export interface ImportParams {
		packageFilePath: string;
		databaseName: string;
		ownerUri: string;
		taskExecutionMode: TaskExecutionMode;
	}

	export interface ExtractParams {
		databaseName: string;
		packageFilePath: string;
		applicationName: string;
		applicationVersion: string;
		ownerUri: string;
		taskExecutionMode: TaskExecutionMode;
	}

	export interface DeployParams {
		packageFilePath: string;
		databaseName: string;
		upgradeExisting: boolean;
		ownerUri: string;
		taskExecutionMode: TaskExecutionMode;
	}

	export interface GenerateDeployScriptParams {
		packageFilePath: string;
		databaseName: string;
		scriptFilePath: string;
		ownerUri: string;
		taskExecutionMode: TaskExecutionMode;
	}

	export interface GenerateDeployPlan {
		packageFilePath: string;
		databaseName: string;
		ownerUri: string;
		taskExecutionMode: TaskExecutionMode;
	}

	export interface DacFxServicesProvider extends DataProvider {
		exportBacpac(databaseName: string, packageFilePath: string, ownerUri: string, taskExecutionMode: TaskExecutionMode): Thenable<DacFxResult>;
		importBacpac(packageFilePath: string, databaseName: string, ownerUri: string, taskExecutionMode: TaskExecutionMode): Thenable<DacFxResult>;
		extractDacpac(databaseName: string, packageFilePath: string, applicationName: string, applicationVersion: string, ownerUri: string, taskExecutionMode: TaskExecutionMode): Thenable<DacFxResult>;
		deployDacpac(packageFilePath: string, databaseName: string, upgradeExisting: boolean, ownerUri: string, taskExecutionMode: TaskExecutionMode): Thenable<DacFxResult>;
		generateDeployScript(packageFilePath: string, databaseName: string, scriptFilePath: string, ownerUri: string, taskExecutionMode: TaskExecutionMode): Thenable<DacFxResult>;
		generateDeployPlan(packageFilePath: string, databaseName: string, ownerUri: string, taskExecutionMode: TaskExecutionMode): Thenable<GenerateDeployPlanResult>;
	}

<<<<<<< HEAD
	// Schema Compare interfaces  -----------------------------------------------------------------------
	export interface SchemaCompareResult extends ResultStatus {
		operationId: string;
		areEqual: boolean;
		differences: DiffEntry[];
	}

 	export interface DiffEntry {
		updateAction: SchemaUpdateAction;
		differenceType: SchemaDifferenceType;
		name: string;
		sourceValue: string;
		targetValue: string;
		parent: DiffEntry;
		children: DiffEntry[];
		sourceScript: string;
		targetScript: string;
	}

 	export enum SchemaUpdateAction {
		Delete = 0,
		Change = 1,
		Add = 2
	}

 	export enum SchemaDifferenceType {
		Object = 0,
		Property = 1
	}

	export enum SchemaCompareEndpointType {
		database = 0,
		dacpac = 1
	}
	export interface SchemaCompareEndpointInfo {
		endpointType: SchemaCompareEndpointType;
		packageFilePath: string;
		databaseName: string;
		ownerUri: string;
	}

 	export interface SchemaCompareParams {
		sourceEndpointInfo: SchemaCompareEndpointInfo;
		targetEndpointInfo: SchemaCompareEndpointInfo;
		taskExecutionMode: TaskExecutionMode;
	}

 	export interface SchemaCompareGenerateScriptParams {
		operationId: string;
		targetDatabaseName: string;
		scriptFilePath: string;
		taskExecutionMode: TaskExecutionMode;
	}

	export interface SchemaCompareServicesProvider extends DataProvider {
		schemaCompare(sourceEndpointInfo: SchemaCompareEndpointInfo, targetEndpointInfo: SchemaCompareEndpointInfo, taskExecutionMode: TaskExecutionMode): Thenable<SchemaCompareResult>;
		schemaCompareGenerateScript(operationId: string, targetDatabaseName: string, scriptFilePath: string, taskExecutionMode: TaskExecutionMode): Thenable<ResultStatus>;
	}
=======
>>>>>>> f20fcb44

	// Security service interfaces ------------------------------------------------------------------------
	export interface CredentialInfo {
		id: number;
		identity: string;
		name: string;
		dateLastModified: string;
		createDate: string;
		providerName: string;
	}

	export interface GetCredentialsResult extends ResultStatus {
		credentials: CredentialInfo[];
	}

	// Task service interfaces ----------------------------------------------------------------------------
	export enum TaskStatus {
		NotStarted = 0,
		InProgress = 1,
		Succeeded = 2,
		SucceededWithWarning = 3,
		Failed = 4,
		Canceled = 5,
		Canceling = 6
	}

	export enum TaskExecutionMode {
		execute = 0,
		script = 1,
		executeAndScript = 2,
	}

	export interface ListTasksParams {
		listActiveTasksOnly: boolean;
	}

	export interface TaskInfo {
		connection?: connection.Connection;
		taskId: string;
		status: TaskStatus;
		taskExecutionMode: TaskExecutionMode;
		serverName: string;
		databaseName: string;
		name: string;
		description: string;
		providerName: string;
		isCancelable: boolean;
	}

	export interface ListTasksResponse {
		tasks: TaskInfo[];
	}

	export interface CancelTaskParams {
		taskId: string;
	}

	export interface TaskProgressInfo {
		taskId: string;
		status: TaskStatus;
		message: string;
		script?: string;
	}

	export interface TaskServicesProvider extends DataProvider {
		getAllTasks(listTasksParams: ListTasksParams): Thenable<ListTasksResponse>;

		cancelTask(cancelTaskParams: CancelTaskParams): Thenable<boolean>;

		registerOnTaskCreated(handler: (response: TaskInfo) => any): void;

		registerOnTaskStatusChanged(handler: (response: TaskProgressInfo) => any): void;
	}

	// Disaster Recovery interfaces  -----------------------------------------------------------------------

	export interface BackupConfigInfo {
		recoveryModel: string;
		defaultBackupFolder: string;
		backupEncryptors: {};
	}

	export interface BackupResponse {
		result: boolean;
		taskId: number;
	}

	export interface BackupProvider extends DataProvider {
		backup(connectionUri: string, backupInfo: { [key: string]: any }, taskExecutionMode: TaskExecutionMode): Thenable<BackupResponse>;
		getBackupConfigInfo(connectionUri: string): Thenable<BackupConfigInfo>;
	}

	export interface RestoreProvider extends DataProvider {
		getRestorePlan(connectionUri: string, restoreInfo: RestoreInfo): Thenable<RestorePlanResponse>;
		cancelRestorePlan(connectionUri: string, restoreInfo: RestoreInfo): Thenable<boolean>;
		restore(connectionUri: string, restoreInfo: RestoreInfo): Thenable<RestoreResponse>;
		getRestoreConfigInfo(connectionUri: string): Thenable<RestoreConfigInfo>;
	}

	export interface RestoreInfo {
		options: { [key: string]: any };
		taskExecutionMode: TaskExecutionMode;
	}

	export interface RestoreDatabaseFileInfo {
		fileType: string;

		logicalFileName: string;

		originalFileName: string;

		restoreAsFileName: string;
	}

	export interface DatabaseFileInfo {
		properties: LocalizedPropertyInfo[];
		id: string;
		isSelected: boolean;
	}

	export interface LocalizedPropertyInfo {
		propertyName: string;
		propertyValue: string;
		propertyDisplayName: string;
		propertyValueDisplayName: string;
	}

	export interface RestorePlanDetailInfo {
		name: string;
		currentValue: any;
		isReadOnly: boolean;
		isVisible: boolean;
		defaultValue: any;
	}

	export interface RestorePlanResponse {
		sessionId: string;
		backupSetsToRestore: DatabaseFileInfo[];
		canRestore: boolean;
		errorMessage: string;
		dbFiles: RestoreDatabaseFileInfo[];
		databaseNamesFromBackupSets: string[];
		planDetails: { [key: string]: RestorePlanDetailInfo };
	}

	export interface RestoreConfigInfo {
		configInfo: { [key: string]: any };
	}

	export interface RestoreResponse {
		result: boolean;
		taskId: string;
		errorMessage: string;
	}

	export interface ProfilerProvider extends DataProvider {
		createSession(sessionId: string, sessionName: string, template: ProfilerSessionTemplate): Thenable<boolean>;
		startSession(sessionId: string, sessionName: string): Thenable<boolean>;
		stopSession(sessionId: string): Thenable<boolean>;
		pauseSession(sessionId: string): Thenable<boolean>;
		getXEventSessions(sessionId: string): Thenable<string[]>;
		connectSession(sessionId: string): Thenable<boolean>;
		disconnectSession(sessionId: string): Thenable<boolean>;

		registerOnSessionEventsAvailable(handler: (response: ProfilerSessionEvents) => any): void;
		registerOnSessionStopped(handler: (response: ProfilerSessionStoppedParams) => any): void;
		registerOnProfilerSessionCreated(handler: (response: ProfilerSessionCreatedParams) => any): void;
	}

	export interface IProfilerTableRow {
		/**
		 * Name of the event; known issue this is not camel case, need to figure
		 * out a better way to determine column id's from rendered column names
		 */
		EventClass: string;
	}

	export interface IProfilerMoreRowsNotificationParams {
		uri: string;
		rowCount: number;
		data: IProfilerTableRow;
	}

	/**
	 * Profiler Event
	 */
	export interface ProfilerEvent {
		/**
		 * Event class name
		 */
		name: string;

		/**
		 * Event timestamp
		 */
		timestamp: string;

		/**
		 * Event values
		 */
		values: {};
	}

	/**
	 * Profiler Session Template
	 */
	export interface ProfilerSessionTemplate {
		/**
		 * Template name
		 */
		name: string;

		/**
		 * Default view for template
		 */
		defaultView: string;

		/**
		 * TSQL for creating a session
		 */
		createStatement: string;
	}

	export interface ProfilerSessionEvents {
		sessionId: string;

		events: ProfilerEvent[];

		eventsLost: boolean;
	}

	export interface ProfilerSessionStoppedParams {

		ownerUri: string;

		sessionId: number;
	}

	export interface ProfilerSessionCreatedParams {
		ownerUri: string;
		sessionName: string;
		templateName: string;
	}

	// File browser interfaces  -----------------------------------------------------------------------

	export interface FileBrowserProvider extends DataProvider {
		openFileBrowser(ownerUri: string, expandPath: string, fileFilters: string[], changeFilter: boolean): Thenable<boolean>;
		registerOnFileBrowserOpened(handler: (response: FileBrowserOpenedParams) => any): void;
		expandFolderNode(ownerUri: string, expandPath: string): Thenable<boolean>;
		registerOnFolderNodeExpanded(handler: (response: FileBrowserExpandedParams) => any): void;
		validateFilePaths(ownerUri: string, serviceType: string, selectedFiles: string[]): Thenable<boolean>;
		registerOnFilePathsValidated(handler: (response: FileBrowserValidatedParams) => any): void;
		closeFileBrowser(ownerUri: string): Thenable<FileBrowserCloseResponse>;
	}

	export interface FileTreeNode {
		children: FileTreeNode[];
		isExpanded: boolean;
		isFile: boolean;
		name: string;
		fullPath: string;
	}

	export interface FileTree {
		rootNode: FileTreeNode;
		selectedNode: FileTreeNode;
	}

	export interface FileBrowserOpenedParams {
		ownerUri: string;
		fileTree: FileTree;
		succeeded: boolean;
		message: string;
	}

	export interface FileBrowserExpandedParams {
		ownerUri: string;
		expandPath: string;
		children: FileTreeNode[];
		succeeded: boolean;
		message: string;
	}

	export interface FileBrowserValidatedParams {
		succeeded: boolean;
		message: string;
	}

	export interface FileBrowserCloseResponse {
		succeeded: boolean;
		message: string;
	}

	export enum AzureResource {
		ResourceManagement = 0,
		Sql = 1
	}

	export interface ModalDialog {
		/**
		 * Title of the webview.
		 */
		title: string;

		/**
		 * Contents of the dialog body.
		 */
		html: string;

		/**
		 * The caption of the OK button.
		 */
		okTitle: string;

		/**
		 * The caption of the Close button.
		 */
		closeTitle: string;

		/**
		 * Opens the dialog.
		 */
		open(): void;

		/**
		 * Closes the dialog.
		 */
		close(): void;

		/**
		 * Raised when the webview posts a message.
		 */
		readonly onMessage: vscode.Event<any>;

		/**
		 * Raised when dialog closed.
		 */
		readonly onClosed: vscode.Event<any>;

		/**
		 * Post a message to the dialog.
		 *
		 * @param message Body of the message.
		 */
		postMessage(message: any): Thenable<any>;
	}

	export interface DashboardWebview {

		/**
		 * Raised when the webview posts a message.
		 */
		readonly onMessage: vscode.Event<any>;

		/**
		 * Raised when the webview closed.
		 */
		readonly onClosed: vscode.Event<any>;

		/**
		 * Post a message to the webview.
		 *
		 * @param message Body of the message.
		 */
		postMessage(message: any): Thenable<any>;

		/**
		 * The connection info for the dashboard the webview exists on
		 */
		readonly connection: connection.Connection;

		/**
		 * The info on the server for the webview dashboard
		 */
		readonly serverInfo: ServerInfo;

		/**
		 * Contents of the dialog body.
		 */
		html: string;
	}

	export namespace dashboard {
		/**
		 * Register a provider for a webview widget
		 */
		export function registerWebviewProvider(widgetId: string, handler: (webview: DashboardWebview) => void): void;
	}

	export namespace window {
		/**
		 * @deprecated this method has been deprecated and will be removed in a future release, please use sqlops.window.createWebViewDialog instead.
		 * @param title
		 */
		export function createDialog(
			title: string
		): ModalDialog;
	}

	export namespace workspace {
		/**
		 * An event that is emitted when a [dashboard](#DashboardDocument) is opened.
		 */
		export const onDidOpenDashboard: vscode.Event<DashboardDocument>;

		/**
		 * An event that is emitted when a [dashboard](#DashboardDocument) is focused.
		 */
		export const onDidChangeToDashboard: vscode.Event<DashboardDocument>;
	}

	export interface DashboardDocument {
		profile: IConnectionProfile;
		serverInfo: ServerInfo;
	}

	export class TreeItem extends vscode.TreeItem {
		payload?: IConnectionProfile;
		childProvider?: string;
	}

	export namespace tasks {

		export interface ITaskHandler {
			(profile: IConnectionProfile, ...args: any[]): any;
		}

		/**
		* Registers a task that can be invoked via a keyboard shortcut,
		* a menu item, an action, or directly.
		*
		* Registering a task with an existing task identifier twice
		* will cause an error.
		*
		* @param task A unique identifier for the task.
		* @param callback A task handler function.
		* @param thisArg The `this` context used when invoking the handler function.
		* @return Disposable which unregisters this task on disposal.
		*/
		export function registerTask(task: string, callback: ITaskHandler, thisArg?: any): vscode.Disposable;
	}
}<|MERGE_RESOLUTION|>--- conflicted
+++ resolved
@@ -39,10 +39,6 @@
 
 		export function registerDacFxServicesProvider(provider: DacFxServicesProvider): vscode.Disposable;
 
-<<<<<<< HEAD
-		export function registerSchemaCompareServicesProvider(provider: SchemaCompareServicesProvider): vscode.Disposable;
-=======
->>>>>>> f20fcb44
 
 		/**
 		 * An [event](#Event) which fires when the specific flavor of a language used in DMP
@@ -1329,67 +1325,6 @@
 		generateDeployPlan(packageFilePath: string, databaseName: string, ownerUri: string, taskExecutionMode: TaskExecutionMode): Thenable<GenerateDeployPlanResult>;
 	}
 
-<<<<<<< HEAD
-	// Schema Compare interfaces  -----------------------------------------------------------------------
-	export interface SchemaCompareResult extends ResultStatus {
-		operationId: string;
-		areEqual: boolean;
-		differences: DiffEntry[];
-	}
-
- 	export interface DiffEntry {
-		updateAction: SchemaUpdateAction;
-		differenceType: SchemaDifferenceType;
-		name: string;
-		sourceValue: string;
-		targetValue: string;
-		parent: DiffEntry;
-		children: DiffEntry[];
-		sourceScript: string;
-		targetScript: string;
-	}
-
- 	export enum SchemaUpdateAction {
-		Delete = 0,
-		Change = 1,
-		Add = 2
-	}
-
- 	export enum SchemaDifferenceType {
-		Object = 0,
-		Property = 1
-	}
-
-	export enum SchemaCompareEndpointType {
-		database = 0,
-		dacpac = 1
-	}
-	export interface SchemaCompareEndpointInfo {
-		endpointType: SchemaCompareEndpointType;
-		packageFilePath: string;
-		databaseName: string;
-		ownerUri: string;
-	}
-
- 	export interface SchemaCompareParams {
-		sourceEndpointInfo: SchemaCompareEndpointInfo;
-		targetEndpointInfo: SchemaCompareEndpointInfo;
-		taskExecutionMode: TaskExecutionMode;
-	}
-
- 	export interface SchemaCompareGenerateScriptParams {
-		operationId: string;
-		targetDatabaseName: string;
-		scriptFilePath: string;
-		taskExecutionMode: TaskExecutionMode;
-	}
-
-	export interface SchemaCompareServicesProvider extends DataProvider {
-		schemaCompare(sourceEndpointInfo: SchemaCompareEndpointInfo, targetEndpointInfo: SchemaCompareEndpointInfo, taskExecutionMode: TaskExecutionMode): Thenable<SchemaCompareResult>;
-		schemaCompareGenerateScript(operationId: string, targetDatabaseName: string, scriptFilePath: string, taskExecutionMode: TaskExecutionMode): Thenable<ResultStatus>;
-	}
-=======
->>>>>>> f20fcb44
 
 	// Security service interfaces ------------------------------------------------------------------------
 	export interface CredentialInfo {
