--- conflicted
+++ resolved
@@ -1994,271 +1994,11 @@
 		message: string;
 	}
 
-<<<<<<< HEAD
-	// ACCOUNT MANAGEMENT //////////////////////////////////////////////////
-	export namespace accounts {
-		export function registerAccountProvider(providerMetadata: AccountProviderMetadata, provider: AccountProvider): vscode.Disposable;
-
-		/**
-		 * Launches a flyout dialog that will display the information on how to complete device
-		 * code OAuth login to the user. Only one flyout can be opened at once and each must be closed
-		 * by calling {@link endAutoOAuthDeviceCode}.
-		 * @param providerId	ID of the provider that's requesting the flyout be opened
-		 */
-		export function beginAutoOAuthDeviceCode(providerId: string, title: string, message: string, userCode: string, uri: string): Thenable<void>;
-
-		/**
-		 * Closes the flyout dialog opened by {@link beginAutoOAuthDeviceCode}
-		 */
-		export function endAutoOAuthDeviceCode(): void;
-
-		/**
-		 * Notifies the account management service that an account has updated (usually due to the
-		 * account going stale).
-		 * @param updatedAccount Account object with updated properties
-		 */
-		export function accountUpdated(updatedAccount: Account): void;
-
-		/**
-		 * Gets all added accounts.
-		 * @returns Promise to return the accounts
-		 */
-		export function getAllAccounts(): Thenable<Account[]>;
-
-		/**
-		 * Generates a security token by asking the account's provider
-		 * @param account Account to generate security token for (defaults to
-		 * AzureResource.ResourceManagement if not given)
-		 * @return Promise to return the security token
-		 */
-		export function getSecurityToken(account: Account, resource?: AzureResource): Thenable<{}>;
-
-		/**
-		 * An [event](#Event) which fires when the accounts have changed.
-		 */
-		export const onDidChangeAccounts: vscode.Event<DidChangeAccountsParams>;
-	}
-
-	/**
-	 * Represents display information for an account.
-	 */
-	export interface AccountDisplayInfo {
-		/**
-		 * A display name that offers context for the account, such as "Contoso".
-		 */
-		contextualDisplayName: string;
-
-		/**
-		 * account provider (eg, Work/School vs Microsoft Account)
-		 */
-		accountType: string;
-
-		/**
-		 * A display name that identifies the account, such as "user@contoso.com".
-		 */
-		displayName: string;
-	}
-
-	/**
-	 * Represents a key that identifies an account.
-	 */
-	export interface AccountKey {
-		/**
-		 * Identifier of the provider
-		 */
-		providerId: string;
-
-		/**
-		 * Any arguments that identify an instantiation of the provider
-		 */
-		providerArgs?: any;
-
-		/**
-		 * Identifier for the account, unique to the provider
-		 */
-		accountId: string;
-	}
-
-	/**
-	 * Represents an account.
-	 */
-	export interface Account {
-		/**
-		 * The key that identifies the account
-		 */
-		key: AccountKey;
-
-		/**
-		 * Display information for the account
-		 */
-		displayInfo: AccountDisplayInfo;
-
-		/**
-		 * Custom properties stored with the account
-		 */
-		properties: any;
-
-		/**
-		 * Indicates if the account needs refreshing
-		 */
-		isStale: boolean;
-	}
-
-=======
->>>>>>> 6dbf7573
 	export enum AzureResource {
 		ResourceManagement = 0,
 		Sql = 1
 	}
 
-<<<<<<< HEAD
-	export interface DidChangeAccountsParams {
-		// Updated accounts
-		accounts: Account[];
-	}
-
-	// - ACCOUNT PROVIDER //////////////////////////////////////////////////
-	/**
-	 * Error to be used when the user has cancelled the prompt or refresh methods. When
-	 * AccountProvider.refresh or AccountProvider.prompt are rejected with this error, the error
-	 * will not be reported to the user.
-	 */
-	export interface UserCancelledSignInError extends Error {
-		/**
-		 * Type guard for differentiating user cancelled sign in errors from other errors
-		 */
-		userCancelledSignIn: boolean;
-	}
-
-	/**
-	 * Represents a provider of accounts.
-	 */
-	export interface AccountProviderMetadata {
-		/**
-		 * The identifier of the provider
-		 */
-		id: string;
-
-		/**
-		 * Display name of the provider
-		 */
-		displayName: string;
-
-		/**
-		 * Any arguments that identify an instantiation of the provider
-		 */
-		args?: any;
-
-		/**
-		 * Optional settings that identify an instantiation of a provider
-		 */
-		settings?: {};
-	}
-
-	/**
-	 * Represents a provider of accounts for use with the account management service
-	 */
-	export interface AccountProvider {
-		/**
-		 * Initializes the account provider with the accounts restored from the memento,
-		 * @param storedAccounts Accounts restored from the memento
-		 * @return Account objects after being rehydrated (if necessary)
-		 */
-		initialize(storedAccounts: Account[]): Thenable<Account[]>;
-
-		/**
-		 * Generates a security token for the provided account
-		 * @param account The account to generate a security token for
-		 * @param resource The resource to get the token for
-		 * @return Promise to return a security token object
-		 */
-		getSecurityToken(account: Account, resource: AzureResource): Thenable<{}>;
-
-		/**
-		 * Prompts the user to enter account information.
-		 * Returns an error if the user canceled the operation.
-		 */
-		prompt(): Thenable<Account>;
-
-		/**
-		 * Refreshes a stale account.
-		 * Returns an error if the user canceled the operation.
-		 * Otherwise, returns a new updated account instance.
-		 * @param account - An account.
-		 */
-		refresh(account: Account): Thenable<Account>;
-
-		/**
-		 * Clears sensitive information for an account. To be called when account is removed
-		 * @param accountKey - Key that uniquely identifies the account to clear
-		 */
-		clear(accountKey: AccountKey): Thenable<void>;
-
-		/**
-		 * Called from the account management service when the user has cancelled an auto OAuth
-		 * authorization process. Implementations should use this to cancel any polling process
-		 * and call the end OAuth method.
-		 */
-		autoOAuthCancelled(): Thenable<void>;
-	}
-
-	// Resource provider interfaces  -----------------------------------------------------------------------
-
-	// - ACCOUNT PROVIDER //////////////////////////////////////////////////
-	/**
-	 * Represents a provider of accounts.
-	 */
-	export interface ResourceProviderMetadata {
-		/**
-		 * The identifier of the provider
-		 */
-		id: string;
-
-		/**
-		 * Display name of the provider
-		 */
-		displayName: string;
-
-		/**
-		 * Optional settings that identify an instantiation of a provider
-		 */
-		settings?: {};
-	}
-
-	export namespace resources {
-		/**
-		 * Registers a resource provider that can suport
-		 */
-		export function registerResourceProvider(providerMetadata: ResourceProviderMetadata, provider: ResourceProvider): vscode.Disposable;
-	}
-
-	/**
-	 * Represents a provider of resource
-	 */
-	export interface ResourceProvider {
-		createFirewallRule(account: Account, firewallruleInfo: FirewallRuleInfo): Thenable<CreateFirewallRuleResponse>;
-		handleFirewallRule(errorCode: number, errorMessage: string, connectionTypeId: string): Thenable<HandleFirewallRuleResponse>;
-	}
-
-	export interface FirewallRuleInfo {
-		startIpAddress: string;
-		endIpAddress: string;
-		serverName: string;
-		securityTokenMappings: {};
-	}
-
-	export interface CreateFirewallRuleResponse {
-		result: boolean;
-		errorMessage: string;
-	}
-
-	export interface HandleFirewallRuleResponse {
-		result: boolean;
-		ipAddress: string;
-	}
-
-=======
->>>>>>> 6dbf7573
 	export interface ModalDialog {
 		/**
 		 * Title of the webview.
