/*---------------------------------------------------------------------------------------------
 *  Copyright (c) Microsoft Corporation. All rights reserved.
 *  Licensed under the Source EULA. See License.txt in the project root for license information.
 *--------------------------------------------------------------------------------------------*/

declare module 'sqlops' {
	import * as vscode from 'vscode';

	// EXPORTED NAMESPACES /////////////////////////////////////////////////
	/**
	 * Namespace for Data Management Protocol global methods
	 */
	export namespace dataprotocol {
		export function registerConnectionProvider(provider: ConnectionProvider): vscode.Disposable;

		export function registerBackupProvider(provider: BackupProvider): vscode.Disposable;

		export function registerRestoreProvider(provider: RestoreProvider): vscode.Disposable;

		export function registerScriptingProvider(provider: ScriptingProvider): vscode.Disposable;

		export function registerObjectExplorerProvider(provider: ObjectExplorerProvider): vscode.Disposable;

		export function registerTaskServicesProvider(provider: TaskServicesProvider): vscode.Disposable;

		export function registerFileBrowserProvider(provider: FileBrowserProvider): vscode.Disposable;

		export function registerProfilerProvider(provider: ProfilerProvider): vscode.Disposable;

		export function registerMetadataProvider(provider: MetadataProvider): vscode.Disposable;

		export function registerQueryProvider(provider: QueryProvider): vscode.Disposable;

		export function registerAdminServicesProvider(provider: AdminServicesProvider): vscode.Disposable;

		export function registerAgentServicesProvider(provider: AgentServicesProvider): vscode.Disposable;

		export function registerCapabilitiesServiceProvider(provider: CapabilitiesProvider): vscode.Disposable;

		export function registerDacFxServicesProvider(provider: DacFxServicesProvider): vscode.Disposable;

		/**
		 * An [event](#Event) which fires when the specific flavor of a language used in DMP
		 * connections has changed. And example is for a SQL connection, the flavor changes
		 * to MSSQL
		 */
		export const onDidChangeLanguageFlavor: vscode.Event<DidChangeLanguageFlavorParams>;
	}

	/**
	 * Namespace for credentials management global methods, available to all extensions
	 */
	export namespace credentials {
		/**
		 * Register a credential provider to handle credential requests.
		 * @param {CredentialProvider} provider The provider to register
		 * @return {Disposable} Handle to the provider for disposal
		 */
		export function registerProvider(provider: CredentialProvider): vscode.Disposable;

		/**
		 * Retrieves a provider from the extension host if one has been registered. Any credentials
		 * accessed with the returned provider will have the namespaceId appended to credential ID
		 * to prevent extensions from trampling over each others' credentials.
		 * @param {string} namespaceId ID that will be appended to credential IDs.
		 * @return {Thenable<CredentialProvider>} Promise that returns the namespaced provider
		 */
		export function getProvider(namespaceId: string): Thenable<CredentialProvider>;
	}

	/**
	 * Namespace for serialization management global methods
	 */
	export namespace serialization {
		export function registerProvider(provider: SerializationProvider): vscode.Disposable;
	}

	/**
	 * Namespace for connection management
	 */
	export namespace connection {
		/**
		 * Get the current connection based on the active editor or Object Explorer selection
		*/
		export function getCurrentConnection(): Thenable<Connection>;

		/**
		 * Get all active connections
		*/
		export function getActiveConnections(): Thenable<Connection[]>;

		/**
		 * Get connection string
		*/
		export function getConnectionString(connectionId: string, includePassword: boolean): Thenable<string>;

		/**
		 * Get the credentials for an active connection
		 * @param {string} connectionId The id of the connection
		 * @returns {{ [name: string]: string}} A dictionary containing the credentials as they would be included in the connection's options dictionary
		 */
		export function getCredentials(connectionId: string): Thenable<{ [name: string]: string }>;

		/**
		 * Interface for representing a connection when working with connection APIs
		*/
		export interface Connection extends ConnectionInfo {
			/**
			 * The name of the provider managing the connection (e.g. MSSQL)
			*/
			providerName: string;

			/**
			 * A unique identifier for the connection
			*/
			connectionId: string;
		}
	}

	/**
	 * Namespace for interacting with Object Explorer
	*/
	export namespace objectexplorer {
		/**
		 * Get an Object Explorer node corresponding to the given connection and path. If no path
		 * is given, it returns the top-level node for the given connection. If there is no node at
		 * the given path, it returns undefined.
		 * @param {string} connectionId The id of the connection that the node exists on
		 * @param {string?} nodePath The path of the node to get
		 * @returns {ObjectExplorerNode} The node corresponding to the given connection and path,
		 * or undefined if no such node exists.
		*/
		export function getNode(connectionId: string, nodePath?: string): Thenable<ObjectExplorerNode>;

		/**
		 * Get all active Object Explorer connection nodes
		 * @returns {ObjectExplorerNode[]} The Object Explorer nodes for each saved connection
		*/
		export function getActiveConnectionNodes(): Thenable<ObjectExplorerNode[]>;

		/**
		 * Find Object Explorer nodes that match the given information
		 * @param {string} connectionId The id of the connection that the node exists on
		 * @param {string} type The type of the object to retrieve
		 * @param {string} schema The schema of the object, if applicable
		 * @param {string} name The name of the object
		 * @param {string} database The database the object exists under, if applicable
		 * @param {string[]} parentObjectNames A list of names of parent objects in the tree, ordered from highest to lowest level
		 * (for example when searching for a table's column, provide the name of its parent table for this argument)
		 */
		export function findNodes(connectionId: string, type: string, schema: string, name: string, database: string, parentObjectNames: string[]): Thenable<ObjectExplorerNode[]>;

		/**
		 * Interface for representing and interacting with items in Object Explorer
		*/
		export interface ObjectExplorerNode extends NodeInfo {
			/**
			 * The id of the connection that the node exists under
			 */
			connectionId: string;

			/**
			 * Whether the node is currently expanded in Object Explorer
			 */
			isExpanded(): Thenable<boolean>;

			/**
			 * Set whether the node is expanded or collapsed
			 * @param expandedState The new state of the node. If 'None', the node will not be changed
			 */
			setExpandedState(expandedState: vscode.TreeItemCollapsibleState): Thenable<void>;

			/**
			 * Set whether the node is selected
			 * @param selected Whether the node should be selected
			 * @param clearOtherSelections If true, clear any other selections. If false, leave any existing selections.
			 * Defaults to true when selected is true and false when selected is false.
			 */
			setSelected(selected: boolean, clearOtherSelections?: boolean): Thenable<void>;

			/**
			 * Get all the child nodes. Returns an empty list if there are no children.
			 */
			getChildren(): Thenable<ObjectExplorerNode[]>;

			/**
			 * Get the parent node. Returns undefined if there is none.
			 */
			getParent(): Thenable<ObjectExplorerNode>;

			/**
			 * Refresh the node, expanding it if it has children
			 */
			refresh(): Thenable<void>;
		}
	}

	// EXPORTED INTERFACES /////////////////////////////////////////////////
	export interface ConnectionInfo {

		options: { [name: string]: any };
	}

	export interface IConnectionProfile extends ConnectionInfo {
		connectionName: string;
		serverName: string;
		databaseName: string;
		userName: string;
		password: string;
		authenticationType: string;
		savePassword: boolean;
		groupFullName: string;
		groupId: string;
		providerName: string;
		saveProfile: boolean;
		id: string;
	}

	/**
 	* Options for the actions that could happen after connecting is complete
 	*/
	export interface IConnectionCompletionOptions {
		/**
		 * Save the connection to MRU and settings (only save to setting if profile.saveProfile is set to true)
		 * Default is true.
	 	*/
		saveConnection: boolean;

		/**
		 * If true, open the dashboard after connection is complete.
		 * If undefined / false, dashboard won't be opened after connection completes.
		 * Default is false.
	 	*/
		showDashboard?: boolean;

		/**
		 * If undefined / true, open the connection dialog if connection fails.
		 * If false, connection dialog won't be opened even if connection fails.
		 * Default is true.
		 */
		showConnectionDialogOnError?: boolean;

		/**
		 * If undefined / true, open the connection firewall rule dialog if connection fails.
		 * If false, connection firewall rule dialog won't be opened even if connection fails.
		 * Default is true.
		 */
		showFirewallRuleOnError?: boolean;
	}

	export interface ConnectionInfoSummary {

		/**
		 * URI identifying the owner of the connection
		 */
		ownerUri: string;

		/**
		 * connection id returned from service host.
		 */
		connectionId: string;

		/**
		 * any diagnostic messages return from the service host.
		 */
		messages: string;

		/**
		 * Error message returned from the engine, if any.
		 */
		errorMessage: string;

		/**
		 * Error number returned from the engine, if any.
		 */
		errorNumber: number;
		/**
		 * Information about the connected server.
		 */
		serverInfo: ServerInfo;
		/**
		 * information about the actual connection established
		 */
		connectionSummary: ConnectionSummary;
	}

	/**
	 * Summary that identifies a unique database connection.
	 */
	export interface ConnectionSummary {
		/**
		 * server name
		 */
		serverName: string;
		/**
		 * database name
		 */
		databaseName: string;
		/**
		 * user name
		 */
		userName: string;
	}

	/**
	 * Information about a Server instance.
	 */
	export interface ServerInfo {
		/**
		 * The major version of the instance.
		 */
		serverMajorVersion: number;
		/**
		 * The minor version of the instance.
		 */
		serverMinorVersion: number;
		/**
		 * The build of the instance.
		 */
		serverReleaseVersion: number;
		/**
		 * The ID of the engine edition of the instance.
		 */
		engineEditionId: number;
		/**
		 * String containing the full server version text.
		 */
		serverVersion: string;
		/**
		 * String describing the product level of the server.
		 */
		serverLevel: string;
		/**
		 * The edition of the instance.
		 */
		serverEdition: string;
		/**
		 * Whether the instance is running in the cloud (Azure) or not.
		 */
		isCloud: boolean;
		/**
		 * The version of Azure that the instance is running on, if applicable.
		 */
		azureVersion: number;
		/**
		 * The Operating System version string of the machine running the instance.
		 */
		osVersion: string;
	}

	export interface DataProvider {
		handle?: number;
		readonly providerId: string;
	}

	export interface ConnectionProvider extends DataProvider {

		connect(connectionUri: string, connectionInfo: ConnectionInfo): Thenable<boolean>;

		disconnect(connectionUri: string): Thenable<boolean>;

		cancelConnect(connectionUri: string): Thenable<boolean>;

		listDatabases(connectionUri: string): Thenable<ListDatabasesResult>;

		changeDatabase(connectionUri: string, newDatabase: string): Thenable<boolean>;

		rebuildIntelliSenseCache(connectionUri: string): Thenable<void>;

		getConnectionString(connectionUri: string, includePassword: boolean): Thenable<string>;

		buildConnectionInfo?(connectionString: string): Thenable<ConnectionInfo>;

		registerOnConnectionComplete(handler: (connSummary: ConnectionInfoSummary) => any): void;

		registerOnIntelliSenseCacheComplete(handler: (connectionUri: string) => any): void;

		registerOnConnectionChanged(handler: (changedConnInfo: ChangedConnectionInfo) => any): void;
	}

	export enum ServiceOptionType {
		string = 'string',
		multistring = 'multistring',
		password = 'password',
		number = 'number',
		category = 'category',
		boolean = 'boolean',
		object = 'object'
	}

	export enum ConnectionOptionSpecialType {
		connectionName = 'connectionName',
		serverName = 'serverName',
		databaseName = 'databaseName',
		authType = 'authType',
		userName = 'userName',
		password = 'password',
		appName = 'appName'
	}

	export interface CategoryValue {
		displayName: string;
		name: string;
	}

	export interface ConnectionOption {
		name: string;

		displayName: string;

		description: string;

		groupName: string;

		valueType: ServiceOptionType;

		specialValueType: ConnectionOptionSpecialType;

		defaultValue: string;

		categoryValues: CategoryValue[];

		isIdentity: boolean;

		isRequired: boolean;
	}

	export interface ConnectionProviderOptions {
		options: ConnectionOption[];
	}

	export interface ServiceOption {
		name: string;

		displayName: string;

		description: string;

		groupName: string;

		valueType: ServiceOptionType;

		defaultValue: string;

		objectType: string;

		categoryValues: CategoryValue[];

		isRequired: boolean;

		isArray: boolean;
	}

	export interface AdminServicesOptions {
		databaseInfoOptions: ServiceOption[];

		databaseFileInfoOptions: ServiceOption[];

		fileGroupInfoOptions: ServiceOption[];
	}


	// List Databases Request ----------------------------------------------------------------------
	export interface ListDatabasesResult {
		databaseNames: Array<string>;
	}

	/**
	 * Information about a connection changed event for a resource represented by a URI
	 */
	export interface ChangedConnectionInfo {
		/**
		 * Owner URI of the connection that changed.
		 */
		connectionUri: string;

		/**
		 * Summary of details containing any connection changes.
		 */
		connection: ConnectionSummary;
	}

	export interface FeatureMetadataProvider {
		enabled: boolean;

		featureName: string;

		optionsMetadata: ServiceOption[];
	}

	export interface DataProtocolServerCapabilities {
		protocolVersion: string;

		providerName: string;

		providerDisplayName: string;

		connectionProvider: ConnectionProviderOptions;

		adminServicesProvider: AdminServicesOptions;

		features: FeatureMetadataProvider[];
	}

	export interface DataProtocolClientCapabilities {
		hostName: string;

		hostVersion: string;
	}

	export interface CapabilitiesProvider extends DataProvider {
		getServerCapabilities(client: DataProtocolClientCapabilities): Thenable<DataProtocolServerCapabilities>;
	}

	export enum MetadataType {
		Table = 0,
		View = 1,
		SProc = 2,
		Function = 3
	}

	export interface ObjectMetadata {
		metadataType: MetadataType;

		metadataTypeName: string;

		urn: string;

		name: string;

		schema: string;
	}

	export interface ColumnMetadata {

		hasExtendedProperties: boolean;

		defaultValue: string;

		/// <summary>
		/// Escaped identifier for the name of the column
		/// </summary>
		escapedName: string;

		/// <summary>
		/// Whether or not the column is computed
		/// </summary>
		isComputed: boolean;

		/// <summary>
		/// Whether or not the column is deterministically computed
		/// </summary>
		isDeterministic: boolean;

		/// <summary>
		/// Whether or not the column is an identity column
		/// </summary>
		isIdentity: boolean;

		/// <summary>
		/// The ordinal ID of the column
		/// </summary>
		ordinal: number;

		/// <summary>
		/// Whether or not the column is calculated on the server side. This could be a computed
		/// column or a identity column.
		/// </summary>
		isCalculated: boolean;

		/// <summary>
		/// Whether or not the column is used in a key to uniquely identify a row
		/// </summary>
		isKey: boolean;

		/// <summary>
		/// Whether or not the column can be trusted for uniqueness
		/// </summary>
		isTrustworthyForUniqueness: boolean;
	}

	export interface TableMetadata {

		columns: ColumnMetadata;

	}

	export interface ProviderMetadata {
		objectMetadata: ObjectMetadata[];
	}

	export interface MetadataProvider extends DataProvider {
		getMetadata(connectionUri: string): Thenable<ProviderMetadata>;

		getDatabases(connectionUri: string): Thenable<string[]>;

		getTableInfo(connectionUri: string, metadata: ObjectMetadata): Thenable<ColumnMetadata[]>;

		getViewInfo(connectionUri: string, metadata: ObjectMetadata): Thenable<ColumnMetadata[]>;
	}

	export enum ScriptOperation {
		Select = 0,
		Create = 1,
		Insert = 2,
		Update = 3,
		Delete = 4,
		Execute = 5,
		Alter = 6
	}

	export interface ScriptingResult {
		operationId: string;
		script: string;
	}

	export interface ScriptingParamDetails {
		filePath: string;
		scriptCompatibilityOption: string;
		targetDatabaseEngineEdition: string;
		targetDatabaseEngineType: string;
	}

	export interface ScriptingProvider extends DataProvider {

		scriptAsOperation(connectionUri: string, operation: ScriptOperation, metadata: ObjectMetadata, paramDetails: ScriptingParamDetails): Thenable<ScriptingResult>;

		registerOnScriptingComplete(handler: (scriptingCompleteResult: ScriptingCompleteResult) => any): void;
	}

	export interface ScriptingCompleteResult {
		errorDetails: string;

		errorMessage: string;

		hasError: boolean;

		canceled: boolean;

		success: boolean;

		operationId: string;
	}

	/**
	 * Parameters to initialize a connection to a database
	 */
	export interface Credential {
		/**
		 * Unique ID identifying the credential
		 */
		credentialId: string;

		/**
		 * password
		 */
		password: string;
	}

	export interface CredentialProvider {
		handle: number;

		saveCredential(credentialId: string, password: string): Thenable<boolean>;

		readCredential(credentialId: string): Thenable<Credential>;

		deleteCredential(credentialId: string): Thenable<boolean>;
	}

	export interface SerializationProvider {
		handle: number;
		saveAs(saveFormat: string, savePath: string, results: string, appendToFile: boolean): Thenable<SaveResultRequestResult>;
	}


	export interface DidChangeLanguageFlavorParams {
		uri: string;
		language: string;
		flavor: string;
	}

	export interface QueryProvider extends DataProvider {
		cancelQuery(ownerUri: string): Thenable<QueryCancelResult>;
		runQuery(ownerUri: string, selection: ISelectionData, runOptions?: ExecutionPlanOptions): Thenable<void>;
		runQueryStatement(ownerUri: string, line: number, column: number): Thenable<void>;
		runQueryString(ownerUri: string, queryString: string): Thenable<void>;
		runQueryAndReturn(ownerUri: string, queryString: string): Thenable<SimpleExecuteResult>;
		parseSyntax(ownerUri: string, query: string): Thenable<SyntaxParseResult>;
		getQueryRows(rowData: QueryExecuteSubsetParams): Thenable<QueryExecuteSubsetResult>;
		disposeQuery(ownerUri: string): Thenable<void>;
		saveResults(requestParams: SaveResultsRequestParams): Thenable<SaveResultRequestResult>;

		// Notifications
		registerOnQueryComplete(handler: (result: QueryExecuteCompleteNotificationResult) => any): void;
		registerOnBatchStart(handler: (batchInfo: QueryExecuteBatchNotificationParams) => any): void;
		registerOnBatchComplete(handler: (batchInfo: QueryExecuteBatchNotificationParams) => any): void;
		registerOnResultSetComplete(handler: (resultSetInfo: QueryExecuteResultSetCompleteNotificationParams) => any): void;
		registerOnMessage(handler: (message: QueryExecuteMessageParams) => any): void;

		// Edit Data Requests
		commitEdit(ownerUri: string): Thenable<void>;
		createRow(ownerUri: string): Thenable<EditCreateRowResult>;
		deleteRow(ownerUri: string, rowId: number): Thenable<void>;
		disposeEdit(ownerUri: string): Thenable<void>;
		initializeEdit(ownerUri: string, schemaName: string, objectName: string, objectType: string, rowLimit: number, queryString: string): Thenable<void>;
		revertCell(ownerUri: string, rowId: number, columnId: number): Thenable<EditRevertCellResult>;
		revertRow(ownerUri: string, rowId: number): Thenable<void>;
		updateCell(ownerUri: string, rowId: number, columnId: number, newValue: string): Thenable<EditUpdateCellResult>;
		getEditRows(rowData: EditSubsetParams): Thenable<EditSubsetResult>;

		// Edit Data Notifications
		registerOnEditSessionReady(handler: (ownerUri: string, success: boolean, message: string) => any): void;
	}

	export interface IDbColumn {
		allowDBNull?: boolean;
		baseCatalogName: string;
		baseColumnName: string;
		baseSchemaName: string;
		baseServerName: string;
		baseTableName: string;
		columnName: string;
		columnOrdinal?: number;
		columnSize?: number;
		isAliased?: boolean;
		isAutoIncrement?: boolean;
		isExpression?: boolean;
		isHidden?: boolean;
		isIdentity?: boolean;
		isKey?: boolean;
		isBytes?: boolean;
		isChars?: boolean;
		isSqlVariant?: boolean;
		isUdt?: boolean;
		dataType: string;
		isXml?: boolean;
		isJson?: boolean;
		isLong?: boolean;
		isReadOnly?: boolean;
		isUnique?: boolean;
		numericPrecision?: number;
		numericScale?: number;
		udtAssemblyQualifiedName: string;
		dataTypeName: string;
	}

	export interface IGridResultSet {
		columns: IDbColumn[];
		rowsUri: string;
		numberOfRows: number;
	}

	export interface IResultMessage {
		batchId?: number;
		isError: boolean;
		time: string;
		message: string;
	}

	export interface ISelectionData {
		startLine: number;
		startColumn: number;
		endLine: number;
		endColumn: number;
	}

	export interface ResultSetSummary {
		id: number;
		batchId: number;
		rowCount: number;
		columnInfo: IDbColumn[];
	}

	export interface BatchSummary {
		hasError: boolean;
		id: number;
		selection: ISelectionData;
		resultSetSummaries: ResultSetSummary[];
		executionElapsed: string;
		executionEnd: string;
		executionStart: string;
	}

	export enum EditRowState {
		clean = 0,
		dirtyInsert = 1,
		dirtyDelete = 2,
		dirtyUpdate = 3
	}

	export interface EditRow {
		cells: DbCellValue[];
		id: number;
		isDirty: boolean;
		state: EditRowState;
	}

	export interface EditCell extends DbCellValue {
		isDirty: boolean;
	}

	export interface QueryExecuteCompleteNotificationResult {
		ownerUri: string;
		batchSummaries: BatchSummary[];
	}

	export interface ExecutionPlanOptions {
		displayEstimatedQueryPlan?: boolean;
		displayActualQueryPlan?: boolean;
	}

	export interface SimpleExecuteParams {
		queryString: string;
		ownerUri: string;
	}

	export interface SimpleExecuteResult {
		rowCount: number;
		columnInfo: IDbColumn[];
		rows: DbCellValue[][];
	}

	export interface SyntaxParseParams {
		ownerUri: string;
		query: string;
	}

	export interface SyntaxParseResult {
		parseable: boolean;
		errors: string[];
	}

	// Query Batch Notification -----------------------------------------------------------------------
	export interface QueryExecuteBatchNotificationParams {
		batchSummary: BatchSummary;
		ownerUri: string;
	}


	export interface QueryExecuteResultSetCompleteNotificationParams {
		resultSetSummary: ResultSetSummary;
		ownerUri: string;
	}


	export interface QueryExecuteMessageParams {
		message: IResultMessage;
		ownerUri: string;
	}

	export interface QueryExecuteSubsetParams {
		ownerUri: string;
		batchIndex: number;
		resultSetIndex: number;
		rowsStartIndex: number;
		rowsCount: number;
	}

	export interface DbCellValue {
		displayValue: string;
		isNull: boolean;
		invariantCultureDisplayValue: string;
	}

	export interface ResultSetSubset {
		rowCount: number;
		rows: DbCellValue[][];
	}

	export interface QueryExecuteSubsetResult {
		message: string;
		resultSubset: ResultSetSubset;
	}

	export interface QueryCancelResult {
		messages: string;
	}

	// Save Results ===============================================================================
	export interface SaveResultsRequestParams {
		/**
		 * 'csv', 'json', 'excel'
		 */
		resultFormat: string;
		ownerUri: string;
		filePath: string;
		batchIndex: number;
		resultSetIndex: number;
		rowStartIndex: number;
		rowEndIndex: number;
		columnStartIndex: number;
		columnEndIndex: number;
		includeHeaders?: boolean;
		delimiter?: string;
		lineSeperator?: string;
		textIdentifier?: string;
		encoding?: string;
	}

	export interface SaveResultRequestResult {
		messages: string;
	}

	// Edit Data ==================================================================================
	// Shared Interfaces --------------------------------------------------------------------------
	export interface IEditSessionOperationParams {
		ownerUri: string;
	}

	export interface IEditRowOperationParams extends IEditSessionOperationParams {
		rowId: number;
	}

	export interface EditCellResult {
		cell: EditCell;
		isRowDirty: boolean;
	}

	// edit/commit --------------------------------------------------------------------------------
	export interface EditCommitParams extends IEditSessionOperationParams { }
	export interface EditCommitResult { }

	// edit/createRow -----------------------------------------------------------------------------
	export interface EditCreateRowParams extends IEditSessionOperationParams { }
	export interface EditCreateRowResult {
		defaultValues: string[];
		newRowId: number;
	}

	// edit/deleteRow -----------------------------------------------------------------------------
	export interface EditDeleteRowParams extends IEditRowOperationParams { }
	export interface EditDeleteRowResult { }

	// edit/dispose -------------------------------------------------------------------------------
	export interface EditDisposeParams extends IEditSessionOperationParams { }
	export interface EditDisposeResult { }

	// edit/initialize ----------------------------------------------------------------------------
	export interface EditInitializeFiltering {
		LimitResults?: number;
	}

	export interface EditInitializeParams extends IEditSessionOperationParams {
		filters: EditInitializeFiltering;
		objectName: string;
		schemaName: string;
		objectType: string;
		queryString: string;
	}


	export interface EditInitializeResult { }

	// edit/revertCell ----------------------------------------------------------------------------
	export interface EditRevertCellParams extends IEditRowOperationParams {
		columnId: number;
	}
	export interface EditRevertCellResult extends EditCellResult {
	}

	// edit/revertRow -----------------------------------------------------------------------------
	export interface EditRevertRowParams extends IEditRowOperationParams { }
	export interface EditRevertRowResult { }

	// edit/sessionReady Event --------------------------------------------------------------------
	export interface EditSessionReadyParams {
		ownerUri: string;
		success: boolean;
		message: string;
	}

	// edit/updateCell ----------------------------------------------------------------------------
	export interface EditUpdateCellParams extends IEditRowOperationParams {
		columnId: number;
		newValue: string;
	}

	export interface EditUpdateCellResult extends EditCellResult {
	}

	// edit/subset --------------------------------------------------------------------------------
	export interface EditSubsetParams extends IEditSessionOperationParams {
		rowStartIndex: number;
		rowCount: number;
	}
	export interface EditSubsetResult {
		rowCount: number;
		subset: EditRow[];
	}

	/**
	 * A NodeInfo object represents an element in the Object Explorer tree under
	 * a connection.
	 */
	export interface NodeInfo {
		nodePath: string;
		nodeType: string;
		nodeSubType: string;
		nodeStatus: string;
		label: string;
		isLeaf: boolean;
		metadata: ObjectMetadata;
		errorMessage: string;
		/**
		 * Optional iconType for the object in the tree. Currently this only supports
		 * an icon name or SqlThemeIcon name, rather than a path to an icon.
		 * If not defined, the nodeType + nodeStatus / nodeSubType values
		 * will be used instead.
		 */
		iconType?: string | SqlThemeIcon;
	}

	/**
	 * A reference to a named icon. Currently only a subset of the SQL icons are available.
	 * Using a theme icon is preferred over a custom icon as it gives theme authors the possibility to change the icons.
	 */
	export class SqlThemeIcon {
		static readonly Folder: SqlThemeIcon;
		static readonly Root: SqlThemeIcon;
		static readonly Database: SqlThemeIcon;
		static readonly Server: SqlThemeIcon;
		static readonly ScalarValuedFunction: SqlThemeIcon;
		static readonly TableValuedFunction: SqlThemeIcon;
		static readonly AggregateFunction: SqlThemeIcon;
		static readonly FileGroup: SqlThemeIcon;
		static readonly StoredProcedure: SqlThemeIcon;
		static readonly UserDefinedTableType: SqlThemeIcon;
		static readonly View: SqlThemeIcon;
		static readonly Table: SqlThemeIcon;
		static readonly HistoryTable: SqlThemeIcon;
		static readonly ServerLevelLinkedServerLogin: SqlThemeIcon;
		static readonly ServerLevelServerAudit: SqlThemeIcon;
		static readonly ServerLevelCryptographicProvider: SqlThemeIcon;
		static readonly ServerLevelCredential: SqlThemeIcon;
		static readonly ServerLevelServerRole: SqlThemeIcon;
		static readonly ServerLevelLogin: SqlThemeIcon;
		static readonly ServerLevelServerAuditSpecification: SqlThemeIcon;
		static readonly ServerLevelServerTrigger: SqlThemeIcon;
		static readonly ServerLevelLinkedServer: SqlThemeIcon;
		static readonly ServerLevelEndpoint: SqlThemeIcon;
		static readonly Synonym: SqlThemeIcon;
		static readonly DatabaseTrigger: SqlThemeIcon;
		static readonly Assembly: SqlThemeIcon;
		static readonly MessageType: SqlThemeIcon;
		static readonly Contract: SqlThemeIcon;
		static readonly Queue: SqlThemeIcon;
		static readonly Service: SqlThemeIcon;
		static readonly Route: SqlThemeIcon;
		static readonly DatabaseAndQueueEventNotification: SqlThemeIcon;
		static readonly RemoteServiceBinding: SqlThemeIcon;
		static readonly BrokerPriority: SqlThemeIcon;
		static readonly FullTextCatalog: SqlThemeIcon;
		static readonly FullTextStopList: SqlThemeIcon;
		static readonly SqlLogFile: SqlThemeIcon;
		static readonly PartitionFunction: SqlThemeIcon;
		static readonly PartitionScheme: SqlThemeIcon;
		static readonly SearchPropertyList: SqlThemeIcon;
		static readonly User: SqlThemeIcon;
		static readonly Schema: SqlThemeIcon;
		static readonly AsymmetricKey: SqlThemeIcon;
		static readonly Certificate: SqlThemeIcon;
		static readonly SymmetricKey: SqlThemeIcon;
		static readonly DatabaseEncryptionKey: SqlThemeIcon;
		static readonly MasterKey: SqlThemeIcon;
		static readonly DatabaseAuditSpecification: SqlThemeIcon;
		static readonly Column: SqlThemeIcon;
		static readonly Key: SqlThemeIcon;
		static readonly Constraint: SqlThemeIcon;
		static readonly Trigger: SqlThemeIcon;
		static readonly Index: SqlThemeIcon;
		static readonly Statistic: SqlThemeIcon;
		static readonly UserDefinedDataType: SqlThemeIcon;
		static readonly UserDefinedType: SqlThemeIcon;
		static readonly XmlSchemaCollection: SqlThemeIcon;
		static readonly SystemExactNumeric: SqlThemeIcon;
		static readonly SystemApproximateNumeric: SqlThemeIcon;
		static readonly SystemDateAndTime: SqlThemeIcon;
		static readonly SystemCharacterString: SqlThemeIcon;
		static readonly SystemUnicodeCharacterString: SqlThemeIcon;
		static readonly SystemBinaryString: SqlThemeIcon;
		static readonly SystemOtherDataType: SqlThemeIcon;
		static readonly SystemClrDataType: SqlThemeIcon;
		static readonly SystemSpatialDataType: SqlThemeIcon;
		static readonly UserDefinedTableTypeColumn: SqlThemeIcon;
		static readonly UserDefinedTableTypeKey: SqlThemeIcon;
		static readonly UserDefinedTableTypeConstraint: SqlThemeIcon;
		static readonly StoredProcedureParameter: SqlThemeIcon;
		static readonly TableValuedFunctionParameter: SqlThemeIcon;
		static readonly ScalarValuedFunctionParameter: SqlThemeIcon;
		static readonly AggregateFunctionParameter: SqlThemeIcon;
		static readonly DatabaseRole: SqlThemeIcon;
		static readonly ApplicationRole: SqlThemeIcon;
		static readonly FileGroupFile: SqlThemeIcon;
		static readonly SystemMessageType: SqlThemeIcon;
		static readonly SystemContract: SqlThemeIcon;
		static readonly SystemService: SqlThemeIcon;
		static readonly SystemQueue: SqlThemeIcon;
		static readonly Sequence: SqlThemeIcon;
		static readonly SecurityPolicy: SqlThemeIcon;
		static readonly DatabaseScopedCredential: SqlThemeIcon;
		static readonly ExternalResource: SqlThemeIcon;
		static readonly ExternalDataSource: SqlThemeIcon;
		static readonly ExternalFileFormat: SqlThemeIcon;
		static readonly ExternalTable: SqlThemeIcon;
		static readonly ColumnMasterKey: SqlThemeIcon;
		static readonly ColumnEncryptionKey: SqlThemeIcon;

		private constructor(id: string);

		/**
		 * Gets the ID for the theme icon for help in cases where string comparison is needed
		 */
		public readonly id: string;
	}

	// Object Explorer interfaces  -----------------------------------------------------------------------
	export interface ObjectExplorerSession {
		success: boolean;
		sessionId: string;
		rootNode: NodeInfo;
		errorMessage: string;
	}

	export interface ObjectExplorerSessionResponse {
		sessionId: string;
	}

	export interface ObjectExplorerExpandInfo {
		sessionId: string;
		nodePath: string;
		nodes: NodeInfo[];
		errorMessage: string;
	}

	export interface ExpandNodeInfo {
		sessionId: string;
		nodePath: string;
	}

	export interface FindNodesInfo {
		sessionId: string;
		type: string;
		schema: string;
		name: string;
		database: string;
		parentObjectNames: string[];
	}

	export interface ObjectExplorerCloseSessionInfo {
		sessionId: string;
	}

	export interface ObjectExplorerCloseSessionResponse {
		sessionId: string;
		success: boolean;
	}

	export interface ObjectExplorerFindNodesResponse {
		nodes: NodeInfo[];
	}

	export interface ObjectExplorerProvider extends DataProvider {
		createNewSession(connInfo: ConnectionInfo): Thenable<ObjectExplorerSessionResponse>;

		expandNode(nodeInfo: ExpandNodeInfo): Thenable<boolean>;

		refreshNode(nodeInfo: ExpandNodeInfo): Thenable<boolean>;

		closeSession(closeSessionInfo: ObjectExplorerCloseSessionInfo): Thenable<ObjectExplorerCloseSessionResponse>;

		findNodes(findNodesInfo: FindNodesInfo): Thenable<ObjectExplorerFindNodesResponse>;

		registerOnSessionCreated(handler: (response: ObjectExplorerSession) => any): void;

		registerOnExpandCompleted(handler: (response: ObjectExplorerExpandInfo) => any): void;

	}

	// Admin Services interfaces  -----------------------------------------------------------------------
	export interface DatabaseInfo {
		options: {};
	}

	export interface LoginInfo {
		name: string;
	}

	export interface CreateDatabaseResponse {
		result: boolean;
		taskId: number;
	}

	export interface CreateLoginResponse {
		result: boolean;
		taskId: number;
	}

	export interface AdminServicesProvider extends DataProvider {
		createDatabase(connectionUri: string, database: DatabaseInfo): Thenable<CreateDatabaseResponse>;

		createLogin(connectionUri: string, login: LoginInfo): Thenable<CreateLoginResponse>;

		getDefaultDatabaseInfo(connectionUri: string): Thenable<DatabaseInfo>;

		getDatabaseInfo(connectionUri: string): Thenable<DatabaseInfo>;
	}

	// Agent Services types
	export enum WeekDays {
		sunday = 1,
		monday = 2,
		tuesday = 4,
		wednesday = 8,
		thursday = 16,
		friday = 32,
		weekDays = 62,
		saturday = 64,
		weekEnds = 65,
		everyDay = 127
	}

	export enum NotifyMethods {
		none = 0,
		notifyEmail = 1,
		pager = 2,
		netSend = 4,
		notifyAll = 7
	}

	export enum AlertType {
		sqlServerEvent = 1,
		sqlServerPerformanceCondition = 2,
		nonSqlServerEvent = 3,
		wmiEvent = 4
	}

	export enum JobCompletionActionCondition {
		Never = 0,
		OnSuccess = 1,
		OnFailure = 2,
		Always = 3
	}

	export enum FrequencyTypes {
		Unknown,
		OneTime = 1 << 1,
		Daily = 1 << 2,
		Weekly = 1 << 3,
		Monthly = 1 << 4,
		MonthlyRelative = 1 << 5,
		AutoStart = 1 << 6,
		OnIdle = 1 << 7
	}

	export enum FrequencySubDayTypes {
		Unknown = 0,
		Once = 1,
		Second = 2,
		Minute = 4,
		Hour = 8
	}

	export enum FrequencyRelativeIntervals {
		First = 1,
		Second = 2,
		Third = 4,
		Fourth = 8,
		Last = 16
	}

	export enum JobExecutionStatus {
		Executing = 1,
		WaitingForWorkerThread = 2,
		BetweenRetries = 3,
		Idle = 4,
		Suspended = 5,
		WaitingForStepToFinish = 6,
		PerformingCompletionAction = 7
	}

	export interface AgentJobInfo {
		name: string;
		owner: string;
		description: string;
		currentExecutionStatus: number;
		lastRunOutcome: number;
		currentExecutionStep: string;
		enabled: boolean;
		hasTarget: boolean;
		hasSchedule: boolean;
		hasStep: boolean;
		runnable: boolean;
		category: string;
		categoryId: number;
		categoryType: number;
		lastRun: string;
		nextRun: string;
		jobId: string;
		EmailLevel: JobCompletionActionCondition;
		PageLevel: JobCompletionActionCondition;
		EventLogLevel: JobCompletionActionCondition;
		DeleteLevel: JobCompletionActionCondition;
		OperatorToEmail: string;
		OperatorToPage: string;
		JobSteps: AgentJobStepInfo[];
		JobSchedules: AgentJobScheduleInfo[];
		Alerts: AgentAlertInfo[];
	}

	export interface AgentJobScheduleInfo {
		id: number;
		name: string;
		jobName: string;
		isEnabled: boolean;
		frequencyTypes: FrequencyTypes;
		frequencySubDayTypes: FrequencySubDayTypes;
		frequencySubDayInterval: number;
		frequencyRelativeIntervals: FrequencyRelativeIntervals;
		frequencyRecurrenceFactor: number;
		frequencyInterval: number;
		dateCreated: string;
		activeStartTimeOfDay: string;
		activeStartDate: string;
		activeEndTimeOfDay: string;
		jobCount: number;
		activeEndDate: string;
		scheduleUid: string;
		description: string;
	}

	export interface AgentJobStep {
		jobId: string;
		stepId: string;
		stepName: string;
		message: string;
		runDate: string;
		runStatus: number;
		stepDetails: AgentJobStepInfo;
	}

	export interface AgentJobStepInfo {
		jobId: string;
		jobName: string;
		script: string;
		scriptName: string;
		stepName: string;
		subSystem: string;
		id: number;
		failureAction: string;
		successAction: string;
		failStepId: number;
		successStepId: number;
		command: string;
		commandExecutionSuccessCode: number;
		databaseName: string;
		databaseUserName: string;
		server: string;
		outputFileName: string;
		appendToLogFile: boolean;
		appendToStepHist: boolean;
		writeLogToTable: boolean;
		appendLogToTable: boolean;
		retryAttempts: number;
		retryInterval: number;
		proxyName: string;
	}

	export interface AgentJobHistoryInfo {
		instanceId: number;
		sqlMessageId: string;
		message: string;
		stepId: string;
		stepName: string;
		sqlSeverity: string;
		jobId: string;
		jobName: string;
		runStatus: number;
		runDate: string;
		runDuration: string;
		operatorEmailed: string;
		operatorNetsent: string;
		operatorPaged: string;
		retriesAttempted: string;
		server: string;
		steps: AgentJobStep[];
	}

	export interface AgentProxyInfo {
		id: number;
		accountName: string;
		description: string;
		credentialName: string;
		credentialIdentity: string;
		credentialId: number;
		isEnabled: boolean;
	}

	export interface AgentAlertInfo {
		id: number;
		name: string;
		delayBetweenResponses: number;
		eventDescriptionKeyword: string;
		eventSource: string;
		hasNotification: number;
		includeEventDescription: NotifyMethods;
		isEnabled: boolean;
		jobId: string;
		jobName: string;
		lastOccurrenceDate: string;
		lastResponseDate: string;
		messageId: number;
		notificationMessage: string;
		occurrenceCount: number;
		performanceCondition: string;
		severity: number;
		databaseName: string;
		countResetDate: string;
		categoryName: string;
		alertType: AlertType;
		wmiEventNamespace: string;
		wmiEventQuery: string;
	}

	export interface AgentOperatorInfo {
		name: string;
		id: number;
		emailAddress: string;
		enabled: boolean;
		lastEmailDate: string;
		lastNetSendDate: string;
		lastPagerDate: string;
		pagerAddress: string;
		categoryName: string;
		pagerDays: WeekDays;
		saturdayPagerEndTime: string;
		saturdayPagerStartTime: string;
		sundayPagerEndTime: string;
		sundayPagerStartTime: string;
		netSendAddress: string;
		weekdayPagerStartTime: string;
		weekdayPagerEndTime: string;
	}

	export interface ResultStatus {
		success: boolean;
		errorMessage: string;
	}

	export interface AgentJobsResult extends ResultStatus {
		jobs: AgentJobInfo[];
	}

	export interface AgentJobHistoryResult extends ResultStatus {
		histories: AgentJobHistoryInfo[];
		steps: AgentJobStepInfo[];
		schedules: AgentJobScheduleInfo[];
		alerts: AgentAlertInfo[];
	}

	export interface CreateAgentJobResult extends ResultStatus {
		job: AgentJobInfo;
	}

	export interface UpdateAgentJobResult extends ResultStatus {
		job: AgentJobInfo;
	}

	export interface AgentJobCategory {
		id: string;
		name: string;
	}

	export interface AgentJobDefaultsResult extends ResultStatus {
		owner: string;
		categories: AgentJobCategory[];
	}

	export interface CreateAgentJobStepResult extends ResultStatus {
		step: AgentJobStepInfo;
	}

	export interface UpdateAgentJobStepResult extends ResultStatus {
		step: AgentJobStepInfo;
	}

	export interface CreateAgentProxyResult extends ResultStatus {
		step: AgentJobStepInfo;
	}

	export interface UpdateAgentProxyResult extends ResultStatus {
		step: AgentJobStepInfo;
	}

	export interface AgentAlertsResult extends ResultStatus {
		alerts: AgentAlertInfo[];
	}

	export interface CreateAgentAlertResult extends ResultStatus {
		alert: AgentJobStepInfo;
	}

	export interface UpdateAgentAlertResult extends ResultStatus {
		alert: AgentJobStepInfo;
	}

	export interface AgentOperatorsResult extends ResultStatus {
		operators: AgentOperatorInfo[];
	}

	export interface CreateAgentOperatorResult extends ResultStatus {
		operator: AgentOperatorInfo;
	}

	export interface UpdateAgentOperatorResult extends ResultStatus {
		operator: AgentOperatorInfo;
	}

	export interface AgentProxiesResult extends ResultStatus {
		proxies: AgentProxyInfo[];
	}

	export interface CreateAgentProxyResult extends ResultStatus {
		proxy: AgentProxyInfo;
	}

	export interface UpdateAgentProxyResult extends ResultStatus {
		proxy: AgentProxyInfo;
	}

	export interface AgentJobSchedulesResult extends ResultStatus {
		schedules: AgentJobScheduleInfo[];
	}

	export interface CreateAgentJobScheduleResult extends ResultStatus {
		schedule: AgentJobScheduleInfo;
	}

	export interface UpdateAgentJobScheduleResult extends ResultStatus {
		schedule: AgentJobScheduleInfo;
	}

	export interface AgentServicesProvider extends DataProvider {
		// Job management methods
		getJobs(ownerUri: string): Thenable<AgentJobsResult>;
		getJobHistory(ownerUri: string, jobId: string, jobName: string): Thenable<AgentJobHistoryResult>;
		jobAction(ownerUri: string, jobName: string, action: string): Thenable<ResultStatus>;
		createJob(ownerUri: string, jobInfo: AgentJobInfo): Thenable<CreateAgentJobResult>;
		updateJob(ownerUri: string, originalJobName: string, jobInfo: AgentJobInfo): Thenable<UpdateAgentJobResult>;
		deleteJob(ownerUri: string, jobInfo: AgentJobInfo): Thenable<ResultStatus>;
		getJobDefaults(ownerUri: string): Thenable<AgentJobDefaultsResult>;

		// Job Step management methods
		createJobStep(ownerUri: string, stepInfo: AgentJobStepInfo): Thenable<CreateAgentJobStepResult>;
		updateJobStep(ownerUri: string, originalJobStepName: string, stepInfo: AgentJobStepInfo): Thenable<UpdateAgentJobStepResult>;
		deleteJobStep(ownerUri: string, stepInfo: AgentJobStepInfo): Thenable<ResultStatus>;

		// Alert management methods
		getAlerts(ownerUri: string): Thenable<AgentAlertsResult>;
		createAlert(ownerUri: string, alertInfo: AgentAlertInfo): Thenable<CreateAgentAlertResult>;
		updateAlert(ownerUri: string, originalAlertName: string, alertInfo: AgentAlertInfo): Thenable<UpdateAgentAlertResult>;
		deleteAlert(ownerUri: string, alertInfo: AgentAlertInfo): Thenable<ResultStatus>;

		// Operator management methods
		getOperators(ownerUri: string): Thenable<AgentOperatorsResult>;
		createOperator(ownerUri: string, operatorInfo: AgentOperatorInfo): Thenable<CreateAgentOperatorResult>;
		updateOperator(ownerUri: string, originalOperatorName: string, operatorInfo: AgentOperatorInfo): Thenable<UpdateAgentOperatorResult>;
		deleteOperator(ownerUri: string, operatorInfo: AgentOperatorInfo): Thenable<ResultStatus>;

		// Proxy management methods
		getProxies(ownerUri: string): Thenable<AgentProxiesResult>;
		createProxy(ownerUri: string, proxyInfo: AgentProxyInfo): Thenable<CreateAgentOperatorResult>;
		updateProxy(ownerUri: string, originalProxyName: string, proxyInfo: AgentProxyInfo): Thenable<UpdateAgentOperatorResult>;
		deleteProxy(ownerUri: string, proxyInfo: AgentProxyInfo): Thenable<ResultStatus>;

		// Credential method
		getCredentials(ownerUri: string): Thenable<GetCredentialsResult>;

		// Job Schedule management methods
		getJobSchedules(ownerUri: string): Thenable<AgentJobSchedulesResult>;
		createJobSchedule(ownerUri: string, scheduleInfo: AgentJobScheduleInfo): Thenable<CreateAgentJobScheduleResult>;
		updateJobSchedule(ownerUri: string, originalScheduleName: string, scheduleInfo: AgentJobScheduleInfo): Thenable<UpdateAgentJobScheduleResult>;
		deleteJobSchedule(ownerUri: string, scheduleInfo: AgentJobScheduleInfo): Thenable<ResultStatus>;

		registerOnUpdated(handler: () => any): void;
	}

	// DacFx interfaces  -----------------------------------------------------------------------
<<<<<<< HEAD
	export interface DacFxExportResult extends ResultStatus {
		operationId: string;
	}

	export interface DacFxImportResult extends ResultStatus {
		operationId: string;
	}

	export interface DacFxExportParams {
		connectionString: string;
		packageFilePath: string;
		owneruri: string;
		taskExecutionMode: TaskExecutionMode;
	}

	export interface DacFxImportParams {
		connectionString: string;
		packageFilePath: string;
		targetDatabaseName: string;
		owneruri: string;
=======
	export interface ExportResult extends ResultStatus {
		operationId: string;
	}

	export interface ImportResult extends ResultStatus {
		operationId: string;
	}

	export interface ExtractResult extends ResultStatus {
		operationId: string;
	}

	export interface DeployResult extends ResultStatus {
		operationId: string;
	}

	export interface ExportParams {
		databaseName: string;
		packageFilePath: string;
		ownerUri: string;
		taskExecutionMode: TaskExecutionMode;
	}

	export interface ImportParams {
		packageFilePath: string;
		targetDatabaseName: string;
		ownerUri: string;
		taskExecutionMode: TaskExecutionMode;
	}

	export interface ExtractParams {
		databaseName: string;
		packageFilePath: string;
		applicationName: string;
		applicationVersion: string;
		ownerUri: string;
		taskExecutionMode: TaskExecutionMode;
	}

	export interface DeployParams {
		packageFilePath: string;
		targetDatabaseName: string;
		ownerUri: string;
>>>>>>> 98b33c85
		taskExecutionMode: TaskExecutionMode;
	}

	export interface DacFxServicesProvider extends DataProvider {
<<<<<<< HEAD
		exportBacpac(connectionstring: string, packageFilePath: string, ownerUri: string, taskExecutionMode:TaskExecutionMode): Thenable<DacFxExportResult>;
		importBacpac(connectionstring: string, packageFilePath: string, targetDatabaseName: string, ownerUri: string, taskExecutionMode:TaskExecutionMode): Thenable<DacFxImportResult>;
=======
		exportBacpac(databaseName: string, packageFilePath: string, ownerUri: string, taskExecutionMode: TaskExecutionMode): Thenable<ExportResult>;
		importBacpac(packageFilePath: string, targetDatabaseName: string, ownerUri: string, taskExecutionMode: TaskExecutionMode): Thenable<ImportResult>;
		extractDacpac(databaseName: string, packageFilePath: string, applicationName: string, applicationVersion: string, ownerUri: string, taskExecutionMode: TaskExecutionMode): Thenable<ExtractResult>;
		deployDacpac(packageFilePath: string, targetDatabaseName: string, ownerUri: string, taskExecutionMode: TaskExecutionMode): Thenable<DeployResult>;
>>>>>>> 98b33c85
	}

	// Security service interfaces ------------------------------------------------------------------------
	export interface CredentialInfo {
		id: number;
		identity: string;
		name: string;
		dateLastModified: string;
		createDate: string;
		providerName: string;
	}

	export interface GetCredentialsResult extends ResultStatus {
		credentials: CredentialInfo[];
	}

	// Task service interfaces ----------------------------------------------------------------------------
	export enum TaskStatus {
		NotStarted = 0,
		InProgress = 1,
		Succeeded = 2,
		SucceededWithWarning = 3,
		Failed = 4,
		Canceled = 5,
		Canceling = 6
	}

	export enum TaskExecutionMode {
		execute = 0,
		script = 1,
		executeAndScript = 2,
	}

	export interface ListTasksParams {
		listActiveTasksOnly: boolean;
	}

	export interface TaskInfo {
		connection?: connection.Connection;
		taskId: string;
		status: TaskStatus;
		taskExecutionMode: TaskExecutionMode;
		serverName: string;
		databaseName: string;
		name: string;
		description: string;
		providerName: string;
		isCancelable: boolean;
	}

	export interface ListTasksResponse {
		tasks: TaskInfo[];
	}

	export interface CancelTaskParams {
		taskId: string;
	}

	export interface TaskProgressInfo {
		taskId: string;
		status: TaskStatus;
		message: string;
		script?: string;
	}

	export interface TaskServicesProvider extends DataProvider {
		getAllTasks(listTasksParams: ListTasksParams): Thenable<ListTasksResponse>;

		cancelTask(cancelTaskParams: CancelTaskParams): Thenable<boolean>;

		registerOnTaskCreated(handler: (response: TaskInfo) => any): void;

		registerOnTaskStatusChanged(handler: (response: TaskProgressInfo) => any): void;
	}

	// Disaster Recovery interfaces  -----------------------------------------------------------------------

	export interface BackupConfigInfo {
		recoveryModel: string;
		defaultBackupFolder: string;
		backupEncryptors: {};
	}

	export interface BackupResponse {
		result: boolean;
		taskId: number;
	}

	export interface BackupProvider extends DataProvider {
		backup(connectionUri: string, backupInfo: { [key: string]: any }, taskExecutionMode: TaskExecutionMode): Thenable<BackupResponse>;
		getBackupConfigInfo(connectionUri: string): Thenable<BackupConfigInfo>;
	}

	export interface RestoreProvider extends DataProvider {
		getRestorePlan(connectionUri: string, restoreInfo: RestoreInfo): Thenable<RestorePlanResponse>;
		cancelRestorePlan(connectionUri: string, restoreInfo: RestoreInfo): Thenable<boolean>;
		restore(connectionUri: string, restoreInfo: RestoreInfo): Thenable<RestoreResponse>;
		getRestoreConfigInfo(connectionUri: string): Thenable<RestoreConfigInfo>;
	}

	export interface RestoreInfo {
		options: { [key: string]: any };
		taskExecutionMode: TaskExecutionMode;
	}

	export interface RestoreDatabaseFileInfo {
		fileType: string;

		logicalFileName: string;

		originalFileName: string;

		restoreAsFileName: string;
	}

	export interface DatabaseFileInfo {
		properties: LocalizedPropertyInfo[];
		id: string;
		isSelected: boolean;
	}

	export interface LocalizedPropertyInfo {
		propertyName: string;
		propertyValue: string;
		propertyDisplayName: string;
		propertyValueDisplayName: string;
	}

	export interface RestorePlanDetailInfo {
		name: string;
		currentValue: any;
		isReadOnly: boolean;
		isVisible: boolean;
		defaultValue: any;
	}

	export interface RestorePlanResponse {
		sessionId: string;
		backupSetsToRestore: DatabaseFileInfo[];
		canRestore: boolean;
		errorMessage: string;
		dbFiles: RestoreDatabaseFileInfo[];
		databaseNamesFromBackupSets: string[];
		planDetails: { [key: string]: RestorePlanDetailInfo };
	}

	export interface RestoreConfigInfo {
		configInfo: { [key: string]: any };
	}

	export interface RestoreResponse {
		result: boolean;
		taskId: string;
		errorMessage: string;
	}

	export interface ProfilerProvider extends DataProvider {
		createSession(sessionId: string, sessionName: string, template: ProfilerSessionTemplate): Thenable<boolean>;
		startSession(sessionId: string, sessionName: string): Thenable<boolean>;
		stopSession(sessionId: string): Thenable<boolean>;
		pauseSession(sessionId: string): Thenable<boolean>;
		getXEventSessions(sessionId: string): Thenable<string[]>;
		connectSession(sessionId: string): Thenable<boolean>;
		disconnectSession(sessionId: string): Thenable<boolean>;

		registerOnSessionEventsAvailable(handler: (response: ProfilerSessionEvents) => any): void;
		registerOnSessionStopped(handler: (response: ProfilerSessionStoppedParams) => any): void;
		registerOnProfilerSessionCreated(handler: (response: ProfilerSessionCreatedParams) => any): void;
	}

	export interface IProfilerTableRow {
		/**
		 * Name of the event; known issue this is not camel case, need to figure
		 * out a better way to determine column id's from rendered column names
		 */
		EventClass: string;
	}

	export interface IProfilerMoreRowsNotificationParams {
		uri: string;
		rowCount: number;
		data: IProfilerTableRow;
	}

	/**
	 * Profiler Event
	 */
	export interface ProfilerEvent {
		/**
		 * Event class name
		 */
		name: string;

		/**
		 * Event timestamp
		 */
		timestamp: string;

		/**
		 * Event values
		 */
		values: {};
	}

	/**
	 * Profiler Session Template
	 */
	export interface ProfilerSessionTemplate {
		/**
		 * Template name
		 */
		name: string;

		/**
		 * Default view for template
		 */
		defaultView: string;

		/**
		 * TSQL for creating a session
		 */
		createStatement: string;
	}

	export interface ProfilerSessionEvents {
		sessionId: string;

		events: ProfilerEvent[];

		eventsLost: boolean;
	}

	export interface ProfilerSessionStoppedParams {

		ownerUri: string;

		sessionId: number;
	}

	export interface ProfilerSessionCreatedParams {
		ownerUri: string;
		sessionName: string;
		templateName: string;
	}

	// File browser interfaces  -----------------------------------------------------------------------

	export interface FileBrowserProvider extends DataProvider {
		openFileBrowser(ownerUri: string, expandPath: string, fileFilters: string[], changeFilter: boolean): Thenable<boolean>;
		registerOnFileBrowserOpened(handler: (response: FileBrowserOpenedParams) => any): void;
		expandFolderNode(ownerUri: string, expandPath: string): Thenable<boolean>;
		registerOnFolderNodeExpanded(handler: (response: FileBrowserExpandedParams) => any): void;
		validateFilePaths(ownerUri: string, serviceType: string, selectedFiles: string[]): Thenable<boolean>;
		registerOnFilePathsValidated(handler: (response: FileBrowserValidatedParams) => any): void;
		closeFileBrowser(ownerUri: string): Thenable<FileBrowserCloseResponse>;
	}

	export interface FileTreeNode {
		children: FileTreeNode[];
		isExpanded: boolean;
		isFile: boolean;
		name: string;
		fullPath: string;
	}

	export interface FileTree {
		rootNode: FileTreeNode;
		selectedNode: FileTreeNode;
	}

	export interface FileBrowserOpenedParams {
		ownerUri: string;
		fileTree: FileTree;
		succeeded: boolean;
		message: string;
	}

	export interface FileBrowserExpandedParams {
		ownerUri: string;
		expandPath: string;
		children: FileTreeNode[];
		succeeded: boolean;
		message: string;
	}

	export interface FileBrowserValidatedParams {
		succeeded: boolean;
		message: string;
	}

	export interface FileBrowserCloseResponse {
		succeeded: boolean;
		message: string;
	}

	// ACCOUNT MANAGEMENT //////////////////////////////////////////////////
	export namespace accounts {
		export function registerAccountProvider(providerMetadata: AccountProviderMetadata, provider: AccountProvider): vscode.Disposable;

		/**
		 * Launches a flyout dialog that will display the information on how to complete device
		 * code OAuth login to the user. Only one flyout can be opened at once and each must be closed
		 * by calling {@link endAutoOAuthDeviceCode}.
		 * @param {string} providerId	ID of the provider that's requesting the flyout be opened
		 * @param {string} title
		 * @param {string} message
		 * @param {string} userCode
		 * @param {string} uri
		 */
		export function beginAutoOAuthDeviceCode(providerId: string, title: string, message: string, userCode: string, uri: string): Thenable<void>;

		/**
		 * Closes the flyout dialog opened by {@link beginAutoOAuthDeviceCode}
		 */
		export function endAutoOAuthDeviceCode(): void;

		/**
		 * Notifies the account management service that an account has updated (usually due to the
		 * account going stale).
		 * @param {Account} updatedAccount Account object with updated properties
		 */
		export function accountUpdated(updatedAccount: Account): void;

		/**
		 * Gets all added accounts.
		 * @returns {Thenable<Account>} Promise to return the accounts
		 */
		export function getAllAccounts(): Thenable<Account[]>;

		/**
		 * Generates a security token by asking the account's provider
		 * @param {Account} account Account to generate security token for
		 * @return {Thenable<{}>} Promise to return the security token
		 */
		export function getSecurityToken(account: Account): Thenable<{}>;

		/**
		 * An [event](#Event) which fires when the accounts have changed.
		 */
		export const onDidChangeAccounts: vscode.Event<DidChangeAccountsParams>;
	}

	/**
	 * Represents display information for an account.
	 */
	export interface AccountDisplayInfo {
		/**
		 * A display name that offers context for the account, such as "Contoso".
		 */
		contextualDisplayName: string;

		/**
		 * account provider (eg, Work/School vs Microsoft Account)
		 */
		accountType: string;

		/**
		 * A display name that identifies the account, such as "user@contoso.com".
		 */
		displayName: string;
	}

	/**
	 * Represents a key that identifies an account.
	 */
	export interface AccountKey {
		/**
		 * Identifier of the provider
		 */
		providerId: string;

		/**
		 * Any arguments that identify an instantiation of the provider
		 */
		providerArgs?: any;

		/**
		 * Identifier for the account, unique to the provider
		 */
		accountId: string;
	}

	/**
	 * Represents an account.
	 */
	export interface Account {
		/**
		 * The key that identifies the account
		 */
		key: AccountKey;

		/**
		 * Display information for the account
		 */
		displayInfo: AccountDisplayInfo;

		/**
		 * Custom properties stored with the account
		 */
		properties: any;

		/**
		 * Indicates if the account needs refreshing
		 */
		isStale: boolean;
	}

	export interface DidChangeAccountsParams {
		// Updated accounts
		accounts: Account[];
	}

	// - ACCOUNT PROVIDER //////////////////////////////////////////////////
	/**
	 * Error to be used when the user has cancelled the prompt or refresh methods. When
	 * AccountProvider.refresh or AccountProvider.prompt are rejected with this error, the error
	 * will not be reported to the user.
	 */
	export interface UserCancelledSignInError extends Error {
		/**
		 * Type guard for differentiating user cancelled sign in errors from other errors
		 */
		userCancelledSignIn: boolean;
	}

	/**
	 * Represents a provider of accounts.
	 */
	export interface AccountProviderMetadata {
		/**
		 * The identifier of the provider
		 */
		id: string;

		/**
		 * Display name of the provider
		 */
		displayName: string;

		/**
		 * Any arguments that identify an instantiation of the provider
		 */
		args?: any;

		/**
		 * Optional settings that identify an instantiation of a provider
		 */
		settings?: {};
	}

	/**
	 * Represents a provider of accounts for use with the account management service
	 */
	export interface AccountProvider {
		/**
		 * Initializes the account provider with the accounts restored from the memento,
		 * @param {Account[]} storedAccounts Accounts restored from the memento
		 * @return {Thenable<Account[]>} Account objects after being rehydrated (if necessary)
		 */
		initialize(storedAccounts: Account[]): Thenable<Account[]>;

		/**
		 * Generates a security token for the provided account
		 * @param {Account} account The account to generate a security token for
		 * @return {Thenable<{}>} Promise to return a security token object
		 */
		getSecurityToken(account: Account): Thenable<{}>;

		/**
		 * Prompts the user to enter account information.
		 * Returns an error if the user canceled the operation.
		 */
		prompt(): Thenable<Account>;

		/**
		 * Refreshes a stale account.
		 * Returns an error if the user canceled the operation.
		 * Otherwise, returns a new updated account instance.
		 * @param account - An account.
		 */
		refresh(account: Account): Thenable<Account>;

		/**
		 * Clears sensitive information for an account. To be called when account is removed
		 * @param accountKey - Key that uniquely identifies the account to clear
		 */
		clear(accountKey: AccountKey): Thenable<void>;

		/**
		 * Called from the account management service when the user has cancelled an auto OAuth
		 * authorization process. Implementations should use this to cancel any polling process
		 * and call the end OAuth method.
		 */
		autoOAuthCancelled(): Thenable<void>;
	}

	// Resource provider interfaces  -----------------------------------------------------------------------

	// - ACCOUNT PROVIDER //////////////////////////////////////////////////
	/**
	 * Represents a provider of accounts.
	 */
	export interface ResourceProviderMetadata {
		/**
		 * The identifier of the provider
		 */
		id: string;

		/**
		 * Display name of the provider
		 */
		displayName: string;

		/**
		 * Optional settings that identify an instantiation of a provider
		 */
		settings?: {};
	}

	export namespace resources {
		/**
		 * Registers a resource provider that can suport
		 */
		export function registerResourceProvider(providerMetadata: ResourceProviderMetadata, provider: ResourceProvider): vscode.Disposable;
	}

	/**
	 * Represents a provider of resource
	 */
	export interface ResourceProvider {
		createFirewallRule(account: Account, firewallruleInfo: FirewallRuleInfo): Thenable<CreateFirewallRuleResponse>;
		handleFirewallRule(errorCode: number, errorMessage: string, connectionTypeId: string): Thenable<HandleFirewallRuleResponse>;
	}

	export interface FirewallRuleInfo {
		startIpAddress: string;
		endIpAddress: string;
		serverName: string;
		securityTokenMappings: {};
	}

	export interface CreateFirewallRuleResponse {
		result: boolean;
		errorMessage: string;
	}

	export interface HandleFirewallRuleResponse {
		result: boolean;
		ipAddress: string;
	}

	export interface ModalDialog {
		/**
		 * Title of the webview.
		 */
		title: string;

		/**
		 * Contents of the dialog body.
		 */
		html: string;

		/**
		 * The caption of the OK button.
		 */
		okTitle: string;

		/**
		 * The caption of the Close button.
		 */
		closeTitle: string;

		/**
		 * Opens the dialog.
		 */
		open(): void;

		/**
		 * Closes the dialog.
		 */
		close(): void;

		/**
		 * Raised when the webview posts a message.
		 */
		readonly onMessage: vscode.Event<any>;

		/**
		 * Raised when dialog closed.
		 */
		readonly onClosed: vscode.Event<any>;

		/**
		 * Post a message to the dialog.
		 *
		 * @param message Body of the message.
		 */
		postMessage(message: any): Thenable<any>;
	}

	export interface DashboardWebview {

		/**
		 * Raised when the webview posts a message.
		 */
		readonly onMessage: vscode.Event<any>;

		/**
		 * Raised when the webview closed.
		 */
		readonly onClosed: vscode.Event<any>;

		/**
		 * Post a message to the webview.
		 *
		 * @param message Body of the message.
		 */
		postMessage(message: any): Thenable<any>;

		/**
		 * The connection info for the dashboard the webview exists on
		 */
		readonly connection: connection.Connection;

		/**
		 * The info on the server for the webview dashboard
		 */
		readonly serverInfo: ServerInfo;

		/**
		 * Contents of the dialog body.
		 */
		html: string;
	}

	export namespace dashboard {
		/**
		 * Register a provider for a webview widget
		 */
		export function registerWebviewProvider(widgetId: string, handler: (webview: DashboardWebview) => void): void;
	}

	export namespace window {
		/**
		 * creates a dialog
		 * @param title
		 */
		export function createDialog(
			title: string
		): ModalDialog;
	}

	export namespace workspace {
		/**
		 * An event that is emitted when a [dashboard](#DashboardDocument) is opened.
		 */
		export const onDidOpenDashboard: vscode.Event<DashboardDocument>;

		/**
		 * An event that is emitted when a [dashboard](#DashboardDocument) is focused.
		 */
		export const onDidChangeToDashboard: vscode.Event<DashboardDocument>;
	}

	export interface DashboardDocument {
		profile: IConnectionProfile;
		serverInfo: ServerInfo;
	}

	export namespace tasks {

		export interface ITaskHandler {
			(profile: IConnectionProfile, ...args: any[]): any;
		}

		/**
		* Registers a task that can be invoked via a keyboard shortcut,
		* a menu item, an action, or directly.
		*
		* Registering a task with an existing task identifier twice
		* will cause an error.
		*
		* @param task A unique identifier for the task.
		* @param callback A task handler function.
		* @param thisArg The `this` context used when invoking the handler function.
		* @return Disposable which unregisters this task on disposal.
		*/
		export function registerTask(task: string, callback: ITaskHandler, thisArg?: any): vscode.Disposable;
	}
}<|MERGE_RESOLUTION|>--- conflicted
+++ resolved
@@ -1585,28 +1585,6 @@
 	}
 
 	// DacFx interfaces  -----------------------------------------------------------------------
-<<<<<<< HEAD
-	export interface DacFxExportResult extends ResultStatus {
-		operationId: string;
-	}
-
-	export interface DacFxImportResult extends ResultStatus {
-		operationId: string;
-	}
-
-	export interface DacFxExportParams {
-		connectionString: string;
-		packageFilePath: string;
-		owneruri: string;
-		taskExecutionMode: TaskExecutionMode;
-	}
-
-	export interface DacFxImportParams {
-		connectionString: string;
-		packageFilePath: string;
-		targetDatabaseName: string;
-		owneruri: string;
-=======
 	export interface ExportResult extends ResultStatus {
 		operationId: string;
 	}
@@ -1650,20 +1628,14 @@
 		packageFilePath: string;
 		targetDatabaseName: string;
 		ownerUri: string;
->>>>>>> 98b33c85
 		taskExecutionMode: TaskExecutionMode;
 	}
 
 	export interface DacFxServicesProvider extends DataProvider {
-<<<<<<< HEAD
-		exportBacpac(connectionstring: string, packageFilePath: string, ownerUri: string, taskExecutionMode:TaskExecutionMode): Thenable<DacFxExportResult>;
-		importBacpac(connectionstring: string, packageFilePath: string, targetDatabaseName: string, ownerUri: string, taskExecutionMode:TaskExecutionMode): Thenable<DacFxImportResult>;
-=======
 		exportBacpac(databaseName: string, packageFilePath: string, ownerUri: string, taskExecutionMode: TaskExecutionMode): Thenable<ExportResult>;
 		importBacpac(packageFilePath: string, targetDatabaseName: string, ownerUri: string, taskExecutionMode: TaskExecutionMode): Thenable<ImportResult>;
 		extractDacpac(databaseName: string, packageFilePath: string, applicationName: string, applicationVersion: string, ownerUri: string, taskExecutionMode: TaskExecutionMode): Thenable<ExtractResult>;
 		deployDacpac(packageFilePath: string, targetDatabaseName: string, ownerUri: string, taskExecutionMode: TaskExecutionMode): Thenable<DeployResult>;
->>>>>>> 98b33c85
 	}
 
 	// Security service interfaces ------------------------------------------------------------------------
