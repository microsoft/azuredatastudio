--- conflicted
+++ resolved
@@ -309,11 +309,7 @@
 				enabled: boolean,
 
 				/**
-<<<<<<< HEAD
-				 * A function that will be called when the button is clicked
-=======
 				 * Raised when the button is clicked
->>>>>>> 93aa0528
 				 */
 				readonly onClick: vscode.Event<void>;
 			}
