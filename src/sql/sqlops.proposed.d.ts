--- conflicted
+++ resolved
@@ -1131,18 +1131,6 @@
 
 	}
 
-<<<<<<< HEAD
-	/**
-	 * Namespace for connection management
-	 */
-	export namespace connection {
-		/**
-		 * Opens the connection dialog, calls the callback with the result. If connection was successful
-		 * returns the connection otherwise returns undefined
-		 * @param callback
-		 */
-		export function openConnectionDialog(callback: (connection: connection.Connection) => void);
-=======
 	export namespace connection {
 		/**
 		 * List the databases that can be accessed from the given connection
@@ -1158,6 +1146,12 @@
 		 * @param connectionId The ID of the connection
 		 */
 		export function getUriForConnection(connectionId: string): Thenable<string>;
->>>>>>> cb3604c0
+
+		/**
+		 * Opens the connection dialog, calls the callback with the result. If connection was successful
+		 * returns the connection otherwise returns undefined
+		 * @param callback
+		 */
+		export function openConnectionDialog(callback: (connection: connection.Connection) => void);
 	}
 }