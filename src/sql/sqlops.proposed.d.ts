--- conflicted
+++ resolved
@@ -520,9 +520,6 @@
 		onMessage: vscode.Event<any>;
 	}
 
-<<<<<<< HEAD
-	export interface ButtonComponent extends Component, ButtonProperties {
-=======
 	/**
 	 * Editor component for displaying the text code editor
 	 */
@@ -537,8 +534,7 @@
 		languageMode: string;
 	}
 
-	export interface ButtonComponent extends Component {
->>>>>>> 4daf3280
+	export interface ButtonComponent extends Component, ButtonProperties  {
 		label: string;
 		iconPath: string | vscode.Uri | { light: string | vscode.Uri; dark: string | vscode.Uri };
 		onDidClick: vscode.Event<any>;
