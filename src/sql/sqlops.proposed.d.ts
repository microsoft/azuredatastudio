/*---------------------------------------------------------------------------------------------
 *  Copyright (c) Microsoft Corporation. All rights reserved.
 *  Licensed under the Source EULA. See License.txt in the project root for license information.
 *--------------------------------------------------------------------------------------------*/

// This is the place for API experiments and proposal.

import * as core from 'sqlops';
import * as vscode from 'vscode';

declare module 'sqlops' {

	/**
	 * Supports defining a model that can be instantiated as a view in the UI
	 * @export
	 * @interface ModelBuilder
	 */
	export interface ModelBuilder {
		navContainer(): ContainerBuilder<NavContainer, any, any>;
		flexContainer(): FlexBuilder;
		card(): ComponentBuilder<CardComponent>;
		inputBox(): ComponentBuilder<InputBoxComponent>;
		checkBox(): ComponentBuilder<CheckBoxComponent>;
		radioButton(): ComponentBuilder<RadioButtonComponent>;
		webView(): ComponentBuilder<WebViewComponent>;
		editor(): ComponentBuilder<EditorComponent>;
		text(): ComponentBuilder<TextComponent>;
		button(): ComponentBuilder<ButtonComponent>;
		dropDown(): ComponentBuilder<DropDownComponent>;
		listBox(): ComponentBuilder<ListBoxComponent>;
		table(): ComponentBuilder<TableComponent>;
		declarativeTable(): ComponentBuilder<DeclarativeTableComponent>;
		dashboardWidget(widgetId: string): ComponentBuilder<DashboardWidgetComponent>;
		dashboardWebview(webviewId: string): ComponentBuilder<DashboardWebviewComponent>;
		formContainer(): FormBuilder;
		groupContainer(): GroupBuilder;
		toolbarContainer(): ToolbarBuilder;
		loadingComponent(): LoadingComponentBuilder;
		fileBrowserTree(): ComponentBuilder<FileBrowserTreeComponent>;
	}

	export interface ComponentBuilder<T extends Component> {
		component(): T;
		withProperties<U>(properties: U): ComponentBuilder<T>;
		withValidation(validation: (component: T) => boolean): ComponentBuilder<T>;
	}
	export interface ContainerBuilder<T extends Component, TLayout, TItemLayout> extends ComponentBuilder<T> {
		withLayout(layout: TLayout): ContainerBuilder<T, TLayout, TItemLayout>;
		withItems(components: Array<Component>, itemLayout?: TItemLayout): ContainerBuilder<T, TLayout, TItemLayout>;
	}

	export interface FlexBuilder extends ContainerBuilder<FlexContainer, FlexLayout, FlexItemLayout> {

	}

	export interface GroupBuilder extends ContainerBuilder<GroupContainer, GroupLayout, GroupItemLayout> {
	}

	export interface ToolbarBuilder extends ContainerBuilder<ToolbarContainer, any, any> {
		withToolbarItems(components: ToolbarComponent[]): ContainerBuilder<ToolbarContainer, any, any>;

		/**
		 * Creates a collection of child components and adds them all to this container
		 *
		 * @param toolbarComponents the definitions
		 */
		addToolbarItems(toolbarComponents: Array<ToolbarComponent>): void;

		/**
		 * Creates a child component and adds it to this container.
		 *
		 * @param toolbarComponent the component to be added
		 */
		addToolbarItem(toolbarComponent: ToolbarComponent): void;
	}

	export interface LoadingComponentBuilder extends ComponentBuilder<LoadingComponent> {
		/**
		 * Set the component wrapped by the LoadingComponent
		 * @param component The component to wrap
		 */
		withItem(component: Component): LoadingComponentBuilder;
	}

	export interface FormBuilder extends ContainerBuilder<FormContainer, FormLayout, FormItemLayout> {
		withFormItems(components: (FormComponent | FormComponentGroup)[], itemLayout?: FormItemLayout): FormBuilder;

		/**
		 * Creates a collection of child components and adds them all to this container
		 *
		 * @param formComponents the definitions
		 * @param {*} [itemLayout] Optional layout for the child items
		 */
		addFormItems(formComponents: Array<FormComponent | FormComponentGroup>, itemLayout?: FormItemLayout): void;

		/**
		 * Creates a child component and adds it to this container.
		 *
		 * @param formComponent the component to be added
		 * @param {*} [itemLayout] Optional layout for this child item
		 */
		addFormItem(formComponent: FormComponent | FormComponentGroup, itemLayout?: FormItemLayout): void;
	}

	export interface Component {
		readonly id: string;

		/**
		 * Sends any updated properties of the component to the UI
		 *
		 * @returns {Thenable<void>} Thenable that completes once the update
		 * has been applied in the UI
		 * @memberof Component
		 */
		updateProperties(properties: { [key: string]: any }): Thenable<void>;

		enabled: boolean;
		/**
		 * Event fired to notify that the component's validity has changed
		 */
		readonly onValidityChanged: vscode.Event<boolean>;

		/**
		 * Whether the component is valid or not
		 */
		readonly valid: boolean;

		/**
		 * Run the component's validations
		 */
		validate(): Thenable<boolean>;
	}

	export interface FormComponent {
		component: Component;
		title: string;
		actions?: Component[];
		required?: boolean;
	}

	/**
	 * Used to create a group of components in a form layout
	 */
	export interface FormComponentGroup {
		/**
		 * The form components to display in the group along with optional layouts for each item
		 */
		components: (FormComponent & { layout?: FormItemLayout })[];

		/**
		 * The title of the group, displayed above its components
		 */
		title: string;
	}

	export interface ToolbarComponent {
		component: Component;
		title?: string;
	}

	/**
	 * A component that contains other components
	 */
	export interface Container<TLayout, TItemLayout> extends Component {
		/**
		 * A copy of the child items array. This cannot be added to directly -
		 * components must be created using the create methods instead
		 */
		readonly items: Component[];

		/**
		 * Removes all child items from this container
		 */
		clearItems(): void;
		/**
		 * Creates a collection of child components and adds them all to this container
		 *
		 * @param itemConfigs the definitions
		 * @param {*} [itemLayout] Optional layout for the child items
		 */
		addItems(itemConfigs: Array<Component>, itemLayout?: TItemLayout): void;

		/**
		 * Creates a child component and adds it to this container.
		 *
		 * @param {Component} component the component to be added
		 * @param {*} [itemLayout] Optional layout for this child item
		 */
		addItem(component: Component, itemLayout?: TItemLayout): void;

		/**
		 * Defines the layout for this container
		 *
		 * @param {TLayout} layout object
		 */
		setLayout(layout: TLayout): void;
	}

	export interface NavContainer extends Container<any, any> {

	}

	/**
	 * The config for a FlexBox-based container. This supports easy
	 * addition of content to a container with a flexible layout
	 * and use of space.
	 */
	export interface FlexLayout {
		/**
		 * Matches the flex-flow CSS property and its available values.
		 * To layout as a vertical view use "column", and for horizontal
		 * use "row".
		 */
		flexFlow?: string;
		/**
		 * Matches the justify-content CSS property.
		 */
		justifyContent?: string;
		/**
		 * Matches the align-items CSS property.
		 */
		alignItems?: string;
		/**
		 * Matches the align-content CSS property.
		 */
		alignContent?: string;

		/**
		 * Container Height
		 */
		height?: number | string;

		/**
		 * Container Width
		 */
		width?: number | string;

		/**
		 *
		 */
		textAlign?: string
	}

	export interface FlexItemLayout {
		/**
		 * Matches the order CSS property and its available values.
		 */
		order?: number;
		/**
		 * Matches the flex CSS property and its available values.
		 * Default is "1 1 auto".
		 */
		flex?: string;
	}

	export interface FormItemLayout {
		horizontal?: boolean;
		componentWidth?: number | string;
		componentHeight?: number | string;
		titleFontSize?: number | string;
		info?: string;
	}

	export interface FormLayout {
		width?: number | string;
		height?: number | string;
		padding?: string;
	}

	export interface GroupLayout {
		width?: number | string;
		header?: string;
	}

	export interface GroupItemLayout {
	}

	export interface FlexContainer extends Container<FlexLayout, FlexItemLayout> {
	}

	export interface FormContainer extends Container<FormLayout, FormItemLayout> {
	}

	export interface GroupContainer extends Container<GroupLayout, GroupItemLayout> {
	}

	export interface ToolbarContainer extends Container<any, any> {
	}

	/**
	 * Describes an action to be shown in the UI, with a user-readable label
	 * and a callback to execute the action
	 */
	export interface ActionDescriptor {
		/**
		 * User-visible label to display
		 */
		label: string;
		/**
		 * Name of the clickable action. If not defined then no action will be shown
		 */
		actionTitle?: string;
		/**
		 * Data sent on callback being run.
		 */
		callbackData?: any;
	}

	/**
	 * Defines status indicators that can be shown to the user as part of
	 * components such as the Card UI
	 */
	export enum StatusIndicator {
		None = 0,
		Ok = 1,
		Warning = 2,
		Error = 3
	}

	export enum CardType {
		VerticalButton = 'VerticalButton',
		Details = 'Details'
	}

	/**
	 * Properties representing the card component, can be used
	 * when using ModelBuilder to create the component
	 */
	export interface CardProperties extends ComponentWithIcon {
		label: string;
		value?: string;
		actions?: ActionDescriptor[];
		status?: StatusIndicator;

		/**
		 * Returns true if the card is selected
		 */
		selected?: boolean;

		/**
		 * Card Type, default: Details
		 */
		cardType?: CardType;
	}

	export type InputBoxInputType = 'color' | 'date' | 'datetime-local' | 'email' | 'month' | 'number' | 'password' | 'range' | 'search' | 'text' | 'time' | 'url' | 'week';

	export interface ComponentProperties {
		height?: number | string;
		width?: number | string;
	}

	export interface ComponentWithIcon {
		iconPath?: string | vscode.Uri | { light: string | vscode.Uri; dark: string | vscode.Uri };
		iconHeight?: number | string;
		iconWidth?: number | string;
	}

	export interface InputBoxProperties extends ComponentProperties {
		value?: string;
		ariaLabel?: string;
		placeHolder?: string;
		inputType?: InputBoxInputType;
		required?: boolean;
		multiline?: boolean;
		rows?: number;
		columns?: number;
		min?: number;
		max?: number;
	}

	export interface TableColumn {
		value: string
	}

	export interface TableComponentProperties extends ComponentProperties {
		data: any[][];
		columns: string[] | TableColumn[];
		fontSize?: number | string;
		selectedRows?: number[];
	}

	export interface FileBrowserTreeProperties extends ComponentProperties {
		ownerUri: string;
	}

	export interface CheckBoxProperties {
		checked?: boolean;
		label?: string;
	}

	export enum DeclarativeDataType {
		string = 'string',
		category = 'category',
		boolean = 'boolean',
		editableCategory = 'editableCategory'
	}

	export interface RadioButtonProperties {
		name?: string;
		label?: string;
		value?: string;
		checked?: boolean;
	}

	export interface TextComponentProperties {
		value?: string;
	}

	export interface DropDownProperties extends ComponentProperties {
		value?: string | CategoryValue;
		values?: string[] | CategoryValue[];
		editable?: boolean;
	}

	export interface DeclarativeTableColumn {
		displayName: string;
		categoryValues: CategoryValue[];
		valueType: DeclarativeDataType;
		isReadOnly: boolean;
		width: number | string;
	}

	export interface DeclarativeTableProperties {
		data: any[][];
		columns: DeclarativeTableColumn[];
	}

	export interface ListBoxProperties {
		selectedRow?: number;
		values?: string[];

	}

	export interface WebViewProperties {
		message?: any;
		html?: string;
	}

	/**
	 * Editor properties for the editor component
	 */
	export interface EditorProperties {
		/**
		 * The content inside the text editor
		 */
		content?: string;
		/**
		 * The languge mode for this text editor. The language mode is SQL by default.
		 */
		languageMode?: string
	}

	export interface ButtonProperties extends ComponentProperties, ComponentWithIcon {
		label?: string;
		isFile?: boolean;
	}

	export interface LoadingComponentProperties {
		loading?: boolean;
	}

	export interface CardComponent extends Component, CardProperties {
		onDidActionClick: vscode.Event<ActionDescriptor>;
		onCardSelectedChanged: vscode.Event<any>;
	}

	export interface TextComponent extends Component {
		value: string;
	}

	export interface InputBoxComponent extends Component, InputBoxProperties {
		onTextChanged: vscode.Event<any>;
	}

	export interface RadioButtonComponent extends Component, RadioButtonProperties {
		onDidClick: vscode.Event<any>;
	}

	export interface CheckBoxComponent extends Component {
		checked: boolean;
		label: string;
		onChanged: vscode.Event<any>;
	}

	export interface DropDownComponent extends Component, DropDownProperties {
		value: string | CategoryValue;
		values: string[] | CategoryValue[];
		onValueChanged: vscode.Event<any>;
	}

	export interface TableCell {
		row: number;
		column: number;
		value: any;
	}

	export interface DeclarativeTableComponent extends Component, DeclarativeTableProperties {
		onDataChanged: vscode.Event<any>;
	}

	export interface ListBoxComponent extends Component, ListBoxProperties {
		selectedRow?: number;
		values: string[];
		onRowSelected: vscode.Event<any>;
	}

	export interface TableComponent extends Component, TableComponentProperties {
		onRowSelected: vscode.Event<any>;
	}

	export interface FileBrowserTreeComponent extends Component, FileBrowserTreeProperties {
		onDidChange: vscode.Event<any>;
	}

	export interface WebViewComponent extends Component {
		html: string;
		message: any;
		onMessage: vscode.Event<any>;
	}

	/**
	 * Editor component for displaying the text code editor
	 */
	export interface EditorComponent extends Component {
		/**
		 * The content inside the text editor
		 */
		content: string;
		/**
		 * The languge mode for this text editor. The language mode is SQL by default.
		 */
		languageMode: string;
	}

	export interface ButtonComponent extends Component {
		label: string;
		iconPath: string | vscode.Uri | { light: string | vscode.Uri; dark: string | vscode.Uri };
		onDidClick: vscode.Event<any>;
	}

	export interface DashboardWidgetComponent extends Component {
		widgetId: string;
	}

	export interface DashboardWebviewComponent extends Component {
		webviewId: string;
	}

	/**
	 * Component used to wrap another component that needs to be loaded, and show a loading spinner
	 * while the contained component is loading
	 */
	export interface LoadingComponent extends Component {
		/**
		 * Whether to show the loading spinner instead of the contained component. True by default
		 */
		loading: boolean;

		/**
		 * The component displayed when the loading property is false
		 */
		component: Component;
	}

	/**
	 * A view backed by a model provided by an extension.
	 * This model contains enough information to lay out the view
	 */
	export interface ModelView {
		/**
		 * Raised when the view closed.
		 */
		readonly onClosed: vscode.Event<any>;

		/**
		 * The connection info for the dashboard the webview exists on
		 */
		readonly connection: connection.Connection;

		/**
		 * The info on the server for the dashboard
		 */
		readonly serverInfo: ServerInfo;

		/**
		 * The model backing the model-based view
		 */
		readonly modelBuilder: ModelBuilder;

		/**
		 * Whether or not the model view's root component is valid
		 */
		readonly valid: boolean;

		/**
		 * Raised when the model view's valid property changes
		 */
		readonly onValidityChanged: vscode.Event<boolean>;

		/**
		 * Run the model view root component's validations
		 */
		validate(): Thenable<boolean>;

		/**
		 * Initializes the model with a root component definition.
		 * Once this has been done, the components will be laid out in the UI and
		 * can be accessed and altered as needed.
		 */
		initializeModel<T extends Component>(root: T): Thenable<void>;
	}

	export namespace ui {
		/**
		 * Register a provider for a model-view widget
		 */
		export function registerModelViewProvider(widgetId: string, handler: (view: ModelView) => void): void;
	}

	export namespace window {
		export namespace modelviewdialog {
			/**
			 * Create a dialog with the given title
			 * @param title The title of the dialog, displayed at the top
			 */
			export function createDialog(title: string): Dialog;

			/**
			 * Create a dialog tab which can be included as part of the content of a dialog
			 * @param title The title of the page, displayed on the tab to select the page
			 */
			export function createTab(title: string): DialogTab;

			/**
			 * Create a button which can be included in a dialog
			 * @param label The label of the button
			 */
			export function createButton(label: string): Button;

			/**
			 * Opens the given dialog if it is not already open
			 */
			export function openDialog(dialog: Dialog): void;

			/**
			 * Closes the given dialog if it is open
			 */
			export function closeDialog(dialog: Dialog): void;

			/**
			 * Create a wizard page with the given title, for inclusion in a wizard
			 * @param title The title of the page
			 */
			export function createWizardPage(title: string): WizardPage;

			/**
			 * Create a wizard with the given title and pages
			 * @param title The title of the wizard
			 */
			export function createWizard(title: string): Wizard;

			/**
			 * Used to control whether a message in a dialog/wizard is displayed as an error,
			 * warning, or informational message. Default is error.
			 */
			export enum MessageLevel {
				Error = 0,
				Warning = 1,
				Information = 2
			}

			/**
			 * A message shown in a dialog. If the level is not set it defaults to error.
			 */
			export type DialogMessage = {
				readonly text: string,
				readonly level?: MessageLevel
			};

			export interface ModelViewPanel {
				/**
				 * Register model view content for the dialog.
				 * Doesn't do anything if model view is already registered
				 */
				registerContent(handler: (view: ModelView) => void): void;

				/**
				 * Returns the model view content if registered. Returns undefined if model review is not registered
				 */
				readonly modelView: ModelView;

				/**
				 * Whether the panel's content is valid
				 */
				readonly valid: boolean;

				/**
				 * Fired whenever the panel's valid property changes
				 */
				readonly onValidityChanged: vscode.Event<boolean>;
			}

			// Model view dialog classes
			export interface Dialog extends ModelViewPanel {
				/**
				 * The title of the dialog
				 */
				title: string,

				/**
				 * The content of the dialog. If multiple tabs are given they will be displayed with tabs
				 * If a string is given, it should be the ID of the dialog's model view content
				 */
				content: string | DialogTab[],

				/**
				 * The ok button
				 */
				okButton: Button;

				/**
				 * The cancel button
				 */
				cancelButton: Button;

				/**
				 * Any additional buttons that should be displayed
				 */
				customButtons: Button[];

				/**
				 * Set the informational message shown in the dialog. Hidden when the message is
				 * undefined or the text is empty or undefined. The default level is error.
				 */
				message: DialogMessage;

				/**
				 * Register a callback that will be called when the user tries to click done. Only
				 * one callback can be registered at once, so each registration call will clear
				 * the previous registration.
				 * @param validator The callback that gets executed when the user tries to click
				 * done. Return true to allow the dialog to close or false to block it from closing
				 */
				registerCloseValidator(validator: () => boolean | Thenable<boolean>): void;

				/**
				 * Register an operation to run in the background when the dialog is done
				 * @param operationInfo Operation Information
				 */
				registerOperation(operationInfo: BackgroundOperationInfo): void;
			}

			export interface DialogTab extends ModelViewPanel {
				/**
				 * The title of the tab
				 */
				title: string;

				/**
				 * A string giving the ID of the tab's model view content
				 */
				content: string;
			}

			export interface Button {
				/**
				 * The label displayed on the button
				 */
				label: string;

				/**
				 * Whether the button is enabled
				 */
				enabled: boolean;

				/**
				 * Whether the button is hidden
				 */
				hidden: boolean;

				/**
				 * Raised when the button is clicked
				 */
				readonly onClick: vscode.Event<void>;
			}

			export interface WizardPageChangeInfo {
				/**
				 * The page number that the wizard changed from
				 */
				lastPage: number,

				/**
				 * The new page number or undefined if the user is closing the wizard
				 */
				newPage: number
			}

			export interface WizardPage extends ModelViewPanel {
				/**
				 * The title of the page
				 */
				title: string;

				/**
				 * A string giving the ID of the page's model view content
				 */
				content: string;

				/**
				 * Any additional buttons that should be displayed while the page is open
				 */
				customButtons: Button[];

				/**
				 * Whether the page is enabled. If the page is not enabled, the user will not be
				 * able to advance to it. Defaults to true.
				 */
				enabled: boolean;

				/**
				 * An optional description for the page. If provided it will be displayed underneath the page title.
				 */
				description: string;
			}

			export interface Wizard {
				/**
				 * The title of the wizard
				 */
				title: string;

				/**
				 * The wizard's pages. Pages can be added/removed while the dialog is open by using
				 * the addPage and removePage methods
				 */
				pages: WizardPage[];

				/**
				 * The index in the pages array of the active page, or undefined if the wizard is
				 * not currently visible
				 */
				readonly currentPage: number;

				/**
				 * The done button
				 */
				doneButton: Button;

				/**
				 * The cancel button
				 */
				cancelButton: Button;

				/**
				 * The generate script button
				 */
				generateScriptButton: Button;

				/**
				 * The next button
				 */
				nextButton: Button;

				/**
				 * The back button
				 */
				backButton: Button;

				/**
				 * Any additional buttons that should be displayed for all pages of the dialog. If
				 * buttons are needed for specific pages they can be added using the customButtons
				 * property on each page.
				 */
				customButtons: Button[];

				/**
				 * When set to false page titles and descriptions will not be displayed at the top
				 * of each wizard page. The default is true.
				 */
				displayPageTitles: boolean;

				/**
				 * Event fired when the wizard's page changes, containing information about the
				 * previous page and the new page
				 */
				onPageChanged: vscode.Event<WizardPageChangeInfo>;

				/**
				 * Add a page to the wizard at the given index
				 * @param page The page to add
				 * @param index The index in the pages array to add the page at, or undefined to
				 * add it at the end
				 */
				addPage(page: WizardPage, index?: number): Thenable<void>;

				/**
				 * Remove the page at the given index from the wizard
				 * @param index The index in the pages array to remove
				 */
				removePage(index: number): Thenable<void>;

				/**
				 * Go to the page at the given index in the pages array.
				 * @param index The index of the page to go to
				 */
				setCurrentPage(index: number): Thenable<void>;

				/**
				 * Open the wizard. Does nothing if the wizard is already open.
				 */
				open(): Thenable<void>;

				/**
				 * Close the wizard. Does nothing if the wizard is not open.
				 */
				close(): Thenable<void>;

				/**
				 * Register a callback that will be called when the user tries to navigate by
				 * changing pages or clicking done. Only one callback can be registered at once, so
				 * each registration call will clear the previous registration.
				 * @param validator The callback that gets executed when the user tries to
				 * navigate. Return true to allow the navigation to proceed, or false to
				 * cancel it.
				 */
				registerNavigationValidator(validator: (pageChangeInfo: WizardPageChangeInfo) => boolean | Thenable<boolean>): void;

				/**
				 * Set the informational message shown in the wizard. Hidden when the message is
				 * undefined or the text is empty or undefined. The default level is error.
				 */
				message: DialogMessage

				/**
				 * Register an operation to run in the background when the wizard is done
				 * @param operationInfo Operation Information
				 */
				registerOperation(operationInfo: BackgroundOperationInfo): void;
			}
		}
	}

	/**
	 * Namespace for interacting with query editor
	*/
	export namespace queryeditor {

		/**
		 * Make connection for the query editor
		 * @param {string} fileUri file URI for the query editor
		 * @param {string} connectionId connection ID
		 */
		export function connect(fileUri: string, connectionId: string): Thenable<void>;

		/**
		 * Run query if it is a query editor and it is already opened.
		 * @param {string} fileUri file URI for the query editor
		 */
		export function runQuery(fileUri: string): void;
	}

	/**
	 * Namespace for interacting with the workspace
	 */
	export namespace workspace {

		/**
		 * Create a new model view editor
		 */
		export function createModelViewEditor(title: string, options?: ModelViewEditorOptions): ModelViewEditor;

		export interface ModelViewEditor extends window.modelviewdialog.ModelViewPanel {

			/**
			 * Opens the editor
			 */
			openEditor(position?: vscode.ViewColumn): Thenable<void>;
		}
	}

	export interface ModelViewEditorOptions {
		/**
		 * Should the model view editor's context be kept around even when the editor is no longer visible? It is false by default
		 */
		readonly retainContextWhenHidden?: boolean;
	}

	export enum DataProviderType {
		ConnectionProvider = 'ConnectionProvider',
		BackupProvider = 'BackupProvider',
		RestoreProvider = 'RestoreProvider',
		ScriptingProvider = 'ScriptingProvider',
		ObjectExplorerProvider = 'ObjectExplorerProvider',
		TaskServicesProvider = 'TaskServicesProvider',
		FileBrowserProvider = 'FileBrowserProvider',
		ProfilerProvider = 'ProfilerProvider',
		MetadataProvider = 'MetadataProvider',
		QueryProvider = 'QueryProvider',
		AdminServicesProvider = 'AdminServicesProvider',
		AgentServicesProvider = 'AgentServicesProvider',
		CapabilitiesProvider = 'CapabilitiesProvider'
	}

	export namespace dataprotocol {
		/**
		 * Get the provider corresponding to the given provider ID and type
		 * @param providerId The ID that the provider was registered with
		 * @param providerType The type of the provider
		 */
		export function getProvider<T extends DataProvider>(providerId: string, providerType: DataProviderType): T;

		/**
		 * Get all registered providers of the given type
		 * @param providerType The type of the providers
		 */
		export function getProvidersByType<T extends DataProvider>(providerType: DataProviderType): T[];
	}

	/**
	 * Context object passed as an argument to command callbacks.
	 * Defines the key properties required to identify a node in the object
	 * explorer tree and take action against it.
	 */
	export interface ObjectExplorerContext {

		/**
		 * The connection information for the selected object.
		 * Note that the connection is not guaranteed to be in a connected
		 * state on click.
		 */
		connectionProfile: IConnectionProfile;
		/**
		 * Defines whether this is a Connection-level object.
		 * If not, the object is expected to be a child object underneath
		 * one of the connections.
		 */
		isConnectionNode: boolean;
		/**
		 * Node info for objects below a specific connection. This
		 * may be null for a Connection-level object
		 */
		nodeInfo: NodeInfo;
	}

	/**
	 * Background Operation
	 */
	export interface BackgroundOperation {
		/**
		 * Updates the operation status or adds progress message
		 * @param status Operation Status
		 * @param message Progress message
		 */
		updateStatus(status: TaskStatus, message?: string): void;

		/**
		 * Operation Id
		 */
		id: string;

		/**
		 * Event raised when operation is canceled in UI
		 */
		onCanceled: vscode.Event<void>;
	}

	/**
	 * Operation Information
	 */
	export interface BackgroundOperationInfo {

		/**
		 * The operation id. A unique id will be assigned to it If not specified a
		 */
		operationId?: string;
		/**
		 * Connection information
		 */
		connection: connection.Connection;

		/**
		 * Operation Display Name
		 */
		displayName: string;

		/**
		 * Operation Description
		 */
		description: string;

		/**
		 * True if the operation is cancelable
		 */
		isCancelable: boolean;

		/**
		 * The actual operation to execute
		 */
		operation: (operation: BackgroundOperation) => void
	}

	namespace tasks {
		/**
		* Starts an operation to run in the background
		* @param operationInfo Operation Information
		*/
		export function startBackgroundOperation(operationInfo: BackgroundOperationInfo): void;

	}

	export namespace connection {
		/**
<<<<<<< HEAD
=======
		 * List the databases that can be accessed from the given connection
		 * @param {string} connectionId The ID of the connection
		 * @returns {string[]} An list of names of databases
		 */
		export function listDatabases(connectionId: string): Thenable<string[]>;

		/**
>>>>>>> 4daf3280
		 * Get a URI corresponding to the given connection so that it can be used with data
		 * providers and other APIs that require a connection API.
		 * Note: If the given connection corresponds to multiple URIs this may return any of them
		 * @param connectionId The ID of the connection
		 */
		export function getUriForConnection(connectionId: string): Thenable<string>;
	}
}<|MERGE_RESOLUTION|>--- conflicted
+++ resolved
@@ -1112,8 +1112,6 @@
 
 	export namespace connection {
 		/**
-<<<<<<< HEAD
-=======
 		 * List the databases that can be accessed from the given connection
 		 * @param {string} connectionId The ID of the connection
 		 * @returns {string[]} An list of names of databases
@@ -1121,7 +1119,6 @@
 		export function listDatabases(connectionId: string): Thenable<string[]>;
 
 		/**
->>>>>>> 4daf3280
 		 * Get a URI corresponding to the given connection so that it can be used with data
 		 * providers and other APIs that require a connection API.
 		 * Note: If the given connection corresponds to multiple URIs this may return any of them
