--- conflicted
+++ resolved
@@ -58,9 +58,7 @@
 		 */
 		updateProperties(properties: { [key: string]: any }): Thenable<boolean>;
 
-<<<<<<< HEAD
 		enabled: boolean;
-=======
 		/**
 		 * Event fired to notify that the component's validity has changed
 		 */
@@ -75,7 +73,6 @@
 		 * Run the component's validations
 		 */
 		validate(): void;
->>>>>>> f10e281f
 	}
 
 	export interface FormComponent {
