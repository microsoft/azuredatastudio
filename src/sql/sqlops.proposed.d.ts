/*---------------------------------------------------------------------------------------------
 *  Copyright (c) Microsoft Corporation. All rights reserved.
 *  Licensed under the Source EULA. See License.txt in the project root for license information.
 *--------------------------------------------------------------------------------------------*/

// This is the place for API experiments and proposal.

import * as core from 'sqlops';
import * as vscode from 'vscode';

declare module 'sqlops' {

	/**
	 * Supports defining a model that can be instantiated as a view in the UI
	 * @export
	 * @interface ModelBuilder
	 */
	export interface ModelBuilder {
		navContainer(): ContainerBuilder<NavContainer, any, any>;
		divContainer(): DivBuilder;
		flexContainer(): FlexBuilder;
		dom(): ComponentBuilder<DomComponent>;
		card(): ComponentBuilder<CardComponent>;
		inputBox(): ComponentBuilder<InputBoxComponent>;
		checkBox(): ComponentBuilder<CheckBoxComponent>;
		radioButton(): ComponentBuilder<RadioButtonComponent>;
		webView(): ComponentBuilder<WebViewComponent>;
		editor(): ComponentBuilder<EditorComponent>;
		text(): ComponentBuilder<TextComponent>;
		button(): ComponentBuilder<ButtonComponent>;
		dropDown(): ComponentBuilder<DropDownComponent>;
		tree<T>(): ComponentBuilder<TreeComponent<T>>;
		listBox(): ComponentBuilder<ListBoxComponent>;
		table(): ComponentBuilder<TableComponent>;
		declarativeTable(): ComponentBuilder<DeclarativeTableComponent>;
		dashboardWidget(widgetId: string): ComponentBuilder<DashboardWidgetComponent>;
		dashboardWebview(webviewId: string): ComponentBuilder<DashboardWebviewComponent>;
		formContainer(): FormBuilder;
		groupContainer(): GroupBuilder;
		toolbarContainer(): ToolbarBuilder;
		loadingComponent(): LoadingComponentBuilder;
		fileBrowserTree(): ComponentBuilder<FileBrowserTreeComponent>;
	}

	export interface TreeComponentDataProvider<T> extends vscode.TreeDataProvider<T> {
		getTreeItem(element: T): TreeComponentItem | Thenable<TreeComponentItem>;
	}

	export interface NodeCheckedEventParameters<T> {
		element: T;
		checked: boolean;
	}

	export interface TreeComponentView<T> extends vscode.Disposable {
		onNodeCheckedChanged: vscode.Event<NodeCheckedEventParameters<T>>;
		onDidChangeSelection: vscode.Event<vscode.TreeViewSelectionChangeEvent<T>>;
	}

	export class TreeComponentItem extends vscode.TreeItem {
		checked?: boolean;
		enabled?: boolean;
	}

	export interface ComponentBuilder<T extends Component> {
		component(): T;
		withProperties<U>(properties: U): ComponentBuilder<T>;
		withValidation(validation: (component: T) => boolean): ComponentBuilder<T>;
	}
	export interface ContainerBuilder<T extends Component, TLayout, TItemLayout> extends ComponentBuilder<T> {
		withLayout(layout: TLayout): ContainerBuilder<T, TLayout, TItemLayout>;
		withItems(components: Array<Component>, itemLayout?: TItemLayout): ContainerBuilder<T, TLayout, TItemLayout>;
	}

	export interface FlexBuilder extends ContainerBuilder<FlexContainer, FlexLayout, FlexItemLayout> {

	}

	export interface DivBuilder extends ContainerBuilder<DivContainer, DivLayout, DivItemLayout> {

	}

	export interface GroupBuilder extends ContainerBuilder<GroupContainer, GroupLayout, GroupItemLayout> {
	}

	export interface ToolbarBuilder extends ContainerBuilder<ToolbarContainer, ToolbarLayout, any> {
		withToolbarItems(components: ToolbarComponent[]): ContainerBuilder<ToolbarContainer, ToolbarLayout, any>;

		/**
		 * Creates a collection of child components and adds them all to this container
		 *
		 * @param toolbarComponents the definitions
		 */
		addToolbarItems(toolbarComponents: Array<ToolbarComponent>): void;

		/**
		 * Creates a child component and adds it to this container.
		 *
		 * @param toolbarComponent the component to be added
		 */
		addToolbarItem(toolbarComponent: ToolbarComponent): void;
	}

	export interface LoadingComponentBuilder extends ComponentBuilder<LoadingComponent> {
		/**
		 * Set the component wrapped by the LoadingComponent
		 * @param component The component to wrap
		 */
		withItem(component: Component): LoadingComponentBuilder;
	}

	export interface FormBuilder extends ContainerBuilder<FormContainer, FormLayout, FormItemLayout> {
		withFormItems(components: (FormComponent | FormComponentGroup)[], itemLayout?: FormItemLayout): FormBuilder;

		/**
		 * Creates a collection of child components and adds them all to this container
		 *
		 * @param formComponents the definitions
		 * @param {*} [itemLayout] Optional layout for the child items
		 */
		addFormItems(formComponents: Array<FormComponent | FormComponentGroup>, itemLayout?: FormItemLayout): void;

		/**
		 * Creates a child component and adds it to this container.
		 *
		 * @param formComponent the component to be added
		 * @param {*} [itemLayout] Optional layout for this child item
		 */
		addFormItem(formComponent: FormComponent | FormComponentGroup, itemLayout?: FormItemLayout): void;

		/**
		 * Inserts a from component in a given position in the form. Returns error given invalid index
		 * @param formComponent Form component
		 * @param index index to insert the component to
		 * @param itemLayout Item Layout
		 */
		insertFormItem(formComponent: FormComponent | FormComponentGroup, index?: number, itemLayout?: FormItemLayout): void;

		/**
		 * Removes a from item from the from
		 * @param formComponent
		 */
		removeFormItem(formComponent: FormComponent | FormComponentGroup): boolean;
	}

	export interface Component {
		readonly id: string;

		/**
		 * Sends any updated properties of the component to the UI
		 *
		 * @returns {Thenable<void>} Thenable that completes once the update
		 * has been applied in the UI
		 * @memberof Component
		 */
		updateProperties(properties: { [key: string]: any }): Thenable<void>;

		/**
		 * Sends an updated property of the component to the UI
		 *
		 * @returns {Thenable<void>} Thenable that completes once the update
		 * has been applied in the UI
		 * @memberof Component
		 */
		updateProperty(key: string, value: any): Thenable<void>;

		enabled: boolean;
		/**
		 * Event fired to notify that the component's validity has changed
		 */
		readonly onValidityChanged: vscode.Event<boolean>;

		/**
		 * Whether the component is valid or not
		 */
		readonly valid: boolean;

		/**
		 * Run the component's validations
		 */
		validate(): Thenable<boolean>;
	}

	export interface FormComponent {
		component: Component;
		title: string;
		actions?: Component[];
		required?: boolean;
	}

	/**
	 * Used to create a group of components in a form layout
	 */
	export interface FormComponentGroup {
		/**
		 * The form components to display in the group along with optional layouts for each item
		 */
		components: (FormComponent & { layout?: FormItemLayout })[];

		/**
		 * The title of the group, displayed above its components
		 */
		title: string;
	}

	export interface ToolbarComponent {
		component: Component;
		title?: string;
	}

	/**
	 * A component that contains other components
	 */
	export interface Container<TLayout, TItemLayout> extends Component {
		/**
		 * A copy of the child items array. This cannot be added to directly -
		 * components must be created using the create methods instead
		 */
		readonly items: Component[];

		/**
		 * Removes all child items from this container
		 */
		clearItems(): void;
		/**
		 * Creates a collection of child components and adds them all to this container
		 *
		 * @param itemConfigs the definitions
		 * @param {*} [itemLayout] Optional layout for the child items
		 */
		addItems(itemConfigs: Array<Component>, itemLayout?: TItemLayout): void;

		/**
		 * Creates a child component and adds it to this container.
		 * Adding component to multiple containers is not supported
		 *
		 * @param {Component} component the component to be added
		 * @param {*} [itemLayout] Optional layout for this child item
		 */
		addItem(component: Component, itemLayout?: TItemLayout): void;

		/**
		 * Creates a child component and inserts it to this container. Returns error given invalid index
		 * Adding component to multiple containers is not supported
		 * @param component the component to be added
		 * @param index the index to insert the component to
		 * @param {*} [itemLayout] Optional layout for this child item
		 */
		insertItem(component: Component, index: number, itemLayout?: TItemLayout): void;

		/**
		 *
		 * @param component Removes a component from this container
		 */
		removeItem(component: Component): boolean;

		/**
		 * Defines the layout for this container
		 *
		 * @param {TLayout} layout object
		 */
		setLayout(layout: TLayout): void;
	}

	export interface NavContainer extends Container<any, any> {

	}

	/**
	 * The config for a FlexBox-based container. This supports easy
	 * addition of content to a container with a flexible layout
	 * and use of space.
	 */
	export interface FlexLayout {
		/**
		 * Matches the flex-flow CSS property and its available values.
		 * To layout as a vertical view use "column", and for horizontal
		 * use "row".
		 */
		flexFlow?: string;
		/**
		 * Matches the justify-content CSS property.
		 */
		justifyContent?: string;
		/**
		 * Matches the align-items CSS property.
		 */
		alignItems?: string;
		/**
		 * Matches the align-content CSS property.
		 */
		alignContent?: string;

		/**
		 * Container Height
		 */
		height?: number | string;

		/**
		 * Container Width
		 */
		width?: number | string;

		/**
		 *
		 */
		textAlign?: string;

		/**
		 * The position CSS property. Empty by default.
		 * This is particularly useful if laying out components inside a FlexContainer and
		 * the size of the component is meant to be a fixed size. In this case the position must be
		 * set to 'absolute', with the parent FlexContainer having 'relative' position.
		 * Without this the component will fail to correctly size itself.
		 */
		position?: string;
	}

	export interface FlexItemLayout {
		/**
		 * Matches the order CSS property and its available values.
		 */
		order?: number;
		/**
		 * Matches the flex CSS property and its available values.
		 * Default is "1 1 auto".
		 */
		flex?: string;
		/**
		 * Matches the CSS style key and its available values.
		 */
		CSSStyles?: { [key: string]: string };
	}

	export interface FormItemLayout {
		horizontal?: boolean;
		componentWidth?: number | string;
		componentHeight?: number | string;
		titleFontSize?: number | string;
		info?: string;
	}

	export interface FormLayout {
		width?: number | string;
		height?: number | string;
		padding?: string;
	}

	export interface GroupLayout {
		width?: number | string;
		header?: string;
	}

	export interface GroupItemLayout {
	}

	export interface DivLayout {
		/**
		 * Container Height
		 */
		height?: number | string;

		/**
		 * Container Width
		 */
		width?: number | string;
	}

	export interface DivItemLayout {
		/**
		 * Matches the order CSS property and its available values.
		 */
		order?: number;

		/**
		 * Matches the CSS style key and its available values.
		 */
		CSSStyles?: { [key: string]: string };
	}

	export interface DivContainer extends Container<DivLayout, DivItemLayout>, DivContainerProperties {
	}

	export interface FlexContainer extends Container<FlexLayout, FlexItemLayout> {
	}

	export interface FormContainer extends Container<FormLayout, FormItemLayout> {
	}

	export interface GroupContainer extends Container<GroupLayout, GroupItemLayout> {
	}


	export enum Orientation {
		Horizontal = 'horizontal',
		Vertical = 'vertial'
	}

	export interface ToolbarLayout {
		orientation: Orientation;
	}
	export interface ToolbarContainer extends Container<ToolbarLayout, any> {
	}

	/**
	 * Describes an action to be shown in the UI, with a user-readable label
	 * and a callback to execute the action
	 */
	export interface ActionDescriptor {
		/**
		 * User-visible label to display
		 */
		label: string;
		/**
		 * Name of the clickable action. If not defined then no action will be shown
		 */
		actionTitle?: string;
		/**
		 * Data sent on callback being run.
		 */
		callbackData?: any;
	}

	/**
	 * Defines status indicators that can be shown to the user as part of
	 * components such as the Card UI
	 */
	export enum StatusIndicator {
		None = 0,
		Ok = 1,
		Warning = 2,
		Error = 3
	}

	export enum CardType {
		VerticalButton = 'VerticalButton',
		Details = 'Details'
	}

	/**
	 * Properties representing the card component, can be used
	 * when using ModelBuilder to create the component
	 */
	export interface CardProperties extends ComponentWithIcon {
		label: string;
		value?: string;
		actions?: ActionDescriptor[];
		status?: StatusIndicator;

		/**
		 * Returns true if the card is selected
		 */
		selected?: boolean;

		/**
		 * Card Type, default: Details
		 */
		cardType?: CardType;
	}

	export type InputBoxInputType = 'color' | 'date' | 'datetime-local' | 'email' | 'month' | 'number' | 'password' | 'range' | 'search' | 'text' | 'time' | 'url' | 'week';

	export interface ComponentProperties {
		height?: number | string;
		width?: number | string;
		/**
		 * The position CSS property. Empty by default.
		 * This is particularly useful if laying out components inside a FlexContainer and
		 * the size of the component is meant to be a fixed size. In this case the position must be
		 * set to 'absolute', with the parent FlexContainer having 'relative' position.
		 * Without this the component will fail to correctly size itself
		 */
		position?: string;
		/**
		 * Matches the CSS style key and its available values.
		 */
		CSSStyles?: { [key: string]: string };
	}

	export interface ComponentWithIcon {
		iconPath?: string | vscode.Uri | { light: string | vscode.Uri; dark: string | vscode.Uri };
		iconHeight?: number | string;
		iconWidth?: number | string;
	}

	export interface InputBoxProperties extends ComponentProperties {
		value?: string;
		ariaLabel?: string;
		placeHolder?: string;
		inputType?: InputBoxInputType;
		required?: boolean;
		multiline?: boolean;
		rows?: number;
		columns?: number;
		min?: number;
		max?: number;
	}

	export interface TableColumn {
		value: string;
	}

	export interface TableComponentProperties extends ComponentProperties {
		data: any[][];
		columns: string[] | TableColumn[];
		fontSize?: number | string;
		selectedRows?: number[];
	}

	export interface FileBrowserTreeProperties extends ComponentProperties {
		ownerUri: string;
	}

	export interface CheckBoxProperties {
		checked?: boolean;
		label?: string;
	}

	export interface TreeProperties extends ComponentProperties {
		withCheckbox?: boolean;
	}

	export enum DeclarativeDataType {
		string = 'string',
		category = 'category',
		boolean = 'boolean',
		editableCategory = 'editableCategory'
	}

	export interface RadioButtonProperties {
		name?: string;
		label?: string;
		value?: string;
		checked?: boolean;
	}

	export interface TextComponentProperties {
		value?: string;
	}

	export interface DropDownProperties extends ComponentProperties {
		value?: string | CategoryValue;
		values?: string[] | CategoryValue[];
		editable?: boolean;
	}

	export interface DeclarativeTableColumn {
		displayName: string;
		categoryValues: CategoryValue[];
		valueType: DeclarativeDataType;
		isReadOnly: boolean;
		width: number | string;
	}

	export interface DeclarativeTableProperties {
		data: any[][];
		columns: DeclarativeTableColumn[];
	}

	export interface ListBoxProperties {
		selectedRow?: number;
		values?: string[];

	}

	export interface WebViewProperties extends ComponentProperties {
		message?: any;

		/**
		 * Contents of the webview.
		 *
		 * Should be a complete html document.
		 */
		html?: string;
		/**
		 * Content settings for the webview.
		 */
		options?: vscode.WebviewOptions;
	}

	export interface DomProperties extends ComponentProperties {
		/**
		 * Contents of the DOM component.
		 */
		html?: string;
	}

	/**
	 * Editor properties for the editor component
	 */
	export interface EditorProperties extends ComponentProperties {
		/**
		 * The content inside the text editor
		 */
		content?: string;
		/**
		 * The languge mode for this text editor. The language mode is SQL by default.
		 */
		languageMode?: string;
		/**
		 * Minimum height for editor component
		 */
		minimumHeight?: number;
	}

	export interface ButtonProperties extends ComponentProperties, ComponentWithIcon {
		label?: string;
		isFile?: boolean;
		fileContent?: string;
		title?: string;
	}

	export interface LoadingComponentProperties {
		loading?: boolean;
	}

	export interface DivContainerProperties extends ComponentProperties {
		/**
		 * Matches the overflow-y CSS property and its available values.
		 */
		overflowY?: string;

		/**
		 * Setting the scroll based on the y offset
		 * This is used when its child component is webview
		 */
		yOffsetChange?: number;
	}

	export interface CardComponent extends Component, CardProperties {
		onDidActionClick: vscode.Event<ActionDescriptor>;
		onCardSelectedChanged: vscode.Event<any>;
	}

	export interface DomComponent extends Component, DomProperties {

	}

	export interface TextComponent extends Component {
		value: string;
	}

	export interface InputBoxComponent extends Component, InputBoxProperties {
		onTextChanged: vscode.Event<any>;
	}

	export interface RadioButtonComponent extends Component, RadioButtonProperties {
		onDidClick: vscode.Event<any>;
	}

	export interface CheckBoxComponent extends Component {
		checked: boolean;
		label: string;
		onChanged: vscode.Event<any>;
	}

	export interface DropDownComponent extends Component, DropDownProperties {
		value: string | CategoryValue;
		values: string[] | CategoryValue[];
		onValueChanged: vscode.Event<any>;
	}

	export interface TableCell {
		row: number;
		column: number;
		value: any;
	}

	export interface DeclarativeTableComponent extends Component, DeclarativeTableProperties {
		onDataChanged: vscode.Event<any>;
	}

	export interface ListBoxComponent extends Component, ListBoxProperties {
		selectedRow?: number;
		values: string[];
		onRowSelected: vscode.Event<any>;
	}

	export interface TableComponent extends Component, TableComponentProperties {
		onRowSelected: vscode.Event<any>;
	}

	export interface FileBrowserTreeComponent extends Component, FileBrowserTreeProperties {
		onDidChange: vscode.Event<any>;
	}

	export interface TreeComponent<T> extends Component, TreeProperties {
		registerDataProvider<T>(dataProvider: TreeComponentDataProvider<T>): TreeComponentView<T>;
	}

	export interface WebViewComponent extends Component {
		html: string;
		message: any;
		onMessage: vscode.Event<any>;
		readonly options: vscode.WebviewOptions;
	}

	/**
	 * Editor component for displaying the text code editor
	 */
	export interface EditorComponent extends Component {
		/**
		 * The content inside the text editor
		 */
		content: string;
		/**
		 * The languge mode for this text editor. The language mode is SQL by default.
		 */
		languageMode: string;
		/**
		 * The editor Uri which will be used as a reference for VSCode Language Service.
		 * Currently this is auto-generated by the framework but can be queried after
		 * view initialization is completed
		 */
		readonly editorUri: string;
		/**
		 * An event called when the editor content is updated
		 */
		readonly onContentChanged: vscode.Event<any>;

		/**
		 * An event called when the editor is created
		 */
		readonly onEditorCreated: vscode.Event<any>;

		/**
		 * Toggle for whether the editor should be automatically resized or not
		 */
		isAutoResizable: boolean;

		/**
		 * Minimum height for editor component
		 */
		minimumHeight: number;

	}

	export interface ButtonComponent extends Component, ButtonProperties {
		/**
		 * The label for the button
		 */
		label: string;
		/**
		 * The title for the button. This title will show when it hovers
		 */
		title: string;
		/**
		 * Icon Path for the button.
		 */
		iconPath: string | vscode.Uri | { light: string | vscode.Uri; dark: string | vscode.Uri };

		/**
		 * An event called when the button is clicked
		 */
		onDidClick: vscode.Event<any>;
	}

	export interface DashboardWidgetComponent extends Component {
		widgetId: string;
	}

	export interface DashboardWebviewComponent extends Component {
		webviewId: string;
	}

	/**
	 * Component used to wrap another component that needs to be loaded, and show a loading spinner
	 * while the contained component is loading
	 */
	export interface LoadingComponent extends Component {
		/**
		 * Whether to show the loading spinner instead of the contained component. True by default
		 */
		loading: boolean;

		/**
		 * The component displayed when the loading property is false
		 */
		component: Component;
	}

	/**
	 * A view backed by a model provided by an extension.
	 * This model contains enough information to lay out the view
	 */
	export interface ModelView {
		/**
		 * Raised when the view closed.
		 */
		readonly onClosed: vscode.Event<any>;

		/**
		 * The connection info for the dashboard the webview exists on
		 */
		readonly connection: connection.Connection;

		/**
		 * The info on the server for the dashboard
		 */
		readonly serverInfo: ServerInfo;

		/**
		 * The model backing the model-based view
		 */
		readonly modelBuilder: ModelBuilder;

		/**
		 * Whether or not the model view's root component is valid
		 */
		readonly valid: boolean;

		/**
		 * Raised when the model view's valid property changes
		 */
		readonly onValidityChanged: vscode.Event<boolean>;

		/**
		 * Run the model view root component's validations
		 */
		validate(): Thenable<boolean>;

		/**
		 * Initializes the model with a root component definition.
		 * Once this has been done, the components will be laid out in the UI and
		 * can be accessed and altered as needed.
		 */
		initializeModel<T extends Component>(root: T): Thenable<void>;
	}

	export namespace ui {
		/**
		 * Register a provider for a model-view widget
		 */
		export function registerModelViewProvider(widgetId: string, handler: (view: ModelView) => void): void;
	}

	export namespace window {
		export namespace modelviewdialog {
			/**
			 * Create a dialog with the given title
			 * @param title The title of the dialog, displayed at the top
			 */
			export function createDialog(title: string, dialogName?: string): Dialog;

			/**
			 * Create a dialog tab which can be included as part of the content of a dialog
			 * @param title The title of the page, displayed on the tab to select the page
			 */
			export function createTab(title: string): DialogTab;

			/**
			 * Create a button which can be included in a dialog
			 * @param label The label of the button
			 */
			export function createButton(label: string): Button;

			/**
			 * Opens the given dialog if it is not already open
			 */
			export function openDialog(dialog: Dialog): void;

			/**
			 * Closes the given dialog if it is open
			 */
			export function closeDialog(dialog: Dialog): void;

			/**
			 * Create a wizard page with the given title, for inclusion in a wizard
			 * @param title The title of the page
			 */
			export function createWizardPage(title: string): WizardPage;

			/**
			 * Create a wizard with the given title and pages
			 * @param title The title of the wizard
			 */
			export function createWizard(title: string): Wizard;

			/**
			 * Used to control whether a message in a dialog/wizard is displayed as an error,
			 * warning, or informational message. Default is error.
			 */
			export enum MessageLevel {
				Error = 0,
				Warning = 1,
				Information = 2
			}

			/**
			 * A message shown in a dialog. If the level is not set it defaults to error.
			 */
			export type DialogMessage = {
				readonly text: string,
				readonly description?: string,
				readonly level?: MessageLevel
			};

			export interface ModelViewPanel {
				/**
				 * Register model view content for the dialog.
				 * Doesn't do anything if model view is already registered
				 */
				registerContent(handler: (view: ModelView) => Thenable<void>): void;

				/**
				 * Returns the model view content if registered. Returns undefined if model review is not registered
				 */
				readonly modelView: ModelView;

				/**
				 * Whether the panel's content is valid
				 */
				readonly valid: boolean;

				/**
				 * Fired whenever the panel's valid property changes
				 */
				readonly onValidityChanged: vscode.Event<boolean>;
			}

			// Model view dialog classes
			export interface Dialog extends ModelViewPanel {
				/**
				 * The title of the dialog
				 */
				title: string;

				/**
				 * The content of the dialog. If multiple tabs are given they will be displayed with tabs
				 * If a string is given, it should be the ID of the dialog's model view content
				 */
				content: string | DialogTab[];

				/**
				 * The ok button
				 */
				okButton: Button;

				/**
				 * The cancel button
				 */
				cancelButton: Button;

				/**
				 * Any additional buttons that should be displayed
				 */
				customButtons: Button[];

				/**
				 * Set the informational message shown in the dialog. Hidden when the message is
				 * undefined or the text is empty or undefined. The default level is error.
				 */
				message: DialogMessage;

				/**
				 * Set the dialog name when opening
				 * the dialog for telemetry
				 */
				dialogName?: string;

				/**
				 * Register a callback that will be called when the user tries to click done. Only
				 * one callback can be registered at once, so each registration call will clear
				 * the previous registration.
				 * @param validator The callback that gets executed when the user tries to click
				 * done. Return true to allow the dialog to close or false to block it from closing
				 */
				registerCloseValidator(validator: () => boolean | Thenable<boolean>): void;

				/**
				 * Register an operation to run in the background when the dialog is done
				 * @param operationInfo Operation Information
				 */
				registerOperation(operationInfo: BackgroundOperationInfo): void;
			}

			export interface DialogTab extends ModelViewPanel {
				/**
				 * The title of the tab
				 */
				title: string;

				/**
				 * A string giving the ID of the tab's model view content
				 */
				content: string;
			}

			export interface Button {
				/**
				 * The label displayed on the button
				 */
				label: string;

				/**
				 * Whether the button is enabled
				 */
				enabled: boolean;

				/**
				 * Whether the button is hidden
				 */
				hidden: boolean;

				/**
				 * Raised when the button is clicked
				 */
				readonly onClick: vscode.Event<void>;
			}

			export interface WizardPageChangeInfo {
				/**
				 * The page number that the wizard changed from
				 */
				lastPage: number;

				/**
				 * The new page number or undefined if the user is closing the wizard
				 */
				newPage: number;
			}

			export interface WizardPage extends ModelViewPanel {
				/**
				 * The title of the page
				 */
				title: string;

				/**
				 * A string giving the ID of the page's model view content
				 */
				content: string;

				/**
				 * Any additional buttons that should be displayed while the page is open
				 */
				customButtons: Button[];

				/**
				 * Whether the page is enabled. If the page is not enabled, the user will not be
				 * able to advance to it. Defaults to true.
				 */
				enabled: boolean;

				/**
				 * An optional description for the page. If provided it will be displayed underneath the page title.
				 */
				description: string;
			}

			export interface Wizard {
				/**
				 * The title of the wizard
				 */
				title: string;

				/**
				 * The wizard's pages. Pages can be added/removed while the dialog is open by using
				 * the addPage and removePage methods
				 */
				pages: WizardPage[];

				/**
				 * The index in the pages array of the active page, or undefined if the wizard is
				 * not currently visible
				 */
				readonly currentPage: number;

				/**
				 * The done button
				 */
				doneButton: Button;

				/**
				 * The cancel button
				 */
				cancelButton: Button;

				/**
				 * The generate script button
				 */
				generateScriptButton: Button;

				/**
				 * The next button
				 */
				nextButton: Button;

				/**
				 * The back button
				 */
				backButton: Button;

				/**
				 * Any additional buttons that should be displayed for all pages of the dialog. If
				 * buttons are needed for specific pages they can be added using the customButtons
				 * property on each page.
				 */
				customButtons: Button[];

				/**
				 * When set to false page titles and descriptions will not be displayed at the top
				 * of each wizard page. The default is true.
				 */
				displayPageTitles: boolean;

				/**
				 * Event fired when the wizard's page changes, containing information about the
				 * previous page and the new page
				 */
				onPageChanged: vscode.Event<WizardPageChangeInfo>;

				/**
				 * Add a page to the wizard at the given index
				 * @param page The page to add
				 * @param index The index in the pages array to add the page at, or undefined to
				 * add it at the end
				 */
				addPage(page: WizardPage, index?: number): Thenable<void>;

				/**
				 * Remove the page at the given index from the wizard
				 * @param index The index in the pages array to remove
				 */
				removePage(index: number): Thenable<void>;

				/**
				 * Go to the page at the given index in the pages array.
				 * @param index The index of the page to go to
				 */
				setCurrentPage(index: number): Thenable<void>;

				/**
				 * Open the wizard. Does nothing if the wizard is already open.
				 */
				open(): Thenable<void>;

				/**
				 * Close the wizard. Does nothing if the wizard is not open.
				 */
				close(): Thenable<void>;

				/**
				 * Register a callback that will be called when the user tries to navigate by
				 * changing pages or clicking done. Only one callback can be registered at once, so
				 * each registration call will clear the previous registration.
				 * @param validator The callback that gets executed when the user tries to
				 * navigate. Return true to allow the navigation to proceed, or false to
				 * cancel it.
				 */
				registerNavigationValidator(validator: (pageChangeInfo: WizardPageChangeInfo) => boolean | Thenable<boolean>): void;

				/**
				 * Set the informational message shown in the wizard. Hidden when the message is
				 * undefined or the text is empty or undefined. The default level is error.
				 */
				message: DialogMessage;

				/**
				 * Register an operation to run in the background when the wizard is done
				 * @param operationInfo Operation Information
				 */
				registerOperation(operationInfo: BackgroundOperationInfo): void;
			}
		}
	}

	/**
	 * Namespace for interacting with query editor
	*/
	export namespace queryeditor {

		/**
		 * Make connection for the query editor
		 * @param {string} fileUri file URI for the query editor
		 * @param {string} connectionId connection ID
		 */
		export function connect(fileUri: string, connectionId: string): Thenable<void>;

		/**
		 * Run query if it is a query editor and it is already opened.
		 * @param {string} fileUri file URI for the query editor
		 */
		export function runQuery(fileUri: string): void;
	}

	/**
	 * Namespace for interacting with the workspace
	 */
	export namespace workspace {

		/**
		 * Create a new model view editor
		 */
		export function createModelViewEditor(title: string, options?: ModelViewEditorOptions): ModelViewEditor;

		export interface ModelViewEditor extends window.modelviewdialog.ModelViewPanel {
			/**
			 * `true` if there are unpersisted changes.
			 * This is editable to support extensions updating the dirty status.
			 */
			isDirty: boolean;

			/**
			 * Opens the editor
			 */
			openEditor(position?: vscode.ViewColumn): Thenable<void>;

			/**
			 * Registers a save handler for this editor. This will be called if [supportsSave](#ModelViewEditorOptions.supportsSave)
			 * is set to true and the editor is marked as dirty
			 */
			registerSaveHandler(handler: () => Thenable<boolean>): void;
		}
	}

	export interface ModelViewEditorOptions {
		/**
		 * Should the model view editor's context be kept around even when the editor is no longer visible? It is false by default
		 */
		readonly retainContextWhenHidden?: boolean;

		/**
		 * Does this model view editor support save?
		 */
		readonly supportsSave?: boolean;
	}

	export enum DataProviderType {
		ConnectionProvider = 'ConnectionProvider',
		BackupProvider = 'BackupProvider',
		RestoreProvider = 'RestoreProvider',
		ScriptingProvider = 'ScriptingProvider',
		ObjectExplorerProvider = 'ObjectExplorerProvider',
		TaskServicesProvider = 'TaskServicesProvider',
		FileBrowserProvider = 'FileBrowserProvider',
		ProfilerProvider = 'ProfilerProvider',
		MetadataProvider = 'MetadataProvider',
		QueryProvider = 'QueryProvider',
		AdminServicesProvider = 'AdminServicesProvider',
		AgentServicesProvider = 'AgentServicesProvider',
		CapabilitiesProvider = 'CapabilitiesProvider',
		DacFxServicesProvider = 'DacFxServicesProvider',
		ObjectExplorerNodeProvider = 'ObjectExplorerNodeProvider',
	}

	export namespace dataprotocol {
		/**
		 * Get the provider corresponding to the given provider ID and type
		 * @param providerId The ID that the provider was registered with
		 * @param providerType The type of the provider
		 */
		export function getProvider<T extends DataProvider>(providerId: string, providerType: DataProviderType): T;

		/**
		 * Get all registered providers of the given type
		 * @param providerType The type of the providers
		 */
		export function getProvidersByType<T extends DataProvider>(providerType: DataProviderType): T[];
	}

	/**
	 * Context object passed as an argument to command callbacks.
	 * Defines the key properties required to identify a node in the object
	 * explorer tree and take action against it.
	 */
	export interface ObjectExplorerContext {

		/**
		 * The connection information for the selected object.
		 * Note that the connection is not guaranteed to be in a connected
		 * state on click.
		 */
		connectionProfile: IConnectionProfile;
		/**
		 * Defines whether this is a Connection-level object.
		 * If not, the object is expected to be a child object underneath
		 * one of the connections.
		 */
		isConnectionNode: boolean;
		/**
		 * Node info for objects below a specific connection. This
		 * may be null for a Connection-level object
		 */
		nodeInfo: NodeInfo;
	}

	/**
	 * Background Operation
	 */
	export interface BackgroundOperation {
		/**
		 * Updates the operation status or adds progress message
		 * @param status Operation Status
		 * @param message Progress message
		 */
		updateStatus(status: TaskStatus, message?: string): void;

		/**
		 * Operation Id
		 */
		id: string;

		/**
		 * Event raised when operation is canceled in UI
		 */
		onCanceled: vscode.Event<void>;
	}

	/**
	 * Operation Information
	 */
	export interface BackgroundOperationInfo {

		/**
		 * The operation id. A unique id will be assigned to it If not specified a
		 */
		operationId?: string;
		/**
		 * Connection information
		 */
		connection?: connection.Connection;

		/**
		 * Operation Display Name
		 */
		displayName: string;

		/**
		 * Operation Description
		 */
		description: string;

		/**
		 * True if the operation is cancelable
		 */
		isCancelable: boolean;

		/**
		 * The actual operation to execute
		 */
		operation: (operation: BackgroundOperation) => void;
	}

	namespace tasks {
		/**
		* Starts an operation to run in the background
		* @param operationInfo Operation Information
		*/
		export function startBackgroundOperation(operationInfo: BackgroundOperationInfo): void;

	}

	export interface ConnectionResult {
		connected: boolean;
		connectionId: string;
		errorMessage: string;
		errorCode: number;
	}

	export namespace connection {
		/**
		 * List the databases that can be accessed from the given connection
		 * @param {string} connectionId The ID of the connection
		 * @returns {string[]} An list of names of databases
		 */
		export function listDatabases(connectionId: string): Thenable<string[]>;

		/**
		 * Get a URI corresponding to the given connection so that it can be used with data
		 * providers and other APIs that require a connection API.
		 * Note: If the given connection corresponds to multiple URIs this may return any of them
		 * @param connectionId The ID of the connection
		 */
		export function getUriForConnection(connectionId: string): Thenable<string>;

		/**
		 * Opens the connection dialog, calls the callback with the result. If connection was successful
		 * returns the connection otherwise returns undefined
		 * @param callback
		 */
		export function openConnectionDialog(providers?: string[], initialConnectionProfile?: IConnectionProfile, connectionCompletionOptions?: IConnectionCompletionOptions): Thenable<connection.Connection>;

		/**
		 * Opens the connection and add it to object explorer and opens the dashboard and returns the ConnectionResult
		 * @param connectionProfile connection profile
		 */
		export function connect(connectionProfile: IConnectionProfile): Thenable<ConnectionResult>;
	}

	export namespace nb {
		/**
		 * All notebook documents currently known to the system.
		 *
		 * @readonly
		 */
		export let notebookDocuments: NotebookDocument[];

		/**
		 * The currently active Notebook editor or `undefined`. The active editor is the one
		 * that currently has focus or, when none has focus, the one that has changed
		 * input most recently.
		 */
		export let activeNotebookEditor: NotebookEditor | undefined;

		/**
		 * The currently visible editors or an empty array.
		 */
		export let visibleNotebookEditors: NotebookEditor[];

		/**
		 * An event that is emitted when a [notebook document](#NotebookDocument) is opened.
		 *
		 * To add an event listener when a visible text document is opened, use the [TextEditor](#TextEditor) events in the
		 * [window](#window) namespace. Note that:
		 *
		 * - The event is emitted before the [document](#NotebookDocument) is updated in the
		 * [active notebook editor](#nb.activeNotebookEditor)
		 * - When a [notebook document](#NotebookDocument) is already open (e.g.: open in another visible notebook editor) this event is not emitted
		 *
		 */
		export const onDidOpenNotebookDocument: vscode.Event<NotebookDocument>;

		/**
		 * An event that is emitted when a [notebook's](#NotebookDocument) cell contents are changed.
		 */
		export const onDidChangeNotebookCell: vscode.Event<NotebookCellChangeEvent>;

		/**
		 * Show the given document in a notebook editor. A [column](#ViewColumn) can be provided
		 * to control where the editor is being shown. Might change the [active editor](#nb.activeNotebookEditor).
		 *
		 * The document is denoted by an [uri](#Uri). Depending on the [scheme](#Uri.scheme) the
		 * following rules apply:
		 * `file`-scheme: Open a file on disk, will be rejected if the file does not exist or cannot be loaded.
		 * `untitled`-scheme: A new file that should be saved on disk, e.g. `untitled:c:\frodo\new.js`. The language
		 * will be derived from the file name.
		 * For all other schemes the registered notebook providers are consulted.
		 *
		 * @param document A document to be shown.
		 * @param column A view column in which the [editor](#NotebookEditor) should be shown. The default is the [active](#ViewColumn.Active), other values
		 * are adjusted to be `Min(column, columnCount + 1)`, the [active](#ViewColumn.Active)-column is not adjusted. Use [`ViewColumn.Beside`](#ViewColumn.Beside)
		 * to open the editor to the side of the currently active one.
		 * @param preserveFocus When `true` the editor will not take focus.
		 * @return A promise that resolves to a [notebook editor](#NotebookEditor).
		 */
		export function showNotebookDocument(uri: vscode.Uri, showOptions?: NotebookShowOptions): Thenable<NotebookEditor>;

		export interface NotebookDocument {
			/**
			 * The associated uri for this notebook document.
			 *
			 * *Note* that most documents use the `file`-scheme, which means they are files on disk. However, **not** all documents are
			 * saved on disk and therefore the `scheme` must be checked before trying to access the underlying file or siblings on disk.
			 *
			 */
			readonly uri: vscode.Uri;

			/**
			 * The file system path of the associated resource. Shorthand
			 * notation for [TextDocument.uri.fsPath](#TextDocument.uri). Independent of the uri scheme.
			 */
			readonly fileName: string;

			/**
			 * Is this document representing an untitled file which has never been saved yet. *Note* that
			 * this does not mean the document will be saved to disk, use [`uri.scheme`](#Uri.scheme)
			 * to figure out where a document will be [saved](#FileSystemProvider), e.g. `file`, `ftp` etc.
			 */
			readonly isUntitled: boolean;

			/**
			 * The identifier of the Notebook provider associated with this document.
			 */
			readonly providerId: string;

			/**
			 * `true` if there are unpersisted changes.
			 */
			readonly isDirty: boolean;
			/**
			 * `true` if the document have been closed. A closed document isn't synchronized anymore
			 * and won't be re-used when the same resource is opened again.
			 */
			readonly isClosed: boolean;

			/**
			 * All cells.
			 */
			readonly cells: NotebookCell[];

			/**
			 * The spec for current kernel, if applicable. This will be undefined
			 * until a kernel has been started
			 */
			readonly kernelSpec: IKernelSpec;

			/**
			 * Save the underlying file.
			 *
			 * @return A promise that will resolve to true when the file
			 * has been saved. If the file was not dirty or the save failed,
			 * will return false.
			 */
			save(): Thenable<boolean>;

			/**
			 * Ensure a cell range is completely contained in this document.
			 *
			 * @param range A cell range.
			 * @return The given range or a new, adjusted range.
			 */
			validateCellRange(range: CellRange): CellRange;
		}

		/**
		 * A cell range represents an ordered pair of two positions in a list of cells.
		 * It is guaranteed that [start](#CellRange.start).isBeforeOrEqual([end](#CellRange.end))
		 *
		 * CellRange objects are __immutable__.
		 */
		export class CellRange {

			/**
			 * The start index. It is before or equal to [end](#CellRange.end).
			 */
			readonly start: number;

			/**
			 * The end index. It is after or equal to [start](#CellRange.start).
			 */
			readonly end: number;

			/**
			 * Create a new range from two positions. If `start` is not
			 * before or equal to `end`, the values will be swapped.
			 *
			 * @param start A number.
			 * @param end A number.
			 */
			constructor(start: number, end: number);
		}

		export interface NotebookEditor {
			/**
			 * The document associated with this editor. The document will be the same for the entire lifetime of this editor.
			 */
			readonly document: NotebookDocument;
			/**
			 * The column in which this editor shows. Will be `undefined` in case this
			 * isn't one of the main editors, e.g an embedded editor, or when the editor
			 * column is larger than three.
			 */
			viewColumn?: vscode.ViewColumn;

			/**
			 * Perform an edit on the document associated with this notebook editor.
			 *
			 * The given callback-function is invoked with an [edit-builder](#NotebookEditorEdit) which must
			 * be used to make edits. Note that the edit-builder is only valid while the
			 * callback executes.
			 *
			 * @param callback A function which can create edits using an [edit-builder](#NotebookEditorEdit).
			 * @param options The undo/redo behavior around this edit. By default, undo stops will be created before and after this edit.
			 * @return A promise that resolves with a value indicating if the edits could be applied.
			 */
			edit(callback: (editBuilder: NotebookEditorEdit) => void, options?: { undoStopBefore: boolean; undoStopAfter: boolean; }): Thenable<boolean>;

			/**
			 * Kicks off execution of a cell. Thenable will resolve only once the full execution is completed.
			 *
			 *
			 * @param cell A cell in this notebook which should be executed
			 * @return A promise that resolves with a value indicating if the cell was run or not.
			 */
			runCell(cell: NotebookCell): Thenable<boolean>;
		}

		export interface NotebookCell {
			contents: ICellContents;
			uri?: vscode.Uri;
		}

		export interface NotebookShowOptions {
			/**
			 * An optional view column in which the [editor](#NotebookEditor) should be shown.
			 * The default is the [active](#ViewColumn.Active), other values are adjusted to
			 * be `Min(column, columnCount + 1)`, the [active](#ViewColumn.Active)-column is
			 * not adjusted. Use [`ViewColumn.Beside`](#ViewColumn.Beside) to open the
			 * editor to the side of the currently active one.
			 */
			viewColumn?: vscode.ViewColumn;

			/**
			 * An optional flag that when `true` will stop the [editor](#NotebookEditor) from taking focus.
			 */
			preserveFocus?: boolean;

			/**
			 * An optional flag that controls if an [editor](#NotebookEditor)-tab will be replaced
			 * with the next editor or if it will be kept.
			 */
			preview?: boolean;

			/**
			 * An optional string indicating which notebook provider to initially use
			 */
			providerId?: string;

			/**
			 * Optional ID indicating the initial connection to use for this editor
			 */
			connectionId?: string;

			/**
			 * Default kernel for notebook
			 */
			defaultKernel?: nb.IKernelSpec;
		}

		/**
		 * Represents an event describing the change in a [notebook documents's cells](#NotebookDocument.cells).
		 */
		export interface NotebookCellChangeEvent {
			/**
			 * The [notebook document](#NotebookDocument) for which the selections have changed.
			 */
			notebook: NotebookDocument;
			/**
			 * The new value for the [notebook documents's cells](#NotebookDocument.cells).
			 */
			cells: NotebookCell[];
			/**
			 * The [change kind](#TextEditorSelectionChangeKind) which has triggered this
			 * event. Can be `undefined`.
			 */
			kind?: vscode.TextEditorSelectionChangeKind;
		}

		/**
		 * A complex edit that will be applied in one transaction on a TextEditor.
		 * This holds a description of the edits and if the edits are valid (i.e. no overlapping regions, document was not changed in the meantime, etc.)
		 * they can be applied on a [document](#TextDocument) associated with a [text editor](#TextEditor).
		 *
		 */
		export interface NotebookEditorEdit {
			/**
			 * Replace a cell range with a new cell.
			 *
			 * @param location The range this operation should remove.
			 * @param value The new cell this operation should insert after removing `location`.
			 */
			replace(location: number | CellRange, value: ICellContents): void;

			/**
			 * Insert a cell (optionally) at a specific index. Any index outside of the length of the cells
			 * will result in the cell being added at the end.
			 *
			 * @param index The position where the new text should be inserted.
			 * @param value The new text this operation should insert.
			 */
			insertCell(value: ICellContents, index?: number): void;

			/**
			 * Delete a certain cell.
			 *
			 * @param index The index of the cell to remove.
			 */
			deleteCell(index: number): void;
		}

		/**
		 * Register a notebook provider. The supported file types handled by this
		 * provider are defined in the `package.json:
		 * ```json
		* {
		* 	"contributes": {
		* 		"notebook.providers": [{
		* 			"provider": "providername",
		* 			"fileExtensions": ["FILEEXT"]
		* 		}]
		* 	}
		* }
		* ```
		 * @export
		 * @param {NotebookProvider} provider
		 * @returns {vscode.Disposable}
		 */
		export function registerNotebookProvider(provider: NotebookProvider): vscode.Disposable;

		export interface IStandardKernel {
			readonly name: string;
			readonly connectionProviderIds: string[];
		}

		export interface NotebookProvider {
			readonly providerId: string;
<<<<<<< HEAD
			readonly standardKernels?: string[];
=======
			readonly standardKernels: IStandardKernel[];
>>>>>>> 3ddc5e78
			getNotebookManager(notebookUri: vscode.Uri): Thenable<NotebookManager>;
			handleNotebookClosed(notebookUri: vscode.Uri): void;
		}

		export interface NotebookManager {
			/**
			 * Manages reading and writing contents to/from files.
			 * Files may be local or remote, with this manager giving them a chance to convert and migrate
			 * from specific notebook file types to and from a standard type for this UI
			 */
			readonly contentManager: ContentManager;
			/**
			 * A SessionManager that handles starting, stopping and handling notifications around sessions.
			 * Each notebook has 1 session associated with it, and the session is responsible
			 * for kernel management
			 */
			readonly sessionManager: SessionManager;
			/**
			 * (Optional) ServerManager to handle server lifetime management operations.
			 * Depending on the implementation this may not be needed.
			 */
			readonly serverManager?: ServerManager;
		}

		/**
		 * Defines the contracts needed to manage the lifetime of a notebook server.
		 */
		export interface ServerManager {
			/**
			 * Indicates if the server is started at the current time
			 */
			readonly isStarted: boolean;

			/**
			 * Event sent when the server has started. This can be used to query
			 * the manager for server settings
			 */
			readonly onServerStarted: vscode.Event<void>;

			/**
			 * Starts the server. Some server types may not support or require this.
			 * Should no-op if server is already started
			 */
			startServer(): Thenable<void>;

			/**
			 * Stops the server. Some server types may not support or require this
			 */
			stopServer(): Thenable<void>;
		}

		//#region Content APIs
		/**
		 * Handles interacting with file and folder contents
		 */
		export interface ContentManager {
			/* Reads contents from a Uri representing a local or remote notebook and returns a
			 * JSON object containing the cells and metadata about the notebook
			 */
			getNotebookContents(notebookUri: vscode.Uri): Thenable<INotebookContents>;

			/**
			 * Save a file.
			 *
			 * @param notebookUri - The desired file path.
			 *
			 * @param notebook - notebook to be saved.
			 *
			 * @returns A thenable which resolves with the file content model when the
			 *   file is saved.
			 */
			save(notebookUri: vscode.Uri, notebook: INotebookContents): Thenable<INotebookContents>;
		}


		/**
		 * Interface defining the file format contents of a notebook, usually in a serializable
		 * format. This interface does not have any methods for manipulating or interacting
		 * with a notebook object.
		 *
		 */
		export interface INotebookContents {

			readonly cells: ICellContents[];
			readonly metadata: INotebookMetadata;
			readonly nbformat: number;
			readonly nbformat_minor: number;
		}

		export interface INotebookMetadata {
			kernelspec: IKernelInfo;
			language_info?: ILanguageInfo;
		}

		export interface IKernelInfo {
			name: string;
			language?: string;
			display_name?: string;
		}

		export interface ILanguageInfo {
			name: string;
			version: string;
			mimetype?: string;
			codemirror_mode?: string | ICodeMirrorMode;
		}

		export interface ICodeMirrorMode {
			name: string;
			version: string;
		}

		/**
		 * Interface defining the file format contents of a notebook cell, usually in a serializable
		 * format. This interface does not have any methods for manipulating or interacting
		 * with a cell object.
		 *
		 */
		export interface ICellContents {
			cell_type: CellType;
			source: string | string[];
			metadata?: {
				language?: string;
			};
			execution_count?: number;
			outputs?: ICellOutput[];
		}

		export type CellType = 'code' | 'markdown' | 'raw';

		export interface ICellOutput {
			output_type: OutputTypeName;
		}

		/**
		 * An alias for a stream type.
		 */
		export type StreamType = 'stdout' | 'stderr';

		/**
		 * A multiline string.
		 */
		export type MultilineString = string | string[];

		export interface IStreamResult extends ICellOutput {
			output_type: 'stream';
			/**
			 * Stream output field defining the stream name, for example stdout
			 */
			name: StreamType;
			/**
			 * Stream output field defining the multiline stream text
			 */
			text: MultilineString;
		}
		export interface IDisplayResult extends ICellOutput {
			/**
			 * Mime bundle expected to contain mime type -> contents mappings.
			 * This is dynamic and is controlled by kernels, so cannot be more specific
			 */
			data: {};
			/**
			 * Optional metadata, also a mime bundle
			 */
			metadata?: {};
		}
		export interface IDisplayData extends IDisplayResult {
			output_type: 'display_data';
		}
		export interface IUpdateDisplayData extends IDisplayResult {
			output_type: 'update_display_data';
		}
		export interface IExecuteResult extends IDisplayResult {
			/**
			 * Type of cell output.
			 */
			output_type: 'execute_result';
			/**
			 * Number of times the cell was executed
			 */
			execution_count: number;
		}
		export interface IErrorResult extends ICellOutput {
			/**
			 * Type of cell output.
			 */
			output_type: 'error';
			/**
			 * Exception name
			 */
			ename: string;
			/**
			 * Exception value
			 */
			evalue: string;
			/**
			 * Stacktrace equivalent
			 */
			traceback?: string[];
		}

		export type OutputTypeName =
			| 'execute_result'
			| 'display_data'
			| 'stream'
			| 'error'
			| 'update_display_data';

		export type Output = nb.IDisplayData | nb.IUpdateDisplayData | nb.IExecuteResult | nb.IErrorResult | nb.IStreamResult;

		//#endregion

		//#region Session APIs
		export interface SessionManager {
			/**
			 * Indicates whether the manager is ready.
			 */
			readonly isReady: boolean;

			/**
			 * A Thenable that is fulfilled when the manager is ready.
			 */
			readonly ready: Thenable<void>;

			readonly specs: IAllKernels | undefined;

			startNew(options: ISessionOptions): Thenable<ISession>;

			shutdown(id: string): Thenable<void>;
		}

		export interface ISession {
			/**
			 * Is change of kernels supported for this session?
			 */
			canChangeKernels: boolean;
			/*
			 * Unique id of the session.
			 */
			readonly id: string;

			/**
			 * The current path associated with the session.
			 */
			readonly path: string;

			/**
			 * The current name associated with the session.
			 */
			readonly name: string;

			/**
			 * The type of the session.
			 */
			readonly type: string;

			/**
			 * The status indicates if the kernel is healthy, dead, starting, etc.
			 */
			readonly status: KernelStatus;

			/**
			 * The kernel.
			 *
			 * #### Notes
			 * This is a read-only property, and can be altered by [changeKernel].
			 */
			readonly kernel: IKernel;

			/**
			 * Tracks whether the default kernel failed to load
			 * This could be for a reason such as the kernel name not being recognized as a valid kernel;
			 */
			defaultKernelLoaded?: boolean;

			changeKernel(kernelInfo: IKernelSpec): Thenable<IKernel>;

			configureKernel(kernelInfo: IKernelSpec): Thenable<void>;

			configureConnection(connection: IConnectionProfile): Thenable<void>;
		}

		export interface ISessionOptions {
			/**
			 * The path (not including name) to the session.
			 */
			path: string;
			/**
			 * The name of the session.
			 */
			name?: string;
			/**
			 * The type of the session.
			 */
			type?: string;
			/**
			 * The type of kernel (e.g. python3).
			 */
			kernelName?: string;
			/**
			 * The id of an existing kernel.
			 */
			kernelId?: string;
		}

		export interface IKernel {
			readonly id: string;
			readonly name: string;
			readonly supportsIntellisense: boolean;
			/**
			 * Test whether the kernel is ready.
			 */
			readonly isReady: boolean;

			/**
			 * A Thenable that is fulfilled when the kernel is ready.
			 */
			readonly ready: Thenable<void>;

			/**
			 * The cached kernel info.
			 *
			 * #### Notes
			 * This value will be null until the kernel is ready.
			 */
			readonly info: IInfoReply | null;

			/**
			 * Gets the full specification for this kernel, which can be serialized to
			 * a noteobok file
			 */
			getSpec(): Thenable<IKernelSpec>;

			/**
			 * Send an `execute_request` message.
			 *
			 * @param content - The content of the request.
			 *
			 * @param disposeOnDone - Whether to dispose of the future when done.
			 *
			 * @returns A kernel future.
			 *
			 * #### Notes
			 * See [Messaging in
			 * Jupyter](https://jupyter-client.readthedocs.io/en/latest/messaging.html#execute).
			 *
			 * This method returns a kernel future, rather than a Thenable, since execution may
			 * have many response messages (for example, many iopub display messages).
			 *
			 * Future `onReply` is called with the `execute_reply` content when the
			 * shell reply is received and validated.
			 *
			 * **See also:** [[IExecuteReply]]
			 */
			requestExecute(content: IExecuteRequest, disposeOnDone?: boolean): IFuture;


			/**
			 * Send a `complete_request` message.
			 *
			 * @param content - The content of the request.
			 *
			 * @returns A Thenable that resolves with the response message.
			 *
			 * #### Notes
			 * See [Messaging in Jupyter](https://jupyter-client.readthedocs.io/en/latest/messaging.html#completion).
			 *
			 * Fulfills with the `complete_reply` content when the shell reply is
			 * received and validated.
			 */
			requestComplete(content: ICompleteRequest): Thenable<ICompleteReplyMsg>;

			/**
			 * Interrupt a kernel.
			 *
			 * #### Notes
			 * Uses the [Jupyter Notebook API](http://petstore.swagger.io/?url=https://raw.githubusercontent.com/jupyter/notebook/master/notebook/services/api/api.yaml#!/kernels).
			 *
			 * The promise is fulfilled on a valid response and rejected otherwise.
			 *
			 * It is assumed that the API call does not mutate the kernel id or name.
			 *
			 * The promise will be rejected if the kernel status is `Dead` or if the
			 * request fails or the response is invalid.
			 */
			interrupt(): Thenable<void>;
		}

		export interface IInfoReply {
			protocol_version: string;
			implementation: string;
			implementation_version: string;
			language_info: ILanguageInfo;
			banner: string;
			help_links: {
				text: string;
				url: string;
			}[];
		}

		/**
		 * The contents of a requestExecute message sent to the server.
		 */
		export interface IExecuteRequest extends IExecuteOptions {
			code: string;
		}

		/**
		 * The options used to configure an execute request.
		 */
		export interface IExecuteOptions {
			/**
			 * Whether to execute the code as quietly as possible.
			 * The default is `false`.
			 */
			silent?: boolean;

			/**
			 * Whether to store history of the execution.
			 * The default `true` if silent is False.
			 * It is forced to  `false ` if silent is `true`.
			 */
			store_history?: boolean;

			/**
			 * A mapping of names to expressions to be evaluated in the
			 * kernel's interactive namespace.
			 */
			user_expressions?: {};

			/**
			 * Whether to allow stdin requests.
			 * The default is `true`.
			 */
			allow_stdin?: boolean;

			/**
			 * Whether to the abort execution queue on an error.
			 * The default is `false`.
			 */
			stop_on_error?: boolean;
		}

		/**
		 * The content of a `'complete_request'` message.
		 *
		 * See [Messaging in Jupyter](https://jupyter-client.readthedocs.io/en/latest/messaging.html#completion).
		 *
		 * **See also:** [[ICompleteReply]], [[IKernel.complete]]
		 */
		export interface ICompleteRequest {
			code: string;
			cursor_pos: number;
		}

		export interface ICompletionContent {
			matches: string[];
			cursor_start: number;
			cursor_end: number;
			metadata: any;
			status: 'ok' | 'error';
		}
		/**
		 * A `'complete_reply'` message on the `'stream'` channel.
		 *
		 * See [Messaging in Jupyter](https://jupyter-client.readthedocs.io/en/latest/messaging.html#completion).
		 *
		 * **See also:** [[ICompleteRequest]], [[IKernel.complete]]
		 */
		export interface ICompleteReplyMsg extends IShellMessage {
			content: ICompletionContent;
		}

		/**
		 * The valid Kernel status states.
		 */
		export type KernelStatus =
			| 'unknown'
			| 'starting'
			| 'reconnecting'
			| 'idle'
			| 'busy'
			| 'restarting'
			| 'dead'
			| 'connected';

		/**
		 * An arguments object for the kernel changed event.
		 */
		export interface IKernelChangedArgs {
			oldValue: IKernel | null;
			newValue: IKernel | null;
		}

		/// -------- JSON objects, and objects primarily intended not to have methods -----------
		export interface IAllKernels {
			defaultKernel: string;
			kernels: IKernelSpec[];
		}
		export interface IKernelSpec {
			name: string;
			language?: string;
			display_name?: string;
		}

		export interface MessageHandler<T extends IMessage> {
			handle(message: T): void | Thenable<void>;
		}

		/**
		 * A Future interface for responses from the kernel.
		 *
		 * When a message is sent to a kernel, a Future is created to handle any
		 * responses that may come from the kernel.
		 */
		export interface IFuture extends vscode.Disposable {

			/**
			 * The original outgoing message.
			 */
			readonly msg: IMessage;

			/**
			 * A Thenable that resolves when the future is done.
			 *
			 * #### Notes
			 * The future is done when there are no more responses expected from the
			 * kernel.
			 *
			 * The `done` Thenable resolves to the reply message if there is one,
			 * otherwise it resolves to `undefined`.
			 */
			readonly done: Thenable<IShellMessage | undefined>;

			/**
			 * Set the reply handler for the kernel future.
			 *
			 * #### Notes
			 * If the handler returns a Thenable, all kernel message processing pauses
			 * until the Thenable is resolved. If there is a reply message, the future
			 * `done` Thenable also resolves to the reply message after this handler has
			 * been called.
			 */
			setReplyHandler(handler: MessageHandler<IShellMessage>): void;

			/**
			 * Sets the stdin handler for the kernel future.
			 *
			 * #### Notes
			 * If the handler returns a Thenable, all kernel message processing pauses
			 * until the Thenable is resolved.
			 */
			setStdInHandler(handler: MessageHandler<IStdinMessage>): void;

			/**
			 * Sets the iopub handler for the kernel future.
			 *
			 * #### Notes
			 * If the handler returns a Thenable, all kernel message processing pauses
			 * until the Thenable is resolved.
			 */
			setIOPubHandler(handler: MessageHandler<IIOPubMessage>): void;

			/**
			 * Register hook for IOPub messages.
			 *
			 * @param hook - The callback invoked for an IOPub message.
			 *
			 * #### Notes
			 * The IOPub hook system allows you to preempt the handlers for IOPub
			 * messages handled by the future.
			 *
			 * The most recently registered hook is run first. A hook can return a
			 * boolean or a Thenable to a boolean, in which case all kernel message
			 * processing pauses until the Thenable is fulfilled. If a hook return value
			 * resolves to false, any later hooks will not run and the function will
			 * return a Thenable resolving to false. If a hook throws an error, the error
			 * is logged to the console and the next hook is run. If a hook is
			 * registered during the hook processing, it will not run until the next
			 * message. If a hook is removed during the hook processing, it will be
			 * deactivated immediately.
			 */
			registerMessageHook(
				hook: (msg: IIOPubMessage) => boolean | Thenable<boolean>
			): void;

			/**
			 * Remove a hook for IOPub messages.
			 *
			 * @param hook - The hook to remove.
			 *
			 * #### Notes
			 * If a hook is removed during the hook processing, it will be deactivated immediately.
			 */
			removeMessageHook(
				hook: (msg: IIOPubMessage) => boolean | Thenable<boolean>
			): void;

			/**
			 * Send an `input_reply` message.
			 */
			sendInputReply(content: IInputReply): void;
		}

		export interface IExecuteReplyMsg extends IShellMessage {
			content: IExecuteReply;
		}

		/**
		 * The content of an `execute-reply` message.
		 *
		 * See [Messaging in Jupyter](https://jupyter-client.readthedocs.io/en/latest/messaging.html#execution-results).
		 */
		export interface IExecuteReply {
			status: 'ok' | 'error' | 'abort';
			execution_count: number | null;
		}

		/**
		 * The valid channel names.
		 */
		export type Channel = 'shell' | 'iopub' | 'stdin' | 'execute_reply';

		/**
		 * Kernel message header content.
		 *
		 * See [Messaging in Jupyter](https://jupyter-client.readthedocs.io/en/latest/messaging.html#general-message-format).
		 *
		 * **See also:** [[IMessage]]
		 */
		export interface IHeader {
			username: string;
			version: string;
			session: string;
			msg_id: string;
			msg_type: string;
		}

		/**
		 * A kernel message
		 */
		export interface IMessage {
			type: Channel;
			header: IHeader;
			parent_header: IHeader | {};
			metadata: {};
			content: any;
		}

		/**
		 * A kernel message on the `'shell'` channel.
		 */
		export interface IShellMessage extends IMessage {
			channel: 'shell';
		}

		/**
		 * A kernel message on the `'iopub'` channel.
		 */
		export interface IIOPubMessage extends IMessage {
			channel: 'iopub';
		}

		/**
		 * A kernel message on the `'stdin'` channel.
		 */
		export interface IStdinMessage extends IMessage {
			channel: 'stdin';
		}

		/**
		 * The content of an `'input_reply'` message.
		 */
		export interface IInputReply {
			value: string;
		}

		//#endregion

	}
}<|MERGE_RESOLUTION|>--- conflicted
+++ resolved
@@ -1694,11 +1694,7 @@
 
 		export interface NotebookProvider {
 			readonly providerId: string;
-<<<<<<< HEAD
-			readonly standardKernels?: string[];
-=======
 			readonly standardKernels: IStandardKernel[];
->>>>>>> 3ddc5e78
 			getNotebookManager(notebookUri: vscode.Uri): Thenable<NotebookManager>;
 			handleNotebookClosed(notebookUri: vscode.Uri): void;
 		}
