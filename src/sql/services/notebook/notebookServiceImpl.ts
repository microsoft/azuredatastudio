--- conflicted
+++ resolved
@@ -9,14 +9,11 @@
 import * as nls from 'vs/nls';
 import { INotebookService, INotebookManager, INotebookProvider, DEFAULT_NOTEBOOK_PROVIDER } from 'sql/services/notebook/notebookService';
 import URI from 'vs/base/common/uri';
-<<<<<<< HEAD
 import { RenderMimeRegistry } from 'sql/parts/notebook/outputs/registry';
 import { standardRendererFactories } from 'sql/parts/notebook/outputs/factories';
-=======
 import { LocalContentManager } from 'sql/services/notebook/localContentManager';
 import { session } from 'electron';
 import { SessionManager } from 'sql/services/notebook/sessionManager';
->>>>>>> ecd40de7
 
 export class NotebookService implements INotebookService {
 	_serviceBrand: any;
@@ -70,7 +67,6 @@
 
 		return op(provider);
 	}
-<<<<<<< HEAD
 
 	//Returns an instantiation of RenderMimeRegistry class
 	getMimeRegistry(): RenderMimeRegistry
@@ -81,7 +77,7 @@
 		});
 	}
 
-=======
+
 }
 
 export class BuiltinProvider implements INotebookProvider {
@@ -125,6 +121,5 @@
 	public get sessionManager(): nb.SessionManager {
 		return this._sessionManager;
 	}
->>>>>>> ecd40de7
 
 }