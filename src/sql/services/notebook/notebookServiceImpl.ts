/*---------------------------------------------------------------------------------------------
 *  Copyright (c) Microsoft Corporation. All rights reserved.
 *  Licensed under the Source EULA. See License.txt in the project root for license information.
 *--------------------------------------------------------------------------------------------*/

'use strict';

import { nb } from 'sqlops';
import { localize } from 'vs/nls';
import URI from 'vs/base/common/uri';
import { Registry } from 'vs/platform/registry/common/platform';

import {
	INotebookService, INotebookManager, INotebookProvider, DEFAULT_NOTEBOOK_PROVIDER,
	DEFAULT_NOTEBOOK_FILETYPE, INotebookEditor
} from 'sql/services/notebook/notebookService';
import { RenderMimeRegistry } from 'sql/parts/notebook/outputs/registry';
import { standardRendererFactories } from 'sql/parts/notebook/outputs/factories';
import { LocalContentManager } from 'sql/services/notebook/localContentManager';
import { SessionManager } from 'sql/services/notebook/sessionManager';
import { Extensions, INotebookProviderRegistry } from 'sql/services/notebook/notebookRegistry';
import { Emitter, Event } from 'vs/base/common/event';


export class NotebookService implements INotebookService {
	_serviceBrand: any;
	private _mimeRegistry: RenderMimeRegistry;
	private _providers: Map<string, INotebookProvider> = new Map();
	private _managers: Map<string, INotebookManager> = new Map();
	private _onNotebookEditorAdd = new Emitter<INotebookEditor>();
	private _onNotebookEditorRemove = new Emitter<INotebookEditor>();
<<<<<<< HEAD
	private _onCellChanged = new Emitter<INotebookEditor>();
=======
	private _onNotebookEditorRename = new Emitter<INotebookEditor>();
>>>>>>> 96fb6183
	private _editors = new Map<string, INotebookEditor>();

	constructor() {
		this.registerDefaultProvider();
	}

	private registerDefaultProvider() {
		let defaultProvider = new BuiltinProvider();
		this.registerProvider(defaultProvider.providerId, defaultProvider);
		let registry = Registry.as<INotebookProviderRegistry>(Extensions.NotebookProviderContribution);
		registry.registerNotebookProvider({
			provider: defaultProvider.providerId,
			fileExtensions: DEFAULT_NOTEBOOK_FILETYPE
		});
	}

	registerProvider(providerId: string, provider: INotebookProvider): void {
		this._providers.set(providerId, provider);
	}

	unregisterProvider(providerId: string): void {
		this._providers.delete(providerId);
	}

	public shutdown(): void {
		this._managers.forEach(manager => {
			if (manager.serverManager) {
				// TODO should this thenable be awaited?
				manager.serverManager.stopServer();
			}
		});
	}

	async getOrCreateNotebookManager(providerId: string, uri: URI): Promise<INotebookManager> {
		if (!uri) {
			throw new Error(localize('notebookUriNotDefined', 'No URI was passed when creating a notebook manager'));
		}
		let uriString = uri.toString();
		let manager = this._managers.get(uriString);
		if (!manager) {
			manager = await this.doWithProvider(providerId, (provider) => provider.getNotebookManager(uri));
			if (manager) {
				this._managers.set(uriString, manager);
			}
		}
		return manager;
	}

	get onNotebookEditorAdd(): Event<INotebookEditor> {
		return this._onNotebookEditorAdd.event;
	}
	get onNotebookEditorRemove(): Event<INotebookEditor> {
		return this._onNotebookEditorRemove.event;
	}
	get onCellChanged(): Event<INotebookEditor> {
		return this._onCellChanged.event;
	}

	get onNotebookEditorRename(): Event<INotebookEditor> {
		return this._onNotebookEditorRename.event;
	}

	addNotebookEditor(editor: INotebookEditor): void {
		this._editors.set(editor.id, editor);
		this._onNotebookEditorAdd.fire(editor);
	}

	removeNotebookEditor(editor: INotebookEditor): void {
		if (this._editors.delete(editor.id)) {
			this._onNotebookEditorRemove.fire(editor);
		}
		// Remove the manager from the tracked list, and let the notebook provider know that it should update its mappings
		this.sendNotebookCloseToProvider(editor);
	}

	listNotebookEditors(): INotebookEditor[] {
		let editors = [];
		this._editors.forEach(e => editors.push(e));
		return editors;
	}

	renameNotebookEditor(oldUri: URI, newUri: URI, currentEditor: INotebookEditor): void {
		let oldUriKey = oldUri.toString();
		if(this._editors.has(oldUriKey))
		{
			this._editors.delete(oldUriKey);
			currentEditor.notebookParams.notebookUri = newUri;
			this._editors.set(newUri.toString(), currentEditor);
			this._onNotebookEditorRename.fire(currentEditor);
		}
	}

	private sendNotebookCloseToProvider(editor: INotebookEditor) {
		let notebookUri = editor.notebookParams.notebookUri;
		let uriString = notebookUri.toString();
		let manager = this._managers.get(uriString);
		if (manager) {
			this._managers.delete(uriString);
			let provider = this._providers.get(manager.providerId);
			provider.handleNotebookClosed(notebookUri);
		}
	}

	// PRIVATE HELPERS /////////////////////////////////////////////////////
	private doWithProvider<T>(providerId: string, op: (provider: INotebookProvider) => Thenable<T>): Thenable<T> {
		// Make sure the provider exists before attempting to retrieve accounts
		let provider: INotebookProvider;
		if (this._providers.has(providerId)) {
			provider = this._providers.get(providerId);
		}
		else {
			provider = this._providers.get(DEFAULT_NOTEBOOK_PROVIDER);
		}

		if (!provider) {
			return Promise.reject(new Error(localize('notebookServiceNoProvider', 'Notebook provider does not exist'))).then();
		}
		return op(provider);
	}

	//Returns an instantiation of RenderMimeRegistry class
	getMimeRegistry(): RenderMimeRegistry {
		if (!this._mimeRegistry) {
			return new RenderMimeRegistry({
				initialFactories: standardRendererFactories
			});
		}
		return this._mimeRegistry;
	}
}

export class BuiltinProvider implements INotebookProvider {
	private manager: BuiltInNotebookManager;

	constructor() {
		this.manager = new BuiltInNotebookManager();
	}
	public get providerId(): string {
		return DEFAULT_NOTEBOOK_PROVIDER;
	}

	getNotebookManager(notebookUri: URI): Thenable<INotebookManager> {
		return Promise.resolve(this.manager);
	}
	handleNotebookClosed(notebookUri: URI): void {
		// No-op
	}
}

export class BuiltInNotebookManager implements INotebookManager {
	private _contentManager: nb.ContentManager;
	private _sessionManager: nb.SessionManager;

	constructor() {
		this._contentManager = new LocalContentManager();
		this._sessionManager = new SessionManager();
	}
	public get providerId(): string {
		return DEFAULT_NOTEBOOK_PROVIDER;
	}

	public get contentManager(): nb.ContentManager {
		return this._contentManager;
	}

	public get serverManager(): nb.ServerManager {
		return undefined;
	}

	public get sessionManager(): nb.SessionManager {
		return this._sessionManager;
	}

}<|MERGE_RESOLUTION|>--- conflicted
+++ resolved
@@ -29,11 +29,8 @@
 	private _managers: Map<string, INotebookManager> = new Map();
 	private _onNotebookEditorAdd = new Emitter<INotebookEditor>();
 	private _onNotebookEditorRemove = new Emitter<INotebookEditor>();
-<<<<<<< HEAD
 	private _onCellChanged = new Emitter<INotebookEditor>();
-=======
 	private _onNotebookEditorRename = new Emitter<INotebookEditor>();
->>>>>>> 96fb6183
 	private _editors = new Map<string, INotebookEditor>();
 
 	constructor() {
