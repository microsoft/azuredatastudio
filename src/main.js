--- conflicted
+++ resolved
@@ -38,7 +38,6 @@
 
 // Set userData path before app 'ready' event
 const args = parseCLIArgs();
-<<<<<<< HEAD
 
 if (args['nogpu']) { // {{SQL CARBON EDIT}}
 	app.disableHardwareAcceleration(); // {{SQL CARBON EDIT}}
@@ -47,15 +46,12 @@
 } // {{SQL CARBON EDIT}}
 
 const userDataPath = getUserDataPath(args, product.nameShort ?? 'ads-oss-dev');  // {{SQL CARBON EDIT}} - ads path
-=======
-const userDataPath = getUserDataPath(args, product.nameShort ?? 'code-oss-dev');
 if (process.platform === 'win32') {
 	const userDataUNCHost = getUNCHost(userDataPath);
 	if (userDataUNCHost) {
 		addUNCHostToAllowlist(userDataUNCHost); // enables to use UNC paths in userDataPath
 	}
 }
->>>>>>> 7a0d9626
 app.setPath('userData', userDataPath);
 
 // Resolve code cache path
