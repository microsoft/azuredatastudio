--- conflicted
+++ resolved
@@ -188,11 +188,6 @@
 	// Read argv config
 	const argvConfig = readArgvConfigSync();
 
-<<<<<<< HEAD
-	let browserCodeLoadingStrategy = undefined; // {{SQL CARBON EDIT}} Set to undefined by default
-
-=======
->>>>>>> 504f9346
 	Object.keys(argvConfig).forEach(argvKey => {
 		const argvValue = argvConfig[argvKey];
 
