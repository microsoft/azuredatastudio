/*---------------------------------------------------------------------------------------------
 *  Copyright (c) Microsoft Corporation. All rights reserved.
 *  Licensed under the Source EULA. See License.txt in the project root for license information.
 *--------------------------------------------------------------------------------------------*/

//@ts-check
'use strict';

/**
 * @typedef {import('./vs/base/common/product').IProductConfiguration} IProductConfiguration
 * @typedef {import('./vs/base/node/languagePacks').NLSConfiguration} NLSConfiguration
 * @typedef {import('./vs/platform/environment/common/argv').NativeParsedArgs} NativeParsedArgs
 */

const perf = require('./vs/base/common/performance');
perf.mark('code/didStartMain');

const path = require('path');
const fs = require('fs');
const os = require('os');
const bootstrap = require('./bootstrap');
const bootstrapNode = require('./bootstrap-node');
const { getUserDataPath } = require('./vs/platform/environment/node/userDataPath');
/** @type {Partial<IProductConfiguration>} */
const product = require('../product.json');
const { app, protocol, crashReporter } = require('electron');

// Disable render process reuse, we still have
// non-context aware native modules in the renderer.
app.allowRendererProcessReuse = false;

// Enable portable support
const portable = bootstrapNode.configurePortable(product);

// Enable ASAR support
bootstrap.enableASARSupport();

// Set userData path before app 'ready' event
const args = parseCLIArgs();

if (args['nogpu']) { // {{SQL CARBON EDIT}}
	app.disableHardwareAcceleration(); // {{SQL CARBON EDIT}}
	app.commandLine.appendSwitch('headless'); // {{SQL CARBON EDIT}}
	app.commandLine.appendSwitch('disable-gpu'); // {{SQL CARBON EDIT}}
} // {{SQL CARBON EDIT}}

const userDataPath = getUserDataPath(args);
app.setPath('userData', userDataPath);

// Resolve code cache path
const codeCachePath = getCodeCachePath();

// Configure static command line arguments
const argvConfig = configureCommandlineSwitchesSync(args);

// Configure crash reporter
perf.mark('code/willStartCrashReporter');
// If a crash-reporter-directory is specified we store the crash reports
// in the specified directory and don't upload them to the crash server.
//
// Appcenter crash reporting is enabled if
// * enable-crash-reporter runtime argument is set to 'true'
// * --disable-crash-reporter command line parameter is not set
//
// Disable crash reporting in all other cases.
if (args['crash-reporter-directory'] ||
	(argvConfig['enable-crash-reporter'] && !args['disable-crash-reporter'])) {
	configureCrashReporter();
}
perf.mark('code/didStartCrashReporter');

// Set logs path before app 'ready' event if running portable
// to ensure that no 'logs' folder is created on disk at a
// location outside of the portable directory
// (https://github.com/microsoft/vscode/issues/56651)
if (portable && portable.isPortable) {
	app.setAppLogsPath(path.join(userDataPath, 'logs'));
}

// Register custom schemes with privileges
protocol.registerSchemesAsPrivileged([
	{
		scheme: 'vscode-webview',
		privileges: { standard: true, secure: true, supportFetchAPI: true, corsEnabled: true, allowServiceWorkers: true, }
	},
	{
		scheme: 'vscode-file',
		privileges: { secure: true, standard: true, supportFetchAPI: true, corsEnabled: true }
	}
]);

// Global app listeners
registerListeners();

/**
 * Support user defined locale: load it early before app('ready')
 * to have more things running in parallel.
 *
 * @type {Promise<NLSConfiguration> | undefined}
 */
let nlsConfigurationPromise = undefined;

const metaDataFile = path.join(__dirname, 'nls.metadata.json');
const locale = getUserDefinedLocale(argvConfig);
if (locale) {
	const { getNLSConfiguration } = require('./vs/base/node/languagePacks');
	nlsConfigurationPromise = getNLSConfiguration(product.commit, userDataPath, metaDataFile, locale);
}

// Load our code once ready
app.once('ready', function () {
	if (args['trace']) {
		const contentTracing = require('electron').contentTracing;

		const traceOptions = {
			categoryFilter: args['trace-category-filter'] || '*',
			traceOptions: args['trace-options'] || 'record-until-full,enable-sampling'
		};

		contentTracing.startRecording(traceOptions).finally(() => onReady());
	} else {
		onReady();
	}
});

/**
 * Main startup routine
 *
 * @param {string | undefined} codeCachePath
 * @param {NLSConfiguration} nlsConfig
 */
function startup(codeCachePath, nlsConfig) {
	nlsConfig._languagePackSupport = true;

	process.env['VSCODE_NLS_CONFIG'] = JSON.stringify(nlsConfig);
	process.env['VSCODE_CODE_CACHE_PATH'] = codeCachePath || '';

	// Load main in AMD
	perf.mark('code/willLoadMainBundle');
	require('./bootstrap-amd').load('vs/code/electron-main/main', () => {
		perf.mark('code/didLoadMainBundle');
	});
}

async function onReady() {
	perf.mark('code/mainAppReady');

	try {
		const [, nlsConfig] = await Promise.all([mkdirpIgnoreError(codeCachePath), resolveNlsConfiguration()]);

		startup(codeCachePath, nlsConfig);
	} catch (error) {
		console.error(error);
	}
}

/**
 * @param {NativeParsedArgs} cliArgs
 */
function configureCommandlineSwitchesSync(cliArgs) {
	const SUPPORTED_ELECTRON_SWITCHES = [

		// alias from us for --disable-gpu
		'disable-hardware-acceleration',

		// provided by Electron
		'disable-color-correct-rendering',

		// override for the color profile to use
		'force-color-profile'
	];

	if (process.platform === 'linux') {

		// Force enable screen readers on Linux via this flag
		SUPPORTED_ELECTRON_SWITCHES.push('force-renderer-accessibility');
	}

	const SUPPORTED_MAIN_PROCESS_SWITCHES = [

		// Persistently enable proposed api via argv.json: https://github.com/microsoft/vscode/issues/99775
		'enable-proposed-api',

		// Log level to use. Default is 'info'. Allowed values are 'critical', 'error', 'warn', 'info', 'debug', 'trace', 'off'.
		'log-level'
	];

	// Read argv config
	const argvConfig = readArgvConfigSync();

	Object.keys(argvConfig).forEach(argvKey => {
		const argvValue = argvConfig[argvKey];

		// Append Electron flags to Electron
		if (SUPPORTED_ELECTRON_SWITCHES.indexOf(argvKey) !== -1) {

			// Color profile
			if (argvKey === 'force-color-profile') {
				if (argvValue) {
					app.commandLine.appendSwitch(argvKey, argvValue);
				}
			}

			// Others
			else if (argvValue === true || argvValue === 'true') {
				if (argvKey === 'disable-hardware-acceleration') {
					app.disableHardwareAcceleration(); // needs to be called explicitly
				} else {
					app.commandLine.appendSwitch(argvKey);
				}
			}
		}

		// Append main process flags to process.argv
		else if (SUPPORTED_MAIN_PROCESS_SWITCHES.indexOf(argvKey) !== -1) {
			switch (argvKey) {
				case 'enable-proposed-api':
					if (Array.isArray(argvValue)) {
						argvValue.forEach(id => id && typeof id === 'string' && process.argv.push('--enable-proposed-api', id));
					} else {
						console.error(`Unexpected value for \`enable-proposed-api\` in argv.json. Expected array of extension ids.`);
					}
					break;

				case 'log-level':
					if (typeof argvValue === 'string') {
						process.argv.push('--log', argvValue);
					}
					break;
			}
		}
	});

	// Support JS Flags
	const jsFlags = getJSFlags(cliArgs);
	if (jsFlags) {
		app.commandLine.appendSwitch('js-flags', jsFlags);
	}

	return argvConfig;
}

function readArgvConfigSync() {

	// Read or create the argv.json config file sync before app('ready')
	const argvConfigPath = getArgvConfigPath();
	let argvConfig;
	try {
		argvConfig = JSON.parse(stripComments(fs.readFileSync(argvConfigPath).toString()));
	} catch (error) {
		if (error && error.code === 'ENOENT') {
			createDefaultArgvConfigSync(argvConfigPath);
		} else {
			console.warn(`Unable to read argv.json configuration file in ${argvConfigPath}, falling back to defaults (${error})`);
		}
	}

	// Fallback to default
	if (!argvConfig) {
		argvConfig = {
			'disable-color-correct-rendering': true // Force pre-Chrome-60 color profile handling (for https://github.com/microsoft/vscode/issues/51791)
		};
	}

	return argvConfig;
}

/**
 * @param {string} argvConfigPath
 */
function createDefaultArgvConfigSync(argvConfigPath) {
	try {

		// Ensure argv config parent exists
		const argvConfigPathDirname = path.dirname(argvConfigPath);
		if (!fs.existsSync(argvConfigPathDirname)) {
			fs.mkdirSync(argvConfigPathDirname);
		}

		// Default argv content
		const defaultArgvConfigContent = [
			'// This configuration file allows you to pass permanent command line arguments to VS Code.',
			'// Only a subset of arguments is currently supported to reduce the likelihood of breaking',
			'// the installation.',
			'//',
			'// PLEASE DO NOT CHANGE WITHOUT UNDERSTANDING THE IMPACT',
			'//',
			'// NOTE: Changing this file requires a restart of VS Code.',
			'{',
			'	// Use software rendering instead of hardware accelerated rendering.',
			'	// This can help in cases where you see rendering issues in VS Code.',
			'	// "disable-hardware-acceleration": true,',
			'',
			'	// Enabled by default by VS Code to resolve color issues in the renderer',
			'	// See https://github.com/microsoft/vscode/issues/51791 for details',
			'	"disable-color-correct-rendering": true',
			'}'
		];

		// Create initial argv.json with default content
		fs.writeFileSync(argvConfigPath, defaultArgvConfigContent.join('\n'));
	} catch (error) {
		console.error(`Unable to create argv.json configuration file in ${argvConfigPath}, falling back to defaults (${error})`);
	}
}

function getArgvConfigPath() {
	const vscodePortable = process.env['VSCODE_PORTABLE'];
	if (vscodePortable) {
		return path.join(vscodePortable, 'argv.json');
	}

	let dataFolderName = product.dataFolderName;
	if (process.env['VSCODE_DEV']) {
		dataFolderName = `${dataFolderName}-dev`;
	}

	return path.join(os.homedir(), dataFolderName, 'argv.json');
}

function configureCrashReporter() {

	let crashReporterDirectory = args['crash-reporter-directory'];
	let submitURL = '';
	if (crashReporterDirectory) {
		crashReporterDirectory = path.normalize(crashReporterDirectory);

		if (!path.isAbsolute(crashReporterDirectory)) {
			console.error(`The path '${crashReporterDirectory}' specified for --crash-reporter-directory must be absolute.`);
			app.exit(1);
		}

		if (!fs.existsSync(crashReporterDirectory)) {
			try {
				fs.mkdirSync(crashReporterDirectory);
			} catch (error) {
				console.error(`The path '${crashReporterDirectory}' specified for --crash-reporter-directory does not seem to exist or cannot be created.`);
				app.exit(1);
			}
		}

		// Crashes are stored in the crashDumps directory by default, so we
		// need to change that directory to the provided one
		console.log(`Found --crash-reporter-directory argument. Setting crashDumps directory to be '${crashReporterDirectory}'`);
		app.setPath('crashDumps', crashReporterDirectory);
	}

	// Otherwise we configure the crash reporter from product.json
	else {
		const appCenter = product.appCenter;
		if (appCenter) {
			const isWindows = (process.platform === 'win32');
			const isLinux = (process.platform === 'linux');
			const isDarwin = (process.platform === 'darwin');
			const crashReporterId = argvConfig['crash-reporter-id'];
			const uuidPattern = /^[0-9a-f]{8}-[0-9a-f]{4}-[0-9a-f]{4}-[0-9a-f]{4}-[0-9a-f]{12}$/i;
			if (uuidPattern.test(crashReporterId)) {
				if (isWindows) {
					switch (process.arch) {
						case 'ia32':
							submitURL = appCenter['win32-ia32'];
							break;
						case 'x64':
							submitURL = appCenter['win32-x64'];
							break;
						case 'arm64':
							submitURL = appCenter['win32-arm64'];
							break;
					}
				} else if (isDarwin) {
					if (product.darwinUniversalAssetId) {
						submitURL = appCenter['darwin-universal'];
					} else {
						switch (process.arch) {
							case 'x64':
								submitURL = appCenter['darwin'];
								break;
							case 'arm64':
								submitURL = appCenter['darwin-arm64'];
								break;
						}
					}
				} else if (isLinux) {
					submitURL = appCenter['linux-x64'];
				}
				submitURL = submitURL.concat('&uid=', crashReporterId, '&iid=', crashReporterId, '&sid=', crashReporterId);
				// Send the id for child node process that are explicitly starting crash reporter.
				// For vscode this is ExtensionHost process currently.
				const argv = process.argv;
				const endOfArgsMarkerIndex = argv.indexOf('--');
				if (endOfArgsMarkerIndex === -1) {
					argv.push('--crash-reporter-id', crashReporterId);
				} else {
					// if the we have an argument "--" (end of argument marker)
					// we cannot add arguments at the end. rather, we add
					// arguments before the "--" marker.
					argv.splice(endOfArgsMarkerIndex, 0, '--crash-reporter-id', crashReporterId);
				}
			}
		}
	}

	// Start crash reporter for all processes
	/* {{SQL CARBON EDIT}} Disable crash reporting until we're actually set up to use it
	const productName = (product.crashReporter ? product.crashReporter.productName : undefined) || product.nameShort;
	const companyName = (product.crashReporter ? product.crashReporter.companyName : undefined) || 'Microsoft';
	if (process.env['VSCODE_DEV']) {
		crashReporter.start({
			companyName: companyName,
			productName: `${productName} Dev`,
			submitURL,
			uploadToServer: false,
			compress: true
		});
	} else {
		crashReporter.start({
			companyName: companyName,
			productName: productName,
			submitURL,
			uploadToServer: !crashReporterDirectory,
			compress: true
		});
	}
<<<<<<< HEAD
=======
	*/
>>>>>>> 2bc6a0cd
}

/**
 * @param {NativeParsedArgs} cliArgs
 * @returns {string | null}
 */
function getJSFlags(cliArgs) {
	const jsFlags = [];

	// Add any existing JS flags we already got from the command line
	if (cliArgs['js-flags']) {
		jsFlags.push(cliArgs['js-flags']);
	}

	// Support max-memory flag
	if (cliArgs['max-memory'] && !/max_old_space_size=(\d+)/g.exec(cliArgs['js-flags'])) {
		jsFlags.push(`--max_old_space_size=${cliArgs['max-memory']}`);
	}

	return jsFlags.length > 0 ? jsFlags.join(' ') : null;
}

/**
 * @returns {NativeParsedArgs}
 */
function parseCLIArgs() {
	const minimist = require('minimist');

	return minimist(process.argv, {
		string: [
			'user-data-dir',
			'locale',
			'js-flags',
			'max-memory',
			'crash-reporter-directory'
		]
	});
}

function registerListeners() {

	/**
	 * macOS: when someone drops a file to the not-yet running VSCode, the open-file event fires even before
	 * the app-ready event. We listen very early for open-file and remember this upon startup as path to open.
	 *
	 * @type {string[]}
	 */
	const macOpenFiles = [];
	global['macOpenFiles'] = macOpenFiles;
	app.on('open-file', function (event, path) {
		macOpenFiles.push(path);
	});

	/**
	 * macOS: react to open-url requests.
	 *
	 * @type {string[]}
	 */
	const openUrls = [];
	const onOpenUrl =
		/**
		 * @param {{ preventDefault: () => void; }} event
		 * @param {string} url
		 */
		function (event, url) {
			event.preventDefault();

			openUrls.push(url);
		};

	app.on('will-finish-launching', function () {
		app.on('open-url', onOpenUrl);
	});

	global['getOpenUrls'] = function () {
		app.removeListener('open-url', onOpenUrl);

		return openUrls;
	};
}

/**
 * @returns {string | undefined} the location to use for the code cache
 * or `undefined` if disabled.
 */
function getCodeCachePath() {

	// explicitly disabled via CLI args
	if (process.argv.indexOf('--no-cached-data') > 0) {
		return undefined;
	}

	// running out of sources
	if (process.env['VSCODE_DEV']) {
		return undefined;
	}

	// require commit id
	const commit = product.commit;
	if (!commit) {
		return undefined;
	}

	return path.join(userDataPath, 'CachedData', commit);
}

/**
 * @param {string} dir
 * @returns {Promise<string>}
 */
function mkdirp(dir) {
	const fs = require('fs');

	return new Promise((resolve, reject) => {
		fs.mkdir(dir, { recursive: true }, err => (err && err.code !== 'EEXIST') ? reject(err) : resolve(dir));
	});
}

/**
 * @param {string | undefined} dir
 * @returns {Promise<string | undefined>}
 */
async function mkdirpIgnoreError(dir) {
	if (typeof dir === 'string') {
		try {
			await mkdirp(dir);

			return dir;
		} catch (error) {
			// ignore
		}
	}

	return undefined;
}

//#region NLS Support

/**
 * Resolve the NLS configuration
 *
 * @return {Promise<NLSConfiguration>}
 */
async function resolveNlsConfiguration() {

	// First, we need to test a user defined locale. If it fails we try the app locale.
	// If that fails we fall back to English.
	let nlsConfiguration = nlsConfigurationPromise ? await nlsConfigurationPromise : undefined;
	if (!nlsConfiguration) {

		// Try to use the app locale. Please note that the app locale is only
		// valid after we have received the app ready event. This is why the
		// code is here.
		let appLocale = app.getLocale();
		if (!appLocale) {
			nlsConfiguration = { locale: 'en', availableLanguages: {} };
		} else {

			// See above the comment about the loader and case sensitiveness
			appLocale = appLocale.toLowerCase();

			const { getNLSConfiguration } = require('./vs/base/node/languagePacks');
			nlsConfiguration = await getNLSConfiguration(product.commit, userDataPath, metaDataFile, appLocale);
			if (!nlsConfiguration) {
				nlsConfiguration = { locale: appLocale, availableLanguages: {} };
			}
		}
	} else {
		// We received a valid nlsConfig from a user defined locale
	}

	return nlsConfiguration;
}

/**
 * @param {string} content
 * @returns {string}
 */
function stripComments(content) {
	const regexp = /("(?:[^\\"]*(?:\\.)?)*")|('(?:[^\\']*(?:\\.)?)*')|(\/\*(?:\r?\n|.)*?\*\/)|(\/{2,}.*?(?:(?:\r?\n)|$))/g;

	return content.replace(regexp, function (match, m1, m2, m3, m4) {
		// Only one of m1, m2, m3, m4 matches
		if (m3) {
			// A block comment. Replace with nothing
			return '';
		} else if (m4) {
			// A line comment. If it ends in \r?\n then keep it.
			const length_1 = m4.length;
			if (length_1 > 2 && m4[length_1 - 1] === '\n') {
				return m4[length_1 - 2] === '\r' ? '\r\n' : '\n';
			}
			else {
				return '';
			}
		} else {
			// We match a string
			return match;
		}
	});
}

/**
 * Language tags are case insensitive however an amd loader is case sensitive
 * To make this work on case preserving & insensitive FS we do the following:
 * the language bundles have lower case language tags and we always lower case
 * the locale we receive from the user or OS.
 *
 * @param {{ locale: string | undefined; }} argvConfig
 * @returns {string | undefined}
 */
function getUserDefinedLocale(argvConfig) {
	const locale = args['locale'];
	if (locale) {
		return locale.toLowerCase(); // a directly provided --locale always wins
	}

	return argvConfig.locale && typeof argvConfig.locale === 'string' ? argvConfig.locale.toLowerCase() : undefined;
}

//#endregion<|MERGE_RESOLUTION|>--- conflicted
+++ resolved
@@ -421,10 +421,7 @@
 			compress: true
 		});
 	}
-<<<<<<< HEAD
-=======
 	*/
->>>>>>> 2bc6a0cd
 }
 
 /**
