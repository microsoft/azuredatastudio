--- conflicted
+++ resolved
@@ -404,11 +404,10 @@
 	/* {{SQL CARBON EDIT}} Disable crash reporting until we're actually set up to use it
 	const productName = (product.crashReporter ? product.crashReporter.productName : undefined) || product.nameShort;
 	const companyName = (product.crashReporter ? product.crashReporter.companyName : undefined) || 'Microsoft';
-<<<<<<< HEAD
 	if (process.env['VSCODE_DEV']) {
 		crashReporter.start({
 			companyName: companyName,
-			productName: `${productName} Dev`,
+			productName: process.env['VSCODE_DEV'] ? `${productName} Dev` : productName,
 			submitURL,
 			uploadToServer: false,
 			compress: true
@@ -423,16 +422,6 @@
 		});
 	}
 	*/
-=======
-	const uploadToServer = !process.env['VSCODE_DEV'] && submitURL && !crashReporterDirectory;
-	crashReporter.start({
-		companyName,
-		productName: process.env['VSCODE_DEV'] ? `${productName} Dev` : productName,
-		submitURL,
-		uploadToServer,
-		compress: true
-	});
->>>>>>> 4baebf9e
 }
 
 /**
