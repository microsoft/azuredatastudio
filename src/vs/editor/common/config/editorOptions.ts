/*---------------------------------------------------------------------------------------------
 *  Copyright (c) Microsoft Corporation. All rights reserved.
 *  Licensed under the Source EULA. See License.txt in the project root for license information.
 *--------------------------------------------------------------------------------------------*/

import * as nls from 'vs/nls';
import * as platform from 'vs/base/common/platform';
import { ScrollbarVisibility } from 'vs/base/common/scrollable';
import { FontInfo } from 'vs/editor/common/config/fontInfo';
import { Constants } from 'vs/base/common/uint';
import { USUAL_WORD_SEPARATORS } from 'vs/editor/common/model/wordHelper';
import { AccessibilitySupport } from 'vs/platform/accessibility/common/accessibility';
import { IConfigurationPropertySchema } from 'vs/platform/configuration/common/configurationRegistry';
import { IDimension } from 'vs/editor/common/editorCommon';
import { IJSONSchema } from 'vs/base/common/jsonSchema';

//#region typed options

/**
 * Configuration options for auto closing quotes and brackets
 */
export type EditorAutoClosingStrategy = 'always' | 'languageDefined' | 'beforeWhitespace' | 'never';

/**
 * Configuration options for auto wrapping quotes and brackets
 */
export type EditorAutoSurroundStrategy = 'languageDefined' | 'quotes' | 'brackets' | 'never';

/**
 * Configuration options for typing over closing quotes or brackets
 */
export type EditorAutoClosingOvertypeStrategy = 'always' | 'auto' | 'never';

/**
 * Configuration options for auto indentation in the editor
 */
export const enum EditorAutoIndentStrategy {
	None = 0,
	Keep = 1,
	Brackets = 2,
	Advanced = 3,
	Full = 4
}

/**
 * Configuration options for the editor.
 */
export interface IEditorOptions {
	/**
	 * This editor is used inside a diff editor.
	 */
	inDiffEditor?: boolean;
	/**
	 * The aria label for the editor's textarea (when it is focused).
	 */
	ariaLabel?: string;
	/**
	 * Render vertical lines at the specified columns.
	 * Defaults to empty array.
	 */
	rulers?: (number | IRulerOption)[];
	/**
	 * A string containing the word separators used when doing word navigation.
	 * Defaults to `~!@#$%^&*()-=+[{]}\\|;:\'",.<>/?
	 */
	wordSeparators?: string;
	/**
	 * Enable Linux primary clipboard.
	 * Defaults to true.
	 */
	selectionClipboard?: boolean;
	/**
	 * Control the rendering of line numbers.
	 * If it is a function, it will be invoked when rendering a line number and the return value will be rendered.
	 * Otherwise, if it is a truey, line numbers will be rendered normally (equivalent of using an identity function).
	 * Otherwise, line numbers will not be rendered.
	 * Defaults to `on`.
	 */
	lineNumbers?: LineNumbersType;
	/**
	 * Controls the minimal number of visible leading and trailing lines surrounding the cursor.
	 * Defaults to 0.
	*/
	cursorSurroundingLines?: number;
	/**
	 * Controls when `cursorSurroundingLines` should be enforced
	 * Defaults to `default`, `cursorSurroundingLines` is not enforced when cursor position is changed
	 * by mouse.
	*/
	cursorSurroundingLinesStyle?: 'default' | 'all';
	/**
	 * Render last line number when the file ends with a newline.
	 * Defaults to true.
	*/
	renderFinalNewline?: boolean;
	/**
	 * Remove unusual line terminators like LINE SEPARATOR (LS), PARAGRAPH SEPARATOR (PS).
	 * Defaults to 'prompt'.
	 */
	unusualLineTerminators?: 'off' | 'prompt' | 'auto';
	/**
	 * Should the corresponding line be selected when clicking on the line number?
	 * Defaults to true.
	 */
	selectOnLineNumbers?: boolean;
	/**
	 * Control the width of line numbers, by reserving horizontal space for rendering at least an amount of digits.
	 * Defaults to 5.
	 */
	lineNumbersMinChars?: number;
	/**
	 * Enable the rendering of the glyph margin.
	 * Defaults to true in vscode and to false in monaco-editor.
	 */
	glyphMargin?: boolean;
	/**
	 * The width reserved for line decorations (in px).
	 * Line decorations are placed between line numbers and the editor content.
	 * You can pass in a string in the format floating point followed by "ch". e.g. 1.3ch.
	 * Defaults to 10.
	 */
	lineDecorationsWidth?: number | string;
	/**
	 * When revealing the cursor, a virtual padding (px) is added to the cursor, turning it into a rectangle.
	 * This virtual padding ensures that the cursor gets revealed before hitting the edge of the viewport.
	 * Defaults to 30 (px).
	 */
	revealHorizontalRightPadding?: number;
	/**
	 * Render the editor selection with rounded borders.
	 * Defaults to true.
	 */
	roundedSelection?: boolean;
	/**
	 * Class name to be added to the editor.
	 */
	extraEditorClassName?: string;
	/**
	 * Should the editor be read only.
	 * Defaults to false.
	 */
	readOnly?: boolean;
	/**
	 * Rename matching regions on type.
	 * Defaults to false.
	 */
	renameOnType?: boolean;
	/**
	 * Should the editor render validation decorations.
	 * Defaults to editable.
	 */
	renderValidationDecorations?: 'editable' | 'on' | 'off';
	/**
	 * Control the behavior and rendering of the scrollbars.
	 */
	scrollbar?: IEditorScrollbarOptions;
	/**
	 * Control the behavior and rendering of the minimap.
	 */
	minimap?: IEditorMinimapOptions;
	/**
	 * Control the behavior of the find widget.
	 */
	find?: IEditorFindOptions;
	/**
	 * Display overflow widgets as `fixed`.
	 * Defaults to `false`.
	 */
	fixedOverflowWidgets?: boolean;
	/**
	 * The number of vertical lanes the overview ruler should render.
	 * Defaults to 3.
	 */
	overviewRulerLanes?: number;
	/**
	 * Controls if a border should be drawn around the overview ruler.
	 * Defaults to `true`.
	 */
	overviewRulerBorder?: boolean;
	/**
	 * Control the cursor animation style, possible values are 'blink', 'smooth', 'phase', 'expand' and 'solid'.
	 * Defaults to 'blink'.
	 */
	cursorBlinking?: 'blink' | 'smooth' | 'phase' | 'expand' | 'solid';
	/**
	 * Zoom the font in the editor when using the mouse wheel in combination with holding Ctrl.
	 * Defaults to false.
	 */
	mouseWheelZoom?: boolean;
	/**
	 * Control the mouse pointer style, either 'text' or 'default' or 'copy'
	 * Defaults to 'text'
	 */
	mouseStyle?: 'text' | 'default' | 'copy';
	/**
	 * Enable smooth caret animation.
	 * Defaults to false.
	 */
	cursorSmoothCaretAnimation?: boolean;
	/**
	 * Control the cursor style, either 'block' or 'line'.
	 * Defaults to 'line'.
	 */
	cursorStyle?: 'line' | 'block' | 'underline' | 'line-thin' | 'block-outline' | 'underline-thin';
	/**
	 * Control the width of the cursor when cursorStyle is set to 'line'
	 */
	cursorWidth?: number;
	/**
	 * Enable font ligatures.
	 * Defaults to false.
	 */
	fontLigatures?: boolean | string;
	/**
	 * Disable the use of `transform: translate3d(0px, 0px, 0px)` for the editor margin and lines layers.
	 * The usage of `transform: translate3d(0px, 0px, 0px)` acts as a hint for browsers to create an extra layer.
	 * Defaults to false.
	 */
	disableLayerHinting?: boolean;
	/**
	 * Disable the optimizations for monospace fonts.
	 * Defaults to false.
	 */
	disableMonospaceOptimizations?: boolean;
	/**
	 * Should the cursor be hidden in the overview ruler.
	 * Defaults to false.
	 */
	hideCursorInOverviewRuler?: boolean;
	/**
	 * Enable that scrolling can go one screen size after the last line.
	 * Defaults to true.
	 */
	scrollBeyondLastLine?: boolean;
	/**
	 * Enable that scrolling can go beyond the last column by a number of columns.
	 * Defaults to 5.
	 */
	scrollBeyondLastColumn?: number;
	/**
	 * Enable that the editor animates scrolling to a position.
	 * Defaults to false.
	 */
	smoothScrolling?: boolean;
	/**
	 * Enable that the editor will install an interval to check if its container dom node size has changed.
	 * Enabling this might have a severe performance impact.
	 * Defaults to false.
	 */
	automaticLayout?: boolean;
	/**
	 * Control the wrapping of the editor.
	 * When `wordWrap` = "off", the lines will never wrap.
	 * When `wordWrap` = "on", the lines will wrap at the viewport width.
	 * When `wordWrap` = "wordWrapColumn", the lines will wrap at `wordWrapColumn`.
	 * When `wordWrap` = "bounded", the lines will wrap at min(viewport width, wordWrapColumn).
	 * Defaults to "off".
	 */
	wordWrap?: 'off' | 'on' | 'wordWrapColumn' | 'bounded';
	/**
	 * Control the wrapping of the editor.
	 * When `wordWrap` = "off", the lines will never wrap.
	 * When `wordWrap` = "on", the lines will wrap at the viewport width.
	 * When `wordWrap` = "wordWrapColumn", the lines will wrap at `wordWrapColumn`.
	 * When `wordWrap` = "bounded", the lines will wrap at min(viewport width, wordWrapColumn).
	 * Defaults to 80.
	 */
	wordWrapColumn?: number;
	/**
	 * Force word wrapping when the text appears to be of a minified/generated file.
	 * Defaults to true.
	 */
	wordWrapMinified?: boolean;
	/**
	 * Control indentation of wrapped lines. Can be: 'none', 'same', 'indent' or 'deepIndent'.
	 * Defaults to 'same' in vscode and to 'none' in monaco-editor.
	 */
	wrappingIndent?: 'none' | 'same' | 'indent' | 'deepIndent';
	/**
	 * Controls the wrapping strategy to use.
	 * Defaults to 'simple'.
	 */
	wrappingStrategy?: 'simple' | 'advanced';
	/**
	 * Configure word wrapping characters. A break will be introduced before these characters.
	 * Defaults to '([{‘“〈《「『【〔（［｛｢£¥＄￡￥+＋'.
	 */
	wordWrapBreakBeforeCharacters?: string;
	/**
	 * Configure word wrapping characters. A break will be introduced after these characters.
	 * Defaults to ' \t})]?|/&.,;¢°′″‰℃、。｡､￠，．：；？！％・･ゝゞヽヾーァィゥェォッャュョヮヵヶぁぃぅぇぉっゃゅょゎゕゖㇰㇱㇲㇳㇴㇵㇶㇷㇸㇹㇺㇻㇼㇽㇾㇿ々〻ｧｨｩｪｫｬｭｮｯｰ”〉》」』】〕）］｝｣'.
	 */
	wordWrapBreakAfterCharacters?: string;
	/**
	 * Performance guard: Stop rendering a line after x characters.
	 * Defaults to 10000.
	 * Use -1 to never stop rendering
	 */
	stopRenderingLineAfter?: number;
	/**
	 * Configure the editor's hover.
	 */
	hover?: IEditorHoverOptions;
	/**
	 * Enable detecting links and making them clickable.
	 * Defaults to true.
	 */
	links?: boolean;
	/**
	 * Enable inline color decorators and color picker rendering.
	 */
	colorDecorators?: boolean;
	/**
	 * Control the behaviour of comments in the editor.
	 */
	comments?: IEditorCommentsOptions;
	/**
	 * Enable custom contextmenu.
	 * Defaults to true.
	 */
	contextmenu?: boolean;
	/**
	 * A multiplier to be used on the `deltaX` and `deltaY` of mouse wheel scroll events.
	 * Defaults to 1.
	 */
	mouseWheelScrollSensitivity?: number;
	/**
	 * FastScrolling mulitplier speed when pressing `Alt`
	 * Defaults to 5.
	 */
	fastScrollSensitivity?: number;
	/**
	 * Enable that the editor scrolls only the predominant axis. Prevents horizontal drift when scrolling vertically on a trackpad.
	 * Defaults to true.
	 */
	scrollPredominantAxis?: boolean;
	/**
	 * Enable that the selection with the mouse and keys is doing column selection.
	 * Defaults to false.
	 */
	columnSelection?: boolean;
	/**
	 * The modifier to be used to add multiple cursors with the mouse.
	 * Defaults to 'alt'
	 */
	multiCursorModifier?: 'ctrlCmd' | 'alt';
	/**
	 * Merge overlapping selections.
	 * Defaults to true
	 */
	multiCursorMergeOverlapping?: boolean;
	/**
	 * Configure the behaviour when pasting a text with the line count equal to the cursor count.
	 * Defaults to 'spread'.
	 */
	multiCursorPaste?: 'spread' | 'full';
	/**
	 * Configure the editor's accessibility support.
	 * Defaults to 'auto'. It is best to leave this to 'auto'.
	 */
	accessibilitySupport?: 'auto' | 'off' | 'on';
	/**
	 * Controls the number of lines in the editor that can be read out by a screen reader
	 */
	accessibilityPageSize?: number;
	/**
	 * Suggest options.
	 */
	suggest?: ISuggestOptions;
	/**
	 *
	 */
	gotoLocation?: IGotoLocationOptions;
	/**
	 * Enable quick suggestions (shadow suggestions)
	 * Defaults to true.
	 */
	quickSuggestions?: boolean | IQuickSuggestionsOptions;
	/**
	 * Quick suggestions show delay (in ms)
	 * Defaults to 10 (ms)
	 */
	quickSuggestionsDelay?: number;
	/**
	 * Controls the spacing around the editor.
	 */
	padding?: IEditorPaddingOptions;
	/**
	 * Parameter hint options.
	 */
	parameterHints?: IEditorParameterHintOptions;
	/**
	 * Options for auto closing brackets.
	 * Defaults to language defined behavior.
	 */
	autoClosingBrackets?: EditorAutoClosingStrategy;
	/**
	 * Options for auto closing quotes.
	 * Defaults to language defined behavior.
	 */
	autoClosingQuotes?: EditorAutoClosingStrategy;
	/**
	 * Options for typing over closing quotes or brackets.
	 */
	autoClosingOvertype?: EditorAutoClosingOvertypeStrategy;
	/**
	 * Options for auto surrounding.
	 * Defaults to always allowing auto surrounding.
	 */
	autoSurround?: EditorAutoSurroundStrategy;
	/**
	 * Controls whether the editor should automatically adjust the indentation when users type, paste, move or indent lines.
	 * Defaults to advanced.
	 */
	autoIndent?: 'none' | 'keep' | 'brackets' | 'advanced' | 'full';
	/**
	 * Enable format on type.
	 * Defaults to false.
	 */
	formatOnType?: boolean;
	/**
	 * Enable format on paste.
	 * Defaults to false.
	 */
	formatOnPaste?: boolean;
	/**
	 * Controls if the editor should allow to move selections via drag and drop.
	 * Defaults to false.
	 */
	dragAndDrop?: boolean;
	/**
	 * Enable the suggestion box to pop-up on trigger characters.
	 * Defaults to true.
	 */
	suggestOnTriggerCharacters?: boolean;
	/**
	 * Accept suggestions on ENTER.
	 * Defaults to 'on'.
	 */
	acceptSuggestionOnEnter?: 'on' | 'smart' | 'off';
	/**
	 * Accept suggestions on provider defined characters.
	 * Defaults to true.
	 */
	acceptSuggestionOnCommitCharacter?: boolean;
	/**
	 * Enable snippet suggestions. Default to 'true'.
	 */
	snippetSuggestions?: 'top' | 'bottom' | 'inline' | 'none';
	/**
	 * Copying without a selection copies the current line.
	 */
	emptySelectionClipboard?: boolean;
	/**
	 * Syntax highlighting is copied.
	 */
	copyWithSyntaxHighlighting?: boolean;
	/**
	 * The history mode for suggestions.
	 */
	suggestSelection?: 'first' | 'recentlyUsed' | 'recentlyUsedByPrefix';
	/**
	 * The font size for the suggest widget.
	 * Defaults to the editor font size.
	 */
	suggestFontSize?: number;
	/**
	 * The line height for the suggest widget.
	 * Defaults to the editor line height.
	 */
	suggestLineHeight?: number;
	/**
	 * Enable tab completion.
	 */
	tabCompletion?: 'on' | 'off' | 'onlySnippets';
	/**
	 * Enable selection highlight.
	 * Defaults to true.
	 */
	selectionHighlight?: boolean;
	/**
	 * Enable semantic occurrences highlight.
	 * Defaults to true.
	 */
	occurrencesHighlight?: boolean;
	/**
	 * Show code lens
	 * Defaults to true.
	 */
	codeLens?: boolean;
	/**
	 * Control the behavior and rendering of the code action lightbulb.
	 */
	lightbulb?: IEditorLightbulbOptions;
	/**
	 * Timeout for running code actions on save.
	 */
	codeActionsOnSaveTimeout?: number;
	/**
	 * Enable code folding.
	 * Defaults to true.
	 */
	folding?: boolean;
	/**
	 * Selects the folding strategy. 'auto' uses the strategies contributed for the current document, 'indentation' uses the indentation based folding strategy.
	 * Defaults to 'auto'.
	 */
	foldingStrategy?: 'auto' | 'indentation';
	/**
	 * Enable highlight for folded regions.
	 * Defaults to true.
	 */
	foldingHighlight?: boolean;
	/**
	 * Controls whether the fold actions in the gutter stay always visible or hide unless the mouse is over the gutter.
	 * Defaults to 'mouseover'.
	 */
	showFoldingControls?: 'always' | 'mouseover';
	/**
	 * Controls whether clicking on the empty content after a folded line will unfold the line.
	 * Defaults to false.
	 */
	unfoldOnClickAfterEndOfLine?: boolean;
	/**
	 * Enable highlighting of matching brackets.
	 * Defaults to 'always'.
	 */
	matchBrackets?: 'never' | 'near' | 'always';
	/**
	 * Enable rendering of whitespace.
	 * Defaults to none.
	 */
	renderWhitespace?: 'none' | 'boundary' | 'selection' | 'all';
	/**
	 * Enable rendering of control characters.
	 * Defaults to false.
	 */
	renderControlCharacters?: boolean;
	/**
	 * Enable rendering of indent guides.
	 * Defaults to true.
	 */
	renderIndentGuides?: boolean;
	/**
	 * Enable highlighting of the active indent guide.
	 * Defaults to true.
	 */
	highlightActiveIndentGuide?: boolean;
	/**
	 * Enable rendering of current line highlight.
	 * Defaults to all.
	 */
	renderLineHighlight?: 'none' | 'gutter' | 'line' | 'all';
	/**
	 * Control if the current line highlight should be rendered only the editor is focused.
	 * Defaults to false.
	 */
	renderLineHighlightOnlyWhenFocus?: boolean;
	/**
	 * Inserting and deleting whitespace follows tab stops.
	 */
	useTabStops?: boolean;
	/**
	 * The font family
	 */
	fontFamily?: string;
	/**
	 * The font weight
	 */
	fontWeight?: string;
	/**
	 * The font size
	 */
	fontSize?: number;
	/**
	 * The line height
	 */
	lineHeight?: number;
	/**
	 * The letter spacing
	 */
	letterSpacing?: number;
	/**
	 * Controls fading out of unused variables.
	 */
	showUnused?: boolean;
	/**
	 * Controls whether to focus the inline editor in the peek widget by default.
	 * Defaults to false.
	 */
	peekWidgetDefaultFocus?: 'tree' | 'editor';
	/**
	 * Controls whether the definition link opens element in the peek widget.
	 * Defaults to false.
	 */
	definitionLinkOpensInPeek?: boolean;
	/**
	 * Controls strikethrough deprecated variables.
	 */
	showDeprecated?: boolean;
}

export interface IEditorConstructionOptions extends IEditorOptions {
	/**
	 * The initial editor dimension (to avoid measuring the container).
	 */
	dimension?: IDimension;
}

/**
 * @internal
 * The width of the minimap gutter, in pixels.
 */
export const MINIMAP_GUTTER_WIDTH = 8;

/**
 * Configuration options for the diff editor.
 */
export interface IDiffEditorOptions extends IEditorOptions {
	/**
	 * Allow the user to resize the diff editor split view.
	 * Defaults to true.
	 */
	enableSplitViewResizing?: boolean;
	/**
	 * Render the differences in two side-by-side editors.
	 * Defaults to true.
	 */
	renderSideBySide?: boolean;
	/**
	 * Timeout in milliseconds after which diff computation is cancelled.
	 * Defaults to 5000.
	 */
	maxComputationTime?: number;
	/**
	 * Compute the diff by ignoring leading/trailing whitespace
	 * Defaults to true.
	 */
	ignoreTrimWhitespace?: boolean;
	/**
	 * Render +/- indicators for added/deleted changes.
	 * Defaults to true.
	 */
	renderIndicators?: boolean;
	/**
	 * Original model should be editable?
	 * Defaults to false.
	 */
	originalEditable?: boolean;
<<<<<<< HEAD

	// {{SQL CARBON EDIT}}
	/**
	 * Adding option to reverse coloring in diff editor
	 */
	reverse?: boolean;
=======
	/**
	 * Original editor should be have code lens enabled?
	 * Defaults to false.
	 */
	originalCodeLens?: boolean;
	/**
	 * Modified editor should be have code lens enabled?
	 * Defaults to false.
	 */
	modifiedCodeLens?: boolean;
>>>>>>> 37c5b168
}

//#endregion

/**
 * An event describing that the configuration of the editor has changed.
 */
export class ConfigurationChangedEvent {
	private readonly _values: boolean[];
	/**
	 * @internal
	 */
	constructor(values: boolean[]) {
		this._values = values;
	}
	public hasChanged(id: EditorOption): boolean {
		return this._values[id];
	}
}

/**
 * @internal
 */
export class ValidatedEditorOptions {
	private readonly _values: any[] = [];
	public _read<T>(option: EditorOption): T {
		return this._values[option];
	}
	public get<T extends EditorOption>(id: T): FindComputedEditorOptionValueById<T> {
		return this._values[id];
	}
	public _write<T>(option: EditorOption, value: T): void {
		this._values[option] = value;
	}
}

/**
 * All computed editor options.
 */
export interface IComputedEditorOptions {
	get<T extends EditorOption>(id: T): FindComputedEditorOptionValueById<T>;
}

//#region IEditorOption

/**
 * @internal
 */
export interface IEnvironmentalOptions {
	readonly memory: ComputeOptionsMemory | null;
	readonly outerWidth: number;
	readonly outerHeight: number;
	readonly fontInfo: FontInfo;
	readonly extraEditorClassName: string;
	readonly isDominatedByLongLines: boolean;
	readonly viewLineCount: number;
	readonly lineNumbersDigitCount: number;
	readonly emptySelectionClipboard: boolean;
	readonly pixelRatio: number;
	readonly tabFocusMode: boolean;
	readonly accessibilitySupport: AccessibilitySupport;
}

/**
 * @internal
 */
export class ComputeOptionsMemory {

	public stableMinimapLayoutInput: IMinimapLayoutInput | null;
	public stableFitMaxMinimapScale: number;
	public stableFitRemainingWidth: number;

	constructor() {
		this.stableMinimapLayoutInput = null;
		this.stableFitMaxMinimapScale = 0;
		this.stableFitRemainingWidth = 0;
	}
}

export interface IEditorOption<K1 extends EditorOption, V> {
	readonly id: K1;
	readonly name: string;
	defaultValue: V;
	/**
	 * @internal
	 */
	readonly schema: IConfigurationPropertySchema | { [path: string]: IConfigurationPropertySchema; } | undefined;
	/**
	 * @internal
	 */
	validate(input: any): V;
	/**
	 * @internal
	 */
	compute(env: IEnvironmentalOptions, options: IComputedEditorOptions, value: V): V;
}

type PossibleKeyName0<V> = { [K in keyof IEditorOptions]: IEditorOptions[K] extends V | undefined ? K : never }[keyof IEditorOptions];
type PossibleKeyName<V> = NonNullable<PossibleKeyName0<V>>;

/**
 * @internal
 */
abstract class BaseEditorOption<K1 extends EditorOption, V> implements IEditorOption<K1, V> {

	public readonly id: K1;
	public readonly name: string;
	public readonly defaultValue: V;
	public readonly schema: IConfigurationPropertySchema | { [path: string]: IConfigurationPropertySchema; } | undefined;

	constructor(id: K1, name: string, defaultValue: V, schema?: IConfigurationPropertySchema | { [path: string]: IConfigurationPropertySchema; }) {
		this.id = id;
		this.name = name;
		this.defaultValue = defaultValue;
		this.schema = schema;
	}

	public abstract validate(input: any): V;

	public compute(env: IEnvironmentalOptions, options: IComputedEditorOptions, value: V): V {
		return value;
	}
}

/**
 * @internal
 */
abstract class ComputedEditorOption<K1 extends EditorOption, V> implements IEditorOption<K1, V> {

	public readonly id: K1;
	public readonly name: '_never_';
	public readonly defaultValue: V;
	public readonly deps: EditorOption[] | null;
	public readonly schema: IConfigurationPropertySchema | undefined = undefined;

	constructor(id: K1, deps: EditorOption[] | null = null) {
		this.id = id;
		this.name = '_never_';
		this.defaultValue = <any>undefined;
		this.deps = deps;
	}

	public validate(input: any): V {
		return this.defaultValue;
	}

	public abstract compute(env: IEnvironmentalOptions, options: IComputedEditorOptions, value: V): V;
}

class SimpleEditorOption<K1 extends EditorOption, V> implements IEditorOption<K1, V> {

	public readonly id: K1;
	public readonly name: PossibleKeyName<V>;
	public readonly defaultValue: V;
	public readonly schema: IConfigurationPropertySchema | undefined;

	constructor(id: K1, name: PossibleKeyName<V>, defaultValue: V, schema?: IConfigurationPropertySchema) {
		this.id = id;
		this.name = name;
		this.defaultValue = defaultValue;
		this.schema = schema;
	}

	public validate(input: any): V {
		if (typeof input === 'undefined') {
			return this.defaultValue;
		}
		return input as any;
	}

	public compute(env: IEnvironmentalOptions, options: IComputedEditorOptions, value: V): V {
		return value;
	}
}

class EditorBooleanOption<K1 extends EditorOption> extends SimpleEditorOption<K1, boolean> {

	public static boolean(value: any, defaultValue: boolean): boolean {
		if (typeof value === 'undefined') {
			return defaultValue;
		}
		if (value === 'false') {
			// treat the string 'false' as false
			return false;
		}
		return Boolean(value);
	}

	constructor(id: K1, name: PossibleKeyName<boolean>, defaultValue: boolean, schema: IConfigurationPropertySchema | undefined = undefined) {
		if (typeof schema !== 'undefined') {
			schema.type = 'boolean';
			schema.default = defaultValue;
		}
		super(id, name, defaultValue, schema);
	}

	public validate(input: any): boolean {
		return EditorBooleanOption.boolean(input, this.defaultValue);
	}
}

class EditorIntOption<K1 extends EditorOption> extends SimpleEditorOption<K1, number> {

	public static clampedInt(value: any, defaultValue: number, minimum: number, maximum: number): number {
		let r: number;
		if (typeof value === 'undefined') {
			r = defaultValue;
		} else {
			r = parseInt(value, 10);
			if (isNaN(r)) {
				r = defaultValue;
			}
		}
		r = Math.max(minimum, r);
		r = Math.min(maximum, r);
		return r | 0;
	}

	public readonly minimum: number;
	public readonly maximum: number;

	constructor(id: K1, name: PossibleKeyName<number>, defaultValue: number, minimum: number, maximum: number, schema: IConfigurationPropertySchema | undefined = undefined) {
		if (typeof schema !== 'undefined') {
			schema.type = 'integer';
			schema.default = defaultValue;
			schema.minimum = minimum;
			schema.maximum = maximum;
		}
		super(id, name, defaultValue, schema);
		this.minimum = minimum;
		this.maximum = maximum;
	}

	public validate(input: any): number {
		return EditorIntOption.clampedInt(input, this.defaultValue, this.minimum, this.maximum);
	}
}

class EditorFloatOption<K1 extends EditorOption> extends SimpleEditorOption<K1, number> {

	public static clamp(n: number, min: number, max: number): number {
		if (n < min) {
			return min;
		}
		if (n > max) {
			return max;
		}
		return n;
	}

	public static float(value: any, defaultValue: number): number {
		if (typeof value === 'number') {
			return value;
		}
		if (typeof value === 'undefined') {
			return defaultValue;
		}
		const r = parseFloat(value);
		return (isNaN(r) ? defaultValue : r);
	}

	public readonly validationFn: (value: number) => number;

	constructor(id: K1, name: PossibleKeyName<number>, defaultValue: number, validationFn: (value: number) => number, schema?: IConfigurationPropertySchema) {
		if (typeof schema !== 'undefined') {
			schema.type = 'number';
			schema.default = defaultValue;
		}
		super(id, name, defaultValue, schema);
		this.validationFn = validationFn;
	}

	public validate(input: any): number {
		return this.validationFn(EditorFloatOption.float(input, this.defaultValue));
	}
}

class EditorStringOption<K1 extends EditorOption> extends SimpleEditorOption<K1, string> {

	public static string(value: any, defaultValue: string): string {
		if (typeof value !== 'string') {
			return defaultValue;
		}
		return value;
	}

	constructor(id: K1, name: PossibleKeyName<string>, defaultValue: string, schema: IConfigurationPropertySchema | undefined = undefined) {
		if (typeof schema !== 'undefined') {
			schema.type = 'string';
			schema.default = defaultValue;
		}
		super(id, name, defaultValue, schema);
	}

	public validate(input: any): string {
		return EditorStringOption.string(input, this.defaultValue);
	}
}

class EditorStringEnumOption<K1 extends EditorOption, V extends string> extends SimpleEditorOption<K1, V> {

	public static stringSet<T>(value: T | undefined, defaultValue: T, allowedValues: ReadonlyArray<T>): T {
		if (typeof value !== 'string') {
			return defaultValue;
		}
		if (allowedValues.indexOf(value) === -1) {
			return defaultValue;
		}
		return value;
	}

	private readonly _allowedValues: ReadonlyArray<V>;

	constructor(id: K1, name: PossibleKeyName<V>, defaultValue: V, allowedValues: ReadonlyArray<V>, schema: IConfigurationPropertySchema | undefined = undefined) {
		if (typeof schema !== 'undefined') {
			schema.type = 'string';
			schema.enum = <any>allowedValues;
			schema.default = defaultValue;
		}
		super(id, name, defaultValue, schema);
		this._allowedValues = allowedValues;
	}

	public validate(input: any): V {
		return EditorStringEnumOption.stringSet<V>(input, this.defaultValue, this._allowedValues);
	}
}

class EditorEnumOption<K1 extends EditorOption, T extends string, V> extends BaseEditorOption<K1, V> {

	private readonly _allowedValues: T[];
	private readonly _convert: (value: T) => V;

	constructor(id: K1, name: PossibleKeyName<T>, defaultValue: V, defaultStringValue: string, allowedValues: T[], convert: (value: T) => V, schema: IConfigurationPropertySchema | undefined = undefined) {
		if (typeof schema !== 'undefined') {
			schema.type = 'string';
			schema.enum = allowedValues;
			schema.default = defaultStringValue;
		}
		super(id, name, defaultValue, schema);
		this._allowedValues = allowedValues;
		this._convert = convert;
	}

	public validate(input: any): V {
		if (typeof input !== 'string') {
			return this.defaultValue;
		}
		if (this._allowedValues.indexOf(<T>input) === -1) {
			return this.defaultValue;
		}
		return this._convert(<any>input);
	}
}

//#endregion

//#region autoIndent

function _autoIndentFromString(autoIndent: 'none' | 'keep' | 'brackets' | 'advanced' | 'full'): EditorAutoIndentStrategy {
	switch (autoIndent) {
		case 'none': return EditorAutoIndentStrategy.None;
		case 'keep': return EditorAutoIndentStrategy.Keep;
		case 'brackets': return EditorAutoIndentStrategy.Brackets;
		case 'advanced': return EditorAutoIndentStrategy.Advanced;
		case 'full': return EditorAutoIndentStrategy.Full;
	}
}

//#endregion

//#region accessibilitySupport

class EditorAccessibilitySupport extends BaseEditorOption<EditorOption.accessibilitySupport, AccessibilitySupport> {

	constructor() {
		super(
			EditorOption.accessibilitySupport, 'accessibilitySupport', AccessibilitySupport.Unknown,
			{
				type: 'string',
				enum: ['auto', 'on', 'off'],
				enumDescriptions: [
					nls.localize('accessibilitySupport.auto', "The editor will use platform APIs to detect when a Screen Reader is attached."),
					nls.localize('accessibilitySupport.on', "The editor will be permanently optimized for usage with a Screen Reader."),
					nls.localize('accessibilitySupport.off', "The editor will never be optimized for usage with a Screen Reader."),
				],
				default: 'auto',
				description: nls.localize('accessibilitySupport', "Controls whether the editor should run in a mode where it is optimized for screen readers.")
			}
		);
	}

	public validate(input: any): AccessibilitySupport {
		switch (input) {
			case 'auto': return AccessibilitySupport.Unknown;
			case 'off': return AccessibilitySupport.Disabled;
			case 'on': return AccessibilitySupport.Enabled;
		}
		return this.defaultValue;
	}

	public compute(env: IEnvironmentalOptions, options: IComputedEditorOptions, value: AccessibilitySupport): AccessibilitySupport {
		if (value === AccessibilitySupport.Unknown) {
			// The editor reads the `accessibilitySupport` from the environment
			return env.accessibilitySupport;
		}
		return value;
	}
}

//#endregion

//#region comments

/**
 * Configuration options for editor comments
 */
export interface IEditorCommentsOptions {
	/**
	 * Insert a space after the line comment token and inside the block comments tokens.
	 * Defaults to true.
	 */
	insertSpace?: boolean;
	/**
	 * Ignore empty lines when inserting line comments.
	 * Defaults to true.
	 */
	ignoreEmptyLines?: boolean;
}

export type EditorCommentsOptions = Readonly<Required<IEditorCommentsOptions>>;

class EditorComments extends BaseEditorOption<EditorOption.comments, EditorCommentsOptions> {

	constructor() {
		const defaults: EditorCommentsOptions = {
			insertSpace: true,
			ignoreEmptyLines: true,
		};
		super(
			EditorOption.comments, 'comments', defaults,
			{
				'editor.comments.insertSpace': {
					type: 'boolean',
					default: defaults.insertSpace,
					description: nls.localize('comments.insertSpace', "Controls whether a space character is inserted when commenting.")
				},
				'editor.comments.ignoreEmptyLines': {
					type: 'boolean',
					default: defaults.ignoreEmptyLines,
					description: nls.localize('comments.ignoreEmptyLines', 'Controls if empty lines should be ignored with toggle, add or remove actions for line comments.')
				},
			}
		);
	}

	public validate(_input: any): EditorCommentsOptions {
		if (!_input || typeof _input !== 'object') {
			return this.defaultValue;
		}
		const input = _input as IEditorCommentsOptions;
		return {
			insertSpace: EditorBooleanOption.boolean(input.insertSpace, this.defaultValue.insertSpace),
			ignoreEmptyLines: EditorBooleanOption.boolean(input.ignoreEmptyLines, this.defaultValue.ignoreEmptyLines),
		};
	}
}

//#endregion

//#region cursorBlinking

/**
 * The kind of animation in which the editor's cursor should be rendered.
 */
export const enum TextEditorCursorBlinkingStyle {
	/**
	 * Hidden
	 */
	Hidden = 0,
	/**
	 * Blinking
	 */
	Blink = 1,
	/**
	 * Blinking with smooth fading
	 */
	Smooth = 2,
	/**
	 * Blinking with prolonged filled state and smooth fading
	 */
	Phase = 3,
	/**
	 * Expand collapse animation on the y axis
	 */
	Expand = 4,
	/**
	 * No-Blinking
	 */
	Solid = 5
}

function _cursorBlinkingStyleFromString(cursorBlinkingStyle: 'blink' | 'smooth' | 'phase' | 'expand' | 'solid'): TextEditorCursorBlinkingStyle {
	switch (cursorBlinkingStyle) {
		case 'blink': return TextEditorCursorBlinkingStyle.Blink;
		case 'smooth': return TextEditorCursorBlinkingStyle.Smooth;
		case 'phase': return TextEditorCursorBlinkingStyle.Phase;
		case 'expand': return TextEditorCursorBlinkingStyle.Expand;
		case 'solid': return TextEditorCursorBlinkingStyle.Solid;
	}
}

//#endregion

//#region cursorStyle

/**
 * The style in which the editor's cursor should be rendered.
 */
export enum TextEditorCursorStyle {
	/**
	 * As a vertical line (sitting between two characters).
	 */
	Line = 1,
	/**
	 * As a block (sitting on top of a character).
	 */
	Block = 2,
	/**
	 * As a horizontal line (sitting under a character).
	 */
	Underline = 3,
	/**
	 * As a thin vertical line (sitting between two characters).
	 */
	LineThin = 4,
	/**
	 * As an outlined block (sitting on top of a character).
	 */
	BlockOutline = 5,
	/**
	 * As a thin horizontal line (sitting under a character).
	 */
	UnderlineThin = 6
}

/**
 * @internal
 */
export function cursorStyleToString(cursorStyle: TextEditorCursorStyle): 'line' | 'block' | 'underline' | 'line-thin' | 'block-outline' | 'underline-thin' {
	switch (cursorStyle) {
		case TextEditorCursorStyle.Line: return 'line';
		case TextEditorCursorStyle.Block: return 'block';
		case TextEditorCursorStyle.Underline: return 'underline';
		case TextEditorCursorStyle.LineThin: return 'line-thin';
		case TextEditorCursorStyle.BlockOutline: return 'block-outline';
		case TextEditorCursorStyle.UnderlineThin: return 'underline-thin';
	}
}

function _cursorStyleFromString(cursorStyle: 'line' | 'block' | 'underline' | 'line-thin' | 'block-outline' | 'underline-thin'): TextEditorCursorStyle {
	switch (cursorStyle) {
		case 'line': return TextEditorCursorStyle.Line;
		case 'block': return TextEditorCursorStyle.Block;
		case 'underline': return TextEditorCursorStyle.Underline;
		case 'line-thin': return TextEditorCursorStyle.LineThin;
		case 'block-outline': return TextEditorCursorStyle.BlockOutline;
		case 'underline-thin': return TextEditorCursorStyle.UnderlineThin;
	}
}

//#endregion

//#region editorClassName

class EditorClassName extends ComputedEditorOption<EditorOption.editorClassName, string> {

	constructor() {
		super(EditorOption.editorClassName, [EditorOption.mouseStyle, EditorOption.extraEditorClassName]);
	}

	public compute(env: IEnvironmentalOptions, options: IComputedEditorOptions, _: string): string {
		const classNames = ['monaco-editor'];
		if (options.get(EditorOption.extraEditorClassName)) {
			classNames.push(options.get(EditorOption.extraEditorClassName));
		}
		if (env.extraEditorClassName) {
			classNames.push(env.extraEditorClassName);
		}
		if (options.get(EditorOption.mouseStyle) === 'default') {
			classNames.push('mouse-default');
		} else if (options.get(EditorOption.mouseStyle) === 'copy') {
			classNames.push('mouse-copy');
		}

		if (options.get(EditorOption.showUnused)) {
			classNames.push('showUnused');
		}

		if (options.get(EditorOption.showDeprecated)) {
			classNames.push('showDeprecated');
		}

		return classNames.join(' ');
	}
}

//#endregion

//#region emptySelectionClipboard

class EditorEmptySelectionClipboard extends EditorBooleanOption<EditorOption.emptySelectionClipboard> {

	constructor() {
		super(
			EditorOption.emptySelectionClipboard, 'emptySelectionClipboard', true,
			{ description: nls.localize('emptySelectionClipboard', "Controls whether copying without a selection copies the current line.") }
		);
	}

	public compute(env: IEnvironmentalOptions, options: IComputedEditorOptions, value: boolean): boolean {
		return value && env.emptySelectionClipboard;
	}
}

//#endregion

//#region find

/**
 * Configuration options for editor find widget
 */
export interface IEditorFindOptions {
	/**
	 * Controls if we seed search string in the Find Widget with editor selection.
	 */
	seedSearchStringFromSelection?: boolean;
	/**
	 * Controls if Find in Selection flag is turned on in the editor.
	 */
	autoFindInSelection?: 'never' | 'always' | 'multiline';
	/*
	 * Controls whether the Find Widget should add extra lines on top of the editor.
	 */
	addExtraSpaceOnTop?: boolean;
	/**
	 * @internal
	 * Controls if the Find Widget should read or modify the shared find clipboard on macOS
	 */
	globalFindClipboard?: boolean;
	/**
	 * Controls whether the search automatically restarts from the beginning (or the end) when no further matches can be found
	 */
	loop?: boolean;
}

export type EditorFindOptions = Readonly<Required<IEditorFindOptions>>;

class EditorFind extends BaseEditorOption<EditorOption.find, EditorFindOptions> {

	constructor() {
		const defaults: EditorFindOptions = {
			seedSearchStringFromSelection: true,
			autoFindInSelection: 'never',
			globalFindClipboard: false,
			addExtraSpaceOnTop: true,
			loop: true
		};
		super(
			EditorOption.find, 'find', defaults,
			{
				'editor.find.seedSearchStringFromSelection': {
					type: 'boolean',
					default: defaults.seedSearchStringFromSelection,
					description: nls.localize('find.seedSearchStringFromSelection', "Controls whether the search string in the Find Widget is seeded from the editor selection.")
				},
				'editor.find.autoFindInSelection': {
					type: 'string',
					enum: ['never', 'always', 'multiline'],
					default: defaults.autoFindInSelection,
					enumDescriptions: [
						nls.localize('editor.find.autoFindInSelection.never', 'Never turn on Find in selection automatically (default)'),
						nls.localize('editor.find.autoFindInSelection.always', 'Always turn on Find in selection automatically'),
						nls.localize('editor.find.autoFindInSelection.multiline', 'Turn on Find in selection automatically when multiple lines of content are selected.')
					],
					description: nls.localize('find.autoFindInSelection', "Controls whether the find operation is carried out on selected text or the entire file in the editor.")
				},
				'editor.find.globalFindClipboard': {
					type: 'boolean',
					default: defaults.globalFindClipboard,
					description: nls.localize('find.globalFindClipboard', "Controls whether the Find Widget should read or modify the shared find clipboard on macOS."),
					included: platform.isMacintosh
				},
				'editor.find.addExtraSpaceOnTop': {
					type: 'boolean',
					default: defaults.addExtraSpaceOnTop,
					description: nls.localize('find.addExtraSpaceOnTop', "Controls whether the Find Widget should add extra lines on top of the editor. When true, you can scroll beyond the first line when the Find Widget is visible.")
				},
				'editor.find.loop': {
					type: 'boolean',
					default: defaults.loop,
					description: nls.localize('find.loop', "Controls whether the search automatically restarts from the beginning (or the end) when no further matches can be found.")
				},

			}
		);
	}

	public validate(_input: any): EditorFindOptions {
		if (!_input || typeof _input !== 'object') {
			return this.defaultValue;
		}
		const input = _input as IEditorFindOptions;
		return {
			seedSearchStringFromSelection: EditorBooleanOption.boolean(input.seedSearchStringFromSelection, this.defaultValue.seedSearchStringFromSelection),
			autoFindInSelection: typeof _input.autoFindInSelection === 'boolean'
				? (_input.autoFindInSelection ? 'always' : 'never')
				: EditorStringEnumOption.stringSet<'never' | 'always' | 'multiline'>(input.autoFindInSelection, this.defaultValue.autoFindInSelection, ['never', 'always', 'multiline']),
			globalFindClipboard: EditorBooleanOption.boolean(input.globalFindClipboard, this.defaultValue.globalFindClipboard),
			addExtraSpaceOnTop: EditorBooleanOption.boolean(input.addExtraSpaceOnTop, this.defaultValue.addExtraSpaceOnTop),
			loop: EditorBooleanOption.boolean(input.loop, this.defaultValue.loop),
		};
	}
}

//#endregion

//#region fontLigatures

/**
 * @internal
 */
export class EditorFontLigatures extends BaseEditorOption<EditorOption.fontLigatures, string> {

	public static OFF = '"liga" off, "calt" off';
	public static ON = '"liga" on, "calt" on';

	constructor() {
		super(
			EditorOption.fontLigatures, 'fontLigatures', EditorFontLigatures.OFF,
			{
				anyOf: [
					{
						type: 'boolean',
						description: nls.localize('fontLigatures', "Enables/Disables font ligatures."),
					},
					{
						type: 'string',
						description: nls.localize('fontFeatureSettings', "Explicit font-feature-settings.")
					}
				],
				description: nls.localize('fontLigaturesGeneral', "Configures font ligatures or font features."),
				default: false
			}
		);
	}

	public validate(input: any): string {
		if (typeof input === 'undefined') {
			return this.defaultValue;
		}
		if (typeof input === 'string') {
			if (input === 'false') {
				return EditorFontLigatures.OFF;
			}
			if (input === 'true') {
				return EditorFontLigatures.ON;
			}
			return input;
		}
		if (Boolean(input)) {
			return EditorFontLigatures.ON;
		}
		return EditorFontLigatures.OFF;
	}
}

//#endregion

//#region fontInfo

class EditorFontInfo extends ComputedEditorOption<EditorOption.fontInfo, FontInfo> {

	constructor() {
		super(EditorOption.fontInfo);
	}

	public compute(env: IEnvironmentalOptions, options: IComputedEditorOptions, _: FontInfo): FontInfo {
		return env.fontInfo;
	}
}

//#endregion

//#region fontSize

class EditorFontSize extends SimpleEditorOption<EditorOption.fontSize, number> {

	constructor() {
		super(
			EditorOption.fontSize, 'fontSize', EDITOR_FONT_DEFAULTS.fontSize,
			{
				type: 'number',
				minimum: 6,
				maximum: 100,
				default: EDITOR_FONT_DEFAULTS.fontSize,
				description: nls.localize('fontSize', "Controls the font size in pixels.")
			}
		);
	}

	public validate(input: any): number {
		let r = EditorFloatOption.float(input, this.defaultValue);
		if (r === 0) {
			return EDITOR_FONT_DEFAULTS.fontSize;
		}
		return EditorFloatOption.clamp(r, 6, 100);
	}
	public compute(env: IEnvironmentalOptions, options: IComputedEditorOptions, value: number): number {
		// The final fontSize respects the editor zoom level.
		// So take the result from env.fontInfo
		return env.fontInfo.fontSize;
	}
}

//#endregion

//#region gotoLocation

export type GoToLocationValues = 'peek' | 'gotoAndPeek' | 'goto';

/**
 * Configuration options for go to location
 */
export interface IGotoLocationOptions {

	multiple?: GoToLocationValues;

	multipleDefinitions?: GoToLocationValues;
	multipleTypeDefinitions?: GoToLocationValues;
	multipleDeclarations?: GoToLocationValues;
	multipleImplementations?: GoToLocationValues;
	multipleReferences?: GoToLocationValues;

	alternativeDefinitionCommand?: string;
	alternativeTypeDefinitionCommand?: string;
	alternativeDeclarationCommand?: string;
	alternativeImplementationCommand?: string;
	alternativeReferenceCommand?: string;
}

export type GoToLocationOptions = Readonly<Required<IGotoLocationOptions>>;

class EditorGoToLocation extends BaseEditorOption<EditorOption.gotoLocation, GoToLocationOptions> {

	constructor() {
		const defaults: GoToLocationOptions = {
			multiple: 'peek',
			multipleDefinitions: 'peek',
			multipleTypeDefinitions: 'peek',
			multipleDeclarations: 'peek',
			multipleImplementations: 'peek',
			multipleReferences: 'peek',
			alternativeDefinitionCommand: 'editor.action.goToReferences',
			alternativeTypeDefinitionCommand: 'editor.action.goToReferences',
			alternativeDeclarationCommand: 'editor.action.goToReferences',
			alternativeImplementationCommand: '',
			alternativeReferenceCommand: '',
		};
		const jsonSubset: IJSONSchema = {
			type: 'string',
			enum: ['peek', 'gotoAndPeek', 'goto'],
			default: defaults.multiple,
			enumDescriptions: [
				nls.localize('editor.gotoLocation.multiple.peek', 'Show peek view of the results (default)'),
				nls.localize('editor.gotoLocation.multiple.gotoAndPeek', 'Go to the primary result and show a peek view'),
				nls.localize('editor.gotoLocation.multiple.goto', 'Go to the primary result and enable peek-less navigation to others')
			]
		};
		super(
			EditorOption.gotoLocation, 'gotoLocation', defaults,
			{
				'editor.gotoLocation.multiple': {
					deprecationMessage: nls.localize('editor.gotoLocation.multiple.deprecated', "This setting is deprecated, please use separate settings like 'editor.editor.gotoLocation.multipleDefinitions' or 'editor.editor.gotoLocation.multipleImplementations' instead."),
				},
				'editor.gotoLocation.multipleDefinitions': {
					description: nls.localize('editor.editor.gotoLocation.multipleDefinitions', "Controls the behavior the 'Go to Definition'-command when multiple target locations exist."),
					...jsonSubset,
				},
				'editor.gotoLocation.multipleTypeDefinitions': {
					description: nls.localize('editor.editor.gotoLocation.multipleTypeDefinitions', "Controls the behavior the 'Go to Type Definition'-command when multiple target locations exist."),
					...jsonSubset,
				},
				'editor.gotoLocation.multipleDeclarations': {
					description: nls.localize('editor.editor.gotoLocation.multipleDeclarations', "Controls the behavior the 'Go to Declaration'-command when multiple target locations exist."),
					...jsonSubset,
				},
				'editor.gotoLocation.multipleImplementations': {
					description: nls.localize('editor.editor.gotoLocation.multipleImplemenattions', "Controls the behavior the 'Go to Implementations'-command when multiple target locations exist."),
					...jsonSubset,
				},
				'editor.gotoLocation.multipleReferences': {
					description: nls.localize('editor.editor.gotoLocation.multipleReferences', "Controls the behavior the 'Go to References'-command when multiple target locations exist."),
					...jsonSubset,
				},
				'editor.gotoLocation.alternativeDefinitionCommand': {
					type: 'string',
					default: defaults.alternativeDefinitionCommand,
					description: nls.localize('alternativeDefinitionCommand', "Alternative command id that is being executed when the result of 'Go to Definition' is the current location.")
				},
				'editor.gotoLocation.alternativeTypeDefinitionCommand': {
					type: 'string',
					default: defaults.alternativeTypeDefinitionCommand,
					description: nls.localize('alternativeTypeDefinitionCommand', "Alternative command id that is being executed when the result of 'Go to Type Definition' is the current location.")
				},
				'editor.gotoLocation.alternativeDeclarationCommand': {
					type: 'string',
					default: defaults.alternativeDeclarationCommand,
					description: nls.localize('alternativeDeclarationCommand', "Alternative command id that is being executed when the result of 'Go to Declaration' is the current location.")
				},
				'editor.gotoLocation.alternativeImplementationCommand': {
					type: 'string',
					default: defaults.alternativeImplementationCommand,
					description: nls.localize('alternativeImplementationCommand', "Alternative command id that is being executed when the result of 'Go to Implementation' is the current location.")
				},
				'editor.gotoLocation.alternativeReferenceCommand': {
					type: 'string',
					default: defaults.alternativeReferenceCommand,
					description: nls.localize('alternativeReferenceCommand', "Alternative command id that is being executed when the result of 'Go to Reference' is the current location.")
				},
			}
		);
	}

	public validate(_input: any): GoToLocationOptions {
		if (!_input || typeof _input !== 'object') {
			return this.defaultValue;
		}
		const input = _input as IGotoLocationOptions;
		return {
			multiple: EditorStringEnumOption.stringSet<GoToLocationValues>(input.multiple, this.defaultValue.multiple!, ['peek', 'gotoAndPeek', 'goto']),
			multipleDefinitions: input.multipleDefinitions ?? EditorStringEnumOption.stringSet<GoToLocationValues>(input.multipleDefinitions, 'peek', ['peek', 'gotoAndPeek', 'goto']),
			multipleTypeDefinitions: input.multipleTypeDefinitions ?? EditorStringEnumOption.stringSet<GoToLocationValues>(input.multipleTypeDefinitions, 'peek', ['peek', 'gotoAndPeek', 'goto']),
			multipleDeclarations: input.multipleDeclarations ?? EditorStringEnumOption.stringSet<GoToLocationValues>(input.multipleDeclarations, 'peek', ['peek', 'gotoAndPeek', 'goto']),
			multipleImplementations: input.multipleImplementations ?? EditorStringEnumOption.stringSet<GoToLocationValues>(input.multipleImplementations, 'peek', ['peek', 'gotoAndPeek', 'goto']),
			multipleReferences: input.multipleReferences ?? EditorStringEnumOption.stringSet<GoToLocationValues>(input.multipleReferences, 'peek', ['peek', 'gotoAndPeek', 'goto']),
			alternativeDefinitionCommand: EditorStringOption.string(input.alternativeDefinitionCommand, this.defaultValue.alternativeDefinitionCommand),
			alternativeTypeDefinitionCommand: EditorStringOption.string(input.alternativeTypeDefinitionCommand, this.defaultValue.alternativeTypeDefinitionCommand),
			alternativeDeclarationCommand: EditorStringOption.string(input.alternativeDeclarationCommand, this.defaultValue.alternativeDeclarationCommand),
			alternativeImplementationCommand: EditorStringOption.string(input.alternativeImplementationCommand, this.defaultValue.alternativeImplementationCommand),
			alternativeReferenceCommand: EditorStringOption.string(input.alternativeReferenceCommand, this.defaultValue.alternativeReferenceCommand),
		};
	}
}

//#endregion

//#region hover

/**
 * Configuration options for editor hover
 */
export interface IEditorHoverOptions {
	/**
	 * Enable the hover.
	 * Defaults to true.
	 */
	enabled?: boolean;
	/**
	 * Delay for showing the hover.
	 * Defaults to 300.
	 */
	delay?: number;
	/**
	 * Is the hover sticky such that it can be clicked and its contents selected?
	 * Defaults to true.
	 */
	sticky?: boolean;
}

export type EditorHoverOptions = Readonly<Required<IEditorHoverOptions>>;

class EditorHover extends BaseEditorOption<EditorOption.hover, EditorHoverOptions> {

	constructor() {
		const defaults: EditorHoverOptions = {
			enabled: true,
			delay: 300,
			sticky: true
		};
		super(
			EditorOption.hover, 'hover', defaults,
			{
				'editor.hover.enabled': {
					type: 'boolean',
					default: defaults.enabled,
					description: nls.localize('hover.enabled', "Controls whether the hover is shown.")
				},
				'editor.hover.delay': {
					type: 'number',
					default: defaults.delay,
					description: nls.localize('hover.delay', "Controls the delay in milliseconds after which the hover is shown.")
				},
				'editor.hover.sticky': {
					type: 'boolean',
					default: defaults.sticky,
					description: nls.localize('hover.sticky', "Controls whether the hover should remain visible when mouse is moved over it.")
				},
			}
		);
	}

	public validate(_input: any): EditorHoverOptions {
		if (!_input || typeof _input !== 'object') {
			return this.defaultValue;
		}
		const input = _input as IEditorHoverOptions;
		return {
			enabled: EditorBooleanOption.boolean(input.enabled, this.defaultValue.enabled),
			delay: EditorIntOption.clampedInt(input.delay, this.defaultValue.delay, 0, 10000),
			sticky: EditorBooleanOption.boolean(input.sticky, this.defaultValue.sticky)
		};
	}
}

//#endregion

//#region layoutInfo

/**
 * A description for the overview ruler position.
 */
export interface OverviewRulerPosition {
	/**
	 * Width of the overview ruler
	 */
	readonly width: number;
	/**
	 * Height of the overview ruler
	 */
	readonly height: number;
	/**
	 * Top position for the overview ruler
	 */
	readonly top: number;
	/**
	 * Right position for the overview ruler
	 */
	readonly right: number;
}

export const enum RenderMinimap {
	None = 0,
	Text = 1,
	Blocks = 2,
}

/**
 * The internal layout details of the editor.
 */
export interface EditorLayoutInfo {

	/**
	 * Full editor width.
	 */
	readonly width: number;
	/**
	 * Full editor height.
	 */
	readonly height: number;

	/**
	 * Left position for the glyph margin.
	 */
	readonly glyphMarginLeft: number;
	/**
	 * The width of the glyph margin.
	 */
	readonly glyphMarginWidth: number;

	/**
	 * Left position for the line numbers.
	 */
	readonly lineNumbersLeft: number;
	/**
	 * The width of the line numbers.
	 */
	readonly lineNumbersWidth: number;

	/**
	 * Left position for the line decorations.
	 */
	readonly decorationsLeft: number;
	/**
	 * The width of the line decorations.
	 */
	readonly decorationsWidth: number;

	/**
	 * Left position for the content (actual text)
	 */
	readonly contentLeft: number;
	/**
	 * The width of the content (actual text)
	 */
	readonly contentWidth: number;

	/**
	 * Layout information for the minimap
	 */
	readonly minimap: EditorMinimapLayoutInfo;

	/**
	 * The number of columns (of typical characters) fitting on a viewport line.
	 */
	readonly viewportColumn: number;

	readonly isWordWrapMinified: boolean;
	readonly isViewportWrapping: boolean;
	readonly wrappingColumn: number;

	/**
	 * The width of the vertical scrollbar.
	 */
	readonly verticalScrollbarWidth: number;
	/**
	 * The height of the horizontal scrollbar.
	 */
	readonly horizontalScrollbarHeight: number;

	/**
	 * The position of the overview ruler.
	 */
	readonly overviewRuler: OverviewRulerPosition;
}

/**
 * The internal layout details of the editor.
 */
export interface EditorMinimapLayoutInfo {
	readonly renderMinimap: RenderMinimap;
	readonly minimapLeft: number;
	readonly minimapWidth: number;
	readonly minimapHeightIsEditorHeight: boolean;
	readonly minimapIsSampling: boolean;
	readonly minimapScale: number;
	readonly minimapLineHeight: number;
	readonly minimapCanvasInnerWidth: number;
	readonly minimapCanvasInnerHeight: number;
	readonly minimapCanvasOuterWidth: number;
	readonly minimapCanvasOuterHeight: number;
}

/**
 * @internal
 */
export interface EditorLayoutInfoComputerEnv {
	readonly memory: ComputeOptionsMemory | null;
	readonly outerWidth: number;
	readonly outerHeight: number;
	readonly isDominatedByLongLines: boolean
	readonly lineHeight: number;
	readonly viewLineCount: number;
	readonly lineNumbersDigitCount: number;
	readonly typicalHalfwidthCharacterWidth: number;
	readonly maxDigitWidth: number;
	readonly pixelRatio: number;
}

/**
 * @internal
 */
export interface IEditorLayoutComputerInput {
	readonly outerWidth: number;
	readonly outerHeight: number;
	readonly isDominatedByLongLines: boolean
	readonly lineHeight: number;
	readonly lineNumbersDigitCount: number;
	readonly typicalHalfwidthCharacterWidth: number;
	readonly maxDigitWidth: number;
	readonly pixelRatio: number;
	readonly glyphMargin: boolean;
	readonly lineDecorationsWidth: string | number;
	readonly folding: boolean;
	readonly minimap: Readonly<Required<IEditorMinimapOptions>>;
	readonly scrollbar: InternalEditorScrollbarOptions;
	readonly lineNumbers: InternalEditorRenderLineNumbersOptions;
	readonly lineNumbersMinChars: number;
	readonly scrollBeyondLastLine: boolean;
	readonly wordWrap: 'wordWrapColumn' | 'on' | 'off' | 'bounded';
	readonly wordWrapColumn: number;
	readonly wordWrapMinified: boolean;
	readonly accessibilitySupport: AccessibilitySupport;
}

/**
 * @internal
 */
export interface IMinimapLayoutInput {
	readonly outerWidth: number;
	readonly outerHeight: number;
	readonly lineHeight: number;
	readonly typicalHalfwidthCharacterWidth: number;
	readonly pixelRatio: number;
	readonly scrollBeyondLastLine: boolean;
	readonly minimap: Readonly<Required<IEditorMinimapOptions>>;
	readonly verticalScrollbarWidth: number;
	readonly viewLineCount: number;
	readonly remainingWidth: number;
	readonly isViewportWrapping: boolean;
}

/**
 * @internal
 */
export class EditorLayoutInfoComputer extends ComputedEditorOption<EditorOption.layoutInfo, EditorLayoutInfo> {

	constructor() {
		super(
			EditorOption.layoutInfo,
			[
				EditorOption.glyphMargin, EditorOption.lineDecorationsWidth, EditorOption.folding,
				EditorOption.minimap, EditorOption.scrollbar, EditorOption.lineNumbers,
				EditorOption.lineNumbersMinChars, EditorOption.scrollBeyondLastLine,
				EditorOption.wordWrap, EditorOption.wordWrapColumn, EditorOption.wordWrapMinified,
				EditorOption.accessibilitySupport
			]
		);
	}

	public compute(env: IEnvironmentalOptions, options: IComputedEditorOptions, _: EditorLayoutInfo): EditorLayoutInfo {
		return EditorLayoutInfoComputer.computeLayout(options, {
			memory: env.memory,
			outerWidth: env.outerWidth,
			outerHeight: env.outerHeight,
			isDominatedByLongLines: env.isDominatedByLongLines,
			lineHeight: env.fontInfo.lineHeight,
			viewLineCount: env.viewLineCount,
			lineNumbersDigitCount: env.lineNumbersDigitCount,
			typicalHalfwidthCharacterWidth: env.fontInfo.typicalHalfwidthCharacterWidth,
			maxDigitWidth: env.fontInfo.maxDigitWidth,
			pixelRatio: env.pixelRatio
		});
	}

	public static computeContainedMinimapLineCount(input: {
		viewLineCount: number;
		scrollBeyondLastLine: boolean;
		height: number;
		lineHeight: number;
		pixelRatio: number;
	}): { typicalViewportLineCount: number; extraLinesBeyondLastLine: number; desiredRatio: number; minimapLineCount: number; } {
		const typicalViewportLineCount = input.height / input.lineHeight;
		const extraLinesBeyondLastLine = input.scrollBeyondLastLine ? (typicalViewportLineCount - 1) : 0;
		const desiredRatio = (input.viewLineCount + extraLinesBeyondLastLine) / (input.pixelRatio * input.height);
		const minimapLineCount = Math.floor(input.viewLineCount / desiredRatio);
		return { typicalViewportLineCount, extraLinesBeyondLastLine, desiredRatio, minimapLineCount };
	}

	private static _computeMinimapLayout(input: IMinimapLayoutInput, memory: ComputeOptionsMemory): EditorMinimapLayoutInfo {
		const outerWidth = input.outerWidth;
		const outerHeight = input.outerHeight;
		const pixelRatio = input.pixelRatio;

		if (!input.minimap.enabled) {
			return {
				renderMinimap: RenderMinimap.None,
				minimapLeft: 0,
				minimapWidth: 0,
				minimapHeightIsEditorHeight: false,
				minimapIsSampling: false,
				minimapScale: 1,
				minimapLineHeight: 1,
				minimapCanvasInnerWidth: 0,
				minimapCanvasInnerHeight: Math.floor(pixelRatio * outerHeight),
				minimapCanvasOuterWidth: 0,
				minimapCanvasOuterHeight: outerHeight,
			};
		}

		// Can use memory if only the `viewLineCount` and `remainingWidth` have changed
		const stableMinimapLayoutInput = memory.stableMinimapLayoutInput;
		const couldUseMemory = (
			stableMinimapLayoutInput
			// && input.outerWidth === lastMinimapLayoutInput.outerWidth !!! INTENTIONAL OMITTED
			&& input.outerHeight === stableMinimapLayoutInput.outerHeight
			&& input.lineHeight === stableMinimapLayoutInput.lineHeight
			&& input.typicalHalfwidthCharacterWidth === stableMinimapLayoutInput.typicalHalfwidthCharacterWidth
			&& input.pixelRatio === stableMinimapLayoutInput.pixelRatio
			&& input.scrollBeyondLastLine === stableMinimapLayoutInput.scrollBeyondLastLine
			&& input.minimap.enabled === stableMinimapLayoutInput.minimap.enabled
			&& input.minimap.side === stableMinimapLayoutInput.minimap.side
			&& input.minimap.size === stableMinimapLayoutInput.minimap.size
			&& input.minimap.showSlider === stableMinimapLayoutInput.minimap.showSlider
			&& input.minimap.renderCharacters === stableMinimapLayoutInput.minimap.renderCharacters
			&& input.minimap.maxColumn === stableMinimapLayoutInput.minimap.maxColumn
			&& input.minimap.scale === stableMinimapLayoutInput.minimap.scale
			&& input.verticalScrollbarWidth === stableMinimapLayoutInput.verticalScrollbarWidth
			// && input.viewLineCount === lastMinimapLayoutInput.viewLineCount !!! INTENTIONAL OMITTED
			// && input.remainingWidth === lastMinimapLayoutInput.remainingWidth !!! INTENTIONAL OMITTED
			&& input.isViewportWrapping === stableMinimapLayoutInput.isViewportWrapping
		);

		const lineHeight = input.lineHeight;
		const typicalHalfwidthCharacterWidth = input.typicalHalfwidthCharacterWidth;
		const scrollBeyondLastLine = input.scrollBeyondLastLine;
		const minimapRenderCharacters = input.minimap.renderCharacters;
		let minimapScale = (pixelRatio >= 2 ? Math.round(input.minimap.scale * 2) : input.minimap.scale);
		const minimapMaxColumn = input.minimap.maxColumn;
		const minimapSize = input.minimap.size;
		const minimapSide = input.minimap.side;
		const verticalScrollbarWidth = input.verticalScrollbarWidth;
		const viewLineCount = input.viewLineCount;
		const remainingWidth = input.remainingWidth;
		const isViewportWrapping = input.isViewportWrapping;

		const baseCharHeight = minimapRenderCharacters ? 2 : 3;
		let minimapCanvasInnerHeight = Math.floor(pixelRatio * outerHeight);
		const minimapCanvasOuterHeight = minimapCanvasInnerHeight / pixelRatio;
		let minimapHeightIsEditorHeight = false;
		let minimapIsSampling = false;
		let minimapLineHeight = baseCharHeight * minimapScale;
		let minimapCharWidth = minimapScale / pixelRatio;
		let minimapWidthMultiplier: number = 1;

		if (minimapSize === 'fill' || minimapSize === 'fit') {
			const { typicalViewportLineCount, extraLinesBeyondLastLine, desiredRatio, minimapLineCount } = EditorLayoutInfoComputer.computeContainedMinimapLineCount({
				viewLineCount: viewLineCount,
				scrollBeyondLastLine: scrollBeyondLastLine,
				height: outerHeight,
				lineHeight: lineHeight,
				pixelRatio: pixelRatio
			});
			// ratio is intentionally not part of the layout to avoid the layout changing all the time
			// when doing sampling
			const ratio = viewLineCount / minimapLineCount;

			if (ratio > 1) {
				minimapHeightIsEditorHeight = true;
				minimapIsSampling = true;
				minimapScale = 1;
				minimapLineHeight = 1;
				minimapCharWidth = minimapScale / pixelRatio;
			} else {
				let fitBecomesFill = false;
				let maxMinimapScale = minimapScale + 1;

				if (minimapSize === 'fit') {
					const effectiveMinimapHeight = Math.ceil((viewLineCount + extraLinesBeyondLastLine) * minimapLineHeight);
					if (isViewportWrapping && couldUseMemory && remainingWidth <= memory.stableFitRemainingWidth) {
						// There is a loop when using `fit` and viewport wrapping:
						// - view line count impacts minimap layout
						// - minimap layout impacts viewport width
						// - viewport width impacts view line count
						// To break the loop, once we go to a smaller minimap scale, we try to stick with it.
						fitBecomesFill = true;
						maxMinimapScale = memory.stableFitMaxMinimapScale;
					} else {
						fitBecomesFill = (effectiveMinimapHeight > minimapCanvasInnerHeight);
						if (isViewportWrapping && fitBecomesFill) {
							// remember for next time
							memory.stableMinimapLayoutInput = input;
							memory.stableFitRemainingWidth = remainingWidth;
						} else {
							memory.stableMinimapLayoutInput = null;
							memory.stableFitRemainingWidth = 0;
						}
					}
				}

				if (minimapSize === 'fill' || fitBecomesFill) {
					minimapHeightIsEditorHeight = true;
					const configuredMinimapScale = minimapScale;
					minimapLineHeight = Math.min(lineHeight * pixelRatio, Math.max(1, Math.floor(1 / desiredRatio)));
					minimapScale = Math.min(maxMinimapScale, Math.max(1, Math.floor(minimapLineHeight / baseCharHeight)));
					if (minimapScale > configuredMinimapScale) {
						minimapWidthMultiplier = Math.min(2, minimapScale / configuredMinimapScale);
					}
					minimapCharWidth = minimapScale / pixelRatio / minimapWidthMultiplier;
					minimapCanvasInnerHeight = Math.ceil((Math.max(typicalViewportLineCount, viewLineCount + extraLinesBeyondLastLine)) * minimapLineHeight);
					if (isViewportWrapping && fitBecomesFill) {
						memory.stableFitMaxMinimapScale = minimapScale;
					}
				}
			}
		}

		// Given:
		// (leaving 2px for the cursor to have space after the last character)
		// viewportColumn = (contentWidth - verticalScrollbarWidth - 2) / typicalHalfwidthCharacterWidth
		// minimapWidth = viewportColumn * minimapCharWidth
		// contentWidth = remainingWidth - minimapWidth
		// What are good values for contentWidth and minimapWidth ?

		// minimapWidth = ((contentWidth - verticalScrollbarWidth - 2) / typicalHalfwidthCharacterWidth) * minimapCharWidth
		// typicalHalfwidthCharacterWidth * minimapWidth = (contentWidth - verticalScrollbarWidth - 2) * minimapCharWidth
		// typicalHalfwidthCharacterWidth * minimapWidth = (remainingWidth - minimapWidth - verticalScrollbarWidth - 2) * minimapCharWidth
		// (typicalHalfwidthCharacterWidth + minimapCharWidth) * minimapWidth = (remainingWidth - verticalScrollbarWidth - 2) * minimapCharWidth
		// minimapWidth = ((remainingWidth - verticalScrollbarWidth - 2) * minimapCharWidth) / (typicalHalfwidthCharacterWidth + minimapCharWidth)

		const minimapMaxWidth = Math.floor(minimapMaxColumn * minimapCharWidth);
		const minimapWidth = Math.min(minimapMaxWidth, Math.max(0, Math.floor(((remainingWidth - verticalScrollbarWidth - 2) * minimapCharWidth) / (typicalHalfwidthCharacterWidth + minimapCharWidth))) + MINIMAP_GUTTER_WIDTH);

		let minimapCanvasInnerWidth = Math.floor(pixelRatio * minimapWidth);
		const minimapCanvasOuterWidth = minimapCanvasInnerWidth / pixelRatio;
		minimapCanvasInnerWidth = Math.floor(minimapCanvasInnerWidth * minimapWidthMultiplier);

		const renderMinimap = (minimapRenderCharacters ? RenderMinimap.Text : RenderMinimap.Blocks);
		const minimapLeft = (minimapSide === 'left' ? 0 : (outerWidth - minimapWidth - verticalScrollbarWidth));

		return {
			renderMinimap,
			minimapLeft,
			minimapWidth,
			minimapHeightIsEditorHeight,
			minimapIsSampling,
			minimapScale,
			minimapLineHeight,
			minimapCanvasInnerWidth,
			minimapCanvasInnerHeight,
			minimapCanvasOuterWidth,
			minimapCanvasOuterHeight,
		};
	}

	public static computeLayout(options: IComputedEditorOptions, env: EditorLayoutInfoComputerEnv): EditorLayoutInfo {
		const outerWidth = env.outerWidth | 0;
		const outerHeight = env.outerHeight | 0;
		const lineHeight = env.lineHeight | 0;
		const lineNumbersDigitCount = env.lineNumbersDigitCount | 0;
		const typicalHalfwidthCharacterWidth = env.typicalHalfwidthCharacterWidth;
		const maxDigitWidth = env.maxDigitWidth;
		const pixelRatio = env.pixelRatio;
		const viewLineCount = env.viewLineCount;

		const wordWrap = options.get(EditorOption.wordWrap);
		const wordWrapColumn = options.get(EditorOption.wordWrapColumn);
		const wordWrapMinified = options.get(EditorOption.wordWrapMinified);
		const accessibilitySupport = options.get(EditorOption.accessibilitySupport);
		const isDominatedByLongLines = env.isDominatedByLongLines;

		const showGlyphMargin = options.get(EditorOption.glyphMargin);
		const showLineNumbers = (options.get(EditorOption.lineNumbers).renderType !== RenderLineNumbersType.Off);
		const lineNumbersMinChars = options.get(EditorOption.lineNumbersMinChars);
		const scrollBeyondLastLine = options.get(EditorOption.scrollBeyondLastLine);
		const minimap = options.get(EditorOption.minimap);

		const scrollbar = options.get(EditorOption.scrollbar);
		const verticalScrollbarWidth = scrollbar.verticalScrollbarSize;
		const verticalScrollbarHasArrows = scrollbar.verticalHasArrows;
		const scrollbarArrowSize = scrollbar.arrowSize;
		const horizontalScrollbarHeight = scrollbar.horizontalScrollbarSize;

		const rawLineDecorationsWidth = options.get(EditorOption.lineDecorationsWidth);
		const folding = options.get(EditorOption.folding);

		let lineDecorationsWidth: number;
		if (typeof rawLineDecorationsWidth === 'string' && /^\d+(\.\d+)?ch$/.test(rawLineDecorationsWidth)) {
			const multiple = parseFloat(rawLineDecorationsWidth.substr(0, rawLineDecorationsWidth.length - 2));
			lineDecorationsWidth = EditorIntOption.clampedInt(multiple * typicalHalfwidthCharacterWidth, 0, 0, 1000);
		} else {
			lineDecorationsWidth = EditorIntOption.clampedInt(rawLineDecorationsWidth, 0, 0, 1000);
		}
		if (folding) {
			lineDecorationsWidth += 16;
		}

		let lineNumbersWidth = 0;
		if (showLineNumbers) {
			const digitCount = Math.max(lineNumbersDigitCount, lineNumbersMinChars);
			lineNumbersWidth = Math.round(digitCount * maxDigitWidth);
		}

		let glyphMarginWidth = 0;
		if (showGlyphMargin) {
			glyphMarginWidth = lineHeight;
		}

		let glyphMarginLeft = 0;
		let lineNumbersLeft = glyphMarginLeft + glyphMarginWidth;
		let decorationsLeft = lineNumbersLeft + lineNumbersWidth;
		let contentLeft = decorationsLeft + lineDecorationsWidth;

		const remainingWidth = outerWidth - glyphMarginWidth - lineNumbersWidth - lineDecorationsWidth;

		let isWordWrapMinified = false;
		let isViewportWrapping = false;
		let wrappingColumn = -1;

		if (accessibilitySupport !== AccessibilitySupport.Enabled) {
			// See https://github.com/Microsoft/vscode/issues/27766
			// Never enable wrapping when a screen reader is attached
			// because arrow down etc. will not move the cursor in the way
			// a screen reader expects.
			if (wordWrapMinified && isDominatedByLongLines) {
				// Force viewport width wrapping if model is dominated by long lines
				isWordWrapMinified = true;
				isViewportWrapping = true;
			} else if (wordWrap === 'on' || wordWrap === 'bounded') {
				isViewportWrapping = true;
			} else if (wordWrap === 'wordWrapColumn') {
				wrappingColumn = wordWrapColumn;
			}
		}

		const minimapLayout = EditorLayoutInfoComputer._computeMinimapLayout({
			outerWidth: outerWidth,
			outerHeight: outerHeight,
			lineHeight: lineHeight,
			typicalHalfwidthCharacterWidth: typicalHalfwidthCharacterWidth,
			pixelRatio: pixelRatio,
			scrollBeyondLastLine: scrollBeyondLastLine,
			minimap: minimap,
			verticalScrollbarWidth: verticalScrollbarWidth,
			viewLineCount: viewLineCount,
			remainingWidth: remainingWidth,
			isViewportWrapping: isViewportWrapping,
		}, env.memory || new ComputeOptionsMemory());

		if (minimapLayout.renderMinimap !== RenderMinimap.None && minimapLayout.minimapLeft === 0) {
			// the minimap is rendered to the left, so move everything to the right
			glyphMarginLeft += minimapLayout.minimapWidth;
			lineNumbersLeft += minimapLayout.minimapWidth;
			decorationsLeft += minimapLayout.minimapWidth;
			contentLeft += minimapLayout.minimapWidth;
		}
		const contentWidth = remainingWidth - minimapLayout.minimapWidth;

		// (leaving 2px for the cursor to have space after the last character)
		const viewportColumn = Math.max(1, Math.floor((contentWidth - verticalScrollbarWidth - 2) / typicalHalfwidthCharacterWidth));

		const verticalArrowSize = (verticalScrollbarHasArrows ? scrollbarArrowSize : 0);

		if (isViewportWrapping) {
			// compute the actual wrappingColumn
			wrappingColumn = Math.max(1, viewportColumn);
			if (wordWrap === 'bounded') {
				wrappingColumn = Math.min(wrappingColumn, wordWrapColumn);
			}
		}

		return {
			width: outerWidth,
			height: outerHeight,

			glyphMarginLeft: glyphMarginLeft,
			glyphMarginWidth: glyphMarginWidth,

			lineNumbersLeft: lineNumbersLeft,
			lineNumbersWidth: lineNumbersWidth,

			decorationsLeft: decorationsLeft,
			decorationsWidth: lineDecorationsWidth,

			contentLeft: contentLeft,
			contentWidth: contentWidth,

			minimap: minimapLayout,

			viewportColumn: viewportColumn,

			isWordWrapMinified: isWordWrapMinified,
			isViewportWrapping: isViewportWrapping,
			wrappingColumn: wrappingColumn,

			verticalScrollbarWidth: verticalScrollbarWidth,
			horizontalScrollbarHeight: horizontalScrollbarHeight,

			overviewRuler: {
				top: verticalArrowSize,
				width: verticalScrollbarWidth,
				height: (outerHeight - 2 * verticalArrowSize),
				right: 0
			}
		};
	}
}

//#endregion

//#region lightbulb

/**
 * Configuration options for editor lightbulb
 */
export interface IEditorLightbulbOptions {
	/**
	 * Enable the lightbulb code action.
	 * Defaults to true.
	 */
	enabled?: boolean;
}

export type EditorLightbulbOptions = Readonly<Required<IEditorLightbulbOptions>>;

class EditorLightbulb extends BaseEditorOption<EditorOption.lightbulb, EditorLightbulbOptions> {

	constructor() {
		const defaults: EditorLightbulbOptions = { enabled: true };
		super(
			EditorOption.lightbulb, 'lightbulb', defaults,
			{
				'editor.lightbulb.enabled': {
					type: 'boolean',
					default: defaults.enabled,
					description: nls.localize('codeActions', "Enables the code action lightbulb in the editor.")
				},
			}
		);
	}

	public validate(_input: any): EditorLightbulbOptions {
		if (!_input || typeof _input !== 'object') {
			return this.defaultValue;
		}
		const input = _input as IEditorLightbulbOptions;
		return {
			enabled: EditorBooleanOption.boolean(input.enabled, this.defaultValue.enabled)
		};
	}
}

//#endregion

//#region lineHeight

class EditorLineHeight extends EditorIntOption<EditorOption.lineHeight> {

	constructor() {
		super(
			EditorOption.lineHeight, 'lineHeight',
			EDITOR_FONT_DEFAULTS.lineHeight, 0, 150,
			{ description: nls.localize('lineHeight', "Controls the line height. Use 0 to compute the line height from the font size.") }
		);
	}

	public compute(env: IEnvironmentalOptions, options: IComputedEditorOptions, value: number): number {
		// The lineHeight is computed from the fontSize if it is 0.
		// Moreover, the final lineHeight respects the editor zoom level.
		// So take the result from env.fontInfo
		return env.fontInfo.lineHeight;
	}
}

//#endregion

//#region minimap

/**
 * Configuration options for editor minimap
 */
export interface IEditorMinimapOptions {
	/**
	 * Enable the rendering of the minimap.
	 * Defaults to true.
	 */
	enabled?: boolean;
	/**
	 * Control the side of the minimap in editor.
	 * Defaults to 'right'.
	 */
	side?: 'right' | 'left';
	/**
	 * Control the minimap rendering mode.
	 * Defaults to 'actual'.
	 */
	size?: 'proportional' | 'fill' | 'fit';
	/**
	 * Control the rendering of the minimap slider.
	 * Defaults to 'mouseover'.
	 */
	showSlider?: 'always' | 'mouseover';
	/**
	 * Render the actual text on a line (as opposed to color blocks).
	 * Defaults to true.
	 */
	renderCharacters?: boolean;
	/**
	 * Limit the width of the minimap to render at most a certain number of columns.
	 * Defaults to 120.
	 */
	maxColumn?: number;
	/**
	 * Relative size of the font in the minimap. Defaults to 1.
	 */
	scale?: number;
}

export type EditorMinimapOptions = Readonly<Required<IEditorMinimapOptions>>;

class EditorMinimap extends BaseEditorOption<EditorOption.minimap, EditorMinimapOptions> {

	constructor() {
		const defaults: EditorMinimapOptions = {
			enabled: false, // {{SQL CARBON EDIT}} disable minimap by default
			size: 'proportional',
			side: 'right',
			showSlider: 'mouseover',
			renderCharacters: true,
			maxColumn: 120,
			scale: 1,
		};
		super(
			EditorOption.minimap, 'minimap', defaults,
			{
				'editor.minimap.enabled': {
					type: 'boolean',
					default: defaults.enabled,
					description: nls.localize('minimap.enabled', "Controls whether the minimap is shown.")
				},
				'editor.minimap.size': {
					type: 'string',
					enum: ['proportional', 'fill', 'fit'],
					enumDescriptions: [
						nls.localize('minimap.size.proportional', "The minimap has the same size as the editor contents (and might scroll)."),
						nls.localize('minimap.size.fill', "The minimap will stretch or shrink as necessary to fill the height of the editor (no scrolling)."),
						nls.localize('minimap.size.fit', "The minimap will shrink as necessary to never be larger than the editor (no scrolling)."),
					],
					default: defaults.size,
					description: nls.localize('minimap.size', "Controls the size of the minimap.")
				},
				'editor.minimap.side': {
					type: 'string',
					enum: ['left', 'right'],
					default: defaults.side,
					description: nls.localize('minimap.side', "Controls the side where to render the minimap.")
				},
				'editor.minimap.showSlider': {
					type: 'string',
					enum: ['always', 'mouseover'],
					default: defaults.showSlider,
					description: nls.localize('minimap.showSlider', "Controls when the minimap slider is shown.")
				},
				'editor.minimap.scale': {
					type: 'number',
					default: defaults.scale,
					minimum: 1,
					maximum: 3,
					enum: [1, 2, 3],
					description: nls.localize('minimap.scale', "Scale of content drawn in the minimap: 1, 2 or 3.")
				},
				'editor.minimap.renderCharacters': {
					type: 'boolean',
					default: defaults.renderCharacters,
					description: nls.localize('minimap.renderCharacters', "Render the actual characters on a line as opposed to color blocks.")
				},
				'editor.minimap.maxColumn': {
					type: 'number',
					default: defaults.maxColumn,
					description: nls.localize('minimap.maxColumn', "Limit the width of the minimap to render at most a certain number of columns.")
				}
			}
		);
	}

	public validate(_input: any): EditorMinimapOptions {
		if (!_input || typeof _input !== 'object') {
			return this.defaultValue;
		}
		const input = _input as IEditorMinimapOptions;
		return {
			enabled: EditorBooleanOption.boolean(input.enabled, this.defaultValue.enabled),
			size: EditorStringEnumOption.stringSet<'proportional' | 'fill' | 'fit'>(input.size, this.defaultValue.size, ['proportional', 'fill', 'fit']),
			side: EditorStringEnumOption.stringSet<'right' | 'left'>(input.side, this.defaultValue.side, ['right', 'left']),
			showSlider: EditorStringEnumOption.stringSet<'always' | 'mouseover'>(input.showSlider, this.defaultValue.showSlider, ['always', 'mouseover']),
			renderCharacters: EditorBooleanOption.boolean(input.renderCharacters, this.defaultValue.renderCharacters),
			scale: EditorIntOption.clampedInt(input.scale, 1, 1, 3),
			maxColumn: EditorIntOption.clampedInt(input.maxColumn, this.defaultValue.maxColumn, 1, 10000),
		};
	}
}

//#endregion

//#region multiCursorModifier

function _multiCursorModifierFromString(multiCursorModifier: 'ctrlCmd' | 'alt'): 'altKey' | 'metaKey' | 'ctrlKey' {
	if (multiCursorModifier === 'ctrlCmd') {
		return (platform.isMacintosh ? 'metaKey' : 'ctrlKey');
	}
	return 'altKey';
}

//#endregion

//#region padding

/**
 * Configuration options for editor padding
 */
export interface IEditorPaddingOptions {
	/**
	 * Spacing between top edge of editor and first line.
	 */
	top?: number;
	/**
	 * Spacing between bottom edge of editor and last line.
	 */
	bottom?: number;
}

export interface InternalEditorPaddingOptions {
	readonly top: number;
	readonly bottom: number;
}

class EditorPadding extends BaseEditorOption<EditorOption.padding, InternalEditorPaddingOptions> {

	constructor() {
		super(
			EditorOption.padding, 'padding', { top: 0, bottom: 0 },
			{
				'editor.padding.top': {
					type: 'number',
					default: 0,
					minimum: 0,
					maximum: 1000,
					description: nls.localize('padding.top', "Controls the amount of space between the top edge of the editor and the first line.")
				},
				'editor.padding.bottom': {
					type: 'number',
					default: 0,
					minimum: 0,
					maximum: 1000,
					description: nls.localize('padding.bottom', "Controls the amount of space between the bottom edge of the editor and the last line.")
				}
			}
		);
	}

	public validate(_input: any): InternalEditorPaddingOptions {
		if (!_input || typeof _input !== 'object') {
			return this.defaultValue;
		}
		const input = _input as IEditorPaddingOptions;

		return {
			top: EditorIntOption.clampedInt(input.top, 0, 0, 1000),
			bottom: EditorIntOption.clampedInt(input.bottom, 0, 0, 1000)
		};
	}
}
//#endregion

//#region parameterHints

/**
 * Configuration options for parameter hints
 */
export interface IEditorParameterHintOptions {
	/**
	 * Enable parameter hints.
	 * Defaults to true.
	 */
	enabled?: boolean;
	/**
	 * Enable cycling of parameter hints.
	 * Defaults to false.
	 */
	cycle?: boolean;
}

export type InternalParameterHintOptions = Readonly<Required<IEditorParameterHintOptions>>;

class EditorParameterHints extends BaseEditorOption<EditorOption.parameterHints, InternalParameterHintOptions> {

	constructor() {
		const defaults: InternalParameterHintOptions = {
			enabled: true,
			cycle: false
		};
		super(
			EditorOption.parameterHints, 'parameterHints', defaults,
			{
				'editor.parameterHints.enabled': {
					type: 'boolean',
					default: defaults.enabled,
					description: nls.localize('parameterHints.enabled', "Enables a pop-up that shows parameter documentation and type information as you type.")
				},
				'editor.parameterHints.cycle': {
					type: 'boolean',
					default: defaults.cycle,
					description: nls.localize('parameterHints.cycle', "Controls whether the parameter hints menu cycles or closes when reaching the end of the list.")
				},
			}
		);
	}

	public validate(_input: any): InternalParameterHintOptions {
		if (!_input || typeof _input !== 'object') {
			return this.defaultValue;
		}
		const input = _input as IEditorParameterHintOptions;
		return {
			enabled: EditorBooleanOption.boolean(input.enabled, this.defaultValue.enabled),
			cycle: EditorBooleanOption.boolean(input.cycle, this.defaultValue.cycle)
		};
	}
}

//#endregion

//#region pixelRatio

class EditorPixelRatio extends ComputedEditorOption<EditorOption.pixelRatio, number> {

	constructor() {
		super(EditorOption.pixelRatio);
	}

	public compute(env: IEnvironmentalOptions, options: IComputedEditorOptions, _: number): number {
		return env.pixelRatio;
	}
}

//#endregion

//#region quickSuggestions

/**
 * Configuration options for quick suggestions
 */
export interface IQuickSuggestionsOptions {
	other: boolean;
	comments: boolean;
	strings: boolean;
}

export type ValidQuickSuggestionsOptions = boolean | Readonly<Required<IQuickSuggestionsOptions>>;

class EditorQuickSuggestions extends BaseEditorOption<EditorOption.quickSuggestions, ValidQuickSuggestionsOptions> {

	public readonly defaultValue: Readonly<Required<IQuickSuggestionsOptions>>;

	constructor() {
		const defaults: ValidQuickSuggestionsOptions = {
			other: true,
			comments: false,
			strings: false
		};
		super(
			EditorOption.quickSuggestions, 'quickSuggestions', defaults,
			{
				anyOf: [
					{
						type: 'boolean',
					},
					{
						type: 'object',
						properties: {
							strings: {
								type: 'boolean',
								default: defaults.strings,
								description: nls.localize('quickSuggestions.strings', "Enable quick suggestions inside strings.")
							},
							comments: {
								type: 'boolean',
								default: defaults.comments,
								description: nls.localize('quickSuggestions.comments', "Enable quick suggestions inside comments.")
							},
							other: {
								type: 'boolean',
								default: defaults.other,
								description: nls.localize('quickSuggestions.other', "Enable quick suggestions outside of strings and comments.")
							},
						}
					}
				],
				default: defaults,
				description: nls.localize('quickSuggestions', "Controls whether suggestions should automatically show up while typing.")
			}
		);
		this.defaultValue = defaults;
	}

	public validate(_input: any): ValidQuickSuggestionsOptions {
		if (typeof _input === 'boolean') {
			return _input;
		}
		if (_input && typeof _input === 'object') {
			const input = _input as IQuickSuggestionsOptions;
			const opts = {
				other: EditorBooleanOption.boolean(input.other, this.defaultValue.other),
				comments: EditorBooleanOption.boolean(input.comments, this.defaultValue.comments),
				strings: EditorBooleanOption.boolean(input.strings, this.defaultValue.strings),
			};
			if (opts.other && opts.comments && opts.strings) {
				return true; // all on
			} else if (!opts.other && !opts.comments && !opts.strings) {
				return false; // all off
			} else {
				return opts;
			}
		}
		return this.defaultValue;
	}
}

//#endregion

//#region renderLineNumbers

export type LineNumbersType = 'on' | 'off' | 'relative' | 'interval' | ((lineNumber: number) => string);

export const enum RenderLineNumbersType {
	Off = 0,
	On = 1,
	Relative = 2,
	Interval = 3,
	Custom = 4
}

export interface InternalEditorRenderLineNumbersOptions {
	readonly renderType: RenderLineNumbersType;
	readonly renderFn: ((lineNumber: number) => string) | null;
}

class EditorRenderLineNumbersOption extends BaseEditorOption<EditorOption.lineNumbers, InternalEditorRenderLineNumbersOptions> {

	constructor() {
		super(
			EditorOption.lineNumbers, 'lineNumbers', { renderType: RenderLineNumbersType.On, renderFn: null },
			{
				type: 'string',
				enum: ['off', 'on', 'relative', 'interval'],
				enumDescriptions: [
					nls.localize('lineNumbers.off', "Line numbers are not rendered."),
					nls.localize('lineNumbers.on', "Line numbers are rendered as absolute number."),
					nls.localize('lineNumbers.relative', "Line numbers are rendered as distance in lines to cursor position."),
					nls.localize('lineNumbers.interval', "Line numbers are rendered every 10 lines.")
				],
				default: 'on',
				description: nls.localize('lineNumbers', "Controls the display of line numbers.")
			}
		);
	}

	public validate(lineNumbers: any): InternalEditorRenderLineNumbersOptions {
		let renderType: RenderLineNumbersType = this.defaultValue.renderType;
		let renderFn: ((lineNumber: number) => string) | null = this.defaultValue.renderFn;

		if (typeof lineNumbers !== 'undefined') {
			if (typeof lineNumbers === 'function') {
				renderType = RenderLineNumbersType.Custom;
				renderFn = lineNumbers;
			} else if (lineNumbers === 'interval') {
				renderType = RenderLineNumbersType.Interval;
			} else if (lineNumbers === 'relative') {
				renderType = RenderLineNumbersType.Relative;
			} else if (lineNumbers === 'on') {
				renderType = RenderLineNumbersType.On;
			} else {
				renderType = RenderLineNumbersType.Off;
			}
		}

		return {
			renderType,
			renderFn
		};
	}
}

//#endregion

//#region renderValidationDecorations

/**
 * @internal
 */
export function filterValidationDecorations(options: IComputedEditorOptions): boolean {
	const renderValidationDecorations = options.get(EditorOption.renderValidationDecorations);
	if (renderValidationDecorations === 'editable') {
		return options.get(EditorOption.readOnly);
	}
	return renderValidationDecorations === 'on' ? false : true;
}

//#endregion

//#region rulers

export interface IRulerOption {
	readonly column: number;
	readonly color: string | null;
}

class EditorRulers extends BaseEditorOption<EditorOption.rulers, IRulerOption[]> {

	constructor() {
		const defaults: IRulerOption[] = [];
		const columnSchema: IJSONSchema = { type: 'number', description: nls.localize('rulers.size', "Number of monospace characters at which this editor ruler will render.") };
		super(
			EditorOption.rulers, 'rulers', defaults,
			{
				type: 'array',
				items: {
					anyOf: [
						columnSchema,
						{
							type: [
								'object'
							],
							properties: {
								column: columnSchema,
								color: {
									type: 'string',
									description: nls.localize('rulers.color', "Color of this editor ruler."),
									format: 'color-hex'
								}
							}
						}
					]
				},
				default: defaults,
				description: nls.localize('rulers', "Render vertical rulers after a certain number of monospace characters. Use multiple values for multiple rulers. No rulers are drawn if array is empty.")
			}
		);
	}

	public validate(input: any): IRulerOption[] {
		if (Array.isArray(input)) {
			let rulers: IRulerOption[] = [];
			for (let _element of input) {
				if (typeof _element === 'number') {
					rulers.push({
						column: EditorIntOption.clampedInt(_element, 0, 0, 10000),
						color: null
					});
				} else if (_element && typeof _element === 'object') {
					const element = _element as IRulerOption;
					rulers.push({
						column: EditorIntOption.clampedInt(element.column, 0, 0, 10000),
						color: element.color
					});
				}
			}
			rulers.sort((a, b) => a.column - b.column);
			return rulers;
		}
		return this.defaultValue;
	}
}

//#endregion

//#region scrollbar

/**
 * Configuration options for editor scrollbars
 */
export interface IEditorScrollbarOptions {
	/**
	 * The size of arrows (if displayed).
	 * Defaults to 11.
	 */
	arrowSize?: number;
	/**
	 * Render vertical scrollbar.
	 * Defaults to 'auto'.
	 */
	vertical?: 'auto' | 'visible' | 'hidden';
	/**
	 * Render horizontal scrollbar.
	 * Defaults to 'auto'.
	 */
	horizontal?: 'auto' | 'visible' | 'hidden';
	/**
	 * Cast horizontal and vertical shadows when the content is scrolled.
	 * Defaults to true.
	 */
	useShadows?: boolean;
	/**
	 * Render arrows at the top and bottom of the vertical scrollbar.
	 * Defaults to false.
	 */
	verticalHasArrows?: boolean;
	/**
	 * Render arrows at the left and right of the horizontal scrollbar.
	 * Defaults to false.
	 */
	horizontalHasArrows?: boolean;
	/**
	 * Listen to mouse wheel events and react to them by scrolling.
	 * Defaults to true.
	 */
	handleMouseWheel?: boolean;
	/**
	 * Always consume mouse wheel events (always call preventDefault() and stopPropagation() on the browser events).
	 * Defaults to true.
	 */
	alwaysConsumeMouseWheel?: boolean;
	/**
	 * Height in pixels for the horizontal scrollbar.
	 * Defaults to 10 (px).
	 */
	horizontalScrollbarSize?: number;
	/**
	 * Width in pixels for the vertical scrollbar.
	 * Defaults to 10 (px).
	 */
	verticalScrollbarSize?: number;
	/**
	 * Width in pixels for the vertical slider.
	 * Defaults to `verticalScrollbarSize`.
	 */
	verticalSliderSize?: number;
	/**
	 * Height in pixels for the horizontal slider.
	 * Defaults to `horizontalScrollbarSize`.
	 */
	horizontalSliderSize?: number;
}

export interface InternalEditorScrollbarOptions {
	readonly arrowSize: number;
	readonly vertical: ScrollbarVisibility;
	readonly horizontal: ScrollbarVisibility;
	readonly useShadows: boolean;
	readonly verticalHasArrows: boolean;
	readonly horizontalHasArrows: boolean;
	readonly handleMouseWheel: boolean;
	readonly alwaysConsumeMouseWheel: boolean;
	readonly horizontalScrollbarSize: number;
	readonly horizontalSliderSize: number;
	readonly verticalScrollbarSize: number;
	readonly verticalSliderSize: number;
}

function _scrollbarVisibilityFromString(visibility: string | undefined, defaultValue: ScrollbarVisibility): ScrollbarVisibility {
	if (typeof visibility !== 'string') {
		return defaultValue;
	}
	switch (visibility) {
		case 'hidden': return ScrollbarVisibility.Hidden;
		case 'visible': return ScrollbarVisibility.Visible;
		default: return ScrollbarVisibility.Auto;
	}
}

class EditorScrollbar extends BaseEditorOption<EditorOption.scrollbar, InternalEditorScrollbarOptions> {

	constructor() {
		super(
			EditorOption.scrollbar, 'scrollbar',
			{
				vertical: ScrollbarVisibility.Auto,
				horizontal: ScrollbarVisibility.Auto,
				arrowSize: 11,
				useShadows: true,
				verticalHasArrows: false,
				horizontalHasArrows: false,
				horizontalScrollbarSize: 12,
				horizontalSliderSize: 12,
				verticalScrollbarSize: 14,
				verticalSliderSize: 14,
				handleMouseWheel: true,
				alwaysConsumeMouseWheel: true
			}
		);
	}

	public validate(_input: any): InternalEditorScrollbarOptions {
		if (!_input || typeof _input !== 'object') {
			return this.defaultValue;
		}
		const input = _input as IEditorScrollbarOptions;
		const horizontalScrollbarSize = EditorIntOption.clampedInt(input.horizontalScrollbarSize, this.defaultValue.horizontalScrollbarSize, 0, 1000);
		const verticalScrollbarSize = EditorIntOption.clampedInt(input.verticalScrollbarSize, this.defaultValue.verticalScrollbarSize, 0, 1000);
		return {
			arrowSize: EditorIntOption.clampedInt(input.arrowSize, this.defaultValue.arrowSize, 0, 1000),
			vertical: _scrollbarVisibilityFromString(input.vertical, this.defaultValue.vertical),
			horizontal: _scrollbarVisibilityFromString(input.horizontal, this.defaultValue.horizontal),
			useShadows: EditorBooleanOption.boolean(input.useShadows, this.defaultValue.useShadows),
			verticalHasArrows: EditorBooleanOption.boolean(input.verticalHasArrows, this.defaultValue.verticalHasArrows),
			horizontalHasArrows: EditorBooleanOption.boolean(input.horizontalHasArrows, this.defaultValue.horizontalHasArrows),
			handleMouseWheel: EditorBooleanOption.boolean(input.handleMouseWheel, this.defaultValue.handleMouseWheel),
			alwaysConsumeMouseWheel: EditorBooleanOption.boolean(input.alwaysConsumeMouseWheel, this.defaultValue.alwaysConsumeMouseWheel),
			horizontalScrollbarSize: horizontalScrollbarSize,
			horizontalSliderSize: EditorIntOption.clampedInt(input.horizontalSliderSize, horizontalScrollbarSize, 0, 1000),
			verticalScrollbarSize: verticalScrollbarSize,
			verticalSliderSize: EditorIntOption.clampedInt(input.verticalSliderSize, verticalScrollbarSize, 0, 1000),
		};
	}
}

//#endregion

//#region suggest

/**
 * Configuration options for editor suggest widget
 */
export interface ISuggestOptions {
	/**
	 * Overwrite word ends on accept. Default to false.
	 */
	insertMode?: 'insert' | 'replace';
	/**
	 * Enable graceful matching. Defaults to true.
	 */
	filterGraceful?: boolean;
	/**
	 * Prevent quick suggestions when a snippet is active. Defaults to true.
	 */
	snippetsPreventQuickSuggestions?: boolean;
	/**
	 * Favours words that appear close to the cursor.
	 */
	localityBonus?: boolean;
	/**
	 * Enable using global storage for remembering suggestions.
	 */
	shareSuggestSelections?: boolean;
	/**
	 * Enable or disable icons in suggestions. Defaults to true.
	 */
	showIcons?: boolean;
	/**
	 * Max suggestions to show in suggestions. Defaults to 12.
	 */
	maxVisibleSuggestions?: number;
	/**
	 * Show method-suggestions.
	 */
	showMethods?: boolean;
	/**
	 * Show function-suggestions.
	 */
	showFunctions?: boolean;
	/**
	 * Show constructor-suggestions.
	 */
	showConstructors?: boolean;
	/**
	 * Show field-suggestions.
	 */
	showFields?: boolean;
	/**
	 * Show variable-suggestions.
	 */
	showVariables?: boolean;
	/**
	 * Show class-suggestions.
	 */
	showClasses?: boolean;
	/**
	 * Show struct-suggestions.
	 */
	showStructs?: boolean;
	/**
	 * Show interface-suggestions.
	 */
	showInterfaces?: boolean;
	/**
	 * Show module-suggestions.
	 */
	showModules?: boolean;
	/**
	 * Show property-suggestions.
	 */
	showProperties?: boolean;
	/**
	 * Show event-suggestions.
	 */
	showEvents?: boolean;
	/**
	 * Show operator-suggestions.
	 */
	showOperators?: boolean;
	/**
	 * Show unit-suggestions.
	 */
	showUnits?: boolean;
	/**
	 * Show value-suggestions.
	 */
	showValues?: boolean;
	/**
	 * Show constant-suggestions.
	 */
	showConstants?: boolean;
	/**
	 * Show enum-suggestions.
	 */
	showEnums?: boolean;
	/**
	 * Show enumMember-suggestions.
	 */
	showEnumMembers?: boolean;
	/**
	 * Show keyword-suggestions.
	 */
	showKeywords?: boolean;
	/**
	 * Show text-suggestions.
	 */
	showWords?: boolean;
	/**
	 * Show color-suggestions.
	 */
	showColors?: boolean;
	/**
	 * Show file-suggestions.
	 */
	showFiles?: boolean;
	/**
	 * Show reference-suggestions.
	 */
	showReferences?: boolean;
	/**
	 * Show folder-suggestions.
	 */
	showFolders?: boolean;
	/**
	 * Show typeParameter-suggestions.
	 */
	showTypeParameters?: boolean;
	/**
	 * Show issue-suggestions.
	 */
	showIssues?: boolean;
	/**
	 * Show user-suggestions.
	 */
	showUsers?: boolean;
	/**
	 * Show snippet-suggestions.
	 */
	showSnippets?: boolean;
	/**
	 * Status bar related settings.
	 */
	statusBar?: {
		/**
		 * Controls the visibility of the status bar at the bottom of the suggest widget.
		 */
		visible?: boolean;
	}
}

export type InternalSuggestOptions = Readonly<Required<ISuggestOptions>>;

class EditorSuggest extends BaseEditorOption<EditorOption.suggest, InternalSuggestOptions> {

	constructor() {
		const defaults: InternalSuggestOptions = {
			insertMode: 'insert',
			filterGraceful: true,
			snippetsPreventQuickSuggestions: true,
			localityBonus: false,
			shareSuggestSelections: false,
			showIcons: true,
			maxVisibleSuggestions: 12,
			showMethods: true,
			showFunctions: true,
			showConstructors: true,
			showFields: true,
			showVariables: true,
			showClasses: true,
			showStructs: true,
			showInterfaces: true,
			showModules: true,
			showProperties: true,
			showEvents: true,
			showOperators: true,
			showUnits: true,
			showValues: true,
			showConstants: true,
			showEnums: true,
			showEnumMembers: true,
			showKeywords: true,
			showWords: true,
			showColors: true,
			showFiles: true,
			showReferences: true,
			showFolders: true,
			showTypeParameters: true,
			showSnippets: true,
			showUsers: true,
			showIssues: true,
			statusBar: {
				visible: false
			}
		};
		super(
			EditorOption.suggest, 'suggest', defaults,
			{
				'editor.suggest.insertMode': {
					type: 'string',
					enum: ['insert', 'replace'],
					enumDescriptions: [
						nls.localize('suggest.insertMode.insert', "Insert suggestion without overwriting text right of the cursor."),
						nls.localize('suggest.insertMode.replace', "Insert suggestion and overwrite text right of the cursor."),
					],
					default: defaults.insertMode,
					description: nls.localize('suggest.insertMode', "Controls whether words are overwritten when accepting completions. Note that this depends on extensions opting into this feature.")
				},
				'editor.suggest.filterGraceful': {
					type: 'boolean',
					default: defaults.filterGraceful,
					description: nls.localize('suggest.filterGraceful', "Controls whether filtering and sorting suggestions accounts for small typos.")
				},
				'editor.suggest.localityBonus': {
					type: 'boolean',
					default: defaults.localityBonus,
					description: nls.localize('suggest.localityBonus', "Controls whether sorting favours words that appear close to the cursor.")
				},
				'editor.suggest.shareSuggestSelections': {
					type: 'boolean',
					default: defaults.shareSuggestSelections,
					markdownDescription: nls.localize('suggest.shareSuggestSelections', "Controls whether remembered suggestion selections are shared between multiple workspaces and windows (needs `#editor.suggestSelection#`).")
				},
				'editor.suggest.snippetsPreventQuickSuggestions': {
					type: 'boolean',
					default: defaults.snippetsPreventQuickSuggestions,
					description: nls.localize('suggest.snippetsPreventQuickSuggestions', "Controls whether an active snippet prevents quick suggestions.")
				},
				'editor.suggest.showIcons': {
					type: 'boolean',
					default: defaults.showIcons,
					description: nls.localize('suggest.showIcons', "Controls whether to show or hide icons in suggestions.")
				},
				'editor.suggest.maxVisibleSuggestions': {
					type: 'number',
					default: defaults.maxVisibleSuggestions,
					minimum: 1,
					maximum: 15,
					description: nls.localize('suggest.maxVisibleSuggestions', "Controls how many suggestions IntelliSense will show before showing a scrollbar (maximum 15).")
				},
				'editor.suggest.filteredTypes': {
					type: 'object',
					deprecationMessage: nls.localize('deprecated', "This setting is deprecated, please use separate settings like 'editor.suggest.showKeywords' or 'editor.suggest.showSnippets' instead.")
				},
				'editor.suggest.showMethods': {
					type: 'boolean',
					default: true,
					markdownDescription: nls.localize('editor.suggest.showMethods', "When enabled IntelliSense shows `method`-suggestions.")
				},
				'editor.suggest.showFunctions': {
					type: 'boolean',
					default: true,
					markdownDescription: nls.localize('editor.suggest.showFunctions', "When enabled IntelliSense shows `function`-suggestions.")
				},
				'editor.suggest.showConstructors': {
					type: 'boolean',
					default: true,
					markdownDescription: nls.localize('editor.suggest.showConstructors', "When enabled IntelliSense shows `constructor`-suggestions.")
				},
				'editor.suggest.showFields': {
					type: 'boolean',
					default: true,
					markdownDescription: nls.localize('editor.suggest.showFields', "When enabled IntelliSense shows `field`-suggestions.")
				},
				'editor.suggest.showVariables': {
					type: 'boolean',
					default: true,
					markdownDescription: nls.localize('editor.suggest.showVariables', "When enabled IntelliSense shows `variable`-suggestions.")
				},
				'editor.suggest.showClasses': {
					type: 'boolean',
					default: true,
					markdownDescription: nls.localize('editor.suggest.showClasss', "When enabled IntelliSense shows `class`-suggestions.")
				},
				'editor.suggest.showStructs': {
					type: 'boolean',
					default: true,
					markdownDescription: nls.localize('editor.suggest.showStructs', "When enabled IntelliSense shows `struct`-suggestions.")
				},
				'editor.suggest.showInterfaces': {
					type: 'boolean',
					default: true,
					markdownDescription: nls.localize('editor.suggest.showInterfaces', "When enabled IntelliSense shows `interface`-suggestions.")
				},
				'editor.suggest.showModules': {
					type: 'boolean',
					default: true,
					markdownDescription: nls.localize('editor.suggest.showModules', "When enabled IntelliSense shows `module`-suggestions.")
				},
				'editor.suggest.showProperties': {
					type: 'boolean',
					default: true,
					markdownDescription: nls.localize('editor.suggest.showPropertys', "When enabled IntelliSense shows `property`-suggestions.")
				},
				'editor.suggest.showEvents': {
					type: 'boolean',
					default: true,
					markdownDescription: nls.localize('editor.suggest.showEvents', "When enabled IntelliSense shows `event`-suggestions.")
				},
				'editor.suggest.showOperators': {
					type: 'boolean',
					default: true,
					markdownDescription: nls.localize('editor.suggest.showOperators', "When enabled IntelliSense shows `operator`-suggestions.")
				},
				'editor.suggest.showUnits': {
					type: 'boolean',
					default: true,
					markdownDescription: nls.localize('editor.suggest.showUnits', "When enabled IntelliSense shows `unit`-suggestions.")
				},
				'editor.suggest.showValues': {
					type: 'boolean',
					default: true,
					markdownDescription: nls.localize('editor.suggest.showValues', "When enabled IntelliSense shows `value`-suggestions.")
				},
				'editor.suggest.showConstants': {
					type: 'boolean',
					default: true,
					markdownDescription: nls.localize('editor.suggest.showConstants', "When enabled IntelliSense shows `constant`-suggestions.")
				},
				'editor.suggest.showEnums': {
					type: 'boolean',
					default: true,
					markdownDescription: nls.localize('editor.suggest.showEnums', "When enabled IntelliSense shows `enum`-suggestions.")
				},
				'editor.suggest.showEnumMembers': {
					type: 'boolean',
					default: true,
					markdownDescription: nls.localize('editor.suggest.showEnumMembers', "When enabled IntelliSense shows `enumMember`-suggestions.")
				},
				'editor.suggest.showKeywords': {
					type: 'boolean',
					default: true,
					markdownDescription: nls.localize('editor.suggest.showKeywords', "When enabled IntelliSense shows `keyword`-suggestions.")
				},
				'editor.suggest.showWords': {
					type: 'boolean',
					default: true,
					markdownDescription: nls.localize('editor.suggest.showTexts', "When enabled IntelliSense shows `text`-suggestions.")
				},
				'editor.suggest.showColors': {
					type: 'boolean',
					default: true,
					markdownDescription: nls.localize('editor.suggest.showColors', "When enabled IntelliSense shows `color`-suggestions.")
				},
				'editor.suggest.showFiles': {
					type: 'boolean',
					default: true,
					markdownDescription: nls.localize('editor.suggest.showFiles', "When enabled IntelliSense shows `file`-suggestions.")
				},
				'editor.suggest.showReferences': {
					type: 'boolean',
					default: true,
					markdownDescription: nls.localize('editor.suggest.showReferences', "When enabled IntelliSense shows `reference`-suggestions.")
				},
				'editor.suggest.showCustomcolors': {
					type: 'boolean',
					default: true,
					markdownDescription: nls.localize('editor.suggest.showCustomcolors', "When enabled IntelliSense shows `customcolor`-suggestions.")
				},
				'editor.suggest.showFolders': {
					type: 'boolean',
					default: true,
					markdownDescription: nls.localize('editor.suggest.showFolders', "When enabled IntelliSense shows `folder`-suggestions.")
				},
				'editor.suggest.showTypeParameters': {
					type: 'boolean',
					default: true,
					markdownDescription: nls.localize('editor.suggest.showTypeParameters', "When enabled IntelliSense shows `typeParameter`-suggestions.")
				},
				'editor.suggest.showSnippets': {
					type: 'boolean',
					default: true,
					markdownDescription: nls.localize('editor.suggest.showSnippets', "When enabled IntelliSense shows `snippet`-suggestions.")
				},
				'editor.suggest.showUsers': {
					type: 'boolean',
					default: true,
					markdownDescription: nls.localize('editor.suggest.showUsers', "When enabled IntelliSense shows `user`-suggestions.")
				},
				'editor.suggest.showIssues': {
					type: 'boolean',
					default: true,
					markdownDescription: nls.localize('editor.suggest.showIssues', "When enabled IntelliSense shows `issues`-suggestions.")
				},
				'editor.suggest.statusBar.visible': {
					type: 'boolean',
					default: false,
					markdownDescription: nls.localize('editor.suggest.statusBar.visible', "Controls the visibility of the status bar at the bottom of the suggest widget.")
				}
			}
		);
	}

	public validate(_input: any): InternalSuggestOptions {
		if (!_input || typeof _input !== 'object') {
			return this.defaultValue;
		}
		const input = _input as ISuggestOptions;
		return {
			insertMode: EditorStringEnumOption.stringSet(input.insertMode, this.defaultValue.insertMode, ['insert', 'replace']),
			filterGraceful: EditorBooleanOption.boolean(input.filterGraceful, this.defaultValue.filterGraceful),
			snippetsPreventQuickSuggestions: EditorBooleanOption.boolean(input.snippetsPreventQuickSuggestions, this.defaultValue.filterGraceful),
			localityBonus: EditorBooleanOption.boolean(input.localityBonus, this.defaultValue.localityBonus),
			shareSuggestSelections: EditorBooleanOption.boolean(input.shareSuggestSelections, this.defaultValue.shareSuggestSelections),
			showIcons: EditorBooleanOption.boolean(input.showIcons, this.defaultValue.showIcons),
			maxVisibleSuggestions: EditorIntOption.clampedInt(input.maxVisibleSuggestions, this.defaultValue.maxVisibleSuggestions, 1, 15),
			showMethods: EditorBooleanOption.boolean(input.showMethods, this.defaultValue.showMethods),
			showFunctions: EditorBooleanOption.boolean(input.showFunctions, this.defaultValue.showFunctions),
			showConstructors: EditorBooleanOption.boolean(input.showConstructors, this.defaultValue.showConstructors),
			showFields: EditorBooleanOption.boolean(input.showFields, this.defaultValue.showFields),
			showVariables: EditorBooleanOption.boolean(input.showVariables, this.defaultValue.showVariables),
			showClasses: EditorBooleanOption.boolean(input.showClasses, this.defaultValue.showClasses),
			showStructs: EditorBooleanOption.boolean(input.showStructs, this.defaultValue.showStructs),
			showInterfaces: EditorBooleanOption.boolean(input.showInterfaces, this.defaultValue.showInterfaces),
			showModules: EditorBooleanOption.boolean(input.showModules, this.defaultValue.showModules),
			showProperties: EditorBooleanOption.boolean(input.showProperties, this.defaultValue.showProperties),
			showEvents: EditorBooleanOption.boolean(input.showEvents, this.defaultValue.showEvents),
			showOperators: EditorBooleanOption.boolean(input.showOperators, this.defaultValue.showOperators),
			showUnits: EditorBooleanOption.boolean(input.showUnits, this.defaultValue.showUnits),
			showValues: EditorBooleanOption.boolean(input.showValues, this.defaultValue.showValues),
			showConstants: EditorBooleanOption.boolean(input.showConstants, this.defaultValue.showConstants),
			showEnums: EditorBooleanOption.boolean(input.showEnums, this.defaultValue.showEnums),
			showEnumMembers: EditorBooleanOption.boolean(input.showEnumMembers, this.defaultValue.showEnumMembers),
			showKeywords: EditorBooleanOption.boolean(input.showKeywords, this.defaultValue.showKeywords),
			showWords: EditorBooleanOption.boolean(input.showWords, this.defaultValue.showWords),
			showColors: EditorBooleanOption.boolean(input.showColors, this.defaultValue.showColors),
			showFiles: EditorBooleanOption.boolean(input.showFiles, this.defaultValue.showFiles),
			showReferences: EditorBooleanOption.boolean(input.showReferences, this.defaultValue.showReferences),
			showFolders: EditorBooleanOption.boolean(input.showFolders, this.defaultValue.showFolders),
			showTypeParameters: EditorBooleanOption.boolean(input.showTypeParameters, this.defaultValue.showTypeParameters),
			showSnippets: EditorBooleanOption.boolean(input.showSnippets, this.defaultValue.showSnippets),
			showUsers: EditorBooleanOption.boolean(input.showUsers, this.defaultValue.showUsers),
			showIssues: EditorBooleanOption.boolean(input.showIssues, this.defaultValue.showIssues),
			statusBar: {
				visible: EditorBooleanOption.boolean(input.statusBar?.visible, !!this.defaultValue.statusBar.visible)
			}
		};
	}
}

//#endregion

//#region tabFocusMode

class EditorTabFocusMode extends ComputedEditorOption<EditorOption.tabFocusMode, boolean> {

	constructor() {
		super(EditorOption.tabFocusMode, [EditorOption.readOnly]);
	}

	public compute(env: IEnvironmentalOptions, options: IComputedEditorOptions, _: boolean): boolean {
		const readOnly = options.get(EditorOption.readOnly);
		return (readOnly ? true : env.tabFocusMode);
	}
}

//#endregion

//#region wrappingIndent

/**
 * Describes how to indent wrapped lines.
 */
export const enum WrappingIndent {
	/**
	 * No indentation => wrapped lines begin at column 1.
	 */
	None = 0,
	/**
	 * Same => wrapped lines get the same indentation as the parent.
	 */
	Same = 1,
	/**
	 * Indent => wrapped lines get +1 indentation toward the parent.
	 */
	Indent = 2,
	/**
	 * DeepIndent => wrapped lines get +2 indentation toward the parent.
	 */
	DeepIndent = 3
}

function _wrappingIndentFromString(wrappingIndent: 'none' | 'same' | 'indent' | 'deepIndent'): WrappingIndent {
	switch (wrappingIndent) {
		case 'none': return WrappingIndent.None;
		case 'same': return WrappingIndent.Same;
		case 'indent': return WrappingIndent.Indent;
		case 'deepIndent': return WrappingIndent.DeepIndent;
	}
}

//#endregion

//#region wrappingInfo

export interface EditorWrappingInfo {
	readonly isDominatedByLongLines: boolean;
	readonly isWordWrapMinified: boolean;
	readonly isViewportWrapping: boolean;
	readonly wrappingColumn: number;
}

class EditorWrappingInfoComputer extends ComputedEditorOption<EditorOption.wrappingInfo, EditorWrappingInfo> {

	constructor() {
		super(EditorOption.wrappingInfo, [EditorOption.layoutInfo]);
	}

	public compute(env: IEnvironmentalOptions, options: IComputedEditorOptions, _: EditorWrappingInfo): EditorWrappingInfo {
		const layoutInfo = options.get(EditorOption.layoutInfo);

		return {
			isDominatedByLongLines: env.isDominatedByLongLines,
			isWordWrapMinified: layoutInfo.isWordWrapMinified,
			isViewportWrapping: layoutInfo.isViewportWrapping,
			wrappingColumn: layoutInfo.wrappingColumn,
		};
	}
}

//#endregion

const DEFAULT_WINDOWS_FONT_FAMILY = 'Consolas, \'Courier New\', monospace';
const DEFAULT_MAC_FONT_FAMILY = 'Menlo, Monaco, \'Courier New\', monospace';
const DEFAULT_LINUX_FONT_FAMILY = '\'Droid Sans Mono\', \'monospace\', monospace, \'Droid Sans Fallback\'';

/**
 * @internal
 */
export const EDITOR_FONT_DEFAULTS = {
	fontFamily: (
		platform.isMacintosh ? DEFAULT_MAC_FONT_FAMILY : (platform.isLinux ? DEFAULT_LINUX_FONT_FAMILY : DEFAULT_WINDOWS_FONT_FAMILY)
	),
	fontWeight: 'normal',
	fontSize: (
		// {{SQL CARBON EDIT}} - change default font size
		//platform.isMacintosh ? 12 : 14
		12
	),
	lineHeight: 0,
	letterSpacing: 0,
};

/**
 * @internal
 */
export const EDITOR_MODEL_DEFAULTS = {
	tabSize: 4,
	indentSize: 4,
	insertSpaces: true,
	detectIndentation: true,
	trimAutoWhitespace: true,
	largeFileOptimizations: true
};

/**
 * @internal
 */
export const editorOptionsRegistry: IEditorOption<EditorOption, any>[] = [];

function register<K1 extends EditorOption, V>(option: IEditorOption<K1, V>): IEditorOption<K1, V> {
	editorOptionsRegistry[option.id] = option;
	return option;
}

export const enum EditorOption {
	acceptSuggestionOnCommitCharacter,
	acceptSuggestionOnEnter,
	accessibilitySupport,
	accessibilityPageSize,
	ariaLabel,
	autoClosingBrackets,
	autoClosingOvertype,
	autoClosingQuotes,
	autoIndent,
	automaticLayout,
	autoSurround,
	codeLens,
	colorDecorators,
	columnSelection,
	comments,
	contextmenu,
	copyWithSyntaxHighlighting,
	cursorBlinking,
	cursorSmoothCaretAnimation,
	cursorStyle,
	cursorSurroundingLines,
	cursorSurroundingLinesStyle,
	cursorWidth,
	disableLayerHinting,
	disableMonospaceOptimizations,
	dragAndDrop,
	emptySelectionClipboard,
	extraEditorClassName,
	fastScrollSensitivity,
	find,
	fixedOverflowWidgets,
	folding,
	foldingStrategy,
	foldingHighlight,
	unfoldOnClickAfterEndOfLine,
	fontFamily,
	fontInfo,
	fontLigatures,
	fontSize,
	fontWeight,
	formatOnPaste,
	formatOnType,
	glyphMargin,
	gotoLocation,
	hideCursorInOverviewRuler,
	highlightActiveIndentGuide,
	hover,
	inDiffEditor,
	letterSpacing,
	lightbulb,
	lineDecorationsWidth,
	lineHeight,
	lineNumbers,
	lineNumbersMinChars,
	links,
	matchBrackets,
	minimap,
	mouseStyle,
	mouseWheelScrollSensitivity,
	mouseWheelZoom,
	multiCursorMergeOverlapping,
	multiCursorModifier,
	multiCursorPaste,
	occurrencesHighlight,
	overviewRulerBorder,
	overviewRulerLanes,
	padding,
	parameterHints,
	peekWidgetDefaultFocus,
	definitionLinkOpensInPeek,
	quickSuggestions,
	quickSuggestionsDelay,
	readOnly,
	renameOnType,
	renderControlCharacters,
	renderIndentGuides,
	renderFinalNewline,
	renderLineHighlight,
	renderLineHighlightOnlyWhenFocus,
	renderValidationDecorations,
	renderWhitespace,
	revealHorizontalRightPadding,
	roundedSelection,
	rulers,
	scrollbar,
	scrollBeyondLastColumn,
	scrollBeyondLastLine,
	scrollPredominantAxis,
	selectionClipboard,
	selectionHighlight,
	selectOnLineNumbers,
	showFoldingControls,
	showUnused,
	snippetSuggestions,
	smoothScrolling,
	stopRenderingLineAfter,
	suggest,
	suggestFontSize,
	suggestLineHeight,
	suggestOnTriggerCharacters,
	suggestSelection,
	tabCompletion,
	unusualLineTerminators,
	useTabStops,
	wordSeparators,
	wordWrap,
	wordWrapBreakAfterCharacters,
	wordWrapBreakBeforeCharacters,
	wordWrapColumn,
	wordWrapMinified,
	wrappingIndent,
	wrappingStrategy,
	showDeprecated,

	// Leave these at the end (because they have dependencies!)
	editorClassName,
	pixelRatio,
	tabFocusMode,
	layoutInfo,
	wrappingInfo,
}

/**
 * WORKAROUND: TS emits "any" for complex editor options values (anything except string, bool, enum, etc. ends up being "any")
 * @monacodtsreplace
 * /accessibilitySupport, any/accessibilitySupport, AccessibilitySupport/
 * /comments, any/comments, EditorCommentsOptions/
 * /find, any/find, EditorFindOptions/
 * /fontInfo, any/fontInfo, FontInfo/
 * /gotoLocation, any/gotoLocation, GoToLocationOptions/
 * /hover, any/hover, EditorHoverOptions/
 * /lightbulb, any/lightbulb, EditorLightbulbOptions/
 * /minimap, any/minimap, EditorMinimapOptions/
 * /parameterHints, any/parameterHints, InternalParameterHintOptions/
 * /quickSuggestions, any/quickSuggestions, ValidQuickSuggestionsOptions/
 * /suggest, any/suggest, InternalSuggestOptions/
 */
export const EditorOptions = {
	acceptSuggestionOnCommitCharacter: register(new EditorBooleanOption(
		EditorOption.acceptSuggestionOnCommitCharacter, 'acceptSuggestionOnCommitCharacter', true,
		{ markdownDescription: nls.localize('acceptSuggestionOnCommitCharacter', "Controls whether suggestions should be accepted on commit characters. For example, in JavaScript, the semi-colon (`;`) can be a commit character that accepts a suggestion and types that character.") }
	)),
	acceptSuggestionOnEnter: register(new EditorStringEnumOption(
		EditorOption.acceptSuggestionOnEnter, 'acceptSuggestionOnEnter',
		'on' as 'on' | 'smart' | 'off',
		['on', 'smart', 'off'] as const,
		{
			markdownEnumDescriptions: [
				'',
				nls.localize('acceptSuggestionOnEnterSmart', "Only accept a suggestion with `Enter` when it makes a textual change."),
				''
			],
			markdownDescription: nls.localize('acceptSuggestionOnEnter', "Controls whether suggestions should be accepted on `Enter`, in addition to `Tab`. Helps to avoid ambiguity between inserting new lines or accepting suggestions.")
		}
	)),
	accessibilitySupport: register(new EditorAccessibilitySupport()),
	accessibilityPageSize: register(new EditorIntOption(EditorOption.accessibilityPageSize, 'accessibilityPageSize', 10, 1, Constants.MAX_SAFE_SMALL_INTEGER,
		{ description: nls.localize('accessibilityPageSize', "Controls the number of lines in the editor that can be read out by a screen reader. Warning: this has a performance implication for numbers larger than the default.") })),
	ariaLabel: register(new EditorStringOption(
		EditorOption.ariaLabel, 'ariaLabel', nls.localize('editorViewAccessibleLabel', "Editor content")
	)),
	autoClosingBrackets: register(new EditorStringEnumOption(
		EditorOption.autoClosingBrackets, 'autoClosingBrackets',
		'languageDefined' as 'always' | 'languageDefined' | 'beforeWhitespace' | 'never',
		['always', 'languageDefined', 'beforeWhitespace', 'never'] as const,
		{
			enumDescriptions: [
				'',
				nls.localize('editor.autoClosingBrackets.languageDefined', "Use language configurations to determine when to autoclose brackets."),
				nls.localize('editor.autoClosingBrackets.beforeWhitespace', "Autoclose brackets only when the cursor is to the left of whitespace."),
				'',
			],
			description: nls.localize('autoClosingBrackets', "Controls whether the editor should automatically close brackets after the user adds an opening bracket.")
		}
	)),
	autoClosingOvertype: register(new EditorStringEnumOption(
		EditorOption.autoClosingOvertype, 'autoClosingOvertype',
		'auto' as 'always' | 'auto' | 'never',
		['always', 'auto', 'never'] as const,
		{
			enumDescriptions: [
				'',
				nls.localize('editor.autoClosingOvertype.auto', "Type over closing quotes or brackets only if they were automatically inserted."),
				'',
			],
			description: nls.localize('autoClosingOvertype', "Controls whether the editor should type over closing quotes or brackets.")
		}
	)),
	autoClosingQuotes: register(new EditorStringEnumOption(
		EditorOption.autoClosingQuotes, 'autoClosingQuotes',
		'languageDefined' as 'always' | 'languageDefined' | 'beforeWhitespace' | 'never',
		['always', 'languageDefined', 'beforeWhitespace', 'never'] as const,
		{
			enumDescriptions: [
				'',
				nls.localize('editor.autoClosingQuotes.languageDefined', "Use language configurations to determine when to autoclose quotes."),
				nls.localize('editor.autoClosingQuotes.beforeWhitespace', "Autoclose quotes only when the cursor is to the left of whitespace."),
				'',
			],
			description: nls.localize('autoClosingQuotes', "Controls whether the editor should automatically close quotes after the user adds an opening quote.")
		}
	)),
	autoIndent: register(new EditorEnumOption(
		EditorOption.autoIndent, 'autoIndent',
		EditorAutoIndentStrategy.Full, 'full',
		['none', 'keep', 'brackets', 'advanced', 'full'],
		_autoIndentFromString,
		{
			enumDescriptions: [
				nls.localize('editor.autoIndent.none', "The editor will not insert indentation automatically."),
				nls.localize('editor.autoIndent.keep', "The editor will keep the current line's indentation."),
				nls.localize('editor.autoIndent.brackets', "The editor will keep the current line's indentation and honor language defined brackets."),
				nls.localize('editor.autoIndent.advanced', "The editor will keep the current line's indentation, honor language defined brackets and invoke special onEnterRules defined by languages."),
				nls.localize('editor.autoIndent.full', "The editor will keep the current line's indentation, honor language defined brackets, invoke special onEnterRules defined by languages, and honor indentationRules defined by languages."),
			],
			description: nls.localize('autoIndent', "Controls whether the editor should automatically adjust the indentation when users type, paste, move or indent lines.")
		}
	)),
	automaticLayout: register(new EditorBooleanOption(
		EditorOption.automaticLayout, 'automaticLayout', false,
	)),
	autoSurround: register(new EditorStringEnumOption(
		EditorOption.autoSurround, 'autoSurround',
		'languageDefined' as 'languageDefined' | 'quotes' | 'brackets' | 'never',
		['languageDefined', 'quotes', 'brackets', 'never'] as const,
		{
			enumDescriptions: [
				nls.localize('editor.autoSurround.languageDefined', "Use language configurations to determine when to automatically surround selections."),
				nls.localize('editor.autoSurround.quotes', "Surround with quotes but not brackets."),
				nls.localize('editor.autoSurround.brackets', "Surround with brackets but not quotes."),
				''
			],
			description: nls.localize('autoSurround', "Controls whether the editor should automatically surround selections.")
		}
	)),
	codeLens: register(new EditorBooleanOption(
		EditorOption.codeLens, 'codeLens', true,
		{ description: nls.localize('codeLens', "Controls whether the editor shows CodeLens.") }
	)),
	colorDecorators: register(new EditorBooleanOption(
		EditorOption.colorDecorators, 'colorDecorators', true,
		{ description: nls.localize('colorDecorators', "Controls whether the editor should render the inline color decorators and color picker.") }
	)),
	columnSelection: register(new EditorBooleanOption(
		EditorOption.columnSelection, 'columnSelection', false,
		{ description: nls.localize('columnSelection', "Enable that the selection with the mouse and keys is doing column selection.") }
	)),
	comments: register(new EditorComments()),
	contextmenu: register(new EditorBooleanOption(
		EditorOption.contextmenu, 'contextmenu', true,
	)),
	copyWithSyntaxHighlighting: register(new EditorBooleanOption(
		EditorOption.copyWithSyntaxHighlighting, 'copyWithSyntaxHighlighting', true,
		{ description: nls.localize('copyWithSyntaxHighlighting', "Controls whether syntax highlighting should be copied into the clipboard.") }
	)),
	cursorBlinking: register(new EditorEnumOption(
		EditorOption.cursorBlinking, 'cursorBlinking',
		TextEditorCursorBlinkingStyle.Blink, 'blink',
		['blink', 'smooth', 'phase', 'expand', 'solid'],
		_cursorBlinkingStyleFromString,
		{ description: nls.localize('cursorBlinking', "Control the cursor animation style.") }
	)),
	cursorSmoothCaretAnimation: register(new EditorBooleanOption(
		EditorOption.cursorSmoothCaretAnimation, 'cursorSmoothCaretAnimation', false,
		{ description: nls.localize('cursorSmoothCaretAnimation', "Controls whether the smooth caret animation should be enabled.") }
	)),
	cursorStyle: register(new EditorEnumOption(
		EditorOption.cursorStyle, 'cursorStyle',
		TextEditorCursorStyle.Line, 'line',
		['line', 'block', 'underline', 'line-thin', 'block-outline', 'underline-thin'],
		_cursorStyleFromString,
		{ description: nls.localize('cursorStyle', "Controls the cursor style.") }
	)),
	cursorSurroundingLines: register(new EditorIntOption(
		EditorOption.cursorSurroundingLines, 'cursorSurroundingLines',
		0, 0, Constants.MAX_SAFE_SMALL_INTEGER,
		{ description: nls.localize('cursorSurroundingLines', "Controls the minimal number of visible leading and trailing lines surrounding the cursor. Known as 'scrollOff' or `scrollOffset` in some other editors.") }
	)),
	cursorSurroundingLinesStyle: register(new EditorStringEnumOption(
		EditorOption.cursorSurroundingLinesStyle, 'cursorSurroundingLinesStyle',
		'default' as 'default' | 'all',
		['default', 'all'] as const,
		{
			enumDescriptions: [
				nls.localize('cursorSurroundingLinesStyle.default', "`cursorSurroundingLines` is enforced only when triggered via the keyboard or API."),
				nls.localize('cursorSurroundingLinesStyle.all', "`cursorSurroundingLines` is enforced always.")
			],
			description: nls.localize('cursorSurroundingLinesStyle', "Controls when `cursorSurroundingLines` should be enforced.")
		}
	)),
	cursorWidth: register(new EditorIntOption(
		EditorOption.cursorWidth, 'cursorWidth',
		0, 0, Constants.MAX_SAFE_SMALL_INTEGER,
		{ markdownDescription: nls.localize('cursorWidth', "Controls the width of the cursor when `#editor.cursorStyle#` is set to `line`.") }
	)),
	disableLayerHinting: register(new EditorBooleanOption(
		EditorOption.disableLayerHinting, 'disableLayerHinting', false,
	)),
	disableMonospaceOptimizations: register(new EditorBooleanOption(
		EditorOption.disableMonospaceOptimizations, 'disableMonospaceOptimizations', false
	)),
	dragAndDrop: register(new EditorBooleanOption(
		EditorOption.dragAndDrop, 'dragAndDrop', true,
		{ description: nls.localize('dragAndDrop', "Controls whether the editor should allow moving selections via drag and drop.") }
	)),
	emptySelectionClipboard: register(new EditorEmptySelectionClipboard()),
	extraEditorClassName: register(new EditorStringOption(
		EditorOption.extraEditorClassName, 'extraEditorClassName', '',
	)),
	fastScrollSensitivity: register(new EditorFloatOption(
		EditorOption.fastScrollSensitivity, 'fastScrollSensitivity',
		5, x => (x <= 0 ? 5 : x),
		{ markdownDescription: nls.localize('fastScrollSensitivity', "Scrolling speed multiplier when pressing `Alt`.") }
	)),
	find: register(new EditorFind()),
	fixedOverflowWidgets: register(new EditorBooleanOption(
		EditorOption.fixedOverflowWidgets, 'fixedOverflowWidgets', false,
	)),
	folding: register(new EditorBooleanOption(
		EditorOption.folding, 'folding', true,
		{ description: nls.localize('folding', "Controls whether the editor has code folding enabled.") }
	)),
	foldingStrategy: register(new EditorStringEnumOption(
		EditorOption.foldingStrategy, 'foldingStrategy',
		'auto' as 'auto' | 'indentation',
		['auto', 'indentation'] as const,
		{
			enumDescriptions: [
				nls.localize('foldingStrategy.auto', "Use a language-specific folding strategy if available, else the indentation-based one."),
				nls.localize('foldingStrategy.indentation', "Use the indentation-based folding strategy."),
			],
			description: nls.localize('foldingStrategy', "Controls the strategy for computing folding ranges.")
		}
	)),
	foldingHighlight: register(new EditorBooleanOption(
		EditorOption.foldingHighlight, 'foldingHighlight', true,
		{ description: nls.localize('foldingHighlight', "Controls whether the editor should highlight folded ranges.") }
	)),
	unfoldOnClickAfterEndOfLine: register(new EditorBooleanOption(
		EditorOption.unfoldOnClickAfterEndOfLine, 'unfoldOnClickAfterEndOfLine', false,
		{ description: nls.localize('unfoldOnClickAfterEndOfLine', "Controls whether clicking on the empty content after a folded line will unfold the line.") }
	)),
	fontFamily: register(new EditorStringOption(
		EditorOption.fontFamily, 'fontFamily', EDITOR_FONT_DEFAULTS.fontFamily,
		{ description: nls.localize('fontFamily', "Controls the font family.") }
	)),
	fontInfo: register(new EditorFontInfo()),
	fontLigatures2: register(new EditorFontLigatures()),
	fontSize: register(new EditorFontSize()),
	fontWeight: register(new EditorStringOption(
		EditorOption.fontWeight, 'fontWeight', EDITOR_FONT_DEFAULTS.fontWeight,
		{
			enum: ['normal', 'bold', '100', '200', '300', '400', '500', '600', '700', '800', '900'],
			description: nls.localize('fontWeight', "Controls the font weight.")
		}
	)),
	formatOnPaste: register(new EditorBooleanOption(
		EditorOption.formatOnPaste, 'formatOnPaste', false,
		{ description: nls.localize('formatOnPaste', "Controls whether the editor should automatically format the pasted content. A formatter must be available and the formatter should be able to format a range in a document.") }
	)),
	formatOnType: register(new EditorBooleanOption(
		EditorOption.formatOnType, 'formatOnType', false,
		{ description: nls.localize('formatOnType', "Controls whether the editor should automatically format the line after typing.") }
	)),
	glyphMargin: register(new EditorBooleanOption(
		EditorOption.glyphMargin, 'glyphMargin', true,
		{ description: nls.localize('glyphMargin', "Controls whether the editor should render the vertical glyph margin. Glyph margin is mostly used for debugging.") }
	)),
	gotoLocation: register(new EditorGoToLocation()),
	hideCursorInOverviewRuler: register(new EditorBooleanOption(
		EditorOption.hideCursorInOverviewRuler, 'hideCursorInOverviewRuler', false,
		{ description: nls.localize('hideCursorInOverviewRuler', "Controls whether the cursor should be hidden in the overview ruler.") }
	)),
	highlightActiveIndentGuide: register(new EditorBooleanOption(
		EditorOption.highlightActiveIndentGuide, 'highlightActiveIndentGuide', true,
		{ description: nls.localize('highlightActiveIndentGuide', "Controls whether the editor should highlight the active indent guide.") }
	)),
	hover: register(new EditorHover()),
	inDiffEditor: register(new EditorBooleanOption(
		EditorOption.inDiffEditor, 'inDiffEditor', false,
	)),
	letterSpacing: register(new EditorFloatOption(
		EditorOption.letterSpacing, 'letterSpacing',
		EDITOR_FONT_DEFAULTS.letterSpacing, x => EditorFloatOption.clamp(x, -5, 20),
		{ description: nls.localize('letterSpacing', "Controls the letter spacing in pixels.") }
	)),
	lightbulb: register(new EditorLightbulb()),
	lineDecorationsWidth: register(new SimpleEditorOption(EditorOption.lineDecorationsWidth, 'lineDecorationsWidth', 10 as number | string)),
	lineHeight: register(new EditorLineHeight()),
	lineNumbers: register(new EditorRenderLineNumbersOption()),
	lineNumbersMinChars: register(new EditorIntOption(
		EditorOption.lineNumbersMinChars, 'lineNumbersMinChars',
		5, 1, 300
	)),
	links: register(new EditorBooleanOption(
		EditorOption.links, 'links', true,
		{ description: nls.localize('links', "Controls whether the editor should detect links and make them clickable.") }
	)),
	matchBrackets: register(new EditorStringEnumOption(
		EditorOption.matchBrackets, 'matchBrackets',
		'always' as 'never' | 'near' | 'always',
		['always', 'near', 'never'] as const,
		{ description: nls.localize('matchBrackets', "Highlight matching brackets.") }
	)),
	minimap: register(new EditorMinimap()),
	mouseStyle: register(new EditorStringEnumOption(
		EditorOption.mouseStyle, 'mouseStyle',
		'text' as 'text' | 'default' | 'copy',
		['text', 'default', 'copy'] as const,
	)),
	mouseWheelScrollSensitivity: register(new EditorFloatOption(
		EditorOption.mouseWheelScrollSensitivity, 'mouseWheelScrollSensitivity',
		1, x => (x === 0 ? 1 : x),
		{ markdownDescription: nls.localize('mouseWheelScrollSensitivity', "A multiplier to be used on the `deltaX` and `deltaY` of mouse wheel scroll events.") }
	)),
	mouseWheelZoom: register(new EditorBooleanOption(
		EditorOption.mouseWheelZoom, 'mouseWheelZoom', false,
		{ markdownDescription: nls.localize('mouseWheelZoom', "Zoom the font of the editor when using mouse wheel and holding `Ctrl`.") }
	)),
	multiCursorMergeOverlapping: register(new EditorBooleanOption(
		EditorOption.multiCursorMergeOverlapping, 'multiCursorMergeOverlapping', true,
		{ description: nls.localize('multiCursorMergeOverlapping', "Merge multiple cursors when they are overlapping.") }
	)),
	multiCursorModifier: register(new EditorEnumOption(
		EditorOption.multiCursorModifier, 'multiCursorModifier',
		'altKey', 'alt',
		['ctrlCmd', 'alt'],
		_multiCursorModifierFromString,
		{
			markdownEnumDescriptions: [
				nls.localize('multiCursorModifier.ctrlCmd', "Maps to `Control` on Windows and Linux and to `Command` on macOS."),
				nls.localize('multiCursorModifier.alt', "Maps to `Alt` on Windows and Linux and to `Option` on macOS.")
			],
			markdownDescription: nls.localize({
				key: 'multiCursorModifier',
				comment: [
					'- `ctrlCmd` refers to a value the setting can take and should not be localized.',
					'- `Control` and `Command` refer to the modifier keys Ctrl or Cmd on the keyboard and can be localized.'
				]
			}, "The modifier to be used to add multiple cursors with the mouse. The Go To Definition and Open Link mouse gestures will adapt such that they do not conflict with the multicursor modifier. [Read more](https://code.visualstudio.com/docs/editor/codebasics#_multicursor-modifier).")
		}
	)),
	multiCursorPaste: register(new EditorStringEnumOption(
		EditorOption.multiCursorPaste, 'multiCursorPaste',
		'spread' as 'spread' | 'full',
		['spread', 'full'] as const,
		{
			markdownEnumDescriptions: [
				nls.localize('multiCursorPaste.spread', "Each cursor pastes a single line of the text."),
				nls.localize('multiCursorPaste.full', "Each cursor pastes the full text.")
			],
			markdownDescription: nls.localize('multiCursorPaste', "Controls pasting when the line count of the pasted text matches the cursor count.")
		}
	)),
	occurrencesHighlight: register(new EditorBooleanOption(
		EditorOption.occurrencesHighlight, 'occurrencesHighlight', true,
		{ description: nls.localize('occurrencesHighlight', "Controls whether the editor should highlight semantic symbol occurrences.") }
	)),
	overviewRulerBorder: register(new EditorBooleanOption(
		EditorOption.overviewRulerBorder, 'overviewRulerBorder', true,
		{ description: nls.localize('overviewRulerBorder', "Controls whether a border should be drawn around the overview ruler.") }
	)),
	overviewRulerLanes: register(new EditorIntOption(
		EditorOption.overviewRulerLanes, 'overviewRulerLanes',
		3, 0, 3
	)),
	padding: register(new EditorPadding()),
	parameterHints: register(new EditorParameterHints()),
	peekWidgetDefaultFocus: register(new EditorStringEnumOption(
		EditorOption.peekWidgetDefaultFocus, 'peekWidgetDefaultFocus',
		'tree' as 'tree' | 'editor',
		['tree', 'editor'] as const,
		{
			enumDescriptions: [
				nls.localize('peekWidgetDefaultFocus.tree', "Focus the tree when opening peek"),
				nls.localize('peekWidgetDefaultFocus.editor', "Focus the editor when opening peek")
			],
			description: nls.localize('peekWidgetDefaultFocus', "Controls whether to focus the inline editor or the tree in the peek widget.")
		}
	)),
	definitionLinkOpensInPeek: register(new EditorBooleanOption(
		EditorOption.definitionLinkOpensInPeek, 'definitionLinkOpensInPeek', false,
		{ description: nls.localize('definitionLinkOpensInPeek', "Controls whether the Go to Definition mouse gesture always opens the peek widget.") }
	)),
	quickSuggestions: register(new EditorQuickSuggestions()),
	quickSuggestionsDelay: register(new EditorIntOption(
		EditorOption.quickSuggestionsDelay, 'quickSuggestionsDelay',
		10, 0, Constants.MAX_SAFE_SMALL_INTEGER,
		{ description: nls.localize('quickSuggestionsDelay', "Controls the delay in milliseconds after which quick suggestions will show up.") }
	)),
	readOnly: register(new EditorBooleanOption(
		EditorOption.readOnly, 'readOnly', false,
	)),
	renameOnType: register(new EditorBooleanOption(
		EditorOption.renameOnType, 'renameOnType', false,
		{ description: nls.localize('renameOnType', "Controls whether the editor auto renames on type.") }
	)),
	renderControlCharacters: register(new EditorBooleanOption(
		EditorOption.renderControlCharacters, 'renderControlCharacters', false,
		{ description: nls.localize('renderControlCharacters', "Controls whether the editor should render control characters.") }
	)),
	renderIndentGuides: register(new EditorBooleanOption(
		EditorOption.renderIndentGuides, 'renderIndentGuides', true,
		{ description: nls.localize('renderIndentGuides', "Controls whether the editor should render indent guides.") }
	)),
	renderFinalNewline: register(new EditorBooleanOption(
		EditorOption.renderFinalNewline, 'renderFinalNewline', true,
		{ description: nls.localize('renderFinalNewline', "Render last line number when the file ends with a newline.") }
	)),
	renderLineHighlight: register(new EditorStringEnumOption(
		EditorOption.renderLineHighlight, 'renderLineHighlight',
		'line' as 'none' | 'gutter' | 'line' | 'all',
		['none', 'gutter', 'line', 'all'] as const,
		{
			enumDescriptions: [
				'',
				'',
				'',
				nls.localize('renderLineHighlight.all', "Highlights both the gutter and the current line."),
			],
			description: nls.localize('renderLineHighlight', "Controls how the editor should render the current line highlight.")
		}
	)),
	renderLineHighlightOnlyWhenFocus: register(new EditorBooleanOption(
		EditorOption.renderLineHighlightOnlyWhenFocus, 'renderLineHighlightOnlyWhenFocus', false,
		{ description: nls.localize('renderLineHighlightOnlyWhenFocus', "Controls if the editor should render the current line highlight only when the editor is focused") }
	)),
	renderValidationDecorations: register(new EditorStringEnumOption(
		EditorOption.renderValidationDecorations, 'renderValidationDecorations',
		'editable' as 'editable' | 'on' | 'off',
		['editable', 'on', 'off'] as const
	)),
	renderWhitespace: register(new EditorStringEnumOption(
		EditorOption.renderWhitespace, 'renderWhitespace',
		'selection' as 'selection' | 'none' | 'boundary' | 'all',
		['none', 'boundary', 'selection', 'all'] as const,
		{
			enumDescriptions: [
				'',
				nls.localize('renderWhitespace.boundary', "Render whitespace characters except for single spaces between words."),
				nls.localize('renderWhitespace.selection', "Render whitespace characters only on selected text."),
				''
			],
			description: nls.localize('renderWhitespace', "Controls how the editor should render whitespace characters.")
		}
	)),
	revealHorizontalRightPadding: register(new EditorIntOption(
		EditorOption.revealHorizontalRightPadding, 'revealHorizontalRightPadding',
		30, 0, 1000,
	)),
	roundedSelection: register(new EditorBooleanOption(
		EditorOption.roundedSelection, 'roundedSelection', true,
		{ description: nls.localize('roundedSelection', "Controls whether selections should have rounded corners.") }
	)),
	rulers: register(new EditorRulers()),
	scrollbar: register(new EditorScrollbar()),
	scrollBeyondLastColumn: register(new EditorIntOption(
		EditorOption.scrollBeyondLastColumn, 'scrollBeyondLastColumn',
		5, 0, Constants.MAX_SAFE_SMALL_INTEGER,
		{ description: nls.localize('scrollBeyondLastColumn', "Controls the number of extra characters beyond which the editor will scroll horizontally.") }
	)),
	scrollBeyondLastLine: register(new EditorBooleanOption(
		EditorOption.scrollBeyondLastLine, 'scrollBeyondLastLine', true,
		{ description: nls.localize('scrollBeyondLastLine', "Controls whether the editor will scroll beyond the last line.") }
	)),
	scrollPredominantAxis: register(new EditorBooleanOption(
		EditorOption.scrollPredominantAxis, 'scrollPredominantAxis', true,
		{ description: nls.localize('scrollPredominantAxis', "Scroll only along the predominant axis when scrolling both vertically and horizontally at the same time. Prevents horizontal drift when scrolling vertically on a trackpad.") }
	)),
	selectionClipboard: register(new EditorBooleanOption(
		EditorOption.selectionClipboard, 'selectionClipboard', true,
		{
			description: nls.localize('selectionClipboard', "Controls whether the Linux primary clipboard should be supported."),
			included: platform.isLinux
		}
	)),
	selectionHighlight: register(new EditorBooleanOption(
		EditorOption.selectionHighlight, 'selectionHighlight', true,
		{ description: nls.localize('selectionHighlight', "Controls whether the editor should highlight matches similar to the selection.") }
	)),
	selectOnLineNumbers: register(new EditorBooleanOption(
		EditorOption.selectOnLineNumbers, 'selectOnLineNumbers', true,
	)),
	showFoldingControls: register(new EditorStringEnumOption(
		EditorOption.showFoldingControls, 'showFoldingControls',
		'mouseover' as 'always' | 'mouseover',
		['always', 'mouseover'] as const,
		{
			enumDescriptions: [
				nls.localize('showFoldingControls.always', "Always show the folding controls."),
				nls.localize('showFoldingControls.mouseover', "Only show the folding controls when the mouse is over the gutter."),
			],
			description: nls.localize('showFoldingControls', "Controls when the folding controls on the gutter are shown.")
		}
	)),
	showUnused: register(new EditorBooleanOption(
		EditorOption.showUnused, 'showUnused', true,
		{ description: nls.localize('showUnused', "Controls fading out of unused code.") }
	)),
	showDeprecated: register(new EditorBooleanOption(
		EditorOption.showDeprecated, 'showDeprecated', true,
		{ description: nls.localize('showDeprecated', "Controls strikethrough deprecated variables.") }
	)),
	snippetSuggestions: register(new EditorStringEnumOption(
		EditorOption.snippetSuggestions, 'snippetSuggestions',
		'inline' as 'top' | 'bottom' | 'inline' | 'none',
		['top', 'bottom', 'inline', 'none'] as const,
		{
			enumDescriptions: [
				nls.localize('snippetSuggestions.top', "Show snippet suggestions on top of other suggestions."),
				nls.localize('snippetSuggestions.bottom', "Show snippet suggestions below other suggestions."),
				nls.localize('snippetSuggestions.inline', "Show snippets suggestions with other suggestions."),
				nls.localize('snippetSuggestions.none', "Do not show snippet suggestions."),
			],
			description: nls.localize('snippetSuggestions', "Controls whether snippets are shown with other suggestions and how they are sorted.")
		}
	)),
	smoothScrolling: register(new EditorBooleanOption(
		EditorOption.smoothScrolling, 'smoothScrolling', false,
		{ description: nls.localize('smoothScrolling', "Controls whether the editor will scroll using an animation.") }
	)),
	stopRenderingLineAfter: register(new EditorIntOption(
		EditorOption.stopRenderingLineAfter, 'stopRenderingLineAfter',
		10000, -1, Constants.MAX_SAFE_SMALL_INTEGER,
	)),
	suggest: register(new EditorSuggest()),
	suggestFontSize: register(new EditorIntOption(
		EditorOption.suggestFontSize, 'suggestFontSize',
		0, 0, 1000,
		{ markdownDescription: nls.localize('suggestFontSize', "Font size for the suggest widget. When set to `0`, the value of `#editor.fontSize#` is used.") }
	)),
	suggestLineHeight: register(new EditorIntOption(
		EditorOption.suggestLineHeight, 'suggestLineHeight',
		0, 0, 1000,
		{ markdownDescription: nls.localize('suggestLineHeight', "Line height for the suggest widget. When set to `0`, the value of `#editor.lineHeight#` is used.") }
	)),
	suggestOnTriggerCharacters: register(new EditorBooleanOption(
		EditorOption.suggestOnTriggerCharacters, 'suggestOnTriggerCharacters', true,
		{ description: nls.localize('suggestOnTriggerCharacters', "Controls whether suggestions should automatically show up when typing trigger characters.") }
	)),
	suggestSelection: register(new EditorStringEnumOption(
		EditorOption.suggestSelection, 'suggestSelection',
		'recentlyUsed' as 'first' | 'recentlyUsed' | 'recentlyUsedByPrefix',
		['first', 'recentlyUsed', 'recentlyUsedByPrefix'] as const,
		{
			markdownEnumDescriptions: [
				nls.localize('suggestSelection.first', "Always select the first suggestion."),
				nls.localize('suggestSelection.recentlyUsed', "Select recent suggestions unless further typing selects one, e.g. `console.| -> console.log` because `log` has been completed recently."),
				nls.localize('suggestSelection.recentlyUsedByPrefix', "Select suggestions based on previous prefixes that have completed those suggestions, e.g. `co -> console` and `con -> const`."),
			],
			description: nls.localize('suggestSelection', "Controls how suggestions are pre-selected when showing the suggest list.")
		}
	)),
	tabCompletion: register(new EditorStringEnumOption(
		EditorOption.tabCompletion, 'tabCompletion',
		'off' as 'on' | 'off' | 'onlySnippets',
		['on', 'off', 'onlySnippets'] as const,
		{
			enumDescriptions: [
				nls.localize('tabCompletion.on', "Tab complete will insert the best matching suggestion when pressing tab."),
				nls.localize('tabCompletion.off', "Disable tab completions."),
				nls.localize('tabCompletion.onlySnippets', "Tab complete snippets when their prefix match. Works best when 'quickSuggestions' aren't enabled."),
			],
			description: nls.localize('tabCompletion', "Enables tab completions.")
		}
	)),
	unusualLineTerminators: register(new EditorStringEnumOption(
		EditorOption.unusualLineTerminators, 'unusualLineTerminators',
		'prompt' as 'off' | 'prompt' | 'auto',
		['off', 'prompt', 'auto'] as const,
		{
			enumDescriptions: [
				nls.localize('unusualLineTerminators.off', "Unusual line terminators are ignored."),
				nls.localize('unusualLineTerminators.prompt', "Unusual line terminators prompt to be removed."),
				nls.localize('unusualLineTerminators.auto', "Unusual line terminators are automatically removed."),
			],
			description: nls.localize('unusualLineTerminators', "Remove unusual line terminators that might cause problems.")
		}
	)),
	useTabStops: register(new EditorBooleanOption(
		EditorOption.useTabStops, 'useTabStops', true,
		{ description: nls.localize('useTabStops', "Inserting and deleting whitespace follows tab stops.") }
	)),
	wordSeparators: register(new EditorStringOption(
		EditorOption.wordSeparators, 'wordSeparators', USUAL_WORD_SEPARATORS,
		{ description: nls.localize('wordSeparators', "Characters that will be used as word separators when doing word related navigations or operations.") }
	)),
	wordWrap: register(new EditorStringEnumOption(
		EditorOption.wordWrap, 'wordWrap',
		'off' as 'off' | 'on' | 'wordWrapColumn' | 'bounded',
		['off', 'on', 'wordWrapColumn', 'bounded'] as const,
		{
			markdownEnumDescriptions: [
				nls.localize('wordWrap.off', "Lines will never wrap."),
				nls.localize('wordWrap.on', "Lines will wrap at the viewport width."),
				nls.localize({
					key: 'wordWrap.wordWrapColumn',
					comment: [
						'- `editor.wordWrapColumn` refers to a different setting and should not be localized.'
					]
				}, "Lines will wrap at `#editor.wordWrapColumn#`."),
				nls.localize({
					key: 'wordWrap.bounded',
					comment: [
						'- viewport means the edge of the visible window size.',
						'- `editor.wordWrapColumn` refers to a different setting and should not be localized.'
					]
				}, "Lines will wrap at the minimum of viewport and `#editor.wordWrapColumn#`."),
			],
			description: nls.localize({
				key: 'wordWrap',
				comment: [
					'- \'off\', \'on\', \'wordWrapColumn\' and \'bounded\' refer to values the setting can take and should not be localized.',
					'- `editor.wordWrapColumn` refers to a different setting and should not be localized.'
				]
			}, "Controls how lines should wrap.")
		}
	)),
	wordWrapBreakAfterCharacters: register(new EditorStringOption(
		EditorOption.wordWrapBreakAfterCharacters, 'wordWrapBreakAfterCharacters',
		' \t})]?|/&.,;¢°′″‰℃、。｡､￠，．：；？！％・･ゝゞヽヾーァィゥェォッャュョヮヵヶぁぃぅぇぉっゃゅょゎゕゖㇰㇱㇲㇳㇴㇵㇶㇷㇸㇹㇺㇻㇼㇽㇾㇿ々〻ｧｨｩｪｫｬｭｮｯｰ”〉》」』】〕）］｝｣',
	)),
	wordWrapBreakBeforeCharacters: register(new EditorStringOption(
		EditorOption.wordWrapBreakBeforeCharacters, 'wordWrapBreakBeforeCharacters',
		'([{‘“〈《「『【〔（［｛｢£¥＄￡￥+＋'
	)),
	wordWrapColumn: register(new EditorIntOption(
		EditorOption.wordWrapColumn, 'wordWrapColumn',
		80, 1, Constants.MAX_SAFE_SMALL_INTEGER,
		{
			markdownDescription: nls.localize({
				key: 'wordWrapColumn',
				comment: [
					'- `editor.wordWrap` refers to a different setting and should not be localized.',
					'- \'wordWrapColumn\' and \'bounded\' refer to values the different setting can take and should not be localized.'
				]
			}, "Controls the wrapping column of the editor when `#editor.wordWrap#` is `wordWrapColumn` or `bounded`.")
		}
	)),
	wordWrapMinified: register(new EditorBooleanOption(
		EditorOption.wordWrapMinified, 'wordWrapMinified', true,
	)),
	wrappingIndent: register(new EditorEnumOption(
		EditorOption.wrappingIndent, 'wrappingIndent',
		WrappingIndent.Same, 'same',
		['none', 'same', 'indent', 'deepIndent'],
		_wrappingIndentFromString,
		{
			enumDescriptions: [
				nls.localize('wrappingIndent.none', "No indentation. Wrapped lines begin at column 1."),
				nls.localize('wrappingIndent.same', "Wrapped lines get the same indentation as the parent."),
				nls.localize('wrappingIndent.indent', "Wrapped lines get +1 indentation toward the parent."),
				nls.localize('wrappingIndent.deepIndent', "Wrapped lines get +2 indentation toward the parent."),
			],
			description: nls.localize('wrappingIndent', "Controls the indentation of wrapped lines."),
		}
	)),
	wrappingStrategy: register(new EditorStringEnumOption(
		EditorOption.wrappingStrategy, 'wrappingStrategy',
		'simple' as 'simple' | 'advanced',
		['simple', 'advanced'] as const,
		{
			enumDescriptions: [
				nls.localize('wrappingStrategy.simple', "Assumes that all characters are of the same width. This is a fast algorithm that works correctly for monospace fonts and certain scripts (like Latin characters) where glyphs are of equal width."),
				nls.localize('wrappingStrategy.advanced', "Delegates wrapping points computation to the browser. This is a slow algorithm, that might cause freezes for large files, but it works correctly in all cases.")
			],
			description: nls.localize('wrappingStrategy', "Controls the algorithm that computes wrapping points.")
		}
	)),

	// Leave these at the end (because they have dependencies!)
	editorClassName: register(new EditorClassName()),
	pixelRatio: register(new EditorPixelRatio()),
	tabFocusMode: register(new EditorTabFocusMode()),
	layoutInfo: register(new EditorLayoutInfoComputer()),
	wrappingInfo: register(new EditorWrappingInfoComputer())
};

type EditorOptionsType = typeof EditorOptions;
type FindEditorOptionsKeyById<T extends EditorOption> = { [K in keyof EditorOptionsType]: EditorOptionsType[K]['id'] extends T ? K : never }[keyof EditorOptionsType];
type ComputedEditorOptionValue<T extends IEditorOption<any, any>> = T extends IEditorOption<any, infer R> ? R : never;
export type FindComputedEditorOptionValueById<T extends EditorOption> = NonNullable<ComputedEditorOptionValue<EditorOptionsType[FindEditorOptionsKeyById<T>]>>;<|MERGE_RESOLUTION|>--- conflicted
+++ resolved
@@ -647,14 +647,10 @@
 	 * Defaults to false.
 	 */
 	originalEditable?: boolean;
-<<<<<<< HEAD
-
-	// {{SQL CARBON EDIT}}
-	/**
+	/** // {{SQL CARBON EDIT}}
 	 * Adding option to reverse coloring in diff editor
 	 */
 	reverse?: boolean;
-=======
 	/**
 	 * Original editor should be have code lens enabled?
 	 * Defaults to false.
@@ -665,7 +661,6 @@
 	 * Defaults to false.
 	 */
 	modifiedCodeLens?: boolean;
->>>>>>> 37c5b168
 }
 
 //#endregion
