/*---------------------------------------------------------------------------------------------
 *  Copyright (c) Microsoft Corporation. All rights reserved.
 *  Licensed under the Source EULA. See License.txt in the project root for license information.
 *--------------------------------------------------------------------------------------------*/

// THIS IS A GENERATED FILE. DO NOT EDIT DIRECTLY.


export enum AccessibilitySupport {
	/**
	 * This should be the browser case where it is not known if a screen reader is attached or no.
	 */
	Unknown = 0,
	Disabled = 1,
	Enabled = 2
}

export enum CompletionItemInsertTextRule {
	/**
	 * Adjust whitespace/indentation of multiline insert texts to
	 * match the current line indentation.
	 */
	KeepWhitespace = 1,
	/**
	 * `insertText` is a snippet.
	 */
	InsertAsSnippet = 4
}

export enum CompletionItemKind {
	Method = 0,
	Function = 1,
	Constructor = 2,
	Field = 3,
	Variable = 4,
	Class = 5,
	Struct = 6,
	Interface = 7,
	Module = 8,
	Property = 9,
	Event = 10,
	Operator = 11,
	Unit = 12,
	Value = 13,
	Constant = 14,
	Enum = 15,
	EnumMember = 16,
	Keyword = 17,
	Text = 18,
	Color = 19,
	File = 20,
	Reference = 21,
	Customcolor = 22,
	Folder = 23,
	TypeParameter = 24,
	User = 25,
	Issue = 26,
	Snippet = 27
}

export enum CompletionItemTag {
	Deprecated = 1
}

/**
 * How a suggest provider was triggered.
 */
export enum CompletionTriggerKind {
	Invoke = 0,
	TriggerCharacter = 1,
	TriggerForIncompleteCompletions = 2
}

/**
 * A positioning preference for rendering content widgets.
 */
export enum ContentWidgetPositionPreference {
	/**
	 * Place the content widget exactly at a position
	 */
	EXACT = 0,
	/**
	 * Place the content widget above a position
	 */
	ABOVE = 1,
	/**
	 * Place the content widget below a position
	 */
	BELOW = 2
}

/**
 * Describes the reason the cursor has changed its position.
 */
export enum CursorChangeReason {
	/**
	 * Unknown or not set.
	 */
	NotSet = 0,
	/**
	 * A `model.setValue()` was called.
	 */
	ContentFlush = 1,
	/**
	 * The `model` has been changed outside of this cursor and the cursor recovers its position from associated markers.
	 */
	RecoverFromMarkers = 2,
	/**
	 * There was an explicit user gesture.
	 */
	Explicit = 3,
	/**
	 * There was a Paste.
	 */
	Paste = 4,
	/**
	 * There was an Undo.
	 */
	Undo = 5,
	/**
	 * There was a Redo.
	 */
	Redo = 6
}

/**
 * The default end of line to use when instantiating models.
 */
export enum DefaultEndOfLine {
	/**
	 * Use line feed (\n) as the end of line character.
	 */
	LF = 1,
	/**
	 * Use carriage return and line feed (\r\n) as the end of line character.
	 */
	CRLF = 2
}

/**
 * A document highlight kind.
 */
export enum DocumentHighlightKind {
	/**
	 * A textual occurrence.
	 */
	Text = 0,
	/**
	 * Read-access of a symbol, like reading a variable.
	 */
	Read = 1,
	/**
	 * Write-access of a symbol, like writing to a variable.
	 */
	Write = 2
}

/**
 * Configuration options for auto indentation in the editor
 */
export enum EditorAutoIndentStrategy {
	None = 0,
	Keep = 1,
	Brackets = 2,
	Advanced = 3,
	Full = 4
}

export enum EditorOption {
	acceptSuggestionOnCommitCharacter = 0,
	acceptSuggestionOnEnter = 1,
	accessibilitySupport = 2,
	accessibilityPageSize = 3,
	ariaLabel = 4,
	autoClosingBrackets = 5,
	autoClosingDelete = 6,
	autoClosingOvertype = 7,
	autoClosingQuotes = 8,
	autoIndent = 9,
	automaticLayout = 10,
	autoSurround = 11,
	codeLens = 12,
	codeLensFontFamily = 13,
	codeLensFontSize = 14,
	colorDecorators = 15,
	columnSelection = 16,
	comments = 17,
	contextmenu = 18,
	copyWithSyntaxHighlighting = 19,
	cursorBlinking = 20,
	cursorSmoothCaretAnimation = 21,
	cursorStyle = 22,
	cursorSurroundingLines = 23,
	cursorSurroundingLinesStyle = 24,
	cursorWidth = 25,
	disableLayerHinting = 26,
	disableMonospaceOptimizations = 27,
	domReadOnly = 28,
	dragAndDrop = 29,
	emptySelectionClipboard = 30,
	extraEditorClassName = 31,
	fastScrollSensitivity = 32,
	find = 33,
	fixedOverflowWidgets = 34,
	folding = 35,
	foldingStrategy = 36,
	foldingHighlight = 37,
	unfoldOnClickAfterEndOfLine = 38,
	fontFamily = 39,
	fontInfo = 40,
	fontLigatures = 41,
	fontSize = 42,
	fontWeight = 43,
	formatOnPaste = 44,
	formatOnType = 45,
	glyphMargin = 46,
	gotoLocation = 47,
	hideCursorInOverviewRuler = 48,
	highlightActiveIndentGuide = 49,
	hover = 50,
	inDiffEditor = 51,
	letterSpacing = 52,
	lightbulb = 53,
	lineDecorationsWidth = 54,
	lineHeight = 55,
	lineNumbers = 56,
	lineNumbersMinChars = 57,
	linkedEditing = 58,
	links = 59,
	matchBrackets = 60,
	minimap = 61,
	mouseStyle = 62,
	mouseWheelScrollSensitivity = 63,
	mouseWheelZoom = 64,
	multiCursorMergeOverlapping = 65,
	multiCursorModifier = 66,
	multiCursorPaste = 67,
	occurrencesHighlight = 68,
	overviewRulerBorder = 69,
	overviewRulerLanes = 70,
	padding = 71,
	parameterHints = 72,
	peekWidgetDefaultFocus = 73,
	definitionLinkOpensInPeek = 74,
	quickSuggestions = 75,
	quickSuggestionsDelay = 76,
	readOnly = 77,
	renameOnType = 78,
	renderControlCharacters = 79,
	renderIndentGuides = 80,
	renderFinalNewline = 81,
	renderLineHighlight = 82,
	renderLineHighlightOnlyWhenFocus = 83,
	renderValidationDecorations = 84,
	renderWhitespace = 85,
	revealHorizontalRightPadding = 86,
	roundedSelection = 87,
	rulers = 88,
	scrollbar = 89,
	scrollBeyondLastColumn = 90,
	scrollBeyondLastLine = 91,
	scrollPredominantAxis = 92,
	selectionClipboard = 93,
	selectionHighlight = 94,
	selectOnLineNumbers = 95,
	showFoldingControls = 96,
	showUnused = 97,
	snippetSuggestions = 98,
	smartSelect = 99,
	smoothScrolling = 100,
	stickyTabStops = 101,
	stopRenderingLineAfter = 102,
	suggest = 103,
	suggestFontSize = 104,
	suggestLineHeight = 105,
	suggestOnTriggerCharacters = 106,
	suggestSelection = 107,
	tabCompletion = 108,
	tabIndex = 109,
	unusualLineTerminators = 110,
<<<<<<< HEAD
	useTabStops = 111,
	wordSeparators = 112,
	wordWrap = 113,
	wordWrapBreakAfterCharacters = 114,
	wordWrapBreakBeforeCharacters = 115,
	wordWrapColumn = 116,
	wordWrapOverride1 = 117,
	wordWrapOverride2 = 118,
	wrappingIndent = 119,
	wrappingStrategy = 120,
	showDeprecated = 121,
	inlineHints = 122,
	editorClassName = 123,
	pixelRatio = 124,
	tabFocusMode = 125,
	layoutInfo = 126,
	wrappingInfo = 127
=======
	useShadowDOM = 111,
	useTabStops = 112,
	wordSeparators = 113,
	wordWrap = 114,
	wordWrapBreakAfterCharacters = 115,
	wordWrapBreakBeforeCharacters = 116,
	wordWrapColumn = 117,
	wordWrapOverride1 = 118,
	wordWrapOverride2 = 119,
	wrappingIndent = 120,
	wrappingStrategy = 121,
	showDeprecated = 122,
	inlayHints = 123,
	editorClassName = 124,
	pixelRatio = 125,
	tabFocusMode = 126,
	layoutInfo = 127,
	wrappingInfo = 128
>>>>>>> 1b591be3
}

/**
 * End of line character preference.
 */
export enum EndOfLinePreference {
	/**
	 * Use the end of line character identified in the text buffer.
	 */
	TextDefined = 0,
	/**
	 * Use line feed (\n) as the end of line character.
	 */
	LF = 1,
	/**
	 * Use carriage return and line feed (\r\n) as the end of line character.
	 */
	CRLF = 2
}

/**
 * End of line character preference.
 */
export enum EndOfLineSequence {
	/**
	 * Use line feed (\n) as the end of line character.
	 */
	LF = 0,
	/**
	 * Use carriage return and line feed (\r\n) as the end of line character.
	 */
	CRLF = 1
}

/**
 * Describes what to do with the indentation when pressing Enter.
 */
export enum IndentAction {
	/**
	 * Insert new line and copy the previous line's indentation.
	 */
	None = 0,
	/**
	 * Insert new line and indent once (relative to the previous line's indentation).
	 */
	Indent = 1,
	/**
	 * Insert two new lines:
	 *  - the first one indented which will hold the cursor
	 *  - the second one at the same indentation level
	 */
	IndentOutdent = 2,
	/**
	 * Insert new line and outdent once (relative to the previous line's indentation).
	 */
	Outdent = 3
}

export enum InlineHintKind {
	Other = 0,
	Type = 1,
	Parameter = 2
}

/**
 * Virtual Key Codes, the value does not hold any inherent meaning.
 * Inspired somewhat from https://msdn.microsoft.com/en-us/library/windows/desktop/dd375731(v=vs.85).aspx
 * But these are "more general", as they should work across browsers & OS`s.
 */
export enum KeyCode {
	DependsOnKbLayout = -1,
	/**
	 * Placed first to cover the 0 value of the enum.
	 */
	Unknown = 0,
	Backspace = 1,
	Tab = 2,
	Enter = 3,
	Shift = 4,
	Ctrl = 5,
	Alt = 6,
	PauseBreak = 7,
	CapsLock = 8,
	Escape = 9,
	Space = 10,
	PageUp = 11,
	PageDown = 12,
	End = 13,
	Home = 14,
	LeftArrow = 15,
	UpArrow = 16,
	RightArrow = 17,
	DownArrow = 18,
	Insert = 19,
	Delete = 20,
	KEY_0 = 21,
	KEY_1 = 22,
	KEY_2 = 23,
	KEY_3 = 24,
	KEY_4 = 25,
	KEY_5 = 26,
	KEY_6 = 27,
	KEY_7 = 28,
	KEY_8 = 29,
	KEY_9 = 30,
	KEY_A = 31,
	KEY_B = 32,
	KEY_C = 33,
	KEY_D = 34,
	KEY_E = 35,
	KEY_F = 36,
	KEY_G = 37,
	KEY_H = 38,
	KEY_I = 39,
	KEY_J = 40,
	KEY_K = 41,
	KEY_L = 42,
	KEY_M = 43,
	KEY_N = 44,
	KEY_O = 45,
	KEY_P = 46,
	KEY_Q = 47,
	KEY_R = 48,
	KEY_S = 49,
	KEY_T = 50,
	KEY_U = 51,
	KEY_V = 52,
	KEY_W = 53,
	KEY_X = 54,
	KEY_Y = 55,
	KEY_Z = 56,
	Meta = 57,
	ContextMenu = 58,
	F1 = 59,
	F2 = 60,
	F3 = 61,
	F4 = 62,
	F5 = 63,
	F6 = 64,
	F7 = 65,
	F8 = 66,
	F9 = 67,
	F10 = 68,
	F11 = 69,
	F12 = 70,
	F13 = 71,
	F14 = 72,
	F15 = 73,
	F16 = 74,
	F17 = 75,
	F18 = 76,
	F19 = 77,
	NumLock = 78,
	ScrollLock = 79,
	/**
	 * Used for miscellaneous characters; it can vary by keyboard.
	 * For the US standard keyboard, the ';:' key
	 */
	US_SEMICOLON = 80,
	/**
	 * For any country/region, the '+' key
	 * For the US standard keyboard, the '=+' key
	 */
	US_EQUAL = 81,
	/**
	 * For any country/region, the ',' key
	 * For the US standard keyboard, the ',<' key
	 */
	US_COMMA = 82,
	/**
	 * For any country/region, the '-' key
	 * For the US standard keyboard, the '-_' key
	 */
	US_MINUS = 83,
	/**
	 * For any country/region, the '.' key
	 * For the US standard keyboard, the '.>' key
	 */
	US_DOT = 84,
	/**
	 * Used for miscellaneous characters; it can vary by keyboard.
	 * For the US standard keyboard, the '/?' key
	 */
	US_SLASH = 85,
	/**
	 * Used for miscellaneous characters; it can vary by keyboard.
	 * For the US standard keyboard, the '`~' key
	 */
	US_BACKTICK = 86,
	/**
	 * Used for miscellaneous characters; it can vary by keyboard.
	 * For the US standard keyboard, the '[{' key
	 */
	US_OPEN_SQUARE_BRACKET = 87,
	/**
	 * Used for miscellaneous characters; it can vary by keyboard.
	 * For the US standard keyboard, the '\|' key
	 */
	US_BACKSLASH = 88,
	/**
	 * Used for miscellaneous characters; it can vary by keyboard.
	 * For the US standard keyboard, the ']}' key
	 */
	US_CLOSE_SQUARE_BRACKET = 89,
	/**
	 * Used for miscellaneous characters; it can vary by keyboard.
	 * For the US standard keyboard, the ''"' key
	 */
	US_QUOTE = 90,
	/**
	 * Used for miscellaneous characters; it can vary by keyboard.
	 */
	OEM_8 = 91,
	/**
	 * Either the angle bracket key or the backslash key on the RT 102-key keyboard.
	 */
	OEM_102 = 92,
	NUMPAD_0 = 93,
	NUMPAD_1 = 94,
	NUMPAD_2 = 95,
	NUMPAD_3 = 96,
	NUMPAD_4 = 97,
	NUMPAD_5 = 98,
	NUMPAD_6 = 99,
	NUMPAD_7 = 100,
	NUMPAD_8 = 101,
	NUMPAD_9 = 102,
	NUMPAD_MULTIPLY = 103,
	NUMPAD_ADD = 104,
	NUMPAD_SEPARATOR = 105,
	NUMPAD_SUBTRACT = 106,
	NUMPAD_DECIMAL = 107,
	NUMPAD_DIVIDE = 108,
	/**
	 * Cover all key codes when IME is processing input.
	 */
	KEY_IN_COMPOSITION = 109,
	ABNT_C1 = 110,
	ABNT_C2 = 111,
	/**
	 * Placed last to cover the length of the enum.
	 * Please do not depend on this value!
	 */
	MAX_VALUE = 112
}

export enum MarkerSeverity {
	Hint = 1,
	Info = 2,
	Warning = 4,
	Error = 8
}

export enum MarkerTag {
	Unnecessary = 1,
	Deprecated = 2
}

/**
 * Position in the minimap to render the decoration.
 */
export enum MinimapPosition {
	Inline = 1,
	Gutter = 2
}

/**
 * Type of hit element with the mouse in the editor.
 */
export enum MouseTargetType {
	/**
	 * Mouse is on top of an unknown element.
	 */
	UNKNOWN = 0,
	/**
	 * Mouse is on top of the textarea used for input.
	 */
	TEXTAREA = 1,
	/**
	 * Mouse is on top of the glyph margin
	 */
	GUTTER_GLYPH_MARGIN = 2,
	/**
	 * Mouse is on top of the line numbers
	 */
	GUTTER_LINE_NUMBERS = 3,
	/**
	 * Mouse is on top of the line decorations
	 */
	GUTTER_LINE_DECORATIONS = 4,
	/**
	 * Mouse is on top of the whitespace left in the gutter by a view zone.
	 */
	GUTTER_VIEW_ZONE = 5,
	/**
	 * Mouse is on top of text in the content.
	 */
	CONTENT_TEXT = 6,
	/**
	 * Mouse is on top of empty space in the content (e.g. after line text or below last line)
	 */
	CONTENT_EMPTY = 7,
	/**
	 * Mouse is on top of a view zone in the content.
	 */
	CONTENT_VIEW_ZONE = 8,
	/**
	 * Mouse is on top of a content widget.
	 */
	CONTENT_WIDGET = 9,
	/**
	 * Mouse is on top of the decorations overview ruler.
	 */
	OVERVIEW_RULER = 10,
	/**
	 * Mouse is on top of a scrollbar.
	 */
	SCROLLBAR = 11,
	/**
	 * Mouse is on top of an overlay widget.
	 */
	OVERLAY_WIDGET = 12,
	/**
	 * Mouse is outside of the editor.
	 */
	OUTSIDE_EDITOR = 13
}

/**
 * A positioning preference for rendering overlay widgets.
 */
export enum OverlayWidgetPositionPreference {
	/**
	 * Position the overlay widget in the top right corner
	 */
	TOP_RIGHT_CORNER = 0,
	/**
	 * Position the overlay widget in the bottom right corner
	 */
	BOTTOM_RIGHT_CORNER = 1,
	/**
	 * Position the overlay widget in the top center
	 */
	TOP_CENTER = 2
}

/**
 * Vertical Lane in the overview ruler of the editor.
 */
export enum OverviewRulerLane {
	Left = 1,
	Center = 2,
	Right = 4,
	Full = 7
}

export enum RenderLineNumbersType {
	Off = 0,
	On = 1,
	Relative = 2,
	Interval = 3,
	Custom = 4
}

export enum RenderMinimap {
	None = 0,
	Text = 1,
	Blocks = 2
}

export enum ScrollType {
	Smooth = 0,
	Immediate = 1
}

export enum ScrollbarVisibility {
	Auto = 1,
	Hidden = 2,
	Visible = 3
}

/**
 * The direction of a selection.
 */
export enum SelectionDirection {
	/**
	 * The selection starts above where it ends.
	 */
	LTR = 0,
	/**
	 * The selection starts below where it ends.
	 */
	RTL = 1
}

export enum SignatureHelpTriggerKind {
	Invoke = 1,
	TriggerCharacter = 2,
	ContentChange = 3
}

/**
 * A symbol kind.
 */
export enum SymbolKind {
	File = 0,
	Module = 1,
	Namespace = 2,
	Package = 3,
	Class = 4,
	Method = 5,
	Property = 6,
	Field = 7,
	Constructor = 8,
	Enum = 9,
	Interface = 10,
	Function = 11,
	Variable = 12,
	Constant = 13,
	String = 14,
	Number = 15,
	Boolean = 16,
	Array = 17,
	Object = 18,
	Key = 19,
	Null = 20,
	EnumMember = 21,
	Struct = 22,
	Event = 23,
	Operator = 24,
	TypeParameter = 25
}

export enum SymbolTag {
	Deprecated = 1
}

/**
 * The kind of animation in which the editor's cursor should be rendered.
 */
export enum TextEditorCursorBlinkingStyle {
	/**
	 * Hidden
	 */
	Hidden = 0,
	/**
	 * Blinking
	 */
	Blink = 1,
	/**
	 * Blinking with smooth fading
	 */
	Smooth = 2,
	/**
	 * Blinking with prolonged filled state and smooth fading
	 */
	Phase = 3,
	/**
	 * Expand collapse animation on the y axis
	 */
	Expand = 4,
	/**
	 * No-Blinking
	 */
	Solid = 5
}

/**
 * The style in which the editor's cursor should be rendered.
 */
export enum TextEditorCursorStyle {
	/**
	 * As a vertical line (sitting between two characters).
	 */
	Line = 1,
	/**
	 * As a block (sitting on top of a character).
	 */
	Block = 2,
	/**
	 * As a horizontal line (sitting under a character).
	 */
	Underline = 3,
	/**
	 * As a thin vertical line (sitting between two characters).
	 */
	LineThin = 4,
	/**
	 * As an outlined block (sitting on top of a character).
	 */
	BlockOutline = 5,
	/**
	 * As a thin horizontal line (sitting under a character).
	 */
	UnderlineThin = 6
}

/**
 * Describes the behavior of decorations when typing/editing near their edges.
 * Note: Please do not edit the values, as they very carefully match `DecorationRangeBehavior`
 */
export enum TrackedRangeStickiness {
	AlwaysGrowsWhenTypingAtEdges = 0,
	NeverGrowsWhenTypingAtEdges = 1,
	GrowsOnlyWhenTypingBefore = 2,
	GrowsOnlyWhenTypingAfter = 3
}

/**
 * Describes how to indent wrapped lines.
 */
export enum WrappingIndent {
	/**
	 * No indentation => wrapped lines begin at column 1.
	 */
	None = 0,
	/**
	 * Same => wrapped lines get the same indentation as the parent.
	 */
	Same = 1,
	/**
	 * Indent => wrapped lines get +1 indentation toward the parent.
	 */
	Indent = 2,
	/**
	 * DeepIndent => wrapped lines get +2 indentation toward the parent.
	 */
	DeepIndent = 3
}<|MERGE_RESOLUTION|>--- conflicted
+++ resolved
@@ -278,25 +278,6 @@
 	tabCompletion = 108,
 	tabIndex = 109,
 	unusualLineTerminators = 110,
-<<<<<<< HEAD
-	useTabStops = 111,
-	wordSeparators = 112,
-	wordWrap = 113,
-	wordWrapBreakAfterCharacters = 114,
-	wordWrapBreakBeforeCharacters = 115,
-	wordWrapColumn = 116,
-	wordWrapOverride1 = 117,
-	wordWrapOverride2 = 118,
-	wrappingIndent = 119,
-	wrappingStrategy = 120,
-	showDeprecated = 121,
-	inlineHints = 122,
-	editorClassName = 123,
-	pixelRatio = 124,
-	tabFocusMode = 125,
-	layoutInfo = 126,
-	wrappingInfo = 127
-=======
 	useShadowDOM = 111,
 	useTabStops = 112,
 	wordSeparators = 113,
@@ -315,7 +296,6 @@
 	tabFocusMode = 126,
 	layoutInfo = 127,
 	wrappingInfo = 128
->>>>>>> 1b591be3
 }
 
 /**
