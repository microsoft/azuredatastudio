/*---------------------------------------------------------------------------------------------
 *  Copyright (c) Microsoft Corporation. All rights reserved.
 *  Licensed under the Source EULA. See License.txt in the project root for license information.
 *--------------------------------------------------------------------------------------------*/
import * as assert from 'assert';
import { Disposable } from 'vs/base/common/lifecycle';
import { URI } from 'vs/base/common/uri';
import { OpenerService } from 'vs/editor/browser/services/openerService';
import { TestCodeEditorService } from 'vs/editor/test/browser/editorTestServices';
import { CommandsRegistry, ICommandService, NullCommandService } from 'vs/platform/commands/common/commands';
import { matchesScheme } from 'vs/platform/opener/common/opener';

suite('OpenerService', function () {
	const editorService = new TestCodeEditorService();

	let lastCommand: { id: string; args: any[] } | undefined;

	const commandService = new (class implements ICommandService {
		declare readonly _serviceBrand: undefined;
		onWillExecuteCommand = () => Disposable.None;
		onDidExecuteCommand = () => Disposable.None;
		executeCommand(id: string, ...args: any[]): Promise<any> {
			lastCommand = { id, args };
			return Promise.resolve(undefined);
		}
	})();

	setup(function () {
		lastCommand = undefined;
	});

	test('delegate to editorService, scheme:///fff', async function () {
		const openerService = new OpenerService(editorService, NullCommandService);
		await openerService.open(URI.parse('another:///somepath'));
		assert.strictEqual(editorService.lastInput!.options!.selection, undefined);
	});

	test('delegate to editorService, scheme:///fff#L123', async function () {
		const openerService = new OpenerService(editorService, NullCommandService);

		await openerService.open(URI.parse('file:///somepath#L23'));
		assert.strictEqual(editorService.lastInput!.options!.selection!.startLineNumber, 23);
		assert.strictEqual(editorService.lastInput!.options!.selection!.startColumn, 1);
		assert.strictEqual(editorService.lastInput!.options!.selection!.endLineNumber, undefined);
		assert.strictEqual(editorService.lastInput!.options!.selection!.endColumn, undefined);
		assert.strictEqual(editorService.lastInput!.resource.fragment, '');

		await openerService.open(URI.parse('another:///somepath#L23'));
		assert.strictEqual(editorService.lastInput!.options!.selection!.startLineNumber, 23);
		assert.strictEqual(editorService.lastInput!.options!.selection!.startColumn, 1);

		await openerService.open(URI.parse('another:///somepath#L23,45'));
		assert.strictEqual(editorService.lastInput!.options!.selection!.startLineNumber, 23);
		assert.strictEqual(editorService.lastInput!.options!.selection!.startColumn, 45);
		assert.strictEqual(editorService.lastInput!.options!.selection!.endLineNumber, undefined);
		assert.strictEqual(editorService.lastInput!.options!.selection!.endColumn, undefined);
		assert.strictEqual(editorService.lastInput!.resource.fragment, '');
	});

	test('delegate to editorService, scheme:///fff#123,123', async function () {
		const openerService = new OpenerService(editorService, NullCommandService);

		await openerService.open(URI.parse('file:///somepath#23'));
		assert.strictEqual(editorService.lastInput!.options!.selection!.startLineNumber, 23);
		assert.strictEqual(editorService.lastInput!.options!.selection!.startColumn, 1);
		assert.strictEqual(editorService.lastInput!.options!.selection!.endLineNumber, undefined);
		assert.strictEqual(editorService.lastInput!.options!.selection!.endColumn, undefined);
		assert.strictEqual(editorService.lastInput!.resource.fragment, '');

		await openerService.open(URI.parse('file:///somepath#23,45'));
		assert.strictEqual(editorService.lastInput!.options!.selection!.startLineNumber, 23);
		assert.strictEqual(editorService.lastInput!.options!.selection!.startColumn, 45);
		assert.strictEqual(editorService.lastInput!.options!.selection!.endLineNumber, undefined);
		assert.strictEqual(editorService.lastInput!.options!.selection!.endColumn, undefined);
		assert.strictEqual(editorService.lastInput!.resource.fragment, '');
	});

	test('delegate to commandsService, command:someid', async function () {
		const openerService = new OpenerService(editorService, commandService);

		const id = `aCommand${Math.random()}`;
		CommandsRegistry.registerCommand(id, function () { });

		assert.strictEqual(lastCommand, undefined);
		await openerService.open(URI.parse('command:' + id));
<<<<<<< HEAD

		assert.strictEqual(lastCommand, undefined);
=======
		assert.strictEqual(lastCommand!.id, id);
		assert.strictEqual(lastCommand!.args.length, 0);

		await openerService.open(URI.parse('command:' + id).with({ query: '123' }));
		assert.strictEqual(lastCommand!.id, id);
		assert.strictEqual(lastCommand!.args.length, 1);
		// TODO @jrieken is this ok that its converting the string to a number in the args?
		assert.equal(lastCommand!.args[0], '123');

		await openerService.open(URI.parse('command:' + id).with({ query: JSON.stringify([12, true]) }));
		assert.strictEqual(lastCommand!.id, id);
		assert.strictEqual(lastCommand!.args.length, 2);
		assert.strictEqual(lastCommand!.args[0], 12);
		assert.strictEqual(lastCommand!.args[1], true);
>>>>>>> 31fd94b6
	});

	test('links are protected by validators', async function () {
		const openerService = new OpenerService(editorService, commandService);

		openerService.registerValidator({ shouldOpen: () => Promise.resolve(false) });

		const httpResult = await openerService.open(URI.parse('https://www.microsoft.com'));
		const httpsResult = await openerService.open(URI.parse('https://www.microsoft.com'));
		assert.strictEqual(httpResult, false);
		assert.strictEqual(httpsResult, false);
	});

	test('delegate to commandsService, command:someid', async function () {
		const openerService = new OpenerService(editorService, commandService);

		const id = `aCommand${Math.random()}`;
		CommandsRegistry.registerCommand(id, function () { });

		await openerService.open(URI.parse('command:' + id).with({ query: '\"123\"' }), { allowCommands: true });
		assert.strictEqual(lastCommand!.id, id);
		assert.strictEqual(lastCommand!.args.length, 1);
		assert.strictEqual(lastCommand!.args[0], '123');

		await openerService.open(URI.parse('command:' + id), { allowCommands: true });
		assert.strictEqual(lastCommand!.id, id);
		assert.strictEqual(lastCommand!.args.length, 0);

		await openerService.open(URI.parse('command:' + id).with({ query: '123' }), { allowCommands: true });
		assert.strictEqual(lastCommand!.id, id);
		assert.strictEqual(lastCommand!.args.length, 1);
		assert.strictEqual(lastCommand!.args[0], 123);

		await openerService.open(URI.parse('command:' + id).with({ query: JSON.stringify([12, true]) }), { allowCommands: true });
		assert.strictEqual(lastCommand!.id, id);
		assert.strictEqual(lastCommand!.args.length, 2);
		assert.strictEqual(lastCommand!.args[0], 12);
		assert.strictEqual(lastCommand!.args[1], true);
	});

	test('links validated by validators go to openers', async function () {
		const openerService = new OpenerService(editorService, commandService);

		openerService.registerValidator({ shouldOpen: () => Promise.resolve(true) });

		let openCount = 0;
		openerService.registerOpener({
			open: (resource: URI) => {
				openCount++;
				return Promise.resolve(true);
			}
		});

		await openerService.open(URI.parse('http://microsoft.com'));
		assert.strictEqual(openCount, 1);
		await openerService.open(URI.parse('https://microsoft.com'));
		assert.strictEqual(openCount, 2);
	});

	test('links aren\'t manipulated before being passed to validator: PR #118226', async function () {
		const openerService = new OpenerService(editorService, commandService);

		openerService.registerValidator({
			shouldOpen: (resource) => {
				// We don't want it to convert strings into URIs
				assert.strictEqual(resource instanceof URI, false);
				return Promise.resolve(false);
			}
		});
		await openerService.open('https://wwww.microsoft.com');
		await openerService.open('https://www.microsoft.com??params=CountryCode%3DUSA%26Name%3Dvscode"');
	});

	test('links validated by multiple validators', async function () {
		const openerService = new OpenerService(editorService, commandService);

		let v1 = 0;
		openerService.registerValidator({
			shouldOpen: () => {
				v1++;
				return Promise.resolve(true);
			}
		});

		let v2 = 0;
		openerService.registerValidator({
			shouldOpen: () => {
				v2++;
				return Promise.resolve(true);
			}
		});

		let openCount = 0;
		openerService.registerOpener({
			open: (resource: URI) => {
				openCount++;
				return Promise.resolve(true);
			}
		});

		await openerService.open(URI.parse('http://microsoft.com'));
		assert.strictEqual(openCount, 1);
		assert.strictEqual(v1, 1);
		assert.strictEqual(v2, 1);
		await openerService.open(URI.parse('https://microsoft.com'));
		assert.strictEqual(openCount, 2);
		assert.strictEqual(v1, 2);
		assert.strictEqual(v2, 2);
	});

	test('links invalidated by first validator do not continue validating', async function () {
		const openerService = new OpenerService(editorService, commandService);

		let v1 = 0;
		openerService.registerValidator({
			shouldOpen: () => {
				v1++;
				return Promise.resolve(false);
			}
		});

		let v2 = 0;
		openerService.registerValidator({
			shouldOpen: () => {
				v2++;
				return Promise.resolve(true);
			}
		});

		let openCount = 0;
		openerService.registerOpener({
			open: (resource: URI) => {
				openCount++;
				return Promise.resolve(true);
			}
		});

		await openerService.open(URI.parse('http://microsoft.com'));
		assert.strictEqual(openCount, 0);
		assert.strictEqual(v1, 1);
		assert.strictEqual(v2, 0);
		await openerService.open(URI.parse('https://microsoft.com'));
		assert.strictEqual(openCount, 0);
		assert.strictEqual(v1, 2);
		assert.strictEqual(v2, 0);
	});

	test('matchesScheme', function () {
		assert.ok(matchesScheme('https://microsoft.com', 'https'));
		assert.ok(matchesScheme('http://microsoft.com', 'http'));
		assert.ok(matchesScheme('hTTPs://microsoft.com', 'https'));
		assert.ok(matchesScheme('httP://microsoft.com', 'http'));
		assert.ok(matchesScheme(URI.parse('https://microsoft.com'), 'https'));
		assert.ok(matchesScheme(URI.parse('http://microsoft.com'), 'http'));
		assert.ok(matchesScheme(URI.parse('hTTPs://microsoft.com'), 'https'));
		assert.ok(matchesScheme(URI.parse('httP://microsoft.com'), 'http'));
		assert.ok(!matchesScheme(URI.parse('https://microsoft.com'), 'http'));
		assert.ok(!matchesScheme(URI.parse('htt://microsoft.com'), 'http'));
		assert.ok(!matchesScheme(URI.parse('z://microsoft.com'), 'http'));
	});
});<|MERGE_RESOLUTION|>--- conflicted
+++ resolved
@@ -83,25 +83,8 @@
 
 		assert.strictEqual(lastCommand, undefined);
 		await openerService.open(URI.parse('command:' + id));
-<<<<<<< HEAD
 
 		assert.strictEqual(lastCommand, undefined);
-=======
-		assert.strictEqual(lastCommand!.id, id);
-		assert.strictEqual(lastCommand!.args.length, 0);
-
-		await openerService.open(URI.parse('command:' + id).with({ query: '123' }));
-		assert.strictEqual(lastCommand!.id, id);
-		assert.strictEqual(lastCommand!.args.length, 1);
-		// TODO @jrieken is this ok that its converting the string to a number in the args?
-		assert.equal(lastCommand!.args[0], '123');
-
-		await openerService.open(URI.parse('command:' + id).with({ query: JSON.stringify([12, true]) }));
-		assert.strictEqual(lastCommand!.id, id);
-		assert.strictEqual(lastCommand!.args.length, 2);
-		assert.strictEqual(lastCommand!.args[0], 12);
-		assert.strictEqual(lastCommand!.args[1], true);
->>>>>>> 31fd94b6
 	});
 
 	test('links are protected by validators', async function () {
