/*---------------------------------------------------------------------------------------------
 *  Copyright (c) Microsoft Corporation. All rights reserved.
 *  Licensed under the MIT License. See License.txt in the project root for license information.
 *--------------------------------------------------------------------------------------------*/
import { Disposable, DisposableStore, IDisposable, toDisposable } from 'vs/base/common/lifecycle';
import { IActiveCodeEditor, ICodeEditor, IOverlayWidget, IOverlayWidgetPosition } from 'vs/editor/browser/editorBrowser';
import * as dom from 'vs/base/browser/dom';
import { EditorLayoutInfo, EditorOption, RenderLineNumbersType } from 'vs/editor/common/config/editorOptions';
import { createStringBuilder } from 'vs/editor/common/core/stringBuilder';
import { RenderLineInput, renderViewLine } from 'vs/editor/common/viewLayout/viewLineRenderer';
import { LineDecoration } from 'vs/editor/common/viewLayout/lineDecorations';
import { Position } from 'vs/editor/common/core/position';
import { ClickLinkGesture } from 'vs/editor/contrib/gotoSymbol/browser/link/clickLinkGesture';
import { getDefinitionsAtPosition } from 'vs/editor/contrib/gotoSymbol/browser/goToSymbol';
import { ILanguageFeaturesService } from 'vs/editor/common/services/languageFeatures';
import { Location } from 'vs/editor/common/languages';
import { goToDefinitionWithLocation } from 'vs/editor/contrib/inlayHints/browser/inlayHintsLocations';
import { IInstantiationService } from 'vs/platform/instantiation/common/instantiation';
import { CancellationTokenSource } from 'vs/base/common/cancellation';
import { IRange } from 'vs/editor/common/core/range';
import { StandardMouseEvent } from 'vs/base/browser/mouseEvent';
import 'vs/css!./stickyScroll';

interface CustomMouseEvent {
	detail: string;
	element: HTMLElement;
}

export class StickyScrollWidgetState {
	constructor(
		public readonly lineNumbers: number[],
		public readonly lastLineRelativePosition: number
	) { }
}

const _ttPolicy = window.trustedTypes?.createPolicy('stickyScrollViewLayer', { createHTML: value => value });

export class StickyScrollWidget extends Disposable implements IOverlayWidget {

<<<<<<< HEAD
	private readonly layoutInfo: EditorLayoutInfo;
	private readonly rootDomNode: HTMLElement = document.createElement('div');
	private readonly disposableStore = this._register(new DisposableStore());
	private lineHeight: number;
	private lineNumbers: number[];
	private lastLineRelativePosition: number;

	private hoverOnLine: number;
	private hoverOnColumn: number;
	private stickyRangeProjectedOnEditor: IRange;

	constructor(
		private readonly _editor: ICodeEditor,
		@ILanguageFeaturesService private readonly _languageFeatureService: ILanguageFeaturesService,
		@IInstantiationService private readonly _instaService: IInstantiationService
	) {
=======
	private readonly _layoutInfo: EditorLayoutInfo;
	private readonly _rootDomNode: HTMLElement = document.createElement('div');
	private readonly _disposableStore = this._register(new DisposableStore());
	private _lineHeight: number;
	private _lineNumbers: number[];
	private _lastLineRelativePosition: number;

	constructor(private readonly editor: ICodeEditor) {
>>>>>>> 67a6f237
		super();
		this._layoutInfo = this.editor.getLayoutInfo();
		this._rootDomNode = document.createElement('div');
		this._rootDomNode.className = 'sticky-widget';
		this._rootDomNode.style.width = `${this._layoutInfo.width - this._layoutInfo.minimap.minimapCanvasOuterWidth - this._layoutInfo.verticalScrollbarWidth}px`;

		this._lineNumbers = [];
		this._lastLineRelativePosition = 0;

<<<<<<< HEAD
		this.hoverOnLine = -1;
		this.hoverOnColumn = -1;
		this.stickyRangeProjectedOnEditor = {} as IRange;

		this.lineHeight = this._editor.getOption(EditorOption.lineHeight);
		this._register(this._editor.onDidChangeConfiguration(e => {
=======
		this._lineHeight = this.editor.getOption(EditorOption.lineHeight);
		this._register(this.editor.onDidChangeConfiguration(e => {
>>>>>>> 67a6f237
			if (e.hasChanged(EditorOption.lineHeight)) {
				this._lineHeight = this.editor.getOption(EditorOption.lineHeight);
			}
		}));
		this._register(this.updateLinkGesture());
	}

	private updateLinkGesture(): IDisposable {


		const linkGestureStore = new DisposableStore();
		const sessionStore = new DisposableStore();
		linkGestureStore.add(sessionStore);
		const gesture = new ClickLinkGesture(this._editor, true);
		linkGestureStore.add(gesture);

		linkGestureStore.add(gesture.onMouseMoveOrRelevantKeyDown(([mouseEvent, _keyboardEvent]) => {
			if (!this._editor.hasModel() || !mouseEvent.hasTriggerModifier) {
				sessionStore.clear();
				return;
			}
			const targetMouseEvent = mouseEvent.target as unknown as CustomMouseEvent;
			if (targetMouseEvent.detail === 'editor.contrib.stickyScrollWidget' && targetMouseEvent.element.innerText === targetMouseEvent.element.innerHTML) {
				const text = targetMouseEvent.element.innerText;
				if (this.hoverOnColumn === -1) {
					return;
				}
				const lineNumber = this.hoverOnLine;
				const column = this.hoverOnColumn;

				const stickyPositionProjectedOnEditor = { startLineNumber: lineNumber, endLineNumber: lineNumber, startColumn: column, endColumn: column + text.length } as IRange;
				if (JSON.stringify(this.stickyRangeProjectedOnEditor) !== JSON.stringify(stickyPositionProjectedOnEditor)) {
					this.stickyRangeProjectedOnEditor = stickyPositionProjectedOnEditor;
					sessionStore.clear();
				}

				const cancellationToken = new CancellationTokenSource();
				sessionStore.add(toDisposable(() => cancellationToken.dispose(true)));

				let currentHTMLChild: HTMLElement;

				getDefinitionsAtPosition(this._languageFeatureService.definitionProvider, this._editor.getModel(), new Position(lineNumber, column + 1), cancellationToken.token).then((candidateDefinitions => {
					if (cancellationToken.token.isCancellationRequested) {
						return;
					}
					if (candidateDefinitions.length !== 0) {
						const lineToDecorate = this.getDomNode().getElementsByClassName(`stickyLine${lineNumber}`)[0].children[0] as HTMLElement;
						let childHTML: HTMLElement | undefined = undefined;
						for (const childElement of lineToDecorate.children) {
							const childAsHTMLElement = childElement as HTMLElement;
							if (childAsHTMLElement.innerText === text) {
								childHTML = childAsHTMLElement;
								break;
							}
						}
						if (!childHTML) {
							return;
						}
						if (currentHTMLChild !== childHTML) {
							sessionStore.clear();
							currentHTMLChild = childHTML;
							currentHTMLChild.style.textDecoration = 'underline';
							sessionStore.add(toDisposable(() => {
								currentHTMLChild.style.textDecoration = 'none';
							}));
						} else if (!currentHTMLChild) {
							currentHTMLChild = childHTML;
							currentHTMLChild.style.textDecoration = 'underline';
							sessionStore.add(toDisposable(() => {
								currentHTMLChild.style.textDecoration = 'none';
							}));
						}
					} else {
						sessionStore.clear();
					}
				}));
			} else {
				sessionStore.clear();
			}
		}));
		linkGestureStore.add(gesture.onCancel(() => {
			sessionStore.clear();
		}));
		linkGestureStore.add(gesture.onExecute(async e => {
			if (this.hoverOnLine !== -1) {
				if (e.hasTriggerModifier) {
					// Control click
					this._instaService.invokeFunction(goToDefinitionWithLocation, e, this._editor as IActiveCodeEditor, { uri: this._editor.getModel()!.uri, range: this.stickyRangeProjectedOnEditor } as Location);
				} else {
					// Normal click
					this._editor.revealPosition({ lineNumber: this.hoverOnLine, column: 1 });
				}
			}

		}));
		return linkGestureStore;
	}

	public get lineNumbers(): number[] {
		return this._lineNumbers;
	}

	public get codeLineCount(): number {
		return this._lineNumbers.length;
	}

	public getCurrentLines(): readonly number[] {
		return this._lineNumbers;
	}

	public setState(state: StickyScrollWidgetState): void {
		this._disposableStore.clear();
		this._lineNumbers.length = 0;
		dom.clearNode(this._rootDomNode);

		this._lastLineRelativePosition = state.lastLineRelativePosition;
		this._lineNumbers = state.lineNumbers;
		this.renderRootNode();
	}

	private getChildNode(index: number, line: number): HTMLElement {

		const child = document.createElement('div');
		const viewModel = this.editor._getViewModel();
		const viewLineNumber = viewModel!.coordinatesConverter.convertModelPositionToViewPosition(new Position(line, 1)).lineNumber;
		const lineRenderingData = viewModel!.getViewLineRenderingData(viewLineNumber);
		const layoutInfo = this.editor.getLayoutInfo();
		const width = layoutInfo.width - layoutInfo.minimap.minimapCanvasOuterWidth - layoutInfo.verticalScrollbarWidth;
		const minimapSide = this.editor.getOption(EditorOption.minimap).side;
		const lineHeight = this.editor.getOption(EditorOption.lineHeight);
		const lineNumberOption = this.editor.getOption(EditorOption.lineNumbers);

		let actualInlineDecorations: LineDecoration[];
		try {
			actualInlineDecorations = LineDecoration.filter(lineRenderingData.inlineDecorations, viewLineNumber, lineRenderingData.minColumn, lineRenderingData.maxColumn);
		} catch (err) {
			actualInlineDecorations = [];
		}

		const renderLineInput: RenderLineInput =
			new RenderLineInput(true, true, lineRenderingData.content,
				lineRenderingData.continuesWithWrappedLine,
				lineRenderingData.isBasicASCII, lineRenderingData.containsRTL, 0,
				lineRenderingData.tokens, actualInlineDecorations,
				lineRenderingData.tabSize, lineRenderingData.startVisibleColumn,
				1, 1, 1, 500, 'none', true, true, null);

		const sb = createStringBuilder(2000);
		renderViewLine(renderLineInput, sb);

		let newLine;
		if (_ttPolicy) {
			newLine = _ttPolicy.createHTML(sb.build() as string);
		} else {
			newLine = sb.build();
		}

		const lineHTMLNode = document.createElement('span');
		lineHTMLNode.className = 'sticky-line';
		lineHTMLNode.classList.add(`stickyLine${line}`);
		lineHTMLNode.style.lineHeight = `${lineHeight}px`;
		lineHTMLNode.innerHTML = newLine as string;

		const lineNumberHTMLNode = document.createElement('span');
		lineNumberHTMLNode.className = 'sticky-line';
		lineNumberHTMLNode.style.lineHeight = `${lineHeight}px`;
		if (minimapSide === 'left') {
			lineNumberHTMLNode.style.width = `${layoutInfo.contentLeft - layoutInfo.minimap.minimapCanvasOuterWidth}px`;
		} else if (minimapSide === 'right') {
			lineNumberHTMLNode.style.width = `${layoutInfo.contentLeft}px`;
		}

		const innerLineNumberHTML = document.createElement('span');
		if (lineNumberOption.renderType === RenderLineNumbersType.On || lineNumberOption.renderType === RenderLineNumbersType.Interval && line % 10 === 0) {
			innerLineNumberHTML.innerText = line.toString();
		} else if (lineNumberOption.renderType === RenderLineNumbersType.Relative) {
			innerLineNumberHTML.innerText = Math.abs(line - this.editor.getPosition()!.lineNumber).toString();
		}
		innerLineNumberHTML.className = 'sticky-line-number';
		innerLineNumberHTML.style.lineHeight = `${lineHeight}px`;
		innerLineNumberHTML.style.width = `${layoutInfo.lineNumbersWidth}px`;
		if (minimapSide === 'left') {
			innerLineNumberHTML.style.paddingLeft = `${layoutInfo.lineNumbersLeft - layoutInfo.minimap.minimapCanvasOuterWidth}px`;
		} else if (minimapSide === 'right') {
			innerLineNumberHTML.style.paddingLeft = `${layoutInfo.lineNumbersLeft}px`;
		}
		lineNumberHTMLNode.appendChild(innerLineNumberHTML);

		this.editor.applyFontInfo(lineHTMLNode);
		this.editor.applyFontInfo(innerLineNumberHTML);

		child.appendChild(lineNumberHTMLNode);
		child.appendChild(lineHTMLNode);

		child.className = 'sticky-line-root';
		child.style.lineHeight = `${lineHeight}px`;
		child.style.width = `${width}px`;
		child.style.height = `${lineHeight}px`;
		child.style.zIndex = '0';

		// Special case for the last line of sticky scroll
		if (index === this._lineNumbers.length - 1) {
			child.style.position = 'relative';
			child.style.zIndex = '-1';
			child.style.top = this._lastLineRelativePosition + 'px';
		}
<<<<<<< HEAD

		this.disposableStore.add(dom.addDisposableListener(child, 'mouseover', (e) => {
			if (this._editor.hasModel()) {
				const mouseOverEvent = new StandardMouseEvent(e);
				const text = mouseOverEvent.target.innerText;
				this.hoverOnLine = line;
				// TODO: workaround to find the column index, perhaps need more solid solution
				this.hoverOnColumn = this._editor.getModel().getLineContent(line).indexOf(text) + 1 || -1;
			}
=======
		this._disposableStore.add(dom.addDisposableListener(child, 'click', e => {
			e.stopPropagation();
			e.preventDefault();
			this.editor.revealPosition({ lineNumber: line - index, column: 1 });
>>>>>>> 67a6f237
		}));

		return child;
	}

	private renderRootNode(): void {
<<<<<<< HEAD
		if (!this._editor._getViewModel()) {
=======

		if (!this.editor._getViewModel()) {
>>>>>>> 67a6f237
			return;
		}
		for (const [index, line] of this._lineNumbers.entries()) {
			this._rootDomNode.appendChild(this.getChildNode(index, line));
		}

		const widgetHeight: number = this._lineNumbers.length * this._lineHeight + this._lastLineRelativePosition;
		this._rootDomNode.style.height = widgetHeight.toString() + 'px';
		const minimapSide = this.editor.getOption(EditorOption.minimap).side;
		if (minimapSide === 'left') {
			this._rootDomNode.style.marginLeft = this.editor.getLayoutInfo().minimap.minimapCanvasOuterWidth + 'px';
		} else if (minimapSide === 'right') {
			this._rootDomNode.style.marginLeft = '0px';
		}
	}

	public getId(): string {
		return 'editor.contrib.stickyScrollWidget';
	}

	public getDomNode(): HTMLElement {
		return this._rootDomNode;
	}

	public getPosition(): IOverlayWidgetPosition | null {
		return {
			preference: null
		};
	}

	override dispose(): void {
		super.dispose();
<<<<<<< HEAD
=======
		this._disposableStore.dispose();
>>>>>>> 67a6f237
	}
}<|MERGE_RESOLUTION|>--- conflicted
+++ resolved
@@ -37,56 +37,37 @@
 
 export class StickyScrollWidget extends Disposable implements IOverlayWidget {
 
-<<<<<<< HEAD
-	private readonly layoutInfo: EditorLayoutInfo;
-	private readonly rootDomNode: HTMLElement = document.createElement('div');
-	private readonly disposableStore = this._register(new DisposableStore());
-	private lineHeight: number;
-	private lineNumbers: number[];
-	private lastLineRelativePosition: number;
-
-	private hoverOnLine: number;
-	private hoverOnColumn: number;
-	private stickyRangeProjectedOnEditor: IRange;
-
-	constructor(
-		private readonly _editor: ICodeEditor,
-		@ILanguageFeaturesService private readonly _languageFeatureService: ILanguageFeaturesService,
-		@IInstantiationService private readonly _instaService: IInstantiationService
-	) {
-=======
 	private readonly _layoutInfo: EditorLayoutInfo;
 	private readonly _rootDomNode: HTMLElement = document.createElement('div');
 	private readonly _disposableStore = this._register(new DisposableStore());
 	private _lineHeight: number;
 	private _lineNumbers: number[];
 	private _lastLineRelativePosition: number;
-
-	constructor(private readonly editor: ICodeEditor) {
->>>>>>> 67a6f237
+	private _hoverOnLine: number;
+	private _hoverOnColumn: number;
+	private _stickyRangeProjectedOnEditor: IRange;
+
+	constructor(
+		private readonly _editor: ICodeEditor,
+		@ILanguageFeaturesService private readonly _languageFeatureService: ILanguageFeaturesService,
+		@IInstantiationService private readonly _instaService: IInstantiationService
+	) {
 		super();
-		this._layoutInfo = this.editor.getLayoutInfo();
+		this._layoutInfo = this._editor.getLayoutInfo();
 		this._rootDomNode = document.createElement('div');
 		this._rootDomNode.className = 'sticky-widget';
 		this._rootDomNode.style.width = `${this._layoutInfo.width - this._layoutInfo.minimap.minimapCanvasOuterWidth - this._layoutInfo.verticalScrollbarWidth}px`;
-
 		this._lineNumbers = [];
 		this._lastLineRelativePosition = 0;
-
-<<<<<<< HEAD
-		this.hoverOnLine = -1;
-		this.hoverOnColumn = -1;
-		this.stickyRangeProjectedOnEditor = {} as IRange;
-
-		this.lineHeight = this._editor.getOption(EditorOption.lineHeight);
+		this._hoverOnLine = -1;
+		this._hoverOnColumn = -1;
+		this._stickyRangeProjectedOnEditor = {} as IRange;
+		this._lineHeight = this._editor.getOption(EditorOption.lineHeight);
 		this._register(this._editor.onDidChangeConfiguration(e => {
-=======
-		this._lineHeight = this.editor.getOption(EditorOption.lineHeight);
-		this._register(this.editor.onDidChangeConfiguration(e => {
->>>>>>> 67a6f237
 			if (e.hasChanged(EditorOption.lineHeight)) {
-				this._lineHeight = this.editor.getOption(EditorOption.lineHeight);
-			}
+				this._lineHeight = this._editor.getOption(EditorOption.lineHeight);
+			}
+
 		}));
 		this._register(this.updateLinkGesture());
 	}
@@ -108,15 +89,15 @@
 			const targetMouseEvent = mouseEvent.target as unknown as CustomMouseEvent;
 			if (targetMouseEvent.detail === 'editor.contrib.stickyScrollWidget' && targetMouseEvent.element.innerText === targetMouseEvent.element.innerHTML) {
 				const text = targetMouseEvent.element.innerText;
-				if (this.hoverOnColumn === -1) {
+				if (this._hoverOnColumn === -1) {
 					return;
 				}
-				const lineNumber = this.hoverOnLine;
-				const column = this.hoverOnColumn;
+				const lineNumber = this._hoverOnLine;
+				const column = this._hoverOnColumn;
 
 				const stickyPositionProjectedOnEditor = { startLineNumber: lineNumber, endLineNumber: lineNumber, startColumn: column, endColumn: column + text.length } as IRange;
-				if (JSON.stringify(this.stickyRangeProjectedOnEditor) !== JSON.stringify(stickyPositionProjectedOnEditor)) {
-					this.stickyRangeProjectedOnEditor = stickyPositionProjectedOnEditor;
+				if (JSON.stringify(this._stickyRangeProjectedOnEditor) !== JSON.stringify(stickyPositionProjectedOnEditor)) {
+					this._stickyRangeProjectedOnEditor = stickyPositionProjectedOnEditor;
 					sessionStore.clear();
 				}
 
@@ -168,13 +149,13 @@
 			sessionStore.clear();
 		}));
 		linkGestureStore.add(gesture.onExecute(async e => {
-			if (this.hoverOnLine !== -1) {
+			if (this._hoverOnLine !== -1) {
 				if (e.hasTriggerModifier) {
 					// Control click
-					this._instaService.invokeFunction(goToDefinitionWithLocation, e, this._editor as IActiveCodeEditor, { uri: this._editor.getModel()!.uri, range: this.stickyRangeProjectedOnEditor } as Location);
+					this._instaService.invokeFunction(goToDefinitionWithLocation, e, this._editor as IActiveCodeEditor, { uri: this._editor.getModel()!.uri, range: this._stickyRangeProjectedOnEditor } as Location);
 				} else {
 					// Normal click
-					this._editor.revealPosition({ lineNumber: this.hoverOnLine, column: 1 });
+					this._editor.revealPosition({ lineNumber: this._hoverOnLine, column: 1 });
 				}
 			}
 
@@ -207,14 +188,14 @@
 	private getChildNode(index: number, line: number): HTMLElement {
 
 		const child = document.createElement('div');
-		const viewModel = this.editor._getViewModel();
+		const viewModel = this._editor._getViewModel();
 		const viewLineNumber = viewModel!.coordinatesConverter.convertModelPositionToViewPosition(new Position(line, 1)).lineNumber;
 		const lineRenderingData = viewModel!.getViewLineRenderingData(viewLineNumber);
-		const layoutInfo = this.editor.getLayoutInfo();
+		const layoutInfo = this._editor.getLayoutInfo();
 		const width = layoutInfo.width - layoutInfo.minimap.minimapCanvasOuterWidth - layoutInfo.verticalScrollbarWidth;
-		const minimapSide = this.editor.getOption(EditorOption.minimap).side;
-		const lineHeight = this.editor.getOption(EditorOption.lineHeight);
-		const lineNumberOption = this.editor.getOption(EditorOption.lineNumbers);
+		const minimapSide = this._editor.getOption(EditorOption.minimap).side;
+		const lineHeight = this._editor.getOption(EditorOption.lineHeight);
+		const lineNumberOption = this._editor.getOption(EditorOption.lineNumbers);
 
 		let actualInlineDecorations: LineDecoration[];
 		try {
@@ -260,7 +241,7 @@
 		if (lineNumberOption.renderType === RenderLineNumbersType.On || lineNumberOption.renderType === RenderLineNumbersType.Interval && line % 10 === 0) {
 			innerLineNumberHTML.innerText = line.toString();
 		} else if (lineNumberOption.renderType === RenderLineNumbersType.Relative) {
-			innerLineNumberHTML.innerText = Math.abs(line - this.editor.getPosition()!.lineNumber).toString();
+			innerLineNumberHTML.innerText = Math.abs(line - this._editor.getPosition()!.lineNumber).toString();
 		}
 		innerLineNumberHTML.className = 'sticky-line-number';
 		innerLineNumberHTML.style.lineHeight = `${lineHeight}px`;
@@ -272,8 +253,8 @@
 		}
 		lineNumberHTMLNode.appendChild(innerLineNumberHTML);
 
-		this.editor.applyFontInfo(lineHTMLNode);
-		this.editor.applyFontInfo(innerLineNumberHTML);
+		this._editor.applyFontInfo(lineHTMLNode);
+		this._editor.applyFontInfo(innerLineNumberHTML);
 
 		child.appendChild(lineNumberHTMLNode);
 		child.appendChild(lineHTMLNode);
@@ -290,34 +271,22 @@
 			child.style.zIndex = '-1';
 			child.style.top = this._lastLineRelativePosition + 'px';
 		}
-<<<<<<< HEAD
-
-		this.disposableStore.add(dom.addDisposableListener(child, 'mouseover', (e) => {
+
+		this._disposableStore.add(dom.addDisposableListener(child, 'mouseover', (e) => {
 			if (this._editor.hasModel()) {
 				const mouseOverEvent = new StandardMouseEvent(e);
 				const text = mouseOverEvent.target.innerText;
-				this.hoverOnLine = line;
+				this._hoverOnLine = line;
 				// TODO: workaround to find the column index, perhaps need more solid solution
-				this.hoverOnColumn = this._editor.getModel().getLineContent(line).indexOf(text) + 1 || -1;
-			}
-=======
-		this._disposableStore.add(dom.addDisposableListener(child, 'click', e => {
-			e.stopPropagation();
-			e.preventDefault();
-			this.editor.revealPosition({ lineNumber: line - index, column: 1 });
->>>>>>> 67a6f237
+				this._hoverOnColumn = this._editor.getModel().getLineContent(line).indexOf(text) + 1 || -1;
+			}
 		}));
 
 		return child;
 	}
 
 	private renderRootNode(): void {
-<<<<<<< HEAD
 		if (!this._editor._getViewModel()) {
-=======
-
-		if (!this.editor._getViewModel()) {
->>>>>>> 67a6f237
 			return;
 		}
 		for (const [index, line] of this._lineNumbers.entries()) {
@@ -326,9 +295,9 @@
 
 		const widgetHeight: number = this._lineNumbers.length * this._lineHeight + this._lastLineRelativePosition;
 		this._rootDomNode.style.height = widgetHeight.toString() + 'px';
-		const minimapSide = this.editor.getOption(EditorOption.minimap).side;
+		const minimapSide = this._editor.getOption(EditorOption.minimap).side;
 		if (minimapSide === 'left') {
-			this._rootDomNode.style.marginLeft = this.editor.getLayoutInfo().minimap.minimapCanvasOuterWidth + 'px';
+			this._rootDomNode.style.marginLeft = this._editor.getLayoutInfo().minimap.minimapCanvasOuterWidth + 'px';
 		} else if (minimapSide === 'right') {
 			this._rootDomNode.style.marginLeft = '0px';
 		}
@@ -350,9 +319,5 @@
 
 	override dispose(): void {
 		super.dispose();
-<<<<<<< HEAD
-=======
-		this._disposableStore.dispose();
->>>>>>> 67a6f237
 	}
 }