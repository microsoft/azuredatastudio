/*---------------------------------------------------------------------------------------------
 *  Copyright (c) Microsoft Corporation. All rights reserved.
 *  Licensed under the Source EULA. See License.txt in the project root for license information.
 *--------------------------------------------------------------------------------------------*/

import { alert } from 'vs/base/browser/ui/aria/aria';
import { createCancelablePromise, raceCancellation } from 'vs/base/common/async';
import { CancellationToken } from 'vs/base/common/cancellation';
import { KeyChord, KeyCode, KeyMod } from 'vs/base/common/keyCodes';
import { isWeb } from 'vs/base/common/platform';
import { ICodeEditor, isCodeEditor, IActiveCodeEditor } from 'vs/editor/browser/editorBrowser';
import { EditorAction, IActionOptions, registerEditorAction, ServicesAccessor } from 'vs/editor/browser/editorExtensions';
import { ICodeEditorService } from 'vs/editor/browser/services/codeEditorService';
import * as corePosition from 'vs/editor/common/core/position';
import { Range, IRange } from 'vs/editor/common/core/range';
import { EditorContextKeys } from 'vs/editor/common/editorContextKeys';
import { ITextModel, IWordAtPosition } from 'vs/editor/common/model';
import { LocationLink, Location, isLocationLink } from 'vs/editor/common/modes';
import { MessageController } from 'vs/editor/contrib/message/messageController';
import { PeekContext } from 'vs/editor/contrib/peekView/peekView';
import { ReferencesController } from 'vs/editor/contrib/gotoSymbol/peek/referencesController';
import { ReferencesModel } from 'vs/editor/contrib/gotoSymbol/referencesModel';
import * as nls from 'vs/nls';
<<<<<<< HEAD
// import { MenuId } from 'vs/platform/actions/common/actions';
=======
import { MenuId, MenuRegistry, ISubmenuItem } from 'vs/platform/actions/common/actions';
>>>>>>> fc704d94
import { ContextKeyExpr } from 'vs/platform/contextkey/common/contextkey';
import { KeybindingWeight } from 'vs/platform/keybinding/common/keybindingsRegistry';
import { INotificationService } from 'vs/platform/notification/common/notification';
import { IEditorProgressService } from 'vs/platform/progress/common/progress';
import { getDefinitionsAtPosition, getImplementationsAtPosition, getTypeDefinitionsAtPosition, getDeclarationsAtPosition, getReferencesAtPosition } from './goToSymbol';
import { CommandsRegistry } from 'vs/platform/commands/common/commands';
import { EditorStateCancellationTokenSource, CodeEditorStateFlag } from 'vs/editor/browser/core/editorState';
import { ISymbolNavigationService } from 'vs/editor/contrib/gotoSymbol/symbolNavigation';
import { EditorOption, GoToLocationValues } from 'vs/editor/common/config/editorOptions';
import { isStandalone } from 'vs/base/browser/browser';
import { URI } from 'vs/base/common/uri';
import { IInstantiationService } from 'vs/platform/instantiation/common/instantiation';
import { ScrollType } from 'vs/editor/common/editorCommon';
import { assertType } from 'vs/base/common/types';


MenuRegistry.appendMenuItem(MenuId.EditorContext, <ISubmenuItem>{
	submenu: MenuId.EditorContextPeek,
	title: nls.localize('peek.submenu', "Peek"),
	group: 'navigation',
	order: 1000
});

export interface SymbolNavigationActionConfig {
	openToSide: boolean;
	openInPeek: boolean;
	muteMessage: boolean;
}

abstract class SymbolNavigationAction extends EditorAction {

	private readonly _configuration: SymbolNavigationActionConfig;

	constructor(configuration: SymbolNavigationActionConfig, opts: IActionOptions) {
		super(opts);
		this._configuration = configuration;
	}

	run(accessor: ServicesAccessor, editor: ICodeEditor): Promise<void> {
		if (!editor.hasModel()) {
			return Promise.resolve(undefined);
		}
		const notificationService = accessor.get(INotificationService);
		const editorService = accessor.get(ICodeEditorService);
		const progressService = accessor.get(IEditorProgressService);
		const symbolNavService = accessor.get(ISymbolNavigationService);

		const model = editor.getModel();
		const pos = editor.getPosition();

		const cts = new EditorStateCancellationTokenSource(editor, CodeEditorStateFlag.Value | CodeEditorStateFlag.Position);

		const promise = raceCancellation(this._getLocationModel(model, pos, cts.token), cts.token).then(async references => {

			if (!references || cts.token.isCancellationRequested) {
				return;
			}

			alert(references.ariaMessage);

			const referenceCount = references.references.length;
			const altAction = references.referenceAt(model.uri, pos) && editor.getAction(this._getAlternativeCommand());

			if (referenceCount === 0) {
				// no result -> show message
				if (!this._configuration.muteMessage) {
					const info = model.getWordAtPosition(pos);
					MessageController.get(editor).showMessage(this._getNoResultFoundMessage(info), pos);
				}
			} else if (referenceCount === 1 && altAction) {
				// already at the only result, run alternative
				altAction.run();

			} else {
				// normal results handling
				return this._onResult(editorService, symbolNavService, editor, references);
			}

		}, (err) => {
			// report an error
			notificationService.error(err);
		}).finally(() => {
			cts.dispose();
		});

		progressService.showWhile(promise, 250);
		return promise;
	}

	protected abstract _getLocationModel(model: ITextModel, position: corePosition.Position, token: CancellationToken): Promise<ReferencesModel | undefined>;

	protected abstract _getNoResultFoundMessage(info: IWordAtPosition | null): string;

	protected abstract _getAlternativeCommand(): string;

	protected abstract _getGoToPreference(editor: IActiveCodeEditor): GoToLocationValues;

	private async _onResult(editorService: ICodeEditorService, symbolNavService: ISymbolNavigationService, editor: IActiveCodeEditor, model: ReferencesModel): Promise<void> {

		const gotoLocation = this._getGoToPreference(editor);
		if (this._configuration.openInPeek || (gotoLocation === 'peek' && model.references.length > 1)) {
			this._openInPeek(editor, model);

		} else {
			const next = model.firstReference()!;
			const peek = model.references.length > 1 && gotoLocation === 'gotoAndPeek';
			const targetEditor = await this._openReference(editor, editorService, next, this._configuration.openToSide, !peek);
			if (peek && targetEditor) {
				this._openInPeek(targetEditor, model);
			} else {
				model.dispose();
			}

			// keep remaining locations around when using
			// 'goto'-mode
			if (gotoLocation === 'goto') {
				symbolNavService.put(next);
			}
		}
	}

	private async _openReference(editor: ICodeEditor, editorService: ICodeEditorService, reference: Location | LocationLink, sideBySide: boolean, highlight: boolean): Promise<ICodeEditor | undefined> {
		// range is the target-selection-range when we have one
		// and the the fallback is the 'full' range
		let range: IRange | undefined = undefined;
		if (isLocationLink(reference)) {
			range = reference.targetSelectionRange;
		}
		if (!range) {
			range = reference.range;
		}

		const targetEditor = await editorService.openCodeEditor({
			resource: reference.uri,
			options: {
				selection: Range.collapseToStart(range),
				revealInCenterIfOutsideViewport: true
			}
		}, editor, sideBySide);

		if (!targetEditor) {
			return undefined;
		}

		if (highlight) {
			const modelNow = targetEditor.getModel();
			const ids = targetEditor.deltaDecorations([], [{ range, options: { className: 'symbolHighlight' } }]);
			setTimeout(() => {
				if (targetEditor.getModel() === modelNow) {
					targetEditor.deltaDecorations(ids, []);
				}
			}, 350);
		}

		return targetEditor;
	}

	private _openInPeek(target: ICodeEditor, model: ReferencesModel) {
		let controller = ReferencesController.get(target);
		if (controller && target.hasModel()) {
			controller.toggleWidget(target.getSelection(), createCancelablePromise(_ => Promise.resolve(model)), this._configuration.openInPeek);
		} else {
			model.dispose();
		}
	}
}

//#region --- DEFINITION

export class DefinitionAction extends SymbolNavigationAction {

	protected async _getLocationModel(model: ITextModel, position: corePosition.Position, token: CancellationToken): Promise<ReferencesModel> {
		return new ReferencesModel(await getDefinitionsAtPosition(model, position, token), nls.localize('def.title', 'Definitions'));
	}

	protected _getNoResultFoundMessage(info: IWordAtPosition | null): string {
		return info && info.word
			? nls.localize('noResultWord', "No definition found for '{0}'", info.word)
			: nls.localize('generic.noResults', "No definition found");
	}

	protected _getAlternativeCommand(): string {
		return 'editor.action.goToReferences';
	}

	protected _getGoToPreference(editor: IActiveCodeEditor): GoToLocationValues {
		return editor.getOption(EditorOption.gotoLocation).multipleDefinitions;
	}
}

const goToDefinitionKb = isWeb && !isStandalone
	? KeyMod.CtrlCmd | KeyCode.F12
	: KeyCode.F12;

registerEditorAction(class GoToDefinitionAction extends DefinitionAction {

	static readonly id = 'editor.action.revealDefinition';

	constructor() {
		super({
			openToSide: false,
			openInPeek: false,
			muteMessage: false
		}, {
			id: GoToDefinitionAction.id,
			label: nls.localize('actions.goToDecl.label', "Go to Definition"),
			alias: 'Go to Definition',
			precondition: ContextKeyExpr.and(
				EditorContextKeys.hasDefinitionProvider,
				EditorContextKeys.isInEmbeddedEditor.toNegated()),
			kbOpts: {
				kbExpr: EditorContextKeys.editorTextFocus,
				primary: goToDefinitionKb,
				weight: KeybindingWeight.EditorContrib
			},
			contextMenuOpts: {
				group: 'navigation',
				order: 1.1
			},
<<<<<<< HEAD
			/*menubarOpts: { {{SQL CARBON EDIT}} remove entry
=======
			menuOpts: {
>>>>>>> fc704d94
				menuId: MenuId.MenubarGoMenu,
				group: '4_symbol_nav',
				order: 2,
				title: nls.localize({ key: 'miGotoDefinition', comment: ['&& denotes a mnemonic'] }, "Go to &&Definition")
			}*/
		});
		CommandsRegistry.registerCommandAlias('editor.action.goToDeclaration', GoToDefinitionAction.id);
	}
});

registerEditorAction(class OpenDefinitionToSideAction extends DefinitionAction {

	static readonly id = 'editor.action.revealDefinitionAside';

	constructor() {
		super({
			openToSide: true,
			openInPeek: false,
			muteMessage: false
		}, {
			id: OpenDefinitionToSideAction.id,
			label: nls.localize('actions.goToDeclToSide.label', "Open Definition to the Side"),
			alias: 'Open Definition to the Side',
			precondition: ContextKeyExpr.and(
				EditorContextKeys.hasDefinitionProvider,
				EditorContextKeys.isInEmbeddedEditor.toNegated()),
			kbOpts: {
				kbExpr: EditorContextKeys.editorTextFocus,
				primary: KeyChord(KeyMod.CtrlCmd | KeyCode.KEY_K, goToDefinitionKb),
				weight: KeybindingWeight.EditorContrib
			}
		});
		CommandsRegistry.registerCommandAlias('editor.action.openDeclarationToTheSide', OpenDefinitionToSideAction.id);
	}
});

registerEditorAction(class PeekDefinitionAction extends DefinitionAction {

	static readonly id = 'editor.action.peekDefinition';

	constructor() {
		super({
			openToSide: false,
			openInPeek: true,
			muteMessage: false
		}, {
			id: PeekDefinitionAction.id,
			label: nls.localize('actions.previewDecl.label', "Peek Definition"),
			alias: 'Peek Definition',
			precondition: ContextKeyExpr.and(
				EditorContextKeys.hasDefinitionProvider,
				PeekContext.notInPeekEditor,
				EditorContextKeys.isInEmbeddedEditor.toNegated()
			),
			kbOpts: {
				kbExpr: EditorContextKeys.editorTextFocus,
				primary: KeyMod.Alt | KeyCode.F12,
				linux: { primary: KeyMod.CtrlCmd | KeyMod.Shift | KeyCode.F10 },
				weight: KeybindingWeight.EditorContrib
			},
			menuOpts: {
				menuId: MenuId.EditorContextPeek,
				order: 2
			}
		});
		CommandsRegistry.registerCommandAlias('editor.action.previewDeclaration', PeekDefinitionAction.id);
	}
});

//#endregion

//#region --- DECLARATION

class DeclarationAction extends SymbolNavigationAction {

	protected async _getLocationModel(model: ITextModel, position: corePosition.Position, token: CancellationToken): Promise<ReferencesModel> {
		return new ReferencesModel(await getDeclarationsAtPosition(model, position, token), nls.localize('decl.title', 'Declarations'));
	}

	protected _getNoResultFoundMessage(info: IWordAtPosition | null): string {
		return info && info.word
			? nls.localize('decl.noResultWord', "No declaration found for '{0}'", info.word)
			: nls.localize('decl.generic.noResults', "No declaration found");
	}

	protected _getAlternativeCommand(): string {
		return 'editor.action.goToReferences';
	}

	protected _getGoToPreference(editor: IActiveCodeEditor): GoToLocationValues {
		return editor.getOption(EditorOption.gotoLocation).multipleDeclarations;
	}
}

registerEditorAction(class GoToDeclarationAction extends DeclarationAction {

	static readonly id = 'editor.action.revealDeclaration';

	constructor() {
		super({
			openToSide: false,
			openInPeek: false,
			muteMessage: false
		}, {
			id: GoToDeclarationAction.id,
			label: nls.localize('actions.goToDeclaration.label', "Go to Declaration"),
			alias: 'Go to Declaration',
			precondition: ContextKeyExpr.and(
				EditorContextKeys.hasDeclarationProvider,
				EditorContextKeys.isInEmbeddedEditor.toNegated()
			),
			contextMenuOpts: {
				group: 'navigation',
				order: 1.3
			},
<<<<<<< HEAD
			/*menubarOpts: { {{SQL CARBON EDIT}}
=======
			menuOpts: {
>>>>>>> fc704d94
				menuId: MenuId.MenubarGoMenu,
				group: '4_symbol_nav',
				order: 3,
				title: nls.localize({ key: 'miGotoDeclaration', comment: ['&& denotes a mnemonic'] }, "Go to &&Declaration")
			},*/
		});
	}

	protected _getNoResultFoundMessage(info: IWordAtPosition | null): string {
		return info && info.word
			? nls.localize('decl.noResultWord', "No declaration found for '{0}'", info.word)
			: nls.localize('decl.generic.noResults', "No declaration found");
	}
});

registerEditorAction(class PeekDeclarationAction extends DeclarationAction {
	constructor() {
		super({
			openToSide: false,
			openInPeek: true,
			muteMessage: false
		}, {
			id: 'editor.action.peekDeclaration',
			label: nls.localize('actions.peekDecl.label', "Peek Declaration"),
			alias: 'Peek Declaration',
			precondition: ContextKeyExpr.and(
				EditorContextKeys.hasDeclarationProvider,
				PeekContext.notInPeekEditor,
				EditorContextKeys.isInEmbeddedEditor.toNegated()
			),
			menuOpts: {
				menuId: MenuId.EditorContextPeek,
				order: 3
			}
		});
	}
});

//#endregion

//#region --- TYPE DEFINITION

class TypeDefinitionAction extends SymbolNavigationAction {

	protected async _getLocationModel(model: ITextModel, position: corePosition.Position, token: CancellationToken): Promise<ReferencesModel> {
		return new ReferencesModel(await getTypeDefinitionsAtPosition(model, position, token), nls.localize('typedef.title', 'Type Definitions'));
	}

	protected _getNoResultFoundMessage(info: IWordAtPosition | null): string {
		return info && info.word
			? nls.localize('goToTypeDefinition.noResultWord', "No type definition found for '{0}'", info.word)
			: nls.localize('goToTypeDefinition.generic.noResults', "No type definition found");
	}

	protected _getAlternativeCommand(): string {
		return 'editor.action.goToReferences';
	}

	protected _getGoToPreference(editor: IActiveCodeEditor): GoToLocationValues {
		return editor.getOption(EditorOption.gotoLocation).multipleTypeDefinitions;
	}
}

registerEditorAction(class GoToTypeDefinitionAction extends TypeDefinitionAction {

	public static readonly ID = 'editor.action.goToTypeDefinition';

	constructor() {
		super({
			openToSide: false,
			openInPeek: false,
			muteMessage: false
		}, {
			id: GoToTypeDefinitionAction.ID,
			label: nls.localize('actions.goToTypeDefinition.label', "Go to Type Definition"),
			alias: 'Go to Type Definition',
			precondition: ContextKeyExpr.and(
				EditorContextKeys.hasTypeDefinitionProvider,
				EditorContextKeys.isInEmbeddedEditor.toNegated()),
			kbOpts: {
				kbExpr: EditorContextKeys.editorTextFocus,
				primary: 0,
				weight: KeybindingWeight.EditorContrib
			},
			contextMenuOpts: {
				group: 'navigation',
				order: 1.4
			},
<<<<<<< HEAD
			/*menubarOpts: { {{SQL CARBON EDIT}} remove entry
=======
			menuOpts: {
>>>>>>> fc704d94
				menuId: MenuId.MenubarGoMenu,
				group: '4_symbol_nav',
				order: 3,
				title: nls.localize({ key: 'miGotoTypeDefinition', comment: ['&& denotes a mnemonic'] }, "Go to &&Type Definition")
			}*/
		});
	}
});

registerEditorAction(class PeekTypeDefinitionAction extends TypeDefinitionAction {

	public static readonly ID = 'editor.action.peekTypeDefinition';

	constructor() {
		super({
			openToSide: false,
			openInPeek: true,
			muteMessage: false
		}, {
			id: PeekTypeDefinitionAction.ID,
			label: nls.localize('actions.peekTypeDefinition.label', "Peek Type Definition"),
			alias: 'Peek Type Definition',
			precondition: ContextKeyExpr.and(
				EditorContextKeys.hasTypeDefinitionProvider,
				PeekContext.notInPeekEditor,
				EditorContextKeys.isInEmbeddedEditor.toNegated()
			),
			menuOpts: {
				menuId: MenuId.EditorContextPeek,
				order: 4
			}
		});
	}
});

//#endregion

//#region --- IMPLEMENTATION

class ImplementationAction extends SymbolNavigationAction {

	protected async _getLocationModel(model: ITextModel, position: corePosition.Position, token: CancellationToken): Promise<ReferencesModel> {
		return new ReferencesModel(await getImplementationsAtPosition(model, position, token), nls.localize('impl.title', 'Implementations'));
	}

	protected _getNoResultFoundMessage(info: IWordAtPosition | null): string {
		return info && info.word
			? nls.localize('goToImplementation.noResultWord', "No implementation found for '{0}'", info.word)
			: nls.localize('goToImplementation.generic.noResults', "No implementation found");
	}

	protected _getAlternativeCommand(): string {
		return '';
	}

	protected _getGoToPreference(editor: IActiveCodeEditor): GoToLocationValues {
		return editor.getOption(EditorOption.gotoLocation).multipleImplementations;
	}
}

registerEditorAction(class GoToImplementationAction extends ImplementationAction {

	public static readonly ID = 'editor.action.goToImplementation';

	constructor() {
		super({
			openToSide: false,
			openInPeek: false,
			muteMessage: false
		}, {
			id: GoToImplementationAction.ID,
			label: nls.localize('actions.goToImplementation.label', "Go to Implementations"),
			alias: 'Go to Implementations',
			precondition: ContextKeyExpr.and(
				EditorContextKeys.hasImplementationProvider,
				EditorContextKeys.isInEmbeddedEditor.toNegated()),
			kbOpts: {
				kbExpr: EditorContextKeys.editorTextFocus,
				primary: KeyMod.CtrlCmd | KeyCode.F12,
				weight: KeybindingWeight.EditorContrib
			},
<<<<<<< HEAD
			/*menubarOpts: { {{SQL CARBON EDIT}} remove entry
=======
			menuOpts: {
>>>>>>> fc704d94
				menuId: MenuId.MenubarGoMenu,
				group: '4_symbol_nav',
				order: 4,
				title: nls.localize({ key: 'miGotoImplementation', comment: ['&& denotes a mnemonic'] }, "Go to &&Implementations")
<<<<<<< HEAD
			},*/
			menuOpts: {
=======
			},
			contextMenuOpts: {
>>>>>>> fc704d94
				group: 'navigation',
				order: 1.45
			}
		});
	}
});

registerEditorAction(class PeekImplementationAction extends ImplementationAction {

	public static readonly ID = 'editor.action.peekImplementation';

	constructor() {
		super({
			openToSide: false,
			openInPeek: true,
			muteMessage: false
		}, {
			id: PeekImplementationAction.ID,
			label: nls.localize('actions.peekImplementation.label', "Peek Implementations"),
			alias: 'Peek Implementations',
			precondition: ContextKeyExpr.and(
				EditorContextKeys.hasImplementationProvider,
				PeekContext.notInPeekEditor,
				EditorContextKeys.isInEmbeddedEditor.toNegated()
			),
			kbOpts: {
				kbExpr: EditorContextKeys.editorTextFocus,
				primary: KeyMod.CtrlCmd | KeyMod.Shift | KeyCode.F12,
				weight: KeybindingWeight.EditorContrib
			},
			menuOpts: {
				menuId: MenuId.EditorContextPeek,
				order: 5
			}
		});
	}
});

//#endregion

//#region --- REFERENCES

class ReferencesAction extends SymbolNavigationAction {

	protected async _getLocationModel(model: ITextModel, position: corePosition.Position, token: CancellationToken): Promise<ReferencesModel> {
		return new ReferencesModel(await getReferencesAtPosition(model, position, token), nls.localize('ref.title', 'References'));
	}

	protected _getNoResultFoundMessage(info: IWordAtPosition | null): string {
		return info
			? nls.localize('references.no', "No references found for '{0}'", info.word)
			: nls.localize('references.noGeneric', "No references found");
	}

	protected _getAlternativeCommand(): string {
		return '';
	}

	protected _getGoToPreference(editor: IActiveCodeEditor): GoToLocationValues {
		return editor.getOption(EditorOption.gotoLocation).multipleReferences;
	}
}

registerEditorAction(class GoToReferencesAction extends ReferencesAction {

	constructor() {
		super({
			openToSide: false,
			openInPeek: false,
			muteMessage: false
		}, {
			id: 'editor.action.goToReferences',
			label: nls.localize('goToReferences.label', "Go to References"),
			alias: 'Go to References',
			precondition: ContextKeyExpr.and(
				EditorContextKeys.hasReferenceProvider,
				PeekContext.notInPeekEditor,
				EditorContextKeys.isInEmbeddedEditor.toNegated()
			),
			kbOpts: {
				kbExpr: EditorContextKeys.editorTextFocus,
				primary: KeyMod.Shift | KeyCode.F12,
				weight: KeybindingWeight.EditorContrib
			},
			contextMenuOpts: {
				group: 'navigation',
				order: 1.45
			},
<<<<<<< HEAD
			/*menubarOpts: { {{SQL CARBON EDIT}}
=======
			menuOpts: {
>>>>>>> fc704d94
				menuId: MenuId.MenubarGoMenu,
				group: '4_symbol_nav',
				order: 5,
				title: nls.localize({ key: 'miGotoReference', comment: ['&& denotes a mnemonic'] }, "Go to &&References")
			},*/
		});
	}
});

registerEditorAction(class PeekReferencesAction extends ReferencesAction {

	constructor() {
		super({
			openToSide: false,
			openInPeek: true,
			muteMessage: false
		}, {
			id: 'editor.action.referenceSearch.trigger',
			label: nls.localize('references.action.label', "Peek References"),
			alias: 'Peek References',
			precondition: ContextKeyExpr.and(
				EditorContextKeys.hasReferenceProvider,
				PeekContext.notInPeekEditor,
				EditorContextKeys.isInEmbeddedEditor.toNegated()
			),
			menuOpts: {
				menuId: MenuId.EditorContextPeek,
				order: 6
			}
		});
	}
});

//#endregion


//#region --- GENERIC goto symbols command

class GenericGoToLocationAction extends SymbolNavigationAction {

	constructor(
		private readonly _references: Location[],
		private readonly _gotoMultipleBehaviour: GoToLocationValues | undefined
	) {
		super({
			muteMessage: true,
			openInPeek: false,
			openToSide: false
		}, {
			id: 'editor.action.goToLocation',
			label: nls.localize('label.generic', "Go To Any Symbol"),
			alias: 'Go To Any Symbol',
			precondition: ContextKeyExpr.and(
				PeekContext.notInPeekEditor,
				EditorContextKeys.isInEmbeddedEditor.toNegated()
			),
		});
	}

	protected async _getLocationModel(_model: ITextModel, _position: corePosition.Position, _token: CancellationToken): Promise<ReferencesModel | undefined> {
		return new ReferencesModel(this._references, nls.localize('generic.title', 'Locations'));
	}

	protected _getNoResultFoundMessage(info: IWordAtPosition | null): string {
		return info && nls.localize('generic.noResult', "No results for '{0}'", info.word) || '';
	}

	protected _getGoToPreference(editor: IActiveCodeEditor): GoToLocationValues {
		return this._gotoMultipleBehaviour ?? editor.getOption(EditorOption.gotoLocation).multipleReferences;
	}

	protected _getAlternativeCommand() { return ''; }
}

CommandsRegistry.registerCommand({
	id: 'editor.action.goToLocations',
	description: {
		description: 'Go to locations from a position in a file',
		args: [
			{ name: 'uri', description: 'The text document in which to start', constraint: URI },
			{ name: 'position', description: 'The position at which to start', constraint: corePosition.Position.isIPosition },
			{ name: 'locations', description: 'An array of locations.', constraint: Array },
			{ name: 'multiple', description: 'Define what to do when having multiple results, either `peek`, `gotoAndPeek`, or `goto' },
		]
	},
	handler: async (accessor: ServicesAccessor, resource: any, position: any, references: any, multiple?: any) => {
		assertType(URI.isUri(resource));
		assertType(corePosition.Position.isIPosition(position));
		assertType(Array.isArray(references));
		assertType(typeof multiple === 'undefined' || typeof multiple === 'string');

		const editorService = accessor.get(ICodeEditorService);
		const editor = await editorService.openCodeEditor({ resource }, editorService.getFocusedCodeEditor());

		if (isCodeEditor(editor)) {
			editor.setPosition(position);
			editor.revealPositionInCenterIfOutsideViewport(position, ScrollType.Smooth);

			return editor.invokeWithinContext(accessor => {
				const command = new GenericGoToLocationAction(references, multiple as GoToLocationValues);
				accessor.get(IInstantiationService).invokeFunction(command.run.bind(command), editor);
			});
		}
	}
});

//#endregion


//#region --- REFERENCE search special commands

CommandsRegistry.registerCommand({
	id: 'editor.action.findReferences',
	handler: (accessor: ServicesAccessor, resource: any, position: any) => {
		assertType(URI.isUri(resource));
		assertType(corePosition.Position.isIPosition(position));

		const codeEditorService = accessor.get(ICodeEditorService);
		return codeEditorService.openCodeEditor({ resource }, codeEditorService.getFocusedCodeEditor()).then(control => {
			if (!isCodeEditor(control) || !control.hasModel()) {
				return undefined;
			}

			const controller = ReferencesController.get(control);
			if (!controller) {
				return undefined;
			}

			const references = createCancelablePromise(token => getReferencesAtPosition(control.getModel(), corePosition.Position.lift(position), token).then(references => new ReferencesModel(references, nls.localize('ref.title', 'References'))));
			const range = new Range(position.lineNumber, position.column, position.lineNumber, position.column);
			return Promise.resolve(controller.toggleWidget(range, references, false));
		});
	}
});

// use NEW command
CommandsRegistry.registerCommandAlias('editor.action.showReferences', 'editor.action.goToLocations');

//#endregion<|MERGE_RESOLUTION|>--- conflicted
+++ resolved
@@ -21,11 +21,7 @@
 import { ReferencesController } from 'vs/editor/contrib/gotoSymbol/peek/referencesController';
 import { ReferencesModel } from 'vs/editor/contrib/gotoSymbol/referencesModel';
 import * as nls from 'vs/nls';
-<<<<<<< HEAD
-// import { MenuId } from 'vs/platform/actions/common/actions';
-=======
 import { MenuId, MenuRegistry, ISubmenuItem } from 'vs/platform/actions/common/actions';
->>>>>>> fc704d94
 import { ContextKeyExpr } from 'vs/platform/contextkey/common/contextkey';
 import { KeybindingWeight } from 'vs/platform/keybinding/common/keybindingsRegistry';
 import { INotificationService } from 'vs/platform/notification/common/notification';
@@ -245,11 +241,7 @@
 				group: 'navigation',
 				order: 1.1
 			},
-<<<<<<< HEAD
-			/*menubarOpts: { {{SQL CARBON EDIT}} remove entry
-=======
-			menuOpts: {
->>>>>>> fc704d94
+			/*menuOpts: { {{SQL CARBON EDIT}} remove entry
 				menuId: MenuId.MenubarGoMenu,
 				group: '4_symbol_nav',
 				order: 2,
@@ -365,11 +357,7 @@
 				group: 'navigation',
 				order: 1.3
 			},
-<<<<<<< HEAD
-			/*menubarOpts: { {{SQL CARBON EDIT}}
-=======
-			menuOpts: {
->>>>>>> fc704d94
+			/*menuOpts: { {{SQL CARBON EDIT}} remove entry
 				menuId: MenuId.MenubarGoMenu,
 				group: '4_symbol_nav',
 				order: 3,
@@ -458,11 +446,7 @@
 				group: 'navigation',
 				order: 1.4
 			},
-<<<<<<< HEAD
-			/*menubarOpts: { {{SQL CARBON EDIT}} remove entry
-=======
-			menuOpts: {
->>>>>>> fc704d94
+			/*menuOpts: { {{SQL CARBON EDIT}} remove entry
 				menuId: MenuId.MenubarGoMenu,
 				group: '4_symbol_nav',
 				order: 3,
@@ -544,22 +528,13 @@
 				primary: KeyMod.CtrlCmd | KeyCode.F12,
 				weight: KeybindingWeight.EditorContrib
 			},
-<<<<<<< HEAD
-			/*menubarOpts: { {{SQL CARBON EDIT}} remove entry
-=======
-			menuOpts: {
->>>>>>> fc704d94
+			/*menuOpts: { {{SQL CARBON EDIT}} remove entry
 				menuId: MenuId.MenubarGoMenu,
 				group: '4_symbol_nav',
 				order: 4,
 				title: nls.localize({ key: 'miGotoImplementation', comment: ['&& denotes a mnemonic'] }, "Go to &&Implementations")
-<<<<<<< HEAD
 			},*/
-			menuOpts: {
-=======
-			},
 			contextMenuOpts: {
->>>>>>> fc704d94
 				group: 'navigation',
 				order: 1.45
 			}
@@ -648,11 +623,7 @@
 				group: 'navigation',
 				order: 1.45
 			},
-<<<<<<< HEAD
-			/*menubarOpts: { {{SQL CARBON EDIT}}
-=======
-			menuOpts: {
->>>>>>> fc704d94
+			/*menuOpts: { {{SQL CARBON EDIT}} remove entry
 				menuId: MenuId.MenubarGoMenu,
 				group: '4_symbol_nav',
 				order: 5,
