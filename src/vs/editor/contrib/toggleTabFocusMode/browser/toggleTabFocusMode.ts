--- conflicted
+++ resolved
@@ -4,16 +4,9 @@
  *--------------------------------------------------------------------------------------------*/
 
 import { alert } from 'vs/base/browser/ui/aria/aria';
-<<<<<<< HEAD
 import { KeyCode, KeyMod, KeyChord } from 'vs/base/common/keyCodes';
-import { TabFocus } from 'vs/editor/browser/config/tabFocus';
-import { ICodeEditor } from 'vs/editor/browser/editorBrowser';
-import { EditorAction, registerEditorAction, ServicesAccessor } from 'vs/editor/browser/editorExtensions';
-=======
-import { KeyCode, KeyMod } from 'vs/base/common/keyCodes';
 import { TabFocus, TabFocusContext } from 'vs/editor/browser/config/tabFocus';
 import { ServicesAccessor } from 'vs/editor/browser/editorExtensions';
->>>>>>> 5b6af074
 import * as nls from 'vs/nls';
 import { Action2, registerAction2 } from 'vs/platform/actions/common/actions';
 import { IContextKeyService } from 'vs/platform/contextkey/common/contextkey';
@@ -28,14 +21,8 @@
 			id: ToggleTabFocusModeAction.ID,
 			title: { value: nls.localize({ key: 'toggle.tabMovesFocus', comment: ['Turn on/off use of tab key for moving focus around VS Code'] }, 'Toggle Tab Key Moves Focus'), original: 'Toggle Tab Key Moves Focus' },
 			precondition: undefined,
-<<<<<<< HEAD
-			kbOpts: {
-				kbExpr: null,
+			keybinding: {
 				primary: KeyChord(KeyMod.CtrlCmd | KeyCode.KeyK, KeyMod.CtrlCmd | KeyMod.Shift | KeyCode.KeyM), // {{SQL CARBON EDIT}} We use Ctrl+M already so move this to an unused binding
-=======
-			keybinding: {
-				primary: KeyMod.CtrlCmd | KeyCode.KeyM,
->>>>>>> 5b6af074
 				mac: { primary: KeyMod.WinCtrl | KeyMod.Shift | KeyCode.KeyM },
 				weight: KeybindingWeight.EditorContrib
 			},
