/*---------------------------------------------------------------------------------------------
 *  Copyright (c) Microsoft Corporation. All rights reserved.
 *  Licensed under the Source EULA. See License.txt in the project root for license information.
 *--------------------------------------------------------------------------------------------*/

import { LinkedList } from 'vs/base/common/linkedList';
import { Position } from 'vs/editor/common/core/position';
import { Range } from 'vs/editor/common/core/range';
import { ITextModel } from 'vs/editor/common/model';
import { SelectionRange, SelectionRangeProvider } from 'vs/editor/common/languages';

export class BracketSelectionRangeProvider implements SelectionRangeProvider {

	async provideSelectionRanges(model: ITextModel, positions: Position[]): Promise<SelectionRange[][]> {
		const result: SelectionRange[][] = [];

		for (const position of positions) {
			const bucket: SelectionRange[] = [];
			result.push(bucket);

			const ranges = new Map<string, LinkedList<Range>>();
			await new Promise<void>(resolve => BracketSelectionRangeProvider._bracketsRightYield(resolve, 0, model, position, ranges));
			await new Promise<void>(resolve => BracketSelectionRangeProvider._bracketsLeftYield(resolve, 0, model, position, ranges, bucket));
		}

		return result;
	}

	public static _maxDuration = 30;
	private static readonly _maxRounds = 2;

	private static _bracketsRightYield(resolve: () => void, round: number, model: ITextModel, pos: Position, ranges: Map<string, LinkedList<Range>>): void {
		const counts = new Map<string, number>();
		const t1 = Date.now();
		while (true) {
			if (round >= BracketSelectionRangeProvider._maxRounds) {
				resolve();
				break;
			}
			if (!pos) {
				resolve();
				break;
			}
			const bracket = model.bracketPairs.findNextBracket(pos);
			if (!bracket) {
				resolve();
				break;
			}
			const d = Date.now() - t1;
			if (d > BracketSelectionRangeProvider._maxDuration) {
				setTimeout(() => BracketSelectionRangeProvider._bracketsRightYield(resolve, round + 1, model, pos, ranges));
				break;
			}
			if (bracket.bracketInfo.isOpeningBracket) {
				const key = bracket.bracketInfo.bracketText;
				// wait for closing
				const val = counts.has(key) ? counts.get(key)! : 0;
				counts.set(key, val + 1);
			} else {
<<<<<<< HEAD
				const key = (<any>bracket.bracketInfo).getClosedBrackets()[0].bracketText;
=======
				const key = bracket.bracketInfo.getOpeningBrackets()[0].bracketText;
>>>>>>> 5b6af074
				// process closing
				let val = counts.has(key) ? counts.get(key)! : 0;
				val -= 1;
				counts.set(key, Math.max(0, val));
				if (val < 0) {
					let list = ranges.get(key);
					if (!list) {
						list = new LinkedList();
						ranges.set(key, list);
					}
					list.push(bracket.range);
				}
			}
			pos = bracket.range.getEndPosition();
		}
	}

	private static _bracketsLeftYield(resolve: () => void, round: number, model: ITextModel, pos: Position, ranges: Map<string, LinkedList<Range>>, bucket: SelectionRange[]): void {
		const counts = new Map<string, number>();
		const t1 = Date.now();
		while (true) {
			if (round >= BracketSelectionRangeProvider._maxRounds && ranges.size === 0) {
				resolve();
				break;
			}
			if (!pos) {
				resolve();
				break;
			}
			const bracket = model.bracketPairs.findPrevBracket(pos);
			if (!bracket) {
				resolve();
				break;
			}
			const d = Date.now() - t1;
			if (d > BracketSelectionRangeProvider._maxDuration) {
				setTimeout(() => BracketSelectionRangeProvider._bracketsLeftYield(resolve, round + 1, model, pos, ranges, bucket));
				break;
			}
			if (!bracket.bracketInfo.isOpeningBracket) {
<<<<<<< HEAD
				const key = (<any>bracket.bracketInfo).getClosedBrackets()[0].bracketText;
=======
				const key = bracket.bracketInfo.getOpeningBrackets()[0].bracketText;
>>>>>>> 5b6af074
				// wait for opening
				const val = counts.has(key) ? counts.get(key)! : 0;
				counts.set(key, val + 1);
			} else {
				const key = bracket.bracketInfo.bracketText;
				// opening
				let val = counts.has(key) ? counts.get(key)! : 0;
				val -= 1;
				counts.set(key, Math.max(0, val));
				if (val < 0) {
					const list = ranges.get(key);
					if (list) {
						const closing = list.shift();
						if (list.size === 0) {
							ranges.delete(key);
						}
						const innerBracket = Range.fromPositions(bracket.range.getEndPosition(), closing!.getStartPosition());
						const outerBracket = Range.fromPositions(bracket.range.getStartPosition(), closing!.getEndPosition());
						bucket.push({ range: innerBracket });
						bucket.push({ range: outerBracket });
						BracketSelectionRangeProvider._addBracketLeading(model, outerBracket, bucket);
					}
				}
			}
			pos = bracket.range.getStartPosition();
		}
	}

	private static _addBracketLeading(model: ITextModel, bracket: Range, bucket: SelectionRange[]): void {
		if (bracket.startLineNumber === bracket.endLineNumber) {
			return;
		}
		// xxxxxxxx {
		//
		// }
		const startLine = bracket.startLineNumber;
		const column = model.getLineFirstNonWhitespaceColumn(startLine);
		if (column !== 0 && column !== bracket.startColumn) {
			bucket.push({ range: Range.fromPositions(new Position(startLine, column), bracket.getEndPosition()) });
			bucket.push({ range: Range.fromPositions(new Position(startLine, 1), bracket.getEndPosition()) });
		}

		// xxxxxxxx
		// {
		//
		// }
		const aboveLine = startLine - 1;
		if (aboveLine > 0) {
			const column = model.getLineFirstNonWhitespaceColumn(aboveLine);
			if (column === bracket.startColumn && column !== model.getLineLastNonWhitespaceColumn(aboveLine)) {
				bucket.push({ range: Range.fromPositions(new Position(aboveLine, column), bracket.getEndPosition()) });
				bucket.push({ range: Range.fromPositions(new Position(aboveLine, 1), bracket.getEndPosition()) });
			}
		}
	}
}<|MERGE_RESOLUTION|>--- conflicted
+++ resolved
@@ -57,11 +57,7 @@
 				const val = counts.has(key) ? counts.get(key)! : 0;
 				counts.set(key, val + 1);
 			} else {
-<<<<<<< HEAD
-				const key = (<any>bracket.bracketInfo).getClosedBrackets()[0].bracketText;
-=======
 				const key = bracket.bracketInfo.getOpeningBrackets()[0].bracketText;
->>>>>>> 5b6af074
 				// process closing
 				let val = counts.has(key) ? counts.get(key)! : 0;
 				val -= 1;
@@ -102,11 +98,7 @@
 				break;
 			}
 			if (!bracket.bracketInfo.isOpeningBracket) {
-<<<<<<< HEAD
-				const key = (<any>bracket.bracketInfo).getClosedBrackets()[0].bracketText;
-=======
 				const key = bracket.bracketInfo.getOpeningBrackets()[0].bracketText;
->>>>>>> 5b6af074
 				// wait for opening
 				const val = counts.has(key) ? counts.get(key)! : 0;
 				counts.set(key, val + 1);
