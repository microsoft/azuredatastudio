--- conflicted
+++ resolved
@@ -63,10 +63,7 @@
 }
 
 interface IDiffEditorWidgetStyle {
-<<<<<<< HEAD
-=======
 	// {{SQL CARBON EDIT}}
->>>>>>> f20fcb44
 	getEditorsDiffDecorations(lineChanges: editorCommon.ILineChange[], ignoreTrimWhitespace: boolean, renderIndicators: boolean, originalWhitespaces: IEditorWhitespace[], modifiedWhitespaces: IEditorWhitespace[], originalEditor: editorBrowser.ICodeEditor, modifiedEditor: editorBrowser.ICodeEditor, reverse?: boolean): IEditorsDiffDecorationsWithZones;
 	setEnableSplitViewResizing(enableSplitViewResizing: boolean): void;
 	applyColors(theme: ITheme): boolean;
@@ -198,12 +195,8 @@
 	private readonly _themeService: IThemeService;
 	private readonly _notificationService: INotificationService;
 
-<<<<<<< HEAD
-	private _reviewPane: DiffReview;
-=======
 	private readonly _reviewPane: DiffReview;
 	// {{SQL CARBON EDIT}}
->>>>>>> f20fcb44
 	private _options: editorOptions.IDiffEditorOptions;
 
 	constructor(
@@ -224,10 +217,7 @@
 		this._contextKeyService.createKey('isInDiffEditor', true);
 		this._themeService = themeService;
 		this._notificationService = notificationService;
-<<<<<<< HEAD
-=======
 		// {{SQL CARBON EDIT}}
->>>>>>> f20fcb44
 		this._options = options;
 
 		this.id = (++DIFF_EDITOR_ID);
@@ -944,10 +934,7 @@
 		let foreignOriginal = this._originalEditorState.getForeignViewZones(this.originalEditor.getWhitespaces());
 		let foreignModified = this._modifiedEditorState.getForeignViewZones(this.modifiedEditor.getWhitespaces());
 
-<<<<<<< HEAD
-=======
 		// {{SQL CARBON EDIT}}
->>>>>>> f20fcb44
 		let diffDecorations = this._strategy.getEditorsDiffDecorations(lineChanges, this._ignoreTrimWhitespace, this._renderIndicators, foreignOriginal, foreignModified, this.originalEditor, this.modifiedEditor, this._options.reverse);
 
 		try {
@@ -1224,13 +1211,8 @@
 		return hasChanges;
 	}
 
-<<<<<<< HEAD
-	public getEditorsDiffDecorations(lineChanges: editorCommon.ILineChange[], ignoreTrimWhitespace: boolean, renderIndicators: boolean, originalWhitespaces: IEditorWhitespace[], modifiedWhitespaces: IEditorWhitespace[], originalEditor: editorBrowser.ICodeEditor, modifiedEditor: editorBrowser.ICodeEditor, reverse?:boolean): IEditorsDiffDecorationsWithZones {
-
-=======
 	// {{SQL CARBON EDIT}}
 	public getEditorsDiffDecorations(lineChanges: editorCommon.ILineChange[], ignoreTrimWhitespace: boolean, renderIndicators: boolean, originalWhitespaces: IEditorWhitespace[], modifiedWhitespaces: IEditorWhitespace[], originalEditor: editorBrowser.ICodeEditor, modifiedEditor: editorBrowser.ICodeEditor, reverse?: boolean): IEditorsDiffDecorationsWithZones {
->>>>>>> f20fcb44
 		// Get view zones
 		modifiedWhitespaces = modifiedWhitespaces.sort((a, b) => {
 			return a.afterLineNumber - b.afterLineNumber;
@@ -1238,52 +1220,6 @@
 		originalWhitespaces = originalWhitespaces.sort((a, b) => {
 			return a.afterLineNumber - b.afterLineNumber;
 		});
-
-		// if we need to reverse coloring
-		if(reverse) {
-			// change lines to be highlighted
-			let revertedLineChanges : editorCommon.ILineChange[] = lineChanges.map(linechange => {
-					return {
-						modifiedStartLineNumber : linechange.originalStartLineNumber,
-						modifiedEndLineNumber : linechange.originalEndLineNumber,
-						originalStartLineNumber : linechange.modifiedStartLineNumber,
-						originalEndLineNumber : linechange.modifiedEndLineNumber,
-						charChanges : (linechange.charChanges) ?
-						 linechange.charChanges.map( charchange => {
-							return {
-								originalStartColumn: charchange.modifiedStartColumn,
-								originalEndColumn: charchange.modifiedEndColumn,
-								modifiedStartColumn: charchange.originalStartColumn,
-								modifiedEndColumn: charchange.originalEndColumn,
-								modifiedStartLineNumber : charchange.originalStartLineNumber,
-								modifiedEndLineNumber : charchange.originalEndLineNumber,
-								originalStartLineNumber : charchange.modifiedStartLineNumber,
-								originalEndLineNumber : charchange.modifiedEndLineNumber,
-							};
-						}) : undefined
-					};
-				});
-
-				let zones = this._getViewZones(lineChanges, originalWhitespaces, modifiedWhitespaces, originalEditor, modifiedEditor, renderIndicators);
-
-				// Get decorations & overview ruler zones
-				let modifiedDecorations = this._getOriginalEditorDecorations(revertedLineChanges, ignoreTrimWhitespace, renderIndicators, modifiedEditor, originalEditor);
-				let originalDecorations = this._getModifiedEditorDecorations(revertedLineChanges, ignoreTrimWhitespace, renderIndicators, modifiedEditor, originalEditor);
-
-				return {
-					original: {
-						decorations: originalDecorations.decorations, // change decorations
-						overviewZones: originalDecorations.overviewZones,
-						zones: zones.original
-					},
-					modified: {
-						decorations: modifiedDecorations.decorations,
-						overviewZones: modifiedDecorations.overviewZones,
-						zones: zones.modified
-					}
-				};
-		}
-
 		let zones = this._getViewZones(lineChanges, originalWhitespaces, modifiedWhitespaces, originalEditor, modifiedEditor, renderIndicators);
 
 		// {{SQL CARBON EDIT}}
