/*---------------------------------------------------------------------------------------------
 *  Copyright (c) Microsoft Corporation. All rights reserved.
 *  Licensed under the Source EULA. See License.txt in the project root for license information.
 *--------------------------------------------------------------------------------------------*/

import 'vs/css!./media/diffEditor';
import * as nls from 'vs/nls';
import * as dom from 'vs/base/browser/dom';
import { FastDomNode, createFastDomNode } from 'vs/base/browser/fastDomNode';
import { ISashEvent, IVerticalSashLayoutProvider, Sash, SashState, Orientation } from 'vs/base/browser/ui/sash/sash';
import { RunOnceScheduler } from 'vs/base/common/async';
import { Color } from 'vs/base/common/color';
import { Emitter, Event } from 'vs/base/common/event';
import { Disposable } from 'vs/base/common/lifecycle';
import * as objects from 'vs/base/common/objects';
import { URI } from 'vs/base/common/uri';
import { Configuration } from 'vs/editor/browser/config/configuration';
import { StableEditorScrollState } from 'vs/editor/browser/core/editorState';
import * as editorBrowser from 'vs/editor/browser/editorBrowser';
import { ICodeEditorService } from 'vs/editor/browser/services/codeEditorService';
import { CodeEditorWidget } from 'vs/editor/browser/widget/codeEditorWidget';
import { DiffReview } from 'vs/editor/browser/widget/diffReview';
<<<<<<< HEAD
import { IDiffEditorOptions, IEditorOptions, EditorLayoutInfo, EditorOption, EditorOptions, EditorFontLigatures, stringSet as validateStringSetOption, boolean as validateBooleanOption } from 'vs/editor/common/config/editorOptions';
=======
import { IDiffEditorOptions, IEditorOptions, EditorLayoutInfo, EditorOption, EditorOptions, EditorFontLigatures, stringSet } from 'vs/editor/common/config/editorOptions';
>>>>>>> 15353669
import { IPosition, Position } from 'vs/editor/common/core/position';
import { IRange, Range } from 'vs/editor/common/core/range';
import { ISelection, Selection } from 'vs/editor/common/core/selection';
import { IStringBuilder, createStringBuilder } from 'vs/editor/common/core/stringBuilder';
import * as editorCommon from 'vs/editor/common/editorCommon';
import { IModelDecorationsChangeAccessor, IModelDeltaDecoration, ITextModel } from 'vs/editor/common/model';
import { ModelDecorationOptions } from 'vs/editor/common/model/textModel';
import { IDiffComputationResult, IEditorWorkerService } from 'vs/editor/common/services/editorWorkerService';
import { OverviewRulerZone } from 'vs/editor/common/view/overviewZoneManager';
import { LineDecoration } from 'vs/editor/common/viewLayout/lineDecorations';
import { RenderLineInput, renderViewLine } from 'vs/editor/common/viewLayout/viewLineRenderer';
import { IEditorWhitespace } from 'vs/editor/common/viewLayout/linesLayout';
import { ILineBreaksComputer, InlineDecoration, InlineDecorationType, IViewModel, ViewLineRenderingData } from 'vs/editor/common/viewModel/viewModel';
import { IContextKeyService } from 'vs/platform/contextkey/common/contextkey';
import { IInstantiationService } from 'vs/platform/instantiation/common/instantiation';
import { ServiceCollection } from 'vs/platform/instantiation/common/serviceCollection';
import { INotificationService } from 'vs/platform/notification/common/notification';
import { defaultInsertColor, defaultRemoveColor, diffBorder, diffInserted, diffInsertedOutline, diffRemoved, diffRemovedOutline, scrollbarShadow, scrollbarSliderBackground, scrollbarSliderHoverBackground, scrollbarSliderActiveBackground, diffDiagonalFill } from 'vs/platform/theme/common/colorRegistry';
import { IColorTheme, IThemeService, getThemeTypeSelector, registerThemingParticipant } from 'vs/platform/theme/common/themeService';
import { IContextMenuService } from 'vs/platform/contextview/browser/contextView';
import { IDiffLinesChange, InlineDiffMargin } from 'vs/editor/browser/widget/inlineDiffMargin';
import { IClipboardService } from 'vs/platform/clipboard/common/clipboardService';
import { Constants } from 'vs/base/common/uint';
import { EditorExtensionsRegistry, IDiffEditorContributionDescription } from 'vs/editor/browser/editorExtensions';
import { onUnexpectedError } from 'vs/base/common/errors';
import { IEditorProgressService, IProgressRunner } from 'vs/platform/progress/common/progress';
import { ElementSizeObserver } from 'vs/editor/browser/config/elementSizeObserver';
import { reverseLineChanges } from 'sql/editor/browser/diffEditorHelper'; // {{SQL CARBON EDIT}}
import { Codicon, registerIcon } from 'vs/base/common/codicons';
import { MOUSE_CURSOR_TEXT_CSS_CLASS_NAME } from 'vs/base/browser/ui/mouseCursor/mouseCursor';
import { IViewLineTokens } from 'vs/editor/common/core/lineTokens';
import { FontInfo } from 'vs/editor/common/config/fontInfo';

interface IEditorDiffDecorations {
	decorations: IModelDeltaDecoration[];
	overviewZones: OverviewRulerZone[];
}

interface IEditorDiffDecorationsWithZones extends IEditorDiffDecorations {
	zones: IMyViewZone[];
}

interface IEditorsDiffDecorationsWithZones {
	original: IEditorDiffDecorationsWithZones;
	modified: IEditorDiffDecorationsWithZones;
}

interface IEditorsZones {
	original: IMyViewZone[];
	modified: IMyViewZone[];
}

class VisualEditorState {
	private _zones: string[];
	private _inlineDiffMargins: InlineDiffMargin[];
	private _zonesMap: { [zoneId: string]: boolean; };
	private _decorations: string[];

	constructor(
		private _contextMenuService: IContextMenuService,
		private _clipboardService: IClipboardService
	) {
		this._zones = [];
		this._inlineDiffMargins = [];
		this._zonesMap = {};
		this._decorations = [];
	}

	public getForeignViewZones(allViewZones: IEditorWhitespace[]): IEditorWhitespace[] {
		return allViewZones.filter((z) => !this._zonesMap[String(z.id)]);
	}

	public clean(editor: CodeEditorWidget): void {
		// (1) View zones
		if (this._zones.length > 0) {
			editor.changeViewZones((viewChangeAccessor: editorBrowser.IViewZoneChangeAccessor) => {
				for (const zoneId of this._zones) {
					viewChangeAccessor.removeZone(zoneId);
				}
			});
		}
		this._zones = [];
		this._zonesMap = {};

		// (2) Model decorations
		this._decorations = editor.deltaDecorations(this._decorations, []);
	}

	public apply(editor: CodeEditorWidget, overviewRuler: editorBrowser.IOverviewRuler, newDecorations: IEditorDiffDecorationsWithZones, restoreScrollState: boolean): void {

		const scrollState = restoreScrollState ? StableEditorScrollState.capture(editor) : null;

		// view zones
		editor.changeViewZones((viewChangeAccessor: editorBrowser.IViewZoneChangeAccessor) => {
			for (const zoneId of this._zones) {
				viewChangeAccessor.removeZone(zoneId);
			}
			for (const inlineDiffMargin of this._inlineDiffMargins) {
				inlineDiffMargin.dispose();
			}
			this._zones = [];
			this._zonesMap = {};
			this._inlineDiffMargins = [];
			for (let i = 0, length = newDecorations.zones.length; i < length; i++) {
				const viewZone = <editorBrowser.IViewZone>newDecorations.zones[i];
				viewZone.suppressMouseDown = true;
				const zoneId = viewChangeAccessor.addZone(viewZone);
				this._zones.push(zoneId);
				this._zonesMap[String(zoneId)] = true;

				if (newDecorations.zones[i].diff && viewZone.marginDomNode) {
					viewZone.suppressMouseDown = false;
					this._inlineDiffMargins.push(new InlineDiffMargin(zoneId, viewZone.marginDomNode, editor, newDecorations.zones[i].diff!, this._contextMenuService, this._clipboardService));
				}
			}
		});

		if (scrollState) {
			scrollState.restore(editor);
		}

		// decorations
		this._decorations = editor.deltaDecorations(this._decorations, newDecorations.decorations);

		// overview ruler
		if (overviewRuler) {
			overviewRuler.setZones(newDecorations.overviewZones);
		}
	}
}

let DIFF_EDITOR_ID = 0;


const diffInsertIcon = registerIcon('diff-insert', Codicon.add);
const diffRemoveIcon = registerIcon('diff-remove', Codicon.remove);

export class DiffEditorWidget extends Disposable implements editorBrowser.IDiffEditor {

	private static readonly ONE_OVERVIEW_WIDTH = 15;
	public static readonly ENTIRE_DIFF_OVERVIEW_WIDTH = 30;
	private static readonly UPDATE_DIFF_DECORATIONS_DELAY = 200; // ms

	private readonly _onDidDispose: Emitter<void> = this._register(new Emitter<void>());
	public readonly onDidDispose: Event<void> = this._onDidDispose.event;

	private readonly _onDidUpdateDiff: Emitter<void> = this._register(new Emitter<void>());
	public readonly onDidUpdateDiff: Event<void> = this._onDidUpdateDiff.event;

	private readonly _onDidContentSizeChange: Emitter<editorCommon.IContentSizeChangedEvent> = this._register(new Emitter<editorCommon.IContentSizeChangedEvent>());
	public readonly onDidContentSizeChange: Event<editorCommon.IContentSizeChangedEvent> = this._onDidContentSizeChange.event;

	private readonly _id: number;
	private _state: editorBrowser.DiffEditorState;
	private _updatingDiffProgress: IProgressRunner | null;

	private readonly _domElement: HTMLElement;
	protected readonly _containerDomElement: HTMLElement;
	private readonly _overviewDomElement: HTMLElement;
	private readonly _overviewViewportDomElement: FastDomNode<HTMLElement>;

	private readonly _elementSizeObserver: ElementSizeObserver;

	private readonly _originalEditor: CodeEditorWidget;
	private readonly _originalDomNode: HTMLElement;
	private readonly _originalEditorState: VisualEditorState;
	private _originalOverviewRuler: editorBrowser.IOverviewRuler | null;

	private readonly _modifiedEditor: CodeEditorWidget;
	private readonly _modifiedDomNode: HTMLElement;
	private readonly _modifiedEditorState: VisualEditorState;
	private _modifiedOverviewRuler: editorBrowser.IOverviewRuler | null;

	private _currentlyChangingViewZones: boolean;
	private _beginUpdateDecorationsTimeout: number;
	private _diffComputationToken: number;
	private _diffComputationResult: IDiffComputationResult | null;

	private _isVisible: boolean;
	private _isHandlingScrollEvent: boolean;

	private _ignoreTrimWhitespace: boolean;
	private _originalIsEditable: boolean;
<<<<<<< HEAD
	private _diffCodeLens: boolean;
=======
	private _originalCodeLens: boolean;
	private _modifiedCodeLens: boolean;
>>>>>>> 15353669
	private _diffWordWrap: 'off' | 'on' | 'inherit';

	private _renderSideBySide: boolean;
	private _maxComputationTime: number;
	private _renderIndicators: boolean;
	private _enableSplitViewResizing: boolean;
	private _wordWrap: 'off' | 'on' | 'wordWrapColumn' | 'bounded' | undefined;
	private _wordWrapMinified: boolean | undefined;
	private _strategy!: DiffEditorWidgetStyle;

	private readonly _updateDecorationsRunner: RunOnceScheduler;

	private readonly _editorWorkerService: IEditorWorkerService;
	protected _contextKeyService: IContextKeyService;
	private readonly _codeEditorService: ICodeEditorService;
	private readonly _themeService: IThemeService;
	private readonly _notificationService: INotificationService;

	private readonly _reviewPane: DiffReview;
	private _options: IDiffEditorOptions; // {{SQL CARBON EDIT}}

	constructor(
		domElement: HTMLElement,
		options: editorBrowser.IDiffEditorConstructionOptions,
		@IClipboardService clipboardService: IClipboardService,
		@IEditorWorkerService editorWorkerService: IEditorWorkerService,
		@IContextKeyService contextKeyService: IContextKeyService,
		@IInstantiationService instantiationService: IInstantiationService,
		@ICodeEditorService codeEditorService: ICodeEditorService,
		@IThemeService themeService: IThemeService,
		@INotificationService notificationService: INotificationService,
		@IContextMenuService contextMenuService: IContextMenuService,
		@IEditorProgressService private readonly _editorProgressService: IEditorProgressService
	) {
		super();

		this._editorWorkerService = editorWorkerService;
		this._codeEditorService = codeEditorService;
		this._contextKeyService = this._register(contextKeyService.createScoped(domElement));
		this._contextKeyService.createKey('isInDiffEditor', true);
		this._themeService = themeService;
		this._notificationService = notificationService;

		this._options = options; // {{SQL CARBON EDIT}}

		this._id = (++DIFF_EDITOR_ID);
		this._state = editorBrowser.DiffEditorState.Idle;
		this._updatingDiffProgress = null;

		this._domElement = domElement;
		options = options || {};

		this._wordWrap = options.wordWrap;
		this._wordWrapMinified = options.wordWrapMinified;

		// renderSideBySide
		this._renderSideBySide = true;
		if (typeof options.renderSideBySide !== 'undefined') {
			this._renderSideBySide = options.renderSideBySide;
		}

		// maxComputationTime
		this._maxComputationTime = 5000;
		if (typeof options.maxComputationTime !== 'undefined') {
			this._maxComputationTime = options.maxComputationTime;
		}

		// ignoreTrimWhitespace
		this._ignoreTrimWhitespace = true;
		if (typeof options.ignoreTrimWhitespace !== 'undefined') {
			this._ignoreTrimWhitespace = options.ignoreTrimWhitespace;
		}

		// renderIndicators
		this._renderIndicators = true;
		if (typeof options.renderIndicators !== 'undefined') {
			this._renderIndicators = options.renderIndicators;
		}

		this._originalIsEditable = validateBooleanOption(options.originalEditable, false);
		this._diffCodeLens = validateBooleanOption(options.diffCodeLens, false);
		this._diffWordWrap = validateDiffWordWrap(options.diffWordWrap, 'inherit');

		this._diffWordWrap = validateDiffWordWrap(options.diffWordWrap, 'inherit');

		if (typeof options.isInEmbeddedEditor !== 'undefined') {
			this._contextKeyService.createKey('isInEmbeddedDiffEditor', options.isInEmbeddedEditor);
		} else {
			this._contextKeyService.createKey('isInEmbeddedDiffEditor', false);
		}

		this._updateDecorationsRunner = this._register(new RunOnceScheduler(() => this._updateDecorations(), 0));

		this._containerDomElement = document.createElement('div');
		this._containerDomElement.className = DiffEditorWidget._getClassName(this._themeService.getColorTheme(), this._renderSideBySide);
		this._containerDomElement.style.position = 'relative';
		this._containerDomElement.style.height = '100%';
		this._domElement.appendChild(this._containerDomElement);

		this._overviewViewportDomElement = createFastDomNode(document.createElement('div'));
		this._overviewViewportDomElement.setClassName('diffViewport');
		this._overviewViewportDomElement.setPosition('absolute');

		this._overviewDomElement = document.createElement('div');
		this._overviewDomElement.className = 'diffOverview';
		this._overviewDomElement.style.position = 'absolute';

		this._overviewDomElement.appendChild(this._overviewViewportDomElement.domNode);

		this._register(dom.addStandardDisposableListener(this._overviewDomElement, 'mousedown', (e) => {
			this._modifiedEditor.delegateVerticalScrollbarMouseDown(e);
		}));
		this._containerDomElement.appendChild(this._overviewDomElement);

		// Create left side
		this._originalDomNode = document.createElement('div');
		this._originalDomNode.className = 'editor original';
		this._originalDomNode.style.position = 'absolute';
		this._originalDomNode.style.height = '100%';
		this._containerDomElement.appendChild(this._originalDomNode);

		// Create right side
		this._modifiedDomNode = document.createElement('div');
		this._modifiedDomNode.className = 'editor modified';
		this._modifiedDomNode.style.position = 'absolute';
		this._modifiedDomNode.style.height = '100%';
		this._containerDomElement.appendChild(this._modifiedDomNode);

		this._beginUpdateDecorationsTimeout = -1;
		this._currentlyChangingViewZones = false;
		this._diffComputationToken = 0;

		this._originalEditorState = new VisualEditorState(contextMenuService, clipboardService);
		this._modifiedEditorState = new VisualEditorState(contextMenuService, clipboardService);

		this._isVisible = true;
		this._isHandlingScrollEvent = false;

		this._elementSizeObserver = this._register(new ElementSizeObserver(this._containerDomElement, undefined, () => this._onDidContainerSizeChanged()));
		if (options.automaticLayout) {
			this._elementSizeObserver.startObserving();
		}

		this._diffComputationResult = null;

		const leftContextKeyService = this._contextKeyService.createScoped();

		const leftServices = new ServiceCollection();
		leftServices.set(IContextKeyService, leftContextKeyService);
		const leftScopedInstantiationService = instantiationService.createChild(leftServices);

		const rightContextKeyService = this._contextKeyService.createScoped();

		const rightServices = new ServiceCollection();
		rightServices.set(IContextKeyService, rightContextKeyService);
		const rightScopedInstantiationService = instantiationService.createChild(rightServices);

		this._originalEditor = this._createLeftHandSideEditor(options, leftScopedInstantiationService, leftContextKeyService);
		this._modifiedEditor = this._createRightHandSideEditor(options, rightScopedInstantiationService, rightContextKeyService);

		this._originalOverviewRuler = null;
		this._modifiedOverviewRuler = null;

		this._reviewPane = new DiffReview(this);
		this._containerDomElement.appendChild(this._reviewPane.domNode.domNode);
		this._containerDomElement.appendChild(this._reviewPane.shadow.domNode);
		this._containerDomElement.appendChild(this._reviewPane.actionBarContainer.domNode);

		// enableSplitViewResizing
		this._enableSplitViewResizing = true;
		if (typeof options.enableSplitViewResizing !== 'undefined') {
			this._enableSplitViewResizing = options.enableSplitViewResizing;
		}

		if (this._renderSideBySide) {
			this._setStrategy(new DiffEditorWidgetSideBySide(this._createDataSource(), this._enableSplitViewResizing));
		} else {
			this._setStrategy(new DiffEditorWidgetInline(this._createDataSource(), this._enableSplitViewResizing));
		}

		this._register(themeService.onDidColorThemeChange(t => {
			if (this._strategy && this._strategy.applyColors(t)) {
				this._updateDecorationsRunner.schedule();
			}
			this._containerDomElement.className = DiffEditorWidget._getClassName(this._themeService.getColorTheme(), this._renderSideBySide);
		}));

		const contributions: IDiffEditorContributionDescription[] = EditorExtensionsRegistry.getDiffEditorContributions();
		for (const desc of contributions) {
			try {
				this._register(instantiationService.createInstance(desc.ctor, this));
			} catch (err) {
				onUnexpectedError(err);
			}
		}

		this._codeEditorService.addDiffEditor(this);
	}

	public get ignoreTrimWhitespace(): boolean {
		return this._ignoreTrimWhitespace;
	}

	public get renderSideBySide(): boolean {
		return this._renderSideBySide;
	}

	public get maxComputationTime(): number {
		return this._maxComputationTime;
	}

	public get renderIndicators(): boolean {
		return this._renderIndicators;
	}

	public getContentHeight(): number {
		return this._modifiedEditor.getContentHeight();
	}

	private _setState(newState: editorBrowser.DiffEditorState): void {
		if (this._state === newState) {
			return;
		}
		this._state = newState;

		if (this._updatingDiffProgress) {
			this._updatingDiffProgress.done();
			this._updatingDiffProgress = null;
		}

		if (this._state === editorBrowser.DiffEditorState.ComputingDiff) {
			this._updatingDiffProgress = this._editorProgressService.show(true, 1000);
		}
	}

	public hasWidgetFocus(): boolean {
		return dom.isAncestor(document.activeElement, this._domElement);
	}

	public diffReviewNext(): void {
		this._reviewPane.next();
	}

	public diffReviewPrev(): void {
		this._reviewPane.prev();
	}

	private static _getClassName(theme: IColorTheme, renderSideBySide: boolean): string {
		let result = 'monaco-diff-editor monaco-editor-background ';
		if (renderSideBySide) {
			result += 'side-by-side ';
		}
		result += getThemeTypeSelector(theme.type);
		return result;
	}

	private _recreateOverviewRulers(): void {
		if (this._originalOverviewRuler) {
			this._overviewDomElement.removeChild(this._originalOverviewRuler.getDomNode());
			this._originalOverviewRuler.dispose();
		}
		if (this._originalEditor.hasModel()) {
			this._originalOverviewRuler = this._originalEditor.createOverviewRuler('original diffOverviewRuler')!;
			this._overviewDomElement.appendChild(this._originalOverviewRuler.getDomNode());
		}

		if (this._modifiedOverviewRuler) {
			this._overviewDomElement.removeChild(this._modifiedOverviewRuler.getDomNode());
			this._modifiedOverviewRuler.dispose();
		}
		if (this._modifiedEditor.hasModel()) {
			this._modifiedOverviewRuler = this._modifiedEditor.createOverviewRuler('modified diffOverviewRuler')!;
			this._overviewDomElement.appendChild(this._modifiedOverviewRuler.getDomNode());
		}

		this._layoutOverviewRulers();
	}

	private _createLeftHandSideEditor(options: editorBrowser.IDiffEditorConstructionOptions, instantiationService: IInstantiationService, contextKeyService: IContextKeyService): CodeEditorWidget {
		const editor = this._createInnerEditor(instantiationService, this._originalDomNode, this._adjustOptionsForLeftHandSide(options));

		this._register(editor.onDidScrollChange((e) => {
			if (this._isHandlingScrollEvent) {
				return;
			}
			if (!e.scrollTopChanged && !e.scrollLeftChanged && !e.scrollHeightChanged) {
				return;
			}
			this._isHandlingScrollEvent = true;
			this._modifiedEditor.setScrollPosition({
				scrollLeft: e.scrollLeft,
				scrollTop: e.scrollTop
			});
			this._isHandlingScrollEvent = false;

			this._layoutOverviewViewport();
		}));

		this._register(editor.onDidChangeViewZones(() => {
			this._onViewZonesChanged();
		}));

		this._register(editor.onDidChangeConfiguration((e) => {
			if (!editor.getModel()) {
				return;
			}
			if (e.hasChanged(EditorOption.fontInfo)) {
				this._updateDecorationsRunner.schedule();
			}
			if (e.hasChanged(EditorOption.wrappingInfo)) {
				this._updateDecorationsRunner.cancel();
				this._updateDecorations();
			}
		}));

		this._register(editor.onDidChangeModelContent(() => {
			if (this._isVisible) {
				this._beginUpdateDecorationsSoon();
			}
		}));

		const isInDiffLeftEditorKey = contextKeyService.createKey<boolean>('isInDiffLeftEditor', undefined);
		this._register(editor.onDidFocusEditorWidget(() => isInDiffLeftEditorKey.set(true)));
		this._register(editor.onDidBlurEditorWidget(() => isInDiffLeftEditorKey.set(false)));

		this._register(editor.onDidContentSizeChange(e => {
			const width = this._originalEditor.getContentWidth() + this._modifiedEditor.getContentWidth() + DiffEditorWidget.ONE_OVERVIEW_WIDTH;
			const height = Math.max(this._modifiedEditor.getContentHeight(), this._originalEditor.getContentHeight());

			this._onDidContentSizeChange.fire({
				contentHeight: height,
				contentWidth: width,
				contentHeightChanged: e.contentHeightChanged,
				contentWidthChanged: e.contentWidthChanged
			});
		}));

		return editor;
	}

	private _createRightHandSideEditor(options: editorBrowser.IDiffEditorConstructionOptions, instantiationService: IInstantiationService, contextKeyService: IContextKeyService): CodeEditorWidget {
		const editor = this._createInnerEditor(instantiationService, this._modifiedDomNode, this._adjustOptionsForRightHandSide(options));

		this._register(editor.onDidScrollChange((e) => {
			if (this._isHandlingScrollEvent) {
				return;
			}
			if (!e.scrollTopChanged && !e.scrollLeftChanged && !e.scrollHeightChanged) {
				return;
			}
			this._isHandlingScrollEvent = true;
			this._originalEditor.setScrollPosition({
				scrollLeft: e.scrollLeft,
				scrollTop: e.scrollTop
			});
			this._isHandlingScrollEvent = false;

			this._layoutOverviewViewport();
		}));

		this._register(editor.onDidChangeViewZones(() => {
			this._onViewZonesChanged();
		}));

		this._register(editor.onDidChangeConfiguration((e) => {
			if (!editor.getModel()) {
				return;
			}
			if (e.hasChanged(EditorOption.fontInfo)) {
				this._updateDecorationsRunner.schedule();
			}
			if (e.hasChanged(EditorOption.wrappingInfo)) {
				this._updateDecorationsRunner.cancel();
				this._updateDecorations();
			}
		}));

		this._register(editor.onDidChangeModelContent(() => {
			if (this._isVisible) {
				this._beginUpdateDecorationsSoon();
			}
		}));

		this._register(editor.onDidChangeModelOptions((e) => {
			if (e.tabSize) {
				this._updateDecorationsRunner.schedule();
			}
		}));

		const isInDiffRightEditorKey = contextKeyService.createKey<boolean>('isInDiffRightEditor', undefined);
		this._register(editor.onDidFocusEditorWidget(() => isInDiffRightEditorKey.set(true)));
		this._register(editor.onDidBlurEditorWidget(() => isInDiffRightEditorKey.set(false)));

		this._register(editor.onDidContentSizeChange(e => {
			const width = this._originalEditor.getContentWidth() + this._modifiedEditor.getContentWidth() + DiffEditorWidget.ONE_OVERVIEW_WIDTH;
			const height = Math.max(this._modifiedEditor.getContentHeight(), this._originalEditor.getContentHeight());

			this._onDidContentSizeChange.fire({
				contentHeight: height,
				contentWidth: width,
				contentHeightChanged: e.contentHeightChanged,
				contentWidthChanged: e.contentWidthChanged
			});
		}));

		return editor;
	}

	protected _createInnerEditor(instantiationService: IInstantiationService, container: HTMLElement, options: IEditorOptions): CodeEditorWidget {
		return instantiationService.createInstance(CodeEditorWidget, container, options, {});
	}

	public dispose(): void {
		this._codeEditorService.removeDiffEditor(this);

		if (this._beginUpdateDecorationsTimeout !== -1) {
			window.clearTimeout(this._beginUpdateDecorationsTimeout);
			this._beginUpdateDecorationsTimeout = -1;
		}

		this._cleanViewZonesAndDecorations();

		if (this._originalOverviewRuler) {
			this._overviewDomElement.removeChild(this._originalOverviewRuler.getDomNode());
			this._originalOverviewRuler.dispose();
		}
		if (this._modifiedOverviewRuler) {
			this._overviewDomElement.removeChild(this._modifiedOverviewRuler.getDomNode());
			this._modifiedOverviewRuler.dispose();
		}
		this._overviewDomElement.removeChild(this._overviewViewportDomElement.domNode);
		this._containerDomElement.removeChild(this._overviewDomElement);

		this._containerDomElement.removeChild(this._originalDomNode);
		this._originalEditor.dispose();

		this._containerDomElement.removeChild(this._modifiedDomNode);
		this._modifiedEditor.dispose();

		this._strategy.dispose();

		this._containerDomElement.removeChild(this._reviewPane.domNode.domNode);
		this._containerDomElement.removeChild(this._reviewPane.shadow.domNode);
		this._containerDomElement.removeChild(this._reviewPane.actionBarContainer.domNode);
		this._reviewPane.dispose();

		this._domElement.removeChild(this._containerDomElement);

		this._onDidDispose.fire();

		super.dispose();
	}

	//------------ begin IDiffEditor methods

	public getId(): string {
		return this.getEditorType() + ':' + this._id;
	}

	public getEditorType(): string {
		return editorCommon.EditorType.IDiffEditor;
	}

	public getLineChanges(): editorCommon.ILineChange[] | null {
		if (!this._diffComputationResult) {
			return null;
		}
		return this._diffComputationResult.changes;
	}

	public getDiffComputationResult(): IDiffComputationResult | null {
		return this._diffComputationResult;
	}

	public getOriginalEditor(): editorBrowser.ICodeEditor {
		return this._originalEditor;
	}

	public getModifiedEditor(): editorBrowser.ICodeEditor {
		return this._modifiedEditor;
	}

	public updateOptions(newOptions: IDiffEditorOptions): void {

		this._wordWrap = typeof newOptions.wordWrap !== 'undefined' ? newOptions.wordWrap : this._wordWrap;
		this._wordWrapMinified = typeof newOptions.wordWrapMinified !== 'undefined' ? newOptions.wordWrapMinified : this._wordWrapMinified;

		// Handle side by side
		let renderSideBySideChanged = false;
		if (typeof newOptions.renderSideBySide !== 'undefined') {
			if (this._renderSideBySide !== newOptions.renderSideBySide) {
				this._renderSideBySide = newOptions.renderSideBySide;
				renderSideBySideChanged = true;
			}
		}

		if (typeof newOptions.maxComputationTime !== 'undefined') {
			this._maxComputationTime = newOptions.maxComputationTime;
			if (this._isVisible) {
				this._beginUpdateDecorationsSoon();
			}
		}

		let beginUpdateDecorations = false;

		if (typeof newOptions.ignoreTrimWhitespace !== 'undefined') {
			if (this._ignoreTrimWhitespace !== newOptions.ignoreTrimWhitespace) {
				this._ignoreTrimWhitespace = newOptions.ignoreTrimWhitespace;
				// Begin comparing
				beginUpdateDecorations = true;
			}
		}

		if (typeof newOptions.renderIndicators !== 'undefined') {
			if (this._renderIndicators !== newOptions.renderIndicators) {
				this._renderIndicators = newOptions.renderIndicators;
				beginUpdateDecorations = true;
			}
		}

		if (beginUpdateDecorations) {
			this._beginUpdateDecorations();
		}

<<<<<<< HEAD
		this._originalIsEditable = validateBooleanOption(newOptions.originalEditable, this._originalIsEditable);
		this._diffCodeLens = validateBooleanOption(newOptions.diffCodeLens, this._diffCodeLens);
=======
		if (typeof newOptions.originalEditable !== 'undefined') {
			this._originalIsEditable = Boolean(newOptions.originalEditable);
		}
		if (typeof newOptions.originalCodeLens !== 'undefined') {
			this._originalCodeLens = Boolean(newOptions.originalCodeLens);
		}
		if (typeof newOptions.modifiedCodeLens !== 'undefined') {
			this._modifiedCodeLens = Boolean(newOptions.modifiedCodeLens);
		}
>>>>>>> 15353669
		this._diffWordWrap = validateDiffWordWrap(newOptions.diffWordWrap, this._diffWordWrap);

		this._modifiedEditor.updateOptions(this._adjustOptionsForRightHandSide(newOptions));
		this._originalEditor.updateOptions(this._adjustOptionsForLeftHandSide(newOptions));

		// enableSplitViewResizing
		if (typeof newOptions.enableSplitViewResizing !== 'undefined') {
			this._enableSplitViewResizing = newOptions.enableSplitViewResizing;
		}
		this._strategy.setEnableSplitViewResizing(this._enableSplitViewResizing);

		// renderSideBySide
		if (renderSideBySideChanged) {
			if (this._renderSideBySide) {
				this._setStrategy(new DiffEditorWidgetSideBySide(this._createDataSource(), this._enableSplitViewResizing));
			} else {
				this._setStrategy(new DiffEditorWidgetInline(this._createDataSource(), this._enableSplitViewResizing));
			}
			// Update class name
			this._containerDomElement.className = DiffEditorWidget._getClassName(this._themeService.getColorTheme(), this._renderSideBySide);
		}
	}

	public getModel(): editorCommon.IDiffEditorModel {
		return {
			original: this._originalEditor.getModel()!,
			modified: this._modifiedEditor.getModel()!
		};
	}

	public setModel(model: editorCommon.IDiffEditorModel): void {
		// Guard us against partial null model
		if (model && (!model.original || !model.modified)) {
			throw new Error(!model.original ? 'DiffEditorWidget.setModel: Original model is null' : 'DiffEditorWidget.setModel: Modified model is null');
		}

		// Remove all view zones & decorations
		this._cleanViewZonesAndDecorations();

		// Update code editor models
		this._originalEditor.setModel(model ? model.original : null);
		this._modifiedEditor.setModel(model ? model.modified : null);
		this._updateDecorationsRunner.cancel();

		// this.originalEditor.onDidChangeModelOptions

		if (model) {
			this._originalEditor.setScrollTop(0);
			this._modifiedEditor.setScrollTop(0);
		}

		// Disable any diff computations that will come in
		this._diffComputationResult = null;
		this._diffComputationToken++;
		this._setState(editorBrowser.DiffEditorState.Idle);

		if (model) {
			this._recreateOverviewRulers();

			// Begin comparing
			this._beginUpdateDecorations();
		}

		this._layoutOverviewViewport();
	}

	public getDomNode(): HTMLElement {
		return this._domElement;
	}

	public getVisibleColumnFromPosition(position: IPosition): number {
		return this._modifiedEditor.getVisibleColumnFromPosition(position);
	}

	public getStatusbarColumn(position: IPosition): number {
		return this._modifiedEditor.getStatusbarColumn(position);
	}

	public getPosition(): Position | null {
		return this._modifiedEditor.getPosition();
	}

	public setPosition(position: IPosition): void {
		this._modifiedEditor.setPosition(position);
	}

	public revealLine(lineNumber: number, scrollType: editorCommon.ScrollType = editorCommon.ScrollType.Smooth): void {
		this._modifiedEditor.revealLine(lineNumber, scrollType);
	}

	public revealLineInCenter(lineNumber: number, scrollType: editorCommon.ScrollType = editorCommon.ScrollType.Smooth): void {
		this._modifiedEditor.revealLineInCenter(lineNumber, scrollType);
	}

	public revealLineInCenterIfOutsideViewport(lineNumber: number, scrollType: editorCommon.ScrollType = editorCommon.ScrollType.Smooth): void {
		this._modifiedEditor.revealLineInCenterIfOutsideViewport(lineNumber, scrollType);
	}

	public revealLineNearTop(lineNumber: number, scrollType: editorCommon.ScrollType = editorCommon.ScrollType.Smooth): void {
		this._modifiedEditor.revealLineNearTop(lineNumber, scrollType);
	}

	public revealPosition(position: IPosition, scrollType: editorCommon.ScrollType = editorCommon.ScrollType.Smooth): void {
		this._modifiedEditor.revealPosition(position, scrollType);
	}

	public revealPositionInCenter(position: IPosition, scrollType: editorCommon.ScrollType = editorCommon.ScrollType.Smooth): void {
		this._modifiedEditor.revealPositionInCenter(position, scrollType);
	}

	public revealPositionInCenterIfOutsideViewport(position: IPosition, scrollType: editorCommon.ScrollType = editorCommon.ScrollType.Smooth): void {
		this._modifiedEditor.revealPositionInCenterIfOutsideViewport(position, scrollType);
	}

	public revealPositionNearTop(position: IPosition, scrollType: editorCommon.ScrollType = editorCommon.ScrollType.Smooth): void {
		this._modifiedEditor.revealPositionNearTop(position, scrollType);
	}

	public getSelection(): Selection | null {
		return this._modifiedEditor.getSelection();
	}

	public getSelections(): Selection[] | null {
		return this._modifiedEditor.getSelections();
	}

	public setSelection(range: IRange): void;
	public setSelection(editorRange: Range): void;
	public setSelection(selection: ISelection): void;
	public setSelection(editorSelection: Selection): void;
	public setSelection(something: any): void {
		this._modifiedEditor.setSelection(something);
	}

	public setSelections(ranges: readonly ISelection[]): void {
		this._modifiedEditor.setSelections(ranges);
	}

	public revealLines(startLineNumber: number, endLineNumber: number, scrollType: editorCommon.ScrollType = editorCommon.ScrollType.Smooth): void {
		this._modifiedEditor.revealLines(startLineNumber, endLineNumber, scrollType);
	}

	public revealLinesInCenter(startLineNumber: number, endLineNumber: number, scrollType: editorCommon.ScrollType = editorCommon.ScrollType.Smooth): void {
		this._modifiedEditor.revealLinesInCenter(startLineNumber, endLineNumber, scrollType);
	}

	public revealLinesInCenterIfOutsideViewport(startLineNumber: number, endLineNumber: number, scrollType: editorCommon.ScrollType = editorCommon.ScrollType.Smooth): void {
		this._modifiedEditor.revealLinesInCenterIfOutsideViewport(startLineNumber, endLineNumber, scrollType);
	}

	public revealLinesNearTop(startLineNumber: number, endLineNumber: number, scrollType: editorCommon.ScrollType = editorCommon.ScrollType.Smooth): void {
		this._modifiedEditor.revealLinesNearTop(startLineNumber, endLineNumber, scrollType);
	}

	public revealRange(range: IRange, scrollType: editorCommon.ScrollType = editorCommon.ScrollType.Smooth, revealVerticalInCenter: boolean = false, revealHorizontal: boolean = true): void {
		this._modifiedEditor.revealRange(range, scrollType, revealVerticalInCenter, revealHorizontal);
	}

	public revealRangeInCenter(range: IRange, scrollType: editorCommon.ScrollType = editorCommon.ScrollType.Smooth): void {
		this._modifiedEditor.revealRangeInCenter(range, scrollType);
	}

	public revealRangeInCenterIfOutsideViewport(range: IRange, scrollType: editorCommon.ScrollType = editorCommon.ScrollType.Smooth): void {
		this._modifiedEditor.revealRangeInCenterIfOutsideViewport(range, scrollType);
	}

	public revealRangeNearTop(range: IRange, scrollType: editorCommon.ScrollType = editorCommon.ScrollType.Smooth): void {
		this._modifiedEditor.revealRangeNearTop(range, scrollType);
	}

	public revealRangeNearTopIfOutsideViewport(range: IRange, scrollType: editorCommon.ScrollType = editorCommon.ScrollType.Smooth): void {
		this._modifiedEditor.revealRangeNearTopIfOutsideViewport(range, scrollType);
	}

	public revealRangeAtTop(range: IRange, scrollType: editorCommon.ScrollType = editorCommon.ScrollType.Smooth): void {
		this._modifiedEditor.revealRangeAtTop(range, scrollType);
	}

	public getSupportedActions(): editorCommon.IEditorAction[] {
		return this._modifiedEditor.getSupportedActions();
	}

	public saveViewState(): editorCommon.IDiffEditorViewState {
		const originalViewState = this._originalEditor.saveViewState();
		const modifiedViewState = this._modifiedEditor.saveViewState();
		return {
			original: originalViewState,
			modified: modifiedViewState
		};
	}

	public restoreViewState(s: editorCommon.IDiffEditorViewState): void {
		if (s.original && s.modified) {
			const diffEditorState = <editorCommon.IDiffEditorViewState>s;
			this._originalEditor.restoreViewState(diffEditorState.original);
			this._modifiedEditor.restoreViewState(diffEditorState.modified);
		}
	}

	public layout(dimension?: editorCommon.IDimension): void {
		this._elementSizeObserver.observe(dimension);
	}

	public focus(): void {
		this._modifiedEditor.focus();
	}

	public hasTextFocus(): boolean {
		return this._originalEditor.hasTextFocus() || this._modifiedEditor.hasTextFocus();
	}

	public onVisible(): void {
		this._isVisible = true;
		this._originalEditor.onVisible();
		this._modifiedEditor.onVisible();
		// Begin comparing
		this._beginUpdateDecorations();
	}

	public onHide(): void {
		this._isVisible = false;
		this._originalEditor.onHide();
		this._modifiedEditor.onHide();
		// Remove all view zones & decorations
		this._cleanViewZonesAndDecorations();
	}

	public trigger(source: string | null | undefined, handlerId: string, payload: any): void {
		this._modifiedEditor.trigger(source, handlerId, payload);
	}

	public changeDecorations(callback: (changeAccessor: IModelDecorationsChangeAccessor) => any): any {
		return this._modifiedEditor.changeDecorations(callback);
	}

	//------------ end IDiffEditor methods



	//------------ begin layouting methods

	private _onDidContainerSizeChanged(): void {
		this._doLayout();
	}

	private _getReviewHeight(): number {
		return this._reviewPane.isVisible() ? this._elementSizeObserver.getHeight() : 0;
	}

	private _layoutOverviewRulers(): void {
		if (!this._originalOverviewRuler || !this._modifiedOverviewRuler) {
			return;
		}
		const height = this._elementSizeObserver.getHeight();
		const reviewHeight = this._getReviewHeight();

		const freeSpace = DiffEditorWidget.ENTIRE_DIFF_OVERVIEW_WIDTH - 2 * DiffEditorWidget.ONE_OVERVIEW_WIDTH;
		const layoutInfo = this._modifiedEditor.getLayoutInfo();
		if (layoutInfo) {
			this._originalOverviewRuler.setLayout({
				top: 0,
				width: DiffEditorWidget.ONE_OVERVIEW_WIDTH,
				right: freeSpace + DiffEditorWidget.ONE_OVERVIEW_WIDTH,
				height: (height - reviewHeight)
			});
			this._modifiedOverviewRuler.setLayout({
				top: 0,
				right: 0,
				width: DiffEditorWidget.ONE_OVERVIEW_WIDTH,
				height: (height - reviewHeight)
			});
		}
	}

	//------------ end layouting methods

	private _onViewZonesChanged(): void {
		if (this._currentlyChangingViewZones) {
			return;
		}
		this._updateDecorationsRunner.schedule();
	}

	private _beginUpdateDecorationsSoon(): void {
		// Clear previous timeout if necessary
		if (this._beginUpdateDecorationsTimeout !== -1) {
			window.clearTimeout(this._beginUpdateDecorationsTimeout);
			this._beginUpdateDecorationsTimeout = -1;
		}
		this._beginUpdateDecorationsTimeout = window.setTimeout(() => this._beginUpdateDecorations(), DiffEditorWidget.UPDATE_DIFF_DECORATIONS_DELAY);
	}

	private _lastOriginalWarning: URI | null = null;
	private _lastModifiedWarning: URI | null = null;

	private static _equals(a: URI | null, b: URI | null): boolean {
		if (!a && !b) {
			return true;
		}
		if (!a || !b) {
			return false;
		}
		return (a.toString() === b.toString());
	}

	private _beginUpdateDecorations(): void {
		this._beginUpdateDecorationsTimeout = -1;
		const currentOriginalModel = this._originalEditor.getModel();
		const currentModifiedModel = this._modifiedEditor.getModel();
		if (!currentOriginalModel || !currentModifiedModel) {
			return;
		}

		// Prevent old diff requests to come if a new request has been initiated
		// The best method would be to call cancel on the Promise, but this is not
		// yet supported, so using tokens for now.
		this._diffComputationToken++;
		const currentToken = this._diffComputationToken;
		this._setState(editorBrowser.DiffEditorState.ComputingDiff);

		if (!this._editorWorkerService.canComputeDiff(currentOriginalModel.uri, currentModifiedModel.uri)) {
			if (
				!DiffEditorWidget._equals(currentOriginalModel.uri, this._lastOriginalWarning)
				|| !DiffEditorWidget._equals(currentModifiedModel.uri, this._lastModifiedWarning)
			) {
				this._lastOriginalWarning = currentOriginalModel.uri;
				this._lastModifiedWarning = currentModifiedModel.uri;
				this._notificationService.warn(nls.localize("diff.tooLarge", "Cannot compare files because one file is too large."));
			}
			return;
		}

		this._editorWorkerService.computeDiff(currentOriginalModel.uri, currentModifiedModel.uri, this._ignoreTrimWhitespace, this._maxComputationTime).then((result) => {
			if (currentToken === this._diffComputationToken
				&& currentOriginalModel === this._originalEditor.getModel()
				&& currentModifiedModel === this._modifiedEditor.getModel()
			) {
				this._setState(editorBrowser.DiffEditorState.DiffComputed);
				this._diffComputationResult = result;
				this._updateDecorationsRunner.schedule();
				this._onDidUpdateDiff.fire();
			}
		}, (error) => {
			if (currentToken === this._diffComputationToken
				&& currentOriginalModel === this._originalEditor.getModel()
				&& currentModifiedModel === this._modifiedEditor.getModel()
			) {
				this._setState(editorBrowser.DiffEditorState.DiffComputed);
				this._diffComputationResult = null;
				this._updateDecorationsRunner.schedule();
			}
		});
	}

	private _cleanViewZonesAndDecorations(): void {
		this._originalEditorState.clean(this._originalEditor);
		this._modifiedEditorState.clean(this._modifiedEditor);
	}

	private _updateDecorations(): void {
		if (!this._originalEditor.getModel() || !this._modifiedEditor.getModel() || !this._originalOverviewRuler || !this._modifiedOverviewRuler) {
			return;
		}
		const lineChanges = (this._diffComputationResult ? this._diffComputationResult.changes : []);

		const foreignOriginal = this._originalEditorState.getForeignViewZones(this._originalEditor.getWhitespaces());
		const foreignModified = this._modifiedEditorState.getForeignViewZones(this._modifiedEditor.getWhitespaces());

		// {{SQL CARBON EDIT}}
		const diffDecorations = this._strategy.getEditorsDiffDecorations(lineChanges, this._ignoreTrimWhitespace, this._renderIndicators, foreignOriginal, foreignModified, this._originalEditor, this._modifiedEditor, this._options.reverse);

		try {
			this._currentlyChangingViewZones = true;
			this._originalEditorState.apply(this._originalEditor, this._originalOverviewRuler, diffDecorations.original, false);
			this._modifiedEditorState.apply(this._modifiedEditor, this._modifiedOverviewRuler, diffDecorations.modified, true);
		} finally {
			this._currentlyChangingViewZones = false;
		}
	}

	private _adjustOptionsForSubEditor(options: editorBrowser.IDiffEditorConstructionOptions): editorBrowser.IDiffEditorConstructionOptions {
		const clonedOptions: editorBrowser.IDiffEditorConstructionOptions = objects.deepClone(options || {});
		clonedOptions.inDiffEditor = true;
		clonedOptions.automaticLayout = false;
		clonedOptions.scrollbar = clonedOptions.scrollbar || {};
		clonedOptions.scrollbar.vertical = 'visible';
		clonedOptions.folding = false;
		clonedOptions.codeLens = this._diffCodeLens;
		clonedOptions.fixedOverflowWidgets = true;
		clonedOptions.overflowWidgetsDomNode = options.overflowWidgetsDomNode;
		// clonedOptions.lineDecorationsWidth = '2ch';
		if (!clonedOptions.minimap) {
			clonedOptions.minimap = {};
		}
		clonedOptions.minimap.enabled = false;
		return clonedOptions;
	}

	private _adjustOptionsForLeftHandSide(options: editorBrowser.IDiffEditorConstructionOptions): editorBrowser.IEditorConstructionOptions {
		const result = this._adjustOptionsForSubEditor(options);
		if (!this._renderSideBySide) {
			// do not wrap hidden editor
			result.wordWrap = 'off';
			result.wordWrapMinified = false;
		} else if (this._diffWordWrap === 'inherit') {
			result.wordWrap = this._wordWrap;
			result.wordWrapMinified = this._wordWrapMinified;
		} else {
			result.wordWrap = this._diffWordWrap;
			result.wordWrapMinified = this._wordWrapMinified;
		}
		result.readOnly = !this._originalIsEditable;
		result.extraEditorClassName = 'original-in-monaco-diff-editor';
		return result;
	}

	private _adjustOptionsForRightHandSide(options: editorBrowser.IDiffEditorConstructionOptions): editorBrowser.IEditorConstructionOptions {
		const result = this._adjustOptionsForSubEditor(options);
		if (this._diffWordWrap === 'inherit') {
			result.wordWrap = this._wordWrap;
		} else {
			result.wordWrap = this._diffWordWrap;
		}
		if (this._diffWordWrap === 'inherit') {
			result.wordWrap = this._wordWrap;
		} else {
			result.wordWrap = this._diffWordWrap;
		}
		result.revealHorizontalRightPadding = EditorOptions.revealHorizontalRightPadding.defaultValue + DiffEditorWidget.ENTIRE_DIFF_OVERVIEW_WIDTH;
		result.scrollbar!.verticalHasArrows = false;
		result.extraEditorClassName = 'modified-in-monaco-diff-editor';
		return result;
	}

	public doLayout(): void {
		this._elementSizeObserver.observe();
		this._doLayout();
	}

	private _doLayout(): void {
		const width = this._elementSizeObserver.getWidth();
		const height = this._elementSizeObserver.getHeight();
		const reviewHeight = this._getReviewHeight();

		const splitPoint = this._strategy.layout();

		this._originalDomNode.style.width = splitPoint + 'px';
		this._originalDomNode.style.left = '0px';

		this._modifiedDomNode.style.width = (width - splitPoint) + 'px';
		this._modifiedDomNode.style.left = splitPoint + 'px';

		this._overviewDomElement.style.top = '0px';
		this._overviewDomElement.style.height = (height - reviewHeight) + 'px';
		this._overviewDomElement.style.width = DiffEditorWidget.ENTIRE_DIFF_OVERVIEW_WIDTH + 'px';
		this._overviewDomElement.style.left = (width - DiffEditorWidget.ENTIRE_DIFF_OVERVIEW_WIDTH) + 'px';
		this._overviewViewportDomElement.setWidth(DiffEditorWidget.ENTIRE_DIFF_OVERVIEW_WIDTH);
		this._overviewViewportDomElement.setHeight(30);

		this._originalEditor.layout({ width: splitPoint, height: (height - reviewHeight) });
		this._modifiedEditor.layout({ width: width - splitPoint - DiffEditorWidget.ENTIRE_DIFF_OVERVIEW_WIDTH, height: (height - reviewHeight) });

		if (this._originalOverviewRuler || this._modifiedOverviewRuler) {
			this._layoutOverviewRulers();
		}

		this._reviewPane.layout(height - reviewHeight, width, reviewHeight);

		this._layoutOverviewViewport();
	}

	private _layoutOverviewViewport(): void {
		const layout = this._computeOverviewViewport();
		if (!layout) {
			this._overviewViewportDomElement.setTop(0);
			this._overviewViewportDomElement.setHeight(0);
		} else {
			this._overviewViewportDomElement.setTop(layout.top);
			this._overviewViewportDomElement.setHeight(layout.height);
		}
	}

	private _computeOverviewViewport(): { height: number; top: number; } | null {
		const layoutInfo = this._modifiedEditor.getLayoutInfo();
		if (!layoutInfo) {
			return null;
		}

		const scrollTop = this._modifiedEditor.getScrollTop();
		const scrollHeight = this._modifiedEditor.getScrollHeight();

		const computedAvailableSize = Math.max(0, layoutInfo.height);
		const computedRepresentableSize = Math.max(0, computedAvailableSize - 2 * 0);
		const computedRatio = scrollHeight > 0 ? (computedRepresentableSize / scrollHeight) : 0;

		const computedSliderSize = Math.max(0, Math.floor(layoutInfo.height * computedRatio));
		const computedSliderPosition = Math.floor(scrollTop * computedRatio);

		return {
			height: computedSliderSize,
			top: computedSliderPosition
		};
	}

	private _createDataSource(): IDataSource {
		return {
			getWidth: () => {
				return this._elementSizeObserver.getWidth();
			},

			getHeight: () => {
				return (this._elementSizeObserver.getHeight() - this._getReviewHeight());
			},

			getContainerDomNode: () => {
				return this._containerDomElement;
			},

			relayoutEditors: () => {
				this._doLayout();
			},

			getOriginalEditor: () => {
				return this._originalEditor;
			},

			getModifiedEditor: () => {
				return this._modifiedEditor;
			}
		};
	}

	private _setStrategy(newStrategy: DiffEditorWidgetStyle): void {
		if (this._strategy) {
			this._strategy.dispose();
		}

		this._strategy = newStrategy;
		newStrategy.applyColors(this._themeService.getColorTheme());

		if (this._diffComputationResult) {
			this._updateDecorations();
		}

		// Just do a layout, the strategy might need it
		this._doLayout();
	}

	private _getLineChangeAtOrBeforeLineNumber(lineNumber: number, startLineNumberExtractor: (lineChange: editorCommon.ILineChange) => number): editorCommon.ILineChange | null {
		const lineChanges = (this._diffComputationResult ? this._diffComputationResult.changes : []);
		if (lineChanges.length === 0 || lineNumber < startLineNumberExtractor(lineChanges[0])) {
			// There are no changes or `lineNumber` is before the first change
			return null;
		}

		let min = 0;
		let max = lineChanges.length - 1;
		while (min < max) {
			const mid = Math.floor((min + max) / 2);
			const midStart = startLineNumberExtractor(lineChanges[mid]);
			const midEnd = (mid + 1 <= max ? startLineNumberExtractor(lineChanges[mid + 1]) : Constants.MAX_SAFE_SMALL_INTEGER);

			if (lineNumber < midStart) {
				max = mid - 1;
			} else if (lineNumber >= midEnd) {
				min = mid + 1;
			} else {
				// HIT!
				min = mid;
				max = mid;
			}
		}
		return lineChanges[min];
	}

	private _getEquivalentLineForOriginalLineNumber(lineNumber: number): number {
		const lineChange = this._getLineChangeAtOrBeforeLineNumber(lineNumber, (lineChange) => lineChange.originalStartLineNumber);

		if (!lineChange) {
			return lineNumber;
		}

		const originalEquivalentLineNumber = lineChange.originalStartLineNumber + (lineChange.originalEndLineNumber > 0 ? -1 : 0);
		const modifiedEquivalentLineNumber = lineChange.modifiedStartLineNumber + (lineChange.modifiedEndLineNumber > 0 ? -1 : 0);
		const lineChangeOriginalLength = (lineChange.originalEndLineNumber > 0 ? (lineChange.originalEndLineNumber - lineChange.originalStartLineNumber + 1) : 0);
		const lineChangeModifiedLength = (lineChange.modifiedEndLineNumber > 0 ? (lineChange.modifiedEndLineNumber - lineChange.modifiedStartLineNumber + 1) : 0);


		const delta = lineNumber - originalEquivalentLineNumber;

		if (delta <= lineChangeOriginalLength) {
			return modifiedEquivalentLineNumber + Math.min(delta, lineChangeModifiedLength);
		}

		return modifiedEquivalentLineNumber + lineChangeModifiedLength - lineChangeOriginalLength + delta;
	}

	private _getEquivalentLineForModifiedLineNumber(lineNumber: number): number {
		const lineChange = this._getLineChangeAtOrBeforeLineNumber(lineNumber, (lineChange) => lineChange.modifiedStartLineNumber);

		if (!lineChange) {
			return lineNumber;
		}

		const originalEquivalentLineNumber = lineChange.originalStartLineNumber + (lineChange.originalEndLineNumber > 0 ? -1 : 0);
		const modifiedEquivalentLineNumber = lineChange.modifiedStartLineNumber + (lineChange.modifiedEndLineNumber > 0 ? -1 : 0);
		const lineChangeOriginalLength = (lineChange.originalEndLineNumber > 0 ? (lineChange.originalEndLineNumber - lineChange.originalStartLineNumber + 1) : 0);
		const lineChangeModifiedLength = (lineChange.modifiedEndLineNumber > 0 ? (lineChange.modifiedEndLineNumber - lineChange.modifiedStartLineNumber + 1) : 0);


		const delta = lineNumber - modifiedEquivalentLineNumber;

		if (delta <= lineChangeModifiedLength) {
			return originalEquivalentLineNumber + Math.min(delta, lineChangeOriginalLength);
		}

		return originalEquivalentLineNumber + lineChangeOriginalLength - lineChangeModifiedLength + delta;
	}

	public getDiffLineInformationForOriginal(lineNumber: number): editorBrowser.IDiffLineInformation | null {
		if (!this._diffComputationResult) {
			// Cannot answer that which I don't know
			return null;
		}
		return {
			equivalentLineNumber: this._getEquivalentLineForOriginalLineNumber(lineNumber)
		};
	}

	public getDiffLineInformationForModified(lineNumber: number): editorBrowser.IDiffLineInformation | null {
		if (!this._diffComputationResult) {
			// Cannot answer that which I don't know
			return null;
		}
		return {
			equivalentLineNumber: this._getEquivalentLineForModifiedLineNumber(lineNumber)
		};
	}
}

interface IDataSource {
	getWidth(): number;
	getHeight(): number;
	getContainerDomNode(): HTMLElement;
	relayoutEditors(): void;

	getOriginalEditor(): CodeEditorWidget;
	getModifiedEditor(): CodeEditorWidget;
}

abstract class DiffEditorWidgetStyle extends Disposable {

	protected _dataSource: IDataSource;
	protected _insertColor: Color | null;
	protected _removeColor: Color | null;

	constructor(dataSource: IDataSource) {
		super();
		this._dataSource = dataSource;
		this._insertColor = null;
		this._removeColor = null;
	}

	public applyColors(theme: IColorTheme): boolean {
		const newInsertColor = (theme.getColor(diffInserted) || defaultInsertColor).transparent(2);
		const newRemoveColor = (theme.getColor(diffRemoved) || defaultRemoveColor).transparent(2);
		const hasChanges = !newInsertColor.equals(this._insertColor) || !newRemoveColor.equals(this._removeColor);
		this._insertColor = newInsertColor;
		this._removeColor = newRemoveColor;
		return hasChanges;
	}

	// {{SQL CARBON EDIT}}
	public getEditorsDiffDecorations(lineChanges: editorCommon.ILineChange[], ignoreTrimWhitespace: boolean, renderIndicators: boolean, originalWhitespaces: IEditorWhitespace[], modifiedWhitespaces: IEditorWhitespace[], originalEditor: editorBrowser.ICodeEditor, modifiedEditor: editorBrowser.ICodeEditor, reverse?: boolean): IEditorsDiffDecorationsWithZones {
		// Get view zones
		modifiedWhitespaces = modifiedWhitespaces.sort((a, b) => {
			return a.afterLineNumber - b.afterLineNumber;
		});
		originalWhitespaces = originalWhitespaces.sort((a, b) => {
			return a.afterLineNumber - b.afterLineNumber;
		});
		const zones = this._getViewZones(lineChanges, originalWhitespaces, modifiedWhitespaces, renderIndicators);

		// {{SQL CARBON EDIT}}
		if (reverse) {
			lineChanges = reverseLineChanges(lineChanges);
			[originalEditor, modifiedEditor] = [modifiedEditor, originalEditor];
		}

		// {{SQL CARBON EDIT}}
		// Get decorations & overview ruler zones
		let originalDecorations = this._getOriginalEditorDecorations(lineChanges, ignoreTrimWhitespace, renderIndicators);
		let modifiedDecorations = this._getModifiedEditorDecorations(lineChanges, ignoreTrimWhitespace, renderIndicators);
		// {{SQL CARBON EDIT}}
		if (reverse) {
			[originalDecorations, modifiedDecorations] = [modifiedDecorations, originalDecorations];
		}

		return {
			original: {
				decorations: originalDecorations.decorations,
				overviewZones: originalDecorations.overviewZones,
				zones: zones.original
			},
			modified: {
				decorations: modifiedDecorations.decorations,
				overviewZones: modifiedDecorations.overviewZones,
				zones: zones.modified
			}
		};
	}

	protected abstract _getViewZones(lineChanges: editorCommon.ILineChange[], originalForeignVZ: IEditorWhitespace[], modifiedForeignVZ: IEditorWhitespace[], renderIndicators: boolean): IEditorsZones;
	protected abstract _getOriginalEditorDecorations(lineChanges: editorCommon.ILineChange[], ignoreTrimWhitespace: boolean, renderIndicators: boolean): IEditorDiffDecorations;
	protected abstract _getModifiedEditorDecorations(lineChanges: editorCommon.ILineChange[], ignoreTrimWhitespace: boolean, renderIndicators: boolean): IEditorDiffDecorations;

	public abstract setEnableSplitViewResizing(enableSplitViewResizing: boolean): void;
	public abstract layout(): number;
}

interface IMyViewZone {
	shouldNotShrink?: boolean;
	afterLineNumber: number;
	afterColumn?: number;
	heightInLines: number;
	minWidthInPx?: number;
	domNode: HTMLElement | null;
	marginDomNode?: HTMLElement | null;
	diff?: IDiffLinesChange;
}

class ForeignViewZonesIterator {

	private _index: number;
	private readonly _source: IEditorWhitespace[];
	public current: IEditorWhitespace | null;

	constructor(source: IEditorWhitespace[]) {
		this._source = source;
		this._index = -1;
		this.current = null;
		this.advance();
	}

	public advance(): void {
		this._index++;
		if (this._index < this._source.length) {
			this.current = this._source[this._index];
		} else {
			this.current = null;
		}
	}
}

abstract class ViewZonesComputer {

	constructor(
		private readonly _lineChanges: editorCommon.ILineChange[],
		private readonly _originalForeignVZ: IEditorWhitespace[],
		private readonly _modifiedForeignVZ: IEditorWhitespace[],
		protected readonly _originalEditor: CodeEditorWidget,
		protected readonly _modifiedEditor: CodeEditorWidget
	) {
	}

	private static _getViewLineCount(editor: CodeEditorWidget, startLineNumber: number, endLineNumber: number): number {
		const model = editor.getModel();
		const viewModel = editor._getViewModel();
		if (model && viewModel) {
			const viewRange = getViewRange(model, viewModel, startLineNumber, endLineNumber);
			return (viewRange.endLineNumber - viewRange.startLineNumber + 1);
		}

		return (endLineNumber - startLineNumber + 1);
	}

	public getViewZones(): IEditorsZones {
		const originalLineHeight = this._originalEditor.getOption(EditorOption.lineHeight);
		const modifiedLineHeight = this._modifiedEditor.getOption(EditorOption.lineHeight);
		const originalHasWrapping = (this._originalEditor.getOption(EditorOption.wrappingInfo).wrappingColumn !== -1);
		const modifiedHasWrapping = (this._modifiedEditor.getOption(EditorOption.wrappingInfo).wrappingColumn !== -1);
		const hasWrapping = (originalHasWrapping || modifiedHasWrapping);
		const originalModel = this._originalEditor.getModel()!;
		const originalCoordinatesConverter = this._originalEditor._getViewModel()!.coordinatesConverter;
		const modifiedCoordinatesConverter = this._modifiedEditor._getViewModel()!.coordinatesConverter;

		const result: { original: IMyViewZone[]; modified: IMyViewZone[]; } = {
			original: [],
			modified: []
		};

		let lineChangeModifiedLength: number = 0;
		let lineChangeOriginalLength: number = 0;
		let originalEquivalentLineNumber: number = 0;
		let modifiedEquivalentLineNumber: number = 0;
		let originalEndEquivalentLineNumber: number = 0;
		let modifiedEndEquivalentLineNumber: number = 0;

		const sortMyViewZones = (a: IMyViewZone, b: IMyViewZone) => {
			return a.afterLineNumber - b.afterLineNumber;
		};

		const addAndCombineIfPossible = (destination: IMyViewZone[], item: IMyViewZone) => {
			if (item.domNode === null && destination.length > 0) {
				const lastItem = destination[destination.length - 1];
				if (lastItem.afterLineNumber === item.afterLineNumber && lastItem.domNode === null) {
					lastItem.heightInLines += item.heightInLines;
					return;
				}
			}
			destination.push(item);
		};

		const modifiedForeignVZ = new ForeignViewZonesIterator(this._modifiedForeignVZ);
		const originalForeignVZ = new ForeignViewZonesIterator(this._originalForeignVZ);

		let lastOriginalLineNumber = 1;
		let lastModifiedLineNumber = 1;

		// In order to include foreign view zones after the last line change, the for loop will iterate once more after the end of the `lineChanges` array
		for (let i = 0, length = this._lineChanges.length; i <= length; i++) {
			const lineChange = (i < length ? this._lineChanges[i] : null);

			if (lineChange !== null) {
				originalEquivalentLineNumber = lineChange.originalStartLineNumber + (lineChange.originalEndLineNumber > 0 ? -1 : 0);
				modifiedEquivalentLineNumber = lineChange.modifiedStartLineNumber + (lineChange.modifiedEndLineNumber > 0 ? -1 : 0);
				lineChangeOriginalLength = (lineChange.originalEndLineNumber > 0 ? ViewZonesComputer._getViewLineCount(this._originalEditor, lineChange.originalStartLineNumber, lineChange.originalEndLineNumber) : 0);
				lineChangeModifiedLength = (lineChange.modifiedEndLineNumber > 0 ? ViewZonesComputer._getViewLineCount(this._modifiedEditor, lineChange.modifiedStartLineNumber, lineChange.modifiedEndLineNumber) : 0);
				originalEndEquivalentLineNumber = Math.max(lineChange.originalStartLineNumber, lineChange.originalEndLineNumber);
				modifiedEndEquivalentLineNumber = Math.max(lineChange.modifiedStartLineNumber, lineChange.modifiedEndLineNumber);
			} else {
				// Increase to very large value to get the producing tests of foreign view zones running
				originalEquivalentLineNumber += 10000000 + lineChangeOriginalLength;
				modifiedEquivalentLineNumber += 10000000 + lineChangeModifiedLength;
				originalEndEquivalentLineNumber = originalEquivalentLineNumber;
				modifiedEndEquivalentLineNumber = modifiedEquivalentLineNumber;
			}

			// Each step produces view zones, and after producing them, we try to cancel them out, to avoid empty-empty view zone cases
			let stepOriginal: IMyViewZone[] = [];
			let stepModified: IMyViewZone[] = [];

			// ---------------------------- PRODUCE VIEW ZONES

			// [PRODUCE] View zones due to line mapping differences (equal lines but wrapped differently)
			if (hasWrapping) {
				let count: number;
				if (lineChange) {
					if (lineChange.originalEndLineNumber > 0) {
						count = lineChange.originalStartLineNumber - lastOriginalLineNumber;
					} else {
						count = lineChange.modifiedStartLineNumber - lastModifiedLineNumber;
					}
				} else {
					count = originalModel.getLineCount() - lastOriginalLineNumber;
				}

				for (let i = 0; i < count; i++) {
					const originalLineNumber = lastOriginalLineNumber + i;
					const modifiedLineNumber = lastModifiedLineNumber + i;

					const originalViewLineCount = originalCoordinatesConverter.getModelLineViewLineCount(originalLineNumber);
					const modifiedViewLineCount = modifiedCoordinatesConverter.getModelLineViewLineCount(modifiedLineNumber);

					if (originalViewLineCount < modifiedViewLineCount) {
						stepOriginal.push({
							afterLineNumber: originalLineNumber,
							heightInLines: modifiedViewLineCount - originalViewLineCount,
							domNode: null,
							marginDomNode: null
						});
					} else if (originalViewLineCount > modifiedViewLineCount) {
						stepModified.push({
							afterLineNumber: modifiedLineNumber,
							heightInLines: originalViewLineCount - modifiedViewLineCount,
							domNode: null,
							marginDomNode: null
						});
					}
				}
				if (lineChange) {
					lastOriginalLineNumber = (lineChange.originalEndLineNumber > 0 ? lineChange.originalEndLineNumber : lineChange.originalStartLineNumber) + 1;
					lastModifiedLineNumber = (lineChange.modifiedEndLineNumber > 0 ? lineChange.modifiedEndLineNumber : lineChange.modifiedStartLineNumber) + 1;
				}
			}

			// [PRODUCE] View zone(s) in original-side due to foreign view zone(s) in modified-side
			while (modifiedForeignVZ.current && modifiedForeignVZ.current.afterLineNumber <= modifiedEndEquivalentLineNumber) {
				let viewZoneLineNumber: number;
				if (modifiedForeignVZ.current.afterLineNumber <= modifiedEquivalentLineNumber) {
					viewZoneLineNumber = originalEquivalentLineNumber - modifiedEquivalentLineNumber + modifiedForeignVZ.current.afterLineNumber;
				} else {
					viewZoneLineNumber = originalEndEquivalentLineNumber;
				}

				let marginDomNode: HTMLDivElement | null = null;
				if (lineChange && lineChange.modifiedStartLineNumber <= modifiedForeignVZ.current.afterLineNumber && modifiedForeignVZ.current.afterLineNumber <= lineChange.modifiedEndLineNumber) {
					marginDomNode = this._createOriginalMarginDomNodeForModifiedForeignViewZoneInAddedRegion();
				}

				stepOriginal.push({
					afterLineNumber: viewZoneLineNumber,
					heightInLines: modifiedForeignVZ.current.height / modifiedLineHeight,
					domNode: null,
					marginDomNode: marginDomNode
				});
				modifiedForeignVZ.advance();
			}

			// [PRODUCE] View zone(s) in modified-side due to foreign view zone(s) in original-side
			while (originalForeignVZ.current && originalForeignVZ.current.afterLineNumber <= originalEndEquivalentLineNumber) {
				let viewZoneLineNumber: number;
				if (originalForeignVZ.current.afterLineNumber <= originalEquivalentLineNumber) {
					viewZoneLineNumber = modifiedEquivalentLineNumber - originalEquivalentLineNumber + originalForeignVZ.current.afterLineNumber;
				} else {
					viewZoneLineNumber = modifiedEndEquivalentLineNumber;
				}
				stepModified.push({
					afterLineNumber: viewZoneLineNumber,
					heightInLines: originalForeignVZ.current.height / originalLineHeight,
					domNode: null
				});
				originalForeignVZ.advance();
			}

			if (lineChange !== null && isChangeOrInsert(lineChange)) {
				const r = this._produceOriginalFromDiff(lineChange, lineChangeOriginalLength, lineChangeModifiedLength);
				if (r) {
					stepOriginal.push(r);
				}
			}

			if (lineChange !== null && isChangeOrDelete(lineChange)) {
				const r = this._produceModifiedFromDiff(lineChange, lineChangeOriginalLength, lineChangeModifiedLength);
				if (r) {
					stepModified.push(r);
				}
			}

			// ---------------------------- END PRODUCE VIEW ZONES


			// ---------------------------- EMIT MINIMAL VIEW ZONES

			// [CANCEL & EMIT] Try to cancel view zones out
			let stepOriginalIndex = 0;
			let stepModifiedIndex = 0;

			stepOriginal = stepOriginal.sort(sortMyViewZones);
			stepModified = stepModified.sort(sortMyViewZones);

			while (stepOriginalIndex < stepOriginal.length && stepModifiedIndex < stepModified.length) {
				const original = stepOriginal[stepOriginalIndex];
				const modified = stepModified[stepModifiedIndex];

				const originalDelta = original.afterLineNumber - originalEquivalentLineNumber;
				const modifiedDelta = modified.afterLineNumber - modifiedEquivalentLineNumber;

				if (originalDelta < modifiedDelta) {
					addAndCombineIfPossible(result.original, original);
					stepOriginalIndex++;
				} else if (modifiedDelta < originalDelta) {
					addAndCombineIfPossible(result.modified, modified);
					stepModifiedIndex++;
				} else if (original.shouldNotShrink) {
					addAndCombineIfPossible(result.original, original);
					stepOriginalIndex++;
				} else if (modified.shouldNotShrink) {
					addAndCombineIfPossible(result.modified, modified);
					stepModifiedIndex++;
				} else {
					if (original.heightInLines >= modified.heightInLines) {
						// modified view zone gets removed
						original.heightInLines -= modified.heightInLines;
						stepModifiedIndex++;
					} else {
						// original view zone gets removed
						modified.heightInLines -= original.heightInLines;
						stepOriginalIndex++;
					}
				}
			}

			// [EMIT] Remaining original view zones
			while (stepOriginalIndex < stepOriginal.length) {
				addAndCombineIfPossible(result.original, stepOriginal[stepOriginalIndex]);
				stepOriginalIndex++;
			}

			// [EMIT] Remaining modified view zones
			while (stepModifiedIndex < stepModified.length) {
				addAndCombineIfPossible(result.modified, stepModified[stepModifiedIndex]);
				stepModifiedIndex++;
			}

			// ---------------------------- END EMIT MINIMAL VIEW ZONES
		}

		return {
			original: ViewZonesComputer._ensureDomNodes(result.original),
			modified: ViewZonesComputer._ensureDomNodes(result.modified),
		};
	}

	private static _ensureDomNodes(zones: IMyViewZone[]): IMyViewZone[] {
		return zones.map((z) => {
			if (!z.domNode) {
				z.domNode = createFakeLinesDiv();
			}
			return z;
		});
	}

	protected abstract _createOriginalMarginDomNodeForModifiedForeignViewZoneInAddedRegion(): HTMLDivElement | null;

	protected abstract _produceOriginalFromDiff(lineChange: editorCommon.ILineChange, lineChangeOriginalLength: number, lineChangeModifiedLength: number): IMyViewZone | null;

	protected abstract _produceModifiedFromDiff(lineChange: editorCommon.ILineChange, lineChangeOriginalLength: number, lineChangeModifiedLength: number): IMyViewZone | null;
}

function createDecoration(startLineNumber: number, startColumn: number, endLineNumber: number, endColumn: number, options: ModelDecorationOptions) {
	return {
		range: new Range(startLineNumber, startColumn, endLineNumber, endColumn),
		options: options
	};
}

const DECORATIONS = {

	charDelete: ModelDecorationOptions.register({
		className: 'char-delete'
	}),
	charDeleteWholeLine: ModelDecorationOptions.register({
		className: 'char-delete',
		isWholeLine: true
	}),

	charInsert: ModelDecorationOptions.register({
		className: 'char-insert'
	}),
	charInsertWholeLine: ModelDecorationOptions.register({
		className: 'char-insert',
		isWholeLine: true
	}),

	lineInsert: ModelDecorationOptions.register({
		className: 'line-insert',
		marginClassName: 'line-insert',
		isWholeLine: true
	}),
	lineInsertWithSign: ModelDecorationOptions.register({
		className: 'line-insert',
		linesDecorationsClassName: 'insert-sign ' + diffInsertIcon.classNames,
		marginClassName: 'line-insert',
		isWholeLine: true
	}),

	lineDelete: ModelDecorationOptions.register({
		className: 'line-delete',
		marginClassName: 'line-delete',
		isWholeLine: true
	}),
	lineDeleteWithSign: ModelDecorationOptions.register({
		className: 'line-delete',
		linesDecorationsClassName: 'delete-sign ' + diffRemoveIcon.classNames,
		marginClassName: 'line-delete',
		isWholeLine: true

	}),
	lineDeleteMargin: ModelDecorationOptions.register({
		marginClassName: 'line-delete',
	})

};

class DiffEditorWidgetSideBySide extends DiffEditorWidgetStyle implements IVerticalSashLayoutProvider {

	static readonly MINIMUM_EDITOR_WIDTH = 100;

	private _disableSash: boolean;
	private readonly _sash: Sash;
	private _sashRatio: number | null;
	private _sashPosition: number | null;
	private _startSashPosition: number | null;

	constructor(dataSource: IDataSource, enableSplitViewResizing: boolean) {
		super(dataSource);

		this._disableSash = (enableSplitViewResizing === false);
		this._sashRatio = null;
		this._sashPosition = null;
		this._startSashPosition = null;
		this._sash = this._register(new Sash(this._dataSource.getContainerDomNode(), this, { orientation: Orientation.VERTICAL }));

		if (this._disableSash) {
			this._sash.state = SashState.Disabled;
		}

		this._sash.onDidStart(() => this._onSashDragStart());
		this._sash.onDidChange((e: ISashEvent) => this._onSashDrag(e));
		this._sash.onDidEnd(() => this._onSashDragEnd());
		this._sash.onDidReset(() => this._onSashReset());
	}

	public setEnableSplitViewResizing(enableSplitViewResizing: boolean): void {
		const newDisableSash = (enableSplitViewResizing === false);
		if (this._disableSash !== newDisableSash) {
			this._disableSash = newDisableSash;
			this._sash.state = this._disableSash ? SashState.Disabled : SashState.Enabled;
		}
	}

	public layout(sashRatio: number | null = this._sashRatio): number {
		const w = this._dataSource.getWidth();
		const contentWidth = w - DiffEditorWidget.ENTIRE_DIFF_OVERVIEW_WIDTH;

		let sashPosition = Math.floor((sashRatio || 0.5) * contentWidth);
		const midPoint = Math.floor(0.5 * contentWidth);

		sashPosition = this._disableSash ? midPoint : sashPosition || midPoint;

		if (contentWidth > DiffEditorWidgetSideBySide.MINIMUM_EDITOR_WIDTH * 2) {
			if (sashPosition < DiffEditorWidgetSideBySide.MINIMUM_EDITOR_WIDTH) {
				sashPosition = DiffEditorWidgetSideBySide.MINIMUM_EDITOR_WIDTH;
			}

			if (sashPosition > contentWidth - DiffEditorWidgetSideBySide.MINIMUM_EDITOR_WIDTH) {
				sashPosition = contentWidth - DiffEditorWidgetSideBySide.MINIMUM_EDITOR_WIDTH;
			}
		} else {
			sashPosition = midPoint;
		}

		if (this._sashPosition !== sashPosition) {
			this._sashPosition = sashPosition;
			this._sash.layout();
		}

		return this._sashPosition;
	}

	private _onSashDragStart(): void {
		this._startSashPosition = this._sashPosition!;
	}

	private _onSashDrag(e: ISashEvent): void {
		const w = this._dataSource.getWidth();
		const contentWidth = w - DiffEditorWidget.ENTIRE_DIFF_OVERVIEW_WIDTH;
		const sashPosition = this.layout((this._startSashPosition! + (e.currentX - e.startX)) / contentWidth);

		this._sashRatio = sashPosition / contentWidth;

		this._dataSource.relayoutEditors();
	}

	private _onSashDragEnd(): void {
		this._sash.layout();
	}

	private _onSashReset(): void {
		this._sashRatio = 0.5;
		this._dataSource.relayoutEditors();
		this._sash.layout();
	}

	public getVerticalSashTop(sash: Sash): number {
		return 0;
	}

	public getVerticalSashLeft(sash: Sash): number {
		return this._sashPosition!;
	}

	public getVerticalSashHeight(sash: Sash): number {
		return this._dataSource.getHeight();
	}

	protected _getViewZones(lineChanges: editorCommon.ILineChange[], originalForeignVZ: IEditorWhitespace[], modifiedForeignVZ: IEditorWhitespace[]): IEditorsZones {
		const originalEditor = this._dataSource.getOriginalEditor();
		const modifiedEditor = this._dataSource.getModifiedEditor();
		const c = new SideBySideViewZonesComputer(lineChanges, originalForeignVZ, modifiedForeignVZ, originalEditor, modifiedEditor);
		return c.getViewZones();
	}

	protected _getOriginalEditorDecorations(lineChanges: editorCommon.ILineChange[], ignoreTrimWhitespace: boolean, renderIndicators: boolean): IEditorDiffDecorations {
		const originalEditor = this._dataSource.getOriginalEditor();
		const overviewZoneColor = String(this._removeColor);

		const result: IEditorDiffDecorations = {
			decorations: [],
			overviewZones: []
		};

		const originalModel = originalEditor.getModel()!;
		const originalViewModel = originalEditor._getViewModel()!;

		for (const lineChange of lineChanges) {

			if (isChangeOrDelete(lineChange)) {
				result.decorations.push({
					range: new Range(lineChange.originalStartLineNumber, 1, lineChange.originalEndLineNumber, Constants.MAX_SAFE_SMALL_INTEGER),
					options: (renderIndicators ? DECORATIONS.lineDeleteWithSign : DECORATIONS.lineDelete)
				});
				if (!isChangeOrInsert(lineChange) || !lineChange.charChanges) {
					result.decorations.push(createDecoration(lineChange.originalStartLineNumber, 1, lineChange.originalEndLineNumber, Constants.MAX_SAFE_SMALL_INTEGER, DECORATIONS.charDeleteWholeLine));
				}

				const viewRange = getViewRange(originalModel, originalViewModel, lineChange.originalStartLineNumber, lineChange.originalEndLineNumber);
				result.overviewZones.push(new OverviewRulerZone(viewRange.startLineNumber, viewRange.endLineNumber, overviewZoneColor));

				if (lineChange.charChanges) {
					for (const charChange of lineChange.charChanges) {
						if (isChangeOrDelete(charChange)) {
							if (ignoreTrimWhitespace) {
								for (let lineNumber = charChange.originalStartLineNumber; lineNumber <= charChange.originalEndLineNumber; lineNumber++) {
									let startColumn: number;
									let endColumn: number;
									if (lineNumber === charChange.originalStartLineNumber) {
										startColumn = charChange.originalStartColumn;
									} else {
										startColumn = originalModel.getLineFirstNonWhitespaceColumn(lineNumber);
									}
									if (lineNumber === charChange.originalEndLineNumber) {
										endColumn = charChange.originalEndColumn;
									} else {
										endColumn = originalModel.getLineLastNonWhitespaceColumn(lineNumber);
									}
									result.decorations.push(createDecoration(lineNumber, startColumn, lineNumber, endColumn, DECORATIONS.charDelete));
								}
							} else {
								result.decorations.push(createDecoration(charChange.originalStartLineNumber, charChange.originalStartColumn, charChange.originalEndLineNumber, charChange.originalEndColumn, DECORATIONS.charDelete));
							}
						}
					}
				}
			}
		}

		return result;
	}

	protected _getModifiedEditorDecorations(lineChanges: editorCommon.ILineChange[], ignoreTrimWhitespace: boolean, renderIndicators: boolean): IEditorDiffDecorations {
		const modifiedEditor = this._dataSource.getModifiedEditor();
		const overviewZoneColor = String(this._insertColor);

		const result: IEditorDiffDecorations = {
			decorations: [],
			overviewZones: []
		};

		const modifiedModel = modifiedEditor.getModel()!;
		const modifiedViewModel = modifiedEditor._getViewModel()!;

		for (const lineChange of lineChanges) {

			if (isChangeOrInsert(lineChange)) {

				result.decorations.push({
					range: new Range(lineChange.modifiedStartLineNumber, 1, lineChange.modifiedEndLineNumber, Constants.MAX_SAFE_SMALL_INTEGER),
					options: (renderIndicators ? DECORATIONS.lineInsertWithSign : DECORATIONS.lineInsert)
				});
				if (!isChangeOrDelete(lineChange) || !lineChange.charChanges) {
					result.decorations.push(createDecoration(lineChange.modifiedStartLineNumber, 1, lineChange.modifiedEndLineNumber, Constants.MAX_SAFE_SMALL_INTEGER, DECORATIONS.charInsertWholeLine));
				}

				const viewRange = getViewRange(modifiedModel, modifiedViewModel, lineChange.modifiedStartLineNumber, lineChange.modifiedEndLineNumber);
				result.overviewZones.push(new OverviewRulerZone(viewRange.startLineNumber, viewRange.endLineNumber, overviewZoneColor));

				if (lineChange.charChanges) {
					for (const charChange of lineChange.charChanges) {
						if (isChangeOrInsert(charChange)) {
							if (ignoreTrimWhitespace) {
								for (let lineNumber = charChange.modifiedStartLineNumber; lineNumber <= charChange.modifiedEndLineNumber; lineNumber++) {
									let startColumn: number;
									let endColumn: number;
									if (lineNumber === charChange.modifiedStartLineNumber) {
										startColumn = charChange.modifiedStartColumn;
									} else {
										startColumn = modifiedModel.getLineFirstNonWhitespaceColumn(lineNumber);
									}
									if (lineNumber === charChange.modifiedEndLineNumber) {
										endColumn = charChange.modifiedEndColumn;
									} else {
										endColumn = modifiedModel.getLineLastNonWhitespaceColumn(lineNumber);
									}
									result.decorations.push(createDecoration(lineNumber, startColumn, lineNumber, endColumn, DECORATIONS.charInsert));
								}
							} else {
								result.decorations.push(createDecoration(charChange.modifiedStartLineNumber, charChange.modifiedStartColumn, charChange.modifiedEndLineNumber, charChange.modifiedEndColumn, DECORATIONS.charInsert));
							}
						}
					}
				}

			}
		}
		return result;
	}
}

class SideBySideViewZonesComputer extends ViewZonesComputer {

	constructor(
		lineChanges: editorCommon.ILineChange[],
		originalForeignVZ: IEditorWhitespace[],
		modifiedForeignVZ: IEditorWhitespace[],
		originalEditor: CodeEditorWidget,
		modifiedEditor: CodeEditorWidget,
	) {
		super(lineChanges, originalForeignVZ, modifiedForeignVZ, originalEditor, modifiedEditor);
	}

	protected _createOriginalMarginDomNodeForModifiedForeignViewZoneInAddedRegion(): HTMLDivElement | null {
		return null;
	}

	protected _produceOriginalFromDiff(lineChange: editorCommon.ILineChange, lineChangeOriginalLength: number, lineChangeModifiedLength: number): IMyViewZone | null {
		if (lineChangeModifiedLength > lineChangeOriginalLength) {
			return {
				afterLineNumber: Math.max(lineChange.originalStartLineNumber, lineChange.originalEndLineNumber),
				heightInLines: (lineChangeModifiedLength - lineChangeOriginalLength),
				domNode: null
			};
		}
		return null;
	}

	protected _produceModifiedFromDiff(lineChange: editorCommon.ILineChange, lineChangeOriginalLength: number, lineChangeModifiedLength: number): IMyViewZone | null {
		if (lineChangeOriginalLength > lineChangeModifiedLength) {
			return {
				afterLineNumber: Math.max(lineChange.modifiedStartLineNumber, lineChange.modifiedEndLineNumber),
				heightInLines: (lineChangeOriginalLength - lineChangeModifiedLength),
				domNode: null
			};
		}
		return null;
	}
}

class DiffEditorWidgetInline extends DiffEditorWidgetStyle {

	private _decorationsLeft: number;

	constructor(dataSource: IDataSource, enableSplitViewResizing: boolean) {
		super(dataSource);

		this._decorationsLeft = dataSource.getOriginalEditor().getLayoutInfo().decorationsLeft;

		this._register(dataSource.getOriginalEditor().onDidLayoutChange((layoutInfo: EditorLayoutInfo) => {
			if (this._decorationsLeft !== layoutInfo.decorationsLeft) {
				this._decorationsLeft = layoutInfo.decorationsLeft;
				dataSource.relayoutEditors();
			}
		}));
	}

	public setEnableSplitViewResizing(enableSplitViewResizing: boolean): void {
		// Nothing to do..
	}

	protected _getViewZones(lineChanges: editorCommon.ILineChange[], originalForeignVZ: IEditorWhitespace[], modifiedForeignVZ: IEditorWhitespace[], renderIndicators: boolean): IEditorsZones {
		const originalEditor = this._dataSource.getOriginalEditor();
		const modifiedEditor = this._dataSource.getModifiedEditor();
		const computer = new InlineViewZonesComputer(lineChanges, originalForeignVZ, modifiedForeignVZ, originalEditor, modifiedEditor, renderIndicators);
		return computer.getViewZones();
	}

	protected _getOriginalEditorDecorations(lineChanges: editorCommon.ILineChange[], ignoreTrimWhitespace: boolean, renderIndicators: boolean): IEditorDiffDecorations {
		const overviewZoneColor = String(this._removeColor);

		const result: IEditorDiffDecorations = {
			decorations: [],
			overviewZones: []
		};

		const originalEditor = this._dataSource.getOriginalEditor();
		const originalModel = originalEditor.getModel()!;
		const originalViewModel = originalEditor._getViewModel()!;

		for (const lineChange of lineChanges) {

			// Add overview zones in the overview ruler
			if (isChangeOrDelete(lineChange)) {
				result.decorations.push({
					range: new Range(lineChange.originalStartLineNumber, 1, lineChange.originalEndLineNumber, Constants.MAX_SAFE_SMALL_INTEGER),
					options: DECORATIONS.lineDeleteMargin
				});

				const viewRange = getViewRange(originalModel, originalViewModel, lineChange.originalStartLineNumber, lineChange.originalEndLineNumber);
				result.overviewZones.push(new OverviewRulerZone(viewRange.startLineNumber, viewRange.endLineNumber, overviewZoneColor));
			}
		}

		return result;
	}

	protected _getModifiedEditorDecorations(lineChanges: editorCommon.ILineChange[], ignoreTrimWhitespace: boolean, renderIndicators: boolean): IEditorDiffDecorations {
		const modifiedEditor = this._dataSource.getModifiedEditor();
		const overviewZoneColor = String(this._insertColor);

		const result: IEditorDiffDecorations = {
			decorations: [],
			overviewZones: []
		};

		const modifiedModel = modifiedEditor.getModel()!;
		const modifiedViewModel = modifiedEditor._getViewModel()!;

		for (const lineChange of lineChanges) {

			// Add decorations & overview zones
			if (isChangeOrInsert(lineChange)) {
				result.decorations.push({
					range: new Range(lineChange.modifiedStartLineNumber, 1, lineChange.modifiedEndLineNumber, Constants.MAX_SAFE_SMALL_INTEGER),
					options: (renderIndicators ? DECORATIONS.lineInsertWithSign : DECORATIONS.lineInsert)
				});

				const viewRange = getViewRange(modifiedModel, modifiedViewModel, lineChange.modifiedStartLineNumber, lineChange.modifiedEndLineNumber);
				result.overviewZones.push(new OverviewRulerZone(viewRange.startLineNumber, viewRange.endLineNumber, overviewZoneColor));

				if (lineChange.charChanges) {
					for (const charChange of lineChange.charChanges) {
						if (isChangeOrInsert(charChange)) {
							if (ignoreTrimWhitespace) {
								for (let lineNumber = charChange.modifiedStartLineNumber; lineNumber <= charChange.modifiedEndLineNumber; lineNumber++) {
									let startColumn: number;
									let endColumn: number;
									if (lineNumber === charChange.modifiedStartLineNumber) {
										startColumn = charChange.modifiedStartColumn;
									} else {
										startColumn = modifiedModel.getLineFirstNonWhitespaceColumn(lineNumber);
									}
									if (lineNumber === charChange.modifiedEndLineNumber) {
										endColumn = charChange.modifiedEndColumn;
									} else {
										endColumn = modifiedModel.getLineLastNonWhitespaceColumn(lineNumber);
									}
									result.decorations.push(createDecoration(lineNumber, startColumn, lineNumber, endColumn, DECORATIONS.charInsert));
								}
							} else {
								result.decorations.push(createDecoration(charChange.modifiedStartLineNumber, charChange.modifiedStartColumn, charChange.modifiedEndLineNumber, charChange.modifiedEndColumn, DECORATIONS.charInsert));
							}
						}
					}
				} else {
					result.decorations.push(createDecoration(lineChange.modifiedStartLineNumber, 1, lineChange.modifiedEndLineNumber, Constants.MAX_SAFE_SMALL_INTEGER, DECORATIONS.charInsertWholeLine));
				}
			}
		}

		return result;
	}

	public layout(): number {
		// An editor should not be smaller than 5px
		return Math.max(5, this._decorationsLeft);
	}

}

interface InlineModifiedViewZone extends IMyViewZone {
	shouldNotShrink: boolean;
	afterLineNumber: number;
	heightInLines: number;
	minWidthInPx: number;
	domNode: HTMLElement;
	marginDomNode: HTMLElement;
	diff: IDiffLinesChange;
}

class InlineViewZonesComputer extends ViewZonesComputer {

	private readonly _originalModel: ITextModel;
	private readonly _renderIndicators: boolean;
	private readonly _pendingLineChange: editorCommon.ILineChange[];
	private readonly _pendingViewZones: InlineModifiedViewZone[];
	private readonly _lineBreaksComputer: ILineBreaksComputer;

	constructor(
		lineChanges: editorCommon.ILineChange[],
		originalForeignVZ: IEditorWhitespace[],
		modifiedForeignVZ: IEditorWhitespace[],
		originalEditor: CodeEditorWidget,
		modifiedEditor: CodeEditorWidget,
		renderIndicators: boolean
	) {
		super(lineChanges, originalForeignVZ, modifiedForeignVZ, originalEditor, modifiedEditor);
		this._originalModel = originalEditor.getModel()!;
		this._renderIndicators = renderIndicators;
		this._pendingLineChange = [];
		this._pendingViewZones = [];
		this._lineBreaksComputer = this._modifiedEditor._getViewModel()!.createLineBreaksComputer();
	}

	public getViewZones(): IEditorsZones {
		const result = super.getViewZones();
		this._finalize(result);
		return result;
	}

	protected _createOriginalMarginDomNodeForModifiedForeignViewZoneInAddedRegion(): HTMLDivElement | null {
		const result = document.createElement('div');
		result.className = 'inline-added-margin-view-zone';
		return result;
	}

	protected _produceOriginalFromDiff(lineChange: editorCommon.ILineChange, lineChangeOriginalLength: number, lineChangeModifiedLength: number): IMyViewZone | null {
		const marginDomNode = document.createElement('div');
		marginDomNode.className = 'inline-added-margin-view-zone';

		return {
			afterLineNumber: Math.max(lineChange.originalStartLineNumber, lineChange.originalEndLineNumber),
			heightInLines: lineChangeModifiedLength,
			domNode: document.createElement('div'),
			marginDomNode: marginDomNode
		};
	}

	protected _produceModifiedFromDiff(lineChange: editorCommon.ILineChange, lineChangeOriginalLength: number, lineChangeModifiedLength: number): IMyViewZone | null {
		const domNode = document.createElement('div');
		domNode.className = `view-lines line-delete ${MOUSE_CURSOR_TEXT_CSS_CLASS_NAME}`;

		const marginDomNode = document.createElement('div');
		marginDomNode.className = 'inline-deleted-margin-view-zone';

		const viewZone: InlineModifiedViewZone = {
			shouldNotShrink: true,
			afterLineNumber: (lineChange.modifiedEndLineNumber === 0 ? lineChange.modifiedStartLineNumber : lineChange.modifiedStartLineNumber - 1),
			heightInLines: lineChangeOriginalLength,
			minWidthInPx: 0,
			domNode: domNode,
			marginDomNode: marginDomNode,
			diff: {
				originalStartLineNumber: lineChange.originalStartLineNumber,
				originalEndLineNumber: lineChange.originalEndLineNumber,
				modifiedStartLineNumber: lineChange.modifiedStartLineNumber,
				modifiedEndLineNumber: lineChange.modifiedEndLineNumber,
				originalModel: this._originalModel,
				viewLineCounts: null,
			}
		};

		for (let lineNumber = lineChange.originalStartLineNumber; lineNumber <= lineChange.originalEndLineNumber; lineNumber++) {
			this._lineBreaksComputer.addRequest(this._originalModel.getLineContent(lineNumber), null);
		}

		this._pendingLineChange.push(lineChange);
		this._pendingViewZones.push(viewZone);

		return viewZone;
	}

	private _finalize(result: IEditorsZones): void {
		const modifiedEditorOptions = this._modifiedEditor.getOptions();
		const tabSize = this._modifiedEditor.getModel()!.getOptions().tabSize;
		const fontInfo = modifiedEditorOptions.get(EditorOption.fontInfo);
		const disableMonospaceOptimizations = modifiedEditorOptions.get(EditorOption.disableMonospaceOptimizations);
		const typicalHalfwidthCharacterWidth = fontInfo.typicalHalfwidthCharacterWidth;
		const scrollBeyondLastColumn = modifiedEditorOptions.get(EditorOption.scrollBeyondLastColumn);
		const mightContainNonBasicASCII = this._originalModel.mightContainNonBasicASCII();
		const mightContainRTL = this._originalModel.mightContainRTL();
		const lineHeight = modifiedEditorOptions.get(EditorOption.lineHeight);
		const layoutInfo = modifiedEditorOptions.get(EditorOption.layoutInfo);
		const lineDecorationsWidth = layoutInfo.decorationsWidth;
		const stopRenderingLineAfter = modifiedEditorOptions.get(EditorOption.stopRenderingLineAfter);
		const renderWhitespace = modifiedEditorOptions.get(EditorOption.renderWhitespace);
		const renderControlCharacters = modifiedEditorOptions.get(EditorOption.renderControlCharacters);
		const fontLigatures = modifiedEditorOptions.get(EditorOption.fontLigatures);

		const lineBreaks = this._lineBreaksComputer.finalize();
		let lineBreakIndex = 0;

		for (let i = 0; i < this._pendingLineChange.length; i++) {
			const lineChange = this._pendingLineChange[i];
			const viewZone = this._pendingViewZones[i];
			const domNode = viewZone.domNode;
			Configuration.applyFontInfoSlow(domNode, fontInfo);

			const marginDomNode = viewZone.marginDomNode;
			Configuration.applyFontInfoSlow(marginDomNode, fontInfo);

			const decorations: InlineDecoration[] = [];
			if (lineChange.charChanges) {
				for (const charChange of lineChange.charChanges) {
					if (isChangeOrDelete(charChange)) {
						decorations.push(new InlineDecoration(
							new Range(charChange.originalStartLineNumber, charChange.originalStartColumn, charChange.originalEndLineNumber, charChange.originalEndColumn),
							'char-delete',
							InlineDecorationType.Regular
						));
					}
				}
			}
			const hasCharChanges = (decorations.length > 0);

			const sb = createStringBuilder(10000);
			let maxCharsPerLine = 0;
			let renderedLineCount = 0;
			let viewLineCounts: number[] | null = null;
			for (let lineNumber = lineChange.originalStartLineNumber; lineNumber <= lineChange.originalEndLineNumber; lineNumber++) {
				const lineIndex = lineNumber - lineChange.originalStartLineNumber;
				const lineTokens = this._originalModel.getLineTokens(lineNumber);
				const lineContent = lineTokens.getLineContent();
				const lineBreakData = lineBreaks[lineBreakIndex++];
				const actualDecorations = LineDecoration.filter(decorations, lineNumber, 1, lineContent.length + 1);

				if (lineBreakData) {
					let lastBreakOffset = 0;
					for (const breakOffset of lineBreakData.breakOffsets) {
						const viewLineTokens = lineTokens.sliceAndInflate(lastBreakOffset, breakOffset, 0);
						const viewLineContent = lineContent.substring(lastBreakOffset, breakOffset);
						maxCharsPerLine = Math.max(maxCharsPerLine, this._renderOriginalLine(
							renderedLineCount++,
							viewLineContent,
							viewLineTokens,
							LineDecoration.extractWrapped(actualDecorations, lastBreakOffset, breakOffset),
							hasCharChanges,
							mightContainNonBasicASCII,
							mightContainRTL,
							fontInfo,
							disableMonospaceOptimizations,
							lineHeight,
							lineDecorationsWidth,
							stopRenderingLineAfter,
							renderWhitespace,
							renderControlCharacters,
							fontLigatures,
							tabSize,
							sb,
							marginDomNode
						));
						lastBreakOffset = breakOffset;
					}
					if (!viewLineCounts) {
						viewLineCounts = [];
					}
					// make sure all lines before this one have an entry in `viewLineCounts`
					while (viewLineCounts.length < lineIndex) {
						viewLineCounts[viewLineCounts.length] = 1;
					}
					viewLineCounts[lineIndex] = lineBreakData.breakOffsets.length;
					viewZone.heightInLines += (lineBreakData.breakOffsets.length - 1);
					const marginDomNode2 = document.createElement('div');
					marginDomNode2.className = 'line-delete';
					result.original.push({
						afterLineNumber: lineNumber,
						afterColumn: 0,
						heightInLines: lineBreakData.breakOffsets.length - 1,
						domNode: createFakeLinesDiv(),
						marginDomNode: marginDomNode2
					});
				} else {
					maxCharsPerLine = Math.max(maxCharsPerLine, this._renderOriginalLine(
						renderedLineCount++,
						lineContent,
						lineTokens,
						actualDecorations,
						hasCharChanges,
						mightContainNonBasicASCII,
						mightContainRTL,
						fontInfo,
						disableMonospaceOptimizations,
						lineHeight,
						lineDecorationsWidth,
						stopRenderingLineAfter,
						renderWhitespace,
						renderControlCharacters,
						fontLigatures,
						tabSize,
						sb,
						marginDomNode
					));
				}
			}
			maxCharsPerLine += scrollBeyondLastColumn;

			domNode.innerHTML = sb.build();
			viewZone.minWidthInPx = (maxCharsPerLine * typicalHalfwidthCharacterWidth);

			if (viewLineCounts) {
				// make sure all lines have an entry in `viewLineCounts`
				const cnt = lineChange.originalEndLineNumber - lineChange.originalStartLineNumber;
				while (viewLineCounts.length <= cnt) {
					viewLineCounts[viewLineCounts.length] = 1;
				}
			}
			viewZone.diff.viewLineCounts = viewLineCounts;
		}

		result.original.sort((a, b) => {
			return a.afterLineNumber - b.afterLineNumber;
		});
	}

	private _renderOriginalLine(
		renderedLineCount: number,
		lineContent: string,
		lineTokens: IViewLineTokens,
		decorations: LineDecoration[],
		hasCharChanges: boolean,
		mightContainNonBasicASCII: boolean,
		mightContainRTL: boolean,
		fontInfo: FontInfo,
		disableMonospaceOptimizations: boolean,
		lineHeight: number,
		lineDecorationsWidth: number,
		stopRenderingLineAfter: number,
		renderWhitespace: 'selection' | 'none' | 'boundary' | 'trailing' | 'all',
		renderControlCharacters: boolean,
		fontLigatures: string,
		tabSize: number,
		sb: IStringBuilder,
		marginDomNode: HTMLElement
	): number {

		sb.appendASCIIString('<div class="view-line');
		if (!hasCharChanges) {
			// No char changes
			sb.appendASCIIString(' char-delete');
		}
		sb.appendASCIIString('" style="top:');
		sb.appendASCIIString(String(renderedLineCount * lineHeight));
		sb.appendASCIIString('px;width:1000000px;">');

		const isBasicASCII = ViewLineRenderingData.isBasicASCII(lineContent, mightContainNonBasicASCII);
		const containsRTL = ViewLineRenderingData.containsRTL(lineContent, isBasicASCII, mightContainRTL);
		const output = renderViewLine(new RenderLineInput(
			(fontInfo.isMonospace && !disableMonospaceOptimizations),
			fontInfo.canUseHalfwidthRightwardsArrow,
			lineContent,
			false,
			isBasicASCII,
			containsRTL,
			0,
			lineTokens,
			decorations,
			tabSize,
			0,
			fontInfo.spaceWidth,
			fontInfo.middotWidth,
			fontInfo.wsmiddotWidth,
			stopRenderingLineAfter,
			renderWhitespace,
			renderControlCharacters,
			fontLigatures !== EditorFontLigatures.OFF,
			null // Send no selections, original line cannot be selected
		), sb);

		sb.appendASCIIString('</div>');

		if (this._renderIndicators) {
			const marginElement = document.createElement('div');
			marginElement.className = `delete-sign ${diffRemoveIcon.classNames}`;
			marginElement.setAttribute('style', `position:absolute;top:${renderedLineCount * lineHeight}px;width:${lineDecorationsWidth}px;height:${lineHeight}px;right:0;`);
			marginDomNode.appendChild(marginElement);
		}

		const absoluteOffsets = output.characterMapping.getAbsoluteOffsets();
		return absoluteOffsets.length > 0 ? absoluteOffsets[absoluteOffsets.length - 1] : 0;
	}
}

function validateDiffWordWrap(value: 'off' | 'on' | 'inherit' | undefined, defaultValue: 'off' | 'on' | 'inherit'): 'off' | 'on' | 'inherit' {
<<<<<<< HEAD
	return validateStringSetOption<'off' | 'on' | 'inherit'>(value, defaultValue, ['off', 'on', 'inherit']);
=======
	return stringSet<'off' | 'on' | 'inherit'>(value, defaultValue, ['off', 'on', 'inherit']);
>>>>>>> 15353669
}

function isChangeOrInsert(lineChange: editorCommon.IChange): boolean {
	return lineChange.modifiedEndLineNumber > 0;
}

function isChangeOrDelete(lineChange: editorCommon.IChange): boolean {
	return lineChange.originalEndLineNumber > 0;
}

function createFakeLinesDiv(): HTMLElement {
	const r = document.createElement('div');
	r.className = 'diagonal-fill';
	return r;
}

function getViewRange(model: ITextModel, viewModel: IViewModel, startLineNumber: number, endLineNumber: number): Range {
	const lineCount = model.getLineCount();
	startLineNumber = Math.min(lineCount, Math.max(1, startLineNumber));
	endLineNumber = Math.min(lineCount, Math.max(1, endLineNumber));
	return viewModel.coordinatesConverter.convertModelRangeToViewRange(new Range(
		startLineNumber, model.getLineMinColumn(startLineNumber),
		endLineNumber, model.getLineMaxColumn(endLineNumber)
	));
}

registerThemingParticipant((theme, collector) => {
	const added = theme.getColor(diffInserted);
	if (added) {
		collector.addRule(`.monaco-editor .line-insert, .monaco-editor .char-insert { background-color: ${added}; }`);
		collector.addRule(`.monaco-diff-editor .line-insert, .monaco-diff-editor .char-insert { background-color: ${added}; }`);
		collector.addRule(`.monaco-editor .inline-added-margin-view-zone { background-color: ${added}; }`);
	}

	const removed = theme.getColor(diffRemoved);
	if (removed) {
		collector.addRule(`.monaco-editor .line-delete, .monaco-editor .char-delete { background-color: ${removed}; }`);
		collector.addRule(`.monaco-diff-editor .line-delete, .monaco-diff-editor .char-delete { background-color: ${removed}; }`);
		collector.addRule(`.monaco-editor .inline-deleted-margin-view-zone { background-color: ${removed}; }`);
	}

	const addedOutline = theme.getColor(diffInsertedOutline);
	if (addedOutline) {
		collector.addRule(`.monaco-editor .line-insert, .monaco-editor .char-insert { border: 1px ${theme.type === 'hc' ? 'dashed' : 'solid'} ${addedOutline}; }`);
	}

	const removedOutline = theme.getColor(diffRemovedOutline);
	if (removedOutline) {
		collector.addRule(`.monaco-editor .line-delete, .monaco-editor .char-delete { border: 1px ${theme.type === 'hc' ? 'dashed' : 'solid'} ${removedOutline}; }`);
	}

	const shadow = theme.getColor(scrollbarShadow);
	if (shadow) {
		collector.addRule(`.monaco-diff-editor.side-by-side .editor.modified { box-shadow: -6px 0 5px -5px ${shadow}; }`);
	}

	const border = theme.getColor(diffBorder);
	if (border) {
		collector.addRule(`.monaco-diff-editor.side-by-side .editor.modified { border-left: 1px solid ${border}; }`);
	}

	const scrollbarSliderBackgroundColor = theme.getColor(scrollbarSliderBackground);
	if (scrollbarSliderBackgroundColor) {
		collector.addRule(`
			.monaco-diff-editor .diffViewport {
				background: ${scrollbarSliderBackgroundColor};
			}
		`);
	}

	const scrollbarSliderHoverBackgroundColor = theme.getColor(scrollbarSliderHoverBackground);
	if (scrollbarSliderHoverBackgroundColor) {
		collector.addRule(`
			.monaco-diff-editor .diffViewport:hover {
				background: ${scrollbarSliderHoverBackgroundColor};
			}
		`);
	}

	const scrollbarSliderActiveBackgroundColor = theme.getColor(scrollbarSliderActiveBackground);
	if (scrollbarSliderActiveBackgroundColor) {
		collector.addRule(`
			.monaco-diff-editor .diffViewport:active {
				background: ${scrollbarSliderActiveBackgroundColor};
			}
		`);
	}

	const diffDiagonalFillColor = theme.getColor(diffDiagonalFill);
	collector.addRule(`
	.monaco-editor .diagonal-fill {
		background-image: linear-gradient(
			-45deg,
			${diffDiagonalFillColor} 12.5%,
			#0000 12.5%, #0000 50%,
			${diffDiagonalFillColor} 50%, ${diffDiagonalFillColor} 62.5%,
			#0000 62.5%, #0000 100%
		);
		background-size: 8px 8px;
	}
	`);
});<|MERGE_RESOLUTION|>--- conflicted
+++ resolved
@@ -20,11 +20,7 @@
 import { ICodeEditorService } from 'vs/editor/browser/services/codeEditorService';
 import { CodeEditorWidget } from 'vs/editor/browser/widget/codeEditorWidget';
 import { DiffReview } from 'vs/editor/browser/widget/diffReview';
-<<<<<<< HEAD
-import { IDiffEditorOptions, IEditorOptions, EditorLayoutInfo, EditorOption, EditorOptions, EditorFontLigatures, stringSet as validateStringSetOption, boolean as validateBooleanOption } from 'vs/editor/common/config/editorOptions';
-=======
 import { IDiffEditorOptions, IEditorOptions, EditorLayoutInfo, EditorOption, EditorOptions, EditorFontLigatures, stringSet } from 'vs/editor/common/config/editorOptions';
->>>>>>> 15353669
 import { IPosition, Position } from 'vs/editor/common/core/position';
 import { IRange, Range } from 'vs/editor/common/core/range';
 import { ISelection, Selection } from 'vs/editor/common/core/selection';
@@ -208,12 +204,8 @@
 
 	private _ignoreTrimWhitespace: boolean;
 	private _originalIsEditable: boolean;
-<<<<<<< HEAD
-	private _diffCodeLens: boolean;
-=======
 	private _originalCodeLens: boolean;
 	private _modifiedCodeLens: boolean;
->>>>>>> 15353669
 	private _diffWordWrap: 'off' | 'on' | 'inherit';
 
 	private _renderSideBySide: boolean;
@@ -738,10 +730,6 @@
 			this._beginUpdateDecorations();
 		}
 
-<<<<<<< HEAD
-		this._originalIsEditable = validateBooleanOption(newOptions.originalEditable, this._originalIsEditable);
-		this._diffCodeLens = validateBooleanOption(newOptions.diffCodeLens, this._diffCodeLens);
-=======
 		if (typeof newOptions.originalEditable !== 'undefined') {
 			this._originalIsEditable = Boolean(newOptions.originalEditable);
 		}
@@ -751,7 +739,6 @@
 		if (typeof newOptions.modifiedCodeLens !== 'undefined') {
 			this._modifiedCodeLens = Boolean(newOptions.modifiedCodeLens);
 		}
->>>>>>> 15353669
 		this._diffWordWrap = validateDiffWordWrap(newOptions.diffWordWrap, this._diffWordWrap);
 
 		this._modifiedEditor.updateOptions(this._adjustOptionsForRightHandSide(newOptions));
@@ -2515,11 +2502,7 @@
 }
 
 function validateDiffWordWrap(value: 'off' | 'on' | 'inherit' | undefined, defaultValue: 'off' | 'on' | 'inherit'): 'off' | 'on' | 'inherit' {
-<<<<<<< HEAD
-	return validateStringSetOption<'off' | 'on' | 'inherit'>(value, defaultValue, ['off', 'on', 'inherit']);
-=======
 	return stringSet<'off' | 'on' | 'inherit'>(value, defaultValue, ['off', 'on', 'inherit']);
->>>>>>> 15353669
 }
 
 function isChangeOrInsert(lineChange: editorCommon.IChange): boolean {
