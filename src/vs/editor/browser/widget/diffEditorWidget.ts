--- conflicted
+++ resolved
@@ -176,11 +176,7 @@
 
 const diffInsertIcon = registerIcon('diff-insert', Codicon.add, nls.localize('diffInsertIcon', 'Line decoration for inserts in the diff editor.'));
 const diffRemoveIcon = registerIcon('diff-remove', Codicon.remove, nls.localize('diffRemoveIcon', 'Line decoration for removals in the diff editor.'));
-<<<<<<< HEAD
-const ttPolicy = createTrustedTypesPolicy('diffEditorWidget', { createHTML: value => value });
-=======
 export const diffEditorWidgetTtPolicy = createTrustedTypesPolicy('diffEditorWidget', { createHTML: value => value });
->>>>>>> 2db1f3b1
 
 const ariaNavigationTip = nls.localize('diff-aria-navigation-tip', ' use Shift + F7 to navigate changes');
 
@@ -304,9 +300,6 @@
 				showEmptyDecorations: false,
 				showMoves: false,
 			},
-<<<<<<< HEAD
-			reverse: false // {{SQL CARBON EDIT}} - add reverse option
-=======
 			hideUnchangedRegions: {
 				enabled: false,
 				contextLineCount: 0,
@@ -317,7 +310,6 @@
 			onlyShowAccessibleDiffViewer: false,
 			renderSideBySideInlineBreakpoint: 0,
 			useInlineViewWhenSpaceIsLimited: false,
->>>>>>> 2db1f3b1
 		});
 
 		this.isEmbeddedDiffEditorKey = EditorContextKeys.isEmbeddedDiffEditor.bindTo(this._contextKeyService);
@@ -2830,16 +2822,12 @@
 		diffWordWrap: validateDiffWordWrap(options.diffWordWrap, defaults.diffWordWrap),
 		diffAlgorithm: validateStringSetOption(options.diffAlgorithm, defaults.diffAlgorithm, ['legacy', 'advanced'], { 'smart': 'legacy', 'experimental': 'advanced' }),
 		accessibilityVerbose: validateBooleanOption(options.accessibilityVerbose, defaults.accessibilityVerbose),
-<<<<<<< HEAD
-		reverse: validateBooleanOption(options.reverse, defaults.reverse), // {{SQL CARBON EDIT}}
-=======
 		hideUnchangedRegions: {
 			enabled: false,
 			contextLineCount: 0,
 			minimumLineCount: 0,
 			revealLineCount: 0,
 		},
->>>>>>> 2db1f3b1
 		experimental: {
 			showEmptyDecorations: false,
 			showMoves: false,
