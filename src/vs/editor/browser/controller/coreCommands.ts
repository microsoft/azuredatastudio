--- conflicted
+++ resolved
@@ -1753,15 +1753,9 @@
 		kbExpr: null,
 		primary: KeyMod.CtrlCmd | KeyCode.KEY_A
 	},
-<<<<<<< HEAD
-	menuOpts: {
+	menuOpts: [{
 		menuId: MenuId.MenubarEditMenu, // {{SQL CARBON EDIT}} - Put this in the edit menu since we disabled the selection menu
 		group: '4_find_global', // {{SQL CARBON EDIT}} - Put this in the edit menu since we disabled the selection menu
-=======
-	menuOpts: [{
-		menuId: MenuId.MenubarSelectionMenu,
-		group: '1_basic',
->>>>>>> d92d732b
 		title: nls.localize({ key: 'miSelectAll', comment: ['&& denotes a mnemonic'] }, "&&Select All"),
 		order: 1
 	}, {
