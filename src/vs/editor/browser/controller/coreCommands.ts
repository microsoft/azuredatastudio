/*---------------------------------------------------------------------------------------------
 *  Copyright (c) Microsoft Corporation. All rights reserved.
 *  Licensed under the Source EULA. See License.txt in the project root for license information.
 *--------------------------------------------------------------------------------------------*/

import * as nls from 'vs/nls';
import { KeyCode, KeyMod } from 'vs/base/common/keyCodes';
import * as types from 'vs/base/common/types';
import { ICodeEditor } from 'vs/editor/browser/editorBrowser';
import { Command, EditorCommand, ICommandOptions, registerEditorCommand } from 'vs/editor/browser/editorExtensions';
import { ICodeEditorService } from 'vs/editor/browser/services/codeEditorService';
import { ColumnSelection, IColumnSelectResult } from 'vs/editor/common/controller/cursorColumnSelection';
import { CursorContext, CursorState, EditOperationType, IColumnSelectData, ICursors, PartialCursorState, RevealTarget } from 'vs/editor/common/controller/cursorCommon';
import { DeleteOperations } from 'vs/editor/common/controller/cursorDeleteOperations';
import { CursorChangeReason } from 'vs/editor/common/controller/cursorEvents';
import { CursorMove as CursorMove_, CursorMoveCommands } from 'vs/editor/common/controller/cursorMoveCommands';
import { TypeOperations } from 'vs/editor/common/controller/cursorTypeOperations';
import { Position } from 'vs/editor/common/core/position';
import { Range } from 'vs/editor/common/core/range';
import { Handler, ScrollType } from 'vs/editor/common/editorCommon';
import { EditorContextKeys } from 'vs/editor/common/editorContextKeys';
import { VerticalRevealType } from 'vs/editor/common/view/viewEvents';
import { MenuId } from 'vs/platform/actions/common/actions';
import { ICommandHandlerDescription } from 'vs/platform/commands/common/commands';
import { ContextKeyExpr } from 'vs/platform/contextkey/common/contextkey';
import { ServicesAccessor } from 'vs/platform/instantiation/common/instantiation';
import { KeybindingWeight } from 'vs/platform/keybinding/common/keybindingsRegistry';
import { EditorOption } from 'vs/editor/common/config/editorOptions';

const CORE_WEIGHT = KeybindingWeight.EditorCore;

export abstract class CoreEditorCommand extends EditorCommand {
	public runEditorCommand(accessor: ServicesAccessor | null, editor: ICodeEditor, args: any): void {
		const cursors = editor._getCursors();
		if (!cursors) {
			// the editor has no view => has no cursors
			return;
		}
		this.runCoreEditorCommand(cursors, args || {});
	}

	public abstract runCoreEditorCommand(cursors: ICursors, args: any): void;
}

export namespace EditorScroll_ {

	const isEditorScrollArgs = function (arg: any): boolean {
		if (!types.isObject(arg)) {
			return false;
		}

		const scrollArg: RawArguments = arg;

		if (!types.isString(scrollArg.to)) {
			return false;
		}

		if (!types.isUndefined(scrollArg.by) && !types.isString(scrollArg.by)) {
			return false;
		}

		if (!types.isUndefined(scrollArg.value) && !types.isNumber(scrollArg.value)) {
			return false;
		}

		if (!types.isUndefined(scrollArg.revealCursor) && !types.isBoolean(scrollArg.revealCursor)) {
			return false;
		}

		return true;
	};

	export const description = <ICommandHandlerDescription>{
		description: 'Scroll editor in the given direction',
		args: [
			{
				name: 'Editor scroll argument object',
				description: `Property-value pairs that can be passed through this argument:
					* 'to': A mandatory direction value.
						\`\`\`
						'up', 'down'
						\`\`\`
					* 'by': Unit to move. Default is computed based on 'to' value.
						\`\`\`
						'line', 'wrappedLine', 'page', 'halfPage'
						\`\`\`
					* 'value': Number of units to move. Default is '1'.
					* 'revealCursor': If 'true' reveals the cursor if it is outside view port.
				`,
				constraint: isEditorScrollArgs,
				schema: {
					'type': 'object',
					'required': ['to'],
					'properties': {
						'to': {
							'type': 'string',
							'enum': ['up', 'down']
						},
						'by': {
							'type': 'string',
							'enum': ['line', 'wrappedLine', 'page', 'halfPage']
						},
						'value': {
							'type': 'number',
							'default': 1
						},
						'revealCursor': {
							'type': 'boolean',
						}
					}
				}
			}
		]
	};

	/**
	 * Directions in the view for editor scroll command.
	 */
	export const RawDirection = {
		Up: 'up',
		Down: 'down',
	};

	/**
	 * Units for editor scroll 'by' argument
	 */
	export const RawUnit = {
		Line: 'line',
		WrappedLine: 'wrappedLine',
		Page: 'page',
		HalfPage: 'halfPage'
	};

	/**
	 * Arguments for editor scroll command
	 */
	export interface RawArguments {
		to: string;
		by?: string;
		value?: number;
		revealCursor?: boolean;
		select?: boolean;
	}

	export function parse(args: RawArguments): ParsedArguments | null {
		let direction: Direction;
		switch (args.to) {
			case RawDirection.Up:
				direction = Direction.Up;
				break;
			case RawDirection.Down:
				direction = Direction.Down;
				break;
			default:
				// Illegal arguments
				return null;
		}

		let unit: Unit;
		switch (args.by) {
			case RawUnit.Line:
				unit = Unit.Line;
				break;
			case RawUnit.WrappedLine:
				unit = Unit.WrappedLine;
				break;
			case RawUnit.Page:
				unit = Unit.Page;
				break;
			case RawUnit.HalfPage:
				unit = Unit.HalfPage;
				break;
			default:
				unit = Unit.WrappedLine;
		}

		const value = Math.floor(args.value || 1);
		const revealCursor = !!args.revealCursor;

		return {
			direction: direction,
			unit: unit,
			value: value,
			revealCursor: revealCursor,
			select: (!!args.select)
		};
	}

	export interface ParsedArguments {
		direction: Direction;
		unit: Unit;
		value: number;
		revealCursor: boolean;
		select: boolean;
	}

	export const enum Direction {
		Up = 1,
		Down = 2
	}

	export const enum Unit {
		Line = 1,
		WrappedLine = 2,
		Page = 3,
		HalfPage = 4
	}
}

export namespace RevealLine_ {

	const isRevealLineArgs = function (arg: any): boolean {
		if (!types.isObject(arg)) {
			return false;
		}

		const reveaLineArg: RawArguments = arg;

		if (!types.isNumber(reveaLineArg.lineNumber)) {
			return false;
		}

		if (!types.isUndefined(reveaLineArg.at) && !types.isString(reveaLineArg.at)) {
			return false;
		}

		return true;
	};

	export const description = <ICommandHandlerDescription>{
		description: 'Reveal the given line at the given logical position',
		args: [
			{
				name: 'Reveal line argument object',
				description: `Property-value pairs that can be passed through this argument:
					* 'lineNumber': A mandatory line number value.
					* 'at': Logical position at which line has to be revealed .
						\`\`\`
						'top', 'center', 'bottom'
						\`\`\`
				`,
				constraint: isRevealLineArgs,
				schema: {
					'type': 'object',
					'required': ['lineNumber'],
					'properties': {
						'lineNumber': {
							'type': 'number',
						},
						'at': {
							'type': 'string',
							'enum': ['top', 'center', 'bottom']
						}
					}
				}
			}
		]
	};

	/**
	 * Arguments for reveal line command
	 */
	export interface RawArguments {
		lineNumber?: number;
		at?: string;
	}

	/**
	 * Values for reveal line 'at' argument
	 */
	export const RawAtArgument = {
		Top: 'top',
		Center: 'center',
		Bottom: 'bottom'
	};
}

export namespace CoreNavigationCommands {

	class BaseMoveToCommand extends CoreEditorCommand {

		private readonly _inSelectionMode: boolean;

		constructor(opts: ICommandOptions & { inSelectionMode: boolean; }) {
			super(opts);
			this._inSelectionMode = opts.inSelectionMode;
		}

		public runCoreEditorCommand(cursors: ICursors, args: any): void {
			cursors.context.model.pushStackElement();
			cursors.setStates(
				args.source,
				CursorChangeReason.Explicit,
				[
					CursorMoveCommands.moveTo(cursors.context, cursors.getPrimaryCursor(), this._inSelectionMode, args.position, args.viewPosition)
				]
			);
			cursors.reveal(args.source, true, RevealTarget.Primary, ScrollType.Smooth);
		}
	}

	export const MoveTo: CoreEditorCommand = registerEditorCommand(new BaseMoveToCommand({
		id: '_moveTo',
		inSelectionMode: false,
		precondition: undefined
	}));

	export const MoveToSelect: CoreEditorCommand = registerEditorCommand(new BaseMoveToCommand({
		id: '_moveToSelect',
		inSelectionMode: true,
		precondition: undefined
	}));

	abstract class ColumnSelectCommand extends CoreEditorCommand {
		public runCoreEditorCommand(cursors: ICursors, args: any): void {
			cursors.context.model.pushStackElement();
			const result = this._getColumnSelectResult(cursors.context, cursors.getPrimaryCursor(), cursors.getColumnSelectData(), args);
			cursors.setStates(args.source, CursorChangeReason.Explicit, result.viewStates.map((viewState) => CursorState.fromViewState(viewState)));
			cursors.setColumnSelectData({
				isReal: true,
				fromViewLineNumber: result.fromLineNumber,
				fromViewVisualColumn: result.fromVisualColumn,
				toViewLineNumber: result.toLineNumber,
				toViewVisualColumn: result.toVisualColumn
			});
			cursors.reveal(args.source, true, (result.reversed ? RevealTarget.TopMost : RevealTarget.BottomMost), ScrollType.Smooth);
		}

		protected abstract _getColumnSelectResult(context: CursorContext, primary: CursorState, prevColumnSelectData: IColumnSelectData, args: any): IColumnSelectResult;

	}

	export const ColumnSelect: CoreEditorCommand = registerEditorCommand(new class extends ColumnSelectCommand {
		constructor() {
			super({
				id: 'columnSelect',
				precondition: undefined
			});
		}

		protected _getColumnSelectResult(context: CursorContext, primary: CursorState, prevColumnSelectData: IColumnSelectData, args: any): IColumnSelectResult {

			// validate `args`
			const validatedPosition = context.model.validatePosition(args.position);
			const validatedViewPosition = context.validateViewPosition(new Position(args.viewPosition.lineNumber, args.viewPosition.column), validatedPosition);

			let fromViewLineNumber = args.doColumnSelect ? prevColumnSelectData.fromViewLineNumber : validatedViewPosition.lineNumber;
			let fromViewVisualColumn = args.doColumnSelect ? prevColumnSelectData.fromViewVisualColumn : args.mouseColumn - 1;
			return ColumnSelection.columnSelect(context.config, context.viewModel, fromViewLineNumber, fromViewVisualColumn, validatedViewPosition.lineNumber, args.mouseColumn - 1);
		}
	});

	export const CursorColumnSelectLeft: CoreEditorCommand = registerEditorCommand(new class extends ColumnSelectCommand {
		constructor() {
			super({
				id: 'cursorColumnSelectLeft',
				precondition: undefined,
				kbOpts: {
					weight: CORE_WEIGHT,
					kbExpr: EditorContextKeys.textInputFocus,
					primary: KeyMod.CtrlCmd | KeyMod.Shift | KeyMod.Alt | KeyCode.LeftArrow,
					linux: { primary: 0 }
				}
			});
		}

		protected _getColumnSelectResult(context: CursorContext, primary: CursorState, prevColumnSelectData: IColumnSelectData, args: any): IColumnSelectResult {
			return ColumnSelection.columnSelectLeft(context.config, context.viewModel, prevColumnSelectData);
		}
	});

	export const CursorColumnSelectRight: CoreEditorCommand = registerEditorCommand(new class extends ColumnSelectCommand {
		constructor() {
			super({
				id: 'cursorColumnSelectRight',
				precondition: undefined,
				kbOpts: {
					weight: CORE_WEIGHT,
					kbExpr: EditorContextKeys.textInputFocus,
					primary: KeyMod.CtrlCmd | KeyMod.Shift | KeyMod.Alt | KeyCode.RightArrow,
					linux: { primary: 0 }
				}
			});
		}

		protected _getColumnSelectResult(context: CursorContext, primary: CursorState, prevColumnSelectData: IColumnSelectData, args: any): IColumnSelectResult {
			return ColumnSelection.columnSelectRight(context.config, context.viewModel, prevColumnSelectData);
		}
	});

	class ColumnSelectUpCommand extends ColumnSelectCommand {

		private readonly _isPaged: boolean;

		constructor(opts: ICommandOptions & { isPaged: boolean; }) {
			super(opts);
			this._isPaged = opts.isPaged;
		}

		protected _getColumnSelectResult(context: CursorContext, primary: CursorState, prevColumnSelectData: IColumnSelectData, args: any): IColumnSelectResult {
			return ColumnSelection.columnSelectUp(context.config, context.viewModel, prevColumnSelectData, this._isPaged);
		}
	}

	export const CursorColumnSelectUp: CoreEditorCommand = registerEditorCommand(new ColumnSelectUpCommand({
		isPaged: false,
		id: 'cursorColumnSelectUp',
		precondition: undefined,
		kbOpts: {
			weight: CORE_WEIGHT,
			kbExpr: EditorContextKeys.textInputFocus,
			primary: KeyMod.CtrlCmd | KeyMod.Shift | KeyMod.Alt | KeyCode.UpArrow,
			linux: { primary: 0 }
		}
	}));

	export const CursorColumnSelectPageUp: CoreEditorCommand = registerEditorCommand(new ColumnSelectUpCommand({
		isPaged: true,
		id: 'cursorColumnSelectPageUp',
		precondition: undefined,
		kbOpts: {
			weight: CORE_WEIGHT,
			kbExpr: EditorContextKeys.textInputFocus,
			primary: KeyMod.CtrlCmd | KeyMod.Shift | KeyMod.Alt | KeyCode.PageUp,
			linux: { primary: 0 }
		}
	}));

	class ColumnSelectDownCommand extends ColumnSelectCommand {

		private readonly _isPaged: boolean;

		constructor(opts: ICommandOptions & { isPaged: boolean; }) {
			super(opts);
			this._isPaged = opts.isPaged;
		}

		protected _getColumnSelectResult(context: CursorContext, primary: CursorState, prevColumnSelectData: IColumnSelectData, args: any): IColumnSelectResult {
			return ColumnSelection.columnSelectDown(context.config, context.viewModel, prevColumnSelectData, this._isPaged);
		}
	}

	export const CursorColumnSelectDown: CoreEditorCommand = registerEditorCommand(new ColumnSelectDownCommand({
		isPaged: false,
		id: 'cursorColumnSelectDown',
		precondition: undefined,
		kbOpts: {
			weight: CORE_WEIGHT,
			kbExpr: EditorContextKeys.textInputFocus,
			primary: KeyMod.CtrlCmd | KeyMod.Shift | KeyMod.Alt | KeyCode.DownArrow,
			linux: { primary: 0 }
		}
	}));

	export const CursorColumnSelectPageDown: CoreEditorCommand = registerEditorCommand(new ColumnSelectDownCommand({
		isPaged: true,
		id: 'cursorColumnSelectPageDown',
		precondition: undefined,
		kbOpts: {
			weight: CORE_WEIGHT,
			kbExpr: EditorContextKeys.textInputFocus,
			primary: KeyMod.CtrlCmd | KeyMod.Shift | KeyMod.Alt | KeyCode.PageDown,
			linux: { primary: 0 }
		}
	}));

	export class CursorMoveImpl extends CoreEditorCommand {
		constructor() {
			super({
				id: 'cursorMove',
				precondition: undefined,
				description: CursorMove_.description
			});
		}

		public runCoreEditorCommand(cursors: ICursors, args: any): void {
			const parsed = CursorMove_.parse(args);
			if (!parsed) {
				// illegal arguments
				return;
			}
			this._runCursorMove(cursors, args.source, parsed);
		}

		_runCursorMove(cursors: ICursors, source: string, args: CursorMove_.ParsedArguments): void {
			cursors.context.model.pushStackElement();
			cursors.setStates(
				source,
				CursorChangeReason.Explicit,
				CursorMoveCommands.move(cursors.context, cursors.getAll(), args)
			);
			cursors.reveal(source, true, RevealTarget.Primary, ScrollType.Smooth);
		}
	}

	export const CursorMove: CursorMoveImpl = registerEditorCommand(new CursorMoveImpl());

	const enum Constants {
		PAGE_SIZE_MARKER = -1
	}

	class CursorMoveBasedCommand extends CoreEditorCommand {

		private readonly _staticArgs: CursorMove_.ParsedArguments;

		constructor(opts: ICommandOptions & { args: CursorMove_.ParsedArguments }) {
			super(opts);
			this._staticArgs = opts.args;
		}

		public runCoreEditorCommand(cursors: ICursors, dynamicArgs: any): void {
			let args = this._staticArgs;
			if (this._staticArgs.value === Constants.PAGE_SIZE_MARKER) {
				// -1 is a marker for page size
				args = {
					direction: this._staticArgs.direction,
					unit: this._staticArgs.unit,
					select: this._staticArgs.select,
					value: cursors.context.config.pageSize
				};
			}
			CursorMove._runCursorMove(cursors, dynamicArgs.source, args);
		}
	}

	export const CursorLeft: CoreEditorCommand = registerEditorCommand(new CursorMoveBasedCommand({
		args: {
			direction: CursorMove_.Direction.Left,
			unit: CursorMove_.Unit.None,
			select: false,
			value: 1
		},
		id: 'cursorLeft',
		precondition: undefined,
		kbOpts: {
			weight: CORE_WEIGHT,
			kbExpr: EditorContextKeys.textInputFocus,
			primary: KeyCode.LeftArrow,
			mac: { primary: KeyCode.LeftArrow, secondary: [KeyMod.WinCtrl | KeyCode.KEY_B] }
		}
	}));

	export const CursorLeftSelect: CoreEditorCommand = registerEditorCommand(new CursorMoveBasedCommand({
		args: {
			direction: CursorMove_.Direction.Left,
			unit: CursorMove_.Unit.None,
			select: true,
			value: 1
		},
		id: 'cursorLeftSelect',
		precondition: undefined,
		kbOpts: {
			weight: CORE_WEIGHT,
			kbExpr: EditorContextKeys.textInputFocus,
			primary: KeyMod.Shift | KeyCode.LeftArrow
		}
	}));

	export const CursorRight: CoreEditorCommand = registerEditorCommand(new CursorMoveBasedCommand({
		args: {
			direction: CursorMove_.Direction.Right,
			unit: CursorMove_.Unit.None,
			select: false,
			value: 1
		},
		id: 'cursorRight',
		precondition: undefined,
		kbOpts: {
			weight: CORE_WEIGHT,
			kbExpr: EditorContextKeys.textInputFocus,
			primary: KeyCode.RightArrow,
			mac: { primary: KeyCode.RightArrow, secondary: [KeyMod.WinCtrl | KeyCode.KEY_F] }
		}
	}));

	export const CursorRightSelect: CoreEditorCommand = registerEditorCommand(new CursorMoveBasedCommand({
		args: {
			direction: CursorMove_.Direction.Right,
			unit: CursorMove_.Unit.None,
			select: true,
			value: 1
		},
		id: 'cursorRightSelect',
		precondition: undefined,
		kbOpts: {
			weight: CORE_WEIGHT,
			kbExpr: EditorContextKeys.textInputFocus,
			primary: KeyMod.Shift | KeyCode.RightArrow
		}
	}));

	export const CursorUp: CoreEditorCommand = registerEditorCommand(new CursorMoveBasedCommand({
		args: {
			direction: CursorMove_.Direction.Up,
			unit: CursorMove_.Unit.WrappedLine,
			select: false,
			value: 1
		},
		id: 'cursorUp',
		precondition: undefined,
		kbOpts: {
			weight: CORE_WEIGHT,
			kbExpr: EditorContextKeys.textInputFocus,
			primary: KeyCode.UpArrow,
			mac: { primary: KeyCode.UpArrow, secondary: [KeyMod.WinCtrl | KeyCode.KEY_P] }
		}
	}));

	export const CursorUpSelect: CoreEditorCommand = registerEditorCommand(new CursorMoveBasedCommand({
		args: {
			direction: CursorMove_.Direction.Up,
			unit: CursorMove_.Unit.WrappedLine,
			select: true,
			value: 1
		},
		id: 'cursorUpSelect',
		precondition: undefined,
		kbOpts: {
			weight: CORE_WEIGHT,
			kbExpr: EditorContextKeys.textInputFocus,
			primary: KeyMod.Shift | KeyCode.UpArrow,
			secondary: [KeyMod.CtrlCmd | KeyMod.Shift | KeyCode.UpArrow],
			mac: { primary: KeyMod.Shift | KeyCode.UpArrow },
			linux: { primary: KeyMod.Shift | KeyCode.UpArrow }
		}
	}));

	export const CursorPageUp: CoreEditorCommand = registerEditorCommand(new CursorMoveBasedCommand({
		args: {
			direction: CursorMove_.Direction.Up,
			unit: CursorMove_.Unit.WrappedLine,
			select: false,
			value: Constants.PAGE_SIZE_MARKER
		},
		id: 'cursorPageUp',
		precondition: undefined,
		kbOpts: {
			weight: CORE_WEIGHT,
			kbExpr: EditorContextKeys.textInputFocus,
			primary: KeyCode.PageUp
		}
	}));

	export const CursorPageUpSelect: CoreEditorCommand = registerEditorCommand(new CursorMoveBasedCommand({
		args: {
			direction: CursorMove_.Direction.Up,
			unit: CursorMove_.Unit.WrappedLine,
			select: true,
			value: Constants.PAGE_SIZE_MARKER
		},
		id: 'cursorPageUpSelect',
		precondition: undefined,
		kbOpts: {
			weight: CORE_WEIGHT,
			kbExpr: EditorContextKeys.textInputFocus,
			primary: KeyMod.Shift | KeyCode.PageUp
		}
	}));

	export const CursorDown: CoreEditorCommand = registerEditorCommand(new CursorMoveBasedCommand({
		args: {
			direction: CursorMove_.Direction.Down,
			unit: CursorMove_.Unit.WrappedLine,
			select: false,
			value: 1
		},
		id: 'cursorDown',
		precondition: undefined,
		kbOpts: {
			weight: CORE_WEIGHT,
			kbExpr: EditorContextKeys.textInputFocus,
			primary: KeyCode.DownArrow,
			mac: { primary: KeyCode.DownArrow, secondary: [KeyMod.WinCtrl | KeyCode.KEY_N] }
		}
	}));

	export const CursorDownSelect: CoreEditorCommand = registerEditorCommand(new CursorMoveBasedCommand({
		args: {
			direction: CursorMove_.Direction.Down,
			unit: CursorMove_.Unit.WrappedLine,
			select: true,
			value: 1
		},
		id: 'cursorDownSelect',
		precondition: undefined,
		kbOpts: {
			weight: CORE_WEIGHT,
			kbExpr: EditorContextKeys.textInputFocus,
			primary: KeyMod.Shift | KeyCode.DownArrow,
			secondary: [KeyMod.CtrlCmd | KeyMod.Shift | KeyCode.DownArrow],
			mac: { primary: KeyMod.Shift | KeyCode.DownArrow },
			linux: { primary: KeyMod.Shift | KeyCode.DownArrow }
		}
	}));

	export const CursorPageDown: CoreEditorCommand = registerEditorCommand(new CursorMoveBasedCommand({
		args: {
			direction: CursorMove_.Direction.Down,
			unit: CursorMove_.Unit.WrappedLine,
			select: false,
			value: Constants.PAGE_SIZE_MARKER
		},
		id: 'cursorPageDown',
		precondition: undefined,
		kbOpts: {
			weight: CORE_WEIGHT,
			kbExpr: EditorContextKeys.textInputFocus,
			primary: KeyCode.PageDown
		}
	}));

	export const CursorPageDownSelect: CoreEditorCommand = registerEditorCommand(new CursorMoveBasedCommand({
		args: {
			direction: CursorMove_.Direction.Down,
			unit: CursorMove_.Unit.WrappedLine,
			select: true,
			value: Constants.PAGE_SIZE_MARKER
		},
		id: 'cursorPageDownSelect',
		precondition: undefined,
		kbOpts: {
			weight: CORE_WEIGHT,
			kbExpr: EditorContextKeys.textInputFocus,
			primary: KeyMod.Shift | KeyCode.PageDown
		}
	}));

	export const CreateCursor: CoreEditorCommand = registerEditorCommand(new class extends CoreEditorCommand {
		constructor() {
			super({
				id: 'createCursor',
				precondition: undefined
			});
		}

		public runCoreEditorCommand(cursors: ICursors, args: any): void {
			const context = cursors.context;

			let newState: PartialCursorState;
			if (args.wholeLine) {
				newState = CursorMoveCommands.line(context, cursors.getPrimaryCursor(), false, args.position, args.viewPosition);
			} else {
				newState = CursorMoveCommands.moveTo(context, cursors.getPrimaryCursor(), false, args.position, args.viewPosition);
			}

			const states: PartialCursorState[] = cursors.getAll();

			// Check if we should remove a cursor (sort of like a toggle)
			if (states.length > 1) {
				const newModelPosition = (newState.modelState ? newState.modelState.position : null);
				const newViewPosition = (newState.viewState ? newState.viewState.position : null);

				for (let i = 0, len = states.length; i < len; i++) {
					const state = states[i];

					if (newModelPosition && !state.modelState!.selection.containsPosition(newModelPosition)) {
						continue;
					}

					if (newViewPosition && !state.viewState!.selection.containsPosition(newViewPosition)) {
						continue;
					}

					// => Remove the cursor
					states.splice(i, 1);

					cursors.context.model.pushStackElement();
					cursors.setStates(
						args.source,
						CursorChangeReason.Explicit,
						states
					);
					return;
				}
			}

			// => Add the new cursor
			states.push(newState);

			cursors.context.model.pushStackElement();
			cursors.setStates(
				args.source,
				CursorChangeReason.Explicit,
				states
			);
		}
	});

	export const LastCursorMoveToSelect: CoreEditorCommand = registerEditorCommand(new class extends CoreEditorCommand {
		constructor() {
			super({
				id: '_lastCursorMoveToSelect',
				precondition: undefined
			});
		}

		public runCoreEditorCommand(cursors: ICursors, args: any): void {
			const context = cursors.context;

			const lastAddedCursorIndex = cursors.getLastAddedCursorIndex();

			const states = cursors.getAll();
			const newStates: PartialCursorState[] = states.slice(0);
			newStates[lastAddedCursorIndex] = CursorMoveCommands.moveTo(context, states[lastAddedCursorIndex], true, args.position, args.viewPosition);

			cursors.context.model.pushStackElement();
			cursors.setStates(
				args.source,
				CursorChangeReason.Explicit,
				newStates
			);
		}
	});

	class HomeCommand extends CoreEditorCommand {

		private readonly _inSelectionMode: boolean;

		constructor(opts: ICommandOptions & { inSelectionMode: boolean; }) {
			super(opts);
			this._inSelectionMode = opts.inSelectionMode;
		}

		public runCoreEditorCommand(cursors: ICursors, args: any): void {
			cursors.context.model.pushStackElement();
			cursors.setStates(
				args.source,
				CursorChangeReason.Explicit,
				CursorMoveCommands.moveToBeginningOfLine(cursors.context, cursors.getAll(), this._inSelectionMode)
			);
			cursors.reveal(args.source, true, RevealTarget.Primary, ScrollType.Smooth);
		}
	}

	export const CursorHome: CoreEditorCommand = registerEditorCommand(new HomeCommand({
		inSelectionMode: false,
		id: 'cursorHome',
		precondition: undefined,
		kbOpts: {
			weight: CORE_WEIGHT,
			kbExpr: EditorContextKeys.textInputFocus,
			primary: KeyCode.Home,
			mac: { primary: KeyCode.Home, secondary: [KeyMod.CtrlCmd | KeyCode.LeftArrow] }
		}
	}));

	export const CursorHomeSelect: CoreEditorCommand = registerEditorCommand(new HomeCommand({
		inSelectionMode: true,
		id: 'cursorHomeSelect',
		precondition: undefined,
		kbOpts: {
			weight: CORE_WEIGHT,
			kbExpr: EditorContextKeys.textInputFocus,
			primary: KeyMod.Shift | KeyCode.Home,
			mac: { primary: KeyMod.Shift | KeyCode.Home, secondary: [KeyMod.CtrlCmd | KeyMod.Shift | KeyCode.LeftArrow] }
		}
	}));

	export const CursorLineStart: CoreEditorCommand = registerEditorCommand(new class extends CoreEditorCommand {
		constructor() {
			super({
				id: 'cursorLineStart',
				precondition: undefined,
				kbOpts: {
					weight: CORE_WEIGHT,
					kbExpr: EditorContextKeys.textInputFocus,
					primary: 0,
					mac: { primary: KeyMod.WinCtrl | KeyCode.KEY_A }
				}
			});
		}

		public runCoreEditorCommand(cursors: ICursors, args: any): void {
			cursors.context.model.pushStackElement();
			cursors.setStates(
				args.source,
				CursorChangeReason.Explicit,
				this._exec(cursors.context, cursors.getAll())
			);
			cursors.reveal(args.source, true, RevealTarget.Primary, ScrollType.Smooth);
		}

		private _exec(context: CursorContext, cursors: CursorState[]): PartialCursorState[] {
			const result: PartialCursorState[] = [];
			for (let i = 0, len = cursors.length; i < len; i++) {
				const cursor = cursors[i];
				const lineNumber = cursor.modelState.position.lineNumber;
				result[i] = CursorState.fromModelState(cursor.modelState.move(false, lineNumber, 1, 0));
			}
			return result;
		}
	});

	class EndCommand extends CoreEditorCommand {

		private readonly _inSelectionMode: boolean;

		constructor(opts: ICommandOptions & { inSelectionMode: boolean; }) {
			super(opts);
			this._inSelectionMode = opts.inSelectionMode;
		}

		public runCoreEditorCommand(cursors: ICursors, args: any): void {
			cursors.context.model.pushStackElement();
			cursors.setStates(
				args.source,
				CursorChangeReason.Explicit,
				CursorMoveCommands.moveToEndOfLine(cursors.context, cursors.getAll(), this._inSelectionMode)
			);
			cursors.reveal(args.source, true, RevealTarget.Primary, ScrollType.Smooth);
		}
	}

	export const CursorEnd: CoreEditorCommand = registerEditorCommand(new EndCommand({
		inSelectionMode: false,
		id: 'cursorEnd',
		precondition: undefined,
		kbOpts: {
			weight: CORE_WEIGHT,
			kbExpr: EditorContextKeys.textInputFocus,
			primary: KeyCode.End,
			mac: { primary: KeyCode.End, secondary: [KeyMod.CtrlCmd | KeyCode.RightArrow] }
		}
	}));

	export const CursorEndSelect: CoreEditorCommand = registerEditorCommand(new EndCommand({
		inSelectionMode: true,
		id: 'cursorEndSelect',
		precondition: undefined,
		kbOpts: {
			weight: CORE_WEIGHT,
			kbExpr: EditorContextKeys.textInputFocus,
			primary: KeyMod.Shift | KeyCode.End,
			mac: { primary: KeyMod.Shift | KeyCode.End, secondary: [KeyMod.CtrlCmd | KeyMod.Shift | KeyCode.RightArrow] }
		}
	}));

	export const CursorLineEnd: CoreEditorCommand = registerEditorCommand(new class extends CoreEditorCommand {
		constructor() {
			super({
				id: 'cursorLineEnd',
				precondition: undefined,
				kbOpts: {
					weight: CORE_WEIGHT,
					kbExpr: EditorContextKeys.textInputFocus,
					primary: 0,
					mac: { primary: KeyMod.WinCtrl | KeyCode.KEY_E }
				}
			});
		}

		public runCoreEditorCommand(cursors: ICursors, args: any): void {
			cursors.context.model.pushStackElement();
			cursors.setStates(
				args.source,
				CursorChangeReason.Explicit,
				this._exec(cursors.context, cursors.getAll())
			);
			cursors.reveal(args.source, true, RevealTarget.Primary, ScrollType.Smooth);
		}

		private _exec(context: CursorContext, cursors: CursorState[]): PartialCursorState[] {
			const result: PartialCursorState[] = [];
			for (let i = 0, len = cursors.length; i < len; i++) {
				const cursor = cursors[i];
				const lineNumber = cursor.modelState.position.lineNumber;
				const maxColumn = context.model.getLineMaxColumn(lineNumber);
				result[i] = CursorState.fromModelState(cursor.modelState.move(false, lineNumber, maxColumn, 0));
			}
			return result;
		}
	});

	class TopCommand extends CoreEditorCommand {

		private readonly _inSelectionMode: boolean;

		constructor(opts: ICommandOptions & { inSelectionMode: boolean; }) {
			super(opts);
			this._inSelectionMode = opts.inSelectionMode;
		}

		public runCoreEditorCommand(cursors: ICursors, args: any): void {
			cursors.context.model.pushStackElement();
			cursors.setStates(
				args.source,
				CursorChangeReason.Explicit,
				CursorMoveCommands.moveToBeginningOfBuffer(cursors.context, cursors.getAll(), this._inSelectionMode)
			);
			cursors.reveal(args.source, true, RevealTarget.Primary, ScrollType.Smooth);
		}
	}

	export const CursorTop: CoreEditorCommand = registerEditorCommand(new TopCommand({
		inSelectionMode: false,
		id: 'cursorTop',
		precondition: undefined,
		kbOpts: {
			weight: CORE_WEIGHT,
			kbExpr: EditorContextKeys.textInputFocus,
			primary: KeyMod.CtrlCmd | KeyCode.Home,
			mac: { primary: KeyMod.CtrlCmd | KeyCode.UpArrow }
		}
	}));

	export const CursorTopSelect: CoreEditorCommand = registerEditorCommand(new TopCommand({
		inSelectionMode: true,
		id: 'cursorTopSelect',
		precondition: undefined,
		kbOpts: {
			weight: CORE_WEIGHT,
			kbExpr: EditorContextKeys.textInputFocus,
			primary: KeyMod.CtrlCmd | KeyMod.Shift | KeyCode.Home,
			mac: { primary: KeyMod.CtrlCmd | KeyMod.Shift | KeyCode.UpArrow }
		}
	}));

	class BottomCommand extends CoreEditorCommand {

		private readonly _inSelectionMode: boolean;

		constructor(opts: ICommandOptions & { inSelectionMode: boolean; }) {
			super(opts);
			this._inSelectionMode = opts.inSelectionMode;
		}

		public runCoreEditorCommand(cursors: ICursors, args: any): void {
			cursors.context.model.pushStackElement();
			cursors.setStates(
				args.source,
				CursorChangeReason.Explicit,
				CursorMoveCommands.moveToEndOfBuffer(cursors.context, cursors.getAll(), this._inSelectionMode)
			);
			cursors.reveal(args.source, true, RevealTarget.Primary, ScrollType.Smooth);
		}
	}

	export const CursorBottom: CoreEditorCommand = registerEditorCommand(new BottomCommand({
		inSelectionMode: false,
		id: 'cursorBottom',
		precondition: undefined,
		kbOpts: {
			weight: CORE_WEIGHT,
			kbExpr: EditorContextKeys.textInputFocus,
			primary: KeyMod.CtrlCmd | KeyCode.End,
			mac: { primary: KeyMod.CtrlCmd | KeyCode.DownArrow }
		}
	}));

	export const CursorBottomSelect: CoreEditorCommand = registerEditorCommand(new BottomCommand({
		inSelectionMode: true,
		id: 'cursorBottomSelect',
		precondition: undefined,
		kbOpts: {
			weight: CORE_WEIGHT,
			kbExpr: EditorContextKeys.textInputFocus,
			primary: KeyMod.CtrlCmd | KeyMod.Shift | KeyCode.End,
			mac: { primary: KeyMod.CtrlCmd | KeyMod.Shift | KeyCode.DownArrow }
		}
	}));

	export class EditorScrollImpl extends CoreEditorCommand {
		constructor() {
			super({
				id: 'editorScroll',
				precondition: undefined,
				description: EditorScroll_.description
			});
		}

		public runCoreEditorCommand(cursors: ICursors, args: any): void {
			const parsed = EditorScroll_.parse(args);
			if (!parsed) {
				// illegal arguments
				return;
			}
			this._runEditorScroll(cursors, args.source, parsed);
		}

		_runEditorScroll(cursors: ICursors, source: string, args: EditorScroll_.ParsedArguments): void {

			const desiredScrollTop = this._computeDesiredScrollTop(cursors.context, args);

			if (args.revealCursor) {
				// must ensure cursor is in new visible range
				const desiredVisibleViewRange = cursors.context.getCompletelyVisibleViewRangeAtScrollTop(desiredScrollTop);
				cursors.setStates(
					source,
					CursorChangeReason.Explicit,
					[
						CursorMoveCommands.findPositionInViewportIfOutside(cursors.context, cursors.getPrimaryCursor(), desiredVisibleViewRange, args.select)
					]
				);
			}

			cursors.scrollTo(desiredScrollTop);
		}

		private _computeDesiredScrollTop(context: CursorContext, args: EditorScroll_.ParsedArguments): number {

			if (args.unit === EditorScroll_.Unit.Line) {
				// scrolling by model lines
				const visibleModelRange = context.getCompletelyVisibleModelRange();

				let desiredTopModelLineNumber: number;
				if (args.direction === EditorScroll_.Direction.Up) {
					// must go x model lines up
					desiredTopModelLineNumber = Math.max(1, visibleModelRange.startLineNumber - args.value);
				} else {
					// must go x model lines down
					desiredTopModelLineNumber = Math.min(context.model.getLineCount(), visibleModelRange.startLineNumber + args.value);
				}

				const desiredTopViewPosition = context.convertModelPositionToViewPosition(new Position(desiredTopModelLineNumber, 1));
				return context.getVerticalOffsetForViewLine(desiredTopViewPosition.lineNumber);
			}

			let noOfLines: number;
			if (args.unit === EditorScroll_.Unit.Page) {
				noOfLines = context.config.pageSize * args.value;
			} else if (args.unit === EditorScroll_.Unit.HalfPage) {
				noOfLines = Math.round(context.config.pageSize / 2) * args.value;
			} else {
				noOfLines = args.value;
			}
			const deltaLines = (args.direction === EditorScroll_.Direction.Up ? -1 : 1) * noOfLines;
			return context.getCurrentScrollTop() + deltaLines * context.config.lineHeight;
		}
	}

	export const EditorScroll: EditorScrollImpl = registerEditorCommand(new EditorScrollImpl());

	export const ScrollLineUp: CoreEditorCommand = registerEditorCommand(new class extends CoreEditorCommand {
		constructor() {
			super({
				id: 'scrollLineUp',
				precondition: undefined,
				kbOpts: {
					weight: CORE_WEIGHT,
					kbExpr: EditorContextKeys.textInputFocus,
					primary: KeyMod.CtrlCmd | KeyCode.UpArrow,
					mac: { primary: KeyMod.WinCtrl | KeyCode.PageUp }
				}
			});
		}

		runCoreEditorCommand(cursors: ICursors, args: any): void {
			EditorScroll._runEditorScroll(cursors, args.source, {
				direction: EditorScroll_.Direction.Up,
				unit: EditorScroll_.Unit.WrappedLine,
				value: 1,
				revealCursor: false,
				select: false
			});
		}
	});

	export const ScrollPageUp: CoreEditorCommand = registerEditorCommand(new class extends CoreEditorCommand {
		constructor() {
			super({
				id: 'scrollPageUp',
				precondition: undefined,
				kbOpts: {
					weight: CORE_WEIGHT,
					kbExpr: EditorContextKeys.textInputFocus,
					primary: KeyMod.CtrlCmd | KeyCode.PageUp,
					win: { primary: KeyMod.Alt | KeyCode.PageUp },
					linux: { primary: KeyMod.Alt | KeyCode.PageUp }
				}
			});
		}

		runCoreEditorCommand(cursors: ICursors, args: any): void {
			EditorScroll._runEditorScroll(cursors, args.source, {
				direction: EditorScroll_.Direction.Up,
				unit: EditorScroll_.Unit.Page,
				value: 1,
				revealCursor: false,
				select: false
			});
		}
	});

	export const ScrollLineDown: CoreEditorCommand = registerEditorCommand(new class extends CoreEditorCommand {
		constructor() {
			super({
				id: 'scrollLineDown',
				precondition: undefined,
				kbOpts: {
					weight: CORE_WEIGHT,
					kbExpr: EditorContextKeys.textInputFocus,
					primary: KeyMod.CtrlCmd | KeyCode.DownArrow,
					mac: { primary: KeyMod.WinCtrl | KeyCode.PageDown }
				}
			});
		}

		runCoreEditorCommand(cursors: ICursors, args: any): void {
			EditorScroll._runEditorScroll(cursors, args.source, {
				direction: EditorScroll_.Direction.Down,
				unit: EditorScroll_.Unit.WrappedLine,
				value: 1,
				revealCursor: false,
				select: false
			});
		}
	});

	export const ScrollPageDown: CoreEditorCommand = registerEditorCommand(new class extends CoreEditorCommand {
		constructor() {
			super({
				id: 'scrollPageDown',
				precondition: undefined,
				kbOpts: {
					weight: CORE_WEIGHT,
					kbExpr: EditorContextKeys.textInputFocus,
					primary: KeyMod.CtrlCmd | KeyCode.PageDown,
					win: { primary: KeyMod.Alt | KeyCode.PageDown },
					linux: { primary: KeyMod.Alt | KeyCode.PageDown }
				}
			});
		}

		runCoreEditorCommand(cursors: ICursors, args: any): void {
			EditorScroll._runEditorScroll(cursors, args.source, {
				direction: EditorScroll_.Direction.Down,
				unit: EditorScroll_.Unit.Page,
				value: 1,
				revealCursor: false,
				select: false
			});
		}
	});

	class WordCommand extends CoreEditorCommand {

		private readonly _inSelectionMode: boolean;

		constructor(opts: ICommandOptions & { inSelectionMode: boolean; }) {
			super(opts);
			this._inSelectionMode = opts.inSelectionMode;
		}

		public runCoreEditorCommand(cursors: ICursors, args: any): void {
			cursors.context.model.pushStackElement();
			cursors.setStates(
				args.source,
				CursorChangeReason.Explicit,
				[
					CursorMoveCommands.word(cursors.context, cursors.getPrimaryCursor(), this._inSelectionMode, args.position)
				]
			);
			cursors.reveal(args.source, true, RevealTarget.Primary, ScrollType.Smooth);
		}
	}

	export const WordSelect: CoreEditorCommand = registerEditorCommand(new WordCommand({
		inSelectionMode: false,
		id: '_wordSelect',
		precondition: undefined
	}));

	export const WordSelectDrag: CoreEditorCommand = registerEditorCommand(new WordCommand({
		inSelectionMode: true,
		id: '_wordSelectDrag',
		precondition: undefined
	}));

	export const LastCursorWordSelect: CoreEditorCommand = registerEditorCommand(new class extends CoreEditorCommand {
		constructor() {
			super({
				id: 'lastCursorWordSelect',
				precondition: undefined
			});
		}

		public runCoreEditorCommand(cursors: ICursors, args: any): void {
			const context = cursors.context;

			const lastAddedCursorIndex = cursors.getLastAddedCursorIndex();

			const states = cursors.getAll();
			const newStates: PartialCursorState[] = states.slice(0);
			const lastAddedState = states[lastAddedCursorIndex];
			newStates[lastAddedCursorIndex] = CursorMoveCommands.word(context, lastAddedState, lastAddedState.modelState.hasSelection(), args.position);

			context.model.pushStackElement();
			cursors.setStates(
				args.source,
				CursorChangeReason.Explicit,
				newStates
			);
		}
	});

	class LineCommand extends CoreEditorCommand {
		private readonly _inSelectionMode: boolean;

		constructor(opts: ICommandOptions & { inSelectionMode: boolean; }) {
			super(opts);
			this._inSelectionMode = opts.inSelectionMode;
		}

		public runCoreEditorCommand(cursors: ICursors, args: any): void {
			cursors.context.model.pushStackElement();
			cursors.setStates(
				args.source,
				CursorChangeReason.Explicit,
				[
					CursorMoveCommands.line(cursors.context, cursors.getPrimaryCursor(), this._inSelectionMode, args.position, args.viewPosition)
				]
			);
			cursors.reveal(args.source, false, RevealTarget.Primary, ScrollType.Smooth);
		}
	}

	export const LineSelect: CoreEditorCommand = registerEditorCommand(new LineCommand({
		inSelectionMode: false,
		id: '_lineSelect',
		precondition: undefined
	}));

	export const LineSelectDrag: CoreEditorCommand = registerEditorCommand(new LineCommand({
		inSelectionMode: true,
		id: '_lineSelectDrag',
		precondition: undefined
	}));

	class LastCursorLineCommand extends CoreEditorCommand {
		private readonly _inSelectionMode: boolean;

		constructor(opts: ICommandOptions & { inSelectionMode: boolean; }) {
			super(opts);
			this._inSelectionMode = opts.inSelectionMode;
		}

		public runCoreEditorCommand(cursors: ICursors, args: any): void {
			const lastAddedCursorIndex = cursors.getLastAddedCursorIndex();

			const states = cursors.getAll();
			const newStates: PartialCursorState[] = states.slice(0);
			newStates[lastAddedCursorIndex] = CursorMoveCommands.line(cursors.context, states[lastAddedCursorIndex], this._inSelectionMode, args.position, args.viewPosition);

			cursors.context.model.pushStackElement();
			cursors.setStates(
				args.source,
				CursorChangeReason.Explicit,
				newStates
			);
		}
	}

	export const LastCursorLineSelect: CoreEditorCommand = registerEditorCommand(new LastCursorLineCommand({
		inSelectionMode: false,
		id: 'lastCursorLineSelect',
		precondition: undefined
	}));

	export const LastCursorLineSelectDrag: CoreEditorCommand = registerEditorCommand(new LastCursorLineCommand({
		inSelectionMode: true,
		id: 'lastCursorLineSelectDrag',
		precondition: undefined
	}));

	export const ExpandLineSelection: CoreEditorCommand = registerEditorCommand(new class extends CoreEditorCommand {
		constructor() {
			super({
				id: 'expandLineSelection',
				precondition: undefined,
				kbOpts: {
					weight: CORE_WEIGHT,
					kbExpr: EditorContextKeys.textInputFocus,
					primary: KeyMod.CtrlCmd | KeyCode.KEY_L
				}
			});
		}

		public runCoreEditorCommand(cursors: ICursors, args: any): void {
			cursors.context.model.pushStackElement();
			cursors.setStates(
				args.source,
				CursorChangeReason.Explicit,
				CursorMoveCommands.expandLineSelection(cursors.context, cursors.getAll())
			);
			cursors.reveal(args.source, true, RevealTarget.Primary, ScrollType.Smooth);
		}

	});

	export const CancelSelection: CoreEditorCommand = registerEditorCommand(new class extends CoreEditorCommand {
		constructor() {
			super({
				id: 'cancelSelection',
				precondition: EditorContextKeys.hasNonEmptySelection,
				kbOpts: {
					weight: CORE_WEIGHT,
					kbExpr: EditorContextKeys.textInputFocus,
					primary: KeyCode.Escape,
					secondary: [KeyMod.Shift | KeyCode.Escape]
				}
			});
		}

		public runCoreEditorCommand(cursors: ICursors, args: any): void {
			cursors.context.model.pushStackElement();
			cursors.setStates(
				args.source,
				CursorChangeReason.Explicit,
				[
					CursorMoveCommands.cancelSelection(cursors.context, cursors.getPrimaryCursor())
				]
			);
			cursors.reveal(args.source, true, RevealTarget.Primary, ScrollType.Smooth);
		}
	});

	export const RemoveSecondaryCursors: CoreEditorCommand = registerEditorCommand(new class extends CoreEditorCommand {
		constructor() {
			super({
				id: 'removeSecondaryCursors',
				precondition: EditorContextKeys.hasMultipleSelections,
				kbOpts: {
					weight: CORE_WEIGHT + 1,
					kbExpr: EditorContextKeys.textInputFocus,
					primary: KeyCode.Escape,
					secondary: [KeyMod.Shift | KeyCode.Escape]
				}
			});
		}

		public runCoreEditorCommand(cursors: ICursors, args: any): void {
			cursors.context.model.pushStackElement();
			cursors.setStates(
				args.source,
				CursorChangeReason.Explicit,
				[
					cursors.getPrimaryCursor()
				]
			);
			cursors.reveal(args.source, true, RevealTarget.Primary, ScrollType.Smooth);
		}
	});

	export const RevealLine: CoreEditorCommand = registerEditorCommand(new class extends CoreEditorCommand {
		constructor() {
			super({
				id: 'revealLine',
				precondition: undefined,
				description: RevealLine_.description
			});
		}

		public runCoreEditorCommand(cursors: ICursors, args: any): void {
			const revealLineArg = <RevealLine_.RawArguments>args;
			let lineNumber = (revealLineArg.lineNumber || 0) + 1;
			if (lineNumber < 1) {
				lineNumber = 1;
			}
			const lineCount = cursors.context.model.getLineCount();
			if (lineNumber > lineCount) {
				lineNumber = lineCount;
			}

			const range = new Range(
				lineNumber, 1,
				lineNumber, cursors.context.model.getLineMaxColumn(lineNumber)
			);

			let revealAt = VerticalRevealType.Simple;
			if (revealLineArg.at) {
				switch (revealLineArg.at) {
					case RevealLine_.RawAtArgument.Top:
						revealAt = VerticalRevealType.Top;
						break;
					case RevealLine_.RawAtArgument.Center:
						revealAt = VerticalRevealType.Center;
						break;
					case RevealLine_.RawAtArgument.Bottom:
						revealAt = VerticalRevealType.Bottom;
						break;
					default:
						break;
				}
			}

			const viewRange = cursors.context.convertModelRangeToViewRange(range);

			cursors.revealRange(args.source, false, viewRange, revealAt, ScrollType.Smooth);
		}
	});

	export const SelectAll: CoreEditorCommand = registerEditorCommand(new class extends CoreEditorCommand {
		constructor() {
			super({
				id: 'selectAll',
				precondition: undefined
			});
		}

		public runCoreEditorCommand(cursors: ICursors, args: any): void {
			cursors.context.model.pushStackElement();
			cursors.setStates(
				args.source,
				CursorChangeReason.Explicit,
				[
					CursorMoveCommands.selectAll(cursors.context, cursors.getPrimaryCursor())
				]
			);
		}
	});

	export const SetSelection: CoreEditorCommand = registerEditorCommand(new class extends CoreEditorCommand {
		constructor() {
			super({
				id: 'setSelection',
				precondition: undefined
			});
		}

		public runCoreEditorCommand(cursors: ICursors, args: any): void {
			cursors.context.model.pushStackElement();
			cursors.setStates(
				args.source,
				CursorChangeReason.Explicit,
				[
					CursorState.fromModelSelection(args.selection)
				]
			);
		}
	});
}

/**
 * A command that will:
 *  1. invoke a command on the focused editor.
 *  2. otherwise, invoke a browser built-in command on the `activeElement`.
 *  3. otherwise, invoke a command on the workbench active editor.
 */
abstract class EditorOrNativeTextInputCommand extends Command {

	public runCommand(accessor: ServicesAccessor, args: any): void {

		const focusedEditor = accessor.get(ICodeEditorService).getFocusedCodeEditor();
		// Only if editor text focus (i.e. not if editor has widget focus).
		if (focusedEditor && focusedEditor.hasTextFocus()) {
			return this.runEditorCommand(accessor, focusedEditor, args);
		}

		// Ignore this action when user is focused on an element that allows for entering text
		const activeElement = <HTMLElement>document.activeElement;
		if (activeElement && ['input', 'textarea'].indexOf(activeElement.tagName.toLowerCase()) >= 0) {
			return this.runDOMCommand();
		}

		// Redirecting to active editor
		const activeEditor = accessor.get(ICodeEditorService).getActiveCodeEditor();
		if (activeEditor) {
			activeEditor.focus();
			return this.runEditorCommand(accessor, activeEditor, args);
		}
	}

	public abstract runDOMCommand(): void;
	public abstract runEditorCommand(accessor: ServicesAccessor, editor: ICodeEditor, args: any): void;
}

class SelectAllCommand extends EditorOrNativeTextInputCommand {
	constructor() {
		super({
			id: 'editor.action.selectAll',
			precondition: EditorContextKeys.textInputFocus,
			kbOpts: {
				weight: CORE_WEIGHT,
				kbExpr: null,
				primary: KeyMod.CtrlCmd | KeyCode.KEY_A
			},
			menuOpts: [{
				menuId: MenuId.MenubarSelectionMenu,
				group: '1_basic',
				title: nls.localize({ key: 'miSelectAll', comment: ['&& denotes a mnemonic'] }, "&&Select All"),
				order: 1
			}, {
				menuId: MenuId.CommandPalette,
				group: '',
				title: nls.localize('selectAll', "Select All"),
				order: 1
			}]
		});
	}
	public runDOMCommand(): void {
		document.execCommand('selectAll');
	}
	public runEditorCommand(accessor: ServicesAccessor, editor: ICodeEditor, args: any): void {
		args = args || {};
		args.source = 'keyboard';
		CoreNavigationCommands.SelectAll.runEditorCommand(accessor, editor, args);
	}
}

class UndoCommand extends EditorOrNativeTextInputCommand {
	public runDOMCommand(): void {
		document.execCommand('undo');
	}
	public runEditorCommand(accessor: ServicesAccessor | null, editor: ICodeEditor, args: any): void {
		if (!editor.hasModel() || editor.getOption(EditorOption.readOnly) === true) {
			return;
		}
		editor.getModel().undo();
	}
}

class RedoCommand extends EditorOrNativeTextInputCommand {
	public runDOMCommand(): void {
		document.execCommand('redo');
	}
	public runEditorCommand(accessor: ServicesAccessor | null, editor: ICodeEditor, args: any): void {
		if (!editor.hasModel() || editor.getOption(EditorOption.readOnly) === true) {
			return;
		}
		editor.getModel().redo();
	}
}

function registerCommand<T extends Command>(command: T): T {
	command.register();
	return command;
}

export namespace CoreEditingCommands {

	export abstract class CoreEditingCommand extends EditorCommand {
		public runEditorCommand(accessor: ServicesAccessor, editor: ICodeEditor, args: any): void {
			const cursors = editor._getCursors();
			if (!cursors) {
				// the editor has no view => has no cursors
				return;
			}
			this.runCoreEditingCommand(editor, cursors, args || {});
		}

		public abstract runCoreEditingCommand(editor: ICodeEditor, cursors: ICursors, args: any): void;
	}

	export const LineBreakInsert: EditorCommand = registerEditorCommand(new class extends CoreEditingCommand {
		constructor() {
			super({
				id: 'lineBreakInsert',
				precondition: EditorContextKeys.writable,
				kbOpts: {
					weight: CORE_WEIGHT,
					kbExpr: EditorContextKeys.textInputFocus,
					primary: 0,
					mac: { primary: KeyMod.WinCtrl | KeyCode.KEY_O }
				}
			});
		}

		public runCoreEditingCommand(editor: ICodeEditor, cursors: ICursors, args: any): void {
			editor.pushUndoStop();
			editor.executeCommands(this.id, TypeOperations.lineBreakInsert(cursors.context.config, cursors.context.model, cursors.getAll().map(s => s.modelState.selection)));
		}
	});

	export const Outdent: EditorCommand = registerEditorCommand(new class extends CoreEditingCommand {
		constructor() {
			super({
				id: 'outdent',
				precondition: EditorContextKeys.writable,
				kbOpts: {
					weight: CORE_WEIGHT,
					kbExpr: ContextKeyExpr.and(
						EditorContextKeys.editorTextFocus,
						EditorContextKeys.tabDoesNotMoveFocus
					),
					primary: KeyMod.Shift | KeyCode.Tab
				}
			});
		}

		public runCoreEditingCommand(editor: ICodeEditor, cursors: ICursors, args: any): void {
			editor.pushUndoStop();
			editor.executeCommands(this.id, TypeOperations.outdent(cursors.context.config, cursors.context.model, cursors.getAll().map(s => s.modelState.selection)));
			editor.pushUndoStop();
		}
	});

	export const Tab: EditorCommand = registerEditorCommand(new class extends CoreEditingCommand {
		constructor() {
			super({
				id: 'tab',
				precondition: EditorContextKeys.writable,
				kbOpts: {
					weight: CORE_WEIGHT,
					kbExpr: ContextKeyExpr.and(
						EditorContextKeys.editorTextFocus,
						EditorContextKeys.tabDoesNotMoveFocus
					),
					primary: KeyCode.Tab
				}
			});
		}

		public runCoreEditingCommand(editor: ICodeEditor, cursors: ICursors, args: any): void {
			editor.pushUndoStop();
			editor.executeCommands(this.id, TypeOperations.tab(cursors.context.config, cursors.context.model, cursors.getAll().map(s => s.modelState.selection)));
			editor.pushUndoStop();
		}
	});

	export const DeleteLeft: EditorCommand = registerEditorCommand(new class extends CoreEditingCommand {
		constructor() {
			super({
				id: 'deleteLeft',
				precondition: undefined,
				kbOpts: {
					weight: CORE_WEIGHT,
					kbExpr: EditorContextKeys.textInputFocus,
					primary: KeyCode.Backspace,
					secondary: [KeyMod.Shift | KeyCode.Backspace],
					mac: { primary: KeyCode.Backspace, secondary: [KeyMod.Shift | KeyCode.Backspace, KeyMod.WinCtrl | KeyCode.KEY_H, KeyMod.WinCtrl | KeyCode.Backspace] }
				}
			});
		}

		public runCoreEditingCommand(editor: ICodeEditor, cursors: ICursors, args: any): void {
			const [shouldPushStackElementBefore, commands] = DeleteOperations.deleteLeft(cursors.getPrevEditOperationType(), cursors.context.config, cursors.context.model, cursors.getAll().map(s => s.modelState.selection));
			if (shouldPushStackElementBefore) {
				editor.pushUndoStop();
			}
			editor.executeCommands(this.id, commands);
			cursors.setPrevEditOperationType(EditOperationType.DeletingLeft);
		}
	});

	export const DeleteRight: EditorCommand = registerEditorCommand(new class extends CoreEditingCommand {
		constructor() {
			super({
				id: 'deleteRight',
				precondition: undefined,
				kbOpts: {
					weight: CORE_WEIGHT,
					kbExpr: EditorContextKeys.textInputFocus,
					primary: KeyCode.Delete,
					mac: { primary: KeyCode.Delete, secondary: [KeyMod.WinCtrl | KeyCode.KEY_D, KeyMod.WinCtrl | KeyCode.Delete] }
				}
			});
		}

		public runCoreEditingCommand(editor: ICodeEditor, cursors: ICursors, args: any): void {
			const [shouldPushStackElementBefore, commands] = DeleteOperations.deleteRight(cursors.getPrevEditOperationType(), cursors.context.config, cursors.context.model, cursors.getAll().map(s => s.modelState.selection));
			if (shouldPushStackElementBefore) {
				editor.pushUndoStop();
			}
			editor.executeCommands(this.id, commands);
			cursors.setPrevEditOperationType(EditOperationType.DeletingRight);
		}
	});

	export const Undo: UndoCommand = registerCommand(new UndoCommand({
		id: 'undo',
		precondition: EditorContextKeys.writable,
		kbOpts: {
			weight: CORE_WEIGHT,
			kbExpr: EditorContextKeys.textInputFocus,
			primary: KeyMod.CtrlCmd | KeyCode.KEY_Z
		},
		menuOpts: [{
			menuId: MenuId.MenubarEditMenu,
			group: '1_do',
			title: nls.localize({ key: 'miUndo', comment: ['&& denotes a mnemonic'] }, "&&Undo"),
			order: 1
		}, {
			menuId: MenuId.CommandPalette,
			group: '',
			title: nls.localize('undo', "Undo"),
			order: 1
		}]
	}));

	export const DefaultUndo: UndoCommand = registerCommand(new UndoCommand({ id: 'default:undo', precondition: EditorContextKeys.writable }));

	export const Redo: RedoCommand = registerCommand(new RedoCommand({
		id: 'redo',
		precondition: EditorContextKeys.writable,
		kbOpts: {
			weight: CORE_WEIGHT,
			kbExpr: EditorContextKeys.textInputFocus,
			primary: KeyMod.CtrlCmd | KeyCode.KEY_Y,
			secondary: [KeyMod.CtrlCmd | KeyMod.Shift | KeyCode.KEY_Z],
			mac: { primary: KeyMod.CtrlCmd | KeyMod.Shift | KeyCode.KEY_Z }
		},
		menuOpts: [{
			menuId: MenuId.MenubarEditMenu,
			group: '1_do',
			title: nls.localize({ key: 'miRedo', comment: ['&& denotes a mnemonic'] }, "&&Redo"),
			order: 2
		}, {
			menuId: MenuId.CommandPalette,
			group: '',
			title: nls.localize('redo', "Redo"),
			order: 1
		}]
	}));

	export const DefaultRedo: RedoCommand = registerCommand(new RedoCommand({ id: 'default:redo', precondition: EditorContextKeys.writable }));
}

/**
 * A command that will invoke a command on the focused editor.
 */
class EditorHandlerCommand extends Command {

	private readonly _handlerId: string;

	constructor(id: string, handlerId: string, description?: ICommandHandlerDescription) {
		super({
			id: id,
			precondition: undefined,
			description: description
		});
		this._handlerId = handlerId;
	}

	public runCommand(accessor: ServicesAccessor, args: any): void {
		const editor = accessor.get(ICodeEditorService).getFocusedCodeEditor();
		if (!editor) {
			return;
		}

		editor.trigger('keyboard', this._handlerId, args);
	}
}

<<<<<<< HEAD
registerCommand(new EditorOrNativeTextInputCommand({
	editorHandler: CoreNavigationCommands.SelectAll,
	inputHandler: 'selectAll',
	id: 'editor.action.selectAll',
	precondition: EditorContextKeys.textInputFocus,
	kbOpts: {
		weight: CORE_WEIGHT,
		kbExpr: null,
		primary: KeyMod.CtrlCmd | KeyCode.KEY_A
	},
	menuOpts: [{
		menuId: MenuId.MenubarEditMenu, // {{SQL CARBON EDIT}} - Put this in the edit menu since we disabled the selection menu
		group: '4_find_global', // {{SQL CARBON EDIT}} - Put this in the edit menu since we disabled the selection menu
		title: nls.localize({ key: 'miSelectAll', comment: ['&& denotes a mnemonic'] }, "&&Select All"),
		order: 1
	}, {
		menuId: MenuId.CommandPalette,
		group: '',
		title: nls.localize('selectAll', "Select All"),
		order: 1
	}]
}));

registerCommand(new EditorOrNativeTextInputCommand({
	editorHandler: Handler.Undo,
	inputHandler: 'undo',
	id: Handler.Undo,
	precondition: EditorContextKeys.writable,
	kbOpts: {
		weight: CORE_WEIGHT,
		kbExpr: EditorContextKeys.textInputFocus,
		primary: KeyMod.CtrlCmd | KeyCode.KEY_Z
	},
	menuOpts: [{
		menuId: MenuId.MenubarEditMenu,
		group: '1_do',
		title: nls.localize({ key: 'miUndo', comment: ['&& denotes a mnemonic'] }, "&&Undo"),
		order: 1
	}, {
		menuId: MenuId.CommandPalette,
		group: '',
		title: nls.localize('undo', "Undo"),
		order: 1
	}]
}));
registerCommand(new EditorHandlerCommand('default:' + Handler.Undo, Handler.Undo));

registerCommand(new EditorOrNativeTextInputCommand({
	editorHandler: Handler.Redo,
	inputHandler: 'redo',
	id: Handler.Redo,
	precondition: EditorContextKeys.writable,
	kbOpts: {
		weight: CORE_WEIGHT,
		kbExpr: EditorContextKeys.textInputFocus,
		primary: KeyMod.CtrlCmd | KeyCode.KEY_Y,
		secondary: [KeyMod.CtrlCmd | KeyMod.Shift | KeyCode.KEY_Z],
		mac: { primary: KeyMod.CtrlCmd | KeyMod.Shift | KeyCode.KEY_Z }
	},
	menuOpts: [{
		menuId: MenuId.MenubarEditMenu,
		group: '1_do',
		title: nls.localize({ key: 'miRedo', comment: ['&& denotes a mnemonic'] }, "&&Redo"),
		order: 2
	}, {
		menuId: MenuId.CommandPalette,
		group: '',
		title: nls.localize('redo', "Redo"),
		order: 1
	}]
}));
registerCommand(new EditorHandlerCommand('default:' + Handler.Redo, Handler.Redo));
=======
registerCommand(new SelectAllCommand());
>>>>>>> df4bd40d

function registerOverwritableCommand(handlerId: string, description?: ICommandHandlerDescription): void {
	registerCommand(new EditorHandlerCommand('default:' + handlerId, handlerId));
	registerCommand(new EditorHandlerCommand(handlerId, handlerId, description));
}

registerOverwritableCommand(Handler.Type, {
	description: `Type`,
	args: [{
		name: 'args',
		schema: {
			'type': 'object',
			'required': ['text'],
			'properties': {
				'text': {
					'type': 'string'
				}
			},
		}
	}]
});
registerOverwritableCommand(Handler.ReplacePreviousChar);
registerOverwritableCommand(Handler.CompositionStart);
registerOverwritableCommand(Handler.CompositionEnd);
registerOverwritableCommand(Handler.Paste);
registerOverwritableCommand(Handler.Cut);<|MERGE_RESOLUTION|>--- conflicted
+++ resolved
@@ -1575,8 +1575,8 @@
 				primary: KeyMod.CtrlCmd | KeyCode.KEY_A
 			},
 			menuOpts: [{
-				menuId: MenuId.MenubarSelectionMenu,
-				group: '1_basic',
+				menuId: MenuId.MenubarEditMenu, // {{SQL CARBON EDIT}} - Put this in the edit menu since we disabled the selection menu
+				group: '4_find_global', // {{SQL CARBON EDIT}} - Put this in the edit menu since we disabled the selection menu
 				title: nls.localize({ key: 'miSelectAll', comment: ['&& denotes a mnemonic'] }, "&&Select All"),
 				order: 1
 			}, {
@@ -1831,82 +1831,7 @@
 	}
 }
 
-<<<<<<< HEAD
-registerCommand(new EditorOrNativeTextInputCommand({
-	editorHandler: CoreNavigationCommands.SelectAll,
-	inputHandler: 'selectAll',
-	id: 'editor.action.selectAll',
-	precondition: EditorContextKeys.textInputFocus,
-	kbOpts: {
-		weight: CORE_WEIGHT,
-		kbExpr: null,
-		primary: KeyMod.CtrlCmd | KeyCode.KEY_A
-	},
-	menuOpts: [{
-		menuId: MenuId.MenubarEditMenu, // {{SQL CARBON EDIT}} - Put this in the edit menu since we disabled the selection menu
-		group: '4_find_global', // {{SQL CARBON EDIT}} - Put this in the edit menu since we disabled the selection menu
-		title: nls.localize({ key: 'miSelectAll', comment: ['&& denotes a mnemonic'] }, "&&Select All"),
-		order: 1
-	}, {
-		menuId: MenuId.CommandPalette,
-		group: '',
-		title: nls.localize('selectAll', "Select All"),
-		order: 1
-	}]
-}));
-
-registerCommand(new EditorOrNativeTextInputCommand({
-	editorHandler: Handler.Undo,
-	inputHandler: 'undo',
-	id: Handler.Undo,
-	precondition: EditorContextKeys.writable,
-	kbOpts: {
-		weight: CORE_WEIGHT,
-		kbExpr: EditorContextKeys.textInputFocus,
-		primary: KeyMod.CtrlCmd | KeyCode.KEY_Z
-	},
-	menuOpts: [{
-		menuId: MenuId.MenubarEditMenu,
-		group: '1_do',
-		title: nls.localize({ key: 'miUndo', comment: ['&& denotes a mnemonic'] }, "&&Undo"),
-		order: 1
-	}, {
-		menuId: MenuId.CommandPalette,
-		group: '',
-		title: nls.localize('undo', "Undo"),
-		order: 1
-	}]
-}));
-registerCommand(new EditorHandlerCommand('default:' + Handler.Undo, Handler.Undo));
-
-registerCommand(new EditorOrNativeTextInputCommand({
-	editorHandler: Handler.Redo,
-	inputHandler: 'redo',
-	id: Handler.Redo,
-	precondition: EditorContextKeys.writable,
-	kbOpts: {
-		weight: CORE_WEIGHT,
-		kbExpr: EditorContextKeys.textInputFocus,
-		primary: KeyMod.CtrlCmd | KeyCode.KEY_Y,
-		secondary: [KeyMod.CtrlCmd | KeyMod.Shift | KeyCode.KEY_Z],
-		mac: { primary: KeyMod.CtrlCmd | KeyMod.Shift | KeyCode.KEY_Z }
-	},
-	menuOpts: [{
-		menuId: MenuId.MenubarEditMenu,
-		group: '1_do',
-		title: nls.localize({ key: 'miRedo', comment: ['&& denotes a mnemonic'] }, "&&Redo"),
-		order: 2
-	}, {
-		menuId: MenuId.CommandPalette,
-		group: '',
-		title: nls.localize('redo', "Redo"),
-		order: 1
-	}]
-}));
-registerCommand(new EditorHandlerCommand('default:' + Handler.Redo, Handler.Redo));
-=======
 registerCommand(new SelectAllCommand());
->>>>>>> df4bd40d
 
 function registerOverwritableCommand(handlerId: string, description?: ICommandHandlerDescription): void {
 	registerCommand(new EditorHandlerCommand('default:' + handlerId, handlerId));
