/*---------------------------------------------------------------------------------------------
 *  Copyright (c) Microsoft Corporation. All rights reserved.
 *  Licensed under the Source EULA. See License.txt in the project root for license information.
 *--------------------------------------------------------------------------------------------*/

import * as nls from 'vs/nls';
import { KeyCode, KeyMod } from 'vs/base/common/keyCodes';
import * as types from 'vs/base/common/types';
import { ICodeEditor } from 'vs/editor/browser/editorBrowser';
import { Command, EditorCommand, ICommandOptions, registerEditorCommand, MultiCommand, UndoCommand, RedoCommand, SelectAllCommand } from 'vs/editor/browser/editorExtensions';
import { ICodeEditorService } from 'vs/editor/browser/services/codeEditorService';
import { ColumnSelection, IColumnSelectResult } from 'vs/editor/common/controller/cursorColumnSelection';
import { CursorState, EditOperationType, IColumnSelectData, PartialCursorState } from 'vs/editor/common/controller/cursorCommon';
import { DeleteOperations } from 'vs/editor/common/controller/cursorDeleteOperations';
import { CursorChangeReason } from 'vs/editor/common/controller/cursorEvents';
import { CursorMove as CursorMove_, CursorMoveCommands } from 'vs/editor/common/controller/cursorMoveCommands';
import { TypeOperations } from 'vs/editor/common/controller/cursorTypeOperations';
import { Position } from 'vs/editor/common/core/position';
import { Range } from 'vs/editor/common/core/range';
import { Handler, ScrollType } from 'vs/editor/common/editorCommon';
import { EditorContextKeys } from 'vs/editor/common/editorContextKeys';
import { VerticalRevealType } from 'vs/editor/common/view/viewEvents';
import { ICommandHandlerDescription } from 'vs/platform/commands/common/commands';
import { ContextKeyExpr } from 'vs/platform/contextkey/common/contextkey';
import { ServicesAccessor } from 'vs/platform/instantiation/common/instantiation';
import { KeybindingWeight, KeybindingsRegistry } from 'vs/platform/keybinding/common/keybindingsRegistry';
import { EditorOption } from 'vs/editor/common/config/editorOptions';
import { IViewModel } from 'vs/editor/common/viewModel/viewModel';

const CORE_WEIGHT = KeybindingWeight.EditorCore;

export abstract class CoreEditorCommand extends EditorCommand {
	public runEditorCommand(accessor: ServicesAccessor | null, editor: ICodeEditor, args: any): void {
		const viewModel = editor._getViewModel();
		if (!viewModel) {
			// the editor has no view => has no cursors
			return;
		}
		this.runCoreEditorCommand(viewModel, args || {});
	}

	public abstract runCoreEditorCommand(viewModel: IViewModel, args: any): void;
}

export namespace EditorScroll_ {

	const isEditorScrollArgs = function (arg: any): boolean {
		if (!types.isObject(arg)) {
			return false;
		}

		const scrollArg: RawArguments = arg;

		if (!types.isString(scrollArg.to)) {
			return false;
		}

		if (!types.isUndefined(scrollArg.by) && !types.isString(scrollArg.by)) {
			return false;
		}

		if (!types.isUndefined(scrollArg.value) && !types.isNumber(scrollArg.value)) {
			return false;
		}

		if (!types.isUndefined(scrollArg.revealCursor) && !types.isBoolean(scrollArg.revealCursor)) {
			return false;
		}

		return true;
	};

	export const description = <ICommandHandlerDescription>{
		description: 'Scroll editor in the given direction',
		args: [
			{
				name: 'Editor scroll argument object',
				description: `Property-value pairs that can be passed through this argument:
					* 'to': A mandatory direction value.
						\`\`\`
						'up', 'down'
						\`\`\`
					* 'by': Unit to move. Default is computed based on 'to' value.
						\`\`\`
						'line', 'wrappedLine', 'page', 'halfPage'
						\`\`\`
					* 'value': Number of units to move. Default is '1'.
					* 'revealCursor': If 'true' reveals the cursor if it is outside view port.
				`,
				constraint: isEditorScrollArgs,
				schema: {
					'type': 'object',
					'required': ['to'],
					'properties': {
						'to': {
							'type': 'string',
							'enum': ['up', 'down']
						},
						'by': {
							'type': 'string',
							'enum': ['line', 'wrappedLine', 'page', 'halfPage']
						},
						'value': {
							'type': 'number',
							'default': 1
						},
						'revealCursor': {
							'type': 'boolean',
						}
					}
				}
			}
		]
	};

	/**
	 * Directions in the view for editor scroll command.
	 */
	export const RawDirection = {
		Up: 'up',
		Down: 'down',
	};

	/**
	 * Units for editor scroll 'by' argument
	 */
	export const RawUnit = {
		Line: 'line',
		WrappedLine: 'wrappedLine',
		Page: 'page',
		HalfPage: 'halfPage'
	};

	/**
	 * Arguments for editor scroll command
	 */
	export interface RawArguments {
		to: string;
		by?: string;
		value?: number;
		revealCursor?: boolean;
		select?: boolean;
	}

	export function parse(args: RawArguments): ParsedArguments | null {
		let direction: Direction;
		switch (args.to) {
			case RawDirection.Up:
				direction = Direction.Up;
				break;
			case RawDirection.Down:
				direction = Direction.Down;
				break;
			default:
				// Illegal arguments
				return null;
		}

		let unit: Unit;
		switch (args.by) {
			case RawUnit.Line:
				unit = Unit.Line;
				break;
			case RawUnit.WrappedLine:
				unit = Unit.WrappedLine;
				break;
			case RawUnit.Page:
				unit = Unit.Page;
				break;
			case RawUnit.HalfPage:
				unit = Unit.HalfPage;
				break;
			default:
				unit = Unit.WrappedLine;
		}

		const value = Math.floor(args.value || 1);
		const revealCursor = !!args.revealCursor;

		return {
			direction: direction,
			unit: unit,
			value: value,
			revealCursor: revealCursor,
			select: (!!args.select)
		};
	}

	export interface ParsedArguments {
		direction: Direction;
		unit: Unit;
		value: number;
		revealCursor: boolean;
		select: boolean;
	}

	export const enum Direction {
		Up = 1,
		Down = 2
	}

	export const enum Unit {
		Line = 1,
		WrappedLine = 2,
		Page = 3,
		HalfPage = 4
	}
}

export namespace RevealLine_ {

	const isRevealLineArgs = function (arg: any): boolean {
		if (!types.isObject(arg)) {
			return false;
		}

		const reveaLineArg: RawArguments = arg;

		if (!types.isNumber(reveaLineArg.lineNumber)) {
			return false;
		}

		if (!types.isUndefined(reveaLineArg.at) && !types.isString(reveaLineArg.at)) {
			return false;
		}

		return true;
	};

	export const description = <ICommandHandlerDescription>{
		description: 'Reveal the given line at the given logical position',
		args: [
			{
				name: 'Reveal line argument object',
				description: `Property-value pairs that can be passed through this argument:
					* 'lineNumber': A mandatory line number value.
					* 'at': Logical position at which line has to be revealed .
						\`\`\`
						'top', 'center', 'bottom'
						\`\`\`
				`,
				constraint: isRevealLineArgs,
				schema: {
					'type': 'object',
					'required': ['lineNumber'],
					'properties': {
						'lineNumber': {
							'type': 'number',
						},
						'at': {
							'type': 'string',
							'enum': ['top', 'center', 'bottom']
						}
					}
				}
			}
		]
	};

	/**
	 * Arguments for reveal line command
	 */
	export interface RawArguments {
		lineNumber?: number;
		at?: string;
	}

	/**
	 * Values for reveal line 'at' argument
	 */
	export const RawAtArgument = {
		Top: 'top',
		Center: 'center',
		Bottom: 'bottom'
	};
}

abstract class EditorOrNativeTextInputCommand {

	constructor(target: MultiCommand) {
		// 1. handle case when focus is in editor.
		target.addImplementation(10000, (accessor: ServicesAccessor, args: any) => {
			// Only if editor text focus (i.e. not if editor has widget focus).
			const focusedEditor = accessor.get(ICodeEditorService).getFocusedCodeEditor();
			if (focusedEditor && focusedEditor.hasTextFocus()) {
				this.runEditorCommand(accessor, focusedEditor, args);
				return true;
			}
			return false;
		});

		// 2. handle case when focus is in some other `input` / `textarea`.
		target.addImplementation(1000, (accessor: ServicesAccessor, args: any) => {
			// Only if focused on an element that allows for entering text
			const activeElement = <HTMLElement>document.activeElement;
			if (activeElement && ['input', 'textarea'].indexOf(activeElement.tagName.toLowerCase()) >= 0) {
				this.runDOMCommand();
				return true;
			}
			return false;
		});

		// 3. (default) handle case when focus is somewhere else.
		target.addImplementation(0, (accessor: ServicesAccessor, args: any) => {
			// Redirecting to active editor
			const activeEditor = accessor.get(ICodeEditorService).getActiveCodeEditor();
			if (activeEditor) {
				activeEditor.focus();
				this.runEditorCommand(accessor, activeEditor, args);
				return true;
			}
			return false;
		});
	}

	public abstract runDOMCommand(): void;
	public abstract runEditorCommand(accessor: ServicesAccessor | null, editor: ICodeEditor, args: any): void;
}

export namespace CoreNavigationCommands {

	class BaseMoveToCommand extends CoreEditorCommand {

		private readonly _inSelectionMode: boolean;

		constructor(opts: ICommandOptions & { inSelectionMode: boolean; }) {
			super(opts);
			this._inSelectionMode = opts.inSelectionMode;
		}

		public runCoreEditorCommand(viewModel: IViewModel, args: any): void {
			viewModel.model.pushStackElement();
			viewModel.setCursorStates(
				args.source,
				CursorChangeReason.Explicit,
				[
					CursorMoveCommands.moveTo(viewModel, viewModel.getPrimaryCursorState(), this._inSelectionMode, args.position, args.viewPosition)
				]
			);
			viewModel.revealPrimaryCursor(args.source, true);
		}
	}

	export const MoveTo: CoreEditorCommand = registerEditorCommand(new BaseMoveToCommand({
		id: '_moveTo',
		inSelectionMode: false,
		precondition: undefined
	}));

	export const MoveToSelect: CoreEditorCommand = registerEditorCommand(new BaseMoveToCommand({
		id: '_moveToSelect',
		inSelectionMode: true,
		precondition: undefined
	}));

	abstract class ColumnSelectCommand extends CoreEditorCommand {
		public runCoreEditorCommand(viewModel: IViewModel, args: any): void {
			viewModel.model.pushStackElement();
			const result = this._getColumnSelectResult(viewModel, viewModel.getPrimaryCursorState(), viewModel.getCursorColumnSelectData(), args);
			viewModel.setCursorStates(args.source, CursorChangeReason.Explicit, result.viewStates.map((viewState) => CursorState.fromViewState(viewState)));
			viewModel.setCursorColumnSelectData({
				isReal: true,
				fromViewLineNumber: result.fromLineNumber,
				fromViewVisualColumn: result.fromVisualColumn,
				toViewLineNumber: result.toLineNumber,
				toViewVisualColumn: result.toVisualColumn
			});
			if (result.reversed) {
				viewModel.revealTopMostCursor(args.source);
			} else {
				viewModel.revealBottomMostCursor(args.source);
			}
		}

		protected abstract _getColumnSelectResult(viewModel: IViewModel, primary: CursorState, prevColumnSelectData: IColumnSelectData, args: any): IColumnSelectResult;

	}

	export const ColumnSelect: CoreEditorCommand = registerEditorCommand(new class extends ColumnSelectCommand {
		constructor() {
			super({
				id: 'columnSelect',
				precondition: undefined
			});
		}

		protected _getColumnSelectResult(viewModel: IViewModel, primary: CursorState, prevColumnSelectData: IColumnSelectData, args: any): IColumnSelectResult {

			// validate `args`
			const validatedPosition = viewModel.model.validatePosition(args.position);
			const validatedViewPosition = viewModel.coordinatesConverter.validateViewPosition(new Position(args.viewPosition.lineNumber, args.viewPosition.column), validatedPosition);

			let fromViewLineNumber = args.doColumnSelect ? prevColumnSelectData.fromViewLineNumber : validatedViewPosition.lineNumber;
			let fromViewVisualColumn = args.doColumnSelect ? prevColumnSelectData.fromViewVisualColumn : args.mouseColumn - 1;
			return ColumnSelection.columnSelect(viewModel.cursorConfig, viewModel, fromViewLineNumber, fromViewVisualColumn, validatedViewPosition.lineNumber, args.mouseColumn - 1);
		}
	});

	export const CursorColumnSelectLeft: CoreEditorCommand = registerEditorCommand(new class extends ColumnSelectCommand {
		constructor() {
			super({
				id: 'cursorColumnSelectLeft',
				precondition: undefined,
				kbOpts: {
					weight: CORE_WEIGHT,
					kbExpr: EditorContextKeys.textInputFocus,
					primary: KeyMod.CtrlCmd | KeyMod.Shift | KeyMod.Alt | KeyCode.LeftArrow,
					linux: { primary: 0 }
				}
			});
		}

		protected _getColumnSelectResult(viewModel: IViewModel, primary: CursorState, prevColumnSelectData: IColumnSelectData, args: any): IColumnSelectResult {
			return ColumnSelection.columnSelectLeft(viewModel.cursorConfig, viewModel, prevColumnSelectData);
		}
	});

	export const CursorColumnSelectRight: CoreEditorCommand = registerEditorCommand(new class extends ColumnSelectCommand {
		constructor() {
			super({
				id: 'cursorColumnSelectRight',
				precondition: undefined,
				kbOpts: {
					weight: CORE_WEIGHT,
					kbExpr: EditorContextKeys.textInputFocus,
					primary: KeyMod.CtrlCmd | KeyMod.Shift | KeyMod.Alt | KeyCode.RightArrow,
					linux: { primary: 0 }
				}
			});
		}

		protected _getColumnSelectResult(viewModel: IViewModel, primary: CursorState, prevColumnSelectData: IColumnSelectData, args: any): IColumnSelectResult {
			return ColumnSelection.columnSelectRight(viewModel.cursorConfig, viewModel, prevColumnSelectData);
		}
	});

	class ColumnSelectUpCommand extends ColumnSelectCommand {

		private readonly _isPaged: boolean;

		constructor(opts: ICommandOptions & { isPaged: boolean; }) {
			super(opts);
			this._isPaged = opts.isPaged;
		}

		protected _getColumnSelectResult(viewModel: IViewModel, primary: CursorState, prevColumnSelectData: IColumnSelectData, args: any): IColumnSelectResult {
			return ColumnSelection.columnSelectUp(viewModel.cursorConfig, viewModel, prevColumnSelectData, this._isPaged);
		}
	}

	export const CursorColumnSelectUp: CoreEditorCommand = registerEditorCommand(new ColumnSelectUpCommand({
		isPaged: false,
		id: 'cursorColumnSelectUp',
		precondition: undefined,
		kbOpts: {
			weight: CORE_WEIGHT,
			kbExpr: EditorContextKeys.textInputFocus,
			primary: KeyMod.CtrlCmd | KeyMod.Shift | KeyMod.Alt | KeyCode.UpArrow,
			linux: { primary: 0 }
		}
	}));

	export const CursorColumnSelectPageUp: CoreEditorCommand = registerEditorCommand(new ColumnSelectUpCommand({
		isPaged: true,
		id: 'cursorColumnSelectPageUp',
		precondition: undefined,
		kbOpts: {
			weight: CORE_WEIGHT,
			kbExpr: EditorContextKeys.textInputFocus,
			primary: KeyMod.CtrlCmd | KeyMod.Shift | KeyMod.Alt | KeyCode.PageUp,
			linux: { primary: 0 }
		}
	}));

	class ColumnSelectDownCommand extends ColumnSelectCommand {

		private readonly _isPaged: boolean;

		constructor(opts: ICommandOptions & { isPaged: boolean; }) {
			super(opts);
			this._isPaged = opts.isPaged;
		}

		protected _getColumnSelectResult(viewModel: IViewModel, primary: CursorState, prevColumnSelectData: IColumnSelectData, args: any): IColumnSelectResult {
			return ColumnSelection.columnSelectDown(viewModel.cursorConfig, viewModel, prevColumnSelectData, this._isPaged);
		}
	}

	export const CursorColumnSelectDown: CoreEditorCommand = registerEditorCommand(new ColumnSelectDownCommand({
		isPaged: false,
		id: 'cursorColumnSelectDown',
		precondition: undefined,
		kbOpts: {
			weight: CORE_WEIGHT,
			kbExpr: EditorContextKeys.textInputFocus,
			primary: KeyMod.CtrlCmd | KeyMod.Shift | KeyMod.Alt | KeyCode.DownArrow,
			linux: { primary: 0 }
		}
	}));

	export const CursorColumnSelectPageDown: CoreEditorCommand = registerEditorCommand(new ColumnSelectDownCommand({
		isPaged: true,
		id: 'cursorColumnSelectPageDown',
		precondition: undefined,
		kbOpts: {
			weight: CORE_WEIGHT,
			kbExpr: EditorContextKeys.textInputFocus,
			primary: KeyMod.CtrlCmd | KeyMod.Shift | KeyMod.Alt | KeyCode.PageDown,
			linux: { primary: 0 }
		}
	}));

	export class CursorMoveImpl extends CoreEditorCommand {
		constructor() {
			super({
				id: 'cursorMove',
				precondition: undefined,
				description: CursorMove_.description
			});
		}

		public runCoreEditorCommand(viewModel: IViewModel, args: any): void {
			const parsed = CursorMove_.parse(args);
			if (!parsed) {
				// illegal arguments
				return;
			}
			this._runCursorMove(viewModel, args.source, parsed);
		}

		private _runCursorMove(viewModel: IViewModel, source: string | null | undefined, args: CursorMove_.ParsedArguments): void {
			viewModel.model.pushStackElement();
			viewModel.setCursorStates(
				source,
				CursorChangeReason.Explicit,
				CursorMoveImpl._move(viewModel, viewModel.getCursorStates(), args)
			);
			viewModel.revealPrimaryCursor(source, true);
		}

		private static _move(viewModel: IViewModel, cursors: CursorState[], args: CursorMove_.ParsedArguments): PartialCursorState[] | null {
			const inSelectionMode = args.select;
			const value = args.value;

			switch (args.direction) {
				case CursorMove_.Direction.Left:
				case CursorMove_.Direction.Right:
				case CursorMove_.Direction.Up:
				case CursorMove_.Direction.Down:
				case CursorMove_.Direction.WrappedLineStart:
				case CursorMove_.Direction.WrappedLineFirstNonWhitespaceCharacter:
				case CursorMove_.Direction.WrappedLineColumnCenter:
				case CursorMove_.Direction.WrappedLineEnd:
				case CursorMove_.Direction.WrappedLineLastNonWhitespaceCharacter:
					return CursorMoveCommands.simpleMove(viewModel, cursors, args.direction, inSelectionMode, value, args.unit);

				case CursorMove_.Direction.ViewPortTop:
				case CursorMove_.Direction.ViewPortBottom:
				case CursorMove_.Direction.ViewPortCenter:
				case CursorMove_.Direction.ViewPortIfOutside:
					return CursorMoveCommands.viewportMove(viewModel, cursors, args.direction, inSelectionMode, value);
			}

			return null;
		}
	}

	export const CursorMove: CursorMoveImpl = registerEditorCommand(new CursorMoveImpl());

	const enum Constants {
		PAGE_SIZE_MARKER = -1
	}

	class CursorMoveBasedCommand extends CoreEditorCommand {

		private readonly _staticArgs: CursorMove_.SimpleMoveArguments;

		constructor(opts: ICommandOptions & { args: CursorMove_.SimpleMoveArguments }) {
			super(opts);
			this._staticArgs = opts.args;
		}

		public runCoreEditorCommand(viewModel: IViewModel, dynamicArgs: any): void {
			let args = this._staticArgs;
			if (this._staticArgs.value === Constants.PAGE_SIZE_MARKER) {
				// -1 is a marker for page size
				args = {
					direction: this._staticArgs.direction,
					unit: this._staticArgs.unit,
					select: this._staticArgs.select,
					value: viewModel.cursorConfig.pageSize
				};
			}

			viewModel.model.pushStackElement();
			viewModel.setCursorStates(
				dynamicArgs.source,
				CursorChangeReason.Explicit,
				CursorMoveCommands.simpleMove(viewModel, viewModel.getCursorStates(), args.direction, args.select, args.value, args.unit)
			);
			viewModel.revealPrimaryCursor(dynamicArgs.source, true);
		}
	}

	export const CursorLeft: CoreEditorCommand = registerEditorCommand(new CursorMoveBasedCommand({
		args: {
			direction: CursorMove_.Direction.Left,
			unit: CursorMove_.Unit.None,
			select: false,
			value: 1
		},
		id: 'cursorLeft',
		precondition: undefined,
		kbOpts: {
			weight: CORE_WEIGHT,
			kbExpr: EditorContextKeys.textInputFocus,
			primary: KeyCode.LeftArrow,
			mac: { primary: KeyCode.LeftArrow, secondary: [KeyMod.WinCtrl | KeyCode.KEY_B] }
		}
	}));

	export const CursorLeftSelect: CoreEditorCommand = registerEditorCommand(new CursorMoveBasedCommand({
		args: {
			direction: CursorMove_.Direction.Left,
			unit: CursorMove_.Unit.None,
			select: true,
			value: 1
		},
		id: 'cursorLeftSelect',
		precondition: undefined,
		kbOpts: {
			weight: CORE_WEIGHT,
			kbExpr: EditorContextKeys.textInputFocus,
			primary: KeyMod.Shift | KeyCode.LeftArrow
		}
	}));

	export const CursorRight: CoreEditorCommand = registerEditorCommand(new CursorMoveBasedCommand({
		args: {
			direction: CursorMove_.Direction.Right,
			unit: CursorMove_.Unit.None,
			select: false,
			value: 1
		},
		id: 'cursorRight',
		precondition: undefined,
		kbOpts: {
			weight: CORE_WEIGHT,
			kbExpr: EditorContextKeys.textInputFocus,
			primary: KeyCode.RightArrow,
			mac: { primary: KeyCode.RightArrow, secondary: [KeyMod.WinCtrl | KeyCode.KEY_F] }
		}
	}));

	export const CursorRightSelect: CoreEditorCommand = registerEditorCommand(new CursorMoveBasedCommand({
		args: {
			direction: CursorMove_.Direction.Right,
			unit: CursorMove_.Unit.None,
			select: true,
			value: 1
		},
		id: 'cursorRightSelect',
		precondition: undefined,
		kbOpts: {
			weight: CORE_WEIGHT,
			kbExpr: EditorContextKeys.textInputFocus,
			primary: KeyMod.Shift | KeyCode.RightArrow
		}
	}));

	export const CursorUp: CoreEditorCommand = registerEditorCommand(new CursorMoveBasedCommand({
		args: {
			direction: CursorMove_.Direction.Up,
			unit: CursorMove_.Unit.WrappedLine,
			select: false,
			value: 1
		},
		id: 'cursorUp',
		precondition: undefined,
		kbOpts: {
			weight: CORE_WEIGHT,
			kbExpr: EditorContextKeys.textInputFocus,
			primary: KeyCode.UpArrow,
			mac: { primary: KeyCode.UpArrow, secondary: [KeyMod.WinCtrl | KeyCode.KEY_P] }
		}
	}));

	export const CursorUpSelect: CoreEditorCommand = registerEditorCommand(new CursorMoveBasedCommand({
		args: {
			direction: CursorMove_.Direction.Up,
			unit: CursorMove_.Unit.WrappedLine,
			select: true,
			value: 1
		},
		id: 'cursorUpSelect',
		precondition: undefined,
		kbOpts: {
			weight: CORE_WEIGHT,
			kbExpr: EditorContextKeys.textInputFocus,
			primary: KeyMod.Shift | KeyCode.UpArrow,
			secondary: [KeyMod.CtrlCmd | KeyMod.Shift | KeyCode.UpArrow],
			mac: { primary: KeyMod.Shift | KeyCode.UpArrow },
			linux: { primary: KeyMod.Shift | KeyCode.UpArrow }
		}
	}));

	export const CursorPageUp: CoreEditorCommand = registerEditorCommand(new CursorMoveBasedCommand({
		args: {
			direction: CursorMove_.Direction.Up,
			unit: CursorMove_.Unit.WrappedLine,
			select: false,
			value: Constants.PAGE_SIZE_MARKER
		},
		id: 'cursorPageUp',
		precondition: undefined,
		kbOpts: {
			weight: CORE_WEIGHT,
			kbExpr: EditorContextKeys.textInputFocus,
			primary: KeyCode.PageUp
		}
	}));

	export const CursorPageUpSelect: CoreEditorCommand = registerEditorCommand(new CursorMoveBasedCommand({
		args: {
			direction: CursorMove_.Direction.Up,
			unit: CursorMove_.Unit.WrappedLine,
			select: true,
			value: Constants.PAGE_SIZE_MARKER
		},
		id: 'cursorPageUpSelect',
		precondition: undefined,
		kbOpts: {
			weight: CORE_WEIGHT,
			kbExpr: EditorContextKeys.textInputFocus,
			primary: KeyMod.Shift | KeyCode.PageUp
		}
	}));

	export const CursorDown: CoreEditorCommand = registerEditorCommand(new CursorMoveBasedCommand({
		args: {
			direction: CursorMove_.Direction.Down,
			unit: CursorMove_.Unit.WrappedLine,
			select: false,
			value: 1
		},
		id: 'cursorDown',
		precondition: undefined,
		kbOpts: {
			weight: CORE_WEIGHT,
			kbExpr: EditorContextKeys.textInputFocus,
			primary: KeyCode.DownArrow,
			mac: { primary: KeyCode.DownArrow, secondary: [KeyMod.WinCtrl | KeyCode.KEY_N] }
		}
	}));

	export const CursorDownSelect: CoreEditorCommand = registerEditorCommand(new CursorMoveBasedCommand({
		args: {
			direction: CursorMove_.Direction.Down,
			unit: CursorMove_.Unit.WrappedLine,
			select: true,
			value: 1
		},
		id: 'cursorDownSelect',
		precondition: undefined,
		kbOpts: {
			weight: CORE_WEIGHT,
			kbExpr: EditorContextKeys.textInputFocus,
			primary: KeyMod.Shift | KeyCode.DownArrow,
			secondary: [KeyMod.CtrlCmd | KeyMod.Shift | KeyCode.DownArrow],
			mac: { primary: KeyMod.Shift | KeyCode.DownArrow },
			linux: { primary: KeyMod.Shift | KeyCode.DownArrow }
		}
	}));

	export const CursorPageDown: CoreEditorCommand = registerEditorCommand(new CursorMoveBasedCommand({
		args: {
			direction: CursorMove_.Direction.Down,
			unit: CursorMove_.Unit.WrappedLine,
			select: false,
			value: Constants.PAGE_SIZE_MARKER
		},
		id: 'cursorPageDown',
		precondition: undefined,
		kbOpts: {
			weight: CORE_WEIGHT,
			kbExpr: EditorContextKeys.textInputFocus,
			primary: KeyCode.PageDown
		}
	}));

	export const CursorPageDownSelect: CoreEditorCommand = registerEditorCommand(new CursorMoveBasedCommand({
		args: {
			direction: CursorMove_.Direction.Down,
			unit: CursorMove_.Unit.WrappedLine,
			select: true,
			value: Constants.PAGE_SIZE_MARKER
		},
		id: 'cursorPageDownSelect',
		precondition: undefined,
		kbOpts: {
			weight: CORE_WEIGHT,
			kbExpr: EditorContextKeys.textInputFocus,
			primary: KeyMod.Shift | KeyCode.PageDown
		}
	}));

	export const CreateCursor: CoreEditorCommand = registerEditorCommand(new class extends CoreEditorCommand {
		constructor() {
			super({
				id: 'createCursor',
				precondition: undefined
			});
		}

		public runCoreEditorCommand(viewModel: IViewModel, args: any): void {
			let newState: PartialCursorState;
			if (args.wholeLine) {
				newState = CursorMoveCommands.line(viewModel, viewModel.getPrimaryCursorState(), false, args.position, args.viewPosition);
			} else {
				newState = CursorMoveCommands.moveTo(viewModel, viewModel.getPrimaryCursorState(), false, args.position, args.viewPosition);
			}

			const states: PartialCursorState[] = viewModel.getCursorStates();

			// Check if we should remove a cursor (sort of like a toggle)
			if (states.length > 1) {
				const newModelPosition = (newState.modelState ? newState.modelState.position : null);
				const newViewPosition = (newState.viewState ? newState.viewState.position : null);

				for (let i = 0, len = states.length; i < len; i++) {
					const state = states[i];

					if (newModelPosition && !state.modelState!.selection.containsPosition(newModelPosition)) {
						continue;
					}

					if (newViewPosition && !state.viewState!.selection.containsPosition(newViewPosition)) {
						continue;
					}

					// => Remove the cursor
					states.splice(i, 1);

					viewModel.model.pushStackElement();
					viewModel.setCursorStates(
						args.source,
						CursorChangeReason.Explicit,
						states
					);
					return;
				}
			}

			// => Add the new cursor
			states.push(newState);

			viewModel.model.pushStackElement();
			viewModel.setCursorStates(
				args.source,
				CursorChangeReason.Explicit,
				states
			);
		}
	});

	export const LastCursorMoveToSelect: CoreEditorCommand = registerEditorCommand(new class extends CoreEditorCommand {
		constructor() {
			super({
				id: '_lastCursorMoveToSelect',
				precondition: undefined
			});
		}

		public runCoreEditorCommand(viewModel: IViewModel, args: any): void {
			const lastAddedCursorIndex = viewModel.getLastAddedCursorIndex();

			const states = viewModel.getCursorStates();
			const newStates: PartialCursorState[] = states.slice(0);
			newStates[lastAddedCursorIndex] = CursorMoveCommands.moveTo(viewModel, states[lastAddedCursorIndex], true, args.position, args.viewPosition);

			viewModel.model.pushStackElement();
			viewModel.setCursorStates(
				args.source,
				CursorChangeReason.Explicit,
				newStates
			);
		}
	});

	class HomeCommand extends CoreEditorCommand {

		private readonly _inSelectionMode: boolean;

		constructor(opts: ICommandOptions & { inSelectionMode: boolean; }) {
			super(opts);
			this._inSelectionMode = opts.inSelectionMode;
		}

		public runCoreEditorCommand(viewModel: IViewModel, args: any): void {
			viewModel.model.pushStackElement();
			viewModel.setCursorStates(
				args.source,
				CursorChangeReason.Explicit,
				CursorMoveCommands.moveToBeginningOfLine(viewModel, viewModel.getCursorStates(), this._inSelectionMode)
			);
			viewModel.revealPrimaryCursor(args.source, true);
		}
	}

	export const CursorHome: CoreEditorCommand = registerEditorCommand(new HomeCommand({
		inSelectionMode: false,
		id: 'cursorHome',
		precondition: undefined,
		kbOpts: {
			weight: CORE_WEIGHT,
			kbExpr: EditorContextKeys.textInputFocus,
			primary: KeyCode.Home,
			mac: { primary: KeyCode.Home, secondary: [KeyMod.CtrlCmd | KeyCode.LeftArrow] }
		}
	}));

	export const CursorHomeSelect: CoreEditorCommand = registerEditorCommand(new HomeCommand({
		inSelectionMode: true,
		id: 'cursorHomeSelect',
		precondition: undefined,
		kbOpts: {
			weight: CORE_WEIGHT,
			kbExpr: EditorContextKeys.textInputFocus,
			primary: KeyMod.Shift | KeyCode.Home,
			mac: { primary: KeyMod.Shift | KeyCode.Home, secondary: [KeyMod.CtrlCmd | KeyMod.Shift | KeyCode.LeftArrow] }
		}
	}));

	class LineStartCommand extends CoreEditorCommand {

		private readonly _inSelectionMode: boolean;

		constructor(opts: ICommandOptions & { inSelectionMode: boolean; }) {
			super(opts);
			this._inSelectionMode = opts.inSelectionMode;
		}

		public runCoreEditorCommand(viewModel: IViewModel, args: any): void {
			viewModel.model.pushStackElement();
			viewModel.setCursorStates(
				args.source,
				CursorChangeReason.Explicit,
				this._exec(viewModel.getCursorStates())
			);
			viewModel.revealPrimaryCursor(args.source, true);
		}

		private _exec(cursors: CursorState[]): PartialCursorState[] {
			const result: PartialCursorState[] = [];
			for (let i = 0, len = cursors.length; i < len; i++) {
				const cursor = cursors[i];
				const lineNumber = cursor.modelState.position.lineNumber;
				result[i] = CursorState.fromModelState(cursor.modelState.move(this._inSelectionMode, lineNumber, 1, 0));
			}
			return result;
		}
	}

	export const CursorLineStart: CoreEditorCommand = registerEditorCommand(new LineStartCommand({
		inSelectionMode: false,
		id: 'cursorLineStart',
		precondition: undefined,
		kbOpts: {
			weight: CORE_WEIGHT,
			kbExpr: EditorContextKeys.textInputFocus,
			primary: 0,
			mac: { primary: KeyMod.WinCtrl | KeyCode.KEY_A }
		}
	}));

	export const CursorLineStartSelect: CoreEditorCommand = registerEditorCommand(new LineStartCommand({
		inSelectionMode: true,
		id: 'cursorLineStartSelect',
		precondition: undefined,
		kbOpts: {
			weight: CORE_WEIGHT,
			kbExpr: EditorContextKeys.textInputFocus,
			primary: 0,
			mac: { primary: KeyMod.WinCtrl | KeyMod.Shift | KeyCode.KEY_A }
		}
	}));

	class EndCommand extends CoreEditorCommand {

		private readonly _inSelectionMode: boolean;

		constructor(opts: ICommandOptions & { inSelectionMode: boolean; }) {
			super(opts);
			this._inSelectionMode = opts.inSelectionMode;
		}

		public runCoreEditorCommand(viewModel: IViewModel, args: any): void {
			viewModel.model.pushStackElement();
			viewModel.setCursorStates(
				args.source,
				CursorChangeReason.Explicit,
				CursorMoveCommands.moveToEndOfLine(viewModel, viewModel.getCursorStates(), this._inSelectionMode, args.sticky || false)
			);
			viewModel.revealPrimaryCursor(args.source, true);
		}
	}

	export const CursorEnd: CoreEditorCommand = registerEditorCommand(new EndCommand({
		inSelectionMode: false,
		id: 'cursorEnd',
		precondition: undefined,
		kbOpts: {
			args: { sticky: false },
			weight: CORE_WEIGHT,
			kbExpr: EditorContextKeys.textInputFocus,
			primary: KeyCode.End,
			mac: { primary: KeyCode.End, secondary: [KeyMod.CtrlCmd | KeyCode.RightArrow] }
		},
		description: {
			description: `Go to End`,
			args: [{
				name: 'args',
				schema: {
					type: 'object',
					properties: {
						'sticky': {
							description: nls.localize('stickydesc', "Stick to the end even when going to longer lines"),
							type: 'boolean',
							default: false
						}
					}
				}
			}]
		}
	}));

	export const CursorEndSelect: CoreEditorCommand = registerEditorCommand(new EndCommand({
		inSelectionMode: true,
		id: 'cursorEndSelect',
		precondition: undefined,
		kbOpts: {
			args: { sticky: false },
			weight: CORE_WEIGHT,
			kbExpr: EditorContextKeys.textInputFocus,
			primary: KeyMod.Shift | KeyCode.End,
			mac: { primary: KeyMod.Shift | KeyCode.End, secondary: [KeyMod.CtrlCmd | KeyMod.Shift | KeyCode.RightArrow] }
		},
		description: {
			description: `Select to End`,
			args: [{
				name: 'args',
				schema: {
					type: 'object',
					properties: {
						'sticky': {
							description: nls.localize('stickydesc', "Stick to the end even when going to longer lines"),
							type: 'boolean',
							default: false
						}
					}
				}
			}]
		}
	}));

	class LineEndCommand extends CoreEditorCommand {

		private readonly _inSelectionMode: boolean;

		constructor(opts: ICommandOptions & { inSelectionMode: boolean; }) {
			super(opts);
			this._inSelectionMode = opts.inSelectionMode;
		}

		public runCoreEditorCommand(viewModel: IViewModel, args: any): void {
			viewModel.model.pushStackElement();
			viewModel.setCursorStates(
				args.source,
				CursorChangeReason.Explicit,
				this._exec(viewModel, viewModel.getCursorStates())
			);
			viewModel.revealPrimaryCursor(args.source, true);
		}

		private _exec(viewModel: IViewModel, cursors: CursorState[]): PartialCursorState[] {
			const result: PartialCursorState[] = [];
			for (let i = 0, len = cursors.length; i < len; i++) {
				const cursor = cursors[i];
				const lineNumber = cursor.modelState.position.lineNumber;
				const maxColumn = viewModel.model.getLineMaxColumn(lineNumber);
				result[i] = CursorState.fromModelState(cursor.modelState.move(this._inSelectionMode, lineNumber, maxColumn, 0));
			}
			return result;
		}
	}

	export const CursorLineEnd: CoreEditorCommand = registerEditorCommand(new LineEndCommand({
		inSelectionMode: false,
		id: 'cursorLineEnd',
		precondition: undefined,
		kbOpts: {
			weight: CORE_WEIGHT,
			kbExpr: EditorContextKeys.textInputFocus,
			primary: 0,
			mac: { primary: KeyMod.WinCtrl | KeyCode.KEY_E }
		}
	}));

	export const CursorLineEndSelect: CoreEditorCommand = registerEditorCommand(new LineEndCommand({
		inSelectionMode: true,
		id: 'cursorLineEndSelect',
		precondition: undefined,
		kbOpts: {
			weight: CORE_WEIGHT,
			kbExpr: EditorContextKeys.textInputFocus,
			primary: 0,
			mac: { primary: KeyMod.WinCtrl | KeyMod.Shift | KeyCode.KEY_E }
		}
	}));

	class TopCommand extends CoreEditorCommand {

		private readonly _inSelectionMode: boolean;

		constructor(opts: ICommandOptions & { inSelectionMode: boolean; }) {
			super(opts);
			this._inSelectionMode = opts.inSelectionMode;
		}

		public runCoreEditorCommand(viewModel: IViewModel, args: any): void {
			viewModel.model.pushStackElement();
			viewModel.setCursorStates(
				args.source,
				CursorChangeReason.Explicit,
				CursorMoveCommands.moveToBeginningOfBuffer(viewModel, viewModel.getCursorStates(), this._inSelectionMode)
			);
			viewModel.revealPrimaryCursor(args.source, true);
		}
	}

	export const CursorTop: CoreEditorCommand = registerEditorCommand(new TopCommand({
		inSelectionMode: false,
		id: 'cursorTop',
		precondition: undefined,
		kbOpts: {
			weight: CORE_WEIGHT,
			kbExpr: EditorContextKeys.textInputFocus,
			primary: KeyMod.CtrlCmd | KeyCode.Home,
			mac: { primary: KeyMod.CtrlCmd | KeyCode.UpArrow }
		}
	}));

	export const CursorTopSelect: CoreEditorCommand = registerEditorCommand(new TopCommand({
		inSelectionMode: true,
		id: 'cursorTopSelect',
		precondition: undefined,
		kbOpts: {
			weight: CORE_WEIGHT,
			kbExpr: EditorContextKeys.textInputFocus,
			primary: KeyMod.CtrlCmd | KeyMod.Shift | KeyCode.Home,
			mac: { primary: KeyMod.CtrlCmd | KeyMod.Shift | KeyCode.UpArrow }
		}
	}));

	class BottomCommand extends CoreEditorCommand {

		private readonly _inSelectionMode: boolean;

		constructor(opts: ICommandOptions & { inSelectionMode: boolean; }) {
			super(opts);
			this._inSelectionMode = opts.inSelectionMode;
		}

		public runCoreEditorCommand(viewModel: IViewModel, args: any): void {
			viewModel.model.pushStackElement();
			viewModel.setCursorStates(
				args.source,
				CursorChangeReason.Explicit,
				CursorMoveCommands.moveToEndOfBuffer(viewModel, viewModel.getCursorStates(), this._inSelectionMode)
			);
			viewModel.revealPrimaryCursor(args.source, true);
		}
	}

	export const CursorBottom: CoreEditorCommand = registerEditorCommand(new BottomCommand({
		inSelectionMode: false,
		id: 'cursorBottom',
		precondition: undefined,
		kbOpts: {
			weight: CORE_WEIGHT,
			kbExpr: EditorContextKeys.textInputFocus,
			primary: KeyMod.CtrlCmd | KeyCode.End,
			mac: { primary: KeyMod.CtrlCmd | KeyCode.DownArrow }
		}
	}));

	export const CursorBottomSelect: CoreEditorCommand = registerEditorCommand(new BottomCommand({
		inSelectionMode: true,
		id: 'cursorBottomSelect',
		precondition: undefined,
		kbOpts: {
			weight: CORE_WEIGHT,
			kbExpr: EditorContextKeys.textInputFocus,
			primary: KeyMod.CtrlCmd | KeyMod.Shift | KeyCode.End,
			mac: { primary: KeyMod.CtrlCmd | KeyMod.Shift | KeyCode.DownArrow }
		}
	}));

	export class EditorScrollImpl extends CoreEditorCommand {
		constructor() {
			super({
				id: 'editorScroll',
				precondition: undefined,
				description: EditorScroll_.description
			});
		}

		public runCoreEditorCommand(viewModel: IViewModel, args: any): void {
			const parsed = EditorScroll_.parse(args);
			if (!parsed) {
				// illegal arguments
				return;
			}
			this._runEditorScroll(viewModel, args.source, parsed);
		}

		_runEditorScroll(viewModel: IViewModel, source: string | null | undefined, args: EditorScroll_.ParsedArguments): void {

			const desiredScrollTop = this._computeDesiredScrollTop(viewModel, args);

			if (args.revealCursor) {
				// must ensure cursor is in new visible range
				const desiredVisibleViewRange = viewModel.getCompletelyVisibleViewRangeAtScrollTop(desiredScrollTop);
				viewModel.setCursorStates(
					source,
					CursorChangeReason.Explicit,
					[
						CursorMoveCommands.findPositionInViewportIfOutside(viewModel, viewModel.getPrimaryCursorState(), desiredVisibleViewRange, args.select)
					]
				);
			}

			viewModel.setScrollTop(desiredScrollTop, ScrollType.Smooth);
		}

		private _computeDesiredScrollTop(viewModel: IViewModel, args: EditorScroll_.ParsedArguments): number {

			if (args.unit === EditorScroll_.Unit.Line) {
				// scrolling by model lines
				const visibleViewRange = viewModel.getCompletelyVisibleViewRange();
				const visibleModelRange = viewModel.coordinatesConverter.convertViewRangeToModelRange(visibleViewRange);

				let desiredTopModelLineNumber: number;
				if (args.direction === EditorScroll_.Direction.Up) {
					// must go x model lines up
					desiredTopModelLineNumber = Math.max(1, visibleModelRange.startLineNumber - args.value);
				} else {
					// must go x model lines down
					desiredTopModelLineNumber = Math.min(viewModel.model.getLineCount(), visibleModelRange.startLineNumber + args.value);
				}

				const viewPosition = viewModel.coordinatesConverter.convertModelPositionToViewPosition(new Position(desiredTopModelLineNumber, 1));
				return viewModel.getVerticalOffsetForLineNumber(viewPosition.lineNumber);
			}

			let noOfLines: number;
			if (args.unit === EditorScroll_.Unit.Page) {
				noOfLines = viewModel.cursorConfig.pageSize * args.value;
			} else if (args.unit === EditorScroll_.Unit.HalfPage) {
				noOfLines = Math.round(viewModel.cursorConfig.pageSize / 2) * args.value;
			} else {
				noOfLines = args.value;
			}
			const deltaLines = (args.direction === EditorScroll_.Direction.Up ? -1 : 1) * noOfLines;
			return viewModel.getScrollTop() + deltaLines * viewModel.cursorConfig.lineHeight;
		}
	}

	export const EditorScroll: EditorScrollImpl = registerEditorCommand(new EditorScrollImpl());

	export const ScrollLineUp: CoreEditorCommand = registerEditorCommand(new class extends CoreEditorCommand {
		constructor() {
			super({
				id: 'scrollLineUp',
				precondition: undefined,
				kbOpts: {
					weight: CORE_WEIGHT,
					kbExpr: EditorContextKeys.textInputFocus,
					primary: KeyMod.CtrlCmd | KeyCode.UpArrow,
					mac: { primary: KeyMod.WinCtrl | KeyCode.PageUp }
				}
			});
		}

		runCoreEditorCommand(viewModel: IViewModel, args: any): void {
			EditorScroll._runEditorScroll(viewModel, args.source, {
				direction: EditorScroll_.Direction.Up,
				unit: EditorScroll_.Unit.WrappedLine,
				value: 1,
				revealCursor: false,
				select: false
			});
		}
	});

	export const ScrollPageUp: CoreEditorCommand = registerEditorCommand(new class extends CoreEditorCommand {
		constructor() {
			super({
				id: 'scrollPageUp',
				precondition: undefined,
				kbOpts: {
					weight: CORE_WEIGHT,
					kbExpr: EditorContextKeys.textInputFocus,
					primary: KeyMod.CtrlCmd | KeyCode.PageUp,
					win: { primary: KeyMod.Alt | KeyCode.PageUp },
					linux: { primary: KeyMod.Alt | KeyCode.PageUp }
				}
			});
		}

		runCoreEditorCommand(viewModel: IViewModel, args: any): void {
			EditorScroll._runEditorScroll(viewModel, args.source, {
				direction: EditorScroll_.Direction.Up,
				unit: EditorScroll_.Unit.Page,
				value: 1,
				revealCursor: false,
				select: false
			});
		}
	});

	export const ScrollLineDown: CoreEditorCommand = registerEditorCommand(new class extends CoreEditorCommand {
		constructor() {
			super({
				id: 'scrollLineDown',
				precondition: undefined,
				kbOpts: {
					weight: CORE_WEIGHT,
					kbExpr: EditorContextKeys.textInputFocus,
					primary: KeyMod.CtrlCmd | KeyCode.DownArrow,
					mac: { primary: KeyMod.WinCtrl | KeyCode.PageDown }
				}
			});
		}

		runCoreEditorCommand(viewModel: IViewModel, args: any): void {
			EditorScroll._runEditorScroll(viewModel, args.source, {
				direction: EditorScroll_.Direction.Down,
				unit: EditorScroll_.Unit.WrappedLine,
				value: 1,
				revealCursor: false,
				select: false
			});
		}
	});

	export const ScrollPageDown: CoreEditorCommand = registerEditorCommand(new class extends CoreEditorCommand {
		constructor() {
			super({
				id: 'scrollPageDown',
				precondition: undefined,
				kbOpts: {
					weight: CORE_WEIGHT,
					kbExpr: EditorContextKeys.textInputFocus,
					primary: KeyMod.CtrlCmd | KeyCode.PageDown,
					win: { primary: KeyMod.Alt | KeyCode.PageDown },
					linux: { primary: KeyMod.Alt | KeyCode.PageDown }
				}
			});
		}

		runCoreEditorCommand(viewModel: IViewModel, args: any): void {
			EditorScroll._runEditorScroll(viewModel, args.source, {
				direction: EditorScroll_.Direction.Down,
				unit: EditorScroll_.Unit.Page,
				value: 1,
				revealCursor: false,
				select: false
			});
		}
	});

	class WordCommand extends CoreEditorCommand {

		private readonly _inSelectionMode: boolean;

		constructor(opts: ICommandOptions & { inSelectionMode: boolean; }) {
			super(opts);
			this._inSelectionMode = opts.inSelectionMode;
		}

		public runCoreEditorCommand(viewModel: IViewModel, args: any): void {
			viewModel.model.pushStackElement();
			viewModel.setCursorStates(
				args.source,
				CursorChangeReason.Explicit,
				[
					CursorMoveCommands.word(viewModel, viewModel.getPrimaryCursorState(), this._inSelectionMode, args.position)
				]
			);
			viewModel.revealPrimaryCursor(args.source, true);
		}
	}

	export const WordSelect: CoreEditorCommand = registerEditorCommand(new WordCommand({
		inSelectionMode: false,
		id: '_wordSelect',
		precondition: undefined
	}));

	export const WordSelectDrag: CoreEditorCommand = registerEditorCommand(new WordCommand({
		inSelectionMode: true,
		id: '_wordSelectDrag',
		precondition: undefined
	}));

	export const LastCursorWordSelect: CoreEditorCommand = registerEditorCommand(new class extends CoreEditorCommand {
		constructor() {
			super({
				id: 'lastCursorWordSelect',
				precondition: undefined
			});
		}

		public runCoreEditorCommand(viewModel: IViewModel, args: any): void {
			const lastAddedCursorIndex = viewModel.getLastAddedCursorIndex();

			const states = viewModel.getCursorStates();
			const newStates: PartialCursorState[] = states.slice(0);
			const lastAddedState = states[lastAddedCursorIndex];
			newStates[lastAddedCursorIndex] = CursorMoveCommands.word(viewModel, lastAddedState, lastAddedState.modelState.hasSelection(), args.position);

			viewModel.model.pushStackElement();
			viewModel.setCursorStates(
				args.source,
				CursorChangeReason.Explicit,
				newStates
			);
		}
	});

	class LineCommand extends CoreEditorCommand {
		private readonly _inSelectionMode: boolean;

		constructor(opts: ICommandOptions & { inSelectionMode: boolean; }) {
			super(opts);
			this._inSelectionMode = opts.inSelectionMode;
		}

		public runCoreEditorCommand(viewModel: IViewModel, args: any): void {
			viewModel.model.pushStackElement();
			viewModel.setCursorStates(
				args.source,
				CursorChangeReason.Explicit,
				[
					CursorMoveCommands.line(viewModel, viewModel.getPrimaryCursorState(), this._inSelectionMode, args.position, args.viewPosition)
				]
			);
			viewModel.revealPrimaryCursor(args.source, false);
		}
	}

	export const LineSelect: CoreEditorCommand = registerEditorCommand(new LineCommand({
		inSelectionMode: false,
		id: '_lineSelect',
		precondition: undefined
	}));

	export const LineSelectDrag: CoreEditorCommand = registerEditorCommand(new LineCommand({
		inSelectionMode: true,
		id: '_lineSelectDrag',
		precondition: undefined
	}));

	class LastCursorLineCommand extends CoreEditorCommand {
		private readonly _inSelectionMode: boolean;

		constructor(opts: ICommandOptions & { inSelectionMode: boolean; }) {
			super(opts);
			this._inSelectionMode = opts.inSelectionMode;
		}

		public runCoreEditorCommand(viewModel: IViewModel, args: any): void {
			const lastAddedCursorIndex = viewModel.getLastAddedCursorIndex();

			const states = viewModel.getCursorStates();
			const newStates: PartialCursorState[] = states.slice(0);
			newStates[lastAddedCursorIndex] = CursorMoveCommands.line(viewModel, states[lastAddedCursorIndex], this._inSelectionMode, args.position, args.viewPosition);

			viewModel.model.pushStackElement();
			viewModel.setCursorStates(
				args.source,
				CursorChangeReason.Explicit,
				newStates
			);
		}
	}

	export const LastCursorLineSelect: CoreEditorCommand = registerEditorCommand(new LastCursorLineCommand({
		inSelectionMode: false,
		id: 'lastCursorLineSelect',
		precondition: undefined
	}));

	export const LastCursorLineSelectDrag: CoreEditorCommand = registerEditorCommand(new LastCursorLineCommand({
		inSelectionMode: true,
		id: 'lastCursorLineSelectDrag',
		precondition: undefined
	}));

	export const ExpandLineSelection: CoreEditorCommand = registerEditorCommand(new class extends CoreEditorCommand {
		constructor() {
			super({
				id: 'expandLineSelection',
				precondition: undefined,
				kbOpts: {
					weight: CORE_WEIGHT,
					kbExpr: EditorContextKeys.textInputFocus,
					primary: KeyMod.CtrlCmd | KeyCode.KEY_L
				}
			});
		}

		public runCoreEditorCommand(viewModel: IViewModel, args: any): void {
			viewModel.model.pushStackElement();
			viewModel.setCursorStates(
				args.source,
				CursorChangeReason.Explicit,
				CursorMoveCommands.expandLineSelection(viewModel, viewModel.getCursorStates())
			);
			viewModel.revealPrimaryCursor(args.source, true);
		}

	});

	export const CancelSelection: CoreEditorCommand = registerEditorCommand(new class extends CoreEditorCommand {
		constructor() {
			super({
				id: 'cancelSelection',
				precondition: EditorContextKeys.hasNonEmptySelection,
				kbOpts: {
					weight: CORE_WEIGHT,
					kbExpr: EditorContextKeys.textInputFocus,
					primary: KeyCode.Escape,
					secondary: [KeyMod.Shift | KeyCode.Escape]
				}
			});
		}

		public runCoreEditorCommand(viewModel: IViewModel, args: any): void {
			viewModel.model.pushStackElement();
			viewModel.setCursorStates(
				args.source,
				CursorChangeReason.Explicit,
				[
					CursorMoveCommands.cancelSelection(viewModel, viewModel.getPrimaryCursorState())
				]
			);
			viewModel.revealPrimaryCursor(args.source, true);
		}
	});

	export const RemoveSecondaryCursors: CoreEditorCommand = registerEditorCommand(new class extends CoreEditorCommand {
		constructor() {
			super({
				id: 'removeSecondaryCursors',
				precondition: EditorContextKeys.hasMultipleSelections,
				kbOpts: {
					weight: CORE_WEIGHT + 1,
					kbExpr: EditorContextKeys.textInputFocus,
					primary: KeyCode.Escape,
					secondary: [KeyMod.Shift | KeyCode.Escape]
				}
			});
		}

		public runCoreEditorCommand(viewModel: IViewModel, args: any): void {
			viewModel.model.pushStackElement();
			viewModel.setCursorStates(
				args.source,
				CursorChangeReason.Explicit,
				[
					viewModel.getPrimaryCursorState()
				]
			);
			viewModel.revealPrimaryCursor(args.source, true);
		}
	});

	export const RevealLine: CoreEditorCommand = registerEditorCommand(new class extends CoreEditorCommand {
		constructor() {
			super({
				id: 'revealLine',
				precondition: undefined,
				description: RevealLine_.description
			});
		}

		public runCoreEditorCommand(viewModel: IViewModel, args: any): void {
			const revealLineArg = <RevealLine_.RawArguments>args;
			let lineNumber = (revealLineArg.lineNumber || 0) + 1;
			if (lineNumber < 1) {
				lineNumber = 1;
			}
			const lineCount = viewModel.model.getLineCount();
			if (lineNumber > lineCount) {
				lineNumber = lineCount;
			}

			const range = new Range(
				lineNumber, 1,
				lineNumber, viewModel.model.getLineMaxColumn(lineNumber)
			);

			let revealAt = VerticalRevealType.Simple;
			if (revealLineArg.at) {
				switch (revealLineArg.at) {
					case RevealLine_.RawAtArgument.Top:
						revealAt = VerticalRevealType.Top;
						break;
					case RevealLine_.RawAtArgument.Center:
						revealAt = VerticalRevealType.Center;
						break;
					case RevealLine_.RawAtArgument.Bottom:
						revealAt = VerticalRevealType.Bottom;
						break;
					default:
						break;
				}
			}

			const viewRange = viewModel.coordinatesConverter.convertModelRangeToViewRange(range);

			viewModel.revealRange(args.source, false, viewRange, revealAt, ScrollType.Smooth);
		}
	});

	export const SelectAll = new class extends EditorOrNativeTextInputCommand {
		constructor() {
			super(SelectAllCommand);
		}
		public runDOMCommand(): void {
			document.execCommand('selectAll');
		}
		public runEditorCommand(accessor: ServicesAccessor, editor: ICodeEditor, args: any): void {
			const viewModel = editor._getViewModel();
			if (!viewModel) {
				// the editor has no view => has no cursors
				return;
			}
			this.runCoreEditorCommand(viewModel, args);
		}
		public runCoreEditorCommand(viewModel: IViewModel, args: any): void {
			viewModel.model.pushStackElement();
			viewModel.setCursorStates(
				'keyboard',
				CursorChangeReason.Explicit,
				[
					CursorMoveCommands.selectAll(viewModel, viewModel.getPrimaryCursorState())
				]
			);
		}
	}();

	export const SetSelection: CoreEditorCommand = registerEditorCommand(new class extends CoreEditorCommand {
		constructor() {
			super({
				id: 'setSelection',
				precondition: undefined
			});
		}

		public runCoreEditorCommand(viewModel: IViewModel, args: any): void {
			viewModel.model.pushStackElement();
			viewModel.setCursorStates(
				args.source,
				CursorChangeReason.Explicit,
				[
					CursorState.fromModelSelection(args.selection)
				]
			);
		}
	});
}

const columnSelectionCondition = ContextKeyExpr.and(
	EditorContextKeys.textInputFocus,
	EditorContextKeys.columnSelection
);
function registerColumnSelection(id: string, keybinding: number): void {
	KeybindingsRegistry.registerKeybindingRule({
		id: id,
		primary: keybinding,
		when: columnSelectionCondition,
		weight: CORE_WEIGHT + 1
	});
}

registerColumnSelection(CoreNavigationCommands.CursorColumnSelectLeft.id, KeyMod.Shift | KeyCode.LeftArrow);
registerColumnSelection(CoreNavigationCommands.CursorColumnSelectRight.id, KeyMod.Shift | KeyCode.RightArrow);
registerColumnSelection(CoreNavigationCommands.CursorColumnSelectUp.id, KeyMod.Shift | KeyCode.UpArrow);
registerColumnSelection(CoreNavigationCommands.CursorColumnSelectPageUp.id, KeyMod.Shift | KeyCode.PageUp);
registerColumnSelection(CoreNavigationCommands.CursorColumnSelectDown.id, KeyMod.Shift | KeyCode.DownArrow);
registerColumnSelection(CoreNavigationCommands.CursorColumnSelectPageDown.id, KeyMod.Shift | KeyCode.PageDown);

<<<<<<< HEAD
/**
 * A command that will:
 *  1. invoke a command on the focused editor.
 *  2. otherwise, invoke a browser built-in command on the `activeElement`.
 *  3. otherwise, invoke a command on the workbench active editor.
 */
abstract class EditorOrNativeTextInputCommand extends Command {

	public runCommand(accessor: ServicesAccessor, args: any): void {

		const focusedEditor = accessor.get(ICodeEditorService).getFocusedCodeEditor();
		// Only if editor text focus (i.e. not if editor has widget focus).
		if (focusedEditor && focusedEditor.hasTextFocus()) {
			return this.runEditorCommand(accessor, focusedEditor, args);
		}

		// Ignore this action when user is focused on an element that allows for entering text
		const activeElement = <HTMLElement>document.activeElement;
		if (activeElement && ['input', 'textarea'].indexOf(activeElement.tagName.toLowerCase()) >= 0) {
			return this.runDOMCommand();
		}

		// Redirecting to active editor
		const activeEditor = accessor.get(ICodeEditorService).getActiveCodeEditor();
		if (activeEditor) {
			activeEditor.focus();
			return this.runEditorCommand(accessor, activeEditor, args);
		}
	}

	public abstract runDOMCommand(): void;
	public abstract runEditorCommand(accessor: ServicesAccessor, editor: ICodeEditor, args: any): void;
}

class SelectAllCommand extends EditorOrNativeTextInputCommand {
	constructor() {
		super({
			id: 'editor.action.selectAll',
			precondition: EditorContextKeys.textInputFocus,
			kbOpts: {
				weight: CORE_WEIGHT,
				kbExpr: null,
				primary: KeyMod.CtrlCmd | KeyCode.KEY_A
			},
			menuOpts: [{
				menuId: MenuId.MenubarEditMenu, // {{SQL CARBON EDIT}} - Put this in the edit menu since we disabled the selection menu
				group: '4_find_global', // {{SQL CARBON EDIT}} - Put this in the edit menu since we disabled the selection menu
				title: nls.localize({ key: 'miSelectAll', comment: ['&& denotes a mnemonic'] }, "&&Select All"),
				order: 1
			}, {
				menuId: MenuId.CommandPalette,
				group: '',
				title: nls.localize('selectAll', "Select All"),
				order: 1
			}]
		});
	}
	public runDOMCommand(): void {
		document.execCommand('selectAll');
	}
	public runEditorCommand(accessor: ServicesAccessor, editor: ICodeEditor, args: any): void {
		args = args || {};
		args.source = 'keyboard';
		CoreNavigationCommands.SelectAll.runEditorCommand(accessor, editor, args);
	}
}

class UndoCommand extends EditorOrNativeTextInputCommand {
	public runDOMCommand(): void {
		document.execCommand('undo');
	}
	public runEditorCommand(accessor: ServicesAccessor | null, editor: ICodeEditor, args: any): void {
		if (!editor.hasModel() || editor.getOption(EditorOption.readOnly) === true) {
			return;
		}
		editor.getModel().undo();
	}
}

class RedoCommand extends EditorOrNativeTextInputCommand {
	public runDOMCommand(): void {
		document.execCommand('redo');
	}
	public runEditorCommand(accessor: ServicesAccessor | null, editor: ICodeEditor, args: any): void {
		if (!editor.hasModel() || editor.getOption(EditorOption.readOnly) === true) {
			return;
		}
		editor.getModel().redo();
	}
}

=======
>>>>>>> 97650fb8
function registerCommand<T extends Command>(command: T): T {
	command.register();
	return command;
}

export namespace CoreEditingCommands {

	export abstract class CoreEditingCommand extends EditorCommand {
		public runEditorCommand(accessor: ServicesAccessor, editor: ICodeEditor, args: any): void {
			const viewModel = editor._getViewModel();
			if (!viewModel) {
				// the editor has no view => has no cursors
				return;
			}
			this.runCoreEditingCommand(editor, viewModel, args || {});
		}

		public abstract runCoreEditingCommand(editor: ICodeEditor, viewModel: IViewModel, args: any): void;
	}

	export const LineBreakInsert: EditorCommand = registerEditorCommand(new class extends CoreEditingCommand {
		constructor() {
			super({
				id: 'lineBreakInsert',
				precondition: EditorContextKeys.writable,
				kbOpts: {
					weight: CORE_WEIGHT,
					kbExpr: EditorContextKeys.textInputFocus,
					primary: 0,
					mac: { primary: KeyMod.WinCtrl | KeyCode.KEY_O }
				}
			});
		}

		public runCoreEditingCommand(editor: ICodeEditor, viewModel: IViewModel, args: any): void {
			editor.pushUndoStop();
			editor.executeCommands(this.id, TypeOperations.lineBreakInsert(viewModel.cursorConfig, viewModel.model, viewModel.getCursorStates().map(s => s.modelState.selection)));
		}
	});

	export const Outdent: EditorCommand = registerEditorCommand(new class extends CoreEditingCommand {
		constructor() {
			super({
				id: 'outdent',
				precondition: EditorContextKeys.writable,
				kbOpts: {
					weight: CORE_WEIGHT,
					kbExpr: ContextKeyExpr.and(
						EditorContextKeys.editorTextFocus,
						EditorContextKeys.tabDoesNotMoveFocus
					),
					primary: KeyMod.Shift | KeyCode.Tab
				}
			});
		}

		public runCoreEditingCommand(editor: ICodeEditor, viewModel: IViewModel, args: any): void {
			editor.pushUndoStop();
			editor.executeCommands(this.id, TypeOperations.outdent(viewModel.cursorConfig, viewModel.model, viewModel.getCursorStates().map(s => s.modelState.selection)));
			editor.pushUndoStop();
		}
	});

	export const Tab: EditorCommand = registerEditorCommand(new class extends CoreEditingCommand {
		constructor() {
			super({
				id: 'tab',
				precondition: EditorContextKeys.writable,
				kbOpts: {
					weight: CORE_WEIGHT,
					kbExpr: ContextKeyExpr.and(
						EditorContextKeys.editorTextFocus,
						EditorContextKeys.tabDoesNotMoveFocus
					),
					primary: KeyCode.Tab
				}
			});
		}

		public runCoreEditingCommand(editor: ICodeEditor, viewModel: IViewModel, args: any): void {
			editor.pushUndoStop();
			editor.executeCommands(this.id, TypeOperations.tab(viewModel.cursorConfig, viewModel.model, viewModel.getCursorStates().map(s => s.modelState.selection)));
			editor.pushUndoStop();
		}
	});

	export const DeleteLeft: EditorCommand = registerEditorCommand(new class extends CoreEditingCommand {
		constructor() {
			super({
				id: 'deleteLeft',
				precondition: undefined,
				kbOpts: {
					weight: CORE_WEIGHT,
					kbExpr: EditorContextKeys.textInputFocus,
					primary: KeyCode.Backspace,
					secondary: [KeyMod.Shift | KeyCode.Backspace],
					mac: { primary: KeyCode.Backspace, secondary: [KeyMod.Shift | KeyCode.Backspace, KeyMod.WinCtrl | KeyCode.KEY_H, KeyMod.WinCtrl | KeyCode.Backspace] }
				}
			});
		}

		public runCoreEditingCommand(editor: ICodeEditor, viewModel: IViewModel, args: any): void {
			const [shouldPushStackElementBefore, commands] = DeleteOperations.deleteLeft(viewModel.getPrevEditOperationType(), viewModel.cursorConfig, viewModel.model, viewModel.getCursorStates().map(s => s.modelState.selection));
			if (shouldPushStackElementBefore) {
				editor.pushUndoStop();
			}
			editor.executeCommands(this.id, commands);
			viewModel.setPrevEditOperationType(EditOperationType.DeletingLeft);
		}
	});

	export const DeleteRight: EditorCommand = registerEditorCommand(new class extends CoreEditingCommand {
		constructor() {
			super({
				id: 'deleteRight',
				precondition: undefined,
				kbOpts: {
					weight: CORE_WEIGHT,
					kbExpr: EditorContextKeys.textInputFocus,
					primary: KeyCode.Delete,
					mac: { primary: KeyCode.Delete, secondary: [KeyMod.WinCtrl | KeyCode.KEY_D, KeyMod.WinCtrl | KeyCode.Delete] }
				}
			});
		}

		public runCoreEditingCommand(editor: ICodeEditor, viewModel: IViewModel, args: any): void {
			const [shouldPushStackElementBefore, commands] = DeleteOperations.deleteRight(viewModel.getPrevEditOperationType(), viewModel.cursorConfig, viewModel.model, viewModel.getCursorStates().map(s => s.modelState.selection));
			if (shouldPushStackElementBefore) {
				editor.pushUndoStop();
			}
			editor.executeCommands(this.id, commands);
			viewModel.setPrevEditOperationType(EditOperationType.DeletingRight);
		}
	});

	export const Undo = new class extends EditorOrNativeTextInputCommand {
		constructor() {
			super(UndoCommand);
		}
		public runDOMCommand(): void {
			document.execCommand('undo');
		}
		public runEditorCommand(accessor: ServicesAccessor | null, editor: ICodeEditor, args: any): void {
			if (!editor.hasModel() || editor.getOption(EditorOption.readOnly) === true) {
				return;
			}
			editor.getModel().undo();
		}
	}();

	export const Redo = new class extends EditorOrNativeTextInputCommand {
		constructor() {
			super(RedoCommand);
		}
		public runDOMCommand(): void {
			document.execCommand('redo');
		}
		public runEditorCommand(accessor: ServicesAccessor | null, editor: ICodeEditor, args: any): void {
			if (!editor.hasModel() || editor.getOption(EditorOption.readOnly) === true) {
				return;
			}
			editor.getModel().redo();
		}
	}();
}

/**
 * A command that will invoke a command on the focused editor.
 */
class EditorHandlerCommand extends Command {

	private readonly _handlerId: string;

	constructor(id: string, handlerId: string, description?: ICommandHandlerDescription) {
		super({
			id: id,
			precondition: undefined,
			description: description
		});
		this._handlerId = handlerId;
	}

	public runCommand(accessor: ServicesAccessor, args: any): void {
		const editor = accessor.get(ICodeEditorService).getFocusedCodeEditor();
		if (!editor) {
			return;
		}

		editor.trigger('keyboard', this._handlerId, args);
	}
}

function registerOverwritableCommand(handlerId: string, description?: ICommandHandlerDescription): void {
	registerCommand(new EditorHandlerCommand('default:' + handlerId, handlerId));
	registerCommand(new EditorHandlerCommand(handlerId, handlerId, description));
}

registerOverwritableCommand(Handler.Type, {
	description: `Type`,
	args: [{
		name: 'args',
		schema: {
			'type': 'object',
			'required': ['text'],
			'properties': {
				'text': {
					'type': 'string'
				}
			},
		}
	}]
});
registerOverwritableCommand(Handler.ReplacePreviousChar);
registerOverwritableCommand(Handler.CompositionStart);
registerOverwritableCommand(Handler.CompositionEnd);
registerOverwritableCommand(Handler.Paste);
registerOverwritableCommand(Handler.Cut);<|MERGE_RESOLUTION|>--- conflicted
+++ resolved
@@ -1703,100 +1703,6 @@
 registerColumnSelection(CoreNavigationCommands.CursorColumnSelectDown.id, KeyMod.Shift | KeyCode.DownArrow);
 registerColumnSelection(CoreNavigationCommands.CursorColumnSelectPageDown.id, KeyMod.Shift | KeyCode.PageDown);
 
-<<<<<<< HEAD
-/**
- * A command that will:
- *  1. invoke a command on the focused editor.
- *  2. otherwise, invoke a browser built-in command on the `activeElement`.
- *  3. otherwise, invoke a command on the workbench active editor.
- */
-abstract class EditorOrNativeTextInputCommand extends Command {
-
-	public runCommand(accessor: ServicesAccessor, args: any): void {
-
-		const focusedEditor = accessor.get(ICodeEditorService).getFocusedCodeEditor();
-		// Only if editor text focus (i.e. not if editor has widget focus).
-		if (focusedEditor && focusedEditor.hasTextFocus()) {
-			return this.runEditorCommand(accessor, focusedEditor, args);
-		}
-
-		// Ignore this action when user is focused on an element that allows for entering text
-		const activeElement = <HTMLElement>document.activeElement;
-		if (activeElement && ['input', 'textarea'].indexOf(activeElement.tagName.toLowerCase()) >= 0) {
-			return this.runDOMCommand();
-		}
-
-		// Redirecting to active editor
-		const activeEditor = accessor.get(ICodeEditorService).getActiveCodeEditor();
-		if (activeEditor) {
-			activeEditor.focus();
-			return this.runEditorCommand(accessor, activeEditor, args);
-		}
-	}
-
-	public abstract runDOMCommand(): void;
-	public abstract runEditorCommand(accessor: ServicesAccessor, editor: ICodeEditor, args: any): void;
-}
-
-class SelectAllCommand extends EditorOrNativeTextInputCommand {
-	constructor() {
-		super({
-			id: 'editor.action.selectAll',
-			precondition: EditorContextKeys.textInputFocus,
-			kbOpts: {
-				weight: CORE_WEIGHT,
-				kbExpr: null,
-				primary: KeyMod.CtrlCmd | KeyCode.KEY_A
-			},
-			menuOpts: [{
-				menuId: MenuId.MenubarEditMenu, // {{SQL CARBON EDIT}} - Put this in the edit menu since we disabled the selection menu
-				group: '4_find_global', // {{SQL CARBON EDIT}} - Put this in the edit menu since we disabled the selection menu
-				title: nls.localize({ key: 'miSelectAll', comment: ['&& denotes a mnemonic'] }, "&&Select All"),
-				order: 1
-			}, {
-				menuId: MenuId.CommandPalette,
-				group: '',
-				title: nls.localize('selectAll', "Select All"),
-				order: 1
-			}]
-		});
-	}
-	public runDOMCommand(): void {
-		document.execCommand('selectAll');
-	}
-	public runEditorCommand(accessor: ServicesAccessor, editor: ICodeEditor, args: any): void {
-		args = args || {};
-		args.source = 'keyboard';
-		CoreNavigationCommands.SelectAll.runEditorCommand(accessor, editor, args);
-	}
-}
-
-class UndoCommand extends EditorOrNativeTextInputCommand {
-	public runDOMCommand(): void {
-		document.execCommand('undo');
-	}
-	public runEditorCommand(accessor: ServicesAccessor | null, editor: ICodeEditor, args: any): void {
-		if (!editor.hasModel() || editor.getOption(EditorOption.readOnly) === true) {
-			return;
-		}
-		editor.getModel().undo();
-	}
-}
-
-class RedoCommand extends EditorOrNativeTextInputCommand {
-	public runDOMCommand(): void {
-		document.execCommand('redo');
-	}
-	public runEditorCommand(accessor: ServicesAccessor | null, editor: ICodeEditor, args: any): void {
-		if (!editor.hasModel() || editor.getOption(EditorOption.readOnly) === true) {
-			return;
-		}
-		editor.getModel().redo();
-	}
-}
-
-=======
->>>>>>> 97650fb8
 function registerCommand<T extends Command>(command: T): T {
 	command.register();
 	return command;
