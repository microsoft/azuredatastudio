/*---------------------------------------------------------------------------------------------
 *  Copyright (c) Microsoft Corporation. All rights reserved.
 *  Licensed under the Source EULA. See License.txt in the project root for license information.
 *--------------------------------------------------------------------------------------------*/

import { IMarkdownString } from 'vs/base/common/htmlContent';
import { renderMarkdown, MarkdownRenderOptions, MarkedOptions } from 'vs/base/browser/markdownRenderer';
import { IOpenerService } from 'vs/platform/opener/common/opener';
import { IModeService } from 'vs/editor/common/services/modeService';
import { onUnexpectedError } from 'vs/base/common/errors';
import { tokenizeToString } from 'vs/editor/common/modes/textToHtmlTokenizer';
import { ICodeEditor } from 'vs/editor/browser/editorBrowser';
import { Emitter } from 'vs/base/common/event';
import { IDisposable, DisposableStore } from 'vs/base/common/lifecycle';
import { ITokenizationSupport, TokenizationRegistry } from 'vs/editor/common/modes';
import { EditorOption } from 'vs/editor/common/config/editorOptions';
import { URI } from 'vs/base/common/uri';

export interface IMarkdownRenderResult extends IDisposable {
	element: HTMLElement;
}

export interface IMarkdownRendererOptions {
	editor?: ICodeEditor;
	baseUrl?: URI;
	codeBlockFontFamily?: string;
}

/**
 * Markdown renderer that can render codeblocks with the editor mechanics. This
 * renderer should always be preferred.
 */
export class MarkdownRenderer {

	private static _ttpTokenizer = window.trustedTypes?.createPolicy('tokenizeToString', {
		createHTML(value: string, tokenizer: ITokenizationSupport | undefined) {
			return tokenizeToString(value, tokenizer);
		}
	});

	private readonly _onDidRenderAsync = new Emitter<void>();
	readonly onDidRenderAsync = this._onDidRenderAsync.event;

	constructor(
		private readonly _options: IMarkdownRendererOptions,
		@IModeService private readonly _modeService: IModeService,
		@IOpenerService private readonly _openerService: IOpenerService,
	) { }

	dispose(): void {
		this._onDidRenderAsync.dispose();
	}

	render(markdown: IMarkdownString | undefined, options?: MarkdownRenderOptions, markedOptions?: MarkedOptions): IMarkdownRenderResult {
		const disposeables = new DisposableStore();

		let element: HTMLElement;
		if (!markdown) {
			element = document.createElement('span');
		} else {
			element = renderMarkdown(markdown, { ...this._getRenderOptions(markdown, disposeables), ...options }, markedOptions);
		}

		return {
			element,
			dispose: () => disposeables.dispose()
		};
	}

	protected _getRenderOptions(markdown: IMarkdownString, disposeables: DisposableStore): MarkdownRenderOptions {
		return {
			baseUrl: this._options.baseUrl,
			codeBlockRenderer: async (languageAlias, value) => {
				// In markdown,
				// it is possible that we stumble upon language aliases (e.g.js instead of javascript)
				// it is possible no alias is given in which case we fall back to the current editor lang
				let modeId: string | undefined | null;
				if (languageAlias) {
					modeId = this._modeService.getModeIdForLanguageName(languageAlias);
				} else if (this._options.editor) {
					modeId = this._options.editor.getModel()?.getLanguageIdentifier().language;
				}
				if (!modeId) {
					modeId = 'plaintext';
				}
				this._modeService.triggerMode(modeId);
				const tokenization = await TokenizationRegistry.getPromise(modeId) ?? undefined;

				const element = document.createElement('span');

				element.innerHTML = (MarkdownRenderer._ttpTokenizer?.createHTML(value, tokenization) ?? tokenizeToString(value, tokenization)) as string;

				// use "good" font
				let fontFamily = this._options.codeBlockFontFamily;
				if (this._options.editor) {
					fontFamily = this._options.editor.getOption(EditorOption.fontInfo).fontFamily;
				}
				if (fontFamily) {
					element.style.fontFamily = fontFamily;
				}

				return element;
			},
			asyncRenderCallback: () => this._onDidRenderAsync.fire(),
			actionHandler: {
<<<<<<< HEAD
				callback: (content) => this._openerService.open(content, { fromUserGesture: true, allowContributedOpeners: true }).catch(onUnexpectedError),
=======
				callback: (content) => this._openerService.open(content, { fromUserGesture: true, allowContributedOpeners: true, allowCommands: markdown.isTrusted }).catch(onUnexpectedError),
>>>>>>> e151668c
				disposeables
			}
		};
	}
}<|MERGE_RESOLUTION|>--- conflicted
+++ resolved
@@ -103,11 +103,7 @@
 			},
 			asyncRenderCallback: () => this._onDidRenderAsync.fire(),
 			actionHandler: {
-<<<<<<< HEAD
-				callback: (content) => this._openerService.open(content, { fromUserGesture: true, allowContributedOpeners: true }).catch(onUnexpectedError),
-=======
 				callback: (content) => this._openerService.open(content, { fromUserGesture: true, allowContributedOpeners: true, allowCommands: markdown.isTrusted }).catch(onUnexpectedError),
->>>>>>> e151668c
 				disposeables
 			}
 		};
