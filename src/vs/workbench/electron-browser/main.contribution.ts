/*---------------------------------------------------------------------------------------------
 *  Copyright (c) Microsoft Corporation. All rights reserved.
 *  Licensed under the Source EULA. See License.txt in the project root for license information.
 *--------------------------------------------------------------------------------------------*/

import { Registry } from 'vs/platform/registry/common/platform';
import * as nls from 'vs/nls';
import * as os from 'os';
import { SyncActionDescriptor, MenuRegistry, MenuId } from 'vs/platform/actions/common/actions';
import { IConfigurationRegistry, Extensions as ConfigurationExtensions, ConfigurationScope } from 'vs/platform/configuration/common/configurationRegistry';
import { IWorkbenchActionRegistry, Extensions } from 'vs/workbench/common/actions';
import { KeyMod, KeyChord, KeyCode } from 'vs/base/common/keyCodes';
import { isWindows, isLinux, isMacintosh } from 'vs/base/common/platform';
import { KeybindingsReferenceAction, OpenDocumentationUrlAction, OpenIntroductoryVideosUrlAction, OpenTipsAndTricksUrlAction, OpenTwitterUrlAction, OpenRequestFeatureUrlAction, OpenPrivacyStatementUrlAction, OpenLicenseUrlAction, OpenNewsletterSignupUrlAction } from 'vs/workbench/electron-browser/actions/helpActions';
import { ToggleSharedProcessAction, ToggleDevToolsAction } from 'vs/workbench/electron-browser/actions/developerActions';
import { ShowAboutDialogAction, ZoomResetAction, ZoomOutAction, ZoomInAction, CloseCurrentWindowAction, SwitchWindow, NewWindowAction, QuickSwitchWindow, ReloadWindowWithExtensionsDisabledAction, NewWindowTabHandler, ShowPreviousWindowTabHandler, ShowNextWindowTabHandler, MoveWindowTabToNewWindowHandler, MergeWindowTabsHandlerHandler, ToggleWindowTabsBarHandler } from 'vs/workbench/electron-browser/actions/windowActions';
import { AddRootFolderAction, GlobalRemoveRootFolderAction, SaveWorkspaceAsAction, OpenWorkspaceConfigFileAction, DuplicateWorkspaceInNewWindowAction, CloseWorkspaceAction } from 'vs/workbench/browser/actions/workspaceActions';
import { ContextKeyExpr } from 'vs/platform/contextkey/common/contextkey';
import { KeybindingsRegistry, KeybindingWeight } from 'vs/platform/keybinding/common/keybindingsRegistry';
import { CommandsRegistry } from 'vs/platform/commands/common/commands';
import { IInstantiationService, ServicesAccessor } from 'vs/platform/instantiation/common/instantiation';
import { ADD_ROOT_FOLDER_COMMAND_ID } from 'vs/workbench/browser/actions/workspaceCommands';
import { SupportsWorkspacesContext, IsMacContext, HasMacNativeTabsContext, IsDevelopmentContext, WorkbenchStateContext, WorkspaceFolderCountContext } from 'vs/workbench/browser/contextkeys';
import { NoEditorsVisibleContext, SingleEditorGroupsContext } from 'vs/workbench/common/editor';
import { IWindowService, IWindowsService } from 'vs/platform/windows/common/windows';
import { LogStorageAction } from 'vs/platform/storage/node/storageService';
import product from 'vs/platform/product/node/product';

// {{SQL CARBON EDIT}}
import { InstallVSIXAction } from 'vs/workbench/contrib/extensions/electron-browser/extensionsActions';
// {{SQL CARBON EDIT}} - End

// Actions
(function registerActions(): void {
	const registry = Registry.as<IWorkbenchActionRegistry>(Extensions.WorkbenchActions);

	// Actions: File
	(function registerFileActions(): void {
		const fileCategory = nls.localize('file', "File");

		registry.registerWorkbenchAction(new SyncActionDescriptor(CloseWorkspaceAction, CloseWorkspaceAction.ID, CloseWorkspaceAction.LABEL, { primary: KeyChord(KeyMod.CtrlCmd | KeyCode.KEY_K, KeyCode.KEY_F) }), 'File: Close Workspace', fileCategory);
	})();

	// Actions: View
	(function registerViewActions(): void {
		const viewCategory = nls.localize('view', "View");

		registry.registerWorkbenchAction(new SyncActionDescriptor(ZoomInAction, ZoomInAction.ID, ZoomInAction.LABEL, { primary: KeyMod.CtrlCmd | KeyCode.US_EQUAL, secondary: [KeyMod.CtrlCmd | KeyMod.Shift | KeyCode.US_EQUAL, KeyMod.CtrlCmd | KeyCode.NUMPAD_ADD] }), 'View: Zoom In', viewCategory);
		registry.registerWorkbenchAction(new SyncActionDescriptor(ZoomOutAction, ZoomOutAction.ID, ZoomOutAction.LABEL, { primary: KeyMod.CtrlCmd | KeyCode.US_MINUS, secondary: [KeyMod.CtrlCmd | KeyMod.Shift | KeyCode.US_MINUS, KeyMod.CtrlCmd | KeyCode.NUMPAD_SUBTRACT], linux: { primary: KeyMod.CtrlCmd | KeyCode.US_MINUS, secondary: [KeyMod.CtrlCmd | KeyCode.NUMPAD_SUBTRACT] } }), 'View: Zoom Out', viewCategory);
		registry.registerWorkbenchAction(new SyncActionDescriptor(ZoomResetAction, ZoomResetAction.ID, ZoomResetAction.LABEL, { primary: KeyMod.CtrlCmd | KeyCode.NUMPAD_0 }), 'View: Reset Zoom', viewCategory);
	})();

	// Actions: Window
	(function registerWindowActions(): void {
		registry.registerWorkbenchAction(new SyncActionDescriptor(NewWindowAction, NewWindowAction.ID, NewWindowAction.LABEL, { primary: KeyMod.CtrlCmd | KeyMod.Shift | KeyCode.KEY_N }), 'New Window');
		registry.registerWorkbenchAction(new SyncActionDescriptor(CloseCurrentWindowAction, CloseCurrentWindowAction.ID, CloseCurrentWindowAction.LABEL, { primary: KeyMod.CtrlCmd | KeyMod.Shift | KeyCode.KEY_W }), 'Close Window');
		registry.registerWorkbenchAction(new SyncActionDescriptor(SwitchWindow, SwitchWindow.ID, SwitchWindow.LABEL, { primary: 0, mac: { primary: KeyMod.WinCtrl | KeyCode.KEY_W } }), 'Switch Window...');
		registry.registerWorkbenchAction(new SyncActionDescriptor(QuickSwitchWindow, QuickSwitchWindow.ID, QuickSwitchWindow.LABEL), 'Quick Switch Window...');

		KeybindingsRegistry.registerCommandAndKeybindingRule({
			id: 'workbench.action.closeWindow', // close the window when the last editor is closed by reusing the same keybinding
			weight: KeybindingWeight.WorkbenchContrib,
			when: ContextKeyExpr.and(NoEditorsVisibleContext, SingleEditorGroupsContext),
			primary: KeyMod.CtrlCmd | KeyCode.KEY_W,
			handler: accessor => {
				const windowService = accessor.get(IWindowService);
				windowService.closeWindow();
			}
		});

		KeybindingsRegistry.registerCommandAndKeybindingRule({
			id: 'workbench.action.quit',
			weight: KeybindingWeight.WorkbenchContrib,
			handler(accessor: ServicesAccessor) {
				const windowsService = accessor.get(IWindowsService);
				windowsService.quit();
			},
			when: undefined,
			mac: { primary: KeyMod.CtrlCmd | KeyCode.KEY_Q },
			linux: { primary: KeyMod.CtrlCmd | KeyCode.KEY_Q }
		});
	})();

	// Actions: Workspaces
	(function registerWorkspaceActions(): void {
		const workspacesCategory = nls.localize('workspaces', "Workspaces");

		registry.registerWorkbenchAction(new SyncActionDescriptor(AddRootFolderAction, AddRootFolderAction.ID, AddRootFolderAction.LABEL), 'Workspaces: Add Folder to Workspace...', workspacesCategory, SupportsWorkspacesContext);
		registry.registerWorkbenchAction(new SyncActionDescriptor(GlobalRemoveRootFolderAction, GlobalRemoveRootFolderAction.ID, GlobalRemoveRootFolderAction.LABEL), 'Workspaces: Remove Folder from Workspace...', workspacesCategory);
		registry.registerWorkbenchAction(new SyncActionDescriptor(SaveWorkspaceAsAction, SaveWorkspaceAsAction.ID, SaveWorkspaceAsAction.LABEL), 'Workspaces: Save Workspace As...', workspacesCategory, SupportsWorkspacesContext);
		registry.registerWorkbenchAction(new SyncActionDescriptor(DuplicateWorkspaceInNewWindowAction, DuplicateWorkspaceInNewWindowAction.ID, DuplicateWorkspaceInNewWindowAction.LABEL), 'Workspaces: Duplicate Workspace in New Window', workspacesCategory);

		CommandsRegistry.registerCommand(OpenWorkspaceConfigFileAction.ID, serviceAccessor => {
			serviceAccessor.get(IInstantiationService).createInstance(OpenWorkspaceConfigFileAction, OpenWorkspaceConfigFileAction.ID, OpenWorkspaceConfigFileAction.LABEL).run();
		});

		MenuRegistry.appendMenuItem(MenuId.CommandPalette, {
			command: {
				id: OpenWorkspaceConfigFileAction.ID,
				title: { value: `${workspacesCategory}: ${OpenWorkspaceConfigFileAction.LABEL}`, original: 'Workspaces: Open Workspace Configuration File' },
			},
			when: WorkbenchStateContext.isEqualTo('workspace')
		});
	})();

	// Actions: macOS Native Tabs
	(function registerMacOSNativeTabsActions(): void {
		if (isMacintosh) {
			[
				{ handler: NewWindowTabHandler, id: 'workbench.action.newWindowTab', title: { value: nls.localize('newTab', "New Window Tab"), original: 'New Window Tab' } },
				{ handler: ShowPreviousWindowTabHandler, id: 'workbench.action.showPreviousWindowTab', title: { value: nls.localize('showPreviousTab', "Show Previous Window Tab"), original: 'Show Previous Window Tab' } },
				{ handler: ShowNextWindowTabHandler, id: 'workbench.action.showNextWindowTab', title: { value: nls.localize('showNextWindowTab', "Show Next Window Tab"), original: 'Show Next Window Tab' } },
				{ handler: MoveWindowTabToNewWindowHandler, id: 'workbench.action.moveWindowTabToNewWindow', title: { value: nls.localize('moveWindowTabToNewWindow', "Move Window Tab to New Window"), original: 'Move Window Tab to New Window' } },
				{ handler: MergeWindowTabsHandlerHandler, id: 'workbench.action.mergeAllWindowTabs', title: { value: nls.localize('mergeAllWindowTabs', "Merge All Windows"), original: 'Merge All Windows' } },
				{ handler: ToggleWindowTabsBarHandler, id: 'workbench.action.toggleWindowTabsBar', title: { value: nls.localize('toggleWindowTabsBar', "Toggle Window Tabs Bar"), original: 'Toggle Window Tabs Bar' } }
			].forEach(command => {
				CommandsRegistry.registerCommand(command.id, command.handler);

				MenuRegistry.appendMenuItem(MenuId.CommandPalette, {
					command,
					when: HasMacNativeTabsContext
				});
			});
		}
	})();

	// Actions: Developer
	(function registerDeveloperActions(): void {
		const developerCategory = nls.localize('developer', "Developer");
		registry.registerWorkbenchAction(new SyncActionDescriptor(ToggleSharedProcessAction, ToggleSharedProcessAction.ID, ToggleSharedProcessAction.LABEL), 'Developer: Toggle Shared Process', developerCategory);
		registry.registerWorkbenchAction(new SyncActionDescriptor(ReloadWindowWithExtensionsDisabledAction, ReloadWindowWithExtensionsDisabledAction.ID, ReloadWindowWithExtensionsDisabledAction.LABEL), 'Developer: Reload Window With Extensions Disabled', developerCategory);
		registry.registerWorkbenchAction(new SyncActionDescriptor(LogStorageAction, LogStorageAction.ID, LogStorageAction.LABEL), 'Developer: Log Storage Database Contents', developerCategory);
		registry.registerWorkbenchAction(new SyncActionDescriptor(ToggleDevToolsAction, ToggleDevToolsAction.ID, ToggleDevToolsAction.LABEL), 'Developer: Toggle Developer Tools', developerCategory);

		KeybindingsRegistry.registerKeybindingRule({
			id: ToggleDevToolsAction.ID,
			weight: KeybindingWeight.WorkbenchContrib + 50,
			when: IsDevelopmentContext,
			primary: KeyMod.CtrlCmd | KeyMod.Shift | KeyCode.KEY_I,
			mac: { primary: KeyMod.CtrlCmd | KeyMod.Alt | KeyCode.KEY_I }
		});
	})();

	// Actions: help
	(function registerHelpActions(): void {
		const helpCategory = nls.localize('help', "Help");

		if (KeybindingsReferenceAction.AVAILABLE) {
			registry.registerWorkbenchAction(new SyncActionDescriptor(KeybindingsReferenceAction, KeybindingsReferenceAction.ID, KeybindingsReferenceAction.LABEL, { primary: KeyChord(KeyMod.CtrlCmd | KeyCode.KEY_K, KeyMod.CtrlCmd | KeyCode.KEY_R) }), 'Help: Keyboard Shortcuts Reference', helpCategory);
		}

		if (OpenDocumentationUrlAction.AVAILABLE) {
			registry.registerWorkbenchAction(new SyncActionDescriptor(OpenDocumentationUrlAction, OpenDocumentationUrlAction.ID, OpenDocumentationUrlAction.LABEL), 'Help: Documentation', helpCategory);
		}

		if (OpenIntroductoryVideosUrlAction.AVAILABLE) {
			registry.registerWorkbenchAction(new SyncActionDescriptor(OpenIntroductoryVideosUrlAction, OpenIntroductoryVideosUrlAction.ID, OpenIntroductoryVideosUrlAction.LABEL), 'Help: Introductory Videos', helpCategory);
		}

		if (OpenTipsAndTricksUrlAction.AVAILABLE) {
			registry.registerWorkbenchAction(new SyncActionDescriptor(OpenTipsAndTricksUrlAction, OpenTipsAndTricksUrlAction.ID, OpenTipsAndTricksUrlAction.LABEL), 'Help: Tips and Tricks', helpCategory);
		}

		if (OpenNewsletterSignupUrlAction.AVAILABLE) {
			registry.registerWorkbenchAction(new SyncActionDescriptor(OpenNewsletterSignupUrlAction, OpenNewsletterSignupUrlAction.ID, OpenNewsletterSignupUrlAction.LABEL), 'Help: Tips and Tricks', helpCategory);
		}

		registry.registerWorkbenchAction(new SyncActionDescriptor(OpenTwitterUrlAction, OpenTwitterUrlAction.ID, OpenTwitterUrlAction.LABEL), 'Help: Join Us on Twitter', helpCategory);
		registry.registerWorkbenchAction(new SyncActionDescriptor(OpenRequestFeatureUrlAction, OpenRequestFeatureUrlAction.ID, OpenRequestFeatureUrlAction.LABEL), 'Help: Search Feature Requests', helpCategory);
		registry.registerWorkbenchAction(new SyncActionDescriptor(OpenLicenseUrlAction, OpenLicenseUrlAction.ID, OpenLicenseUrlAction.LABEL), 'Help: View License', helpCategory);
		registry.registerWorkbenchAction(new SyncActionDescriptor(OpenPrivacyStatementUrlAction, OpenPrivacyStatementUrlAction.ID, OpenPrivacyStatementUrlAction.LABEL), 'Help: Privacy Statement', helpCategory);
		registry.registerWorkbenchAction(new SyncActionDescriptor(ShowAboutDialogAction, ShowAboutDialogAction.ID, ShowAboutDialogAction.LABEL), `Help: About ${product.applicationName}`, helpCategory);
	})();
})();

// Menu
(function registerMenu(): void {
	MenuRegistry.appendMenuItem(MenuId.MenubarFileMenu, {
		group: '1_new',
		command: {
			id: NewWindowAction.ID,
			title: nls.localize({ key: 'miNewWindow', comment: ['&& denotes a mnemonic'] }, "New &&Window")
		},
		order: 2
	});

	MenuRegistry.appendMenuItem(MenuId.MenubarFileMenu, {
<<<<<<< HEAD
		title: nls.localize({ key: 'miOpenRecent', comment: ['&& denotes a mnemonic'] }, "Open &&Recent"),
		submenu: MenuId.MenubarRecentMenu,
		group: '2_open',
		order: 4
	});

	// {{SQL CARBON EDIT}} - Add install VSIX menu item
	MenuRegistry.appendMenuItem(MenuId.MenubarFileMenu, {
		group: '5.1_installExtension',
		command: {
			id: InstallVSIXAction.ID,
			title: nls.localize({ key: 'miinstallVsix', comment: ['&& denotes a mnemonic'] }, "Install Extension from VSIX Package")
		}
	});
	// {{SQL CARBON EDIT}} - End

	// More
	MenuRegistry.appendMenuItem(MenuId.MenubarRecentMenu, {
		group: 'y_more',
		command: {
			id: OpenRecentAction.ID,
			title: nls.localize({ key: 'miMore', comment: ['&& denotes a mnemonic'] }, "&&More...")
		},
		order: 1
	});

	MenuRegistry.appendMenuItem(MenuId.MenubarFileMenu, {
=======
>>>>>>> 8c2de5ef
		group: '3_workspace',
		command: {
			id: ADD_ROOT_FOLDER_COMMAND_ID,
			title: nls.localize({ key: 'miAddFolderToWorkspace', comment: ['&& denotes a mnemonic'] }, "A&&dd Folder to Workspace...")
		},
		order: 1,
		when: SupportsWorkspacesContext
	});

	MenuRegistry.appendMenuItem(MenuId.MenubarFileMenu, {
		group: '3_workspace',
		command: {
			id: SaveWorkspaceAsAction.ID,
			title: nls.localize('miSaveWorkspaceAs', "Save Workspace As...")
		},
		order: 2,
		when: SupportsWorkspacesContext
	});

	MenuRegistry.appendMenuItem(MenuId.MenubarFileMenu, {
		group: '6_close',
		command: {
			id: CloseWorkspaceAction.ID,
			title: nls.localize({ key: 'miCloseFolder', comment: ['&& denotes a mnemonic'] }, "Close &&Folder"),
			precondition: WorkspaceFolderCountContext.notEqualsTo('0')
		},
		order: 3,
		when: WorkbenchStateContext.notEqualsTo('workspace')
	});

	MenuRegistry.appendMenuItem(MenuId.MenubarFileMenu, {
		group: '6_close',
		command: {
			id: CloseWorkspaceAction.ID,
			title: nls.localize({ key: 'miCloseWorkspace', comment: ['&& denotes a mnemonic'] }, "Close &&Workspace")
		},
		order: 3,
		when: WorkbenchStateContext.isEqualTo('workspace')
	});

	MenuRegistry.appendMenuItem(MenuId.MenubarFileMenu, {
		group: '6_close',
		command: {
			id: CloseCurrentWindowAction.ID,
			title: nls.localize({ key: 'miCloseWindow', comment: ['&& denotes a mnemonic'] }, "Clos&&e Window")
		},
		order: 4
	});

	MenuRegistry.appendMenuItem(MenuId.MenubarFileMenu, {
		group: 'z_Exit',
		command: {
			id: 'workbench.action.quit',
			title: nls.localize({ key: 'miExit', comment: ['&& denotes a mnemonic'] }, "E&&xit")
		},
		order: 1,
		when: IsMacContext.toNegated()
	});

	// Zoom

	MenuRegistry.appendMenuItem(MenuId.MenubarAppearanceMenu, {
		group: '3_zoom',
		command: {
			id: ZoomInAction.ID,
			title: nls.localize({ key: 'miZoomIn', comment: ['&& denotes a mnemonic'] }, "&&Zoom In")
		},
		order: 1
	});

	MenuRegistry.appendMenuItem(MenuId.MenubarAppearanceMenu, {
		group: '3_zoom',
		command: {
			id: ZoomOutAction.ID,
			title: nls.localize({ key: 'miZoomOut', comment: ['&& denotes a mnemonic'] }, "&&Zoom Out")
		},
		order: 2
	});

	MenuRegistry.appendMenuItem(MenuId.MenubarAppearanceMenu, {
		group: '3_zoom',
		command: {
			id: ZoomResetAction.ID,
			title: nls.localize({ key: 'miZoomReset', comment: ['&& denotes a mnemonic'] }, "&&Reset Zoom")
		},
		order: 3
	});

	// Help

	MenuRegistry.appendMenuItem(MenuId.MenubarHelpMenu, {
		group: '1_welcome',
		command: {
			id: 'workbench.action.openDocumentationUrl',
			title: nls.localize({ key: 'miDocumentation', comment: ['&& denotes a mnemonic'] }, "&&Documentation")
		},
		order: 3
	});

	/* // {{SQL CARBON EDIT}} - Disable unused menu item
	MenuRegistry.appendMenuItem(MenuId.MenubarHelpMenu, {
		group: '1_welcome',
		command: {
			id: 'update.showCurrentReleaseNotes',
			title: nls.localize({ key: 'miReleaseNotes', comment: ['&& denotes a mnemonic'] }, "&&Release Notes")
		},
		order: 4
	});

	// Reference
	MenuRegistry.appendMenuItem(MenuId.MenubarHelpMenu, {
		group: '2_reference',
		command: {
			id: 'workbench.action.keybindingsReference',
			title: nls.localize({ key: 'miKeyboardShortcuts', comment: ['&& denotes a mnemonic'] }, "&&Keyboard Shortcuts Reference")
		},
		order: 1
	});

	MenuRegistry.appendMenuItem(MenuId.MenubarHelpMenu, {
		group: '2_reference',
		command: {
			id: 'workbench.action.openIntroductoryVideosUrl',
			title: nls.localize({ key: 'miIntroductoryVideos', comment: ['&& denotes a mnemonic'] }, "Introductory &&Videos")
		},
		order: 2
	});

	MenuRegistry.appendMenuItem(MenuId.MenubarHelpMenu, {
		group: '2_reference',
		command: {
			id: 'workbench.action.openTipsAndTricksUrl',
			title: nls.localize({ key: 'miTipsAndTricks', comment: ['&& denotes a mnemonic'] }, "Tips and Tri&&cks")
		},
		order: 3
	});

	// Feedback
	MenuRegistry.appendMenuItem(MenuId.MenubarHelpMenu, {
		group: '3_feedback',
		command: {
			id: 'workbench.action.openTwitterUrl',
			title: nls.localize({ key: 'miTwitter', comment: ['&& denotes a mnemonic'] }, "&&Join Us on Twitter")
		},
		order: 1
	});

	MenuRegistry.appendMenuItem(MenuId.MenubarHelpMenu, {
		group: '3_feedback',
		command: {
			id: 'workbench.action.openRequestFeatureUrl',
			title: nls.localize({ key: 'miUserVoice', comment: ['&& denotes a mnemonic'] }, "&&Search Feature Requests")
		},
		order: 2
	});
	*/

	MenuRegistry.appendMenuItem(MenuId.MenubarHelpMenu, {
		group: '3_feedback',
		command: {
			id: 'workbench.action.openIssueReporter',
			title: nls.localize({ key: 'miReportIssue', comment: ['&& denotes a mnemonic', 'Translate this to "Report Issue in English" in all languages please!'] }, "Report &&Issue")
		},
		order: 3
	});

	// Legal
	MenuRegistry.appendMenuItem(MenuId.MenubarHelpMenu, {
		group: '4_legal',
		command: {
			id: 'workbench.action.openLicenseUrl',
			title: nls.localize({ key: 'miLicense', comment: ['&& denotes a mnemonic'] }, "View &&License")
		},
		order: 1
	});

	MenuRegistry.appendMenuItem(MenuId.MenubarHelpMenu, {
		group: '4_legal',
		command: {
			id: 'workbench.action.openPrivacyStatementUrl',
			title: nls.localize({ key: 'miPrivacyStatement', comment: ['&& denotes a mnemonic'] }, "Privac&&y Statement")
		},
		order: 2
	});

	// Tools
	MenuRegistry.appendMenuItem(MenuId.MenubarHelpMenu, {
		group: '5_tools',
		command: {
			id: 'workbench.action.toggleDevTools',
			title: nls.localize({ key: 'miToggleDevTools', comment: ['&& denotes a mnemonic'] }, "&&Toggle Developer Tools")
		},
		order: 1
	});

	MenuRegistry.appendMenuItem(MenuId.MenubarHelpMenu, {
		group: '5_tools',
		command: {
			id: 'workbench.action.openProcessExplorer',
			title: nls.localize({ key: 'miOpenProcessExplorerer', comment: ['&& denotes a mnemonic'] }, "Open &&Process Explorer")
		},
		order: 2
	});

	// About
	MenuRegistry.appendMenuItem(MenuId.MenubarHelpMenu, {
		group: 'z_about',
		command: {
			id: 'workbench.action.showAboutDialog',
			title: nls.localize({ key: 'miAbout', comment: ['&& denotes a mnemonic'] }, "&&About")
		},
		order: 1,
		when: IsMacContext.toNegated()
	});
})();

// Configuration
(function registerConfiguration(): void {
	const registry = Registry.as<IConfigurationRegistry>(ConfigurationExtensions.Configuration);

	// Window
	registry.registerConfiguration({
		'id': 'window',
		'order': 8,
		'title': nls.localize('windowConfigurationTitle', "Window"),
		'type': 'object',
		'properties': {
			'window.openFilesInNewWindow': {
				'type': 'string',
				'enum': ['on', 'off', 'default'],
				'enumDescriptions': [
					nls.localize('window.openFilesInNewWindow.on', "Files will open in a new window."),
					nls.localize('window.openFilesInNewWindow.off', "Files will open in the window with the files' folder open or the last active window."),
					isMacintosh ?
						nls.localize('window.openFilesInNewWindow.defaultMac', "Files will open in the window with the files' folder open or the last active window unless opened via the Dock or from Finder.") :
						nls.localize('window.openFilesInNewWindow.default', "Files will open in a new window unless picked from within the application (e.g. via the File menu).")
				],
				'default': 'off',
				'scope': ConfigurationScope.APPLICATION,
				'markdownDescription':
					isMacintosh ?
						nls.localize('openFilesInNewWindowMac', "Controls whether files should open in a new window. \nNote that there can still be cases where this setting is ignored (e.g. when using the `--new-window` or `--reuse-window` command line option).") :
						nls.localize('openFilesInNewWindow', "Controls whether files should open in a new window.\nNote that there can still be cases where this setting is ignored (e.g. when using the `--new-window` or `--reuse-window` command line option).")
			},
			'window.openWithoutArgumentsInNewWindow': {
				'type': 'string',
				'enum': ['on', 'off'],
				'enumDescriptions': [
					nls.localize('window.openWithoutArgumentsInNewWindow.on', "Open a new empty window."),
					nls.localize('window.openWithoutArgumentsInNewWindow.off', "Focus the last active running instance.")
				],
				'default': isMacintosh ? 'off' : 'on',
				'scope': ConfigurationScope.APPLICATION,
				'markdownDescription': nls.localize('openWithoutArgumentsInNewWindow', "Controls whether a new empty window should open when starting a second instance without arguments or if the last running instance should get focus.\nNote that there can still be cases where this setting is ignored (e.g. when using the `--new-window` or `--reuse-window` command line option).")
			},
			'window.restoreWindows': {
				'type': 'string',
				'enum': ['all', 'folders', 'one', 'none'],
				'enumDescriptions': [
					nls.localize('window.reopenFolders.all', "Reopen all windows."),
					nls.localize('window.reopenFolders.folders', "Reopen all folders. Empty workspaces will not be restored."),
					nls.localize('window.reopenFolders.one', "Reopen the last active window."),
					nls.localize('window.reopenFolders.none', "Never reopen a window. Always start with an empty one.")
				],
				'default': 'one',
				'scope': ConfigurationScope.APPLICATION,
				'description': nls.localize('restoreWindows', "Controls how windows are being reopened after a restart.")
			},
			'window.restoreFullscreen': {
				'type': 'boolean',
				'default': false,
				'scope': ConfigurationScope.APPLICATION,
				'description': nls.localize('restoreFullscreen', "Controls whether a window should restore to full screen mode if it was exited in full screen mode.")
			},
			'window.zoomLevel': {
				'type': 'number',
				'default': 0,
				'description': nls.localize('zoomLevel', "Adjust the zoom level of the window. The original size is 0 and each increment above (e.g. 1) or below (e.g. -1) represents zooming 20% larger or smaller. You can also enter decimals to adjust the zoom level with a finer granularity.")
			},
			'window.newWindowDimensions': {
				'type': 'string',
				'enum': ['default', 'inherit', 'maximized', 'fullscreen'],
				'enumDescriptions': [
					nls.localize('window.newWindowDimensions.default', "Open new windows in the center of the screen."),
					nls.localize('window.newWindowDimensions.inherit', "Open new windows with same dimension as last active one."),
					nls.localize('window.newWindowDimensions.maximized', "Open new windows maximized."),
					nls.localize('window.newWindowDimensions.fullscreen', "Open new windows in full screen mode.")
				],
				'default': 'default',
				'scope': ConfigurationScope.APPLICATION,
				'description': nls.localize('newWindowDimensions', "Controls the dimensions of opening a new window when at least one window is already opened. Note that this setting does not have an impact on the first window that is opened. The first window will always restore the size and location as you left it before closing.")
			},
			'window.closeWhenEmpty': {
				'type': 'boolean',
				'default': false,
				'description': nls.localize('closeWhenEmpty', "Controls whether closing the last editor should also close the window. This setting only applies for windows that do not show folders.")
			},
			'window.autoDetectHighContrast': {
				'type': 'boolean',
				'default': true,
				'description': nls.localize('autoDetectHighContrast', "If enabled, will automatically change to high contrast theme if Windows is using a high contrast theme, and to dark theme when switching away from a Windows high contrast theme."),
				'scope': ConfigurationScope.APPLICATION,
				'included': isWindows
			},
			'window.doubleClickIconToClose': {
				'type': 'boolean',
				'default': false,
				'scope': ConfigurationScope.APPLICATION,
				'markdownDescription': nls.localize('window.doubleClickIconToClose', "If enabled, double clicking the application icon in the title bar will close the window and the window cannot be dragged by the icon. This setting only has an effect when `#window.titleBarStyle#` is set to `custom`.")
			},
			'window.titleBarStyle': {
				'type': 'string',
				'enum': ['native', 'custom'],
				'default': isLinux ? 'native' : 'custom',
				'scope': ConfigurationScope.APPLICATION,
				'description': nls.localize('titleBarStyle', "Adjust the appearance of the window title bar. On Linux and Windows, this setting also affects the application and context menu appearances. Changes require a full restart to apply.")
			},
			'window.nativeTabs': {
				'type': 'boolean',
				'default': false,
				'scope': ConfigurationScope.APPLICATION,
				'description': nls.localize('window.nativeTabs', "Enables macOS Sierra window tabs. Note that changes require a full restart to apply and that native tabs will disable a custom title bar style if configured."),
				'included': isMacintosh && parseFloat(os.release()) >= 16 // Minimum: macOS Sierra (10.12.x = darwin 16.x)
			},
			'window.nativeFullScreen': {
				'type': 'boolean',
				'default': true,
				'description': nls.localize('window.nativeFullScreen', "Controls if native full-screen should be used on macOS. Disable this option to prevent macOS from creating a new space when going full-screen."),
				'scope': ConfigurationScope.APPLICATION,
				'included': false /* isMacintosh */
			},
			'window.clickThroughInactive': {
				'type': 'boolean',
				'default': true,
				'scope': ConfigurationScope.APPLICATION,
				'description': nls.localize('window.clickThroughInactive', "If enabled, clicking on an inactive window will both activate the window and trigger the element under the mouse if it is clickable. If disabled, clicking anywhere on an inactive window will activate it only and a second click is required on the element."),
				'included': isMacintosh
			}
		}
	});

	// Telemetry
	registry.registerConfiguration({
		'id': 'telemetry',
		'order': 110,
		title: nls.localize('telemetryConfigurationTitle', "Telemetry"),
		'type': 'object',
		'properties': {
			'telemetry.enableCrashReporter': {
				'type': 'boolean',
				'description': nls.localize('telemetry.enableCrashReporting', "Enable crash reports to be sent to a Microsoft online service. \nThis option requires restart to take effect."),
				'default': true,
				'tags': ['usesOnlineServices']
			}
		}
	});
})();<|MERGE_RESOLUTION|>--- conflicted
+++ resolved
@@ -184,14 +184,6 @@
 		order: 2
 	});
 
-	MenuRegistry.appendMenuItem(MenuId.MenubarFileMenu, {
-<<<<<<< HEAD
-		title: nls.localize({ key: 'miOpenRecent', comment: ['&& denotes a mnemonic'] }, "Open &&Recent"),
-		submenu: MenuId.MenubarRecentMenu,
-		group: '2_open',
-		order: 4
-	});
-
 	// {{SQL CARBON EDIT}} - Add install VSIX menu item
 	MenuRegistry.appendMenuItem(MenuId.MenubarFileMenu, {
 		group: '5.1_installExtension',
@@ -200,21 +192,8 @@
 			title: nls.localize({ key: 'miinstallVsix', comment: ['&& denotes a mnemonic'] }, "Install Extension from VSIX Package")
 		}
 	});
-	// {{SQL CARBON EDIT}} - End
-
-	// More
-	MenuRegistry.appendMenuItem(MenuId.MenubarRecentMenu, {
-		group: 'y_more',
-		command: {
-			id: OpenRecentAction.ID,
-			title: nls.localize({ key: 'miMore', comment: ['&& denotes a mnemonic'] }, "&&More...")
-		},
-		order: 1
-	});
-
-	MenuRegistry.appendMenuItem(MenuId.MenubarFileMenu, {
-=======
->>>>>>> 8c2de5ef
+
+	MenuRegistry.appendMenuItem(MenuId.MenubarFileMenu, {
 		group: '3_workspace',
 		command: {
 			id: ADD_ROOT_FOLDER_COMMAND_ID,
