/*---------------------------------------------------------------------------------------------
 *  Copyright (c) Microsoft Corporation. All rights reserved.
 *  Licensed under the Source EULA. See License.txt in the project root for license information.
 *--------------------------------------------------------------------------------------------*/

import { Registry } from 'vs/platform/registry/common/platform';
import * as nls from 'vs/nls';
import * as os from 'os';
import { SyncActionDescriptor, MenuRegistry, MenuId } from 'vs/platform/actions/common/actions';
import { IConfigurationRegistry, Extensions as ConfigurationExtensions, ConfigurationScope } from 'vs/platform/configuration/common/configurationRegistry';
import { IWorkbenchActionRegistry, Extensions } from 'vs/workbench/common/actions';
import { KeyMod, KeyChord, KeyCode } from 'vs/base/common/keyCodes';
import { isWindows, isLinux, isMacintosh } from 'vs/base/common/platform';
import { ToggleSharedProcessAction, ToggleDevToolsAction } from 'vs/workbench/electron-browser/actions/developerActions';
import { ZoomResetAction, ZoomOutAction, ZoomInAction, CloseCurrentWindowAction, SwitchWindow, NewWindowAction, QuickSwitchWindow, ReloadWindowWithExtensionsDisabledAction, NewWindowTabHandler, ShowPreviousWindowTabHandler, ShowNextWindowTabHandler, MoveWindowTabToNewWindowHandler, MergeWindowTabsHandlerHandler, ToggleWindowTabsBarHandler } from 'vs/workbench/electron-browser/actions/windowActions';
import { AddRootFolderAction, GlobalRemoveRootFolderAction, SaveWorkspaceAsAction, DuplicateWorkspaceInNewWindowAction, CloseWorkspaceAction } from 'vs/workbench/browser/actions/workspaceActions';
import { ContextKeyExpr } from 'vs/platform/contextkey/common/contextkey';
import { KeybindingsRegistry, KeybindingWeight } from 'vs/platform/keybinding/common/keybindingsRegistry';
import { CommandsRegistry } from 'vs/platform/commands/common/commands';
import { ServicesAccessor } from 'vs/platform/instantiation/common/instantiation';
import { ADD_ROOT_FOLDER_COMMAND_ID } from 'vs/workbench/browser/actions/workspaceCommands';
import { SupportsWorkspacesContext, IsMacContext, HasMacNativeTabsContext, IsDevelopmentContext, WorkbenchStateContext, WorkspaceFolderCountContext } from 'vs/workbench/browser/contextkeys';
import { NoEditorsVisibleContext, SingleEditorGroupsContext } from 'vs/workbench/common/editor';
import { IWindowService, IWindowsService } from 'vs/platform/windows/common/windows';

import { InstallVSIXAction } from 'vs/workbench/contrib/extensions/browser/extensionsActions'; // {{SQL CARBON EDIT}} add import

// Actions
(function registerActions(): void {
	const registry = Registry.as<IWorkbenchActionRegistry>(Extensions.WorkbenchActions);

	// Actions: File
	(function registerFileActions(): void {
		const fileCategory = nls.localize('file', "File");

		registry.registerWorkbenchAction(new SyncActionDescriptor(CloseWorkspaceAction, CloseWorkspaceAction.ID, CloseWorkspaceAction.LABEL, { primary: KeyChord(KeyMod.CtrlCmd | KeyCode.KEY_K, KeyCode.KEY_F) }), 'File: Close Workspace', fileCategory);
	})();

	// Actions: View
	(function registerViewActions(): void {
		const viewCategory = nls.localize('view', "View");

		registry.registerWorkbenchAction(new SyncActionDescriptor(ZoomInAction, ZoomInAction.ID, ZoomInAction.LABEL, { primary: KeyMod.CtrlCmd | KeyCode.US_EQUAL, secondary: [KeyMod.CtrlCmd | KeyMod.Shift | KeyCode.US_EQUAL, KeyMod.CtrlCmd | KeyCode.NUMPAD_ADD] }), 'View: Zoom In', viewCategory);
		registry.registerWorkbenchAction(new SyncActionDescriptor(ZoomOutAction, ZoomOutAction.ID, ZoomOutAction.LABEL, { primary: KeyMod.CtrlCmd | KeyCode.US_MINUS, secondary: [KeyMod.CtrlCmd | KeyMod.Shift | KeyCode.US_MINUS, KeyMod.CtrlCmd | KeyCode.NUMPAD_SUBTRACT], linux: { primary: KeyMod.CtrlCmd | KeyCode.US_MINUS, secondary: [KeyMod.CtrlCmd | KeyCode.NUMPAD_SUBTRACT] } }), 'View: Zoom Out', viewCategory);
		registry.registerWorkbenchAction(new SyncActionDescriptor(ZoomResetAction, ZoomResetAction.ID, ZoomResetAction.LABEL, { primary: KeyMod.CtrlCmd | KeyCode.NUMPAD_0 }), 'View: Reset Zoom', viewCategory);
	})();

	// Actions: Window
	(function registerWindowActions(): void {
		registry.registerWorkbenchAction(new SyncActionDescriptor(NewWindowAction, NewWindowAction.ID, NewWindowAction.LABEL, { primary: KeyMod.CtrlCmd | KeyMod.Shift | KeyCode.KEY_N }), 'New Window');
		registry.registerWorkbenchAction(new SyncActionDescriptor(CloseCurrentWindowAction, CloseCurrentWindowAction.ID, CloseCurrentWindowAction.LABEL, { primary: KeyMod.CtrlCmd | KeyMod.Shift | KeyCode.KEY_W }), 'Close Window');
		registry.registerWorkbenchAction(new SyncActionDescriptor(SwitchWindow, SwitchWindow.ID, SwitchWindow.LABEL, { primary: 0, mac: { primary: KeyMod.WinCtrl | KeyCode.KEY_W } }), 'Switch Window...');
		registry.registerWorkbenchAction(new SyncActionDescriptor(QuickSwitchWindow, QuickSwitchWindow.ID, QuickSwitchWindow.LABEL), 'Quick Switch Window...');

		KeybindingsRegistry.registerCommandAndKeybindingRule({
			id: CloseCurrentWindowAction.ID, // close the window when the last editor is closed by reusing the same keybinding
			weight: KeybindingWeight.WorkbenchContrib,
			when: ContextKeyExpr.and(NoEditorsVisibleContext, SingleEditorGroupsContext),
			primary: KeyMod.CtrlCmd | KeyCode.KEY_W,
			handler: accessor => {
				const windowService = accessor.get(IWindowService);
				windowService.closeWindow();
			}
		});

		KeybindingsRegistry.registerCommandAndKeybindingRule({
			id: 'workbench.action.quit',
			weight: KeybindingWeight.WorkbenchContrib,
			handler(accessor: ServicesAccessor) {
				const windowsService = accessor.get(IWindowsService);
				windowsService.quit();
			},
			when: undefined,
			mac: { primary: KeyMod.CtrlCmd | KeyCode.KEY_Q },
			linux: { primary: KeyMod.CtrlCmd | KeyCode.KEY_Q }
		});
	})();

	// Actions: Workspaces
	(function registerWorkspaceActions(): void {
		const workspacesCategory = nls.localize('workspaces', "Workspaces");

		registry.registerWorkbenchAction(new SyncActionDescriptor(AddRootFolderAction, AddRootFolderAction.ID, AddRootFolderAction.LABEL), 'Workspaces: Add Folder to Workspace...', workspacesCategory, SupportsWorkspacesContext);
		registry.registerWorkbenchAction(new SyncActionDescriptor(GlobalRemoveRootFolderAction, GlobalRemoveRootFolderAction.ID, GlobalRemoveRootFolderAction.LABEL), 'Workspaces: Remove Folder from Workspace...', workspacesCategory);
		registry.registerWorkbenchAction(new SyncActionDescriptor(SaveWorkspaceAsAction, SaveWorkspaceAsAction.ID, SaveWorkspaceAsAction.LABEL), 'Workspaces: Save Workspace As...', workspacesCategory, SupportsWorkspacesContext);
		registry.registerWorkbenchAction(new SyncActionDescriptor(DuplicateWorkspaceInNewWindowAction, DuplicateWorkspaceInNewWindowAction.ID, DuplicateWorkspaceInNewWindowAction.LABEL), 'Workspaces: Duplicate Workspace in New Window', workspacesCategory);
	})();

	// Actions: macOS Native Tabs
	(function registerMacOSNativeTabsActions(): void {
		if (isMacintosh) {
			[
				{ handler: NewWindowTabHandler, id: 'workbench.action.newWindowTab', title: { value: nls.localize('newTab', "New Window Tab"), original: 'New Window Tab' } },
				{ handler: ShowPreviousWindowTabHandler, id: 'workbench.action.showPreviousWindowTab', title: { value: nls.localize('showPreviousTab', "Show Previous Window Tab"), original: 'Show Previous Window Tab' } },
				{ handler: ShowNextWindowTabHandler, id: 'workbench.action.showNextWindowTab', title: { value: nls.localize('showNextWindowTab', "Show Next Window Tab"), original: 'Show Next Window Tab' } },
				{ handler: MoveWindowTabToNewWindowHandler, id: 'workbench.action.moveWindowTabToNewWindow', title: { value: nls.localize('moveWindowTabToNewWindow', "Move Window Tab to New Window"), original: 'Move Window Tab to New Window' } },
				{ handler: MergeWindowTabsHandlerHandler, id: 'workbench.action.mergeAllWindowTabs', title: { value: nls.localize('mergeAllWindowTabs', "Merge All Windows"), original: 'Merge All Windows' } },
				{ handler: ToggleWindowTabsBarHandler, id: 'workbench.action.toggleWindowTabsBar', title: { value: nls.localize('toggleWindowTabsBar', "Toggle Window Tabs Bar"), original: 'Toggle Window Tabs Bar' } }
			].forEach(command => {
				CommandsRegistry.registerCommand(command.id, command.handler);

				MenuRegistry.appendMenuItem(MenuId.CommandPalette, {
					command,
					when: HasMacNativeTabsContext
				});
			});
		}
	})();

	// Actions: Developer
	(function registerDeveloperActions(): void {
		const developerCategory = nls.localize('developer', "Developer");
		registry.registerWorkbenchAction(new SyncActionDescriptor(ToggleSharedProcessAction, ToggleSharedProcessAction.ID, ToggleSharedProcessAction.LABEL), 'Developer: Toggle Shared Process', developerCategory);
		registry.registerWorkbenchAction(new SyncActionDescriptor(ReloadWindowWithExtensionsDisabledAction, ReloadWindowWithExtensionsDisabledAction.ID, ReloadWindowWithExtensionsDisabledAction.LABEL), 'Developer: Reload Window With Extensions Disabled', developerCategory);
		registry.registerWorkbenchAction(new SyncActionDescriptor(ToggleDevToolsAction, ToggleDevToolsAction.ID, ToggleDevToolsAction.LABEL), 'Developer: Toggle Developer Tools', developerCategory);

		KeybindingsRegistry.registerKeybindingRule({
			id: ToggleDevToolsAction.ID,
			weight: KeybindingWeight.WorkbenchContrib + 50,
			when: IsDevelopmentContext,
			primary: KeyMod.CtrlCmd | KeyMod.Shift | KeyCode.KEY_I,
			mac: { primary: KeyMod.CtrlCmd | KeyMod.Alt | KeyCode.KEY_I }
		});
	})();
})();

// Menu
(function registerMenu(): void {
	MenuRegistry.appendMenuItem(MenuId.MenubarFileMenu, {
		group: '1_new',
		command: {
			id: NewWindowAction.ID,
			title: nls.localize({ key: 'miNewWindow', comment: ['&& denotes a mnemonic'] }, "New &&Window")
		},
		order: 2
	});

	// {{SQL CARBON EDIT}} - Add install VSIX menu item
	MenuRegistry.appendMenuItem(MenuId.MenubarFileMenu, {
		group: '5.1_installExtension',
		command: {
			id: InstallVSIXAction.ID,
			title: nls.localize({ key: 'miinstallVsix', comment: ['&& denotes a mnemonic'] }, "Install Extension from VSIX Package")
		}
	});

	MenuRegistry.appendMenuItem(MenuId.MenubarFileMenu, {
		group: '3_workspace',
		command: {
			id: ADD_ROOT_FOLDER_COMMAND_ID,
			title: nls.localize({ key: 'miAddFolderToWorkspace', comment: ['&& denotes a mnemonic'] }, "A&&dd Folder to Workspace...")
		},
		order: 1,
		when: SupportsWorkspacesContext
	});

	MenuRegistry.appendMenuItem(MenuId.MenubarFileMenu, {
		group: '3_workspace',
		command: {
			id: SaveWorkspaceAsAction.ID,
			title: nls.localize('miSaveWorkspaceAs', "Save Workspace As...")
		},
		order: 2,
		when: SupportsWorkspacesContext
	});

	MenuRegistry.appendMenuItem(MenuId.MenubarFileMenu, {
		group: '6_close',
		command: {
			id: CloseWorkspaceAction.ID,
			title: nls.localize({ key: 'miCloseFolder', comment: ['&& denotes a mnemonic'] }, "Close &&Folder"),
			precondition: WorkspaceFolderCountContext.notEqualsTo('0')
		},
		order: 3,
		when: WorkbenchStateContext.notEqualsTo('workspace')
	});

	MenuRegistry.appendMenuItem(MenuId.MenubarFileMenu, {
		group: '6_close',
		command: {
			id: CloseWorkspaceAction.ID,
			title: nls.localize({ key: 'miCloseWorkspace', comment: ['&& denotes a mnemonic'] }, "Close &&Workspace")
		},
		order: 3,
		when: WorkbenchStateContext.isEqualTo('workspace')
	});

	MenuRegistry.appendMenuItem(MenuId.MenubarFileMenu, {
		group: '6_close',
		command: {
			id: CloseCurrentWindowAction.ID,
			title: nls.localize({ key: 'miCloseWindow', comment: ['&& denotes a mnemonic'] }, "Clos&&e Window")
		},
		order: 4
	});

	MenuRegistry.appendMenuItem(MenuId.MenubarFileMenu, {
		group: 'z_Exit',
		command: {
			id: 'workbench.action.quit',
			title: nls.localize({ key: 'miExit', comment: ['&& denotes a mnemonic'] }, "E&&xit")
		},
		order: 1,
		when: IsMacContext.toNegated()
	});

	// Zoom

	MenuRegistry.appendMenuItem(MenuId.MenubarAppearanceMenu, {
		group: '3_zoom',
		command: {
			id: ZoomInAction.ID,
			title: nls.localize({ key: 'miZoomIn', comment: ['&& denotes a mnemonic'] }, "&&Zoom In")
		},
		order: 1
	});

	MenuRegistry.appendMenuItem(MenuId.MenubarAppearanceMenu, {
		group: '3_zoom',
		command: {
			id: ZoomOutAction.ID,
			title: nls.localize({ key: 'miZoomOut', comment: ['&& denotes a mnemonic'] }, "&&Zoom Out")
		},
		order: 2
	});

	MenuRegistry.appendMenuItem(MenuId.MenubarAppearanceMenu, {
		group: '3_zoom',
		command: {
			id: ZoomResetAction.ID,
			title: nls.localize({ key: 'miZoomReset', comment: ['&& denotes a mnemonic'] }, "&&Reset Zoom")
		},
		order: 3
	});

<<<<<<< HEAD
	// Help

	if (OpenDocumentationUrlAction.AVAILABLE) {
		MenuRegistry.appendMenuItem(MenuId.MenubarHelpMenu, {
			group: '1_welcome',
			command: {
				id: OpenDocumentationUrlAction.ID,
				title: nls.localize({ key: 'miDocumentation', comment: ['&& denotes a mnemonic'] }, "&&Documentation")
			},
			order: 3
		});
	}

	/* // {{SQL CARBON EDIT}} - Disable unused menu item
	MenuRegistry.appendMenuItem(MenuId.MenubarHelpMenu, {
		group: '1_welcome',
		command: {
			id: 'update.showCurrentReleaseNotes',
			title: nls.localize({ key: 'miReleaseNotes', comment: ['&& denotes a mnemonic'] }, "&&Release Notes")
		},
		order: 4
	});

	// Reference
	if (KeybindingsReferenceAction.AVAILABLE) {
		MenuRegistry.appendMenuItem(MenuId.MenubarHelpMenu, {
			group: '2_reference',
			command: {
				id: KeybindingsReferenceAction.ID,
				title: nls.localize({ key: 'miKeyboardShortcuts', comment: ['&& denotes a mnemonic'] }, "&&Keyboard Shortcuts Reference")
			},
			order: 1
		});
	}

	if (OpenIntroductoryVideosUrlAction.AVAILABLE) {
		MenuRegistry.appendMenuItem(MenuId.MenubarHelpMenu, {
			group: '2_reference',
			command: {
				id: OpenIntroductoryVideosUrlAction.ID,
				title: nls.localize({ key: 'miIntroductoryVideos', comment: ['&& denotes a mnemonic'] }, "Introductory &&Videos")
			},
			order: 2
		});
	}

	if (OpenTipsAndTricksUrlAction.AVAILABLE) {
		MenuRegistry.appendMenuItem(MenuId.MenubarHelpMenu, {
			group: '2_reference',
			command: {
				id: OpenTipsAndTricksUrlAction.ID,
				title: nls.localize({ key: 'miTipsAndTricks', comment: ['&& denotes a mnemonic'] }, "Tips and Tri&&cks")
			},
			order: 3
		});
	}

	// Feedback
	if (OpenTwitterUrlAction.AVAILABLE) {
		MenuRegistry.appendMenuItem(MenuId.MenubarHelpMenu, {
			group: '3_feedback',
			command: {
				id: OpenTwitterUrlAction.ID,
				title: nls.localize({ key: 'miTwitter', comment: ['&& denotes a mnemonic'] }, "&&Join Us on Twitter")
			},
			order: 1
		});
	}

	if (OpenRequestFeatureUrlAction.AVAILABLE) {
		MenuRegistry.appendMenuItem(MenuId.MenubarHelpMenu, {
			group: '3_feedback',
			command: {
				id: OpenRequestFeatureUrlAction.ID,
				title: nls.localize({ key: 'miUserVoice', comment: ['&& denotes a mnemonic'] }, "&&Search Feature Requests")
			},
			order: 2
		});
	}
	*/

=======
>>>>>>> 5e1179f0
	MenuRegistry.appendMenuItem(MenuId.MenubarHelpMenu, {
		group: '3_feedback',
		command: {
			id: 'workbench.action.openIssueReporter',
			title: nls.localize({ key: 'miReportIssue', comment: ['&& denotes a mnemonic', 'Translate this to "Report Issue in English" in all languages please!'] }, "Report &&Issue")
		},
		order: 3
	});

	// Tools
	MenuRegistry.appendMenuItem(MenuId.MenubarHelpMenu, {
		group: '5_tools',
		command: {
			id: ToggleDevToolsAction.ID,
			title: nls.localize({ key: 'miToggleDevTools', comment: ['&& denotes a mnemonic'] }, "&&Toggle Developer Tools")
		},
		order: 1
	});

	MenuRegistry.appendMenuItem(MenuId.MenubarHelpMenu, {
		group: '5_tools',
		command: {
			id: 'workbench.action.openProcessExplorer',
			title: nls.localize({ key: 'miOpenProcessExplorerer', comment: ['&& denotes a mnemonic'] }, "Open &&Process Explorer")
		},
		order: 2
	});
})();

// Configuration
(function registerConfiguration(): void {
	const registry = Registry.as<IConfigurationRegistry>(ConfigurationExtensions.Configuration);

	// Window
	registry.registerConfiguration({
		'id': 'window',
		'order': 8,
		'title': nls.localize('windowConfigurationTitle', "Window"),
		'type': 'object',
		'properties': {
			'window.openFilesInNewWindow': {
				'type': 'string',
				'enum': ['on', 'off', 'default'],
				'enumDescriptions': [
					nls.localize('window.openFilesInNewWindow.on', "Files will open in a new window."),
					nls.localize('window.openFilesInNewWindow.off', "Files will open in the window with the files' folder open or the last active window."),
					isMacintosh ?
						nls.localize('window.openFilesInNewWindow.defaultMac', "Files will open in the window with the files' folder open or the last active window unless opened via the Dock or from Finder.") :
						nls.localize('window.openFilesInNewWindow.default', "Files will open in a new window unless picked from within the application (e.g. via the File menu).")
				],
				'default': 'off',
				'scope': ConfigurationScope.APPLICATION,
				'markdownDescription':
					isMacintosh ?
						nls.localize('openFilesInNewWindowMac', "Controls whether files should open in a new window. \nNote that there can still be cases where this setting is ignored (e.g. when using the `--new-window` or `--reuse-window` command line option).") :
						nls.localize('openFilesInNewWindow', "Controls whether files should open in a new window.\nNote that there can still be cases where this setting is ignored (e.g. when using the `--new-window` or `--reuse-window` command line option).")
			},
			'window.openWithoutArgumentsInNewWindow': {
				'type': 'string',
				'enum': ['on', 'off'],
				'enumDescriptions': [
					nls.localize('window.openWithoutArgumentsInNewWindow.on', "Open a new empty window."),
					nls.localize('window.openWithoutArgumentsInNewWindow.off', "Focus the last active running instance.")
				],
				'default': isMacintosh ? 'off' : 'on',
				'scope': ConfigurationScope.APPLICATION,
				'markdownDescription': nls.localize('openWithoutArgumentsInNewWindow', "Controls whether a new empty window should open when starting a second instance without arguments or if the last running instance should get focus.\nNote that there can still be cases where this setting is ignored (e.g. when using the `--new-window` or `--reuse-window` command line option).")
			},
			'window.restoreWindows': {
				'type': 'string',
				'enum': ['all', 'folders', 'one', 'none'],
				'enumDescriptions': [
					nls.localize('window.reopenFolders.all', "Reopen all windows."),
					nls.localize('window.reopenFolders.folders', "Reopen all folders. Empty workspaces will not be restored."),
					nls.localize('window.reopenFolders.one', "Reopen the last active window."),
					nls.localize('window.reopenFolders.none', "Never reopen a window. Always start with an empty one.")
				],
				'default': 'one',
				'scope': ConfigurationScope.APPLICATION,
				'description': nls.localize('restoreWindows', "Controls how windows are being reopened after a restart.")
			},
			'window.restoreFullscreen': {
				'type': 'boolean',
				'default': false,
				'scope': ConfigurationScope.APPLICATION,
				'description': nls.localize('restoreFullscreen', "Controls whether a window should restore to full screen mode if it was exited in full screen mode.")
			},
			'window.zoomLevel': {
				'type': 'number',
				'default': 0,
				'description': nls.localize('zoomLevel', "Adjust the zoom level of the window. The original size is 0 and each increment above (e.g. 1) or below (e.g. -1) represents zooming 20% larger or smaller. You can also enter decimals to adjust the zoom level with a finer granularity.")
			},
			'window.newWindowDimensions': {
				'type': 'string',
				'enum': ['default', 'inherit', 'maximized', 'fullscreen'],
				'enumDescriptions': [
					nls.localize('window.newWindowDimensions.default', "Open new windows in the center of the screen."),
					nls.localize('window.newWindowDimensions.inherit', "Open new windows with same dimension as last active one."),
					nls.localize('window.newWindowDimensions.maximized', "Open new windows maximized."),
					nls.localize('window.newWindowDimensions.fullscreen', "Open new windows in full screen mode.")
				],
				'default': 'default',
				'scope': ConfigurationScope.APPLICATION,
				'description': nls.localize('newWindowDimensions', "Controls the dimensions of opening a new window when at least one window is already opened. Note that this setting does not have an impact on the first window that is opened. The first window will always restore the size and location as you left it before closing.")
			},
			'window.closeWhenEmpty': {
				'type': 'boolean',
				'default': false,
				'description': nls.localize('closeWhenEmpty', "Controls whether closing the last editor should also close the window. This setting only applies for windows that do not show folders.")
			},
			'window.autoDetectHighContrast': {
				'type': 'boolean',
				'default': true,
				'description': nls.localize('autoDetectHighContrast', "If enabled, will automatically change to high contrast theme if Windows is using a high contrast theme, and to dark theme when switching away from a Windows high contrast theme."),
				'scope': ConfigurationScope.APPLICATION,
				'included': isWindows
			},
			'window.doubleClickIconToClose': {
				'type': 'boolean',
				'default': false,
				'scope': ConfigurationScope.APPLICATION,
				'markdownDescription': nls.localize('window.doubleClickIconToClose', "If enabled, double clicking the application icon in the title bar will close the window and the window cannot be dragged by the icon. This setting only has an effect when `#window.titleBarStyle#` is set to `custom`.")
			},
			'window.titleBarStyle': {
				'type': 'string',
				'enum': ['native', 'custom'],
				'default': isLinux ? 'native' : 'custom',
				'scope': ConfigurationScope.APPLICATION,
				'description': nls.localize('titleBarStyle', "Adjust the appearance of the window title bar. On Linux and Windows, this setting also affects the application and context menu appearances. Changes require a full restart to apply.")
			},
			'window.nativeTabs': {
				'type': 'boolean',
				'default': false,
				'scope': ConfigurationScope.APPLICATION,
				'description': nls.localize('window.nativeTabs', "Enables macOS Sierra window tabs. Note that changes require a full restart to apply and that native tabs will disable a custom title bar style if configured."),
				'included': isMacintosh && parseFloat(os.release()) >= 16 // Minimum: macOS Sierra (10.12.x = darwin 16.x)
			},
			'window.nativeFullScreen': {
				'type': 'boolean',
				'default': true,
				'description': nls.localize('window.nativeFullScreen', "Controls if native full-screen should be used on macOS. Disable this option to prevent macOS from creating a new space when going full-screen."),
				'scope': ConfigurationScope.APPLICATION,
				'included': isMacintosh
			},
			'window.clickThroughInactive': {
				'type': 'boolean',
				'default': true,
				'scope': ConfigurationScope.APPLICATION,
				'description': nls.localize('window.clickThroughInactive', "If enabled, clicking on an inactive window will both activate the window and trigger the element under the mouse if it is clickable. If disabled, clicking anywhere on an inactive window will activate it only and a second click is required on the element."),
				'included': isMacintosh
			}
		}
	});

	// Telemetry
	registry.registerConfiguration({
		'id': 'telemetry',
		'order': 110,
		title: nls.localize('telemetryConfigurationTitle', "Telemetry"),
		'type': 'object',
		'properties': {
			'telemetry.enableCrashReporter': {
				'type': 'boolean',
				'description': nls.localize('telemetry.enableCrashReporting', "Enable crash reports to be sent to a Microsoft online service. \nThis option requires restart to take effect."),
				'default': true,
				'tags': ['usesOnlineServices']
			}
		}
	});
})();<|MERGE_RESOLUTION|>--- conflicted
+++ resolved
@@ -233,90 +233,6 @@
 		order: 3
 	});
 
-<<<<<<< HEAD
-	// Help
-
-	if (OpenDocumentationUrlAction.AVAILABLE) {
-		MenuRegistry.appendMenuItem(MenuId.MenubarHelpMenu, {
-			group: '1_welcome',
-			command: {
-				id: OpenDocumentationUrlAction.ID,
-				title: nls.localize({ key: 'miDocumentation', comment: ['&& denotes a mnemonic'] }, "&&Documentation")
-			},
-			order: 3
-		});
-	}
-
-	/* // {{SQL CARBON EDIT}} - Disable unused menu item
-	MenuRegistry.appendMenuItem(MenuId.MenubarHelpMenu, {
-		group: '1_welcome',
-		command: {
-			id: 'update.showCurrentReleaseNotes',
-			title: nls.localize({ key: 'miReleaseNotes', comment: ['&& denotes a mnemonic'] }, "&&Release Notes")
-		},
-		order: 4
-	});
-
-	// Reference
-	if (KeybindingsReferenceAction.AVAILABLE) {
-		MenuRegistry.appendMenuItem(MenuId.MenubarHelpMenu, {
-			group: '2_reference',
-			command: {
-				id: KeybindingsReferenceAction.ID,
-				title: nls.localize({ key: 'miKeyboardShortcuts', comment: ['&& denotes a mnemonic'] }, "&&Keyboard Shortcuts Reference")
-			},
-			order: 1
-		});
-	}
-
-	if (OpenIntroductoryVideosUrlAction.AVAILABLE) {
-		MenuRegistry.appendMenuItem(MenuId.MenubarHelpMenu, {
-			group: '2_reference',
-			command: {
-				id: OpenIntroductoryVideosUrlAction.ID,
-				title: nls.localize({ key: 'miIntroductoryVideos', comment: ['&& denotes a mnemonic'] }, "Introductory &&Videos")
-			},
-			order: 2
-		});
-	}
-
-	if (OpenTipsAndTricksUrlAction.AVAILABLE) {
-		MenuRegistry.appendMenuItem(MenuId.MenubarHelpMenu, {
-			group: '2_reference',
-			command: {
-				id: OpenTipsAndTricksUrlAction.ID,
-				title: nls.localize({ key: 'miTipsAndTricks', comment: ['&& denotes a mnemonic'] }, "Tips and Tri&&cks")
-			},
-			order: 3
-		});
-	}
-
-	// Feedback
-	if (OpenTwitterUrlAction.AVAILABLE) {
-		MenuRegistry.appendMenuItem(MenuId.MenubarHelpMenu, {
-			group: '3_feedback',
-			command: {
-				id: OpenTwitterUrlAction.ID,
-				title: nls.localize({ key: 'miTwitter', comment: ['&& denotes a mnemonic'] }, "&&Join Us on Twitter")
-			},
-			order: 1
-		});
-	}
-
-	if (OpenRequestFeatureUrlAction.AVAILABLE) {
-		MenuRegistry.appendMenuItem(MenuId.MenubarHelpMenu, {
-			group: '3_feedback',
-			command: {
-				id: OpenRequestFeatureUrlAction.ID,
-				title: nls.localize({ key: 'miUserVoice', comment: ['&& denotes a mnemonic'] }, "&&Search Feature Requests")
-			},
-			order: 2
-		});
-	}
-	*/
-
-=======
->>>>>>> 5e1179f0
 	MenuRegistry.appendMenuItem(MenuId.MenubarHelpMenu, {
 		group: '3_feedback',
 		command: {
