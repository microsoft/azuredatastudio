/*---------------------------------------------------------------------------------------------
 *  Copyright (c) Microsoft Corporation. All rights reserved.
 *  Licensed under the Source EULA. See License.txt in the project root for license information.
 *--------------------------------------------------------------------------------------------*/

import { Registry } from 'vs/platform/registry/common/platform';
import * as nls from 'vs/nls';
import * as os from 'os';
import { SyncActionDescriptor, MenuRegistry, MenuId } from 'vs/platform/actions/common/actions';
import { IConfigurationRegistry, Extensions as ConfigurationExtensions, ConfigurationScope } from 'vs/platform/configuration/common/configurationRegistry';
import { IWorkbenchActionRegistry, Extensions } from 'vs/workbench/common/actions';
import { KeyMod, KeyChord, KeyCode } from 'vs/base/common/keyCodes';
import { isWindows, isLinux, isMacintosh } from 'vs/base/common/platform';
import { ToggleSharedProcessAction, ToggleDevToolsAction } from 'vs/workbench/electron-browser/actions/developerActions';
import { ZoomResetAction, ZoomOutAction, ZoomInAction, CloseCurrentWindowAction, SwitchWindow, QuickSwitchWindow, ReloadWindowWithExtensionsDisabledAction, NewWindowTabHandler, ShowPreviousWindowTabHandler, ShowNextWindowTabHandler, MoveWindowTabToNewWindowHandler, MergeWindowTabsHandlerHandler, ToggleWindowTabsBarHandler } from 'vs/workbench/electron-browser/actions/windowActions';
import { SaveWorkspaceAsAction, DuplicateWorkspaceInNewWindowAction, CloseWorkspaceAction } from 'vs/workbench/electron-browser/actions/workspaceActions';
import { ContextKeyExpr } from 'vs/platform/contextkey/common/contextkey';
import { KeybindingsRegistry, KeybindingWeight } from 'vs/platform/keybinding/common/keybindingsRegistry';
import { CommandsRegistry } from 'vs/platform/commands/common/commands';
import { ServicesAccessor } from 'vs/platform/instantiation/common/instantiation';
import { SupportsWorkspacesContext, IsMacContext, HasMacNativeTabsContext, IsDevelopmentContext, WorkbenchStateContext, WorkspaceFolderCountContext } from 'vs/workbench/browser/contextkeys';
import { NoEditorsVisibleContext, SingleEditorGroupsContext } from 'vs/workbench/common/editor';
import { IWindowService, IWindowsService } from 'vs/platform/windows/common/windows';

import { InstallVSIXAction } from 'vs/workbench/contrib/extensions/browser/extensionsActions'; // {{SQL CARBON EDIT}} add import

// Actions
(function registerActions(): void {
	const registry = Registry.as<IWorkbenchActionRegistry>(Extensions.WorkbenchActions);

	// Actions: File
	(function registerFileActions(): void {
		const fileCategory = nls.localize('file', "File");

		registry.registerWorkbenchAction(new SyncActionDescriptor(CloseWorkspaceAction, CloseWorkspaceAction.ID, CloseWorkspaceAction.LABEL, { primary: KeyChord(KeyMod.CtrlCmd | KeyCode.KEY_K, KeyCode.KEY_F) }), 'File: Close Workspace', fileCategory, SupportsWorkspacesContext);
	})();

	// Actions: View
	(function registerViewActions(): void {
		const viewCategory = nls.localize('view', "View");

		registry.registerWorkbenchAction(new SyncActionDescriptor(ZoomInAction, ZoomInAction.ID, ZoomInAction.LABEL, { primary: KeyMod.CtrlCmd | KeyCode.US_EQUAL, secondary: [KeyMod.CtrlCmd | KeyMod.Shift | KeyCode.US_EQUAL, KeyMod.CtrlCmd | KeyCode.NUMPAD_ADD] }), 'View: Zoom In', viewCategory);
		registry.registerWorkbenchAction(new SyncActionDescriptor(ZoomOutAction, ZoomOutAction.ID, ZoomOutAction.LABEL, { primary: KeyMod.CtrlCmd | KeyCode.US_MINUS, secondary: [KeyMod.CtrlCmd | KeyMod.Shift | KeyCode.US_MINUS, KeyMod.CtrlCmd | KeyCode.NUMPAD_SUBTRACT], linux: { primary: KeyMod.CtrlCmd | KeyCode.US_MINUS, secondary: [KeyMod.CtrlCmd | KeyCode.NUMPAD_SUBTRACT] } }), 'View: Zoom Out', viewCategory);
		registry.registerWorkbenchAction(new SyncActionDescriptor(ZoomResetAction, ZoomResetAction.ID, ZoomResetAction.LABEL, { primary: KeyMod.CtrlCmd | KeyCode.NUMPAD_0 }), 'View: Reset Zoom', viewCategory);
	})();

	// Actions: Window
	(function registerWindowActions(): void {
		registry.registerWorkbenchAction(new SyncActionDescriptor(CloseCurrentWindowAction, CloseCurrentWindowAction.ID, CloseCurrentWindowAction.LABEL, { primary: KeyMod.CtrlCmd | KeyMod.Shift | KeyCode.KEY_W }), 'Close Window');
		registry.registerWorkbenchAction(new SyncActionDescriptor(SwitchWindow, SwitchWindow.ID, SwitchWindow.LABEL, { primary: 0, mac: { primary: KeyMod.WinCtrl | KeyCode.KEY_W } }), 'Switch Window...');
		registry.registerWorkbenchAction(new SyncActionDescriptor(QuickSwitchWindow, QuickSwitchWindow.ID, QuickSwitchWindow.LABEL), 'Quick Switch Window...');

		KeybindingsRegistry.registerCommandAndKeybindingRule({
			id: CloseCurrentWindowAction.ID, // close the window when the last editor is closed by reusing the same keybinding
			weight: KeybindingWeight.WorkbenchContrib,
			when: ContextKeyExpr.and(NoEditorsVisibleContext, SingleEditorGroupsContext),
			primary: KeyMod.CtrlCmd | KeyCode.KEY_W,
			handler: accessor => {
				const windowService = accessor.get(IWindowService);
				windowService.closeWindow();
			}
		});

		KeybindingsRegistry.registerCommandAndKeybindingRule({
			id: 'workbench.action.quit',
			weight: KeybindingWeight.WorkbenchContrib,
			handler(accessor: ServicesAccessor) {
				const windowsService = accessor.get(IWindowsService);
				windowsService.quit();
			},
			when: undefined,
			mac: { primary: KeyMod.CtrlCmd | KeyCode.KEY_Q },
			linux: { primary: KeyMod.CtrlCmd | KeyCode.KEY_Q }
		});
	})();

	// Actions: Workspaces
	(function registerWorkspaceActions(): void {
		const workspacesCategory = nls.localize('workspaces', "Workspaces");

		registry.registerWorkbenchAction(new SyncActionDescriptor(SaveWorkspaceAsAction, SaveWorkspaceAsAction.ID, SaveWorkspaceAsAction.LABEL), 'Workspaces: Save Workspace As...', workspacesCategory, SupportsWorkspacesContext);
		registry.registerWorkbenchAction(new SyncActionDescriptor(DuplicateWorkspaceInNewWindowAction, DuplicateWorkspaceInNewWindowAction.ID, DuplicateWorkspaceInNewWindowAction.LABEL), 'Workspaces: Duplicate Workspace in New Window', workspacesCategory, SupportsWorkspacesContext);
	})();

	// Actions: macOS Native Tabs
	(function registerMacOSNativeTabsActions(): void {
		if (isMacintosh) {
			[
				{ handler: NewWindowTabHandler, id: 'workbench.action.newWindowTab', title: { value: nls.localize('newTab', "New Window Tab"), original: 'New Window Tab' } },
				{ handler: ShowPreviousWindowTabHandler, id: 'workbench.action.showPreviousWindowTab', title: { value: nls.localize('showPreviousTab', "Show Previous Window Tab"), original: 'Show Previous Window Tab' } },
				{ handler: ShowNextWindowTabHandler, id: 'workbench.action.showNextWindowTab', title: { value: nls.localize('showNextWindowTab', "Show Next Window Tab"), original: 'Show Next Window Tab' } },
				{ handler: MoveWindowTabToNewWindowHandler, id: 'workbench.action.moveWindowTabToNewWindow', title: { value: nls.localize('moveWindowTabToNewWindow', "Move Window Tab to New Window"), original: 'Move Window Tab to New Window' } },
				{ handler: MergeWindowTabsHandlerHandler, id: 'workbench.action.mergeAllWindowTabs', title: { value: nls.localize('mergeAllWindowTabs', "Merge All Windows"), original: 'Merge All Windows' } },
				{ handler: ToggleWindowTabsBarHandler, id: 'workbench.action.toggleWindowTabsBar', title: { value: nls.localize('toggleWindowTabsBar', "Toggle Window Tabs Bar"), original: 'Toggle Window Tabs Bar' } }
			].forEach(command => {
				CommandsRegistry.registerCommand(command.id, command.handler);

				MenuRegistry.appendMenuItem(MenuId.CommandPalette, {
					command,
					when: HasMacNativeTabsContext
				});
			});
		}
	})();

	// Actions: Developer
	(function registerDeveloperActions(): void {
		const developerCategory = nls.localize('developer', "Developer");
		registry.registerWorkbenchAction(new SyncActionDescriptor(ToggleSharedProcessAction, ToggleSharedProcessAction.ID, ToggleSharedProcessAction.LABEL), 'Developer: Toggle Shared Process', developerCategory);
		registry.registerWorkbenchAction(new SyncActionDescriptor(ReloadWindowWithExtensionsDisabledAction, ReloadWindowWithExtensionsDisabledAction.ID, ReloadWindowWithExtensionsDisabledAction.LABEL), 'Developer: Reload Window With Extensions Disabled', developerCategory);
		registry.registerWorkbenchAction(new SyncActionDescriptor(ToggleDevToolsAction, ToggleDevToolsAction.ID, ToggleDevToolsAction.LABEL), 'Developer: Toggle Developer Tools', developerCategory);

		KeybindingsRegistry.registerKeybindingRule({
			id: ToggleDevToolsAction.ID,
			weight: KeybindingWeight.WorkbenchContrib + 50,
			when: IsDevelopmentContext,
			primary: KeyMod.CtrlCmd | KeyMod.Shift | KeyCode.KEY_I,
			mac: { primary: KeyMod.CtrlCmd | KeyMod.Alt | KeyCode.KEY_I }
		});
	})();
})();

// Menu
(function registerMenu(): void {
	MenuRegistry.appendMenuItem(MenuId.MenubarFileMenu, {
<<<<<<< HEAD
		group: '1_new',
		command: {
			id: NewWindowAction.ID,
			title: nls.localize({ key: 'miNewWindow', comment: ['&& denotes a mnemonic'] }, "New &&Window")
		},
		order: 2
	});

	// {{SQL CARBON EDIT}} - Add install VSIX menu item
	MenuRegistry.appendMenuItem(MenuId.MenubarFileMenu, {
		group: '5.1_installExtension',
		command: {
			id: InstallVSIXAction.ID,
			title: nls.localize({ key: 'miinstallVsix', comment: ['&& denotes a mnemonic'] }, "Install Extension from VSIX Package")
		}
	});

	MenuRegistry.appendMenuItem(MenuId.MenubarFileMenu, {
=======
>>>>>>> 443ab8f3
		group: '3_workspace',
		command: {
			id: SaveWorkspaceAsAction.ID,
			title: nls.localize('miSaveWorkspaceAs', "Save Workspace As...")
		},
		order: 2,
		when: SupportsWorkspacesContext
	});

	MenuRegistry.appendMenuItem(MenuId.MenubarFileMenu, {
		group: '6_close',
		command: {
			id: CloseWorkspaceAction.ID,
			title: nls.localize({ key: 'miCloseFolder', comment: ['&& denotes a mnemonic'] }, "Close &&Folder"),
			precondition: WorkspaceFolderCountContext.notEqualsTo('0')
		},
		order: 3,
		when: WorkbenchStateContext.notEqualsTo('workspace')
	});

	MenuRegistry.appendMenuItem(MenuId.MenubarFileMenu, {
		group: '6_close',
		command: {
			id: CloseWorkspaceAction.ID,
			title: nls.localize({ key: 'miCloseWorkspace', comment: ['&& denotes a mnemonic'] }, "Close &&Workspace")
		},
		order: 3,
		when: ContextKeyExpr.and(WorkbenchStateContext.isEqualTo('workspace'), SupportsWorkspacesContext)
	});

	MenuRegistry.appendMenuItem(MenuId.MenubarFileMenu, {
		group: '6_close',
		command: {
			id: CloseCurrentWindowAction.ID,
			title: nls.localize({ key: 'miCloseWindow', comment: ['&& denotes a mnemonic'] }, "Clos&&e Window")
		},
		order: 4
	});

	MenuRegistry.appendMenuItem(MenuId.MenubarFileMenu, {
		group: 'z_Exit',
		command: {
			id: 'workbench.action.quit',
			title: nls.localize({ key: 'miExit', comment: ['&& denotes a mnemonic'] }, "E&&xit")
		},
		order: 1,
		when: IsMacContext.toNegated()
	});

	// Zoom

	MenuRegistry.appendMenuItem(MenuId.MenubarAppearanceMenu, {
		group: '3_zoom',
		command: {
			id: ZoomInAction.ID,
			title: nls.localize({ key: 'miZoomIn', comment: ['&& denotes a mnemonic'] }, "&&Zoom In")
		},
		order: 1
	});

	MenuRegistry.appendMenuItem(MenuId.MenubarAppearanceMenu, {
		group: '3_zoom',
		command: {
			id: ZoomOutAction.ID,
			title: nls.localize({ key: 'miZoomOut', comment: ['&& denotes a mnemonic'] }, "&&Zoom Out")
		},
		order: 2
	});

	MenuRegistry.appendMenuItem(MenuId.MenubarAppearanceMenu, {
		group: '3_zoom',
		command: {
			id: ZoomResetAction.ID,
			title: nls.localize({ key: 'miZoomReset', comment: ['&& denotes a mnemonic'] }, "&&Reset Zoom")
		},
		order: 3
	});

	MenuRegistry.appendMenuItem(MenuId.MenubarHelpMenu, {
		group: '3_feedback',
		command: {
			id: 'workbench.action.openIssueReporter',
			title: nls.localize({ key: 'miReportIssue', comment: ['&& denotes a mnemonic', 'Translate this to "Report Issue in English" in all languages please!'] }, "Report &&Issue")
		},
		order: 3
	});

	// Tools
	MenuRegistry.appendMenuItem(MenuId.MenubarHelpMenu, {
		group: '5_tools',
		command: {
			id: ToggleDevToolsAction.ID,
			title: nls.localize({ key: 'miToggleDevTools', comment: ['&& denotes a mnemonic'] }, "&&Toggle Developer Tools")
		},
		order: 1
	});

	MenuRegistry.appendMenuItem(MenuId.MenubarHelpMenu, {
		group: '5_tools',
		command: {
			id: 'workbench.action.openProcessExplorer',
			title: nls.localize({ key: 'miOpenProcessExplorerer', comment: ['&& denotes a mnemonic'] }, "Open &&Process Explorer")
		},
		order: 2
	});
})();

// Configuration
(function registerConfiguration(): void {
	const registry = Registry.as<IConfigurationRegistry>(ConfigurationExtensions.Configuration);

	// Window
	registry.registerConfiguration({
		'id': 'window',
		'order': 8,
		'title': nls.localize('windowConfigurationTitle', "Window"),
		'type': 'object',
		'properties': {
			'window.openFilesInNewWindow': {
				'type': 'string',
				'enum': ['on', 'off', 'default'],
				'enumDescriptions': [
					nls.localize('window.openFilesInNewWindow.on', "Files will open in a new window."),
					nls.localize('window.openFilesInNewWindow.off', "Files will open in the window with the files' folder open or the last active window."),
					isMacintosh ?
						nls.localize('window.openFilesInNewWindow.defaultMac', "Files will open in the window with the files' folder open or the last active window unless opened via the Dock or from Finder.") :
						nls.localize('window.openFilesInNewWindow.default', "Files will open in a new window unless picked from within the application (e.g. via the File menu).")
				],
				'default': 'off',
				'scope': ConfigurationScope.APPLICATION,
				'markdownDescription':
					isMacintosh ?
						nls.localize('openFilesInNewWindowMac', "Controls whether files should open in a new window. \nNote that there can still be cases where this setting is ignored (e.g. when using the `--new-window` or `--reuse-window` command line option).") :
						nls.localize('openFilesInNewWindow', "Controls whether files should open in a new window.\nNote that there can still be cases where this setting is ignored (e.g. when using the `--new-window` or `--reuse-window` command line option).")
			},
			'window.openWithoutArgumentsInNewWindow': {
				'type': 'string',
				'enum': ['on', 'off'],
				'enumDescriptions': [
					nls.localize('window.openWithoutArgumentsInNewWindow.on', "Open a new empty window."),
					nls.localize('window.openWithoutArgumentsInNewWindow.off', "Focus the last active running instance.")
				],
				'default': isMacintosh ? 'off' : 'on',
				'scope': ConfigurationScope.APPLICATION,
				'markdownDescription': nls.localize('openWithoutArgumentsInNewWindow', "Controls whether a new empty window should open when starting a second instance without arguments or if the last running instance should get focus.\nNote that there can still be cases where this setting is ignored (e.g. when using the `--new-window` or `--reuse-window` command line option).")
			},
			'window.restoreWindows': {
				'type': 'string',
				'enum': ['all', 'folders', 'one', 'none'],
				'enumDescriptions': [
					nls.localize('window.reopenFolders.all', "Reopen all windows."),
					nls.localize('window.reopenFolders.folders', "Reopen all folders. Empty workspaces will not be restored."),
					nls.localize('window.reopenFolders.one', "Reopen the last active window."),
					nls.localize('window.reopenFolders.none', "Never reopen a window. Always start with an empty one.")
				],
				'default': 'one',
				'scope': ConfigurationScope.APPLICATION,
				'description': nls.localize('restoreWindows', "Controls how windows are being reopened after a restart.")
			},
			'window.restoreFullscreen': {
				'type': 'boolean',
				'default': false,
				'scope': ConfigurationScope.APPLICATION,
				'description': nls.localize('restoreFullscreen', "Controls whether a window should restore to full screen mode if it was exited in full screen mode.")
			},
			'window.zoomLevel': {
				'type': 'number',
				'default': 0,
				'description': nls.localize('zoomLevel', "Adjust the zoom level of the window. The original size is 0 and each increment above (e.g. 1) or below (e.g. -1) represents zooming 20% larger or smaller. You can also enter decimals to adjust the zoom level with a finer granularity.")
			},
			'window.newWindowDimensions': {
				'type': 'string',
				'enum': ['default', 'inherit', 'maximized', 'fullscreen'],
				'enumDescriptions': [
					nls.localize('window.newWindowDimensions.default', "Open new windows in the center of the screen."),
					nls.localize('window.newWindowDimensions.inherit', "Open new windows with same dimension as last active one."),
					nls.localize('window.newWindowDimensions.maximized', "Open new windows maximized."),
					nls.localize('window.newWindowDimensions.fullscreen', "Open new windows in full screen mode.")
				],
				'default': 'default',
				'scope': ConfigurationScope.APPLICATION,
				'description': nls.localize('newWindowDimensions', "Controls the dimensions of opening a new window when at least one window is already opened. Note that this setting does not have an impact on the first window that is opened. The first window will always restore the size and location as you left it before closing.")
			},
			'window.closeWhenEmpty': {
				'type': 'boolean',
				'default': false,
				'description': nls.localize('closeWhenEmpty', "Controls whether closing the last editor should also close the window. This setting only applies for windows that do not show folders.")
			},
			'window.autoDetectHighContrast': {
				'type': 'boolean',
				'default': true,
				'description': nls.localize('autoDetectHighContrast', "If enabled, will automatically change to high contrast theme if Windows is using a high contrast theme, and to dark theme when switching away from a Windows high contrast theme."),
				'scope': ConfigurationScope.APPLICATION,
				'included': isWindows
			},
			'window.doubleClickIconToClose': {
				'type': 'boolean',
				'default': false,
				'scope': ConfigurationScope.APPLICATION,
				'markdownDescription': nls.localize('window.doubleClickIconToClose', "If enabled, double clicking the application icon in the title bar will close the window and the window cannot be dragged by the icon. This setting only has an effect when `#window.titleBarStyle#` is set to `custom`.")
			},
			'window.titleBarStyle': {
				'type': 'string',
				'enum': ['native', 'custom'],
				'default': isLinux ? 'native' : 'custom',
				'scope': ConfigurationScope.APPLICATION,
				'description': nls.localize('titleBarStyle', "Adjust the appearance of the window title bar. On Linux and Windows, this setting also affects the application and context menu appearances. Changes require a full restart to apply.")
			},
			'window.nativeTabs': {
				'type': 'boolean',
				'default': false,
				'scope': ConfigurationScope.APPLICATION,
				'description': nls.localize('window.nativeTabs', "Enables macOS Sierra window tabs. Note that changes require a full restart to apply and that native tabs will disable a custom title bar style if configured."),
				'included': isMacintosh && parseFloat(os.release()) >= 16 // Minimum: macOS Sierra (10.12.x = darwin 16.x)
			},
			'window.nativeFullScreen': {
				'type': 'boolean',
				'default': true,
				'description': nls.localize('window.nativeFullScreen', "Controls if native full-screen should be used on macOS. Disable this option to prevent macOS from creating a new space when going full-screen."),
				'scope': ConfigurationScope.APPLICATION,
				'included': isMacintosh
			},
			'window.clickThroughInactive': {
				'type': 'boolean',
				'default': true,
				'scope': ConfigurationScope.APPLICATION,
				'description': nls.localize('window.clickThroughInactive', "If enabled, clicking on an inactive window will both activate the window and trigger the element under the mouse if it is clickable. If disabled, clicking anywhere on an inactive window will activate it only and a second click is required on the element."),
				'included': isMacintosh
			}
		}
	});

	// Telemetry
	registry.registerConfiguration({
		'id': 'telemetry',
		'order': 110,
		title: nls.localize('telemetryConfigurationTitle', "Telemetry"),
		'type': 'object',
		'properties': {
			'telemetry.enableCrashReporter': {
				'type': 'boolean',
				'description': nls.localize('telemetry.enableCrashReporting', "Enable crash reports to be sent to a Microsoft online service. \nThis option requires restart to take effect."),
				'default': true,
				'tags': ['usesOnlineServices']
			}
		}
	});
})();<|MERGE_RESOLUTION|>--- conflicted
+++ resolved
@@ -123,13 +123,13 @@
 // Menu
 (function registerMenu(): void {
 	MenuRegistry.appendMenuItem(MenuId.MenubarFileMenu, {
-<<<<<<< HEAD
-		group: '1_new',
-		command: {
-			id: NewWindowAction.ID,
-			title: nls.localize({ key: 'miNewWindow', comment: ['&& denotes a mnemonic'] }, "New &&Window")
-		},
-		order: 2
+		group: '3_workspace',
+		command: {
+			id: SaveWorkspaceAsAction.ID,
+			title: nls.localize('miSaveWorkspaceAs', "Save Workspace As...")
+		},
+		order: 2,
+		when: SupportsWorkspacesContext
 	});
 
 	// {{SQL CARBON EDIT}} - Add install VSIX menu item
@@ -139,18 +139,6 @@
 			id: InstallVSIXAction.ID,
 			title: nls.localize({ key: 'miinstallVsix', comment: ['&& denotes a mnemonic'] }, "Install Extension from VSIX Package")
 		}
-	});
-
-	MenuRegistry.appendMenuItem(MenuId.MenubarFileMenu, {
-=======
->>>>>>> 443ab8f3
-		group: '3_workspace',
-		command: {
-			id: SaveWorkspaceAsAction.ID,
-			title: nls.localize('miSaveWorkspaceAs', "Save Workspace As...")
-		},
-		order: 2,
-		when: SupportsWorkspacesContext
 	});
 
 	MenuRegistry.appendMenuItem(MenuId.MenubarFileMenu, {
