--- conflicted
+++ resolved
@@ -339,12 +339,7 @@
 		} catch (error) {
 			onUnexpectedError(error);
 		}
-<<<<<<< HEAD
 		return undefined; // {{SQL CARBON EDIT}} @anthonydresser strict-null-check
-=======
-
-		return;
->>>>>>> fd610cfa
 	}
 
 	private async createHash(resource: URI): Promise<string> {
