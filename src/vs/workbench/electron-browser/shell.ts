--- conflicted
+++ resolved
@@ -16,9 +16,11 @@
 import product from 'vs/platform/node/product';
 import { SyncDescriptor } from 'vs/platform/instantiation/common/descriptors';
 import pkg from 'vs/platform/node/package';
+import { ContextViewService } from 'vs/platform/contextview/browser/contextViewService';
 import { Workbench, IWorkbenchStartedInfo } from 'vs/workbench/electron-browser/workbench';
 import { ITelemetryService } from 'vs/platform/telemetry/common/telemetry';
-import { NullTelemetryService, configurationTelemetry, combinedAppender, LogAppender } from 'vs/platform/telemetry/common/telemetryUtils';
+import { NullTelemetryService, configurationTelemetry } from 'vs/platform/telemetry/common/telemetryUtils';
+import { IExperimentService, ExperimentService } from 'vs/platform/telemetry/common/experiments';
 import { ITelemetryAppenderChannel, TelemetryAppenderClient } from 'vs/platform/telemetry/common/telemetryIpc';
 import { TelemetryService, ITelemetryServiceConfig } from 'vs/platform/telemetry/common/telemetryService';
 import ErrorTelemetry from 'vs/platform/telemetry/browser/errorTelemetry';
@@ -395,18 +397,11 @@
 				piiPaths: [this.environmentService.appRoot, this.environmentService.extensionsPath]
 			};
 
-<<<<<<< HEAD
 			this.telemetryService = this._register(instantiationService.createInstance(TelemetryService, config));
 			this._register(new ErrorTelemetry(this.telemetryService));
-=======
-			const telemetryService = instantiationService.createInstance(TelemetryService, config);
-			this.telemetryService = telemetryService;
-
-			const errorTelemetry = new ErrorTelemetry(telemetryService);
-
-			this.toUnbind.push(telemetryService, errorTelemetry);
+			
+			// {{SQL CARBON EDIT}}
 			this.sendUsageEvents();
->>>>>>> 45cf6262
 		} else {
 			this.telemetryService = NullTelemetryService;
 		}
@@ -521,16 +516,12 @@
 		}));
 	}
 
-<<<<<<< HEAD
-	onUnexpectedError(error: any): void {
-=======
 	// {{SQL CARBON EDIT}}
 	private diffInDays(nowDate: number, lastUseDate: number): number {
 		return (nowDate - lastUseDate)/(24*3600*1000);
 	}
 
-	public onUnexpectedError(error: any): void {
->>>>>>> 45cf6262
+	onUnexpectedError(error: any): void {
 		const errorMsg = toErrorMessage(error, true);
 		if (!errorMsg) {
 			return;
