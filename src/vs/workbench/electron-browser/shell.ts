/*---------------------------------------------------------------------------------------------
 *  Copyright (c) Microsoft Corporation. All rights reserved.
 *  Licensed under the Source EULA. See License.txt in the project root for license information.
 *--------------------------------------------------------------------------------------------*/

import 'vs/css!./media/shell';

import * as platform from 'vs/base/common/platform';
import * as perf from 'vs/base/common/performance';
import * as aria from 'vs/base/browser/ui/aria/aria';
import { Disposable } from 'vs/base/common/lifecycle';
import * as errors from 'vs/base/common/errors';
import { toErrorMessage } from 'vs/base/common/errorMessage';
import product from 'vs/platform/node/product';
import { SyncDescriptor } from 'vs/platform/instantiation/common/descriptors';
import pkg from 'vs/platform/node/package';
import { Workbench, IWorkbenchStartedInfo } from 'vs/workbench/electron-browser/workbench';
import { ITelemetryService } from 'vs/platform/telemetry/common/telemetry';
import { NullTelemetryService, configurationTelemetry, combinedAppender, LogAppender } from 'vs/platform/telemetry/common/telemetryUtils';
import { TelemetryAppenderClient } from 'vs/platform/telemetry/node/telemetryIpc';
import { TelemetryService, ITelemetryServiceConfig } from 'vs/platform/telemetry/common/telemetryService';
import ErrorTelemetry from 'vs/platform/telemetry/browser/errorTelemetry';
import { ElectronWindow } from 'vs/workbench/electron-browser/window';
import { resolveWorkbenchCommonProperties } from 'vs/platform/telemetry/node/workbenchCommonProperties';
import { IWindowsService, IWindowService, IWindowConfiguration } from 'vs/platform/windows/common/windows';
import { WindowService } from 'vs/platform/windows/electron-browser/windowService';
import { IRequestService } from 'vs/platform/request/node/request';
import { RequestService } from 'vs/platform/request/electron-browser/requestService';
import { IConfigurationService } from 'vs/platform/configuration/common/configuration';
import { SearchService } from 'vs/workbench/services/search/node/searchService';
import { LifecycleService } from 'vs/platform/lifecycle/electron-browser/lifecycleService';
import { MarkerService } from 'vs/platform/markers/common/markerService';
import { IModelService } from 'vs/editor/common/services/modelService';
import { ModelServiceImpl } from 'vs/editor/common/services/modelServiceImpl';
import { CodeEditorService } from 'vs/workbench/services/codeEditor/browser/codeEditorService';
import { ICodeEditorService } from 'vs/editor/browser/services/codeEditorService';
import { IntegrityServiceImpl } from 'vs/platform/integrity/node/integrityServiceImpl';
import { IIntegrityService } from 'vs/platform/integrity/common/integrity';
import { EditorWorkerServiceImpl } from 'vs/editor/common/services/editorWorkerServiceImpl';
import { IEditorWorkerService } from 'vs/editor/common/services/editorWorkerService';
import { ExtensionService } from 'vs/workbench/services/extensions/electron-browser/extensionService';
import { IInstantiationService } from 'vs/platform/instantiation/common/instantiation';
import { ServiceCollection } from 'vs/platform/instantiation/common/serviceCollection';
import { InstantiationService } from 'vs/platform/instantiation/node/instantiationService';
import { ILifecycleService, LifecyclePhase, WillShutdownEvent } from 'vs/platform/lifecycle/common/lifecycle';
import { IMarkerService } from 'vs/platform/markers/common/markers';
import { IEnvironmentService } from 'vs/platform/environment/common/environment';
import { ISearchService, ISearchHistoryService } from 'vs/platform/search/common/search';
import { ICommandService } from 'vs/platform/commands/common/commands';
import { CommandService } from 'vs/workbench/services/commands/common/commandService';
import { IWorkspaceContextService, WorkbenchState } from 'vs/platform/workspace/common/workspace';
import { IExtensionService } from 'vs/workbench/services/extensions/common/extensions';
import { WorkbenchModeServiceImpl } from 'vs/workbench/services/mode/common/workbenchModeService';
import { IModeService } from 'vs/editor/common/services/modeService';
import { IUntitledEditorService, UntitledEditorService } from 'vs/workbench/services/untitled/common/untitledEditorService';
import { ICrashReporterService, NullCrashReporterService, CrashReporterService } from 'vs/workbench/services/crashReporter/electron-browser/crashReporterService';
import { getDelayedChannel, IPCClient } from 'vs/base/parts/ipc/node/ipc';
import { connect as connectNet } from 'vs/base/parts/ipc/node/ipc.net';
import { ExtensionManagementChannelClient } from 'vs/platform/extensionManagement/node/extensionManagementIpc';
import { IExtensionManagementService, IExtensionEnablementService, IExtensionManagementServerService, IExtensionGalleryService } from 'vs/platform/extensionManagement/common/extensionManagement';
import { ExtensionEnablementService } from 'vs/platform/extensionManagement/common/extensionEnablementService';
import { BareFontInfo } from 'vs/editor/common/config/fontInfo';
import { restoreFontInfo, readFontInfo, saveFontInfo } from 'vs/editor/browser/config/configuration';
import * as browser from 'vs/base/browser/browser';
import { IWorkbenchThemeService } from 'vs/workbench/services/themes/common/workbenchThemeService';
import { WorkbenchThemeService } from 'vs/workbench/services/themes/electron-browser/workbenchThemeService';
import { ITextResourceConfigurationService, ITextResourcePropertiesService } from 'vs/editor/common/services/resourceConfiguration';
import { TextResourceConfigurationService } from 'vs/editor/common/services/resourceConfigurationImpl';
import { registerThemingParticipant, ITheme, ICssStyleCollector, HIGH_CONTRAST } from 'vs/platform/theme/common/themeService';
import { foreground, selectionBackground, focusBorder, scrollbarShadow, scrollbarSliderActiveBackground, scrollbarSliderBackground, scrollbarSliderHoverBackground, listHighlightForeground, inputPlaceholderForeground } from 'vs/platform/theme/common/colorRegistry';
import { TextMateService } from 'vs/workbench/services/textMate/electron-browser/TMSyntax';
import { ITextMateService } from 'vs/workbench/services/textMate/electron-browser/textMateService';
import { IBroadcastService, BroadcastService } from 'vs/platform/broadcast/electron-browser/broadcastService';
import { HashService } from 'vs/workbench/services/hash/node/hashService';
import { IHashService } from 'vs/workbench/services/hash/common/hashService';
import { ILogService } from 'vs/platform/log/common/log';
import { IStorageService } from 'vs/platform/storage/common/storage';
import { StorageService } from 'vs/platform/storage/node/storageService';
import { Event, Emitter } from 'vs/base/common/event';
import { WORKBENCH_BACKGROUND } from 'vs/workbench/common/theme';
import { LocalizationsChannelClient } from 'vs/platform/localizations/node/localizationsIpc';
import { ILocalizationsService } from 'vs/platform/localizations/common/localizations';
import { IWorkbenchIssueService } from 'vs/workbench/services/issue/common/issue';
import { WorkbenchIssueService } from 'vs/workbench/services/issue/electron-browser/workbenchIssueService';
import { INotificationService } from 'vs/platform/notification/common/notification';
import { NotificationService } from 'vs/workbench/services/notification/common/notificationService';
import { IDialogService } from 'vs/platform/dialogs/common/dialogs';
import { DialogService } from 'vs/workbench/services/dialogs/electron-browser/dialogService';
import { DialogChannel } from 'vs/platform/dialogs/node/dialogIpc';
import { EventType, addDisposableListener, scheduleAtNextAnimationFrame, addClasses } from 'vs/base/browser/dom';
import { IRemoteAgentService } from 'vs/workbench/services/remote/node/remoteAgentService';
import { RemoteAgentService } from 'vs/workbench/services/remote/electron-browser/remoteAgentServiceImpl';
import { IOpenerService } from 'vs/platform/opener/common/opener';
import { OpenerService } from 'vs/editor/browser/services/openerService';
import { SearchHistoryService } from 'vs/workbench/services/search/node/searchHistoryService';
import { ExtensionManagementServerService } from 'vs/workbench/services/extensions/node/extensionManagementServerService';
import { ExtensionGalleryService } from 'vs/platform/extensionManagement/node/extensionGalleryService';
import { LogLevelSetterChannel } from 'vs/platform/log/node/logIpc';
import { ILabelService } from 'vs/platform/label/common/label';
import { IDownloadService } from 'vs/platform/download/common/download';
import { DownloadService } from 'vs/platform/download/node/downloadService';
import { DownloadServiceChannel } from 'vs/platform/download/node/downloadIpc';
import { TextResourcePropertiesService } from 'vs/workbench/services/textfile/electron-browser/textResourcePropertiesService';
import { MultiExtensionManagementService } from 'vs/platform/extensionManagement/node/multiExtensionManagement';
import { IRemoteAuthorityResolverService } from 'vs/platform/remote/common/remoteAuthorityResolver';
import { RemoteAuthorityResolverService } from 'vs/platform/remote/electron-browser/remoteAuthorityResolverService';
import { IMarkerDecorationsService } from 'vs/editor/common/services/markersDecorationService';
import { MarkerDecorationsService } from 'vs/editor/common/services/markerDecorationsServiceImpl';
import { LabelService } from 'vs/workbench/services/label/common/labelService';

// {{SQL CARBON EDIT}}
import { FileTelemetryService } from 'sql/workbench/services/telemetry/node/fileTelemetryService';

/**
 * Services that we require for the Shell
 */
export interface ICoreServices {
	contextService: IWorkspaceContextService;
	configurationService: IConfigurationService;
	environmentService: IEnvironmentService;
	logService: ILogService;
	storageService: StorageService;
}

/**
 * The workbench shell contains the workbench with a rich header containing navigation and the activity bar.
 * With the Shell being the top level element in the page, it is also responsible for driving the layouting.
 */
export class Shell extends Disposable {

	private readonly _onWillShutdown = this._register(new Emitter<WillShutdownEvent>());
	get onWillShutdown(): Event<WillShutdownEvent> { return this._onWillShutdown.event; }

	private storageService: StorageService;
	private environmentService: IEnvironmentService;
	private logService: ILogService;
	private configurationService: IConfigurationService;
	private contextService: IWorkspaceContextService;
	private telemetryService: ITelemetryService;
	private broadcastService: IBroadcastService;
	private themeService: WorkbenchThemeService;
	private lifecycleService: LifecycleService;
	private mainProcessServices: ServiceCollection;
	private notificationService: INotificationService;

	private container: HTMLElement;
	private previousErrorValue: string;
	private previousErrorTime: number;

	private configuration: IWindowConfiguration;
	private workbench: Workbench;

	constructor(container: HTMLElement, coreServices: ICoreServices, mainProcessServices: ServiceCollection, private mainProcessClient: IPCClient, configuration: IWindowConfiguration) {
		super();

		this.container = container;

		this.configuration = configuration;

		this.contextService = coreServices.contextService;
		this.configurationService = coreServices.configurationService;
		this.environmentService = coreServices.environmentService;
		this.logService = coreServices.logService;
		this.storageService = coreServices.storageService;

		this.mainProcessServices = mainProcessServices;

		this.previousErrorTime = 0;
	}

	private renderContents(): void {

		// ARIA
		aria.setARIAContainer(document.body);

		// Instantiation service with services
		const [instantiationService, serviceCollection] = this.initServiceCollection(this.container);

		// Warm up font cache information before building up too many dom elements
		restoreFontInfo(this.storageService);
		readFontInfo(BareFontInfo.createFromRawSettings(this.configurationService.getValue('editor'), browser.getZoomLevel()));
		this._register(this.storageService.onWillSaveState(() => {
			saveFontInfo(this.storageService); // Keep font info for next startup around
		}));

		// Workbench
		this.workbench = this.createWorkbench(instantiationService, serviceCollection, this.container);

		// Window
		this.workbench.getInstantiationService().createInstance(ElectronWindow);

		// Handle case where workbench is not starting up properly
		const timeoutHandle = setTimeout(() => {
			this.logService.warn('Workbench did not finish loading in 10 seconds, that might be a problem that should be reported.');
		}, 10000);

		this.lifecycleService.when(LifecyclePhase.Restored).then(() => {
			clearTimeout(timeoutHandle);
		});
	}

	private createWorkbench(instantiationService: IInstantiationService, serviceCollection: ServiceCollection, container: HTMLElement): Workbench {

		function handleStartupError(logService: ILogService, error: Error): void {

			// Log it
			logService.error(toErrorMessage(error, true));

			// Rethrow
			throw error;
		}

		try {
			const workbench = instantiationService.createInstance(Workbench, container, this.configuration, serviceCollection, this.lifecycleService, this.mainProcessClient);

			// Startup Workbench
			workbench.startup().then(startupInfos => {

				// Startup Telemetry
				this.logStartupTelemetry(startupInfos);
			}, error => handleStartupError(this.logService, error));

			return workbench;
		} catch (error) {
			handleStartupError(this.logService, error);

			return undefined;
		}
	}

	private logStartupTelemetry(info: IWorkbenchStartedInfo): void {
		const { filesToOpen, filesToCreate, filesToDiff } = this.configuration;
		/* __GDPR__
			"workspaceLoad" : {
				"userAgent" : { "classification": "SystemMetaData", "purpose": "FeatureInsight" },
				"windowSize.innerHeight": { "classification": "SystemMetaData", "purpose": "FeatureInsight", "isMeasurement": true },
				"windowSize.innerWidth": { "classification": "SystemMetaData", "purpose": "FeatureInsight", "isMeasurement": true },
				"windowSize.outerHeight": { "classification": "SystemMetaData", "purpose": "FeatureInsight", "isMeasurement": true },
				"windowSize.outerWidth": { "classification": "SystemMetaData", "purpose": "FeatureInsight", "isMeasurement": true },
				"emptyWorkbench": { "classification": "SystemMetaData", "purpose": "FeatureInsight", "isMeasurement": true },
				"workbench.filesToOpen": { "classification": "SystemMetaData", "purpose": "FeatureInsight", "isMeasurement": true },
				"workbench.filesToCreate": { "classification": "SystemMetaData", "purpose": "FeatureInsight", "isMeasurement": true },
				"workbench.filesToDiff": { "classification": "SystemMetaData", "purpose": "FeatureInsight", "isMeasurement": true },
				"customKeybindingsCount": { "classification": "SystemMetaData", "purpose": "FeatureInsight", "isMeasurement": true },
				"theme": { "classification": "SystemMetaData", "purpose": "FeatureInsight" },
				"language": { "classification": "SystemMetaData", "purpose": "BusinessInsight" },
				"pinnedViewlets": { "classification": "SystemMetaData", "purpose": "FeatureInsight" },
				"restoredViewlet": { "classification": "SystemMetaData", "purpose": "FeatureInsight" },
				"restoredEditors": { "classification": "SystemMetaData", "purpose": "FeatureInsight", "isMeasurement": true },
				"pinnedViewlets": { "classification": "SystemMetaData", "purpose": "FeatureInsight" },
				"startupKind": { "classification": "SystemMetaData", "purpose": "FeatureInsight", "isMeasurement": true }
			}
		*/
		this.telemetryService.publicLog('workspaceLoad', {
			userAgent: navigator.userAgent,
			windowSize: { innerHeight: window.innerHeight, innerWidth: window.innerWidth, outerHeight: window.outerHeight, outerWidth: window.outerWidth },
			emptyWorkbench: this.contextService.getWorkbenchState() === WorkbenchState.EMPTY,
			'workbench.filesToOpen': filesToOpen && filesToOpen.length || 0,
			'workbench.filesToCreate': filesToCreate && filesToCreate.length || 0,
			'workbench.filesToDiff': filesToDiff && filesToDiff.length || 0,
			customKeybindingsCount: info.customKeybindingsCount,
			theme: this.themeService.getColorTheme().id,
			language: platform.language,
			pinnedViewlets: info.pinnedViewlets,
			restoredViewlet: info.restoredViewlet,
			restoredEditors: info.restoredEditorsCount,
			startupKind: this.lifecycleService.startupKind
		});

		// Telemetry: startup metrics
		perf.mark('didStartWorkbench');
	}

<<<<<<< HEAD
	// {{SQL CARBON EDIT}}
	private sendUsageEvents(): void {
		const dailyLastUseDate = Date.parse(this.storageService.get('telemetry.dailyLastUseDate', StorageScope.GLOBAL, '0'));
		const weeklyLastUseDate = Date.parse(this.storageService.get('telemetry.weeklyLastUseDate', StorageScope.GLOBAL, '0'));
		const monthlyLastUseDate = Date.parse(this.storageService.get('telemetry.monthlyLastUseDate', StorageScope.GLOBAL, '0'));

		let today = new Date().toUTCString();

		// daily user event
		if (this.diffInDays(Date.parse(today), dailyLastUseDate) >= 1) {
			// daily first use
			this.telemetryService.publicLog('telemetry.dailyFirstUse', { dailyFirstUse: true });
			this.storageService.store('telemetry.dailyLastUseDate', today, StorageScope.GLOBAL);
		}

		// weekly user event
		if (this.diffInDays(Date.parse(today), weeklyLastUseDate) >= 7) {
			// weekly first use
			this.telemetryService.publicLog('telemetry.weeklyFirstUse', { weeklyFirstUse: true });
			this.storageService.store('telemetry.weeklyLastUseDate', today, StorageScope.GLOBAL);
		}

		// monthly user events
		if (this.diffInDays(Date.parse(today), monthlyLastUseDate) >= 30) {
			this.telemetryService.publicLog('telemetry.monthlyUse', { monthlyFirstUse: true });
			this.storageService.store('telemetry.monthlyLastUseDate', today, StorageScope.GLOBAL);
		}
	}

	private logStorageTelemetry(): void {
		const initialStartup = !!this.configuration.isInitialStartup;

		const appReadyDuration = initialStartup ? perf.getDuration('main:started', 'main:appReady') : 0;
		const workbenchReadyDuration = perf.getDuration(initialStartup ? 'main:started' : 'main:loadWindow', 'didStartWorkbench');
		const workspaceStorageRequireDuration = perf.getDuration('willRequireSQLite', 'didRequireSQLite');
		const workspaceStorageSchemaDuration = perf.getDuration('willSetupSQLiteSchema', 'didSetupSQLiteSchema');
		const globalStorageInitDurationMain = perf.getDuration('main:willInitGlobalStorage', 'main:didInitGlobalStorage');
		const globalStorageInitDuratioRenderer = perf.getDuration('willInitGlobalStorage', 'didInitGlobalStorage');
		const workspaceStorageInitDuration = perf.getDuration('willInitWorkspaceStorage', 'didInitWorkspaceStorage');
		const workbenchLoadDuration = perf.getDuration('willLoadWorkbenchMain', 'didLoadWorkbenchMain');

		// Handle errors (avoid duplicates to reduce spam)
		const loggedStorageErrors = new Set<string>();
		this._register(this.storageService.onWorkspaceStorageError(error => {
			const errorStr = `${error}`;

			if (!loggedStorageErrors.has(errorStr)) {
				loggedStorageErrors.add(errorStr);

				/* __GDPR__
					"sqliteStorageError5" : {
						"appReadyTime" : { "classification": "SystemMetaData", "purpose": "FeatureInsight", "isMeasurement": true },
						"workbenchReadyTime" : { "classification": "SystemMetaData", "purpose": "FeatureInsight", "isMeasurement": true },
						"workspaceRequireTime" : { "classification": "SystemMetaData", "purpose": "FeatureInsight", "isMeasurement": true },
						"workspaceSchemaTime" : { "classification": "SystemMetaData", "purpose": "FeatureInsight", "isMeasurement": true },
						"globalReadTimeMain" : { "classification": "SystemMetaData", "purpose": "FeatureInsight", "isMeasurement": true },
						"globalReadTimeRenderer" : { "classification": "SystemMetaData", "purpose": "FeatureInsight", "isMeasurement": true },
						"workspaceReadTime" : { "classification": "SystemMetaData", "purpose": "FeatureInsight", "isMeasurement": true },
						"workbenchRequireTime" : { "classification": "SystemMetaData", "purpose": "FeatureInsight", "isMeasurement": true },
						"workspaceKeys" : { "classification": "SystemMetaData", "purpose": "FeatureInsight", "isMeasurement": true },
						"startupKind": { "classification": "SystemMetaData", "purpose": "FeatureInsight", "isMeasurement": true },
						"storageError": { "classification": "SystemMetaData", "purpose": "FeatureInsight" }
					}
				*/

				/* __GDPR__
					"sqliteStorageError<NUMBER>" : {
						"appReadyTime" : { "classification": "SystemMetaData", "purpose": "FeatureInsight", "isMeasurement": true },
						"workbenchReadyTime" : { "classification": "SystemMetaData", "purpose": "FeatureInsight", "isMeasurement": true },
						"workspaceRequireTime" : { "classification": "SystemMetaData", "purpose": "FeatureInsight", "isMeasurement": true },
						"workspaceSchemaTime" : { "classification": "SystemMetaData", "purpose": "FeatureInsight", "isMeasurement": true },
						"globalReadTimeMain" : { "classification": "SystemMetaData", "purpose": "FeatureInsight", "isMeasurement": true },
						"globalReadTimeRenderer" : { "classification": "SystemMetaData", "purpose": "FeatureInsight", "isMeasurement": true },
						"workspaceReadTime" : { "classification": "SystemMetaData", "purpose": "FeatureInsight", "isMeasurement": true },
						"workbenchRequireTime" : { "classification": "SystemMetaData", "purpose": "FeatureInsight", "isMeasurement": true },
						"workspaceKeys" : { "classification": "SystemMetaData", "purpose": "FeatureInsight", "isMeasurement": true },
						"startupKind": { "classification": "SystemMetaData", "purpose": "FeatureInsight", "isMeasurement": true },
						"storageError": { "classification": "SystemMetaData", "purpose": "FeatureInsight" }
					}
				*/
				this.telemetryService.publicLog('sqliteStorageError5', {
					'appReadyTime': appReadyDuration,
					'workbenchReadyTime': workbenchReadyDuration,
					'workspaceRequireTime': workspaceStorageRequireDuration,
					'workspaceSchemaTime': workspaceStorageSchemaDuration,
					'globalReadTimeMain': globalStorageInitDurationMain,
					'globalReadTimeRenderer': globalStorageInitDuratioRenderer,
					'workspaceReadTime': workspaceStorageInitDuration,
					'workbenchRequireTime': workbenchLoadDuration,
					'workspaceKeys': this.storageService.getSize(StorageScope.WORKSPACE),
					'startupKind': this.lifecycleService.startupKind,
					'storageError': errorStr
				});
			}
		}));


		if (this.storageService.hasErrors) {
			return; // do not log performance numbers when errors occured
		}

		if (this.environmentService.verbose) {
			return; // do not log when running in verbose mode
		}

		/* __GDPR__
			"sqliteStorageTimers5" : {
				"appReadyTime" : { "classification": "SystemMetaData", "purpose": "FeatureInsight", "isMeasurement": true },
				"workbenchReadyTime" : { "classification": "SystemMetaData", "purpose": "FeatureInsight", "isMeasurement": true },
				"workspaceRequireTime" : { "classification": "SystemMetaData", "purpose": "FeatureInsight", "isMeasurement": true },
				"workspaceSchemaTime" : { "classification": "SystemMetaData", "purpose": "FeatureInsight", "isMeasurement": true },
				"globalReadTimeMain" : { "classification": "SystemMetaData", "purpose": "FeatureInsight", "isMeasurement": true },
				"globalReadTimeRenderer" : { "classification": "SystemMetaData", "purpose": "FeatureInsight", "isMeasurement": true },
				"workspaceReadTime" : { "classification": "SystemMetaData", "purpose": "FeatureInsight", "isMeasurement": true },
				"workbenchRequireTime" : { "classification": "SystemMetaData", "purpose": "FeatureInsight", "isMeasurement": true },
				"workspaceKeys" : { "classification": "SystemMetaData", "purpose": "FeatureInsight", "isMeasurement": true },
				"startupKind": { "classification": "SystemMetaData", "purpose": "FeatureInsight", "isMeasurement": true }
			}
		*/

		/* __GDPR__
			"sqliteStorageTimers<NUMBER>" : {
				"appReadyTime" : { "classification": "SystemMetaData", "purpose": "FeatureInsight", "isMeasurement": true },
				"workbenchReadyTime" : { "classification": "SystemMetaData", "purpose": "FeatureInsight", "isMeasurement": true },
				"workspaceRequireTime" : { "classification": "SystemMetaData", "purpose": "FeatureInsight", "isMeasurement": true },
				"workspaceSchemaTime" : { "classification": "SystemMetaData", "purpose": "FeatureInsight", "isMeasurement": true },
				"globalReadTimeMain" : { "classification": "SystemMetaData", "purpose": "FeatureInsight", "isMeasurement": true },
				"globalReadTimeRenderer" : { "classification": "SystemMetaData", "purpose": "FeatureInsight", "isMeasurement": true },
				"workspaceReadTime" : { "classification": "SystemMetaData", "purpose": "FeatureInsight", "isMeasurement": true },
				"workbenchRequireTime" : { "classification": "SystemMetaData", "purpose": "FeatureInsight", "isMeasurement": true },
				"workspaceKeys" : { "classification": "SystemMetaData", "purpose": "FeatureInsight", "isMeasurement": true },
				"startupKind": { "classification": "SystemMetaData", "purpose": "FeatureInsight", "isMeasurement": true }
			}
		*/
		this.telemetryService.publicLog('sqliteStorageTimers5', {
			'appReadyTime': appReadyDuration,
			'workbenchReadyTime': workbenchReadyDuration,
			'workspaceRequireTime': workspaceStorageRequireDuration,
			'workspaceSchemaTime': workspaceStorageSchemaDuration,
			'globalReadTimeMain': globalStorageInitDurationMain,
			'globalReadTimeRenderer': globalStorageInitDuratioRenderer,
			'workspaceReadTime': workspaceStorageInitDuration,
			'workbenchRequireTime': workbenchLoadDuration,
			'workspaceKeys': this.storageService.getSize(StorageScope.WORKSPACE),
			'startupKind': this.lifecycleService.startupKind
		});
	}
=======
>>>>>>> fb4d028b

	private initServiceCollection(container: HTMLElement): [IInstantiationService, ServiceCollection] {
		const serviceCollection = new ServiceCollection();
		serviceCollection.set(IWorkspaceContextService, this.contextService);
		serviceCollection.set(IConfigurationService, this.configurationService);
		serviceCollection.set(IEnvironmentService, this.environmentService);
		serviceCollection.set(ILabelService, new SyncDescriptor(LabelService, undefined, true));
		serviceCollection.set(ILogService, this._register(this.logService));
		serviceCollection.set(IStorageService, this.storageService);

		this.mainProcessServices.forEach((serviceIdentifier, serviceInstance) => {
			serviceCollection.set(serviceIdentifier, serviceInstance);
		});

		const instantiationService: IInstantiationService = new InstantiationService(serviceCollection, true);

		this.notificationService = new NotificationService();
		serviceCollection.set(INotificationService, this.notificationService);

		this.broadcastService = instantiationService.createInstance(BroadcastService, this.configuration.windowId);
		serviceCollection.set(IBroadcastService, this.broadcastService);

		serviceCollection.set(IWindowService, new SyncDescriptor(WindowService, [this.configuration.windowId, this.configuration]));

		const sharedProcess = (<IWindowsService>serviceCollection.get(IWindowsService)).whenSharedProcessReady()
			.then(() => connectNet(this.environmentService.sharedIPCHandle, `window:${this.configuration.windowId}`))
			.then(client => {
				client.registerChannel('dialog', instantiationService.createInstance(DialogChannel));

				return client;
			});

		// Hash
		serviceCollection.set(IHashService, new SyncDescriptor(HashService, undefined, true));

		// {{SQL CARBON EDIT}}
		if (this.environmentService.args['perf-test']) {
			let telemetryOutput = this.environmentService.args['telemetry-output'];
			this.telemetryService = new FileTelemetryService(telemetryOutput);
		// Telemetry
		} else if (!this.environmentService.isExtensionDevelopment && !this.environmentService.args['disable-telemetry'] && !!product.enableTelemetry) {
			const channel = getDelayedChannel(sharedProcess.then(c => c.getChannel('telemetryAppender')));
			const config: ITelemetryServiceConfig = {
				appender: combinedAppender(new TelemetryAppenderClient(channel), new LogAppender(this.logService)),
				commonProperties: resolveWorkbenchCommonProperties(this.storageService, product.commit, pkg.version, this.configuration.machineId, this.environmentService.installSourcePath),
				piiPaths: [this.environmentService.appRoot, this.environmentService.extensionsPath]
			};

			this.telemetryService = this._register(instantiationService.createInstance(TelemetryService, config));
			this._register(new ErrorTelemetry(this.telemetryService));

			// {{SQL CARBON EDIT}}
			this.sendUsageEvents();
		} else {
			this.telemetryService = NullTelemetryService;
		}

		serviceCollection.set(ITelemetryService, this.telemetryService);
		this._register(configurationTelemetry(this.telemetryService, this.configurationService));

		let crashReporterService = NullCrashReporterService;
		if (!this.environmentService.disableCrashReporter && product.crashReporter && product.hockeyApp) {
			crashReporterService = instantiationService.createInstance(CrashReporterService);
		}
		serviceCollection.set(ICrashReporterService, crashReporterService);

		serviceCollection.set(IDialogService, instantiationService.createInstance(DialogService));

		const lifecycleService = instantiationService.createInstance(LifecycleService);
		this._register(lifecycleService.onWillShutdown(event => this._onWillShutdown.fire(event)));
		this._register(lifecycleService.onShutdown(() => this.dispose()));
		serviceCollection.set(ILifecycleService, lifecycleService);
		this.lifecycleService = lifecycleService;

		serviceCollection.set(IRequestService, new SyncDescriptor(RequestService, undefined, true));
		serviceCollection.set(IDownloadService, new SyncDescriptor(DownloadService, undefined, true));
		serviceCollection.set(IExtensionGalleryService, new SyncDescriptor(ExtensionGalleryService, undefined, true));

		const remoteAuthorityResolverService = new RemoteAuthorityResolverService();
		serviceCollection.set(IRemoteAuthorityResolverService, remoteAuthorityResolverService);

		const remoteAgentService = new RemoteAgentService(this.configuration, this.notificationService, this.environmentService, remoteAuthorityResolverService);
		serviceCollection.set(IRemoteAgentService, remoteAgentService);

		const remoteAgentConnection = remoteAgentService.getConnection();
		if (remoteAgentConnection) {
			remoteAgentConnection.registerChannel('dialog', instantiationService.createInstance(DialogChannel));
			remoteAgentConnection.registerChannel('download', new DownloadServiceChannel());
			remoteAgentConnection.registerChannel('loglevel', new LogLevelSetterChannel(this.logService));
		}

		const extensionManagementChannel = getDelayedChannel(sharedProcess.then(c => c.getChannel('extensions')));
		const extensionManagementChannelClient = new ExtensionManagementChannelClient(extensionManagementChannel);
		serviceCollection.set(IExtensionManagementServerService, new SyncDescriptor(ExtensionManagementServerService, [extensionManagementChannelClient]));
		serviceCollection.set(IExtensionManagementService, new SyncDescriptor(MultiExtensionManagementService));

		const extensionEnablementService = this._register(instantiationService.createInstance(ExtensionEnablementService));
		serviceCollection.set(IExtensionEnablementService, extensionEnablementService);

		serviceCollection.set(IExtensionService, instantiationService.createInstance(ExtensionService));

		this.themeService = instantiationService.createInstance(WorkbenchThemeService, document.body);
		serviceCollection.set(IWorkbenchThemeService, this.themeService);

		serviceCollection.set(ICommandService, new SyncDescriptor(CommandService, undefined, true));

		serviceCollection.set(IMarkerService, new SyncDescriptor(MarkerService, undefined, true));


		serviceCollection.set(IModeService, new SyncDescriptor(WorkbenchModeServiceImpl));

		serviceCollection.set(ITextResourceConfigurationService, new SyncDescriptor(TextResourceConfigurationService));

		serviceCollection.set(ITextResourcePropertiesService, new SyncDescriptor(TextResourcePropertiesService));

		serviceCollection.set(IModelService, new SyncDescriptor(ModelServiceImpl, undefined, true));

		serviceCollection.set(IMarkerDecorationsService, new SyncDescriptor(MarkerDecorationsService));

		serviceCollection.set(IEditorWorkerService, new SyncDescriptor(EditorWorkerServiceImpl));

		serviceCollection.set(IUntitledEditorService, new SyncDescriptor(UntitledEditorService, undefined, true));

		serviceCollection.set(ITextMateService, new SyncDescriptor(TextMateService));

		serviceCollection.set(ISearchService, new SyncDescriptor(SearchService));

		serviceCollection.set(ISearchHistoryService, new SyncDescriptor(SearchHistoryService));

		serviceCollection.set(IWorkbenchIssueService, new SyncDescriptor(WorkbenchIssueService));

		serviceCollection.set(ICodeEditorService, new SyncDescriptor(CodeEditorService));

		serviceCollection.set(IOpenerService, new SyncDescriptor(OpenerService, undefined, true));

		serviceCollection.set(IIntegrityService, new SyncDescriptor(IntegrityServiceImpl));

		const localizationsChannel = getDelayedChannel(sharedProcess.then(c => c.getChannel('localizations')));
		serviceCollection.set(ILocalizationsService, new SyncDescriptor(LocalizationsChannelClient, [localizationsChannel]));

		return [instantiationService, serviceCollection];
	}

	open(): void {

		// Listen on unhandled rejection events
		window.addEventListener('unhandledrejection', (event: PromiseRejectionEvent) => {

			// See https://developer.mozilla.org/en-US/docs/Web/API/PromiseRejectionEvent
			errors.onUnexpectedError(event.reason);

			// Prevent the printing of this event to the console
			event.preventDefault();
		});

		// Listen on unexpected errors
		errors.setUnexpectedErrorHandler((error: any) => {
			this.onUnexpectedError(error);
		});

		// Shell Class for CSS Scoping
		addClasses(this.container, 'monaco-shell', platform.isWindows ? 'windows' : platform.isLinux ? 'linux' : 'mac');

		// Create Contents
		this.renderContents();

		// Layout
		this.layout();

		// Listeners
		this.registerListeners();

		// Set lifecycle phase to `Ready`
		this.lifecycleService.phase = LifecyclePhase.Ready;
	}

	private registerListeners(): void {
		this._register(addDisposableListener(window, EventType.RESIZE, e => this.onWindowResize(e, true)));
	}

	private onWindowResize(e: any, retry: boolean): void {
		if (e.target === window) {
			if (window.document && window.document.body && window.document.body.clientWidth === 0) {
				// TODO@Ben this is an electron issue on macOS when simple fullscreen is enabled
				// where for some reason the window clientWidth is reported as 0 when switching
				// between simple fullscreen and normal screen. In that case we schedule the layout
				// call at the next animation frame once, in the hope that the dimensions are
				// proper then.
				if (retry) {
					scheduleAtNextAnimationFrame(() => this.onWindowResize(e, false));
				}
				return;
			}

			this.layout();
		}
	}

	// {{SQL CARBON EDIT}}
	private diffInDays(nowDate: number, lastUseDate: number): number {
		return (nowDate - lastUseDate) / (24 * 3600 * 1000);
	}

	onUnexpectedError(error: any): void {
		const errorMsg = toErrorMessage(error, true);
		if (!errorMsg) {
			return;
		}

		const now = Date.now();
		if (errorMsg === this.previousErrorValue && now - this.previousErrorTime <= 1000) {
			return; // Return if error message identical to previous and shorter than 1 second
		}

		this.previousErrorTime = now;
		this.previousErrorValue = errorMsg;

		// Log it
		this.logService.error(errorMsg);

		// Show to user if friendly message provided
		if (error && error.friendlyMessage && this.notificationService) {
			this.notificationService.error(error.friendlyMessage);
		}
	}

	private layout(): void {
		this.workbench.layout();
	}

	dispose(): void {
		super.dispose();

		// Dispose Workbench
		if (this.workbench) {
			this.workbench.dispose();
		}

		this.mainProcessClient.dispose();
	}
}

registerThemingParticipant((theme: ITheme, collector: ICssStyleCollector) => {

	// Foreground
	const windowForeground = theme.getColor(foreground);
	if (windowForeground) {
		collector.addRule(`.monaco-shell { color: ${windowForeground}; }`);
	}

	// Selection
	const windowSelectionBackground = theme.getColor(selectionBackground);
	if (windowSelectionBackground) {
		collector.addRule(`.monaco-shell ::selection { background-color: ${windowSelectionBackground}; }`);
	}

	// Input placeholder
	const placeholderForeground = theme.getColor(inputPlaceholderForeground);
	if (placeholderForeground) {
		collector.addRule(`.monaco-shell input::-webkit-input-placeholder { color: ${placeholderForeground}; }`);
		collector.addRule(`.monaco-shell textarea::-webkit-input-placeholder { color: ${placeholderForeground}; }`);
	}

	// List highlight
	const listHighlightForegroundColor = theme.getColor(listHighlightForeground);
	if (listHighlightForegroundColor) {
		collector.addRule(`
			.monaco-shell .monaco-tree .monaco-tree-row .monaco-highlighted-label .highlight,
			.monaco-shell .monaco-list .monaco-list-row .monaco-highlighted-label .highlight {
				color: ${listHighlightForegroundColor};
			}
		`);
	}

	// We need to set the workbench background color so that on Windows we get subpixel-antialiasing.
	const workbenchBackground = WORKBENCH_BACKGROUND(theme);
	collector.addRule(`.monaco-workbench { background-color: ${workbenchBackground}; }`);

	// Scrollbars
	const scrollbarShadowColor = theme.getColor(scrollbarShadow);
	if (scrollbarShadowColor) {
		collector.addRule(`
			.monaco-shell .monaco-scrollable-element > .shadow.top {
				box-shadow: ${scrollbarShadowColor} 0 6px 6px -6px inset;
			}

			.monaco-shell .monaco-scrollable-element > .shadow.left {
				box-shadow: ${scrollbarShadowColor} 6px 0 6px -6px inset;
			}

			.monaco-shell .monaco-scrollable-element > .shadow.top.left {
				box-shadow: ${scrollbarShadowColor} 6px 6px 6px -6px inset;
			}
		`);
	}

	const scrollbarSliderBackgroundColor = theme.getColor(scrollbarSliderBackground);
	if (scrollbarSliderBackgroundColor) {
		collector.addRule(`
			.monaco-shell .monaco-scrollable-element > .scrollbar > .slider {
				background: ${scrollbarSliderBackgroundColor};
			}
		`);
	}

	const scrollbarSliderHoverBackgroundColor = theme.getColor(scrollbarSliderHoverBackground);
	if (scrollbarSliderHoverBackgroundColor) {
		collector.addRule(`
			.monaco-shell .monaco-scrollable-element > .scrollbar > .slider:hover {
				background: ${scrollbarSliderHoverBackgroundColor};
			}
		`);
	}

	const scrollbarSliderActiveBackgroundColor = theme.getColor(scrollbarSliderActiveBackground);
	if (scrollbarSliderActiveBackgroundColor) {
		collector.addRule(`
			.monaco-shell .monaco-scrollable-element > .scrollbar > .slider.active {
				background: ${scrollbarSliderActiveBackgroundColor};
			}
		`);
	}

	// Focus outline
	const focusOutline = theme.getColor(focusBorder);
	if (focusOutline) {
		collector.addRule(`
		.monaco-shell [tabindex="0"]:focus,
		.monaco-shell .synthetic-focus,
		.monaco-shell select:focus,
		.monaco-shell .monaco-tree.focused.no-focused-item:focus:before,
		.monaco-shell .monaco-list:not(.element-focused):focus:before,
		.monaco-shell input[type="button"]:focus,
		.monaco-shell input[type="text"]:focus,
		.monaco-shell button:focus,
		.monaco-shell textarea:focus,
		.monaco-shell input[type="search"]:focus,
		.monaco-shell input[type="checkbox"]:focus {
			outline-color: ${focusOutline};
		}
		`);
	}

	// High Contrast theme overwrites for outline
	if (theme.type === HIGH_CONTRAST) {
		collector.addRule(`
		.monaco-shell.hc-black [tabindex="0"]:focus,
		.monaco-shell.hc-black .synthetic-focus,
		.monaco-shell.hc-black select:focus,
		.monaco-shell.hc-black input[type="button"]:focus,
		.monaco-shell.hc-black input[type="text"]:focus,
		.monaco-shell.hc-black textarea:focus,
		.monaco-shell.hc-black input[type="checkbox"]:focus {
			outline-style: solid;
			outline-width: 1px;
		}

		.monaco-shell.hc-black .monaco-tree.focused.no-focused-item:focus:before {
			outline-width: 1px;
			outline-offset: -2px;
		}

		.monaco-shell.hc-black .synthetic-focus input {
			background: transparent; /* Search input focus fix when in high contrast */
		}
		`);
	}
});<|MERGE_RESOLUTION|>--- conflicted
+++ resolved
@@ -74,7 +74,7 @@
 import { HashService } from 'vs/workbench/services/hash/node/hashService';
 import { IHashService } from 'vs/workbench/services/hash/common/hashService';
 import { ILogService } from 'vs/platform/log/common/log';
-import { IStorageService } from 'vs/platform/storage/common/storage';
+import { IStorageService, StorageScope } from 'vs/platform/storage/common/storage';
 import { StorageService } from 'vs/platform/storage/node/storageService';
 import { Event, Emitter } from 'vs/base/common/event';
 import { WORKBENCH_BACKGROUND } from 'vs/workbench/common/theme';
@@ -271,7 +271,6 @@
 		perf.mark('didStartWorkbench');
 	}
 
-<<<<<<< HEAD
 	// {{SQL CARBON EDIT}}
 	private sendUsageEvents(): void {
 		const dailyLastUseDate = Date.parse(this.storageService.get('telemetry.dailyLastUseDate', StorageScope.GLOBAL, '0'));
@@ -300,127 +299,6 @@
 			this.storageService.store('telemetry.monthlyLastUseDate', today, StorageScope.GLOBAL);
 		}
 	}
-
-	private logStorageTelemetry(): void {
-		const initialStartup = !!this.configuration.isInitialStartup;
-
-		const appReadyDuration = initialStartup ? perf.getDuration('main:started', 'main:appReady') : 0;
-		const workbenchReadyDuration = perf.getDuration(initialStartup ? 'main:started' : 'main:loadWindow', 'didStartWorkbench');
-		const workspaceStorageRequireDuration = perf.getDuration('willRequireSQLite', 'didRequireSQLite');
-		const workspaceStorageSchemaDuration = perf.getDuration('willSetupSQLiteSchema', 'didSetupSQLiteSchema');
-		const globalStorageInitDurationMain = perf.getDuration('main:willInitGlobalStorage', 'main:didInitGlobalStorage');
-		const globalStorageInitDuratioRenderer = perf.getDuration('willInitGlobalStorage', 'didInitGlobalStorage');
-		const workspaceStorageInitDuration = perf.getDuration('willInitWorkspaceStorage', 'didInitWorkspaceStorage');
-		const workbenchLoadDuration = perf.getDuration('willLoadWorkbenchMain', 'didLoadWorkbenchMain');
-
-		// Handle errors (avoid duplicates to reduce spam)
-		const loggedStorageErrors = new Set<string>();
-		this._register(this.storageService.onWorkspaceStorageError(error => {
-			const errorStr = `${error}`;
-
-			if (!loggedStorageErrors.has(errorStr)) {
-				loggedStorageErrors.add(errorStr);
-
-				/* __GDPR__
-					"sqliteStorageError5" : {
-						"appReadyTime" : { "classification": "SystemMetaData", "purpose": "FeatureInsight", "isMeasurement": true },
-						"workbenchReadyTime" : { "classification": "SystemMetaData", "purpose": "FeatureInsight", "isMeasurement": true },
-						"workspaceRequireTime" : { "classification": "SystemMetaData", "purpose": "FeatureInsight", "isMeasurement": true },
-						"workspaceSchemaTime" : { "classification": "SystemMetaData", "purpose": "FeatureInsight", "isMeasurement": true },
-						"globalReadTimeMain" : { "classification": "SystemMetaData", "purpose": "FeatureInsight", "isMeasurement": true },
-						"globalReadTimeRenderer" : { "classification": "SystemMetaData", "purpose": "FeatureInsight", "isMeasurement": true },
-						"workspaceReadTime" : { "classification": "SystemMetaData", "purpose": "FeatureInsight", "isMeasurement": true },
-						"workbenchRequireTime" : { "classification": "SystemMetaData", "purpose": "FeatureInsight", "isMeasurement": true },
-						"workspaceKeys" : { "classification": "SystemMetaData", "purpose": "FeatureInsight", "isMeasurement": true },
-						"startupKind": { "classification": "SystemMetaData", "purpose": "FeatureInsight", "isMeasurement": true },
-						"storageError": { "classification": "SystemMetaData", "purpose": "FeatureInsight" }
-					}
-				*/
-
-				/* __GDPR__
-					"sqliteStorageError<NUMBER>" : {
-						"appReadyTime" : { "classification": "SystemMetaData", "purpose": "FeatureInsight", "isMeasurement": true },
-						"workbenchReadyTime" : { "classification": "SystemMetaData", "purpose": "FeatureInsight", "isMeasurement": true },
-						"workspaceRequireTime" : { "classification": "SystemMetaData", "purpose": "FeatureInsight", "isMeasurement": true },
-						"workspaceSchemaTime" : { "classification": "SystemMetaData", "purpose": "FeatureInsight", "isMeasurement": true },
-						"globalReadTimeMain" : { "classification": "SystemMetaData", "purpose": "FeatureInsight", "isMeasurement": true },
-						"globalReadTimeRenderer" : { "classification": "SystemMetaData", "purpose": "FeatureInsight", "isMeasurement": true },
-						"workspaceReadTime" : { "classification": "SystemMetaData", "purpose": "FeatureInsight", "isMeasurement": true },
-						"workbenchRequireTime" : { "classification": "SystemMetaData", "purpose": "FeatureInsight", "isMeasurement": true },
-						"workspaceKeys" : { "classification": "SystemMetaData", "purpose": "FeatureInsight", "isMeasurement": true },
-						"startupKind": { "classification": "SystemMetaData", "purpose": "FeatureInsight", "isMeasurement": true },
-						"storageError": { "classification": "SystemMetaData", "purpose": "FeatureInsight" }
-					}
-				*/
-				this.telemetryService.publicLog('sqliteStorageError5', {
-					'appReadyTime': appReadyDuration,
-					'workbenchReadyTime': workbenchReadyDuration,
-					'workspaceRequireTime': workspaceStorageRequireDuration,
-					'workspaceSchemaTime': workspaceStorageSchemaDuration,
-					'globalReadTimeMain': globalStorageInitDurationMain,
-					'globalReadTimeRenderer': globalStorageInitDuratioRenderer,
-					'workspaceReadTime': workspaceStorageInitDuration,
-					'workbenchRequireTime': workbenchLoadDuration,
-					'workspaceKeys': this.storageService.getSize(StorageScope.WORKSPACE),
-					'startupKind': this.lifecycleService.startupKind,
-					'storageError': errorStr
-				});
-			}
-		}));
-
-
-		if (this.storageService.hasErrors) {
-			return; // do not log performance numbers when errors occured
-		}
-
-		if (this.environmentService.verbose) {
-			return; // do not log when running in verbose mode
-		}
-
-		/* __GDPR__
-			"sqliteStorageTimers5" : {
-				"appReadyTime" : { "classification": "SystemMetaData", "purpose": "FeatureInsight", "isMeasurement": true },
-				"workbenchReadyTime" : { "classification": "SystemMetaData", "purpose": "FeatureInsight", "isMeasurement": true },
-				"workspaceRequireTime" : { "classification": "SystemMetaData", "purpose": "FeatureInsight", "isMeasurement": true },
-				"workspaceSchemaTime" : { "classification": "SystemMetaData", "purpose": "FeatureInsight", "isMeasurement": true },
-				"globalReadTimeMain" : { "classification": "SystemMetaData", "purpose": "FeatureInsight", "isMeasurement": true },
-				"globalReadTimeRenderer" : { "classification": "SystemMetaData", "purpose": "FeatureInsight", "isMeasurement": true },
-				"workspaceReadTime" : { "classification": "SystemMetaData", "purpose": "FeatureInsight", "isMeasurement": true },
-				"workbenchRequireTime" : { "classification": "SystemMetaData", "purpose": "FeatureInsight", "isMeasurement": true },
-				"workspaceKeys" : { "classification": "SystemMetaData", "purpose": "FeatureInsight", "isMeasurement": true },
-				"startupKind": { "classification": "SystemMetaData", "purpose": "FeatureInsight", "isMeasurement": true }
-			}
-		*/
-
-		/* __GDPR__
-			"sqliteStorageTimers<NUMBER>" : {
-				"appReadyTime" : { "classification": "SystemMetaData", "purpose": "FeatureInsight", "isMeasurement": true },
-				"workbenchReadyTime" : { "classification": "SystemMetaData", "purpose": "FeatureInsight", "isMeasurement": true },
-				"workspaceRequireTime" : { "classification": "SystemMetaData", "purpose": "FeatureInsight", "isMeasurement": true },
-				"workspaceSchemaTime" : { "classification": "SystemMetaData", "purpose": "FeatureInsight", "isMeasurement": true },
-				"globalReadTimeMain" : { "classification": "SystemMetaData", "purpose": "FeatureInsight", "isMeasurement": true },
-				"globalReadTimeRenderer" : { "classification": "SystemMetaData", "purpose": "FeatureInsight", "isMeasurement": true },
-				"workspaceReadTime" : { "classification": "SystemMetaData", "purpose": "FeatureInsight", "isMeasurement": true },
-				"workbenchRequireTime" : { "classification": "SystemMetaData", "purpose": "FeatureInsight", "isMeasurement": true },
-				"workspaceKeys" : { "classification": "SystemMetaData", "purpose": "FeatureInsight", "isMeasurement": true },
-				"startupKind": { "classification": "SystemMetaData", "purpose": "FeatureInsight", "isMeasurement": true }
-			}
-		*/
-		this.telemetryService.publicLog('sqliteStorageTimers5', {
-			'appReadyTime': appReadyDuration,
-			'workbenchReadyTime': workbenchReadyDuration,
-			'workspaceRequireTime': workspaceStorageRequireDuration,
-			'workspaceSchemaTime': workspaceStorageSchemaDuration,
-			'globalReadTimeMain': globalStorageInitDurationMain,
-			'globalReadTimeRenderer': globalStorageInitDuratioRenderer,
-			'workspaceReadTime': workspaceStorageInitDuration,
-			'workbenchRequireTime': workbenchLoadDuration,
-			'workspaceKeys': this.storageService.getSize(StorageScope.WORKSPACE),
-			'startupKind': this.lifecycleService.startupKind
-		});
-	}
-=======
->>>>>>> fb4d028b
 
 	private initServiceCollection(container: HTMLElement): [IInstantiationService, ServiceCollection] {
 		const serviceCollection = new ServiceCollection();
