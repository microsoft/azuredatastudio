/*---------------------------------------------------------------------------------------------
 *  Copyright (c) Microsoft Corporation. All rights reserved.
 *  Licensed under the Source EULA. See License.txt in the project root for license information.
 *--------------------------------------------------------------------------------------------*/

import * as nls from 'vs/nls';
import * as objects from 'vs/base/common/objects';
import { isFunction, isObject, isArray, assertIsDefined } from 'vs/base/common/types';
import { IDiffEditor } from 'vs/editor/browser/editorBrowser';
import { IDiffEditorOptions, IEditorOptions as ICodeEditorOptions } from 'vs/editor/common/config/editorOptions';
import { BaseTextEditor, IEditorConfiguration } from 'vs/workbench/browser/parts/editor/textEditor';
import { TextEditorOptions, EditorInput, EditorOptions, TEXT_DIFF_EDITOR_ID, IEditorInputFactoryRegistry, Extensions as EditorInputExtensions, ITextDiffEditor, IEditorMemento } from 'vs/workbench/common/editor';
import { DiffEditorInput } from 'vs/workbench/common/editor/diffEditorInput';
import { DiffNavigator } from 'vs/editor/browser/widget/diffNavigator';
import { DiffEditorWidget } from 'vs/editor/browser/widget/diffEditorWidget';
import { TextDiffEditorModel } from 'vs/workbench/common/editor/textDiffEditorModel';
import { ITelemetryService } from 'vs/platform/telemetry/common/telemetry';
import { IStorageService } from 'vs/platform/storage/common/storage';
import { ITextResourceConfigurationService } from 'vs/editor/common/services/resourceConfiguration';
import { IInstantiationService } from 'vs/platform/instantiation/common/instantiation';
import { IThemeService } from 'vs/platform/theme/common/themeService';
import { ITextFileService, TextFileOperationError, TextFileOperationResult } from 'vs/workbench/services/textfile/common/textfiles';
import { ScrollType, IDiffEditorViewState, IDiffEditorModel } from 'vs/editor/common/editorCommon';
import { DisposableStore } from 'vs/base/common/lifecycle';
import { Registry } from 'vs/platform/registry/common/platform';
import { URI } from 'vs/base/common/uri';
import { Event } from 'vs/base/common/event';
import { IEditorGroupsService } from 'vs/workbench/services/editor/common/editorGroupsService';
import { IEditorService } from 'vs/workbench/services/editor/common/editorService';
import { CancellationToken } from 'vs/base/common/cancellation';
import { EditorMemento } from 'vs/workbench/browser/parts/editor/baseEditor';
import { IHostService } from 'vs/workbench/services/host/browser/host';
import { EditorActivation, IEditorOptions } from 'vs/platform/editor/common/editor';
import { IClipboardService } from 'vs/platform/clipboard/common/clipboardService';
import { IFilesConfigurationService } from 'vs/workbench/services/filesConfiguration/common/filesConfigurationService';

/**
 * The text editor that leverages the diff text editor for the editing experience.
 */
export class TextDiffEditor extends BaseTextEditor implements ITextDiffEditor {

	static readonly ID = TEXT_DIFF_EDITOR_ID;

	private diffNavigator: DiffNavigator | undefined;
	private readonly diffNavigatorDisposables = this._register(new DisposableStore());

	private reverseColor: boolean; // {{SQL CARBON EDIT}} add property

	constructor(
		@ITelemetryService telemetryService: ITelemetryService,
		@IInstantiationService instantiationService: IInstantiationService,
		@IStorageService storageService: IStorageService,
		@ITextResourceConfigurationService configurationService: ITextResourceConfigurationService,
		@IEditorService editorService: IEditorService,
		@IThemeService themeService: IThemeService,
		@IEditorGroupsService editorGroupService: IEditorGroupsService,
		@ITextFileService textFileService: ITextFileService,
		@IHostService hostService: IHostService,
		@IClipboardService private clipboardService: IClipboardService,
		@IFilesConfigurationService filesConfigurationService: IFilesConfigurationService
	) {
		super(TextDiffEditor.ID, telemetryService, instantiationService, storageService, configurationService, themeService, textFileService, editorService, editorGroupService, hostService, filesConfigurationService);
	}

	protected getEditorMemento<T>(editorGroupService: IEditorGroupsService, key: string, limit: number = 10): IEditorMemento<T> {
		return new EditorMemento(this.getId(), key, Object.create(null), limit, editorGroupService); // do not persist in storage as diff editors are never persisted
	}

	getTitle(): string {
		if (this.input) {
			return this.input.getName();
		}

		return nls.localize('textDiffEditor', "Text Diff Editor");
	}

	// {{SQL CARBON EDIT}}
	reverseColoring(): void {
		this.reverseColor = true;
	}

	createEditorControl(parent: HTMLElement, configuration: ICodeEditorOptions): IDiffEditor {
<<<<<<< HEAD
		if (this.reverseColor) { // {{SQL CARBON EDIT}}
			(configuration as IDiffEditorOptions).reverse = true;
		}
		return this.instantiationService.createInstance(DiffEditorWidget as any, parent, configuration, this._clipboardService); // {{SQL CARBON EDIT}} strict-null-check...i guess?
=======
		return this.instantiationService.createInstance(DiffEditorWidget, parent, configuration, this.clipboardService);
>>>>>>> 96f91be3
	}

	async setInput(input: EditorInput, options: EditorOptions | undefined, token: CancellationToken): Promise<void> {

		// Dispose previous diff navigator
		this.diffNavigatorDisposables.clear();

		// Remember view settings if input changes
		this.saveTextDiffEditorViewState(this.input);

		// Set input and resolve
		await super.setInput(input, options, token);

		try {
			const resolvedModel = await input.resolve();

			// Check for cancellation
			if (token.isCancellationRequested) {
				return undefined;
			}

			// Assert Model Instance
			if (!(resolvedModel instanceof TextDiffEditorModel) && this.openAsBinary(input, options)) {
				return undefined;
			}

			// Set Editor Model
			const diffEditor = assertIsDefined(this.getControl());
			const resolvedDiffEditorModel = <TextDiffEditorModel>resolvedModel;
			diffEditor.setModel(resolvedDiffEditorModel.textDiffEditorModel);

			// Apply Options from TextOptions
			let optionsGotApplied = false;
			if (options && isFunction((<TextEditorOptions>options).apply)) {
				optionsGotApplied = (<TextEditorOptions>options).apply(diffEditor, ScrollType.Immediate);
			}

			// Otherwise restore View State
			let hasPreviousViewState = false;
			if (!optionsGotApplied) {
				hasPreviousViewState = this.restoreTextDiffEditorViewState(input, diffEditor);
			}

			// Diff navigator
			this.diffNavigator = new DiffNavigator(diffEditor, {
				alwaysRevealFirst: !optionsGotApplied && !hasPreviousViewState // only reveal first change if we had no options or viewstate
			});
			this.diffNavigatorDisposables.add(this.diffNavigator);

			// Readonly flag
			diffEditor.updateOptions({ readOnly: resolvedDiffEditorModel.isReadonly() });
		} catch (error) {

			// In case we tried to open a file and the response indicates that this is not a text file, fallback to binary diff.
			if (this.isFileBinaryError(error) && this.openAsBinary(input, options)) {
				return;
			}

			throw error;
		}
	}

	setOptions(options: EditorOptions | undefined): void {
		const textOptions = <TextEditorOptions>options;
		if (textOptions && isFunction(textOptions.apply)) {
			const diffEditor = assertIsDefined(this.getControl());
			textOptions.apply(diffEditor, ScrollType.Smooth);
		}
	}

	private restoreTextDiffEditorViewState(editor: EditorInput, control: IDiffEditor): boolean {
		if (editor instanceof DiffEditorInput) {
			const resource = this.toDiffEditorViewStateResource(editor);
			if (resource) {
				const viewState = this.loadTextEditorViewState(resource);
				if (viewState) {
					control.restoreViewState(viewState);

					return true;
				}
			}
		}

		return false;
	}

	private openAsBinary(input: EditorInput, options: EditorOptions | undefined): boolean {
		if (input instanceof DiffEditorInput) {
			const originalInput = input.originalInput;
			const modifiedInput = input.modifiedInput;

			const binaryDiffInput = new DiffEditorInput(input.getName(), input.getDescription(), originalInput, modifiedInput, true);

			// Forward binary flag to input if supported
			const fileInputFactory = Registry.as<IEditorInputFactoryRegistry>(EditorInputExtensions.EditorInputFactories).getFileInputFactory();
			if (fileInputFactory.isFileInput(originalInput)) {
				originalInput.setForceOpenAsBinary();
			}

			if (fileInputFactory.isFileInput(modifiedInput)) {
				modifiedInput.setForceOpenAsBinary();
			}

			// Make sure to not steal away the currently active group
			// because we are triggering another openEditor() call
			// and do not control the initial intent that resulted
			// in us now opening as binary.
			const preservingOptions: IEditorOptions = { activation: EditorActivation.PRESERVE };
			if (options) {
				options.overwrite(preservingOptions);
			} else {
				options = EditorOptions.create(preservingOptions);
			}

			this.editorService.openEditor(binaryDiffInput, options, this.group);

			return true;
		}

		return false;
	}

	protected computeConfiguration(configuration: IEditorConfiguration): ICodeEditorOptions {
		const editorConfiguration = super.computeConfiguration(configuration);

		// Handle diff editor specially by merging in diffEditor configuration
		if (isObject(configuration.diffEditor)) {
			objects.mixin(editorConfiguration, configuration.diffEditor);
		}

		return editorConfiguration;
	}

	protected getConfigurationOverrides(): ICodeEditorOptions {
		const options: IDiffEditorOptions = super.getConfigurationOverrides();

		options.originalEditable = this.input instanceof DiffEditorInput && !this.input.originalInput.isReadonly();
		options.lineDecorationsWidth = '2ch';

		return options;
	}

	protected getAriaLabel(): string {
		let ariaLabel: string;

		const inputName = this.input?.getName();
		if (this.input?.isReadonly()) {
			ariaLabel = inputName ? nls.localize('readonlyEditorWithInputAriaLabel', "{0}. Readonly text compare editor.", inputName) : nls.localize('readonlyEditorAriaLabel', "Readonly text compare editor.");
		} else {
			ariaLabel = inputName ? nls.localize('editableEditorWithInputAriaLabel', "{0}. Text file compare editor.", inputName) : nls.localize('editableEditorAriaLabel', "Text file compare editor.");
		}

		return ariaLabel;
	}

	private isFileBinaryError(error: Error[]): boolean;
	private isFileBinaryError(error: Error): boolean;
	private isFileBinaryError(error: Error | Error[]): boolean {
		if (isArray(error)) {
			const errors = <Error[]>error;

			return errors.some(e => this.isFileBinaryError(e));
		}

		return (<TextFileOperationError>error).textFileOperationResult === TextFileOperationResult.FILE_IS_BINARY;
	}

	clearInput(): void {

		// Dispose previous diff navigator
		this.diffNavigatorDisposables.clear();

		// Keep editor view state in settings to restore when coming back
		this.saveTextDiffEditorViewState(this.input);

		// Clear Model
		const diffEditor = this.getControl();
		if (diffEditor) {
			diffEditor.setModel(null);
		}

		// Pass to super
		super.clearInput();
	}

	getDiffNavigator(): DiffNavigator | undefined {
		return this.diffNavigator;
	}

	getControl(): IDiffEditor | undefined {
		return super.getControl() as IDiffEditor | undefined;
	}

	protected loadTextEditorViewState(resource: URI): IDiffEditorViewState {
		return super.loadTextEditorViewState(resource) as IDiffEditorViewState;  // overridden for text diff editor support
	}

	private saveTextDiffEditorViewState(input: EditorInput | undefined): void {
		if (!(input instanceof DiffEditorInput)) {
			return; // only supported for diff editor inputs
		}

		const resource = this.toDiffEditorViewStateResource(input);
		if (!resource) {
			return; // unable to retrieve input resource
		}

		// Clear view state if input is disposed
		if (input.isDisposed()) {
			super.clearTextEditorViewState([resource]);
		}

		// Otherwise save it
		else {
			super.saveTextEditorViewState(resource);

			// Make sure to clean up when the input gets disposed
			Event.once(input.onDispose)(() => {
				super.clearTextEditorViewState([resource]);
			});
		}
	}

	protected retrieveTextEditorViewState(resource: URI): IDiffEditorViewState | null {
		return this.retrieveTextDiffEditorViewState(resource); // overridden for text diff editor support
	}

	private retrieveTextDiffEditorViewState(resource: URI): IDiffEditorViewState | null {
		const control = assertIsDefined(this.getControl());
		const model = control.getModel();
		if (!model || !model.modified || !model.original) {
			return null; // view state always needs a model
		}

		const modelUri = this.toDiffEditorViewStateResource(model);
		if (!modelUri) {
			return null; // model URI is needed to make sure we save the view state correctly
		}

		if (modelUri.toString() !== resource.toString()) {
			return null; // prevent saving view state for a model that is not the expected one
		}

		return control.saveViewState();
	}

	private toDiffEditorViewStateResource(modelOrInput: IDiffEditorModel | DiffEditorInput): URI | undefined {
		let original: URI | undefined;
		let modified: URI | undefined;

		if (modelOrInput instanceof DiffEditorInput) {
			original = modelOrInput.originalInput.getResource();
			modified = modelOrInput.modifiedInput.getResource();
		} else {
			original = modelOrInput.original.uri;
			modified = modelOrInput.modified.uri;
		}

		if (!original || !modified) {
			return undefined;
		}

		// create a URI that is the Base64 concatenation of original + modified resource
		return URI.from({ scheme: 'diff', path: `${btoa(original.toString())}${btoa(modified.toString())}` });
	}
}<|MERGE_RESOLUTION|>--- conflicted
+++ resolved
@@ -80,14 +80,10 @@
 	}
 
 	createEditorControl(parent: HTMLElement, configuration: ICodeEditorOptions): IDiffEditor {
-<<<<<<< HEAD
 		if (this.reverseColor) { // {{SQL CARBON EDIT}}
 			(configuration as IDiffEditorOptions).reverse = true;
 		}
-		return this.instantiationService.createInstance(DiffEditorWidget as any, parent, configuration, this._clipboardService); // {{SQL CARBON EDIT}} strict-null-check...i guess?
-=======
-		return this.instantiationService.createInstance(DiffEditorWidget, parent, configuration, this.clipboardService);
->>>>>>> 96f91be3
+		return this.instantiationService.createInstance(DiffEditorWidget as any, parent, configuration, this.clipboardService); // {{SQL CARBON EDIT}} strict-null-check...i guess?
 	}
 
 	async setInput(input: EditorInput, options: EditorOptions | undefined, token: CancellationToken): Promise<void> {
