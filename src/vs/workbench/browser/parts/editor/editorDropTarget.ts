/*---------------------------------------------------------------------------------------------
 *  Copyright (c) Microsoft Corporation. All rights reserved.
 *  Licensed under the Source EULA. See License.txt in the project root for license information.
 *--------------------------------------------------------------------------------------------*/

import 'vs/css!./media/editordroptarget';
import { LocalSelectionTransfer, DraggedEditorIdentifier, ResourcesDropHandler, DraggedEditorGroupIdentifier, DragAndDropObserver, containsDragType, extractResources } from 'vs/workbench/browser/dnd';
import { addDisposableListener, EventType, EventHelper, isAncestor } from 'vs/base/browser/dom';
import { IEditorGroupsAccessor, IEditorGroupView, getActiveTextEditorOptions } from 'vs/workbench/browser/parts/editor/editor';
import { EDITOR_DRAG_AND_DROP_BACKGROUND } from 'vs/workbench/common/theme';
import { IThemeService, Themable } from 'vs/platform/theme/common/themeService';
import { activeContrastBorder } from 'vs/platform/theme/common/colorRegistry';
import { IEditorIdentifier, EditorOptions, EditorInputCapabilities } from 'vs/workbench/common/editor';
import { isMacintosh, isWeb } from 'vs/base/common/platform';
import { GroupDirection, IEditorGroupsService, MergeGroupMode } from 'vs/workbench/services/editor/common/editorGroupsService';
import { toDisposable } from 'vs/base/common/lifecycle';
import { IInstantiationService } from 'vs/platform/instantiation/common/instantiation';
import { RunOnceScheduler } from 'vs/base/common/async';
import { DataTransfers } from 'vs/base/browser/dnd';
import { VSBuffer } from 'vs/base/common/buffer';
import { IDialogService, IFileDialogService } from 'vs/platform/dialogs/common/dialogs';
import { URI } from 'vs/base/common/uri';
import { joinPath } from 'vs/base/common/resources';
import { IEditorService } from 'vs/workbench/services/editor/common/editorService';
import { assertIsDefined, assertAllDefined } from 'vs/base/common/types';
import Severity from 'vs/base/common/severity';
import { localize } from 'vs/nls';
import { ByteSize } from 'vs/platform/files/common/files';
// {{SQL CARBON EDIT}}
import { ICodeEditor } from 'vs/editor/browser/editorBrowser';
import { SnippetController2 } from 'vs/editor/contrib/snippet/snippetController2';
import { supportsNodeNameDrop } from 'sql/workbench/services/objectExplorer/browser/dragAndDropController';

interface IDropOperation {
	splitDirection?: GroupDirection;
}

class DropOverlay extends Themable {

	private static readonly OVERLAY_ID = 'monaco-workbench-editor-drop-overlay';

	private static readonly MAX_FILE_UPLOAD_SIZE = 100 * ByteSize.MB;

	private container: HTMLElement | undefined;
	private overlay: HTMLElement | undefined;

	private currentDropOperation: IDropOperation | undefined;
	private _disposed: boolean | undefined;

	private cleanupOverlayScheduler: RunOnceScheduler;

	private readonly editorTransfer = LocalSelectionTransfer.getInstance<DraggedEditorIdentifier>();
	private readonly groupTransfer = LocalSelectionTransfer.getInstance<DraggedEditorGroupIdentifier>();

	constructor(
		private accessor: IEditorGroupsAccessor,
		private groupView: IEditorGroupView,
		@IThemeService themeService: IThemeService,
		@IInstantiationService private instantiationService: IInstantiationService,
		@IFileDialogService private readonly fileDialogService: IFileDialogService,
		@IEditorService private readonly editorService: IEditorService,
		@IDialogService private readonly dialogService: IDialogService,
		@IEditorGroupsService private readonly editorGroupService: IEditorGroupsService
	) {
		super(themeService);

		this.cleanupOverlayScheduler = this._register(new RunOnceScheduler(() => this.dispose(), 300));

		this.create();
	}

	get disposed(): boolean {
		return !!this._disposed;
	}

	private create(): void {
		const overlayOffsetHeight = this.getOverlayOffsetHeight();

		// Container
		const container = this.container = document.createElement('div');
		container.id = DropOverlay.OVERLAY_ID;
		container.style.top = `${overlayOffsetHeight}px`;

		// Parent
		this.groupView.element.appendChild(container);
		this.groupView.element.classList.add('dragged-over');
		this._register(toDisposable(() => {
			this.groupView.element.removeChild(container);
			this.groupView.element.classList.remove('dragged-over');
		}));

		// Overlay
		this.overlay = document.createElement('div');
		this.overlay.classList.add('editor-group-overlay-indicator');
		container.appendChild(this.overlay);

		// Overlay Event Handling
		this.registerListeners(container);

		// Styles
		this.updateStyles();
	}

	protected override updateStyles(): void {
		const overlay = assertIsDefined(this.overlay);

		// Overlay drop background
		overlay.style.backgroundColor = this.getColor(EDITOR_DRAG_AND_DROP_BACKGROUND) || '';

		// Overlay contrast border (if any)
		const activeContrastBorderColor = this.getColor(activeContrastBorder);
		overlay.style.outlineColor = activeContrastBorderColor || '';
		overlay.style.outlineOffset = activeContrastBorderColor ? '-2px' : '';
		overlay.style.outlineStyle = activeContrastBorderColor ? 'dashed' : '';
		overlay.style.outlineWidth = activeContrastBorderColor ? '2px' : '';
	}

	private registerListeners(container: HTMLElement): void {
		this._register(new DragAndDropObserver(container, {
			onDragEnter: e => undefined,
			onDragOver: e => {
				const isDraggingGroup = this.groupTransfer.hasData(DraggedEditorGroupIdentifier.prototype);
				const isDraggingEditor = this.editorTransfer.hasData(DraggedEditorIdentifier.prototype);

				// Update the dropEffect to "copy" if there is no local data to be dragged because
				// in that case we can only copy the data into and not move it from its source
				if (!isDraggingEditor && !isDraggingGroup && e.dataTransfer) {
					e.dataTransfer.dropEffect = 'copy';
				}

				// Find out if operation is valid
				let isCopy = true;
				if (isDraggingGroup) {
					isCopy = this.isCopyOperation(e);
				} else if (isDraggingEditor) {
					const data = this.editorTransfer.getData(DraggedEditorIdentifier.prototype);
					if (Array.isArray(data)) {
						isCopy = this.isCopyOperation(e, data[0].identifier);
					}
				}

				if (!isCopy) {
					const sourceGroupView = this.findSourceGroupView();
					if (sourceGroupView === this.groupView) {
						if (isDraggingGroup || (isDraggingEditor && sourceGroupView.count < 2)) {
							this.hideOverlay();
							return; // do not allow to drop group/editor on itself if this results in an empty group
						}
					}
				}

				// Position overlay and conditionally enable or disable
				// editor group splitting support based on setting and
				// keymodifiers used.
				let splitOnDragAndDrop = !!this.editorGroupService.partOptions.splitOnDragAndDrop;
				if (this.isToggleSplitOperation(e)) {
					splitOnDragAndDrop = !splitOnDragAndDrop;
				}
				this.positionOverlay(e.offsetX, e.offsetY, isDraggingGroup, splitOnDragAndDrop);

				// Make sure to stop any running cleanup scheduler to remove the overlay
				if (this.cleanupOverlayScheduler.isScheduled()) {
					this.cleanupOverlayScheduler.cancel();
				}
			},

			onDragLeave: e => this.dispose(),
			onDragEnd: e => this.dispose(),

			onDrop: e => {
				EventHelper.stop(e, true);

				// Dispose overlay
				this.dispose();

				// Handle drop if we have a valid operation
				if (this.currentDropOperation) {
					this.handleDrop(e, this.currentDropOperation.splitDirection);
				}
			}
		}));

		this._register(addDisposableListener(container, EventType.MOUSE_OVER, () => {
			// Under some circumstances we have seen reports where the drop overlay is not being
			// cleaned up and as such the editor area remains under the overlay so that you cannot
			// type into the editor anymore. This seems related to using VMs and DND via host and
			// guest OS, though some users also saw it without VMs.
			// To protect against this issue we always destroy the overlay as soon as we detect a
			// mouse event over it. The delay is used to guarantee we are not interfering with the
			// actual DROP event that can also trigger a mouse over event.
			if (!this.cleanupOverlayScheduler.isScheduled()) {
				this.cleanupOverlayScheduler.schedule();
			}
		}));
	}

	private findSourceGroupView(): IEditorGroupView | undefined {

		// Check for group transfer
		if (this.groupTransfer.hasData(DraggedEditorGroupIdentifier.prototype)) {
			const data = this.groupTransfer.getData(DraggedEditorGroupIdentifier.prototype);
			if (Array.isArray(data)) {
				return this.accessor.getGroup(data[0].identifier);
			}
		}

		// Check for editor transfer
		else if (this.editorTransfer.hasData(DraggedEditorIdentifier.prototype)) {
			const data = this.editorTransfer.getData(DraggedEditorIdentifier.prototype);
			if (Array.isArray(data)) {
				return this.accessor.getGroup(data[0].identifier.groupId);
			}
		}

		return undefined;
	}

	private handleDrop(event: DragEvent, splitDirection?: GroupDirection): void {

		// Determine target group
		const ensureTargetGroup = () => {
			let targetGroup: IEditorGroupView;
			if (typeof splitDirection === 'number') {
				targetGroup = this.accessor.addGroup(this.groupView, splitDirection);
			} else {
				targetGroup = this.groupView;
			}

			return targetGroup;
		};

		// Check for group transfer
		if (this.groupTransfer.hasData(DraggedEditorGroupIdentifier.prototype)) {
			const data = this.groupTransfer.getData(DraggedEditorGroupIdentifier.prototype);
			if (Array.isArray(data)) {
				const draggedEditorGroup = data[0].identifier;

				// Return if the drop is a no-op
				const sourceGroup = this.accessor.getGroup(draggedEditorGroup);
				if (sourceGroup) {
					if (typeof splitDirection !== 'number' && sourceGroup === this.groupView) {
						return;
					}

					// Split to new group
					let targetGroup: IEditorGroupView | undefined;
					if (typeof splitDirection === 'number') {
						if (this.isCopyOperation(event)) {
							targetGroup = this.accessor.copyGroup(sourceGroup, this.groupView, splitDirection);
						} else {
							targetGroup = this.accessor.moveGroup(sourceGroup, this.groupView, splitDirection);
						}
					}

					// Merge into existing group
					else {
						if (this.isCopyOperation(event)) {
							targetGroup = this.accessor.mergeGroup(sourceGroup, this.groupView, { mode: MergeGroupMode.COPY_EDITORS });
						} else {
							targetGroup = this.accessor.mergeGroup(sourceGroup, this.groupView);
						}
					}

					if (targetGroup) {
						this.accessor.activateGroup(targetGroup);
					}
				}

				this.groupTransfer.clearData(DraggedEditorGroupIdentifier.prototype);
			}
		}

		// Check for editor transfer
		else if (this.editorTransfer.hasData(DraggedEditorIdentifier.prototype)) {
			const data = this.editorTransfer.getData(DraggedEditorIdentifier.prototype);
			if (Array.isArray(data)) {
				const draggedEditor = data[0].identifier;
				const targetGroup = ensureTargetGroup();

				// Return if the drop is a no-op
				const sourceGroup = this.accessor.getGroup(draggedEditor.groupId);
				if (sourceGroup) {
					if (sourceGroup === targetGroup) {
						return;
					}

					// Open in target group
					const options = getActiveTextEditorOptions(sourceGroup, draggedEditor.editor, EditorOptions.create({
						pinned: true,										// always pin dropped editor
						sticky: sourceGroup.isSticky(draggedEditor.editor),	// preserve sticky state
					}));

					const copyEditor = this.isCopyOperation(event, draggedEditor);
					if (!copyEditor) {
						sourceGroup.moveEditor(draggedEditor.editor, targetGroup, options);
					} else {
						sourceGroup.copyEditor(draggedEditor.editor, targetGroup, options);
					}

					// Ensure target has focus
					targetGroup.focus();
				}

				this.editorTransfer.clearData(DraggedEditorIdentifier.prototype);
			}
		}

		// Web: check for file transfer
		else if (isWeb && containsDragType(event, DataTransfers.FILES)) {
			let targetGroup: IEditorGroupView | undefined = undefined;

			const files = event.dataTransfer?.files;
			if (files) {
				for (let i = 0; i < files.length; i++) {
					const file = files.item(i);
					if (file) {

						// Skip for very large files because this operation is unbuffered
						if (file.size > DropOverlay.MAX_FILE_UPLOAD_SIZE) {
							this.dialogService.show(Severity.Warning, localize('fileTooLarge', "File is too large to open as untitled editor. Please upload it first into the file explorer and then try again."), [localize('ok', 'OK')]);
							continue;
						}

						// Read file fully and open as untitled editor
						const reader = new FileReader();
						reader.readAsArrayBuffer(file);
						reader.onload = async event => {
							const name = file.name;
							if (typeof name === 'string' && event.target?.result instanceof ArrayBuffer) {

								// Try to come up with a good file path for the untitled
								// editor by asking the file dialog service for the default
								let proposedFilePath: URI | undefined = undefined;
								const defaultFilePath = await this.fileDialogService.defaultFilePath();
								if (defaultFilePath) {
									proposedFilePath = joinPath(defaultFilePath, name);
								}

								// Open as untitled text file with the provided contents
								const untitledTextEditor = this.editorService.createEditorInput({
									resource: proposedFilePath,
									forceUntitled: true,
									contents: VSBuffer.wrap(new Uint8Array(event.target.result)).toString()
								});

								if (!targetGroup) {
									targetGroup = ensureTargetGroup();
								}

								await this.editorService.openEditor(untitledTextEditor, undefined, targetGroup.id);
							}
						};
					}
				}
			}
		}

		// Check for URI transfer
		else {
			const dropHandler = this.instantiationService.createInstance(ResourcesDropHandler, { allowWorkspaceOpen: true /* open workspace instead of file if dropped */ });
<<<<<<< HEAD

			// {{SQL CARBON EDIT}}
			const untitledOrFileResources = extractResources(event);
			if (!untitledOrFileResources.length) {
				return;
			}

			// {{SQL CARBON EDIT}}
			const editor = this.editorService.activeTextEditorControl as ICodeEditor;
			if (supportsNodeNameDrop(untitledOrFileResources[0].resource.scheme) || untitledOrFileResources[0].resource.scheme === 'Folder') {
				SnippetController2.get(editor).insert(untitledOrFileResources[0].resource.query);
				editor.focus();
				return;
			}

			dropHandler.handleDrop(event, () => ensureTargetGroup(), targetGroup => {
				targetGroup?.focus();
			});
=======
			dropHandler.handleDrop(event, () => ensureTargetGroup(), targetGroup => targetGroup?.focus());
>>>>>>> 0e9d9b92
		}
	}

	private isCopyOperation(e: DragEvent, draggedEditor?: IEditorIdentifier): boolean {
		if (draggedEditor?.editor.hasCapability(EditorInputCapabilities.Singleton)) {
			return false;
		}

		return (e.ctrlKey && !isMacintosh) || (e.altKey && isMacintosh);
	}

	private isToggleSplitOperation(e: DragEvent): boolean {
		return (e.altKey && !isMacintosh) || (e.shiftKey && isMacintosh);
	}

	private positionOverlay(mousePosX: number, mousePosY: number, isDraggingGroup: boolean, enableSplitting: boolean): void {
		const preferSplitVertically = this.accessor.partOptions.openSideBySideDirection === 'right';

		const editorControlWidth = this.groupView.element.clientWidth;
		const editorControlHeight = this.groupView.element.clientHeight - this.getOverlayOffsetHeight();

		let edgeWidthThresholdFactor: number;
		let edgeHeightThresholdFactor: number;
		if (enableSplitting) {
			if (isDraggingGroup) {
				edgeWidthThresholdFactor = preferSplitVertically ? 0.3 : 0.1; // give larger threshold when dragging group depending on preferred split direction
			} else {
				edgeWidthThresholdFactor = 0.1; // 10% threshold to split if dragging editors
			}

			if (isDraggingGroup) {
				edgeHeightThresholdFactor = preferSplitVertically ? 0.1 : 0.3; // give larger threshold when dragging group depending on preferred split direction
			} else {
				edgeHeightThresholdFactor = 0.1; // 10% threshold to split if dragging editors
			}
		} else {
			edgeWidthThresholdFactor = 0;
			edgeHeightThresholdFactor = 0;
		}

		const edgeWidthThreshold = editorControlWidth * edgeWidthThresholdFactor;
		const edgeHeightThreshold = editorControlHeight * edgeHeightThresholdFactor;

		const splitWidthThreshold = editorControlWidth / 3;		// offer to split left/right at 33%
		const splitHeightThreshold = editorControlHeight / 3;	// offer to split up/down at 33%

		// Enable to debug the drop threshold square
		// let child = this.overlay.children.item(0) as HTMLElement || this.overlay.appendChild(document.createElement('div'));
		// child.style.backgroundColor = 'red';
		// child.style.position = 'absolute';
		// child.style.width = (groupViewWidth - (2 * edgeWidthThreshold)) + 'px';
		// child.style.height = (groupViewHeight - (2 * edgeHeightThreshold)) + 'px';
		// child.style.left = edgeWidthThreshold + 'px';
		// child.style.top = edgeHeightThreshold + 'px';

		// No split if mouse is above certain threshold in the center of the view
		let splitDirection: GroupDirection | undefined;
		if (
			mousePosX > edgeWidthThreshold && mousePosX < editorControlWidth - edgeWidthThreshold &&
			mousePosY > edgeHeightThreshold && mousePosY < editorControlHeight - edgeHeightThreshold
		) {
			splitDirection = undefined;
		}

		// Offer to split otherwise
		else {

			// User prefers to split vertically: offer a larger hitzone
			// for this direction like so:
			// ----------------------------------------------
			// |		|		SPLIT UP		|			|
			// | SPLIT 	|-----------------------|	SPLIT	|
			// |		|		  MERGE			|			|
			// | LEFT	|-----------------------|	RIGHT	|
			// |		|		SPLIT DOWN		|			|
			// ----------------------------------------------
			if (preferSplitVertically) {
				if (mousePosX < splitWidthThreshold) {
					splitDirection = GroupDirection.LEFT;
				} else if (mousePosX > splitWidthThreshold * 2) {
					splitDirection = GroupDirection.RIGHT;
				} else if (mousePosY < editorControlHeight / 2) {
					splitDirection = GroupDirection.UP;
				} else {
					splitDirection = GroupDirection.DOWN;
				}
			}

			// User prefers to split horizontally: offer a larger hitzone
			// for this direction like so:
			// ----------------------------------------------
			// |				SPLIT UP					|
			// |--------------------------------------------|
			// |  SPLIT LEFT  |	   MERGE	|  SPLIT RIGHT  |
			// |--------------------------------------------|
			// |				SPLIT DOWN					|
			// ----------------------------------------------
			else {
				if (mousePosY < splitHeightThreshold) {
					splitDirection = GroupDirection.UP;
				} else if (mousePosY > splitHeightThreshold * 2) {
					splitDirection = GroupDirection.DOWN;
				} else if (mousePosX < editorControlWidth / 2) {
					splitDirection = GroupDirection.LEFT;
				} else {
					splitDirection = GroupDirection.RIGHT;
				}
			}
		}

		// Draw overlay based on split direction
		switch (splitDirection) {
			case GroupDirection.UP:
				this.doPositionOverlay({ top: '0', left: '0', width: '100%', height: '50%' });
				break;
			case GroupDirection.DOWN:
				this.doPositionOverlay({ top: '50%', left: '0', width: '100%', height: '50%' });
				break;
			case GroupDirection.LEFT:
				this.doPositionOverlay({ top: '0', left: '0', width: '50%', height: '100%' });
				break;
			case GroupDirection.RIGHT:
				this.doPositionOverlay({ top: '0', left: '50%', width: '50%', height: '100%' });
				break;
			default:
				this.doPositionOverlay({ top: '0', left: '0', width: '100%', height: '100%' });
		}

		// Make sure the overlay is visible now
		const overlay = assertIsDefined(this.overlay);
		overlay.style.opacity = '1';

		// Enable transition after a timeout to prevent initial animation
		setTimeout(() => overlay.classList.add('overlay-move-transition'), 0);

		// Remember as current split direction
		this.currentDropOperation = { splitDirection };
	}

	private doPositionOverlay(options: { top: string, left: string, width: string, height: string }): void {
		const [container, overlay] = assertAllDefined(this.container, this.overlay);

		// Container
		const offsetHeight = this.getOverlayOffsetHeight();
		if (offsetHeight) {
			container.style.height = `calc(100% - ${offsetHeight}px)`;
		} else {
			container.style.height = '100%';
		}

		// Overlay
		overlay.style.top = options.top;
		overlay.style.left = options.left;
		overlay.style.width = options.width;
		overlay.style.height = options.height;
	}

	private getOverlayOffsetHeight(): number {

		// With tabs and opened editors: use the area below tabs as drop target
		if (!this.groupView.isEmpty && this.accessor.partOptions.showTabs) {
			return this.groupView.titleHeight.offset;
		}

		// Without tabs or empty group: use entire editor area as drop target
		return 0;
	}

	private hideOverlay(): void {
		const overlay = assertIsDefined(this.overlay);

		// Reset overlay
		this.doPositionOverlay({ top: '0', left: '0', width: '100%', height: '100%' });
		overlay.style.opacity = '0';
		overlay.classList.remove('overlay-move-transition');

		// Reset current operation
		this.currentDropOperation = undefined;
	}

	contains(element: HTMLElement): boolean {
		return element === this.container || element === this.overlay;
	}

	override dispose(): void {
		super.dispose();

		this._disposed = true;
	}
}

export interface IEditorDropTargetDelegate {

	/**
	 * A helper to figure out if the drop target contains the provided group.
	 */
	containsGroup?(groupView: IEditorGroupView): boolean;
}

export class EditorDropTarget extends Themable {

	private _overlay?: DropOverlay;

	private counter = 0;

	private readonly editorTransfer = LocalSelectionTransfer.getInstance<DraggedEditorIdentifier>();
	private readonly groupTransfer = LocalSelectionTransfer.getInstance<DraggedEditorGroupIdentifier>();

	constructor(
		private accessor: IEditorGroupsAccessor,
		private container: HTMLElement,
		private readonly delegate: IEditorDropTargetDelegate,
		@IThemeService themeService: IThemeService,
		@IInstantiationService private readonly instantiationService: IInstantiationService
	) {
		super(themeService);

		this.registerListeners();
	}

	private get overlay(): DropOverlay | undefined {
		if (this._overlay && !this._overlay.disposed) {
			return this._overlay;
		}

		return undefined;
	}

	private registerListeners(): void {
		this._register(addDisposableListener(this.container, EventType.DRAG_ENTER, e => this.onDragEnter(e)));
		this._register(addDisposableListener(this.container, EventType.DRAG_LEAVE, () => this.onDragLeave()));
		[this.container, window].forEach(node => this._register(addDisposableListener(node as HTMLElement, EventType.DRAG_END, () => this.onDragEnd())));
	}

	private onDragEnter(event: DragEvent): void {
		this.counter++;

		// Validate transfer
		if (
			!this.editorTransfer.hasData(DraggedEditorIdentifier.prototype) &&
			!this.groupTransfer.hasData(DraggedEditorGroupIdentifier.prototype) &&
			event.dataTransfer && !event.dataTransfer.types.length // see https://github.com/microsoft/vscode/issues/25789
		) {
			event.dataTransfer.dropEffect = 'none';
			return; // unsupported transfer
		}

		// Signal DND start
		this.updateContainer(true);

		const target = event.target as HTMLElement;
		if (target) {

			// Somehow we managed to move the mouse quickly out of the current overlay, so destroy it
			if (this.overlay && !this.overlay.contains(target)) {
				this.disposeOverlay();
			}

			// Create overlay over target
			if (!this.overlay) {
				const targetGroupView = this.findTargetGroupView(target);
				if (targetGroupView) {
					this._overlay = this.instantiationService.createInstance(DropOverlay, this.accessor, targetGroupView);
				}
			}
		}
	}

	private onDragLeave(): void {
		this.counter--;

		if (this.counter === 0) {
			this.updateContainer(false);
		}
	}

	private onDragEnd(): void {
		this.counter = 0;

		this.updateContainer(false);
		this.disposeOverlay();
	}

	private findTargetGroupView(child: HTMLElement): IEditorGroupView | undefined {
		const groups = this.accessor.groups;

		return groups.find(groupView => isAncestor(child, groupView.element) || this.delegate.containsGroup?.(groupView));
	}

	private updateContainer(isDraggedOver: boolean): void {
		this.container.classList.toggle('dragged-over', isDraggedOver);
	}

	override dispose(): void {
		super.dispose();

		this.disposeOverlay();
	}

	private disposeOverlay(): void {
		if (this.overlay) {
			this.overlay.dispose();
			this._overlay = undefined;
		}
	}
}<|MERGE_RESOLUTION|>--- conflicted
+++ resolved
@@ -358,7 +358,6 @@
 		// Check for URI transfer
 		else {
 			const dropHandler = this.instantiationService.createInstance(ResourcesDropHandler, { allowWorkspaceOpen: true /* open workspace instead of file if dropped */ });
-<<<<<<< HEAD
 
 			// {{SQL CARBON EDIT}}
 			const untitledOrFileResources = extractResources(event);
@@ -374,12 +373,7 @@
 				return;
 			}
 
-			dropHandler.handleDrop(event, () => ensureTargetGroup(), targetGroup => {
-				targetGroup?.focus();
-			});
-=======
 			dropHandler.handleDrop(event, () => ensureTargetGroup(), targetGroup => targetGroup?.focus());
->>>>>>> 0e9d9b92
 		}
 	}
 
