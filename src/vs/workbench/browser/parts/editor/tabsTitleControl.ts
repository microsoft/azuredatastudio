--- conflicted
+++ resolved
@@ -958,15 +958,9 @@
 		tabContainer.title = title;
 
 		// Label
-<<<<<<< HEAD
-		tabLabelWidget.setResource({ name, description, resource: toResource(editor, { supportSideBySide: SideBySideEditor.MASTER }) }, { title, extraClasses: ['tab-label'], italic: !this.group.isPinned(editor) });
-
-		// {{SQL CARBON EDIT}} -- Display the editor's tab color
-		const isTabActive = this.group.isActive(editor);
-		this.setEditorTabColor(editor, tabContainer, isTabActive);
-=======
 		const resource = toResource(editor, { supportSideBySide: SideBySideEditor.MASTER });
 		tabLabelWidget.setResource({ name, description, resource }, { title, extraClasses: ['tab-label'], italic: !this.group.isPinned(editor) });
+		this.setEditorTabColor(editor, tabContainer, this.group.isActive(editor)); // {{SQL CARBON EDIT}} -- Display the editor's tab color
 
 		// Tests helper
 		if (resource) {
@@ -974,7 +968,6 @@
 		} else {
 			tabContainer.removeAttribute('data-resource-name');
 		}
->>>>>>> 42582a53
 	}
 
 	private redrawEditorActiveAndDirty(isGroupActive: boolean, editor: IEditorInput, tabContainer: HTMLElement, tabLabelWidget: IResourceLabel): void {
