/*---------------------------------------------------------------------------------------------
 *  Copyright (c) Microsoft Corporation. All rights reserved.
 *  Licensed under the Source EULA. See License.txt in the project root for license information.
 *--------------------------------------------------------------------------------------------*/

import 'vs/css!./media/editorstatus';
import * as nls from 'vs/nls';
import { $, append, runAtThisOrScheduleAtNextAnimationFrame } from 'vs/base/browser/dom';
import * as strings from 'vs/base/common/strings';
import { extname, basename } from 'vs/base/common/resources';
import * as types from 'vs/base/common/types';
import { URI as uri } from 'vs/base/common/uri';
import { IStatusbarItem } from 'vs/workbench/browser/parts/statusbar/statusbar';
import { Action } from 'vs/base/common/actions';
import { language, LANGUAGE_DEFAULT } from 'vs/base/common/platform';
import { UntitledEditorInput } from 'vs/workbench/common/editor/untitledEditorInput';
import { IFileEditorInput, EncodingMode, IEncodingSupport, toResource, SideBySideEditorInput, IEditor as IBaseEditor, IEditorInput } from 'vs/workbench/common/editor';
import { IDisposable, combinedDisposable, dispose } from 'vs/base/common/lifecycle';
import { IUntitledEditorService } from 'vs/workbench/services/untitled/common/untitledEditorService';
import { IEditorAction } from 'vs/editor/common/editorCommon';
import { EndOfLineSequence, ITextModel } from 'vs/editor/common/model';
import { IModelLanguageChangedEvent, IModelOptionsChangedEvent } from 'vs/editor/common/model/textModelEvents';
import { TrimTrailingWhitespaceAction } from 'vs/editor/contrib/linesOperations/linesOperations';
import { IndentUsingSpaces, IndentUsingTabs, DetectIndentation, IndentationToSpacesAction, IndentationToTabsAction } from 'vs/editor/contrib/indentation/indentation';
import { BaseBinaryResourceEditor } from 'vs/workbench/browser/parts/editor/binaryEditor';
import { BinaryResourceDiffEditor } from 'vs/workbench/browser/parts/editor/binaryDiffEditor';
import { IEditorService } from 'vs/workbench/services/editor/common/editorService';
import { IQuickOpenService } from 'vs/platform/quickOpen/common/quickOpen';
import { SUPPORTED_ENCODINGS, IFileService, FILES_ASSOCIATIONS_CONFIG } from 'vs/platform/files/common/files';
import { IInstantiationService } from 'vs/platform/instantiation/common/instantiation';
import { IModeService, ILanguageSelection } from 'vs/editor/common/services/modeService';
import { IModelService } from 'vs/editor/common/services/modelService';
import { Range } from 'vs/editor/common/core/range';
import { Selection } from 'vs/editor/common/core/selection';
import { TabFocus } from 'vs/editor/common/config/commonEditorConfig';
import { ICommandService } from 'vs/platform/commands/common/commands';
import { IExtensionGalleryService } from 'vs/platform/extensionManagement/common/extensionManagement';
import { ITextFileService } from 'vs/workbench/services/textfile/common/textfiles';
import { ICursorPositionChangedEvent } from 'vs/editor/common/controller/cursorEvents';
import { IConfigurationChangedEvent, IEditorOptions } from 'vs/editor/common/config/editorOptions';
import { ITextResourceConfigurationService } from 'vs/editor/common/services/resourceConfiguration';
import { ConfigurationTarget, IConfigurationService } from 'vs/platform/configuration/common/configuration';
import { deepClone } from 'vs/base/common/objects';
import { ICodeEditor, isCodeEditor, isDiffEditor, getCodeEditor } from 'vs/editor/browser/editorBrowser';
import { Schemas } from 'vs/base/common/network';
import { IPreferencesService } from 'vs/workbench/services/preferences/common/preferences';
import { IQuickInputService, IQuickPickItem, QuickPickInput } from 'vs/platform/quickinput/common/quickInput';
import { getIconClasses } from 'vs/editor/common/services/getIconClasses';
import { timeout } from 'vs/base/common/async';
import { INotificationHandle, INotificationService, Severity } from 'vs/platform/notification/common/notification';
import { Event } from 'vs/base/common/event';
import { IAccessibilityService, AccessibilitySupport } from 'vs/platform/accessibility/common/accessibility';

// {{SQL CARBON EDIT}}
import { QueryEditorService } from 'sql/workbench/services/queryEditor/browser/queryEditorService';

class SideBySideEditorEncodingSupport implements IEncodingSupport {
	constructor(private master: IEncodingSupport, private details: IEncodingSupport) { }

	getEncoding(): string {
		return this.master.getEncoding(); // always report from modified (right hand) side
	}

	setEncoding(encoding: string, mode: EncodingMode): void {
		[this.master, this.details].forEach(s => s.setEncoding(encoding, mode));
	}
}

function toEditorWithEncodingSupport(input: IEditorInput): IEncodingSupport | null {

	// Untitled Editor
	if (input instanceof UntitledEditorInput) {
		return input;
	}

	// Side by Side (diff) Editor
	if (input instanceof SideBySideEditorInput) {
		const masterEncodingSupport = toEditorWithEncodingSupport(input.master);
		const detailsEncodingSupport = toEditorWithEncodingSupport(input.details);

		if (masterEncodingSupport && detailsEncodingSupport) {
			return new SideBySideEditorEncodingSupport(masterEncodingSupport, detailsEncodingSupport);
		}

		return masterEncodingSupport;
	}

	// File or Resource Editor
	let encodingSupport = input as IFileEditorInput;
	if (types.areFunctions(encodingSupport.setEncoding, encodingSupport.getEncoding)) {
		return encodingSupport;
	}

	// Unsupported for any other editor
	return null;
}

interface IEditorSelectionStatus {
	selections?: Selection[];
	charactersSelected?: number;
}

class StateChange {
	_stateChangeBrand: void;

	indentation: boolean;
	selectionStatus: boolean;
	mode: boolean;
	encoding: boolean;
	EOL: boolean;
	tabFocusMode: boolean;
	screenReaderMode: boolean;
	metadata: boolean;

	constructor() {
		this.indentation = false;
		this.selectionStatus = false;
		this.mode = false;
		this.encoding = false;
		this.EOL = false;
		this.tabFocusMode = false;
		this.screenReaderMode = false;
		this.metadata = false;
	}

	combine(other: StateChange) {
		this.indentation = this.indentation || other.indentation;
		this.selectionStatus = this.selectionStatus || other.selectionStatus;
		this.mode = this.mode || other.mode;
		this.encoding = this.encoding || other.encoding;
		this.EOL = this.EOL || other.EOL;
		this.tabFocusMode = this.tabFocusMode || other.tabFocusMode;
		this.screenReaderMode = this.screenReaderMode || other.screenReaderMode;
		this.metadata = this.metadata || other.metadata;
	}
}

interface StateDelta {
	selectionStatus?: string;
	mode?: string;
	encoding?: string;
	EOL?: string;
	indentation?: string;
	tabFocusMode?: boolean;
	screenReaderMode?: boolean;
	metadata?: string | null;
}

class State {
	private _selectionStatus: string | null;
	get selectionStatus(): string | null { return this._selectionStatus; }

	private _mode: string | null;
	get mode(): string | null { return this._mode; }

	private _encoding: string | null;
	get encoding(): string | null { return this._encoding; }

	private _EOL: string | null;
	get EOL(): string | null { return this._EOL; }

	private _indentation: string | null;
	get indentation(): string | null { return this._indentation; }

	private _tabFocusMode: boolean | null;
	get tabFocusMode(): boolean | null { return this._tabFocusMode; }

	private _screenReaderMode: boolean | null;
	get screenReaderMode(): boolean | null { return this._screenReaderMode; }

	private _metadata: string | null;
	get metadata(): string | null { return this._metadata; }

	constructor() {
		this._selectionStatus = null;
		this._mode = null;
		this._encoding = null;
		this._EOL = null;
		this._tabFocusMode = false;
		this._screenReaderMode = false;
		this._metadata = null;
	}

	update(update: StateDelta): StateChange | null {
		const e = new StateChange();
		let somethingChanged = false;

		if (typeof update.selectionStatus !== 'undefined') {
			if (this._selectionStatus !== update.selectionStatus) {
				this._selectionStatus = update.selectionStatus;
				somethingChanged = true;
				e.selectionStatus = true;
			}
		}
		if (typeof update.indentation !== 'undefined') {
			if (this._indentation !== update.indentation) {
				this._indentation = update.indentation;
				somethingChanged = true;
				e.indentation = true;
			}
		}
		if (typeof update.mode !== 'undefined') {
			if (this._mode !== update.mode) {
				this._mode = update.mode;
				somethingChanged = true;
				e.mode = true;
			}
		}
		if (typeof update.encoding !== 'undefined') {
			if (this._encoding !== update.encoding) {
				this._encoding = update.encoding;
				somethingChanged = true;
				e.encoding = true;
			}
		}
		if (typeof update.EOL !== 'undefined') {
			if (this._EOL !== update.EOL) {
				this._EOL = update.EOL;
				somethingChanged = true;
				e.EOL = true;
			}
		}
		if (typeof update.tabFocusMode !== 'undefined') {
			if (this._tabFocusMode !== update.tabFocusMode) {
				this._tabFocusMode = update.tabFocusMode;
				somethingChanged = true;
				e.tabFocusMode = true;
			}
		}
		if (typeof update.screenReaderMode !== 'undefined') {
			if (this._screenReaderMode !== update.screenReaderMode) {
				this._screenReaderMode = update.screenReaderMode;
				somethingChanged = true;
				e.screenReaderMode = true;
			}
		}
		if (typeof update.metadata !== 'undefined') {
			if (this._metadata !== update.metadata) {
				this._metadata = update.metadata;
				somethingChanged = true;
				e.metadata = true;
			}
		}

		if (somethingChanged) {
			return e;
		}
		return null;
	}
}

const nlsSingleSelectionRange = nls.localize('singleSelectionRange', "Ln {0}, Col {1} ({2} selected)");
const nlsSingleSelection = nls.localize('singleSelection', "Ln {0}, Col {1}");
const nlsMultiSelectionRange = nls.localize('multiSelectionRange', "{0} selections ({1} characters selected)");
const nlsMultiSelection = nls.localize('multiSelection', "{0} selections");
const nlsEOLLF = nls.localize('endOfLineLineFeed', "LF");
const nlsEOLCRLF = nls.localize('endOfLineCarriageReturnLineFeed', "CRLF");
const nlsTabFocusMode = nls.localize('tabFocusModeEnabled', "Tab Moves Focus");
const nlsScreenReaderDetected = nls.localize('screenReaderDetected', "Screen Reader Optimized");
const nlsScreenReaderDetectedTitle = nls.localize('screenReaderDetectedExtra', "If you are not using a Screen Reader, please change the setting `editor.accessibilitySupport` to \"off\".");

function setDisplay(el: HTMLElement, desiredValue: string): void {
	if (el.style.display !== desiredValue) {
		el.style.display = desiredValue;
	}
}
function show(el: HTMLElement): void {
	setDisplay(el, '');
}
function hide(el: HTMLElement): void {
	setDisplay(el, 'none');
}

export class EditorStatus implements IStatusbarItem {
	private state: State;
	private element: HTMLElement;
	private tabFocusModeElement: HTMLElement;
	private screenRedearModeElement: HTMLElement;
	private indentationElement: HTMLElement;
	private selectionElement: HTMLElement;
	private encodingElement: HTMLElement;
	private eolElement: HTMLElement;
	private modeElement: HTMLElement;
	private metadataElement: HTMLElement;
	private toDispose: IDisposable[];
	private activeEditorListeners: IDisposable[];
	private delayedRender: IDisposable | null;
	private toRender: StateChange | null;
	private screenReaderNotification: INotificationHandle | null;

	constructor(
		@IEditorService private readonly editorService: IEditorService,
		@IQuickOpenService private readonly quickOpenService: IQuickOpenService,
		@IInstantiationService private readonly instantiationService: IInstantiationService,
		@IUntitledEditorService private readonly untitledEditorService: IUntitledEditorService,
		@IModeService private readonly modeService: IModeService,
		@ITextFileService private readonly textFileService: ITextFileService,
		@IConfigurationService private readonly configurationService: IConfigurationService,
		@INotificationService private readonly notificationService: INotificationService,
		@IAccessibilityService private readonly accessibilityService: IAccessibilityService
	) {
		this.toDispose = [];
		this.activeEditorListeners = [];
		this.state = new State();
	}

	render(container: HTMLElement): IDisposable {
		this.element = append(container, $('.editor-statusbar-item'));

		this.tabFocusModeElement = append(this.element, $('a.editor-status-tabfocusmode.status-bar-info'));
		this.tabFocusModeElement.title = nls.localize('disableTabMode', "Disable Accessibility Mode");
		this.tabFocusModeElement.onclick = () => this.onTabFocusModeClick();
		this.tabFocusModeElement.textContent = nlsTabFocusMode;
		hide(this.tabFocusModeElement);

		this.screenRedearModeElement = append(this.element, $('a.editor-status-screenreadermode.status-bar-info'));
		this.screenRedearModeElement.textContent = nlsScreenReaderDetected;
		this.screenRedearModeElement.title = nlsScreenReaderDetectedTitle;
		this.screenRedearModeElement.onclick = () => this.onScreenReaderModeClick();
		hide(this.screenRedearModeElement);

		this.selectionElement = append(this.element, $('a.editor-status-selection'));
		this.selectionElement.title = nls.localize('gotoLine', "Go to Line");
		this.selectionElement.onclick = () => this.onSelectionClick();
		hide(this.selectionElement);

		this.indentationElement = append(this.element, $('a.editor-status-indentation'));
		this.indentationElement.title = nls.localize('selectIndentation', "Select Indentation");
		this.indentationElement.onclick = () => this.onIndentationClick();
		hide(this.indentationElement);

		this.encodingElement = append(this.element, $('a.editor-status-encoding'));
		this.encodingElement.title = nls.localize('selectEncoding', "Select Encoding");
		this.encodingElement.onclick = () => this.onEncodingClick();
		hide(this.encodingElement);

		this.eolElement = append(this.element, $('a.editor-status-eol'));
		this.eolElement.title = nls.localize('selectEOL', "Select End of Line Sequence");
		this.eolElement.onclick = () => this.onEOLClick();
		hide(this.eolElement);

		this.modeElement = append(this.element, $('a.editor-status-mode'));
		this.modeElement.title = nls.localize('selectLanguageMode', "Select Language Mode");
		this.modeElement.onclick = () => this.onModeClick();
		hide(this.modeElement);

		this.metadataElement = append(this.element, $('span.editor-status-metadata'));
		this.metadataElement.title = nls.localize('fileInfo', "File Information");
		hide(this.metadataElement);

		this.delayedRender = null;
		this.toRender = null;

		this.toDispose.push(
			{
				dispose: () => {
					if (this.delayedRender) {
						this.delayedRender.dispose();
						this.delayedRender = null;
					}
				}
			},
			this.editorService.onDidActiveEditorChange(() => this.updateStatusBar()),
			this.untitledEditorService.onDidChangeEncoding(r => this.onResourceEncodingChange(r)),
			this.textFileService.models.onModelEncodingChanged(e => this.onResourceEncodingChange(e.resource)),
			TabFocus.onDidChangeTabFocus(e => this.onTabFocusModeChange()),
		);

		return combinedDisposable(this.toDispose);
	}

	private updateState(update: StateDelta): void {
		const changed = this.state.update(update);
		if (!changed) {
			// Nothing really changed
			return;
		}

		if (!this.toRender) {
			this.toRender = changed;
			this.delayedRender = runAtThisOrScheduleAtNextAnimationFrame(() => {
				this.delayedRender = null;
				const toRender = this.toRender;
				this.toRender = null;
				if (toRender) {
					this._renderNow(toRender);
				}
			});
		} else {
			this.toRender.combine(changed);
		}
	}

	private _renderNow(changed: StateChange): void {
		if (changed.tabFocusMode) {
			if (this.state.tabFocusMode && this.state.tabFocusMode === true) {
				show(this.tabFocusModeElement);
			} else {
				hide(this.tabFocusModeElement);
			}
		}

		if (changed.screenReaderMode) {
			if (this.state.screenReaderMode && this.state.screenReaderMode === true) {
				show(this.screenRedearModeElement);
			} else {
				hide(this.screenRedearModeElement);
			}
		}

		if (changed.indentation) {
			if (this.state.indentation) {
				this.indentationElement.textContent = this.state.indentation;
				show(this.indentationElement);
			} else {
				hide(this.indentationElement);
			}
		}

		if (changed.selectionStatus) {
			if (this.state.selectionStatus && !this.state.screenReaderMode) {
				this.selectionElement.textContent = this.state.selectionStatus;
				show(this.selectionElement);
			} else {
				hide(this.selectionElement);
			}
		}

		if (changed.encoding) {
			if (this.state.encoding) {
				this.encodingElement.textContent = this.state.encoding;
				show(this.encodingElement);
			} else {
				hide(this.encodingElement);
			}
		}

		if (changed.EOL) {
			if (this.state.EOL) {
				this.eolElement.textContent = this.state.EOL === '\r\n' ? nlsEOLCRLF : nlsEOLLF;
				show(this.eolElement);
			} else {
				hide(this.eolElement);
			}
		}

		if (changed.mode) {
			if (this.state.mode) {
				this.modeElement.textContent = this.state.mode;
				show(this.modeElement);
			} else {
				hide(this.modeElement);
			}
		}

		if (changed.metadata) {
			if (this.state.metadata) {
				this.metadataElement.textContent = this.state.metadata;
				show(this.metadataElement);
			} else {
				hide(this.metadataElement);
			}
		}
	}

	private getSelectionLabel(info: IEditorSelectionStatus): string | undefined {
		if (!info || !info.selections) {
			return undefined;
		}

		if (info.selections.length === 1) {
			if (info.charactersSelected) {
				return strings.format(nlsSingleSelectionRange, info.selections[0].positionLineNumber, info.selections[0].positionColumn, info.charactersSelected);
			}

			return strings.format(nlsSingleSelection, info.selections[0].positionLineNumber, info.selections[0].positionColumn);
		}

		if (info.charactersSelected) {
			return strings.format(nlsMultiSelectionRange, info.selections.length, info.charactersSelected);
		}

		if (info.selections.length > 0) {
			return strings.format(nlsMultiSelection, info.selections.length);
		}

		return undefined;
	}

	private onModeClick(): void {
		const action = this.instantiationService.createInstance(ChangeModeAction, ChangeModeAction.ID, ChangeModeAction.LABEL);

		action.run();
		action.dispose();
	}

	private onIndentationClick(): void {
		const action = this.instantiationService.createInstance(ChangeIndentationAction, ChangeIndentationAction.ID, ChangeIndentationAction.LABEL);
		action.run();
		action.dispose();
	}

	private onScreenReaderModeClick(): void {
		if (!this.screenReaderNotification) {
			this.screenReaderNotification = this.notificationService.prompt(
				Severity.Info,
				nls.localize('screenReaderDetectedExplanation.question', "Are you using a screen reader to operate Azure Data Studio? (Certain features like folding, minimap or word wrap are disabled when using a screen reader)"),
				[{
					label: nls.localize('screenReaderDetectedExplanation.answerYes', "Yes"),
					run: () => {
						this.configurationService.updateValue('editor.accessibilitySupport', 'on', ConfigurationTarget.USER);
					}
				}, {
					label: nls.localize('screenReaderDetectedExplanation.answerNo', "No"),
					run: () => {
						this.configurationService.updateValue('editor.accessibilitySupport', 'off', ConfigurationTarget.USER);
					}
				}],
				{ sticky: true }
			);

			Event.once(this.screenReaderNotification.onDidClose)(() => {
				this.screenReaderNotification = null;
			});
		}
	}

	private onSelectionClick(): void {
		this.quickOpenService.show(':'); // "Go to line"
	}

	private onEOLClick(): void {
		const action = this.instantiationService.createInstance(ChangeEOLAction, ChangeEOLAction.ID, ChangeEOLAction.LABEL);

		action.run();
		action.dispose();
	}

	private onEncodingClick(): void {
		const action = this.instantiationService.createInstance(ChangeEncodingAction, ChangeEncodingAction.ID, ChangeEncodingAction.LABEL);

		action.run();
		action.dispose();
	}

	private onTabFocusModeClick(): void {
		TabFocus.setTabFocusMode(false);
	}

	private updateStatusBar(): void {
		const activeControl = this.editorService.activeControl;
		const activeCodeEditor = activeControl ? types.withNullAsUndefined(getCodeEditor(activeControl.getControl())) : undefined;

		// Update all states
		this.onScreenReaderModeChange(activeCodeEditor);
		this.onSelectionChange(activeCodeEditor);
		this.onModeChange(activeCodeEditor);
		this.onEOLChange(activeCodeEditor);
		this.onEncodingChange(activeControl);
		this.onIndentationChange(activeCodeEditor);
		this.onMetadataChange(activeControl);

		// Dispose old active editor listeners
		dispose(this.activeEditorListeners);

		// Attach new listeners to active editor
		if (activeCodeEditor) {

			// Hook Listener for Configuration changes
			this.activeEditorListeners.push(activeCodeEditor.onDidChangeConfiguration((event: IConfigurationChangedEvent) => {
				if (event.accessibilitySupport) {
					this.onScreenReaderModeChange(activeCodeEditor);
				}
			}));

			// Hook Listener for Selection changes
			this.activeEditorListeners.push(activeCodeEditor.onDidChangeCursorPosition((event: ICursorPositionChangedEvent) => {
				this.onSelectionChange(activeCodeEditor);
			}));

			// Hook Listener for mode changes
			this.activeEditorListeners.push(activeCodeEditor.onDidChangeModelLanguage((event: IModelLanguageChangedEvent) => {
				this.onModeChange(activeCodeEditor);
			}));

			// Hook Listener for content changes
			this.activeEditorListeners.push(activeCodeEditor.onDidChangeModelContent((e) => {
				this.onEOLChange(activeCodeEditor);

				const selections = activeCodeEditor.getSelections();
				if (selections) {
					for (const change of e.changes) {
						if (selections.some(selection => Range.areIntersecting(selection, change.range))) {
							this.onSelectionChange(activeCodeEditor);
							break;
						}
					}
				}
			}));

			// Hook Listener for content options changes
			this.activeEditorListeners.push(activeCodeEditor.onDidChangeModelOptions((event: IModelOptionsChangedEvent) => {
				this.onIndentationChange(activeCodeEditor);
			}));
		}

		// Handle binary editors
		else if (activeControl instanceof BaseBinaryResourceEditor || activeControl instanceof BinaryResourceDiffEditor) {
			const binaryEditors: BaseBinaryResourceEditor[] = [];
			if (activeControl instanceof BinaryResourceDiffEditor) {
				const details = activeControl.getDetailsEditor();
				if (details instanceof BaseBinaryResourceEditor) {
					binaryEditors.push(details);
				}

				const master = activeControl.getMasterEditor();
				if (master instanceof BaseBinaryResourceEditor) {
					binaryEditors.push(master);
				}
			} else {
				binaryEditors.push(activeControl);
			}

			binaryEditors.forEach(editor => {
				this.activeEditorListeners.push(editor.onMetadataChanged(metadata => {
					this.onMetadataChange(activeControl);
				}));

				this.activeEditorListeners.push(editor.onDidOpenInPlace(() => {
					this.updateStatusBar();
				}));
			});
		}
	}

	private onModeChange(editorWidget: ICodeEditor | undefined): void {
		let info: StateDelta = { mode: undefined };

		// We only support text based editors
		if (editorWidget) {
			const textModel = editorWidget.getModel();
			if (textModel) {
				// Compute mode
				const modeId = textModel.getLanguageIdentifier().language;
				info = { mode: this.modeService.getLanguageName(modeId) || undefined };
			}
		}

		this.updateState(info);
	}

	private onIndentationChange(editorWidget: ICodeEditor | undefined): void {
		const update: StateDelta = { indentation: undefined };

		if (editorWidget) {
			const model = editorWidget.getModel();
			if (model) {
				const modelOpts = model.getOptions();
				update.indentation = (
					modelOpts.insertSpaces
						? nls.localize('spacesSize', "Spaces: {0}", modelOpts.indentSize)
						: nls.localize({ key: 'tabSize', comment: ['Tab corresponds to the tab key'] }, "Tab Size: {0}", modelOpts.tabSize)
				);
			}
		}

		this.updateState(update);
	}

	private onMetadataChange(editor: IBaseEditor | undefined): void {
		const update: StateDelta = { metadata: undefined };

		if (editor instanceof BaseBinaryResourceEditor || editor instanceof BinaryResourceDiffEditor) {
			update.metadata = editor.getMetadata();
		}

		this.updateState(update);
	}

	private _promptedScreenReader: boolean = false;

	private onScreenReaderModeChange(editorWidget: ICodeEditor | undefined): void {
		let screenReaderMode = false;

		// We only support text based editors
		if (editorWidget) {
			const screenReaderDetected = (this.accessibilityService.getAccessibilitySupport() === AccessibilitySupport.Enabled);
			if (screenReaderDetected) {
				const screenReaderConfiguration = this.configurationService.getValue<IEditorOptions>('editor').accessibilitySupport;
				if (screenReaderConfiguration === 'auto') {
					// show explanation
					if (!this._promptedScreenReader) {
						this._promptedScreenReader = true;
						setTimeout(() => {
							this.onScreenReaderModeClick();
						}, 100);
					}
				}
			}

			screenReaderMode = (editorWidget.getConfiguration().accessibilitySupport === AccessibilitySupport.Enabled);
		}

		if (screenReaderMode === false && this.screenReaderNotification) {
			this.screenReaderNotification.close();
		}

		this.updateState({ screenReaderMode: screenReaderMode });
	}

	private onSelectionChange(editorWidget: ICodeEditor | undefined): void {
		const info: IEditorSelectionStatus = {};

		// We only support text based editors
		if (editorWidget) {

			// Compute selection(s)
			info.selections = editorWidget.getSelections() || [];

			// Compute selection length
			info.charactersSelected = 0;
			const textModel = editorWidget.getModel();
			if (textModel) {
				info.selections.forEach(selection => {
					info.charactersSelected! += textModel.getValueLengthInRange(selection);
				});
			}

			// Compute the visible column for one selection. This will properly handle tabs and their configured widths
			if (info.selections.length === 1) {
				const visibleColumn = editorWidget.getVisibleColumnFromPosition(editorWidget.getPosition()!);

				let selectionClone = info.selections[0].clone(); // do not modify the original position we got from the editor
				selectionClone = new Selection(
					selectionClone.selectionStartLineNumber,
					selectionClone.selectionStartColumn,
					selectionClone.positionLineNumber,
					visibleColumn
				);

				info.selections[0] = selectionClone;
			}
		}

		this.updateState({ selectionStatus: this.getSelectionLabel(info) });
	}

	private onEOLChange(editorWidget: ICodeEditor | undefined): void {
		const info: StateDelta = { EOL: undefined };

		if (editorWidget && !editorWidget.getConfiguration().readOnly) {
			const codeEditorModel = editorWidget.getModel();
			if (codeEditorModel) {
				info.EOL = codeEditorModel.getEOL();
			}
		}

		this.updateState(info);
	}

	private onEncodingChange(e?: IBaseEditor): void {
		if (e && !this.isActiveEditor(e)) {
			return;
		}

		const info: StateDelta = { encoding: undefined };

		// We only support text based editors
		if (e && (isCodeEditor(e.getControl()) || isDiffEditor(e.getControl()))) {
			const encodingSupport: IEncodingSupport | null = e.input ? toEditorWithEncodingSupport(e.input) : null;
			if (encodingSupport) {
				const rawEncoding = encodingSupport.getEncoding();
				const encodingInfo = SUPPORTED_ENCODINGS[rawEncoding];
				if (encodingInfo) {
					info.encoding = encodingInfo.labelShort; // if we have a label, take it from there
				} else {
					info.encoding = rawEncoding; // otherwise use it raw
				}
			}
		}

		this.updateState(info);
	}

	private onResourceEncodingChange(resource: uri): void {
		const activeControl = this.editorService.activeControl;
		if (activeControl) {
			const activeResource = toResource(activeControl.input, { supportSideBySide: true });
			if (activeResource && activeResource.toString() === resource.toString()) {
				return this.onEncodingChange(<IBaseEditor>activeControl); // only update if the encoding changed for the active resource
			}
		}
	}

	private onTabFocusModeChange(): void {
		const info: StateDelta = { tabFocusMode: TabFocus.getTabFocusMode() };

		this.updateState(info);
	}

	private isActiveEditor(control: IBaseEditor): boolean {
		const activeControl = this.editorService.activeControl;

		return !!activeControl && activeControl === control;
	}
}

function isWritableCodeEditor(codeEditor: ICodeEditor | undefined): boolean {
	if (!codeEditor) {
		return false;
	}
	const config = codeEditor.getConfiguration();
	return (!config.readOnly);
}

function isWritableBaseEditor(e: IBaseEditor): boolean {
	return e && isWritableCodeEditor(getCodeEditor(e.getControl()) || undefined);
}

export class ShowLanguageExtensionsAction extends Action {

	static readonly ID = 'workbench.action.showLanguageExtensions';

	constructor(
		private fileExtension: string,
		@ICommandService private readonly commandService: ICommandService,
		@IExtensionGalleryService galleryService: IExtensionGalleryService
	) {
		super(ShowLanguageExtensionsAction.ID, nls.localize('showLanguageExtensions', "Search Marketplace Extensions for '{0}'...", fileExtension));

		this.enabled = galleryService.isEnabled();
	}

	run(): Promise<void> {
		return this.commandService.executeCommand('workbench.extensions.action.showExtensionsForLanguage', this.fileExtension).then(() => undefined);
	}
}

export class ChangeModeAction extends Action {

	static readonly ID = 'workbench.action.editor.changeLanguageMode';
	static readonly LABEL = nls.localize('changeMode', "Change Language Mode");

	constructor(
		actionId: string,
		actionLabel: string,
		@IModeService private readonly modeService: IModeService,
		@IModelService private readonly modelService: IModelService,
		@IEditorService private readonly editorService: IEditorService,
		@IConfigurationService private readonly configurationService: IConfigurationService,
		@IQuickInputService private readonly quickInputService: IQuickInputService,
		@IPreferencesService private readonly preferencesService: IPreferencesService,
		@IInstantiationService private readonly instantiationService: IInstantiationService,
		@IUntitledEditorService private readonly untitledEditorService: IUntitledEditorService
	) {
		super(actionId, actionLabel);
	}

	run(): Promise<any> {
		const activeTextEditorWidget = getCodeEditor(this.editorService.activeTextEditorWidget);
		if (!activeTextEditorWidget) {
			return this.quickInputService.pick([{ label: nls.localize('noEditor', "No text editor active at this time") }]);
		}

		const textModel = activeTextEditorWidget.getModel();
		const resource = this.editorService.activeEditor ? toResource(this.editorService.activeEditor, { supportSideBySide: true }) : null;

		let hasLanguageSupport = !!resource;
		if (resource && resource.scheme === Schemas.untitled && !this.untitledEditorService.hasAssociatedFilePath(resource)) {
			hasLanguageSupport = false; // no configuration for untitled resources (e.g. "Untitled-1")
		}

		// Compute mode
		let currentModeId: string | undefined;
		let modeId: string;
		if (textModel) {
			modeId = textModel.getLanguageIdentifier().language;
			currentModeId = this.modeService.getLanguageName(modeId) || undefined;
		}

		// All languages are valid picks
		const languages = this.modeService.getRegisteredLanguageNames();
		const picks: QuickPickInput[] = languages.sort().map((lang, index) => {
			let description: string;
			if (currentModeId === lang) {
				description = nls.localize('languageDescription', "({0}) - Configured Language", this.modeService.getModeIdForLanguageName(lang.toLowerCase()));
			} else {
				description = nls.localize('languageDescriptionConfigured', "({0})", this.modeService.getModeIdForLanguageName(lang.toLowerCase()));
			}

			// construct a fake resource to be able to show nice icons if any
			let fakeResource: uri | undefined;
			const extensions = this.modeService.getExtensions(lang);
			if (extensions && extensions.length) {
				fakeResource = uri.file(extensions[0]);
			} else {
				const filenames = this.modeService.getFilenames(lang);
				if (filenames && filenames.length) {
					fakeResource = uri.file(filenames[0]);
				}
			}

			return <IQuickPickItem>{
				label: lang,
				iconClasses: getIconClasses(this.modelService, this.modeService, fakeResource),
				description
			};
		});

		if (hasLanguageSupport) {
			picks.unshift({ type: 'separator', label: nls.localize('languagesPicks', "languages (identifier)") });
		}

		// Offer action to configure via settings
		let configureModeAssociations: IQuickPickItem;
		let configureModeSettings: IQuickPickItem;
		let galleryAction: Action;
		if (hasLanguageSupport && resource) {
			const ext = extname(resource) || basename(resource);

			galleryAction = this.instantiationService.createInstance(ShowLanguageExtensionsAction, ext);
			if (galleryAction.enabled) {
				picks.unshift(galleryAction);
			}

			configureModeSettings = { label: nls.localize('configureModeSettings', "Configure '{0}' language based settings...", currentModeId) };
			picks.unshift(configureModeSettings);
			configureModeAssociations = { label: nls.localize('configureAssociationsExt', "Configure File Association for '{0}'...", ext) };
			picks.unshift(configureModeAssociations);
		}

		// Offer to "Auto Detect"
		const autoDetectMode: IQuickPickItem = {
			label: nls.localize('autoDetect', "Auto Detect")
		};

		if (hasLanguageSupport) {
			picks.unshift(autoDetectMode);
		}

		return this.quickInputService.pick(picks, { placeHolder: nls.localize('pickLanguage', "Select Language Mode"), matchOnDescription: true }).then(pick => {
			if (!pick) {
				return;
			}

			if (pick === galleryAction) {
				galleryAction.run();
				return;
			}

			// User decided to permanently configure associations, return right after
			if (pick === configureModeAssociations) {
				if (resource) {
					this.configureFileAssociation(resource);
				}
				return;
			}

			// User decided to configure settings for current language
			if (pick === configureModeSettings) {
				this.preferencesService.configureSettingsForLanguage(modeId);
				return;
			}

			// Change mode for active editor
			// {{SQL CARBON EDIT}} - Get activeControl instead of activeEditor
			const activeEditor = this.editorService.activeControl;
			const activeTextEditorWidget = this.editorService.activeTextEditorWidget;
			const models: ITextModel[] = [];
			if (isCodeEditor(activeTextEditorWidget)) {
				const codeEditorModel = activeTextEditorWidget.getModel();
				if (codeEditorModel) {
					models.push(codeEditorModel);
				}
			} else if (isDiffEditor(activeTextEditorWidget)) {
				const diffEditorModel = activeTextEditorWidget.getModel();
				if (diffEditorModel) {
					if (diffEditorModel.original) {
						models.push(diffEditorModel.original);
					}
					if (diffEditorModel.modified) {
						models.push(diffEditorModel.modified);
					}
				}
			}

			// Find mode
			let languageSelection: ILanguageSelection | undefined;
			if (pick === autoDetectMode) {
<<<<<<< HEAD
				// {{SQL CARBON EDIT}} - use activeEditor.input instead of activeEditor
				languageSelection = this.modeService.createByFilepathOrFirstLine(toResource(activeEditor.input, { supportSideBySide: true }).fsPath, textModel.getLineContent(1));
=======
				if (textModel) {
					const resource = toResource(activeEditor, { supportSideBySide: true });
					if (resource) {
						languageSelection = this.modeService.createByFilepathOrFirstLine(resource.fsPath, textModel.getLineContent(1));
					}
				}
>>>>>>> 40ec20c3
			} else {
				languageSelection = this.modeService.createByLanguageName(pick.label);
			}

			// {{SQL CARBON EDIT}}
			// Change mode
<<<<<<< HEAD
			models.forEach(textModel => {
				let self = this;
				QueryEditorService.sqlLanguageModeCheck(textModel, languageSelection, activeEditor).then((newTextModel) => {
					if (newTextModel) {
						self.modelService.setMode(newTextModel, languageSelection);
					}
				});
			});
=======
			if (typeof languageSelection !== 'undefined') {
				for (const textModel of models) {
					this.modelService.setMode(textModel, languageSelection);
				}
			}
>>>>>>> 40ec20c3
		});
	}

	private configureFileAssociation(resource: uri): void {
		const extension = extname(resource);
		const base = basename(resource);
		const currentAssociation = this.modeService.getModeIdByFilepathOrFirstLine(base);

		const languages = this.modeService.getRegisteredLanguageNames();
		const picks: IQuickPickItem[] = languages.sort().map((lang, index) => {
			const id = this.modeService.getModeIdForLanguageName(lang.toLowerCase());

			return <IQuickPickItem>{
				id,
				label: lang,
				description: (id === currentAssociation) ? nls.localize('currentAssociation', "Current Association") : undefined
			};
		});

		setTimeout(() => {
			this.quickInputService.pick(picks, { placeHolder: nls.localize('pickLanguageToConfigure', "Select Language Mode to Associate with '{0}'", extension || base) }).then(language => {
				if (language) {
					const fileAssociationsConfig = this.configurationService.inspect(FILES_ASSOCIATIONS_CONFIG);

					let associationKey: string;
					if (extension && base[0] !== '.') {
						associationKey = `*${extension}`; // only use "*.ext" if the file path is in the form of <name>.<ext>
					} else {
						associationKey = base; // otherwise use the basename (e.g. .gitignore, Dockerfile)
					}

					// If the association is already being made in the workspace, make sure to target workspace settings
					let target = ConfigurationTarget.USER;
					if (fileAssociationsConfig.workspace && !!fileAssociationsConfig.workspace[associationKey]) {
						target = ConfigurationTarget.WORKSPACE;
					}

					// Make sure to write into the value of the target and not the merged value from USER and WORKSPACE config
					const currentAssociations = deepClone((target === ConfigurationTarget.WORKSPACE) ? fileAssociationsConfig.workspace : fileAssociationsConfig.user) || Object.create(null);
					currentAssociations[associationKey] = language.id;

					this.configurationService.updateValue(FILES_ASSOCIATIONS_CONFIG, currentAssociations, target);
				}
			});
		}, 50 /* quick open is sensitive to being opened so soon after another */);
	}
}

export interface IChangeEOLEntry extends IQuickPickItem {
	eol: EndOfLineSequence;
}

class ChangeIndentationAction extends Action {

	static readonly ID = 'workbench.action.editor.changeIndentation';
	static readonly LABEL = nls.localize('changeIndentation', "Change Indentation");

	constructor(
		actionId: string,
		actionLabel: string,
		@IEditorService private readonly editorService: IEditorService,
		@IQuickInputService private readonly quickInputService: IQuickInputService
	) {
		super(actionId, actionLabel);
	}

	run(): Promise<any> {
		const activeTextEditorWidget = getCodeEditor(this.editorService.activeTextEditorWidget);
		if (!activeTextEditorWidget) {
			return this.quickInputService.pick([{ label: nls.localize('noEditor', "No text editor active at this time") }]);
		}

		if (!isWritableCodeEditor(activeTextEditorWidget)) {
			return this.quickInputService.pick([{ label: nls.localize('noWritableCodeEditor', "The active code editor is read-only.") }]);
		}

		const picks: QuickPickInput<IQuickPickItem & { run(): void }>[] = [
			activeTextEditorWidget.getAction(IndentUsingSpaces.ID),
			activeTextEditorWidget.getAction(IndentUsingTabs.ID),
			activeTextEditorWidget.getAction(DetectIndentation.ID),
			activeTextEditorWidget.getAction(IndentationToSpacesAction.ID),
			activeTextEditorWidget.getAction(IndentationToTabsAction.ID),
			activeTextEditorWidget.getAction(TrimTrailingWhitespaceAction.ID)
		].map((a: IEditorAction) => {
			return {
				id: a.id,
				label: a.label,
				detail: (language === LANGUAGE_DEFAULT) ? undefined : a.alias,
				run: () => {
					activeTextEditorWidget.focus();
					a.run();
				}
			};
		});

		picks.splice(3, 0, { type: 'separator', label: nls.localize('indentConvert', "convert file") });
		picks.unshift({ type: 'separator', label: nls.localize('indentView', "change view") });

		return this.quickInputService.pick(picks, { placeHolder: nls.localize('pickAction', "Select Action"), matchOnDetail: true }).then(action => action && action.run());
	}
}

export class ChangeEOLAction extends Action {

	static readonly ID = 'workbench.action.editor.changeEOL';
	static readonly LABEL = nls.localize('changeEndOfLine', "Change End of Line Sequence");

	constructor(
		actionId: string,
		actionLabel: string,
		@IEditorService private readonly editorService: IEditorService,
		@IQuickInputService private readonly quickInputService: IQuickInputService
	) {
		super(actionId, actionLabel);
	}

	run(): Promise<any> {
		const activeTextEditorWidget = getCodeEditor(this.editorService.activeTextEditorWidget);
		if (!activeTextEditorWidget) {
			return this.quickInputService.pick([{ label: nls.localize('noEditor', "No text editor active at this time") }]);
		}

		if (!isWritableCodeEditor(activeTextEditorWidget)) {
			return this.quickInputService.pick([{ label: nls.localize('noWritableCodeEditor', "The active code editor is read-only.") }]);
		}

		const textModel = activeTextEditorWidget.getModel();

		const EOLOptions: IChangeEOLEntry[] = [
			{ label: nlsEOLLF, eol: EndOfLineSequence.LF },
			{ label: nlsEOLCRLF, eol: EndOfLineSequence.CRLF },
		];

		const selectedIndex = (textModel && textModel.getEOL() === '\n') ? 0 : 1;

		return this.quickInputService.pick(EOLOptions, { placeHolder: nls.localize('pickEndOfLine', "Select End of Line Sequence"), activeItem: EOLOptions[selectedIndex] }).then(eol => {
			if (eol) {
				const activeCodeEditor = getCodeEditor(this.editorService.activeTextEditorWidget);
				if (activeCodeEditor && activeCodeEditor.hasModel() && isWritableCodeEditor(activeCodeEditor)) {
					const textModel = activeCodeEditor.getModel();
					textModel.pushEOL(eol.eol);
				}
			}
		});
	}
}

export class ChangeEncodingAction extends Action {

	static readonly ID = 'workbench.action.editor.changeEncoding';
	static readonly LABEL = nls.localize('changeEncoding', "Change File Encoding");

	constructor(
		actionId: string,
		actionLabel: string,
		@IEditorService private readonly editorService: IEditorService,
		@IQuickInputService private readonly quickInputService: IQuickInputService,
		@ITextResourceConfigurationService private readonly textResourceConfigurationService: ITextResourceConfigurationService,
		@IFileService private readonly fileService: IFileService
	) {
		super(actionId, actionLabel);
	}

	run(): Promise<any> {
		if (!getCodeEditor(this.editorService.activeTextEditorWidget)) {
			return this.quickInputService.pick([{ label: nls.localize('noEditor', "No text editor active at this time") }]);
		}

		const activeControl = this.editorService.activeControl;
		if (!activeControl) {
			return this.quickInputService.pick([{ label: nls.localize('noEditor', "No text editor active at this time") }]);
		}
		const encodingSupport: IEncodingSupport | null = toEditorWithEncodingSupport(activeControl.input);
		if (!encodingSupport) {
			return this.quickInputService.pick([{ label: nls.localize('noFileEditor', "No file active at this time") }]);
		}

		let saveWithEncodingPick: IQuickPickItem;
		let reopenWithEncodingPick: IQuickPickItem;
		if (language === LANGUAGE_DEFAULT) {
			saveWithEncodingPick = { label: nls.localize('saveWithEncoding', "Save with Encoding") };
			reopenWithEncodingPick = { label: nls.localize('reopenWithEncoding', "Reopen with Encoding") };
		} else {
			saveWithEncodingPick = { label: nls.localize('saveWithEncoding', "Save with Encoding"), detail: 'Save with Encoding', };
			reopenWithEncodingPick = { label: nls.localize('reopenWithEncoding', "Reopen with Encoding"), detail: 'Reopen with Encoding' };
		}

		let pickActionPromise: Promise<IQuickPickItem>;
		if (encodingSupport instanceof UntitledEditorInput) {
			pickActionPromise = Promise.resolve(saveWithEncodingPick);
		} else if (!isWritableBaseEditor(activeControl)) {
			pickActionPromise = Promise.resolve(reopenWithEncodingPick);
		} else {
			pickActionPromise = this.quickInputService.pick([reopenWithEncodingPick, saveWithEncodingPick], { placeHolder: nls.localize('pickAction', "Select Action"), matchOnDetail: true });
		}

		return pickActionPromise.then(action => {
			if (!action) {
				return undefined;
			}

			const resource = toResource(activeControl!.input, { supportSideBySide: true });

			return timeout(50 /* quick open is sensitive to being opened so soon after another */)
				.then(() => {
					if (!resource || !this.fileService.canHandleResource(resource)) {
						return Promise.resolve(null); // encoding detection only possible for resources the file service can handle
					}

					return this.fileService.resolveContent(resource, { autoGuessEncoding: true, acceptTextOnly: true }).then(content => content.encoding, err => null);
				})
				.then((guessedEncoding: string) => {
					const isReopenWithEncoding = (action === reopenWithEncodingPick);

					const configuredEncoding = this.textResourceConfigurationService.getValue(types.withNullAsUndefined(resource), 'files.encoding');

					let directMatchIndex: number | undefined;
					let aliasMatchIndex: number | undefined;

					// All encodings are valid picks
					const picks: QuickPickInput[] = Object.keys(SUPPORTED_ENCODINGS)
						.sort((k1, k2) => {
							if (k1 === configuredEncoding) {
								return -1;
							} else if (k2 === configuredEncoding) {
								return 1;
							}

							return SUPPORTED_ENCODINGS[k1].order - SUPPORTED_ENCODINGS[k2].order;
						})
						.filter(k => {
							if (k === guessedEncoding && guessedEncoding !== configuredEncoding) {
								return false; // do not show encoding if it is the guessed encoding that does not match the configured
							}

							return !isReopenWithEncoding || !SUPPORTED_ENCODINGS[k].encodeOnly; // hide those that can only be used for encoding if we are about to decode
						})
						.map((key, index) => {
							if (key === encodingSupport.getEncoding()) {
								directMatchIndex = index;
							} else if (SUPPORTED_ENCODINGS[key].alias === encodingSupport.getEncoding()) {
								aliasMatchIndex = index;
							}

							return { id: key, label: SUPPORTED_ENCODINGS[key].labelLong, description: key };
						});

					const items = picks.slice() as IQuickPickItem[];

					// If we have a guessed encoding, show it first unless it matches the configured encoding
					if (guessedEncoding && configuredEncoding !== guessedEncoding && SUPPORTED_ENCODINGS[guessedEncoding]) {
						picks.unshift({ type: 'separator' });
						picks.unshift({ id: guessedEncoding, label: SUPPORTED_ENCODINGS[guessedEncoding].labelLong, description: nls.localize('guessedEncoding', "Guessed from content") });
					}

					return this.quickInputService.pick(picks, {
						placeHolder: isReopenWithEncoding ? nls.localize('pickEncodingForReopen', "Select File Encoding to Reopen File") : nls.localize('pickEncodingForSave', "Select File Encoding to Save with"),
						activeItem: items[typeof directMatchIndex === 'number' ? directMatchIndex : typeof aliasMatchIndex === 'number' ? aliasMatchIndex : -1]
					}).then(encoding => {
						if (!encoding) {
							return;
						}
						const activeControl = this.editorService.activeControl;
						if (!activeControl) {
							return;
						}
						const encodingSupport = toEditorWithEncodingSupport(activeControl.input);
						if (typeof encoding.id !== 'undefined' && encodingSupport && encodingSupport.getEncoding() !== encoding.id) {
							encodingSupport.setEncoding(encoding.id, isReopenWithEncoding ? EncodingMode.Decode : EncodingMode.Encode); // Set new encoding
						}
					});
				});
		});
	}
}<|MERGE_RESOLUTION|>--- conflicted
+++ resolved
@@ -987,39 +987,26 @@
 			// Find mode
 			let languageSelection: ILanguageSelection | undefined;
 			if (pick === autoDetectMode) {
-<<<<<<< HEAD
-				// {{SQL CARBON EDIT}} - use activeEditor.input instead of activeEditor
-				languageSelection = this.modeService.createByFilepathOrFirstLine(toResource(activeEditor.input, { supportSideBySide: true }).fsPath, textModel.getLineContent(1));
-=======
 				if (textModel) {
-					const resource = toResource(activeEditor, { supportSideBySide: true });
+					// {{SQL CARBON EDIT}} - use activeEditor.input instead of activeEditor
+					const resource = toResource(activeEditor.input, { supportSideBySide: true });
 					if (resource) {
 						languageSelection = this.modeService.createByFilepathOrFirstLine(resource.fsPath, textModel.getLineContent(1));
 					}
 				}
->>>>>>> 40ec20c3
 			} else {
 				languageSelection = this.modeService.createByLanguageName(pick.label);
 			}
 
 			// {{SQL CARBON EDIT}}
 			// Change mode
-<<<<<<< HEAD
 			models.forEach(textModel => {
-				let self = this;
 				QueryEditorService.sqlLanguageModeCheck(textModel, languageSelection, activeEditor).then((newTextModel) => {
 					if (newTextModel) {
-						self.modelService.setMode(newTextModel, languageSelection);
+						this.modelService.setMode(newTextModel, languageSelection);
 					}
 				});
 			});
-=======
-			if (typeof languageSelection !== 'undefined') {
-				for (const textModel of models) {
-					this.modelService.setMode(textModel, languageSelection);
-				}
-			}
->>>>>>> 40ec20c3
 		});
 	}
 
