--- conflicted
+++ resolved
@@ -346,11 +346,7 @@
 		if (!this.screenReaderNotification) {
 			this.screenReaderNotification = this.notificationService.prompt(
 				Severity.Info,
-<<<<<<< HEAD
-				nls.localize('screenReaderDetectedExplanation.question', "Are you using a screen reader to operate Azure Data Studio? (word wrap is disabled when using a screen reader)"), // {{SQL CARBON EDIT}} change vscode to ads
-=======
-				localize('screenReaderDetectedExplanation.question', "Are you using a screen reader to operate VS Code? (word wrap is disabled when using a screen reader)"),
->>>>>>> bab55b86
+				nls.localize('screenReaderDetectedExplanation.question', "Are you using a screen reader to operate VS Code? (word wrap is disabled when using a screen reader)"),
 				[{
 					label: localize('screenReaderDetectedExplanation.answerYes', "Yes"),
 					run: () => {
