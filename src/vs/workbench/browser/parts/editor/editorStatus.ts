--- conflicted
+++ resolved
@@ -345,11 +345,7 @@
 		if (!this.screenReaderNotification) {
 			this.screenReaderNotification = this.notificationService.prompt(
 				Severity.Info,
-<<<<<<< HEAD
-				nls.localize('screenReaderDetectedExplanation.question', "Are you using a screen reader to operate Azure Data Studio? (Certain features like word wrap are disabled when using a screen reader)"), // {{SQL CARBON EDIT}} change vscode to ads
-=======
-				nls.localize('screenReaderDetectedExplanation.question', "Are you using a screen reader to operate VS Code? (word wrap is disabled when using a screen reader)"),
->>>>>>> f4814474
+				nls.localize('screenReaderDetectedExplanation.question', "Are you using a screen reader to operate Azure Data Studio? (word wrap is disabled when using a screen reader)"), // {{SQL CARBON EDIT}} change vscode to ads
 				[{
 					label: nls.localize('screenReaderDetectedExplanation.answerYes', "Yes"),
 					run: () => {
