/*---------------------------------------------------------------------------------------------
 *  Copyright (c) Microsoft Corporation. All rights reserved.
 *  Licensed under the Source EULA. See License.txt in the project root for license information.
 *--------------------------------------------------------------------------------------------*/

import 'vs/css!./media/editorstatus';
import * as nls from 'vs/nls';
import { $, append, runAtThisOrScheduleAtNextAnimationFrame } from 'vs/base/browser/dom';
import { format } from 'vs/base/common/strings';
import { extname, basename } from 'vs/base/common/resources';
import { areFunctions, withNullAsUndefined } from 'vs/base/common/types';
import { URI } from 'vs/base/common/uri';
import { IStatusbarItem } from 'vs/workbench/browser/parts/statusbar/statusbar';
import { Action } from 'vs/base/common/actions';
import { Language } from 'vs/base/common/platform';
import { UntitledEditorInput } from 'vs/workbench/common/editor/untitledEditorInput';
import { IFileEditorInput, EncodingMode, IEncodingSupport, toResource, SideBySideEditorInput, IEditor as IBaseEditor, IEditorInput, SideBySideEditor } from 'vs/workbench/common/editor';
import { IDisposable, combinedDisposable, dispose, toDisposable } from 'vs/base/common/lifecycle';
import { IUntitledEditorService } from 'vs/workbench/services/untitled/common/untitledEditorService';
import { IEditorAction } from 'vs/editor/common/editorCommon';
import { EndOfLineSequence, ITextModel } from 'vs/editor/common/model';
import { IModelLanguageChangedEvent, IModelOptionsChangedEvent } from 'vs/editor/common/model/textModelEvents';
import { TrimTrailingWhitespaceAction } from 'vs/editor/contrib/linesOperations/linesOperations';
import { IndentUsingSpaces, IndentUsingTabs, DetectIndentation, IndentationToSpacesAction, IndentationToTabsAction } from 'vs/editor/contrib/indentation/indentation';
import { BaseBinaryResourceEditor } from 'vs/workbench/browser/parts/editor/binaryEditor';
import { BinaryResourceDiffEditor } from 'vs/workbench/browser/parts/editor/binaryDiffEditor';
import { IEditorService } from 'vs/workbench/services/editor/common/editorService';
import { IQuickOpenService } from 'vs/platform/quickOpen/common/quickOpen';
import { SUPPORTED_ENCODINGS, IFileService, FILES_ASSOCIATIONS_CONFIG } from 'vs/platform/files/common/files';
import { IInstantiationService } from 'vs/platform/instantiation/common/instantiation';
import { IModeService, ILanguageSelection } from 'vs/editor/common/services/modeService';
import { IModelService } from 'vs/editor/common/services/modelService';
import { Range } from 'vs/editor/common/core/range';
import { Selection } from 'vs/editor/common/core/selection';
import { TabFocus } from 'vs/editor/common/config/commonEditorConfig';
import { ICommandService } from 'vs/platform/commands/common/commands';
import { IExtensionGalleryService } from 'vs/platform/extensionManagement/common/extensionManagement';
import { ITextFileService } from 'vs/workbench/services/textfile/common/textfiles';
import { ICursorPositionChangedEvent } from 'vs/editor/common/controller/cursorEvents';
import { IConfigurationChangedEvent, IEditorOptions } from 'vs/editor/common/config/editorOptions';
import { ITextResourceConfigurationService } from 'vs/editor/common/services/resourceConfiguration';
import { ConfigurationTarget, IConfigurationService } from 'vs/platform/configuration/common/configuration';
import { deepClone } from 'vs/base/common/objects';
import { ICodeEditor, isCodeEditor, isDiffEditor, getCodeEditor } from 'vs/editor/browser/editorBrowser';
import { Schemas } from 'vs/base/common/network';
import { IPreferencesService } from 'vs/workbench/services/preferences/common/preferences';
import { IQuickInputService, IQuickPickItem, QuickPickInput } from 'vs/platform/quickinput/common/quickInput';
import { getIconClasses } from 'vs/editor/common/services/getIconClasses';
import { timeout } from 'vs/base/common/async';
import { INotificationHandle, INotificationService, Severity } from 'vs/platform/notification/common/notification';
import { Event } from 'vs/base/common/event';
import { IAccessibilityService, AccessibilitySupport } from 'vs/platform/accessibility/common/accessibility';

// {{SQL CARBON EDIT}}
import { QueryEditorService } from 'sql/workbench/services/queryEditor/browser/queryEditorService';

class SideBySideEditorEncodingSupport implements IEncodingSupport {
	constructor(private master: IEncodingSupport, private details: IEncodingSupport) { }

	getEncoding(): string {
		return this.master.getEncoding(); // always report from modified (right hand) side
	}

	setEncoding(encoding: string, mode: EncodingMode): void {
		[this.master, this.details].forEach(s => s.setEncoding(encoding, mode));
	}
}

function toEditorWithEncodingSupport(input: IEditorInput): IEncodingSupport | null {

	// Untitled Editor
	if (input instanceof UntitledEditorInput) {
		return input;
	}

	// Side by Side (diff) Editor
	if (input instanceof SideBySideEditorInput) {
		const masterEncodingSupport = toEditorWithEncodingSupport(input.master);
		const detailsEncodingSupport = toEditorWithEncodingSupport(input.details);

		if (masterEncodingSupport && detailsEncodingSupport) {
			return new SideBySideEditorEncodingSupport(masterEncodingSupport, detailsEncodingSupport);
		}

		return masterEncodingSupport;
	}

	// File or Resource Editor
	let encodingSupport = input as IFileEditorInput;
	if (areFunctions(encodingSupport.setEncoding, encodingSupport.getEncoding)) {
		return encodingSupport;
	}

	// Unsupported for any other editor
	return null;
}

interface IEditorSelectionStatus {
	selections?: Selection[];
	charactersSelected?: number;
}

class StateChange {
	_stateChangeBrand: void;

	indentation: boolean = false;
	selectionStatus: boolean = false;
	mode: boolean = false;
	encoding: boolean = false;
	EOL: boolean = false;
	tabFocusMode: boolean = false;
	screenReaderMode: boolean = false;
	metadata: boolean = false;

	combine(other: StateChange) {
		this.indentation = this.indentation || other.indentation;
		this.selectionStatus = this.selectionStatus || other.selectionStatus;
		this.mode = this.mode || other.mode;
		this.encoding = this.encoding || other.encoding;
		this.EOL = this.EOL || other.EOL;
		this.tabFocusMode = this.tabFocusMode || other.tabFocusMode;
		this.screenReaderMode = this.screenReaderMode || other.screenReaderMode;
		this.metadata = this.metadata || other.metadata;
	}

	public hasChanges(): boolean {
		return this.indentation
			|| this.selectionStatus
			|| this.mode
			|| this.encoding
			|| this.EOL
			|| this.tabFocusMode
			|| this.screenReaderMode
			|| this.metadata;
	}
}

interface StateDelta {
	selectionStatus?: string;
	mode?: string;
	encoding?: string;
	EOL?: string;
	indentation?: string;
	tabFocusMode?: boolean;
	screenReaderMode?: boolean;
	metadata?: string | undefined;
}

class State {
	private _selectionStatus: string | undefined;
	get selectionStatus(): string | undefined { return this._selectionStatus; }

	private _mode: string | undefined;
	get mode(): string | undefined { return this._mode; }

	private _encoding: string | undefined;
	get encoding(): string | undefined { return this._encoding; }

	private _EOL: string | undefined;
	get EOL(): string | undefined { return this._EOL; }

	private _indentation: string | undefined;
	get indentation(): string | undefined { return this._indentation; }

	private _tabFocusMode: boolean | undefined;
	get tabFocusMode(): boolean | undefined { return this._tabFocusMode; }

	private _screenReaderMode: boolean | undefined;
	get screenReaderMode(): boolean | undefined { return this._screenReaderMode; }

	private _metadata: string | undefined;
	get metadata(): string | undefined { return this._metadata; }

	constructor() { }

	update(update: StateDelta): StateChange {
		const change = new StateChange();

		if ('selectionStatus' in update) {
			if (this._selectionStatus !== update.selectionStatus) {
				this._selectionStatus = update.selectionStatus;
				change.selectionStatus = true;
			}
		}
		if ('indentation' in update) {
			if (this._indentation !== update.indentation) {
				this._indentation = update.indentation;
				change.indentation = true;
			}
		}
		if ('mode' in update) {
			if (this._mode !== update.mode) {
				this._mode = update.mode;
				change.mode = true;
			}
		}
		if ('encoding' in update) {
			if (this._encoding !== update.encoding) {
				this._encoding = update.encoding;
				change.encoding = true;
			}
		}
		if ('EOL' in update) {
			if (this._EOL !== update.EOL) {
				this._EOL = update.EOL;
				change.EOL = true;
			}
		}
		if ('tabFocusMode' in update) {
			if (this._tabFocusMode !== update.tabFocusMode) {
				this._tabFocusMode = update.tabFocusMode;
				change.tabFocusMode = true;
			}
		}
		if ('screenReaderMode' in update) {
			if (this._screenReaderMode !== update.screenReaderMode) {
				this._screenReaderMode = update.screenReaderMode;
				change.screenReaderMode = true;
			}
		}
		if ('metadata' in update) {
			if (this._metadata !== update.metadata) {
				this._metadata = update.metadata;
				change.metadata = true;
			}
		}

		return change;
	}
}

const nlsSingleSelectionRange = nls.localize('singleSelectionRange', "Ln {0}, Col {1} ({2} selected)");
const nlsSingleSelection = nls.localize('singleSelection', "Ln {0}, Col {1}");
const nlsMultiSelectionRange = nls.localize('multiSelectionRange', "{0} selections ({1} characters selected)");
const nlsMultiSelection = nls.localize('multiSelection', "{0} selections");
const nlsEOLLF = nls.localize('endOfLineLineFeed', "LF");
const nlsEOLCRLF = nls.localize('endOfLineCarriageReturnLineFeed', "CRLF");
const nlsTabFocusMode = nls.localize('tabFocusModeEnabled', "Tab Moves Focus");
const nlsScreenReaderDetected = nls.localize('screenReaderDetected', "Screen Reader Optimized");
const nlsScreenReaderDetectedTitle = nls.localize('screenReaderDetectedExtra', "If you are not using a Screen Reader, please change the setting `editor.accessibilitySupport` to \"off\".");


class StatusBarItem {
	private _showing = true;

	constructor(
		private readonly element: HTMLElement,
		title: string,
	) {
		this.setVisible(false);
		this.element.title = title;
	}

	public set textContent(value: string) {
		this.element.textContent = value;
	}

	public set onclick(value: () => void) {
		this.element.onclick = value;
	}

	public setVisible(shouldShow: boolean): void {
		if (shouldShow !== this._showing) {
			this._showing = shouldShow;
			this.element.style.display = shouldShow ? '' : 'none';
		}
	}
}


export class EditorStatus implements IStatusbarItem {
	private state: State;
	private element: HTMLElement;
	private tabFocusModeElement: StatusBarItem;
	private screenRedearModeElement: StatusBarItem;
	private indentationElement: StatusBarItem;
	private selectionElement: StatusBarItem;
	private encodingElement: StatusBarItem;
	private eolElement: StatusBarItem;
	private modeElement: StatusBarItem;
	private metadataElement: StatusBarItem;
	private toDispose: IDisposable[];
	private activeEditorListeners: IDisposable[];
	private delayedRender: IDisposable | null;
	private toRender: StateChange | null;
	private screenReaderNotification: INotificationHandle | null;

	constructor(
		@IEditorService private readonly editorService: IEditorService,
		@IQuickOpenService private readonly quickOpenService: IQuickOpenService,
		@IInstantiationService private readonly instantiationService: IInstantiationService,
		@IUntitledEditorService private readonly untitledEditorService: IUntitledEditorService,
		@IModeService private readonly modeService: IModeService,
		@ITextFileService private readonly textFileService: ITextFileService,
		@IConfigurationService private readonly configurationService: IConfigurationService,
		@INotificationService private readonly notificationService: INotificationService,
		@IAccessibilityService private readonly accessibilityService: IAccessibilityService
	) {
		this.toDispose = [];
		this.activeEditorListeners = [];
		this.state = new State();
	}

	render(container: HTMLElement): IDisposable {
		this.element = append(container, $('.editor-statusbar-item'));

		this.tabFocusModeElement = new StatusBarItem(
			append(this.element, $('a.editor-status-tabfocusmode.status-bar-info')),
			nls.localize('disableTabMode', "Disable Accessibility Mode"));
		this.tabFocusModeElement.onclick = () => this.onTabFocusModeClick();
		this.tabFocusModeElement.textContent = nlsTabFocusMode;

		this.screenRedearModeElement = new StatusBarItem(
			append(this.element, $('a.editor-status-screenreadermode.status-bar-info')),
			nlsScreenReaderDetectedTitle);
		this.screenRedearModeElement.textContent = nlsScreenReaderDetected;
		this.screenRedearModeElement.onclick = () => this.onScreenReaderModeClick();

		this.selectionElement = new StatusBarItem(
			append(this.element, $('a.editor-status-selection')),
			nls.localize('gotoLine', "Go to Line"));
		this.selectionElement.onclick = () => this.onSelectionClick();

		this.indentationElement = new StatusBarItem(
			append(this.element, $('a.editor-status-indentation')),
			nls.localize('selectIndentation', "Select Indentation"));
		this.indentationElement.onclick = () => this.onIndentationClick();

		this.encodingElement = new StatusBarItem(
			append(this.element, $('a.editor-status-encoding')),
			nls.localize('selectEncoding', "Select Encoding"));
		this.encodingElement.onclick = () => this.onEncodingClick();

		this.eolElement = new StatusBarItem(
			append(this.element, $('a.editor-status-eol')),
			nls.localize('selectEOL', "Select End of Line Sequence"));
		this.eolElement.onclick = () => this.onEOLClick();

		this.modeElement = new StatusBarItem(
			append(this.element, $('a.editor-status-mode')),
			nls.localize('selectLanguageMode', "Select Language Mode"));
		this.modeElement.onclick = () => this.onModeClick();

		this.metadataElement = new StatusBarItem(
			append(this.element, $('span.editor-status-metadata')),
			nls.localize('fileInfo', "File Information"));

		this.delayedRender = null;
		this.toRender = null;

		this.toDispose.push(
			toDisposable(() => {
				if (this.delayedRender) {
					this.delayedRender.dispose();
					this.delayedRender = null;
				}
			}),
			this.editorService.onDidActiveEditorChange(() => this.updateStatusBar()),
			this.untitledEditorService.onDidChangeEncoding(r => this.onResourceEncodingChange(r)),
			this.textFileService.models.onModelEncodingChanged(e => this.onResourceEncodingChange(e.resource)),
			TabFocus.onDidChangeTabFocus(e => this.onTabFocusModeChange()),
		);

		return combinedDisposable(this.toDispose);
	}

	private updateState(update: StateDelta): void {
		const changed = this.state.update(update);
		if (!changed.hasChanges()) {
			// Nothing really changed
			return;
		}

		if (!this.toRender) {
			this.toRender = changed;
			this.delayedRender = runAtThisOrScheduleAtNextAnimationFrame(() => {
				this.delayedRender = null;
				const toRender = this.toRender;
				this.toRender = null;
				if (toRender) {
					this._renderNow(toRender);
				}
			});
		} else {
			this.toRender.combine(changed);
		}
	}

	private _renderNow(changed: StateChange): void {
		if (changed.tabFocusMode) {
			this.tabFocusModeElement.setVisible(!!this.state.tabFocusMode);
		}

		if (changed.screenReaderMode) {
			this.screenRedearModeElement.setVisible(!!this.state.screenReaderMode);
		}

		if (changed.indentation) {
			if (this.state.indentation) {
				this.indentationElement.textContent = this.state.indentation;
				this.indentationElement.setVisible(true);
			} else {
				this.indentationElement.setVisible(false);
			}
		}

		if (changed.selectionStatus) {
			if (this.state.selectionStatus && !this.state.screenReaderMode) {
				this.selectionElement.textContent = this.state.selectionStatus;
				this.selectionElement.setVisible(true);
			} else {
				this.selectionElement.setVisible(false);
			}
		}

		if (changed.encoding) {
			if (this.state.encoding) {
				this.encodingElement.textContent = this.state.encoding;
				this.encodingElement.setVisible(true);
			} else {
				this.encodingElement.setVisible(false);
			}
		}

		if (changed.EOL) {
			if (this.state.EOL) {
				this.eolElement.textContent = this.state.EOL === '\r\n' ? nlsEOLCRLF : nlsEOLLF;
				this.eolElement.setVisible(true);
			} else {
				this.eolElement.setVisible(false);
			}
		}

		if (changed.mode) {
			if (this.state.mode) {
				this.modeElement.textContent = this.state.mode;
				this.modeElement.setVisible(true);
			} else {
				this.modeElement.setVisible(false);
			}
		}

		if (changed.metadata) {
			if (this.state.metadata) {
				this.metadataElement.textContent = this.state.metadata;
				this.metadataElement.setVisible(true);
			} else {
				this.metadataElement.setVisible(false);
			}
		}
	}

	private getSelectionLabel(info: IEditorSelectionStatus): string | undefined {
		if (!info || !info.selections) {
			return undefined;
		}

		if (info.selections.length === 1) {
			if (info.charactersSelected) {
				return format(nlsSingleSelectionRange, info.selections[0].positionLineNumber, info.selections[0].positionColumn, info.charactersSelected);
			}

			return format(nlsSingleSelection, info.selections[0].positionLineNumber, info.selections[0].positionColumn);
		}

		if (info.charactersSelected) {
			return format(nlsMultiSelectionRange, info.selections.length, info.charactersSelected);
		}

		if (info.selections.length > 0) {
			return format(nlsMultiSelection, info.selections.length);
		}

		return undefined;
	}

	private onModeClick(): void {
		const action = this.instantiationService.createInstance(ChangeModeAction, ChangeModeAction.ID, ChangeModeAction.LABEL);

		action.run();
		action.dispose();
	}

	private onIndentationClick(): void {
		const action = this.instantiationService.createInstance(ChangeIndentationAction, ChangeIndentationAction.ID, ChangeIndentationAction.LABEL);
		action.run();
		action.dispose();
	}

	private onScreenReaderModeClick(): void {
		if (!this.screenReaderNotification) {
			this.screenReaderNotification = this.notificationService.prompt(
				Severity.Info,
				nls.localize('screenReaderDetectedExplanation.question', "Are you using a screen reader to operate Azure Data Studio? (Certain features like folding, minimap or word wrap are disabled when using a screen reader)"),
				[{
					label: nls.localize('screenReaderDetectedExplanation.answerYes', "Yes"),
					run: () => {
						this.configurationService.updateValue('editor.accessibilitySupport', 'on', ConfigurationTarget.USER);
					}
				}, {
					label: nls.localize('screenReaderDetectedExplanation.answerNo', "No"),
					run: () => {
						this.configurationService.updateValue('editor.accessibilitySupport', 'off', ConfigurationTarget.USER);
					}
				}],
				{ sticky: true }
			);

			Event.once(this.screenReaderNotification.onDidClose)(() => {
				this.screenReaderNotification = null;
			});
		}
	}

	private onSelectionClick(): void {
		this.quickOpenService.show(':'); // "Go to line"
	}

	private onEOLClick(): void {
		const action = this.instantiationService.createInstance(ChangeEOLAction, ChangeEOLAction.ID, ChangeEOLAction.LABEL);

		action.run();
		action.dispose();
	}

	private onEncodingClick(): void {
		const action = this.instantiationService.createInstance(ChangeEncodingAction, ChangeEncodingAction.ID, ChangeEncodingAction.LABEL);

		action.run();
		action.dispose();
	}

	private onTabFocusModeClick(): void {
		TabFocus.setTabFocusMode(false);
	}

	private updateStatusBar(): void {
		const activeControl = this.editorService.activeControl;
		const activeCodeEditor = activeControl ? withNullAsUndefined(getCodeEditor(activeControl.getControl())) : undefined;

		// Update all states
		this.onScreenReaderModeChange(activeCodeEditor);
		this.onSelectionChange(activeCodeEditor);
		this.onModeChange(activeCodeEditor);
		this.onEOLChange(activeCodeEditor);
		this.onEncodingChange(activeControl);
		this.onIndentationChange(activeCodeEditor);
		this.onMetadataChange(activeControl);

		// Dispose old active editor listeners
		dispose(this.activeEditorListeners);

		// Attach new listeners to active editor
		if (activeCodeEditor) {

			// Hook Listener for Configuration changes
			this.activeEditorListeners.push(activeCodeEditor.onDidChangeConfiguration((event: IConfigurationChangedEvent) => {
				if (event.accessibilitySupport) {
					this.onScreenReaderModeChange(activeCodeEditor);
				}
			}));

			// Hook Listener for Selection changes
			this.activeEditorListeners.push(activeCodeEditor.onDidChangeCursorPosition((event: ICursorPositionChangedEvent) => {
				this.onSelectionChange(activeCodeEditor);
			}));

			// Hook Listener for mode changes
			this.activeEditorListeners.push(activeCodeEditor.onDidChangeModelLanguage((event: IModelLanguageChangedEvent) => {
				this.onModeChange(activeCodeEditor);
			}));

			// Hook Listener for content changes
			this.activeEditorListeners.push(activeCodeEditor.onDidChangeModelContent((e) => {
				this.onEOLChange(activeCodeEditor);

				const selections = activeCodeEditor.getSelections();
				if (selections) {
					for (const change of e.changes) {
						if (selections.some(selection => Range.areIntersecting(selection, change.range))) {
							this.onSelectionChange(activeCodeEditor);
							break;
						}
					}
				}
			}));

			// Hook Listener for content options changes
			this.activeEditorListeners.push(activeCodeEditor.onDidChangeModelOptions((event: IModelOptionsChangedEvent) => {
				this.onIndentationChange(activeCodeEditor);
			}));
		}

		// Handle binary editors
		else if (activeControl instanceof BaseBinaryResourceEditor || activeControl instanceof BinaryResourceDiffEditor) {
			const binaryEditors: BaseBinaryResourceEditor[] = [];
			if (activeControl instanceof BinaryResourceDiffEditor) {
				const details = activeControl.getDetailsEditor();
				if (details instanceof BaseBinaryResourceEditor) {
					binaryEditors.push(details);
				}

				const master = activeControl.getMasterEditor();
				if (master instanceof BaseBinaryResourceEditor) {
					binaryEditors.push(master);
				}
			} else {
				binaryEditors.push(activeControl);
			}

			binaryEditors.forEach(editor => {
				this.activeEditorListeners.push(editor.onMetadataChanged(metadata => {
					this.onMetadataChange(activeControl);
				}));

				this.activeEditorListeners.push(editor.onDidOpenInPlace(() => {
					this.updateStatusBar();
				}));
			});
		}
	}

	private onModeChange(editorWidget: ICodeEditor | undefined): void {
		let info: StateDelta = { mode: undefined };

		// We only support text based editors
		if (editorWidget) {
			const textModel = editorWidget.getModel();
			if (textModel) {
				// Compute mode
				const modeId = textModel.getLanguageIdentifier().language;
				info = { mode: this.modeService.getLanguageName(modeId) || undefined };
			}
		}

		this.updateState(info);
	}

	private onIndentationChange(editorWidget: ICodeEditor | undefined): void {
		const update: StateDelta = { indentation: undefined };

		if (editorWidget) {
			const model = editorWidget.getModel();
			if (model) {
				const modelOpts = model.getOptions();
				update.indentation = (
					modelOpts.insertSpaces
						? nls.localize('spacesSize', "Spaces: {0}", modelOpts.indentSize)
						: nls.localize({ key: 'tabSize', comment: ['Tab corresponds to the tab key'] }, "Tab Size: {0}", modelOpts.tabSize)
				);
			}
		}

		this.updateState(update);
	}

	private onMetadataChange(editor: IBaseEditor | undefined): void {
		const update: StateDelta = { metadata: undefined };

		if (editor instanceof BaseBinaryResourceEditor || editor instanceof BinaryResourceDiffEditor) {
			update.metadata = editor.getMetadata();
		}

		this.updateState(update);
	}

	private _promptedScreenReader: boolean = false;

	private onScreenReaderModeChange(editorWidget: ICodeEditor | undefined): void {
		let screenReaderMode = false;

		// We only support text based editors
		if (editorWidget) {
			const screenReaderDetected = (this.accessibilityService.getAccessibilitySupport() === AccessibilitySupport.Enabled);
			if (screenReaderDetected) {
				const screenReaderConfiguration = this.configurationService.getValue<IEditorOptions>('editor').accessibilitySupport;
				if (screenReaderConfiguration === 'auto') {
					// show explanation
					if (!this._promptedScreenReader) {
						this._promptedScreenReader = true;
						setTimeout(() => {
							this.onScreenReaderModeClick();
						}, 100);
					}
				}
			}

			screenReaderMode = (editorWidget.getConfiguration().accessibilitySupport === AccessibilitySupport.Enabled);
		}

		if (screenReaderMode === false && this.screenReaderNotification) {
			this.screenReaderNotification.close();
		}

		this.updateState({ screenReaderMode: screenReaderMode });
	}

	private onSelectionChange(editorWidget: ICodeEditor | undefined): void {
		const info: IEditorSelectionStatus = {};

		// We only support text based editors
		if (editorWidget) {

			// Compute selection(s)
			info.selections = editorWidget.getSelections() || [];

			// Compute selection length
			info.charactersSelected = 0;
			const textModel = editorWidget.getModel();
			if (textModel) {
				info.selections.forEach(selection => {
					info.charactersSelected! += textModel.getValueLengthInRange(selection);
				});
			}

			// Compute the visible column for one selection. This will properly handle tabs and their configured widths
			if (info.selections.length === 1) {
				const visibleColumn = editorWidget.getVisibleColumnFromPosition(editorWidget.getPosition()!);

				let selectionClone = info.selections[0].clone(); // do not modify the original position we got from the editor
				selectionClone = new Selection(
					selectionClone.selectionStartLineNumber,
					selectionClone.selectionStartColumn,
					selectionClone.positionLineNumber,
					visibleColumn
				);

				info.selections[0] = selectionClone;
			}
		}

		this.updateState({ selectionStatus: this.getSelectionLabel(info) });
	}

	private onEOLChange(editorWidget: ICodeEditor | undefined): void {
		const info: StateDelta = { EOL: undefined };

		if (editorWidget && !editorWidget.getConfiguration().readOnly) {
			const codeEditorModel = editorWidget.getModel();
			if (codeEditorModel) {
				info.EOL = codeEditorModel.getEOL();
			}
		}

		this.updateState(info);
	}

	private onEncodingChange(e?: IBaseEditor): void {
		if (e && !this.isActiveEditor(e)) {
			return;
		}

		const info: StateDelta = { encoding: undefined };

		// We only support text based editors
		if (e && (isCodeEditor(e.getControl()) || isDiffEditor(e.getControl()))) {
			const encodingSupport: IEncodingSupport | null = e.input ? toEditorWithEncodingSupport(e.input) : null;
			if (encodingSupport) {
				const rawEncoding = encodingSupport.getEncoding();
				const encodingInfo = SUPPORTED_ENCODINGS[rawEncoding];
				if (encodingInfo) {
					info.encoding = encodingInfo.labelShort; // if we have a label, take it from there
				} else {
					info.encoding = rawEncoding; // otherwise use it raw
				}
			}
		}

		this.updateState(info);
	}

	private onResourceEncodingChange(resource: URI): void {
		const activeControl = this.editorService.activeControl;
		if (activeControl) {
			const activeResource = toResource(activeControl.input, { supportSideBySide: SideBySideEditor.MASTER });
			if (activeResource && activeResource.toString() === resource.toString()) {
				return this.onEncodingChange(<IBaseEditor>activeControl); // only update if the encoding changed for the active resource
			}
		}
	}

	private onTabFocusModeChange(): void {
		const info: StateDelta = { tabFocusMode: TabFocus.getTabFocusMode() };

		this.updateState(info);
	}

	private isActiveEditor(control: IBaseEditor): boolean {
		const activeControl = this.editorService.activeControl;

		return !!activeControl && activeControl === control;
	}
}

function isWritableCodeEditor(codeEditor: ICodeEditor | undefined): boolean {
	if (!codeEditor) {
		return false;
	}
	const config = codeEditor.getConfiguration();
	return (!config.readOnly);
}

function isWritableBaseEditor(e: IBaseEditor): boolean {
	return e && isWritableCodeEditor(getCodeEditor(e.getControl()) || undefined);
}

export class ShowLanguageExtensionsAction extends Action {

	static readonly ID = 'workbench.action.showLanguageExtensions';

	constructor(
		private fileExtension: string,
		@ICommandService private readonly commandService: ICommandService,
		@IExtensionGalleryService galleryService: IExtensionGalleryService
	) {
		super(ShowLanguageExtensionsAction.ID, nls.localize('showLanguageExtensions', "Search Marketplace Extensions for '{0}'...", fileExtension));

		this.enabled = galleryService.isEnabled();
	}

	run(): Promise<void> {
		return this.commandService.executeCommand('workbench.extensions.action.showExtensionsForLanguage', this.fileExtension).then(() => undefined);
	}
}

export class ChangeModeAction extends Action {

	static readonly ID = 'workbench.action.editor.changeLanguageMode';
	static readonly LABEL = nls.localize('changeMode', "Change Language Mode");

	constructor(
		actionId: string,
		actionLabel: string,
		@IModeService private readonly modeService: IModeService,
		@IModelService private readonly modelService: IModelService,
		@IEditorService private readonly editorService: IEditorService,
		@IConfigurationService private readonly configurationService: IConfigurationService,
		@IQuickInputService private readonly quickInputService: IQuickInputService,
		@IPreferencesService private readonly preferencesService: IPreferencesService,
		@IInstantiationService private readonly instantiationService: IInstantiationService,
		@IUntitledEditorService private readonly untitledEditorService: IUntitledEditorService
	) {
		super(actionId, actionLabel);
	}

	run(): Promise<any> {
		const activeTextEditorWidget = getCodeEditor(this.editorService.activeTextEditorWidget);
		if (!activeTextEditorWidget) {
			return this.quickInputService.pick([{ label: nls.localize('noEditor', "No text editor active at this time") }]);
		}

		const textModel = activeTextEditorWidget.getModel();
		const resource = this.editorService.activeEditor ? toResource(this.editorService.activeEditor, { supportSideBySide: SideBySideEditor.MASTER }) : null;

		let hasLanguageSupport = !!resource;
		if (resource && resource.scheme === Schemas.untitled && !this.untitledEditorService.hasAssociatedFilePath(resource)) {
			hasLanguageSupport = false; // no configuration for untitled resources (e.g. "Untitled-1")
		}

		// Compute mode
		let currentModeId: string | undefined;
		let modeId: string;
		if (textModel) {
			modeId = textModel.getLanguageIdentifier().language;
			currentModeId = this.modeService.getLanguageName(modeId) || undefined;
		}

		// All languages are valid picks
		const languages = this.modeService.getRegisteredLanguageNames();
		const picks: QuickPickInput[] = languages.sort().map((lang, index) => {
			let description: string;
			if (currentModeId === lang) {
				description = nls.localize('languageDescription', "({0}) - Configured Language", this.modeService.getModeIdForLanguageName(lang.toLowerCase()));
			} else {
				description = nls.localize('languageDescriptionConfigured', "({0})", this.modeService.getModeIdForLanguageName(lang.toLowerCase()));
			}

			// construct a fake resource to be able to show nice icons if any
			let fakeResource: URI | undefined;
			const extensions = this.modeService.getExtensions(lang);
			if (extensions && extensions.length) {
				fakeResource = URI.file(extensions[0]);
			} else {
				const filenames = this.modeService.getFilenames(lang);
				if (filenames && filenames.length) {
					fakeResource = URI.file(filenames[0]);
				}
			}

			return <IQuickPickItem>{
				label: lang,
				iconClasses: getIconClasses(this.modelService, this.modeService, fakeResource),
				description
			};
		});

		if (hasLanguageSupport) {
			picks.unshift({ type: 'separator', label: nls.localize('languagesPicks', "languages (identifier)") });
		}

		// Offer action to configure via settings
		let configureModeAssociations: IQuickPickItem;
		let configureModeSettings: IQuickPickItem;
		let galleryAction: Action;
		if (hasLanguageSupport && resource) {
			const ext = extname(resource) || basename(resource);

			galleryAction = this.instantiationService.createInstance(ShowLanguageExtensionsAction, ext);
			if (galleryAction.enabled) {
				picks.unshift(galleryAction);
			}

			configureModeSettings = { label: nls.localize('configureModeSettings', "Configure '{0}' language based settings...", currentModeId) };
			picks.unshift(configureModeSettings);
			configureModeAssociations = { label: nls.localize('configureAssociationsExt', "Configure File Association for '{0}'...", ext) };
			picks.unshift(configureModeAssociations);
		}

		// Offer to "Auto Detect"
		const autoDetectMode: IQuickPickItem = {
			label: nls.localize('autoDetect', "Auto Detect")
		};

		if (hasLanguageSupport) {
			picks.unshift(autoDetectMode);
		}

		return this.quickInputService.pick(picks, { placeHolder: nls.localize('pickLanguage', "Select Language Mode"), matchOnDescription: true }).then(pick => {
			if (!pick) {
				return;
			}

			if (pick === galleryAction) {
				galleryAction.run();
				return;
			}

			// User decided to permanently configure associations, return right after
			if (pick === configureModeAssociations) {
				if (resource) {
					this.configureFileAssociation(resource);
				}
				return;
			}

			// User decided to configure settings for current language
			if (pick === configureModeSettings) {
				this.preferencesService.configureSettingsForLanguage(modeId);
				return;
			}

			// Change mode for active editor
			// {{SQL CARBON EDIT}} - Get activeControl instead of activeEditor
			const activeEditor = this.editorService.activeControl;
			const activeTextEditorWidget = this.editorService.activeTextEditorWidget;
			const models: ITextModel[] = [];
			if (isCodeEditor(activeTextEditorWidget)) {
				const codeEditorModel = activeTextEditorWidget.getModel();
				if (codeEditorModel) {
					models.push(codeEditorModel);
				}
			} else if (isDiffEditor(activeTextEditorWidget)) {
				const diffEditorModel = activeTextEditorWidget.getModel();
				if (diffEditorModel) {
					if (diffEditorModel.original) {
						models.push(diffEditorModel.original);
					}
					if (diffEditorModel.modified) {
						models.push(diffEditorModel.modified);
					}
				}
			}

			// Find mode
			let languageSelection: ILanguageSelection | undefined;
			if (pick === autoDetectMode) {
				if (textModel) {
<<<<<<< HEAD
					// {{SQL CARBON EDIT}} - use activeEditor.input instead of activeEditor
					const resource = toResource(activeEditor.input, { supportSideBySide: true });
=======
					const resource = toResource(activeEditor, { supportSideBySide: SideBySideEditor.MASTER });
>>>>>>> 3dae9c13
					if (resource) {
						languageSelection = this.modeService.createByFilepathOrFirstLine(resource.fsPath, textModel.getLineContent(1));
					}
				}
			} else {
				languageSelection = this.modeService.createByLanguageName(pick.label);
			}

			// {{SQL CARBON EDIT}}
			// Change mode
			models.forEach(textModel => {
				QueryEditorService.sqlLanguageModeCheck(textModel, languageSelection, activeEditor).then((newTextModel) => {
					if (newTextModel) {
						this.modelService.setMode(newTextModel, languageSelection);
					}
				});
			});
		});
	}

	private configureFileAssociation(resource: URI): void {
		const extension = extname(resource);
		const base = basename(resource);
		const currentAssociation = this.modeService.getModeIdByFilepathOrFirstLine(base);

		const languages = this.modeService.getRegisteredLanguageNames();
		const picks: IQuickPickItem[] = languages.sort().map((lang, index) => {
			const id = this.modeService.getModeIdForLanguageName(lang.toLowerCase());

			return <IQuickPickItem>{
				id,
				label: lang,
				description: (id === currentAssociation) ? nls.localize('currentAssociation', "Current Association") : undefined
			};
		});

		setTimeout(() => {
			this.quickInputService.pick(picks, { placeHolder: nls.localize('pickLanguageToConfigure', "Select Language Mode to Associate with '{0}'", extension || base) }).then(language => {
				if (language) {
					const fileAssociationsConfig = this.configurationService.inspect(FILES_ASSOCIATIONS_CONFIG);

					let associationKey: string;
					if (extension && base[0] !== '.') {
						associationKey = `*${extension}`; // only use "*.ext" if the file path is in the form of <name>.<ext>
					} else {
						associationKey = base; // otherwise use the basename (e.g. .gitignore, Dockerfile)
					}

					// If the association is already being made in the workspace, make sure to target workspace settings
					let target = ConfigurationTarget.USER;
					if (fileAssociationsConfig.workspace && !!fileAssociationsConfig.workspace[associationKey]) {
						target = ConfigurationTarget.WORKSPACE;
					}

					// Make sure to write into the value of the target and not the merged value from USER and WORKSPACE config
					const currentAssociations = deepClone((target === ConfigurationTarget.WORKSPACE) ? fileAssociationsConfig.workspace : fileAssociationsConfig.user) || Object.create(null);
					currentAssociations[associationKey] = language.id;

					this.configurationService.updateValue(FILES_ASSOCIATIONS_CONFIG, currentAssociations, target);
				}
			});
		}, 50 /* quick open is sensitive to being opened so soon after another */);
	}
}

export interface IChangeEOLEntry extends IQuickPickItem {
	eol: EndOfLineSequence;
}

class ChangeIndentationAction extends Action {

	static readonly ID = 'workbench.action.editor.changeIndentation';
	static readonly LABEL = nls.localize('changeIndentation', "Change Indentation");

	constructor(
		actionId: string,
		actionLabel: string,
		@IEditorService private readonly editorService: IEditorService,
		@IQuickInputService private readonly quickInputService: IQuickInputService
	) {
		super(actionId, actionLabel);
	}

	run(): Promise<any> {
		const activeTextEditorWidget = getCodeEditor(this.editorService.activeTextEditorWidget);
		if (!activeTextEditorWidget) {
			return this.quickInputService.pick([{ label: nls.localize('noEditor', "No text editor active at this time") }]);
		}

		if (!isWritableCodeEditor(activeTextEditorWidget)) {
			return this.quickInputService.pick([{ label: nls.localize('noWritableCodeEditor', "The active code editor is read-only.") }]);
		}

		const picks: QuickPickInput<IQuickPickItem & { run(): void }>[] = [
			activeTextEditorWidget.getAction(IndentUsingSpaces.ID),
			activeTextEditorWidget.getAction(IndentUsingTabs.ID),
			activeTextEditorWidget.getAction(DetectIndentation.ID),
			activeTextEditorWidget.getAction(IndentationToSpacesAction.ID),
			activeTextEditorWidget.getAction(IndentationToTabsAction.ID),
			activeTextEditorWidget.getAction(TrimTrailingWhitespaceAction.ID)
		].map((a: IEditorAction) => {
			return {
				id: a.id,
				label: a.label,
				detail: Language.isDefaultVariant() ? undefined : a.alias,
				run: () => {
					activeTextEditorWidget.focus();
					a.run();
				}
			};
		});

		picks.splice(3, 0, { type: 'separator', label: nls.localize('indentConvert', "convert file") });
		picks.unshift({ type: 'separator', label: nls.localize('indentView', "change view") });

		return this.quickInputService.pick(picks, { placeHolder: nls.localize('pickAction', "Select Action"), matchOnDetail: true }).then(action => action && action.run());
	}
}

export class ChangeEOLAction extends Action {

	static readonly ID = 'workbench.action.editor.changeEOL';
	static readonly LABEL = nls.localize('changeEndOfLine', "Change End of Line Sequence");

	constructor(
		actionId: string,
		actionLabel: string,
		@IEditorService private readonly editorService: IEditorService,
		@IQuickInputService private readonly quickInputService: IQuickInputService
	) {
		super(actionId, actionLabel);
	}

	run(): Promise<any> {
		const activeTextEditorWidget = getCodeEditor(this.editorService.activeTextEditorWidget);
		if (!activeTextEditorWidget) {
			return this.quickInputService.pick([{ label: nls.localize('noEditor', "No text editor active at this time") }]);
		}

		if (!isWritableCodeEditor(activeTextEditorWidget)) {
			return this.quickInputService.pick([{ label: nls.localize('noWritableCodeEditor', "The active code editor is read-only.") }]);
		}

		const textModel = activeTextEditorWidget.getModel();

		const EOLOptions: IChangeEOLEntry[] = [
			{ label: nlsEOLLF, eol: EndOfLineSequence.LF },
			{ label: nlsEOLCRLF, eol: EndOfLineSequence.CRLF },
		];

		const selectedIndex = (textModel && textModel.getEOL() === '\n') ? 0 : 1;

		return this.quickInputService.pick(EOLOptions, { placeHolder: nls.localize('pickEndOfLine', "Select End of Line Sequence"), activeItem: EOLOptions[selectedIndex] }).then(eol => {
			if (eol) {
				const activeCodeEditor = getCodeEditor(this.editorService.activeTextEditorWidget);
				if (activeCodeEditor && activeCodeEditor.hasModel() && isWritableCodeEditor(activeCodeEditor)) {
					const textModel = activeCodeEditor.getModel();
					textModel.pushEOL(eol.eol);
				}
			}
		});
	}
}

export class ChangeEncodingAction extends Action {

	static readonly ID = 'workbench.action.editor.changeEncoding';
	static readonly LABEL = nls.localize('changeEncoding', "Change File Encoding");

	constructor(
		actionId: string,
		actionLabel: string,
		@IEditorService private readonly editorService: IEditorService,
		@IQuickInputService private readonly quickInputService: IQuickInputService,
		@ITextResourceConfigurationService private readonly textResourceConfigurationService: ITextResourceConfigurationService,
		@IFileService private readonly fileService: IFileService
	) {
		super(actionId, actionLabel);
	}

	run(): Promise<any> {
		if (!getCodeEditor(this.editorService.activeTextEditorWidget)) {
			return this.quickInputService.pick([{ label: nls.localize('noEditor', "No text editor active at this time") }]);
		}

		const activeControl = this.editorService.activeControl;
		if (!activeControl) {
			return this.quickInputService.pick([{ label: nls.localize('noEditor', "No text editor active at this time") }]);
		}
		const encodingSupport: IEncodingSupport | null = toEditorWithEncodingSupport(activeControl.input);
		if (!encodingSupport) {
			return this.quickInputService.pick([{ label: nls.localize('noFileEditor', "No file active at this time") }]);
		}

		let saveWithEncodingPick: IQuickPickItem;
		let reopenWithEncodingPick: IQuickPickItem;
		if (Language.isDefaultVariant()) {
			saveWithEncodingPick = { label: nls.localize('saveWithEncoding', "Save with Encoding") };
			reopenWithEncodingPick = { label: nls.localize('reopenWithEncoding', "Reopen with Encoding") };
		} else {
			saveWithEncodingPick = { label: nls.localize('saveWithEncoding', "Save with Encoding"), detail: 'Save with Encoding', };
			reopenWithEncodingPick = { label: nls.localize('reopenWithEncoding', "Reopen with Encoding"), detail: 'Reopen with Encoding' };
		}

		let pickActionPromise: Promise<IQuickPickItem>;
		if (encodingSupport instanceof UntitledEditorInput) {
			pickActionPromise = Promise.resolve(saveWithEncodingPick);
		} else if (!isWritableBaseEditor(activeControl)) {
			pickActionPromise = Promise.resolve(reopenWithEncodingPick);
		} else {
			pickActionPromise = this.quickInputService.pick([reopenWithEncodingPick, saveWithEncodingPick], { placeHolder: nls.localize('pickAction', "Select Action"), matchOnDetail: true });
		}

		return pickActionPromise.then(action => {
			if (!action) {
				return undefined;
			}

			const resource = toResource(activeControl!.input, { supportSideBySide: SideBySideEditor.MASTER });

			return timeout(50 /* quick open is sensitive to being opened so soon after another */)
				.then(() => {
					if (!resource || !this.fileService.canHandleResource(resource)) {
						return Promise.resolve(null); // encoding detection only possible for resources the file service can handle
					}

					return this.fileService.resolveContent(resource, { autoGuessEncoding: true, acceptTextOnly: true }).then(content => content.encoding, err => null);
				})
				.then((guessedEncoding: string) => {
					const isReopenWithEncoding = (action === reopenWithEncodingPick);

					const configuredEncoding = this.textResourceConfigurationService.getValue(withNullAsUndefined(resource), 'files.encoding');

					let directMatchIndex: number | undefined;
					let aliasMatchIndex: number | undefined;

					// All encodings are valid picks
					const picks: QuickPickInput[] = Object.keys(SUPPORTED_ENCODINGS)
						.sort((k1, k2) => {
							if (k1 === configuredEncoding) {
								return -1;
							} else if (k2 === configuredEncoding) {
								return 1;
							}

							return SUPPORTED_ENCODINGS[k1].order - SUPPORTED_ENCODINGS[k2].order;
						})
						.filter(k => {
							if (k === guessedEncoding && guessedEncoding !== configuredEncoding) {
								return false; // do not show encoding if it is the guessed encoding that does not match the configured
							}

							return !isReopenWithEncoding || !SUPPORTED_ENCODINGS[k].encodeOnly; // hide those that can only be used for encoding if we are about to decode
						})
						.map((key, index) => {
							if (key === encodingSupport.getEncoding()) {
								directMatchIndex = index;
							} else if (SUPPORTED_ENCODINGS[key].alias === encodingSupport.getEncoding()) {
								aliasMatchIndex = index;
							}

							return { id: key, label: SUPPORTED_ENCODINGS[key].labelLong, description: key };
						});

					const items = picks.slice() as IQuickPickItem[];

					// If we have a guessed encoding, show it first unless it matches the configured encoding
					if (guessedEncoding && configuredEncoding !== guessedEncoding && SUPPORTED_ENCODINGS[guessedEncoding]) {
						picks.unshift({ type: 'separator' });
						picks.unshift({ id: guessedEncoding, label: SUPPORTED_ENCODINGS[guessedEncoding].labelLong, description: nls.localize('guessedEncoding', "Guessed from content") });
					}

					return this.quickInputService.pick(picks, {
						placeHolder: isReopenWithEncoding ? nls.localize('pickEncodingForReopen', "Select File Encoding to Reopen File") : nls.localize('pickEncodingForSave', "Select File Encoding to Save with"),
						activeItem: items[typeof directMatchIndex === 'number' ? directMatchIndex : typeof aliasMatchIndex === 'number' ? aliasMatchIndex : -1]
					}).then(encoding => {
						if (!encoding) {
							return;
						}
						const activeControl = this.editorService.activeControl;
						if (!activeControl) {
							return;
						}
						const encodingSupport = toEditorWithEncodingSupport(activeControl.input);
						if (typeof encoding.id !== 'undefined' && encodingSupport && encodingSupport.getEncoding() !== encoding.id) {
							encodingSupport.setEncoding(encoding.id, isReopenWithEncoding ? EncodingMode.Decode : EncodingMode.Encode); // Set new encoding
						}
					});
				});
		});
	}
}<|MERGE_RESOLUTION|>--- conflicted
+++ resolved
@@ -975,12 +975,8 @@
 			let languageSelection: ILanguageSelection | undefined;
 			if (pick === autoDetectMode) {
 				if (textModel) {
-<<<<<<< HEAD
 					// {{SQL CARBON EDIT}} - use activeEditor.input instead of activeEditor
-					const resource = toResource(activeEditor.input, { supportSideBySide: true });
-=======
-					const resource = toResource(activeEditor, { supportSideBySide: SideBySideEditor.MASTER });
->>>>>>> 3dae9c13
+					const resource = toResource(activeEditor.input, { supportSideBySide: SideBySideEditor.MASTER });
 					if (resource) {
 						languageSelection = this.modeService.createByFilepathOrFirstLine(resource.fsPath, textModel.getLineContent(1));
 					}
