/*---------------------------------------------------------------------------------------------
 *  Copyright (c) Microsoft Corporation. All rights reserved.
 *  Licensed under the Source EULA. See License.txt in the project root for license information.
 *--------------------------------------------------------------------------------------------*/

import 'vs/css!./media/editorgroupview';
import { EditorGroupModel, IEditorOpenOptions, ISerializedEditorGroupModel, isSerializedEditorGroupModel } from 'vs/workbench/common/editor/editorGroupModel';
import { GroupIdentifier, CloseDirection, IEditorCloseEvent, ActiveEditorDirtyContext, IEditorPane, EditorGroupEditorsCountContext, SaveReason, IEditorPartOptionsChangeEvent, EditorsOrder, IVisibleEditorPane, ActiveEditorStickyContext, ActiveEditorPinnedContext, EditorResourceAccessor, IEditorMoveEvent, EditorInputCapabilities, IEditorOpenEvent, IUntypedEditorInput, ActiveEditorGroupLockedContext, IEditorWillMoveEvent, IEditorWillOpenEvent, SideBySideEditor, EditorCloseContext } from 'vs/workbench/common/editor';
import { EditorInput } from 'vs/workbench/common/editor/editorInput';
import { SideBySideEditorInput } from 'vs/workbench/common/editor/sideBySideEditorInput';
import { Event, Emitter, Relay } from 'vs/base/common/event';
import { IInstantiationService } from 'vs/platform/instantiation/common/instantiation';
import { Dimension, trackFocus, addDisposableListener, EventType, EventHelper, findParentWithClass, clearNode, isAncestor, asCSSUrl } from 'vs/base/browser/dom';
import { ServiceCollection } from 'vs/platform/instantiation/common/serviceCollection';
import { IContextKeyService } from 'vs/platform/contextkey/common/contextkey';
import { ProgressBar } from 'vs/base/browser/ui/progressbar/progressbar';
import { attachProgressBarStyler } from 'vs/platform/theme/common/styler';
import { IThemeService, registerThemingParticipant, Themable } from 'vs/platform/theme/common/themeService';
import { editorBackground, contrastBorder } from 'vs/platform/theme/common/colorRegistry';
import { EDITOR_GROUP_HEADER_TABS_BACKGROUND, EDITOR_GROUP_HEADER_NO_TABS_BACKGROUND, EDITOR_GROUP_EMPTY_BACKGROUND, EDITOR_GROUP_FOCUSED_EMPTY_BORDER, EDITOR_GROUP_HEADER_BORDER } from 'vs/workbench/common/theme';
import { ICloseEditorsFilter, IGroupChangeEvent, GroupChangeKind, GroupsOrder, ICloseEditorOptions, ICloseAllEditorsOptions, IEditorReplacement } from 'vs/workbench/services/editor/common/editorGroupsService';
import { TabsTitleControl } from 'vs/workbench/browser/parts/editor/tabsTitleControl';
import { EditorPanes } from 'vs/workbench/browser/parts/editor/editorPanes';
import { IEditorProgressService } from 'vs/platform/progress/common/progress';
import { EditorProgressIndicator } from 'vs/workbench/services/progress/browser/progressIndicator';
import { localize } from 'vs/nls';
import { coalesce, firstOrDefault } from 'vs/base/common/arrays';
import { isErrorWithActions, isPromiseCanceledError } from 'vs/base/common/errors';
import { combinedDisposable, dispose, MutableDisposable, toDisposable } from 'vs/base/common/lifecycle';
import { Severity, INotificationService } from 'vs/platform/notification/common/notification';
import { toErrorMessage } from 'vs/base/common/errorMessage';
import { ITelemetryService } from 'vs/platform/telemetry/common/telemetry';
import { Promises, RunOnceWorker } from 'vs/base/common/async';
import { EventType as TouchEventType, GestureEvent } from 'vs/base/browser/touch';
import { TitleControl } from 'vs/workbench/browser/parts/editor/titleControl';
import { IEditorGroupsAccessor, IEditorGroupView, IEditorGroupTitleHeight, IInternalEditorOpenOptions, IInternalMoveCopyOptions, IInternalEditorCloseOptions, IInternalEditorTitleControlOptions, fillActiveEditorViewState } from 'vs/workbench/browser/parts/editor/editor';
import { ActionBar } from 'vs/base/browser/ui/actionbar/actionbar';
import { IKeybindingService } from 'vs/platform/keybinding/common/keybinding';
import { IAction } from 'vs/base/common/actions';
import { NoTabsTitleControl } from 'vs/workbench/browser/parts/editor/noTabsTitleControl';
import { IMenuService, MenuId, IMenu } from 'vs/platform/actions/common/actions';
import { StandardMouseEvent } from 'vs/base/browser/mouseEvent';
import { createAndFillInActionBarActions, createAndFillInContextMenuActions } from 'vs/platform/actions/browser/menuEntryActionViewItem';
import { IContextMenuService } from 'vs/platform/contextview/browser/contextView';
// import { IEditorService } from 'vs/workbench/services/editor/common/editorService'; {{SQL CARBON EDIT}} Remove unused
import { hash } from 'vs/base/common/hash';
import { guessMimeTypes } from 'vs/base/common/mime';
import { extname, isEqual } from 'vs/base/common/resources';
import { FileAccess, Schemas } from 'vs/base/common/network';
import { EditorActivation, EditorOpenContext, IEditorOptions } from 'vs/platform/editor/common/editor';
import { IDialogService, IFileDialogService, ConfirmResult } from 'vs/platform/dialogs/common/dialogs';
import { ILogService } from 'vs/platform/log/common/log';
import { IFilesConfigurationService, AutoSaveMode } from 'vs/workbench/services/filesConfiguration/common/filesConfigurationService';
import { withNullAsUndefined } from 'vs/base/common/types';
import { URI } from 'vs/base/common/uri';
import { IUriIdentityService } from 'vs/workbench/services/uriIdentity/common/uriIdentity';
<<<<<<< HEAD
import { IQueryEditorService } from 'sql/workbench/services/queryEditor/common/queryEditorService'; // {{SQL CARBON EDIT}}
=======
import { isLinux, isNative, isWindows } from 'vs/base/common/platform';
>>>>>>> b0652ed9

export class EditorGroupView extends Themable implements IEditorGroupView {

	//#region factory

	static createNew(accessor: IEditorGroupsAccessor, index: number, instantiationService: IInstantiationService): IEditorGroupView {
		return instantiationService.createInstance(EditorGroupView, accessor, null, index);
	}

	static createFromSerialized(serialized: ISerializedEditorGroupModel, accessor: IEditorGroupsAccessor, index: number, instantiationService: IInstantiationService): IEditorGroupView {
		return instantiationService.createInstance(EditorGroupView, accessor, serialized, index);
	}

	static createCopy(copyFrom: IEditorGroupView, accessor: IEditorGroupsAccessor, index: number, instantiationService: IInstantiationService): IEditorGroupView {
		return instantiationService.createInstance(EditorGroupView, accessor, copyFrom, index);
	}

	//#endregion

	/**
	 * Access to the context key service scoped to this editor group.
	 */
	readonly scopedContextKeyService: IContextKeyService;

	//#region events

	private readonly _onDidFocus = this._register(new Emitter<void>());
	readonly onDidFocus = this._onDidFocus.event;

	private readonly _onWillDispose = this._register(new Emitter<void>());
	readonly onWillDispose = this._onWillDispose.event;

	private readonly _onDidGroupChange = this._register(new Emitter<IGroupChangeEvent>());
	readonly onDidGroupChange = this._onDidGroupChange.event;

	private readonly _onDidOpenEditorFail = this._register(new Emitter<EditorInput>());
	readonly onDidOpenEditorFail = this._onDidOpenEditorFail.event;

	private readonly _onWillCloseEditor = this._register(new Emitter<IEditorCloseEvent>());
	readonly onWillCloseEditor = this._onWillCloseEditor.event;

	private readonly _onDidCloseEditor = this._register(new Emitter<IEditorCloseEvent>());
	readonly onDidCloseEditor = this._onDidCloseEditor.event;

	private readonly _onWillMoveEditor = this._register(new Emitter<IEditorWillMoveEvent>());
	readonly onWillMoveEditor = this._onWillMoveEditor.event;

	private readonly _onWillOpenEditor = this._register(new Emitter<IEditorWillOpenEvent>());
	readonly onWillOpenEditor = this._onWillOpenEditor.event;

	//#endregion

	private readonly model: EditorGroupModel;

	private active: boolean | undefined;
	private dimension: Dimension | undefined;

	private readonly scopedInstantiationService: IInstantiationService;

	private readonly titleContainer: HTMLElement;
	private titleAreaControl: TitleControl;

	private readonly progressBar: ProgressBar;

	private readonly editorContainer: HTMLElement;
	private readonly editorPane: EditorPanes;

	private readonly disposedEditorsWorker = this._register(new RunOnceWorker<EditorInput>(editors => this.handleDisposedEditors(editors), 0));

	private readonly mapEditorToPendingConfirmation = new Map<EditorInput, Promise<boolean>>();

	private readonly containerToolBarMenuDisposable = this._register(new MutableDisposable());

	private whenRestoredResolve: (() => void) | undefined;
	readonly whenRestored = new Promise<void>(resolve => (this.whenRestoredResolve = resolve));
	private isRestored = false;

	constructor(
		private accessor: IEditorGroupsAccessor,
		from: IEditorGroupView | ISerializedEditorGroupModel | null,
		private _index: number,
		@IInstantiationService private readonly instantiationService: IInstantiationService,
		@IContextKeyService private readonly contextKeyService: IContextKeyService,
		@IThemeService themeService: IThemeService,
		@INotificationService private readonly notificationService: INotificationService,
		@IDialogService private readonly dialogService: IDialogService,
		@ITelemetryService private readonly telemetryService: ITelemetryService,
		@IKeybindingService private readonly keybindingService: IKeybindingService,
		@IMenuService private readonly menuService: IMenuService,
		@IContextMenuService private readonly contextMenuService: IContextMenuService,
		@IFileDialogService private readonly fileDialogService: IFileDialogService,
		@ILogService private readonly logService: ILogService,
		@IQueryEditorService private readonly queryEditorService: IQueryEditorService, // {{SQL CARBON EDIT}} Use our own service
		@IFilesConfigurationService private readonly filesConfigurationService: IFilesConfigurationService,
		@IUriIdentityService private readonly uriIdentityService: IUriIdentityService
	) {
		super(themeService);

		if (from instanceof EditorGroupView) {
			this.model = this._register(from.model.clone());
		} else if (isSerializedEditorGroupModel(from)) {
			this.model = this._register(instantiationService.createInstance(EditorGroupModel, from));
		} else {
			this.model = this._register(instantiationService.createInstance(EditorGroupModel, undefined));
		}

		//#region create()
		{
			// Scoped context key service
			this.scopedContextKeyService = this._register(this.contextKeyService.createScoped(this.element));

			// Container
			this.element.classList.add('editor-group-container');

			// Container listeners
			this.registerContainerListeners();

			// Container toolbar
			this.createContainerToolbar();

			// Container context menu
			this.createContainerContextMenu();

			// Letterpress container
			const letterpressContainer = document.createElement('div');
			letterpressContainer.classList.add('editor-group-letterpress');
			this.element.appendChild(letterpressContainer);

			// Progress bar
			this.progressBar = this._register(new ProgressBar(this.element));
			this._register(attachProgressBarStyler(this.progressBar, this.themeService));
			this.progressBar.hide();

			// Scoped instantiation service
			this.scopedInstantiationService = this.instantiationService.createChild(new ServiceCollection(
				[IContextKeyService, this.scopedContextKeyService],
				[IEditorProgressService, this._register(new EditorProgressIndicator(this.progressBar, this))]
			));

			// Context keys
			this.handleGroupContextKeys();

			// Title container
			this.titleContainer = document.createElement('div');
			this.titleContainer.classList.add('title');
			this.element.appendChild(this.titleContainer);

			// Title control
			this.titleAreaControl = this.createTitleAreaControl();

			// Editor container
			this.editorContainer = document.createElement('div');
			this.editorContainer.classList.add('editor-container');
			this.element.appendChild(this.editorContainer);

			// Editor pane
			this.editorPane = this._register(this.scopedInstantiationService.createInstance(EditorPanes, this.editorContainer, this));
			this._onDidChange.input = this.editorPane.onDidChangeSizeConstraints;

			// Track Focus
			this.doTrackFocus();

			// Update containers
			this.updateTitleContainer();
			this.updateContainer();

			// Update styles
			this.updateStyles();
		}
		//#endregion

		// Restore editors if provided
		const restoreEditorsPromise = this.restoreEditors(from) ?? Promise.resolve();

		// Signal restored once editors have restored
		restoreEditorsPromise.finally(() => {
			this.isRestored = true;
			this.whenRestoredResolve?.();
		});

		// Register Listeners
		this.registerListeners();
	}

	private handleGroupContextKeys(): void {
		const groupActiveEditorDirtyContext = ActiveEditorDirtyContext.bindTo(this.scopedContextKeyService);
		const groupActiveEditorPinnedContext = ActiveEditorPinnedContext.bindTo(this.scopedContextKeyService);
		const groupActiveEditorStickyContext = ActiveEditorStickyContext.bindTo(this.scopedContextKeyService);
		const groupEditorsCountContext = EditorGroupEditorsCountContext.bindTo(this.scopedContextKeyService);
		const groupLockedContext = ActiveEditorGroupLockedContext.bindTo(this.scopedContextKeyService);

		const activeEditorListener = new MutableDisposable();

		const observeActiveEditor = () => {
			activeEditorListener.clear();

			const activeEditor = this.model.activeEditor;
			if (activeEditor) {
				groupActiveEditorDirtyContext.set(activeEditor.isDirty() && !activeEditor.isSaving());
				activeEditorListener.value = activeEditor.onDidChangeDirty(() => {
					groupActiveEditorDirtyContext.set(activeEditor.isDirty() && !activeEditor.isSaving());
				});
			} else {
				groupActiveEditorDirtyContext.set(false);
			}
		};

		// Update group contexts based on group changes
		this._register(this.onDidGroupChange(e => {
			switch (e.kind) {
				case GroupChangeKind.EDITOR_ACTIVE:
					// Track the active editor and update context key that reflects
					// the dirty state of this editor
					observeActiveEditor();
					break;
				case GroupChangeKind.EDITOR_PIN:
					if (e.editor && e.editor === this.model.activeEditor) {
						groupActiveEditorPinnedContext.set(this.model.isPinned(this.model.activeEditor));
					}
					break;
				case GroupChangeKind.EDITOR_STICKY:
					if (e.editor && e.editor === this.model.activeEditor) {
						groupActiveEditorStickyContext.set(this.model.isSticky(this.model.activeEditor));
					}
					break;
				case GroupChangeKind.GROUP_LOCKED:
					groupLockedContext.set(this.isLocked);
					break;
			}

			// Group editors count context
			groupEditorsCountContext.set(this.count);
		}));

		observeActiveEditor();
	}

	private registerContainerListeners(): void {

		// Open new file via doubleclick on empty container
		this._register(addDisposableListener(this.element, EventType.DBLCLICK, async (e) => {
			if (this.isEmpty) {
				EventHelper.stop(e);
				// {{SQL CARBON EDIT}} - Create our own editor input so we open an untitled query editor
				const queryEditorInput = await this.queryEditorService.newSqlEditor({ connectWithGlobal: true, open: false });
				this.openEditor(queryEditorInput, { pinned: true });
				/*
				this.editorService.openEditor({
					resource: undefined,
					options: {
						pinned: true,
						override: DEFAULT_EDITOR_ASSOCIATION.id
					}
				}, this.id);
				*/
			}
		}));

		// Close empty editor group via middle mouse click
		this._register(addDisposableListener(this.element, EventType.AUXCLICK, e => {
			if (this.isEmpty && e.button === 1 /* Middle Button */) {
				EventHelper.stop(e, true);

				this.accessor.removeGroup(this);
			}
		}));
	}

	private createContainerToolbar(): void {

		// Toolbar Container
		const toolbarContainer = document.createElement('div');
		toolbarContainer.classList.add('editor-group-container-toolbar');
		this.element.appendChild(toolbarContainer);

		// Toolbar
		const containerToolbar = this._register(new ActionBar(toolbarContainer, {
			ariaLabel: localize('ariaLabelGroupActions', "Empty editor group actions")
		}));

		// Toolbar actions
		const containerToolbarMenu = this._register(this.menuService.createMenu(MenuId.EmptyEditorGroup, this.scopedContextKeyService));
		const updateContainerToolbar = () => {
			const actions: { primary: IAction[], secondary: IAction[] } = { primary: [], secondary: [] };

			this.containerToolBarMenuDisposable.value = combinedDisposable(

				// Clear old actions
				toDisposable(() => containerToolbar.clear()),

				// Create new actions
				createAndFillInActionBarActions(
					containerToolbarMenu,
					{ arg: { groupId: this.id }, shouldForwardArgs: true },
					actions,
					'navigation'
				)
			);

			for (const action of [...actions.primary, ...actions.secondary]) {
				const keybinding = this.keybindingService.lookupKeybinding(action.id);
				containerToolbar.push(action, { icon: true, label: false, keybinding: keybinding?.getLabel() });
			}
		};
		updateContainerToolbar();
		this._register(containerToolbarMenu.onDidChange(updateContainerToolbar));
	}

	private createContainerContextMenu(): void {
		const menu = this._register(this.menuService.createMenu(MenuId.EmptyEditorGroupContext, this.contextKeyService));

		this._register(addDisposableListener(this.element, EventType.CONTEXT_MENU, e => this.onShowContainerContextMenu(menu, e)));
		this._register(addDisposableListener(this.element, TouchEventType.Contextmenu, () => this.onShowContainerContextMenu(menu)));
	}

	private onShowContainerContextMenu(menu: IMenu, e?: MouseEvent): void {
		if (!this.isEmpty) {
			return; // only for empty editor groups
		}

		// Find target anchor
		let anchor: HTMLElement | { x: number, y: number } = this.element;
		if (e instanceof MouseEvent) {
			const event = new StandardMouseEvent(e);
			anchor = { x: event.posx, y: event.posy };
		}

		// Fill in contributed actions
		const actions: IAction[] = [];
		const actionsDisposable = createAndFillInContextMenuActions(menu, undefined, actions);

		// Show it
		this.contextMenuService.showContextMenu({
			getAnchor: () => anchor,
			getActions: () => actions,
			onHide: () => {
				this.focus();
				dispose(actionsDisposable);
			}
		});
	}

	private doTrackFocus(): void {

		// Container
		const containerFocusTracker = this._register(trackFocus(this.element));
		this._register(containerFocusTracker.onDidFocus(() => {
			if (this.isEmpty) {
				this._onDidFocus.fire(); // only when empty to prevent accident focus
			}
		}));

		// Title Container
		const handleTitleClickOrTouch = (e: MouseEvent | GestureEvent): void => {
			let target: HTMLElement;
			if (e instanceof MouseEvent) {
				if (e.button !== 0) {
					return undefined; // only for left mouse click
				}

				target = e.target as HTMLElement;
			} else {
				target = (e as GestureEvent).initialTarget as HTMLElement;
			}

			if (findParentWithClass(target, 'monaco-action-bar', this.titleContainer) ||
				findParentWithClass(target, 'monaco-breadcrumb-item', this.titleContainer)
			) {
				return; // not when clicking on actions or breadcrumbs
			}

			// timeout to keep focus in editor after mouse up
			setTimeout(() => {
				this.focus();
			});
		};

		this._register(addDisposableListener(this.titleContainer, EventType.MOUSE_DOWN, e => handleTitleClickOrTouch(e)));
		this._register(addDisposableListener(this.titleContainer, TouchEventType.Tap, e => handleTitleClickOrTouch(e)));

		// Editor pane
		this._register(this.editorPane.onDidFocus(() => {
			this._onDidFocus.fire();
		}));
	}

	private updateContainer(): void {

		// Empty Container: add some empty container attributes
		if (this.isEmpty) {
			this.element.classList.add('empty');
			this.element.tabIndex = 0;
			this.element.setAttribute('aria-label', localize('emptyEditorGroup', "{0} (empty)", this.label));
		}

		// Non-Empty Container: revert empty container attributes
		else {
			this.element.classList.remove('empty');
			this.element.removeAttribute('tabIndex');
			this.element.removeAttribute('aria-label');
		}

		// Update styles
		this.updateStyles();
	}

	private updateTitleContainer(): void {
		this.titleContainer.classList.toggle('tabs', this.accessor.partOptions.showTabs);
		this.titleContainer.classList.toggle('show-file-icons', this.accessor.partOptions.showIcons);
	}

	private createTitleAreaControl(): TitleControl {

		// Clear old if existing
		if (this.titleAreaControl) {
			this.titleAreaControl.dispose();
			clearNode(this.titleContainer);
		}

		// Create new based on options
		if (this.accessor.partOptions.showTabs) {
			this.titleAreaControl = this.scopedInstantiationService.createInstance(TabsTitleControl, this.titleContainer, this.accessor, this);
		} else {
			this.titleAreaControl = this.scopedInstantiationService.createInstance(NoTabsTitleControl, this.titleContainer, this.accessor, this);
		}

		return this.titleAreaControl;
	}

	private restoreEditors(from: IEditorGroupView | ISerializedEditorGroupModel | null): Promise<void> | undefined {
		if (this.count === 0) {
			return undefined; // nothing to show {{SQL CARBON EDIT}} strict nulls
		}

		// Determine editor options
		let options: IEditorOptions;
		if (from instanceof EditorGroupView) {
			options = fillActiveEditorViewState(from); // if we copy from another group, ensure to copy its active editor viewstate
		} else {
			options = Object.create(null);
		}

		const activeEditor = this.model.activeEditor;
		if (!activeEditor) {
			return undefined; // {{SQL CARBON EDIT}} strict nulls
		}

		options.pinned = this.model.isPinned(activeEditor);	// preserve pinned state
		options.sticky = this.model.isSticky(activeEditor);	// preserve sticky state
		options.preserveFocus = true;						// handle focus after editor is opened

		const activeElement = document.activeElement;

		// Show active editor (intentionally not using async to keep
		// `restoreEditors` from executing in same stack)
		return this.doShowEditor(activeEditor, { active: true, isNew: false /* restored */ }, options).then(() => {

			// Set focused now if this is the active group and focus has
			// not changed meanwhile. This prevents focus from being
			// stolen accidentally on startup when the user already
			// clicked somewhere.
			if (this.accessor.activeGroup === this && activeElement === document.activeElement) {
				this.focus();
			}
		});
	}

	//#region event handling

	private registerListeners(): void {

		// Model Events
		this._register(this.model.onDidChangeLocked(() => this.onDidChangeGroupLocked()));
		this._register(this.model.onDidChangeEditorPinned(editor => this.onDidChangeEditorPinned(editor)));
		this._register(this.model.onDidChangeEditorSticky(editor => this.onDidChangeEditorSticky(editor)));
		this._register(this.model.onDidMoveEditor(event => this.onDidMoveEditor(event)));
		this._register(this.model.onDidOpenEditor(editor => this.onDidOpenEditor(editor)));
		this._register(this.model.onDidCloseEditor(editor => this.handleOnDidCloseEditor(editor)));
		this._register(this.model.onWillDisposeEditor(editor => this.onWillDisposeEditor(editor)));
		this._register(this.model.onDidChangeEditorDirty(editor => this.onDidChangeEditorDirty(editor)));
		this._register(this.model.onDidChangeEditorLabel(editor => this.onDidChangeEditorLabel(editor)));
		this._register(this.model.onDidChangeEditorCapabilities(editor => this.onDidChangeEditorCapabilities(editor)));

		// Option Changes
		this._register(this.accessor.onDidChangeEditorPartOptions(e => this.onDidChangeEditorPartOptions(e)));

		// Visibility
		this._register(this.accessor.onDidVisibilityChange(e => this.onDidVisibilityChange(e)));
	}

	private onDidChangeGroupLocked(): void {
		this._onDidGroupChange.fire({ kind: GroupChangeKind.GROUP_LOCKED });
	}

	private onDidChangeEditorPinned(editor: EditorInput): void {
		this._onDidGroupChange.fire({ kind: GroupChangeKind.EDITOR_PIN, editor });
	}

	private onDidChangeEditorSticky(editor: EditorInput): void {
		this._onDidGroupChange.fire({ kind: GroupChangeKind.EDITOR_STICKY, editor });
	}

	private onDidMoveEditor({ editor, index, newIndex }: IEditorMoveEvent): void {
		this._onDidGroupChange.fire({ kind: GroupChangeKind.EDITOR_MOVE, editor, oldEditorIndex: index, editorIndex: newIndex });
	}

	private onDidOpenEditor({ editor, index }: IEditorOpenEvent): void {

		/* __GDPR__
			"editorOpened" : {
				"${include}": [
					"${EditorTelemetryDescriptor}"
				]
			}
		*/
		this.telemetryService.publicLog('editorOpened', this.toEditorTelemetryDescriptor(editor));

		// Update container
		this.updateContainer();

		// Event
		this._onDidGroupChange.fire({ kind: GroupChangeKind.EDITOR_OPEN, editor, editorIndex: index });
	}

	private handleOnDidCloseEditor(event: IEditorCloseEvent): void {

		// Before close
		this._onWillCloseEditor.fire(event);

		// Handle event
		const editor = event.editor;
		const editorsToClose: EditorInput[] = [editor];

		// Include both sides of side by side editors when being closed
		if (editor instanceof SideBySideEditorInput) {
			editorsToClose.push(editor.primary, editor.secondary);
		}

		// For each editor to close, we call dispose() to free up any resources.
		// However, certain editors might be shared across multiple editor groups
		// (including being visible in side by side / diff editors) and as such we
		// only dispose when they are not opened elsewhere.
		for (const editor of editorsToClose) {
			if (this.canDispose(editor)) {
				editor.dispose();
			}
		}

		/* __GDPR__
			"editorClosed" : {
				"${include}": [
					"${EditorTelemetryDescriptor}"
				]
			}
		*/
		this.telemetryService.publicLog('editorClosed', this.toEditorTelemetryDescriptor(event.editor));

		// Update container
		this.updateContainer();

		// Event
		this._onDidCloseEditor.fire(event);
		this._onDidGroupChange.fire({ kind: GroupChangeKind.EDITOR_CLOSE, editor, editorIndex: event.index });
	}

	private canDispose(editor: EditorInput): boolean {
		for (const groupView of this.accessor.groups) {
			if (groupView instanceof EditorGroupView && groupView.model.contains(editor, {
				strictEquals: false,		// only if this input is not shared across editor groups {{SQL CARBON EDIT}} - update strictEquals to false, QueryEditorInput and NotebookEditorInput should be compared against the underlying TextEditorInput, strictcompare will cause the underlying document to be closed when closing diff editor.
				supportSideBySide: SideBySideEditor.ANY // include any side of an opened side by side editor
			})) {
				return false;
			}
		}

		return true;
	}

	private toEditorTelemetryDescriptor(editor: EditorInput): object {
		const descriptor = editor.getTelemetryDescriptor();

		const resource = EditorResourceAccessor.getOriginalUri(editor);
		const path = resource ? resource.scheme === Schemas.file ? resource.fsPath : resource.path : undefined;
		if (resource && path) {
			let resourceExt = extname(resource);
			// Remove query parameters from the resource extension
			const queryStringLocation = resourceExt.indexOf('?');
			resourceExt = queryStringLocation !== -1 ? resourceExt.substr(0, queryStringLocation) : resourceExt;
			descriptor['resource'] = { mimeType: guessMimeTypes(resource).join(', '), scheme: resource.scheme, ext: resourceExt, path: hash(path) };

			/* __GDPR__FRAGMENT__
				"EditorTelemetryDescriptor" : {
					"resource": { "${inline}": [ "${URIDescriptor}" ] }
				}
			*/
			return descriptor;
		}

		return descriptor;
	}

	private onWillDisposeEditor(editor: EditorInput): void {

		// To prevent race conditions, we handle disposed editors in our worker with a timeout
		// because it can happen that an input is being disposed with the intent to replace
		// it with some other input right after.
		this.disposedEditorsWorker.work(editor);
	}

	private handleDisposedEditors(editors: EditorInput[]): void {

		// Split between visible and hidden editors
		let activeEditor: EditorInput | undefined;
		const inactiveEditors: EditorInput[] = [];
		for (const editor of editors) {
			if (this.model.isActive(editor)) {
				activeEditor = editor;
			} else if (this.model.contains(editor)) {
				inactiveEditors.push(editor);
			}
		}

		// Close all inactive editors first to prevent UI flicker
		for (const inactiveEditor of inactiveEditors) {
			this.doCloseEditor(inactiveEditor, false);
		}

		// Close active one last
		if (activeEditor) {
			this.doCloseEditor(activeEditor, false);
		}
	}

	private onDidChangeEditorPartOptions(event: IEditorPartOptionsChangeEvent): void {

		// Title container
		this.updateTitleContainer();

		// Title control Switch between showing tabs <=> not showing tabs
		if (event.oldPartOptions.showTabs !== event.newPartOptions.showTabs) {

			// Recreate title control
			this.createTitleAreaControl();

			// Re-layout
			this.relayout();

			// Ensure to show active editor if any
			if (this.model.activeEditor) {
				this.titleAreaControl.openEditor(this.model.activeEditor);
			}
		}

		// Just update title control
		else {
			this.titleAreaControl.updateOptions(event.oldPartOptions, event.newPartOptions);
		}

		// Styles
		this.updateStyles();

		// Pin preview editor once user disables preview
		if (event.oldPartOptions.enablePreview && !event.newPartOptions.enablePreview) {
			if (this.model.previewEditor) {
				this.pinEditor(this.model.previewEditor);
			}
		}
	}

	private onDidChangeEditorDirty(editor: EditorInput): void {

		// Always show dirty editors pinned
		this.pinEditor(editor);

		// Forward to title control
		this.titleAreaControl.updateEditorDirty(editor);

		// Event
		this._onDidGroupChange.fire({ kind: GroupChangeKind.EDITOR_DIRTY, editor });
	}

	private onDidChangeEditorLabel(editor: EditorInput): void {

		// Forward to title control
		this.titleAreaControl.updateEditorLabel(editor);

		// Event
		this._onDidGroupChange.fire({ kind: GroupChangeKind.EDITOR_LABEL, editor });
	}

	private onDidChangeEditorCapabilities(editor: EditorInput): void {

		// Event
		this._onDidGroupChange.fire({ kind: GroupChangeKind.EDITOR_CAPABILITIES, editor });
	}

	private onDidVisibilityChange(visible: boolean): void {

		// Forward to active editor pane
		this.editorPane.setVisible(visible);
	}

	//#endregion

	//#region IEditorGroupView

	get index(): number {
		return this._index;
	}

	get label(): string {
		return localize('groupLabel', "Group {0}", this._index + 1);
	}

	get ariaLabel(): string {
		return localize('groupAriaLabel', "Editor Group {0}", this._index + 1);
	}

	private _disposed = false;
	get disposed(): boolean {
		return this._disposed;
	}

	get isEmpty(): boolean {
		return this.count === 0;
	}

	get titleHeight(): IEditorGroupTitleHeight {
		return this.titleAreaControl.getHeight();
	}

	get isMinimized(): boolean {
		if (!this.dimension) {
			return false;
		}

		return this.dimension.width === this.minimumWidth || this.dimension.height === this.minimumHeight;
	}

	notifyIndexChanged(newIndex: number): void {
		if (this._index !== newIndex) {
			this._index = newIndex;
			this._onDidGroupChange.fire({ kind: GroupChangeKind.GROUP_INDEX });
		}
	}

	setActive(isActive: boolean): void {
		this.active = isActive;

		// Update container
		this.element.classList.toggle('active', isActive);
		this.element.classList.toggle('inactive', !isActive);

		// Update title control
		this.titleAreaControl.setActive(isActive);

		// Update styles
		this.updateStyles();

		// Event
		this._onDidGroupChange.fire({ kind: GroupChangeKind.GROUP_ACTIVE });
	}

	//#endregion

	//#region IEditorGroup

	//#region basics()

	get id(): GroupIdentifier {
		return this.model.id;
	}

	get editors(): EditorInput[] {
		return this.model.getEditors(EditorsOrder.SEQUENTIAL);
	}

	get count(): number {
		return this.model.count;
	}

	get stickyCount(): number {
		return this.model.stickyCount;
	}

	get activeEditorPane(): IVisibleEditorPane | undefined {
		return this.editorPane ? withNullAsUndefined(this.editorPane.activeEditorPane) : undefined;
	}

	get activeEditor(): EditorInput | null {
		return this.model.activeEditor;
	}

	get previewEditor(): EditorInput | null {
		return this.model.previewEditor;
	}

	isPinned(editor: EditorInput): boolean {
		return this.model.isPinned(editor);
	}

	isSticky(editorOrIndex: EditorInput | number): boolean {
		return this.model.isSticky(editorOrIndex);
	}

	isActive(editor: EditorInput | IUntypedEditorInput): boolean {
		return this.model.isActive(editor);
	}

	contains(candidate: EditorInput | IUntypedEditorInput): boolean {
		return this.model.contains(candidate);
	}

	getEditors(order: EditorsOrder, options?: { excludeSticky?: boolean }): EditorInput[] {
		return this.model.getEditors(order, options);
	}

	findEditors(resource: URI): EditorInput[] {
		const canonicalResource = this.uriIdentityService.asCanonicalUri(resource);
		return this.getEditors(EditorsOrder.SEQUENTIAL).filter(editor => {
			return editor.resource && isEqual(editor.resource, canonicalResource);
		});
	}

	getEditorByIndex(index: number): EditorInput | undefined {
		return this.model.getEditorByIndex(index);
	}

	getIndexOfEditor(editor: EditorInput): number {
		return this.model.indexOf(editor);
	}

	focus(): void {

		// Pass focus to editor panes
		if (this.activeEditorPane) {
			this.activeEditorPane.focus();
		} else {
			this.element.focus();
		}

		// Event
		this._onDidFocus.fire();
	}

	pinEditor(candidate: EditorInput | undefined = this.activeEditor || undefined): void {
		if (candidate && !this.model.isPinned(candidate)) {

			// Update model
			const editor = this.model.pin(candidate);

			// Forward to title control
			if (editor) {
				this.titleAreaControl.pinEditor(editor);
			}
		}
	}

	stickEditor(candidate: EditorInput | undefined = this.activeEditor || undefined): void {
		this.doStickEditor(candidate, true);
	}

	unstickEditor(candidate: EditorInput | undefined = this.activeEditor || undefined): void {
		this.doStickEditor(candidate, false);
	}

	private doStickEditor(candidate: EditorInput | undefined, sticky: boolean): void {
		if (candidate && this.model.isSticky(candidate) !== sticky) {
			const oldIndexOfEditor = this.getIndexOfEditor(candidate);

			// Update model
			const editor = sticky ? this.model.stick(candidate) : this.model.unstick(candidate);
			if (!editor) {
				return;
			}

			// If the index of the editor changed, we need to forward this to
			// title control and also make sure to emit this as an event
			const newIndexOfEditor = this.getIndexOfEditor(editor);
			if (newIndexOfEditor !== oldIndexOfEditor) {
				this.titleAreaControl.moveEditor(editor, oldIndexOfEditor, newIndexOfEditor);
			}

			// Forward sticky state to title control
			if (sticky) {
				this.titleAreaControl.stickEditor(editor);
			} else {
				this.titleAreaControl.unstickEditor(editor);
			}
		}
	}

	//#endregion

	//#region openEditor()

	async openEditor(editor: EditorInput, options?: IEditorOptions): Promise<IEditorPane | undefined> {
		return this.doOpenEditor(editor, options, {
			// Allow to match on a side-by-side editor when same
			// editor is opened on both sides. In that case we
			// do not want to open a new editor but reuse that one.
			supportSideBySide: SideBySideEditor.BOTH
		});
	}

	private async doOpenEditor(editor: EditorInput, options?: IEditorOptions, internalOptions?: IInternalEditorOpenOptions): Promise<IEditorPane | undefined> {

		// Guard against invalid editors. Disposed editors
		// should never open because they emit no events
		// e.g. to indicate dirty changes.
		if (!editor || editor.isDisposed()) {
			return undefined; // {{SQL CARBON EDIT}} strict-null-checks
		}

		// Fire the event letting everyone know we are about to open an editor
		this._onWillOpenEditor.fire({ editor, groupId: this.id });

		// Determine options
		const openEditorOptions: IEditorOpenOptions = {
			index: options ? options.index : undefined,
			// {{SQL CARBON EDIT}} Refactor statement to not use ?? since that breaks code coverage on unit tests
			pinned: options?.sticky || !this.accessor.partOptions.enablePreview || editor.isDirty() || (options?.pinned !== null ? options?.pinned : typeof options?.index === 'number' /* unless specified, prefer to pin when opening with index */) || (typeof options?.index === 'number' && this.model.isSticky(options.index)),
			sticky: options?.sticky || (typeof options?.index === 'number' && this.model.isSticky(options.index)),
			active: this.count === 0 || !options || !options.inactive,
			supportSideBySide: internalOptions?.supportSideBySide
		};

		if (options?.sticky && typeof options?.index === 'number' && !this.model.isSticky(options.index)) {
			// Special case: we are to open an editor sticky but at an index that is not sticky
			// In that case we prefer to open the editor at the index but not sticky. This enables
			// to drag a sticky editor to an index that is not sticky to unstick it.
			openEditorOptions.sticky = false;
		}

		if (!openEditorOptions.active && !openEditorOptions.pinned && this.model.activeEditor && !this.model.isPinned(this.model.activeEditor)) {
			// Special case: we are to open an editor inactive and not pinned, but the current active
			// editor is also not pinned, which means it will get replaced with this one. As such,
			// the editor can only be active.
			openEditorOptions.active = true;
		}

		let activateGroup = false;
		let restoreGroup = false;

		if (options?.activation === EditorActivation.ACTIVATE) {
			// Respect option to force activate an editor group.
			activateGroup = true;
		} else if (options?.activation === EditorActivation.RESTORE) {
			// Respect option to force restore an editor group.
			restoreGroup = true;
		} else if (options?.activation === EditorActivation.PRESERVE) {
			// Respect option to preserve active editor group.
			activateGroup = false;
			restoreGroup = false;
		} else if (openEditorOptions.active) {
			// Finally, we only activate/restore an editor which is
			// opening as active editor.
			// If preserveFocus is enabled, we only restore but never
			// activate the group.
			activateGroup = !options || !options.preserveFocus;
			restoreGroup = !activateGroup;
		}

		// Actually move the editor if a specific index is provided and we figure
		// out that the editor is already opened at a different index. This
		// ensures the right set of events are fired to the outside.
		if (typeof openEditorOptions.index === 'number') {
			const indexOfEditor = this.model.indexOf(editor);
			if (indexOfEditor !== -1 && indexOfEditor !== openEditorOptions.index) {
				this.doMoveEditorInsideGroup(editor, openEditorOptions);
			}
		}

		// Update model and make sure to continue to use the editor we get from
		// the model. It is possible that the editor was already opened and we
		// want to ensure that we use the existing instance in that case.
		const { editor: openedEditor, isNew } = this.model.openEditor(editor, openEditorOptions);

		// Conditionally lock the group
		if (
			isNew &&						// only if this editor was new for the group
			this.count === 1 &&				// only when this editor was the first editor in the group
			this.accessor.groups.length > 1	// only when there are more than one groups open
		) {
			// only when the editor identifier is configured as such
			if (openedEditor.editorId && this.accessor.partOptions.autoLockGroups?.has(openedEditor.editorId)) {
				this.lock(true);
			}
		}

		// Show editor
		const showEditorResult = this.doShowEditor(openedEditor, { active: !!openEditorOptions.active, isNew }, options, internalOptions);

		// Finally make sure the group is active or restored as instructed
		if (activateGroup) {
			this.accessor.activateGroup(this);
		} else if (restoreGroup) {
			this.accessor.restoreGroup(this);
		}

		return showEditorResult;
	}

	private doShowEditor(editor: EditorInput, context: { active: boolean, isNew: boolean }, options?: IEditorOptions, internalOptions?: IInternalEditorOpenOptions): Promise<IEditorPane | undefined> {

		// Show in editor control if the active editor changed
		let openEditorPromise: Promise<IEditorPane | undefined>;
		if (context.active) {
			openEditorPromise = (async () => {
				const result = await this.editorPane.openEditor(editor, options, { newInGroup: context.isNew });

				// Editor change event
				if (result.editorChanged) {
					this._onDidGroupChange.fire({ kind: GroupChangeKind.EDITOR_ACTIVE, editor });
				}

				// Handle errors but do not bubble them up
				if (result.error) {
					await this.doHandleOpenEditorError(result.error, editor, options);
				}

				// Without an editor pane, recover by closing the active editor
				// (if the input is still the active one)
				if (!result.editorPane && this.activeEditor === editor) {
					const focusNext = !options || !options.preserveFocus;
					this.doCloseEditor(editor, focusNext, { fromError: true });
				}

				return result.editorPane;
			})();
		} else {
			openEditorPromise = Promise.resolve(undefined); // inactive: return undefined as result to signal this
		}

		// Show in title control after editor control because some actions depend on it
		// but respect the internal options in case title control updates should skip.
		if (!internalOptions?.skipTitleUpdate) {
			this.titleAreaControl.openEditor(editor);
		}

		return openEditorPromise;
	}

	private async doHandleOpenEditorError(error: Error, editor: EditorInput, options?: IEditorOptions): Promise<void> {

		// Report error only if we are not told to ignore errors that occur from opening an editor
		if (!isPromiseCanceledError(error) && (!options || !options.ignoreError)) {

			// Always log the error to figure out what is going on
			this.logService.error(error);

			// Since it is more likely that errors fail to open when restoring them e.g.
			// because files got deleted or moved meanwhile, we do not show any notifications
			// if we are still restoring editors.
			if (this.isRestored) {

				// Extract possible error actions from the error
				let errorActions: readonly IAction[] | undefined = undefined;
				if (isErrorWithActions(error)) {
					errorActions = error.actions;
				}

				// If the context is USER, we try to show a modal dialog instead of a background notification
				if (options?.context === EditorOpenContext.USER) {
					const buttons: string[] = [];
					if (Array.isArray(errorActions) && errorActions.length > 0) {
						for (const errorAction of errorActions) {
							buttons.push(errorAction.label);
						}
					} else {
						buttons.push(localize('ok', 'OK'));
					}

					let cancelId: number | undefined = undefined;
					if (buttons.length === 1) {
						buttons.push(localize('cancel', "Cancel"));
						cancelId = 1;
					}

					const result = await this.dialogService.show(
						Severity.Error,
						localize('editorOpenErrorDialog', "Unable to open '{0}'", editor.getName()),
						buttons,
						{
							detail: toErrorMessage(error),
							cancelId
						}
					);

					// Make sure to run any error action if present
					if (result.choice !== cancelId && Array.isArray(errorActions)) {
						const errorAction = errorActions[result.choice];
						if (errorAction) {
							errorAction.run();
						}
					}
				}

				// Otherwise, show a background notification.
				else {
					const actions = { primary: [] as readonly IAction[] };
					if (Array.isArray(errorActions)) {
						actions.primary = errorActions;
					}

					const handle = this.notificationService.notify({
						id: `${hash(editor.resource?.toString())}`, // unique per editor
						severity: Severity.Error,
						message: localize('editorOpenError', "Unable to open '{0}': {1}.", editor.getName(), toErrorMessage(error)),
						actions
					});
					console.log(`Unable to open '${editor.getName()}': `, error); // {{SQL CARBON EDIT}} Print full stack trace to console

					Event.once(handle.onDidClose)(() => actions.primary && dispose(actions.primary));
				}
			}
		}

		// Event
		this._onDidOpenEditorFail.fire(editor);
	}

	//#endregion

	//#region openEditors()

	async openEditors(editors: { editor: EditorInput, options?: IEditorOptions }[]): Promise<IEditorPane | null> {

		// Guard against invalid editors. Disposed editors
		// should never open because they emit no events
		// e.g. to indicate dirty changes.
		const editorsToOpen = coalesce(editors).filter(({ editor }) => !editor.isDisposed());

		// Use the first editor as active editor
		const firstEditor = firstOrDefault(editorsToOpen);
		if (!firstEditor) {
			return null;
		}

		const openEditorsOptions: IInternalEditorOpenOptions = {
			// Allow to match on a side-by-side editor when same
			// editor is opened on both sides. In that case we
			// do not want to open a new editor but reuse that one.
			supportSideBySide: SideBySideEditor.BOTH
		};

		await this.doOpenEditor(firstEditor.editor, firstEditor.options, openEditorsOptions);

		// Open the other ones inactive
		const inactiveEditors = editorsToOpen.slice(1);
		const startingIndex = this.getIndexOfEditor(firstEditor.editor) + 1;
		await Promises.settled(inactiveEditors.map(({ editor, options }, index) => {
			return this.doOpenEditor(editor, {
				...options,
				inactive: true,
				pinned: true,
				index: startingIndex + index
			}, {
				...openEditorsOptions,
				// optimization: update the title control later
				// https://github.com/microsoft/vscode/issues/130634
				skipTitleUpdate: true
			});
		}));

		// Update the title control all at once with all editors
		this.titleAreaControl.openEditors(inactiveEditors.map(({ editor }) => editor));

		// Opening many editors at once can put any editor to be
		// the active one depending on options. As such, we simply
		// return the active editor pane after this operation.
		return this.editorPane.activeEditorPane;
	}

	//#endregion

	//#region moveEditor()

	moveEditors(editors: { editor: EditorInput, options?: IEditorOptions }[], target: EditorGroupView): void {

		// Optimization: knowing that we move many editors, we
		// delay the title update to a later point for this group
		// through a method that allows for bulk updates but only
		// when moving to a different group where many editors
		// are more likely to occur.
		const internalOptions: IInternalMoveCopyOptions = {
			skipTitleUpdate: this !== target
		};

		for (const { editor, options } of editors) {
			this.moveEditor(editor, target, options, internalOptions);
		}

		// Update the title control all at once with all editors
		// in source and target if the title update was skipped
		if (internalOptions.skipTitleUpdate) {
			const movedEditors = editors.map(({ editor }) => editor);
			target.titleAreaControl.openEditors(movedEditors);
			this.titleAreaControl.closeEditors(movedEditors);
		}
	}

	moveEditor(editor: EditorInput, target: EditorGroupView, options?: IEditorOptions, internalOptions?: IInternalEditorTitleControlOptions): void {

		// Move within same group
		if (this === target) {
			this.doMoveEditorInsideGroup(editor, options);
		}

		// Move across groups
		else {
			this.doMoveOrCopyEditorAcrossGroups(editor, target, options, { ...internalOptions, keepCopy: false });
		}
	}

	private doMoveEditorInsideGroup(candidate: EditorInput, options?: IEditorOpenOptions): void {
		const moveToIndex = options ? options.index : undefined;
		if (typeof moveToIndex !== 'number') {
			return; // do nothing if we move into same group without index
		}

		const currentIndex = this.model.indexOf(candidate);
		if (currentIndex === -1 || currentIndex === moveToIndex) {
			return; // do nothing if editor unknown in model or is already at the given index
		}

		// Update model and make sure to continue to use the editor we get from
		// the model. It is possible that the editor was already opened and we
		// want to ensure that we use the existing instance in that case.
		const editor = this.model.getEditorByIndex(currentIndex);
		if (!editor) {
			return;
		}

		// Update model
		this.model.moveEditor(editor, moveToIndex);
		this.model.pin(editor);

		// Forward to title area
		this.titleAreaControl.moveEditor(editor, currentIndex, moveToIndex);
		this.titleAreaControl.pinEditor(editor);
	}

	private doMoveOrCopyEditorAcrossGroups(editor: EditorInput, target: EditorGroupView, openOptions?: IEditorOpenOptions, internalOptions?: IInternalMoveCopyOptions): void {
		const keepCopy = internalOptions?.keepCopy;

		// When moving/copying an editor, try to preserve as much view state as possible
		// by checking for the editor to be a text editor and creating the options accordingly
		// if so
		const options = fillActiveEditorViewState(this, editor, {
			...openOptions,
			pinned: true, 										// always pin moved editor
			sticky: !keepCopy && this.model.isSticky(editor)	// preserve sticky state only if editor is moved (https://github.com/microsoft/vscode/issues/99035)
		});

		// Indicate will move event
		if (!keepCopy) {
			this._onWillMoveEditor.fire({
				groupId: this.id,
				editor,
				target: target.id
			});
		}

		// A move to another group is an open first...
		target.doOpenEditor(keepCopy ? editor.copy() : editor, options, internalOptions);

		// ...and a close afterwards (unless we copy)
		if (!keepCopy) {
			this.doCloseEditor(editor, false /* do not focus next one behind if any */, { ...internalOptions, context: EditorCloseContext.MOVE });
		}
	}

	//#endregion

	//#region copyEditor()

	copyEditors(editors: { editor: EditorInput, options?: IEditorOptions }[], target: EditorGroupView): void {

		// Optimization: knowing that we move many editors, we
		// delay the title update to a later point for this group
		// through a method that allows for bulk updates but only
		// when moving to a different group where many editors
		// are more likely to occur.
		const internalOptions: IInternalMoveCopyOptions = {
			skipTitleUpdate: this !== target
		};

		for (const { editor, options } of editors) {
			this.copyEditor(editor, target, options, internalOptions);
		}

		// Update the title control all at once with all editors
		// in target if the title update was skipped
		if (internalOptions.skipTitleUpdate) {
			const copiedEditors = editors.map(({ editor }) => editor);
			target.titleAreaControl.openEditors(copiedEditors);
		}
	}

	copyEditor(editor: EditorInput, target: EditorGroupView, options?: IEditorOptions, internalOptions?: IInternalEditorTitleControlOptions): void {

		// Move within same group because we do not support to show the same editor
		// multiple times in the same group
		if (this === target) {
			this.doMoveEditorInsideGroup(editor, options);
		}

		// Copy across groups
		else {
			this.doMoveOrCopyEditorAcrossGroups(editor, target, options, { ...internalOptions, keepCopy: true });
		}
	}

	//#endregion

	//#region closeEditor()

	async closeEditor(editor: EditorInput | undefined = this.activeEditor || undefined, options?: ICloseEditorOptions): Promise<void> {
		await this.doCloseEditorWithDirtyHandling(editor, options);
	}

	private async doCloseEditorWithDirtyHandling(editor: EditorInput | undefined = this.activeEditor || undefined, options?: ICloseEditorOptions, internalOptions?: IInternalEditorCloseOptions): Promise<boolean> {
		if (!editor) {
			return false;
		}

		// Check for dirty and veto
		const veto = await this.handleDirtyClosing([editor]);
		if (veto) {
			return false;
		}

		// Do close
		this.doCloseEditor(editor, options?.preserveFocus ? false : undefined, internalOptions);

		return true;
	}

	private doCloseEditor(editor: EditorInput, focusNext = (this.accessor.activeGroup === this), internalOptions?: IInternalEditorCloseOptions): void {
		let index: number | undefined;

		// Closing the active editor of the group is a bit more work
		if (this.model.isActive(editor)) {
			index = this.doCloseActiveEditor(focusNext, internalOptions);
		}

		// Closing inactive editor is just a model update
		else {
			index = this.doCloseInactiveEditor(editor, internalOptions);
		}

		// Forward to title control unless skipped via internal options
		if (!internalOptions?.skipTitleUpdate) {
			this.titleAreaControl.closeEditor(editor, index);
		}
	}

	private doCloseActiveEditor(focusNext = (this.accessor.activeGroup === this), internalOptions?: IInternalEditorCloseOptions): number | undefined {
		const editorToClose = this.activeEditor;
		const restoreFocus = this.shouldRestoreFocus(this.element);

		// Optimization: if we are about to close the last editor in this group and settings
		// are configured to close the group since it will be empty, we first set the last
		// active group as empty before closing the editor. This reduces the amount of editor
		// change events that this operation emits and will reduce flicker. Without this
		// optimization, this group (if active) would first trigger a active editor change
		// event because it became empty, only to then trigger another one when the next
		// group gets active.
		const closeEmptyGroup = this.accessor.partOptions.closeEmptyGroups;
		if (closeEmptyGroup && this.active && this.count === 1) {
			const mostRecentlyActiveGroups = this.accessor.getGroups(GroupsOrder.MOST_RECENTLY_ACTIVE);
			const nextActiveGroup = mostRecentlyActiveGroups[1]; // [0] will be the current one, so take [1]
			if (nextActiveGroup) {
				if (restoreFocus) {
					nextActiveGroup.focus();
				} else {
					this.accessor.activateGroup(nextActiveGroup);
				}
			}
		}

		// Update model
		let index: number | undefined = undefined;
		if (editorToClose) {
			index = this.model.closeEditor(editorToClose, internalOptions?.context)?.index;
		}

		// Open next active if there are more to show
		const nextActiveEditor = this.model.activeEditor;
		if (nextActiveEditor) {
			const preserveFocus = !focusNext;

			let activation: EditorActivation | undefined = undefined;
			if (preserveFocus && this.accessor.activeGroup !== this) {
				// If we are opening the next editor in an inactive group
				// without focussing it, ensure we preserve the editor
				// group sizes in case that group is minimized.
				// https://github.com/microsoft/vscode/issues/117686
				activation = EditorActivation.PRESERVE;
			}

			const options: IEditorOptions = {
				preserveFocus,
				activation,
				// When closing an editor due to an error we can end up in a loop where we continue closing
				// editors that fail to open (e.g. when the file no longer exists). We do not want to show
				// repeated errors in this case to the user. As such, if we open the next editor and we are
				// in a scope of a previous editor failing, we silence the input errors until the editor is
				// opened by setting ignoreError: true.
				ignoreError: internalOptions?.fromError
			};

			this.doOpenEditor(nextActiveEditor, options);
		}

		// Otherwise we are empty, so clear from editor control and send event
		else {

			// Forward to editor pane
			if (editorToClose) {
				this.editorPane.closeEditor(editorToClose);
			}

			// Restore focus to group container as needed unless group gets closed
			if (restoreFocus && !closeEmptyGroup) {
				this.focus();
			}

			// Events
			this._onDidGroupChange.fire({ kind: GroupChangeKind.EDITOR_ACTIVE });

			// Remove empty group if we should
			if (closeEmptyGroup) {
				this.accessor.removeGroup(this);
			}
		}

		return index;
	}

	private shouldRestoreFocus(target: Element): boolean {
		const activeElement = document.activeElement;

		if (activeElement === document.body) {
			return true; // always restore focus if nothing is focused currently
		}

		// otherwise check for the active element being an ancestor of the target
		return isAncestor(activeElement, target);
	}

	private doCloseInactiveEditor(editor: EditorInput, internalOptions?: IInternalEditorCloseOptions): number | undefined {

		// Update model
		return this.model.closeEditor(editor, internalOptions?.context)?.index;
	}

	private async handleDirtyClosing(editors: EditorInput[]): Promise<boolean /* veto */> {
		if (!editors.length) {
			return false; // no veto
		}

		const editor = editors.shift()!;

		// To prevent multiple confirmation dialogs from showing up one after the other
		// we check if a pending confirmation is currently showing and if so, join that
		let handleDirtyClosingPromise = this.mapEditorToPendingConfirmation.get(editor);
		if (!handleDirtyClosingPromise) {
			handleDirtyClosingPromise = this.doHandleDirtyClosing(editor);
			this.mapEditorToPendingConfirmation.set(editor, handleDirtyClosingPromise);
		}

		let veto: boolean;
		try {
			veto = await handleDirtyClosingPromise;
		} finally {
			this.mapEditorToPendingConfirmation.delete(editor);
		}

		// Return for the first veto we got
		if (veto) {
			return veto;
		}

		// Otherwise continue with the remainders
		return this.handleDirtyClosing(editors);
	}

	private async doHandleDirtyClosing(editor: EditorInput, options?: { skipAutoSave: boolean }): Promise<boolean /* veto */> {
		if (!editor.isDirty() || editor.isSaving()) {
			return false; // editor must be dirty and not saving
		}

		if (editor instanceof SideBySideEditorInput && this.model.contains(editor.primary)) {
			return false; // primary-side of editor is still opened somewhere else
		}

		// Note: we explicitly decide to ask for confirm if closing a normal editor even
		// if it is opened in a side-by-side editor in the group. This decision is made
		// because it may be less obvious that one side of a side by side editor is dirty
		// and can still be changed.

		if (this.accessor.groups.some(groupView => {
			if (groupView === this) {
				return false; // skip this group to avoid false assumptions about the editor being opened still
			}

			const otherGroup = groupView;
			if (otherGroup.contains(editor)) {
				return true; // exact editor still opened
			}

			if (editor instanceof SideBySideEditorInput && otherGroup.contains(editor.primary)) {
				return true; // primary side of side by side editor still opened
			}

			return false;
		})) {
			return false; // editor is still editable somewhere else
		}

		// In some cases trigger save before opening the dialog depending
		// on auto-save configuration.
		// However, make sure to respect `skipAutoSave` option in case the automated
		// save fails which would result in the editor never closing.
		let confirmation = ConfirmResult.CANCEL;
		let saveReason = SaveReason.EXPLICIT;
		let autoSave = false;
		if (!editor.hasCapability(EditorInputCapabilities.Untitled) && !options?.skipAutoSave) {

			// Auto-save on focus change: save, because a dialog would steal focus
			// (see https://github.com/microsoft/vscode/issues/108752)
			if (this.filesConfigurationService.getAutoSaveMode() === AutoSaveMode.ON_FOCUS_CHANGE) {
				autoSave = true;
				confirmation = ConfirmResult.SAVE;
				saveReason = SaveReason.FOCUS_CHANGE;
			}

			// Auto-save on window change: save, because on Windows and Linux, a
			// native dialog triggers the window focus change
			// (see https://github.com/microsoft/vscode/issues/134250)
			else if ((isNative && (isWindows || isLinux)) && this.filesConfigurationService.getAutoSaveMode() === AutoSaveMode.ON_WINDOW_CHANGE) {
				autoSave = true;
				confirmation = ConfirmResult.SAVE;
				saveReason = SaveReason.WINDOW_CHANGE;
			}
		}

		// No auto-save on focus change: ask user
		if (!autoSave) {

			// Switch to editor that we want to handle and confirm to save/revert
			await this.doOpenEditor(editor);

			// Let editor handle confirmation if implemented
			if (typeof editor.confirm === 'function') {
				confirmation = await editor.confirm();
			}

			// Show a file specific confirmation
			else {
				let name: string;
				if (editor instanceof SideBySideEditorInput) {
					name = editor.primary.getName(); // prefer shorter names by using primary's name in this case
				} else {
					name = editor.getName();
				}

				confirmation = await this.fileDialogService.showSaveConfirm([name]);
			}
		}

		// It could be that the editor saved meanwhile or is saving, so we check
		// again to see if anything needs to happen before closing for good.
		// This can happen for example if autoSave: onFocusChange is configured
		// so that the save happens when the dialog opens.
		if (!editor.isDirty() || editor.isSaving()) {
			return confirmation === ConfirmResult.CANCEL ? true : false;
		}

		// Otherwise, handle accordingly
		switch (confirmation) {
			case ConfirmResult.SAVE:
				const result = await editor.save(this.id, { reason: saveReason });
				if (!result && autoSave) {
					// Save failed and we need to signal this back to the user, so
					// we handle the dirty editor again but this time ensuring to
					// show the confirm dialog
					// (see https://github.com/microsoft/vscode/issues/108752)
					return this.doHandleDirtyClosing(editor, { skipAutoSave: true });
				}

				return editor.isDirty(); // veto if still dirty
			case ConfirmResult.DONT_SAVE:
				try {

					// first try a normal revert where the contents of the editor are restored
					await editor.revert(this.id);

					return editor.isDirty(); // veto if still dirty
				} catch (error) {
					// if that fails, since we are about to close the editor, we accept that
					// the editor cannot be reverted and instead do a soft revert that just
					// enables us to close the editor. With this, a user can always close a
					// dirty editor even when reverting fails.
					await editor.revert(this.id, { soft: true });

					return editor.isDirty(); // veto if still dirty
				}
			case ConfirmResult.CANCEL:
				return true; // veto
		}
	}

	//#endregion

	//#region closeEditors()

	async closeEditors(args: EditorInput[] | ICloseEditorsFilter, options?: ICloseEditorOptions): Promise<void> {
		if (this.isEmpty) {
			return;
		}

		const editors = this.doGetEditorsToClose(args);

		// Check for dirty and veto
		const veto = await this.handleDirtyClosing(editors.slice(0));
		if (veto) {
			return;
		}

		// Do close
		this.doCloseEditors(editors, options);
	}

	private doGetEditorsToClose(args: EditorInput[] | ICloseEditorsFilter): EditorInput[] {
		if (Array.isArray(args)) {
			return args;
		}

		const filter = args;
		const hasDirection = typeof filter.direction === 'number';

		let editorsToClose = this.model.getEditors(hasDirection ? EditorsOrder.SEQUENTIAL : EditorsOrder.MOST_RECENTLY_ACTIVE, filter); // in MRU order only if direction is not specified

		// Filter: saved or saving only
		if (filter.savedOnly) {
			editorsToClose = editorsToClose.filter(editor => !editor.isDirty() || editor.isSaving());
		}

		// Filter: direction (left / right)
		else if (hasDirection && filter.except) {
			editorsToClose = (filter.direction === CloseDirection.LEFT) ?
				editorsToClose.slice(0, this.model.indexOf(filter.except, editorsToClose)) :
				editorsToClose.slice(this.model.indexOf(filter.except, editorsToClose) + 1);
		}

		// Filter: except
		else if (filter.except) {
			editorsToClose = editorsToClose.filter(editor => filter.except && !editor.matches(filter.except));
		}

		return editorsToClose;
	}

	private doCloseEditors(editors: EditorInput[], options?: ICloseEditorOptions): void {

		// Close all inactive editors first
		let closeActiveEditor = false;
		for (const editor of editors) {
			if (!this.isActive(editor)) {
				this.doCloseInactiveEditor(editor);
			} else {
				closeActiveEditor = true;
			}
		}

		// Close active editor last if contained in editors list to close
		if (closeActiveEditor) {
			this.doCloseActiveEditor(options?.preserveFocus ? false : undefined);
		}

		// Forward to title control
		if (editors.length) {
			this.titleAreaControl.closeEditors(editors);
		}
	}

	//#endregion

	//#region closeAllEditors()

	async closeAllEditors(options?: ICloseAllEditorsOptions): Promise<void> {
		if (this.isEmpty) {

			// If the group is empty and the request is to close all editors, we still close
			// the editor group is the related setting to close empty groups is enabled for
			// a convenient way of removing empty editor groups for the user.
			if (this.accessor.partOptions.closeEmptyGroups) {
				this.accessor.removeGroup(this);
			}

			return;
		}

		// Check for dirty and veto
		const veto = await this.handleDirtyClosing(this.model.getEditors(EditorsOrder.MOST_RECENTLY_ACTIVE, options));
		if (veto) {
			return;
		}

		// Do close
		this.doCloseAllEditors(options);
	}

	private doCloseAllEditors(options?: ICloseAllEditorsOptions): void {

		// Close all inactive editors first
		const editorsToClose: EditorInput[] = [];
		for (const editor of this.model.getEditors(EditorsOrder.SEQUENTIAL, options)) {
			if (!this.isActive(editor)) {
				this.doCloseInactiveEditor(editor);
			}

			editorsToClose.push(editor);
		}

		// Close active editor last (unless we skip it, e.g. because it is sticky)
		if (this.activeEditor && editorsToClose.includes(this.activeEditor)) {
			this.doCloseActiveEditor();
		}

		// Forward to title control
		if (editorsToClose.length) {
			this.titleAreaControl.closeEditors(editorsToClose);
		}
	}

	//#endregion

	//#region replaceEditors()

	async replaceEditors(editors: EditorReplacement[]): Promise<void> {

		// Extract active vs. inactive replacements
		let activeReplacement: EditorReplacement | undefined;
		const inactiveReplacements: EditorReplacement[] = [];
		for (let { editor, replacement, forceReplaceDirty, options } of editors) {
			const index = this.getIndexOfEditor(editor);
			if (index >= 0) {
				const isActiveEditor = this.isActive(editor);

				// make sure we respect the index of the editor to replace
				if (options) {
					options.index = index;
				} else {
					options = { index };
				}

				options.inactive = !isActiveEditor;
				options.pinned = options.pinned ?? true; // unless specified, prefer to pin upon replace

				const editorToReplace = { editor, replacement, forceReplaceDirty, options };
				if (isActiveEditor) {
					activeReplacement = editorToReplace;
				} else {
					inactiveReplacements.push(editorToReplace);
				}
			}
		}

		// Handle inactive first
		for (const { editor, replacement, forceReplaceDirty, options } of inactiveReplacements) {

			// Open inactive editor
			await this.doOpenEditor(replacement, options);

			// Close replaced inactive editor unless they match
			if (!editor.matches(replacement)) {
				let closed = false;
				if (forceReplaceDirty) {
					this.doCloseEditor(editor, false, { context: EditorCloseContext.REPLACE });
					closed = true;
				} else {
					closed = await this.doCloseEditorWithDirtyHandling(editor, { preserveFocus: true }, { context: EditorCloseContext.REPLACE });
				}

				if (!closed) {
					return; // canceled
				}
			}
		}

		// Handle active last
		if (activeReplacement) {

			// Open replacement as active editor
			const openEditorResult = this.doOpenEditor(activeReplacement.replacement, activeReplacement.options);

			// Close replaced active editor unless they match
			if (!activeReplacement.editor.matches(activeReplacement.replacement)) {
				if (activeReplacement.forceReplaceDirty) {
					this.doCloseEditor(activeReplacement.editor, false, { context: EditorCloseContext.REPLACE });
				} else {
					await this.doCloseEditorWithDirtyHandling(activeReplacement.editor, { preserveFocus: true }, { context: EditorCloseContext.REPLACE });
				}
			}

			await openEditorResult;
		}
	}

	//#endregion

	//#region Locking

	get isLocked(): boolean {
		if (this.accessor.groups.length === 1) {
			// Special case: if only 1 group is opened, never report it as locked
			// to ensure editors can always open in the "default" editor group
			return false;
		}

		return this.model.isLocked;
	}

	lock(locked: boolean): void {
		if (this.accessor.groups.length === 1) {
			// Special case: if only 1 group is opened, never allow to lock
			// to ensure editors can always open in the "default" editor group
			locked = false;
		}

		this.model.lock(locked);
	}

	//#endregion

	//#region Themable

	protected override updateStyles(): void {
		const isEmpty = this.isEmpty;

		// Container
		if (isEmpty) {
			this.element.style.backgroundColor = this.getColor(EDITOR_GROUP_EMPTY_BACKGROUND) || '';
		} else {
			this.element.style.backgroundColor = '';
		}

		// Title control
		const borderColor = this.getColor(EDITOR_GROUP_HEADER_BORDER) || this.getColor(contrastBorder);
		if (!isEmpty && borderColor) {
			this.titleContainer.classList.add('title-border-bottom');
			this.titleContainer.style.setProperty('--title-border-bottom-color', borderColor.toString());
		} else {
			this.titleContainer.classList.remove('title-border-bottom');
			this.titleContainer.style.removeProperty('--title-border-bottom-color');
		}

		const { showTabs } = this.accessor.partOptions;
		this.titleContainer.style.backgroundColor = this.getColor(showTabs ? EDITOR_GROUP_HEADER_TABS_BACKGROUND : EDITOR_GROUP_HEADER_NO_TABS_BACKGROUND) || '';

		// Editor container
		this.editorContainer.style.backgroundColor = this.getColor(editorBackground) || '';
	}

	//#endregion

	//#region ISerializableView

	readonly element: HTMLElement = document.createElement('div');

	get minimumWidth(): number { return this.editorPane.minimumWidth; }
	get minimumHeight(): number { return this.editorPane.minimumHeight; }
	get maximumWidth(): number { return this.editorPane.maximumWidth; }
	get maximumHeight(): number { return this.editorPane.maximumHeight; }

	private _onDidChange = this._register(new Relay<{ width: number; height: number; } | undefined>());
	readonly onDidChange = this._onDidChange.event;

	layout(width: number, height: number): void {
		this.dimension = new Dimension(width, height);

		// Layout the title area first to receive the size it occupies
		const titleAreaSize = this.titleAreaControl.layout({
			container: this.dimension,
			available: new Dimension(width, height - this.editorPane.minimumHeight)
		});

		// Pass the container width and remaining height to the editor layout
		const editorHeight = Math.max(0, height - titleAreaSize.height);
		this.editorContainer.style.height = `${editorHeight}px`;
		this.editorPane.layout(new Dimension(width, editorHeight));
	}

	relayout(): void {
		if (this.dimension) {
			const { width, height } = this.dimension;
			this.layout(width, height);
		}
	}

	toJSON(): ISerializedEditorGroupModel {
		return this.model.serialize();
	}

	//#endregion

	override dispose(): void {
		this._disposed = true;

		this._onWillDispose.fire();

		this.titleAreaControl.dispose();

		super.dispose();
	}
}

export interface EditorReplacement extends IEditorReplacement {
	readonly editor: EditorInput;
	readonly replacement: EditorInput;
	readonly options?: IEditorOptions;
}

registerThemingParticipant((theme, collector) => {

	// Letterpress
	const letterpress = `./media/letterpress${theme.type === 'dark' ? '-dark' : theme.type === 'hc' ? '-hc' : ''}.svg`;
	collector.addRule(`
		.monaco-workbench .part.editor > .content .editor-group-container.empty .editor-group-letterpress {
			background-image: ${asCSSUrl(FileAccess.asBrowserUri(letterpress, require))}
		}
	`);

	// Focused Empty Group Border
	const focusedEmptyGroupBorder = theme.getColor(EDITOR_GROUP_FOCUSED_EMPTY_BORDER);
	if (focusedEmptyGroupBorder) {
		collector.addRule(`
			.monaco-workbench .part.editor > .content:not(.empty) .editor-group-container.empty.active:focus {
				outline-width: 1px;
				outline-color: ${focusedEmptyGroupBorder};
				outline-offset: -2px;
				outline-style: solid;
			}

			.monaco-workbench .part.editor > .content.empty .editor-group-container.empty.active:focus {
				outline: none; /* never show outline for empty group if it is the last */
			}
		`);
	} else {
		collector.addRule(`
			.monaco-workbench .part.editor > .content .editor-group-container.empty.active:focus {
				outline: none; /* disable focus outline unless active empty group border is defined */
			}
		`);
	}
});<|MERGE_RESOLUTION|>--- conflicted
+++ resolved
@@ -54,11 +54,8 @@
 import { withNullAsUndefined } from 'vs/base/common/types';
 import { URI } from 'vs/base/common/uri';
 import { IUriIdentityService } from 'vs/workbench/services/uriIdentity/common/uriIdentity';
-<<<<<<< HEAD
+import { isLinux, isNative, isWindows } from 'vs/base/common/platform';
 import { IQueryEditorService } from 'sql/workbench/services/queryEditor/common/queryEditorService'; // {{SQL CARBON EDIT}}
-=======
-import { isLinux, isNative, isWindows } from 'vs/base/common/platform';
->>>>>>> b0652ed9
 
 export class EditorGroupView extends Themable implements IEditorGroupView {
 
