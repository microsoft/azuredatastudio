/*---------------------------------------------------------------------------------------------
 *  Copyright (c) Microsoft Corporation. All rights reserved.
 *  Licensed under the Source EULA. See License.txt in the project root for license information.
 *--------------------------------------------------------------------------------------------*/

import 'vs/css!./media/editorgroupview';
import { EditorGroupModel, IEditorOpenOptions, IGroupModelChangeEvent, ISerializedEditorGroupModel, isGroupEditorCloseEvent, isGroupEditorOpenEvent, isSerializedEditorGroupModel } from 'vs/workbench/common/editor/editorGroupModel';
<<<<<<< HEAD
import { GroupIdentifier, CloseDirection, IEditorCloseEvent, ActiveEditorDirtyContext, IEditorPane, EditorGroupEditorsCountContext, SaveReason, IEditorPartOptionsChangeEvent, EditorsOrder, IVisibleEditorPane, ActiveEditorStickyContext, ActiveEditorPinnedContext, EditorResourceAccessor, EditorInputCapabilities, IUntypedEditorInput, DEFAULT_EDITOR_ASSOCIATION, ActiveEditorGroupLockedContext, SideBySideEditor, EditorCloseContext, IEditorWillMoveEvent, IEditorWillOpenEvent, IMatchEditorOptions, GroupChangeKind } from 'vs/workbench/common/editor';
=======
import { GroupIdentifier, CloseDirection, IEditorCloseEvent, IEditorPane, SaveReason, IEditorPartOptionsChangeEvent, EditorsOrder, IVisibleEditorPane, EditorResourceAccessor, EditorInputCapabilities, IUntypedEditorInput, DEFAULT_EDITOR_ASSOCIATION, SideBySideEditor, EditorCloseContext, IEditorWillMoveEvent, IEditorWillOpenEvent, IMatchEditorOptions, GroupModelChangeKind, IActiveEditorChangeEvent, IFindEditorOptions } from 'vs/workbench/common/editor';
import { ActiveEditorGroupLockedContext, ActiveEditorDirtyContext, EditorGroupEditorsCountContext, ActiveEditorStickyContext, ActiveEditorPinnedContext, ActiveEditorLastInGroupContext, ActiveEditorFirstInGroupContext } from 'vs/workbench/common/contextkeys';
>>>>>>> 559e9bee
import { EditorInput } from 'vs/workbench/common/editor/editorInput';
import { SideBySideEditorInput } from 'vs/workbench/common/editor/sideBySideEditorInput';
import { Emitter, Relay } from 'vs/base/common/event';
import { IInstantiationService } from 'vs/platform/instantiation/common/instantiation';
import { Dimension, trackFocus, addDisposableListener, EventType, EventHelper, findParentWithClass, clearNode, isAncestor, asCSSUrl } from 'vs/base/browser/dom';
import { ServiceCollection } from 'vs/platform/instantiation/common/serviceCollection';
import { IContextKeyService } from 'vs/platform/contextkey/common/contextkey';
import { ProgressBar } from 'vs/base/browser/ui/progressbar/progressbar';
import { attachProgressBarStyler } from 'vs/platform/theme/common/styler';
import { IThemeService, registerThemingParticipant, Themable } from 'vs/platform/theme/common/themeService';
import { editorBackground, contrastBorder } from 'vs/platform/theme/common/colorRegistry';
import { EDITOR_GROUP_HEADER_TABS_BACKGROUND, EDITOR_GROUP_HEADER_NO_TABS_BACKGROUND, EDITOR_GROUP_EMPTY_BACKGROUND, EDITOR_GROUP_FOCUSED_EMPTY_BORDER, EDITOR_GROUP_HEADER_BORDER } from 'vs/workbench/common/theme';
import { ICloseEditorsFilter, GroupsOrder, ICloseEditorOptions, ICloseAllEditorsOptions, IEditorReplacement } from 'vs/workbench/services/editor/common/editorGroupsService';
import { TabsTitleControl } from 'vs/workbench/browser/parts/editor/tabsTitleControl';
import { EditorPanes } from 'vs/workbench/browser/parts/editor/editorPanes';
import { IEditorProgressService } from 'vs/platform/progress/common/progress';
import { EditorProgressIndicator } from 'vs/workbench/services/progress/browser/progressIndicator';
import { localize } from 'vs/nls';
import { coalesce, firstOrDefault } from 'vs/base/common/arrays';
import { combinedDisposable, dispose, MutableDisposable, toDisposable } from 'vs/base/common/lifecycle';
import { ITelemetryService } from 'vs/platform/telemetry/common/telemetry';
import { DeferredPromise, Promises, RunOnceWorker } from 'vs/base/common/async';
import { EventType as TouchEventType, GestureEvent } from 'vs/base/browser/touch';
import { TitleControl } from 'vs/workbench/browser/parts/editor/titleControl';
import { IEditorGroupsAccessor, IEditorGroupView, IEditorGroupTitleHeight, IInternalEditorOpenOptions, IInternalMoveCopyOptions, IInternalEditorCloseOptions, IInternalEditorTitleControlOptions, fillActiveEditorViewState } from 'vs/workbench/browser/parts/editor/editor';
import { ActionBar } from 'vs/base/browser/ui/actionbar/actionbar';
import { IKeybindingService } from 'vs/platform/keybinding/common/keybinding';
import { IAction } from 'vs/base/common/actions';
import { NoTabsTitleControl } from 'vs/workbench/browser/parts/editor/noTabsTitleControl';
import { IMenuService, MenuId, IMenu } from 'vs/platform/actions/common/actions';
import { StandardMouseEvent } from 'vs/base/browser/mouseEvent';
import { createAndFillInActionBarActions, createAndFillInContextMenuActions } from 'vs/platform/actions/browser/menuEntryActionViewItem';
import { IContextMenuService } from 'vs/platform/contextview/browser/contextView';
// import { IEditorService } from 'vs/workbench/services/editor/common/editorService'; {{SQL CARBON EDIT}} Remove unused
import { hash } from 'vs/base/common/hash';
import { getMimeTypes } from 'vs/editor/common/services/languagesAssociations';
import { extname, isEqual } from 'vs/base/common/resources';
import { FileAccess, Schemas } from 'vs/base/common/network';
import { EditorActivation, IEditorOptions } from 'vs/platform/editor/common/editor';
import { IFileDialogService, ConfirmResult } from 'vs/platform/dialogs/common/dialogs';
import { IFilesConfigurationService, AutoSaveMode } from 'vs/workbench/services/filesConfiguration/common/filesConfigurationService';
import { withNullAsUndefined } from 'vs/base/common/types';
import { URI } from 'vs/base/common/uri';
import { IUriIdentityService } from 'vs/platform/uriIdentity/common/uriIdentity';
import { isLinux, isNative, isWindows } from 'vs/base/common/platform';
import { IQueryEditorService } from 'sql/workbench/services/queryEditor/common/queryEditorService'; // {{SQL CARBON EDIT}}

export class EditorGroupView extends Themable implements IEditorGroupView {

	//#region factory

	static createNew(accessor: IEditorGroupsAccessor, index: number, instantiationService: IInstantiationService): IEditorGroupView {
		return instantiationService.createInstance(EditorGroupView, accessor, null, index);
	}

	static createFromSerialized(serialized: ISerializedEditorGroupModel, accessor: IEditorGroupsAccessor, index: number, instantiationService: IInstantiationService): IEditorGroupView {
		return instantiationService.createInstance(EditorGroupView, accessor, serialized, index);
	}

	static createCopy(copyFrom: IEditorGroupView, accessor: IEditorGroupsAccessor, index: number, instantiationService: IInstantiationService): IEditorGroupView {
		return instantiationService.createInstance(EditorGroupView, accessor, copyFrom, index);
	}

	//#endregion

	/**
	 * Access to the context key service scoped to this editor group.
	 */
	readonly scopedContextKeyService: IContextKeyService;

	//#region events

	private readonly _onDidFocus = this._register(new Emitter<void>());
	readonly onDidFocus = this._onDidFocus.event;

	private readonly _onWillDispose = this._register(new Emitter<void>());
	readonly onWillDispose = this._onWillDispose.event;

	private readonly _onDidModelChange = this._register(new Emitter<IGroupModelChangeEvent>());
	readonly onDidModelChange = this._onDidModelChange.event;

	private readonly _onDidActiveEditorChange = this._register(new Emitter<IActiveEditorChangeEvent>());
	readonly onDidActiveEditorChange = this._onDidActiveEditorChange.event;

	private readonly _onDidOpenEditorFail = this._register(new Emitter<EditorInput>());
	readonly onDidOpenEditorFail = this._onDidOpenEditorFail.event;

	private readonly _onWillCloseEditor = this._register(new Emitter<IEditorCloseEvent>());
	readonly onWillCloseEditor = this._onWillCloseEditor.event;

	private readonly _onDidCloseEditor = this._register(new Emitter<IEditorCloseEvent>());
	readonly onDidCloseEditor = this._onDidCloseEditor.event;

	private readonly _onWillMoveEditor = this._register(new Emitter<IEditorWillMoveEvent>());
	readonly onWillMoveEditor = this._onWillMoveEditor.event;

	private readonly _onWillOpenEditor = this._register(new Emitter<IEditorWillOpenEvent>());
	readonly onWillOpenEditor = this._onWillOpenEditor.event;

	//#endregion

	private readonly model: EditorGroupModel;

	private active: boolean | undefined;
	private dimension: Dimension | undefined;

	private readonly scopedInstantiationService: IInstantiationService;

	private readonly titleContainer: HTMLElement;
	private titleAreaControl: TitleControl;

	private readonly progressBar: ProgressBar;

	private readonly editorContainer: HTMLElement;
	private readonly editorPane: EditorPanes;

	private readonly disposedEditorsWorker = this._register(new RunOnceWorker<EditorInput>(editors => this.handleDisposedEditors(editors), 0));

	private readonly mapEditorToPendingConfirmation = new Map<EditorInput, Promise<boolean>>();

	private readonly containerToolBarMenuDisposable = this._register(new MutableDisposable());

	private readonly whenRestoredPromise = new DeferredPromise<void>();
	readonly whenRestored = this.whenRestoredPromise.p;

	constructor(
		private accessor: IEditorGroupsAccessor,
		from: IEditorGroupView | ISerializedEditorGroupModel | null,
		private _index: number,
		@IInstantiationService private readonly instantiationService: IInstantiationService,
		@IContextKeyService private readonly contextKeyService: IContextKeyService,
		@IThemeService themeService: IThemeService,
		@ITelemetryService private readonly telemetryService: ITelemetryService,
		@IKeybindingService private readonly keybindingService: IKeybindingService,
		@IMenuService private readonly menuService: IMenuService,
		@IContextMenuService private readonly contextMenuService: IContextMenuService,
		@IFileDialogService private readonly fileDialogService: IFileDialogService,
<<<<<<< HEAD
		@ILogService private readonly logService: ILogService,
		@IQueryEditorService private readonly queryEditorService: IQueryEditorService, // {{SQL CARBON EDIT}} Use our own service
=======
		@IEditorService private readonly editorService: EditorServiceImpl,
>>>>>>> 559e9bee
		@IFilesConfigurationService private readonly filesConfigurationService: IFilesConfigurationService,
		@IUriIdentityService private readonly uriIdentityService: IUriIdentityService
	) {
		super(themeService);

		if (from instanceof EditorGroupView) {
			this.model = this._register(from.model.clone());
		} else if (isSerializedEditorGroupModel(from)) {
			this.model = this._register(instantiationService.createInstance(EditorGroupModel, from));
		} else {
			this.model = this._register(instantiationService.createInstance(EditorGroupModel, undefined));
		}

		//#region create()
		{
			// Scoped context key service
			this.scopedContextKeyService = this._register(this.contextKeyService.createScoped(this.element));

			// Container
			this.element.classList.add('editor-group-container');

			// Container listeners
			this.registerContainerListeners();

			// Container toolbar
			this.createContainerToolbar();

			// Container context menu
			this.createContainerContextMenu();

			// Letterpress container
			const letterpressContainer = document.createElement('div');
			letterpressContainer.classList.add('editor-group-letterpress');
			this.element.appendChild(letterpressContainer);

			// Progress bar
			this.progressBar = this._register(new ProgressBar(this.element));
			this._register(attachProgressBarStyler(this.progressBar, this.themeService));
			this.progressBar.hide();

			// Scoped instantiation service
			this.scopedInstantiationService = this.instantiationService.createChild(new ServiceCollection(
				[IContextKeyService, this.scopedContextKeyService],
				[IEditorProgressService, this._register(new EditorProgressIndicator(this.progressBar, this))]
			));

			// Context keys
			this.handleGroupContextKeys();

			// Title container
			this.titleContainer = document.createElement('div');
			this.titleContainer.classList.add('title');
			this.element.appendChild(this.titleContainer);

			// Title control
			this.titleAreaControl = this.createTitleAreaControl();

			// Editor container
			this.editorContainer = document.createElement('div');
			this.editorContainer.classList.add('editor-container');
			this.element.appendChild(this.editorContainer);

			// Editor pane
			this.editorPane = this._register(this.scopedInstantiationService.createInstance(EditorPanes, this.editorContainer, this));
			this._onDidChange.input = this.editorPane.onDidChangeSizeConstraints;

			// Track Focus
			this.doTrackFocus();

			// Update containers
			this.updateTitleContainer();
			this.updateContainer();

			// Update styles
			this.updateStyles();
		}
		//#endregion

		// Restore editors if provided
		const restoreEditorsPromise = this.restoreEditors(from) ?? Promise.resolve();

		// Signal restored once editors have restored
		restoreEditorsPromise.finally(() => {
			this.whenRestoredPromise.complete();
		});

		// Register Listeners
		this.registerListeners();
	}

	private handleGroupContextKeys(): void {
		const groupActiveEditorDirtyContext = ActiveEditorDirtyContext.bindTo(this.scopedContextKeyService);
		const groupActiveEditorPinnedContext = ActiveEditorPinnedContext.bindTo(this.scopedContextKeyService);
		const groupActiveEditorFirstContext = ActiveEditorFirstInGroupContext.bindTo(this.scopedContextKeyService);
		const groupActiveEditorLastContext = ActiveEditorLastInGroupContext.bindTo(this.scopedContextKeyService);
		const groupActiveEditorStickyContext = ActiveEditorStickyContext.bindTo(this.scopedContextKeyService);
		const groupEditorsCountContext = EditorGroupEditorsCountContext.bindTo(this.scopedContextKeyService);
		const groupLockedContext = ActiveEditorGroupLockedContext.bindTo(this.scopedContextKeyService);

		const activeEditorListener = new MutableDisposable();

		const observeActiveEditor = () => {
			activeEditorListener.clear();

			const activeEditor = this.model.activeEditor;
			if (activeEditor) {
				groupActiveEditorDirtyContext.set(activeEditor.isDirty() && !activeEditor.isSaving());
				activeEditorListener.value = activeEditor.onDidChangeDirty(() => {
					groupActiveEditorDirtyContext.set(activeEditor.isDirty() && !activeEditor.isSaving());
				});
			} else {
				groupActiveEditorDirtyContext.set(false);
			}
		};

		// Update group contexts based on group changes
		this._register(this.onDidModelChange(e => {
			switch (e.kind) {
				case GroupModelChangeKind.GROUP_LOCKED:
					groupLockedContext.set(this.isLocked);
					break;
				case GroupModelChangeKind.EDITOR_ACTIVE:
				case GroupModelChangeKind.EDITOR_CLOSE:
				case GroupModelChangeKind.EDITOR_OPEN:
				case GroupModelChangeKind.EDITOR_MOVE:
					groupActiveEditorFirstContext.set(this.model.isFirst(this.model.activeEditor));
					groupActiveEditorLastContext.set(this.model.isLast(this.model.activeEditor));
					break;
				case GroupModelChangeKind.EDITOR_PIN:
					if (e.editor && e.editor === this.model.activeEditor) {
						groupActiveEditorPinnedContext.set(this.model.isPinned(this.model.activeEditor));
					}
					break;
				case GroupModelChangeKind.EDITOR_STICKY:
					if (e.editor && e.editor === this.model.activeEditor) {
						groupActiveEditorStickyContext.set(this.model.isSticky(this.model.activeEditor));
					}
					break;
			}

			// Group editors count context
			groupEditorsCountContext.set(this.count);
		}));

		// Track the active editor and update context key that reflects
		// the dirty state of this editor
		this._register(this.onDidActiveEditorChange(() => {
			observeActiveEditor();
		}));

		observeActiveEditor();
	}

	private registerContainerListeners(): void {

		// Open new file via doubleclick on empty container
		this._register(addDisposableListener(this.element, EventType.DBLCLICK, async (e) => {
			if (this.isEmpty) {
				EventHelper.stop(e);
				// {{SQL CARBON EDIT}} - Create our own editor input so we open an untitled query editor
				const queryEditorInput = await this.queryEditorService.newSqlEditor({ connectWithGlobal: true, open: false });
				this.openEditor(queryEditorInput, { pinned: true });
				/*
				this.editorService.openEditor({
					resource: undefined,
					options: {
						pinned: true,
						override: DEFAULT_EDITOR_ASSOCIATION.id
					}
				}, this.id);
				*/
			}
		}));

		// Close empty editor group via middle mouse click
		this._register(addDisposableListener(this.element, EventType.AUXCLICK, e => {
			if (this.isEmpty && e.button === 1 /* Middle Button */) {
				EventHelper.stop(e, true);

				this.accessor.removeGroup(this);
			}
		}));
	}

	private createContainerToolbar(): void {

		// Toolbar Container
		const toolbarContainer = document.createElement('div');
		toolbarContainer.classList.add('editor-group-container-toolbar');
		this.element.appendChild(toolbarContainer);

		// Toolbar
		const containerToolbar = this._register(new ActionBar(toolbarContainer, {
			ariaLabel: localize('ariaLabelGroupActions', "Empty editor group actions")
		}));

		// Toolbar actions
		const containerToolbarMenu = this._register(this.menuService.createMenu(MenuId.EmptyEditorGroup, this.scopedContextKeyService));
		const updateContainerToolbar = () => {
			const actions: { primary: IAction[]; secondary: IAction[] } = { primary: [], secondary: [] };

			this.containerToolBarMenuDisposable.value = combinedDisposable(

				// Clear old actions
				toDisposable(() => containerToolbar.clear()),

				// Create new actions
				createAndFillInActionBarActions(
					containerToolbarMenu,
					{ arg: { groupId: this.id }, shouldForwardArgs: true },
					actions,
					'navigation'
				)
			);

			for (const action of [...actions.primary, ...actions.secondary]) {
				const keybinding = this.keybindingService.lookupKeybinding(action.id);
				containerToolbar.push(action, { icon: true, label: false, keybinding: keybinding?.getLabel() });
			}
		};
		updateContainerToolbar();
		this._register(containerToolbarMenu.onDidChange(updateContainerToolbar));
	}

	private createContainerContextMenu(): void {
		const menu = this._register(this.menuService.createMenu(MenuId.EmptyEditorGroupContext, this.contextKeyService));

		this._register(addDisposableListener(this.element, EventType.CONTEXT_MENU, e => this.onShowContainerContextMenu(menu, e)));
		this._register(addDisposableListener(this.element, TouchEventType.Contextmenu, () => this.onShowContainerContextMenu(menu)));
	}

	private onShowContainerContextMenu(menu: IMenu, e?: MouseEvent): void {
		if (!this.isEmpty) {
			return; // only for empty editor groups
		}

		// Find target anchor
		let anchor: HTMLElement | { x: number; y: number } = this.element;
		if (e instanceof MouseEvent) {
			const event = new StandardMouseEvent(e);
			anchor = { x: event.posx, y: event.posy };
		}

		// Fill in contributed actions
		const actions: IAction[] = [];
		const actionsDisposable = createAndFillInContextMenuActions(menu, undefined, actions);

		// Show it
		this.contextMenuService.showContextMenu({
			getAnchor: () => anchor,
			getActions: () => actions,
			onHide: () => {
				this.focus();
				dispose(actionsDisposable);
			}
		});
	}

	private doTrackFocus(): void {

		// Container
		const containerFocusTracker = this._register(trackFocus(this.element));
		this._register(containerFocusTracker.onDidFocus(() => {
			if (this.isEmpty) {
				this._onDidFocus.fire(); // only when empty to prevent accident focus
			}
		}));

		// Title Container
		const handleTitleClickOrTouch = (e: MouseEvent | GestureEvent): void => {
			let target: HTMLElement;
			if (e instanceof MouseEvent) {
				if (e.button !== 0) {
					return undefined; // only for left mouse click
				}

				target = e.target as HTMLElement;
			} else {
				target = (e as GestureEvent).initialTarget as HTMLElement;
			}

			if (findParentWithClass(target, 'monaco-action-bar', this.titleContainer) ||
				findParentWithClass(target, 'monaco-breadcrumb-item', this.titleContainer)
			) {
				return; // not when clicking on actions or breadcrumbs
			}

			// timeout to keep focus in editor after mouse up
			setTimeout(() => {
				this.focus();
			});
		};

		this._register(addDisposableListener(this.titleContainer, EventType.MOUSE_DOWN, e => handleTitleClickOrTouch(e)));
		this._register(addDisposableListener(this.titleContainer, TouchEventType.Tap, e => handleTitleClickOrTouch(e)));

		// Editor pane
		this._register(this.editorPane.onDidFocus(() => {
			this._onDidFocus.fire();
		}));
	}

	private updateContainer(): void {

		// Empty Container: add some empty container attributes
		if (this.isEmpty) {
			this.element.classList.add('empty');
			this.element.tabIndex = 0;
			this.element.setAttribute('aria-label', localize('emptyEditorGroup', "{0} (empty)", this.label));
		}

		// Non-Empty Container: revert empty container attributes
		else {
			this.element.classList.remove('empty');
			this.element.removeAttribute('tabIndex');
			this.element.removeAttribute('aria-label');
		}

		// Update styles
		this.updateStyles();
	}

	private updateTitleContainer(): void {
		this.titleContainer.classList.toggle('tabs', this.accessor.partOptions.showTabs);
		this.titleContainer.classList.toggle('show-file-icons', this.accessor.partOptions.showIcons);
	}

	private createTitleAreaControl(): TitleControl {

		// Clear old if existing
		if (this.titleAreaControl) {
			this.titleAreaControl.dispose();
			clearNode(this.titleContainer);
		}

		// Create new based on options
		if (this.accessor.partOptions.showTabs) {
			this.titleAreaControl = this.scopedInstantiationService.createInstance(TabsTitleControl, this.titleContainer, this.accessor, this);
		} else {
			this.titleAreaControl = this.scopedInstantiationService.createInstance(NoTabsTitleControl, this.titleContainer, this.accessor, this);
		}

		return this.titleAreaControl;
	}

	private restoreEditors(from: IEditorGroupView | ISerializedEditorGroupModel | null): Promise<void> | undefined {
		if (this.count === 0) {
			return undefined; // nothing to show {{SQL CARBON EDIT}} strict nulls
		}

		// Determine editor options
		let options: IEditorOptions;
		if (from instanceof EditorGroupView) {
			options = fillActiveEditorViewState(from); // if we copy from another group, ensure to copy its active editor viewstate
		} else {
			options = Object.create(null);
		}

		const activeEditor = this.model.activeEditor;
		if (!activeEditor) {
			return undefined; // {{SQL CARBON EDIT}} strict nulls
		}

		options.pinned = this.model.isPinned(activeEditor);	// preserve pinned state
		options.sticky = this.model.isSticky(activeEditor);	// preserve sticky state
		options.preserveFocus = true;						// handle focus after editor is opened

		const activeElement = document.activeElement;

		// Show active editor (intentionally not using async to keep
		// `restoreEditors` from executing in same stack)
		return this.doShowEditor(activeEditor, { active: true, isNew: false /* restored */ }, options).then(() => {

			// Set focused now if this is the active group and focus has
			// not changed meanwhile. This prevents focus from being
			// stolen accidentally on startup when the user already
			// clicked somewhere.
			if (this.accessor.activeGroup === this && activeElement === document.activeElement) {
				this.focus();
			}
		});
	}

	//#region event handling

	private registerListeners(): void {

		// Model Events
		this._register(this.model.onDidModelChange(e => this.onDidGroupModelChange(e)));

		// Option Changes
		this._register(this.accessor.onDidChangeEditorPartOptions(e => this.onDidChangeEditorPartOptions(e)));

		// Visibility
		this._register(this.accessor.onDidVisibilityChange(e => this.onDidVisibilityChange(e)));
	}

	private onDidGroupModelChange(e: IGroupModelChangeEvent): void {

		// Re-emit to outside
		this._onDidModelChange.fire(e);

		// Handle within

		if (!e.editor) {
			return;
		}

		switch (e.kind) {
			case GroupModelChangeKind.EDITOR_OPEN:
				if (isGroupEditorOpenEvent(e)) {
					this.onDidOpenEditor(e.editor, e.editorIndex);
				}
				break;
			case GroupModelChangeKind.EDITOR_CLOSE:
				if (isGroupEditorCloseEvent(e)) {
					this.handleOnDidCloseEditor(e.editor, e.editorIndex, e.context, e.sticky);
				}
				break;
			case GroupModelChangeKind.EDITOR_WILL_DISPOSE:
				this.onWillDisposeEditor(e.editor);
				break;
			case GroupModelChangeKind.EDITOR_DIRTY:
				this.onDidChangeEditorDirty(e.editor);
				break;
			case GroupModelChangeKind.EDITOR_LABEL:
				this.onDidChangeEditorLabel(e.editor);
				break;
		}
	}

	private onDidOpenEditor(editor: EditorInput, editorIndex: number): void {

		/* __GDPR__
			"editorOpened" : {
				"${include}": [
					"${EditorTelemetryDescriptor}"
				]
			}
		*/
		this.telemetryService.publicLog('editorOpened', this.toEditorTelemetryDescriptor(editor));

		// Update container
		this.updateContainer();
	}

	private handleOnDidCloseEditor(editor: EditorInput, editorIndex: number, context: EditorCloseContext, sticky: boolean): void {

		// Before close
		this._onWillCloseEditor.fire({ groupId: this.id, editor, context, index: editorIndex, sticky });

		// Handle event
		const editorsToClose: EditorInput[] = [editor];

		// Include both sides of side by side editors when being closed
		if (editor instanceof SideBySideEditorInput) {
			editorsToClose.push(editor.primary, editor.secondary);
		}

		// For each editor to close, we call dispose() to free up any resources.
		// However, certain editors might be shared across multiple editor groups
		// (including being visible in side by side / diff editors) and as such we
		// only dispose when they are not opened elsewhere.
		for (const editor of editorsToClose) {
			if (this.canDispose(editor)) {
				editor.dispose();
			}
		}

		/* __GDPR__
			"editorClosed" : {
				"${include}": [
					"${EditorTelemetryDescriptor}"
				]
			}
		*/
		this.telemetryService.publicLog('editorClosed', this.toEditorTelemetryDescriptor(editor));

		// Update container
		this.updateContainer();

		// Event
		this._onDidCloseEditor.fire({ groupId: this.id, editor, context, index: editorIndex, sticky });
	}

	private canDispose(editor: EditorInput): boolean {
		for (const groupView of this.accessor.groups) {
			if (groupView instanceof EditorGroupView && groupView.model.contains(editor, {
				strictEquals: false,		// only if this input is not shared across editor groups {{SQL CARBON EDIT}} - update strictEquals to false, QueryEditorInput and NotebookEditorInput should be compared against the underlying TextEditorInput, strictcompare will cause the underlying document to be closed when closing diff editor.
				supportSideBySide: SideBySideEditor.ANY // include any side of an opened side by side editor
			})) {
				return false;
			}
		}

		return true;
	}

	private toEditorTelemetryDescriptor(editor: EditorInput): object {
		const descriptor = editor.getTelemetryDescriptor();

		const resource = EditorResourceAccessor.getOriginalUri(editor);
		const path = resource ? resource.scheme === Schemas.file ? resource.fsPath : resource.path : undefined;
		if (resource && path) {
			let resourceExt = extname(resource);
			// Remove query parameters from the resource extension
			const queryStringLocation = resourceExt.indexOf('?');
			resourceExt = queryStringLocation !== -1 ? resourceExt.substr(0, queryStringLocation) : resourceExt;
			descriptor['resource'] = { mimeType: getMimeTypes(resource).join(', '), scheme: resource.scheme, ext: resourceExt, path: hash(path) };

			/* __GDPR__FRAGMENT__
				"EditorTelemetryDescriptor" : {
					"resource": { "${inline}": [ "${URIDescriptor}" ] }
				}
			*/
			return descriptor;
		}

		return descriptor;
	}

	private onWillDisposeEditor(editor: EditorInput): void {

		// To prevent race conditions, we handle disposed editors in our worker with a timeout
		// because it can happen that an input is being disposed with the intent to replace
		// it with some other input right after.
		this.disposedEditorsWorker.work(editor);
	}

	private handleDisposedEditors(editors: EditorInput[]): void {

		// Split between visible and hidden editors
		let activeEditor: EditorInput | undefined;
		const inactiveEditors: EditorInput[] = [];
		for (const editor of editors) {
			if (this.model.isActive(editor)) {
				activeEditor = editor;
			} else if (this.model.contains(editor)) {
				inactiveEditors.push(editor);
			}
		}

		// Close all inactive editors first to prevent UI flicker
		for (const inactiveEditor of inactiveEditors) {
			this.doCloseEditor(inactiveEditor, false);
		}

		// Close active one last
		if (activeEditor) {
			this.doCloseEditor(activeEditor, false);
		}
	}

	private onDidChangeEditorPartOptions(event: IEditorPartOptionsChangeEvent): void {

		// Title container
		this.updateTitleContainer();

		// Title control Switch between showing tabs <=> not showing tabs
		if (event.oldPartOptions.showTabs !== event.newPartOptions.showTabs) {

			// Recreate title control
			this.createTitleAreaControl();

			// Re-layout
			this.relayout();

			// Ensure to show active editor if any
			if (this.model.activeEditor) {
				this.titleAreaControl.openEditor(this.model.activeEditor);
			}
		}

		// Just update title control
		else {
			this.titleAreaControl.updateOptions(event.oldPartOptions, event.newPartOptions);
		}

		// Styles
		this.updateStyles();

		// Pin preview editor once user disables preview
		if (event.oldPartOptions.enablePreview && !event.newPartOptions.enablePreview) {
			if (this.model.previewEditor) {
				this.pinEditor(this.model.previewEditor);
			}
		}
	}

	private onDidChangeEditorDirty(editor: EditorInput): void {

		// Always show dirty editors pinned
		this.pinEditor(editor);

		// Forward to title control
		this.titleAreaControl.updateEditorDirty(editor);
	}

	private onDidChangeEditorLabel(editor: EditorInput): void {

		// Forward to title control
		this.titleAreaControl.updateEditorLabel(editor);
	}

	private onDidVisibilityChange(visible: boolean): void {

		// Forward to active editor pane
		this.editorPane.setVisible(visible);
	}

	//#endregion

	//#region IEditorGroupView

	get index(): number {
		return this._index;
	}

	get label(): string {
		return localize('groupLabel', "Group {0}", this._index + 1);
	}

	get ariaLabel(): string {
		return localize('groupAriaLabel', "Editor Group {0}", this._index + 1);
	}

	private _disposed = false;
	get disposed(): boolean {
		return this._disposed;
	}

	get isEmpty(): boolean {
		return this.count === 0;
	}

	get titleHeight(): IEditorGroupTitleHeight {
		return this.titleAreaControl.getHeight();
	}

	get isMinimized(): boolean {
		if (!this.dimension) {
			return false;
		}

		return this.dimension.width === this.minimumWidth || this.dimension.height === this.minimumHeight;
	}

	notifyIndexChanged(newIndex: number): void {
		if (this._index !== newIndex) {
			this._index = newIndex;
			this.model.setIndex(newIndex);
		}
	}

	setActive(isActive: boolean): void {
		this.active = isActive;

		// Update container
		this.element.classList.toggle('active', isActive);
		this.element.classList.toggle('inactive', !isActive);

		// Update title control
		this.titleAreaControl.setActive(isActive);

		// Update styles
		this.updateStyles();

		// Update model
		this.model.setActive(undefined /* entire group got active */);
	}

	//#endregion

	//#region IEditorGroup

	//#region basics()

	get id(): GroupIdentifier {
		return this.model.id;
	}

	get editors(): EditorInput[] {
		return this.model.getEditors(EditorsOrder.SEQUENTIAL);
	}

	get count(): number {
		return this.model.count;
	}

	get stickyCount(): number {
		return this.model.stickyCount;
	}

	get activeEditorPane(): IVisibleEditorPane | undefined {
		return this.editorPane ? withNullAsUndefined(this.editorPane.activeEditorPane) : undefined;
	}

	get activeEditor(): EditorInput | null {
		return this.model.activeEditor;
	}

	get previewEditor(): EditorInput | null {
		return this.model.previewEditor;
	}

	isPinned(editorOrIndex: EditorInput | number): boolean {
		return this.model.isPinned(editorOrIndex);
	}

	isSticky(editorOrIndex: EditorInput | number): boolean {
		return this.model.isSticky(editorOrIndex);
	}

	isActive(editor: EditorInput | IUntypedEditorInput): boolean {
		return this.model.isActive(editor);
	}

	contains(candidate: EditorInput | IUntypedEditorInput, options?: IMatchEditorOptions): boolean {
		return this.model.contains(candidate, options);
	}

	getEditors(order: EditorsOrder, options?: { excludeSticky?: boolean }): EditorInput[] {
		return this.model.getEditors(order, options);
	}

	findEditors(resource: URI, options?: IFindEditorOptions): EditorInput[] {
		const canonicalResource = this.uriIdentityService.asCanonicalUri(resource);
		return this.getEditors(EditorsOrder.SEQUENTIAL).filter(editor => {
			if (editor.resource && isEqual(editor.resource, canonicalResource)) {
				return true;
			}

			// Support side by side editor primary side if specified
			if (options?.supportSideBySide === SideBySideEditor.PRIMARY || options?.supportSideBySide === SideBySideEditor.ANY) {
				const primaryResource = EditorResourceAccessor.getCanonicalUri(editor, { supportSideBySide: SideBySideEditor.PRIMARY });
				if (primaryResource && isEqual(primaryResource, canonicalResource)) {
					return true;
				}
			}

			// Support side by side editor secondary side if specified
			if (options?.supportSideBySide === SideBySideEditor.SECONDARY || options?.supportSideBySide === SideBySideEditor.ANY) {
				const secondaryResource = EditorResourceAccessor.getCanonicalUri(editor, { supportSideBySide: SideBySideEditor.SECONDARY });
				if (secondaryResource && isEqual(secondaryResource, canonicalResource)) {
					return true;
				}
			}

			return false;
		});
	}

	getEditorByIndex(index: number): EditorInput | undefined {
		return this.model.getEditorByIndex(index);
	}

	getIndexOfEditor(editor: EditorInput): number {
		return this.model.indexOf(editor);
	}

	isFirst(editor: EditorInput): boolean {
		return this.model.isFirst(editor);
	}

	isLast(editor: EditorInput): boolean {
		return this.model.isLast(editor);
	}

	focus(): void {

		// Pass focus to editor panes
		if (this.activeEditorPane) {
			this.activeEditorPane.focus();
		} else {
			this.element.focus();
		}

		// Event
		this._onDidFocus.fire();
	}

	pinEditor(candidate: EditorInput | undefined = this.activeEditor || undefined): void {
		if (candidate && !this.model.isPinned(candidate)) {

			// Update model
			const editor = this.model.pin(candidate);

			// Forward to title control
			if (editor) {
				this.titleAreaControl.pinEditor(editor);
			}
		}
	}

	stickEditor(candidate: EditorInput | undefined = this.activeEditor || undefined): void {
		this.doStickEditor(candidate, true);
	}

	unstickEditor(candidate: EditorInput | undefined = this.activeEditor || undefined): void {
		this.doStickEditor(candidate, false);
	}

	private doStickEditor(candidate: EditorInput | undefined, sticky: boolean): void {
		if (candidate && this.model.isSticky(candidate) !== sticky) {
			const oldIndexOfEditor = this.getIndexOfEditor(candidate);

			// Update model
			const editor = sticky ? this.model.stick(candidate) : this.model.unstick(candidate);
			if (!editor) {
				return;
			}

			// If the index of the editor changed, we need to forward this to
			// title control and also make sure to emit this as an event
			const newIndexOfEditor = this.getIndexOfEditor(editor);
			if (newIndexOfEditor !== oldIndexOfEditor) {
				this.titleAreaControl.moveEditor(editor, oldIndexOfEditor, newIndexOfEditor);
			}

			// Forward sticky state to title control
			if (sticky) {
				this.titleAreaControl.stickEditor(editor);
			} else {
				this.titleAreaControl.unstickEditor(editor);
			}
		}
	}

	//#endregion

	//#region openEditor()

	async openEditor(editor: EditorInput, options?: IEditorOptions): Promise<IEditorPane | undefined> {
		return this.doOpenEditor(editor, options, {
			// Allow to match on a side-by-side editor when same
			// editor is opened on both sides. In that case we
			// do not want to open a new editor but reuse that one.
			supportSideBySide: SideBySideEditor.BOTH
		});
	}

	private async doOpenEditor(editor: EditorInput, options?: IEditorOptions, internalOptions?: IInternalEditorOpenOptions): Promise<IEditorPane | undefined> {

		// Guard against invalid editors. Disposed editors
		// should never open because they emit no events
		// e.g. to indicate dirty changes.
		if (!editor || editor.isDisposed()) {
			return undefined; // {{SQL CARBON EDIT}} strict-null-checks
		}

		// Fire the event letting everyone know we are about to open an editor
		this._onWillOpenEditor.fire({ editor, groupId: this.id });

		// Determine options
		const openEditorOptions: IEditorOpenOptions = {
			index: options ? options.index : undefined,
			// {{SQL CARBON EDIT}} Refactor statement to not use ?? since that breaks code coverage on unit tests
			pinned: options?.sticky || !this.accessor.partOptions.enablePreview || editor.isDirty() || (options?.pinned !== null ? options?.pinned : typeof options?.index === 'number' /* unless specified, prefer to pin when opening with index */) || (typeof options?.index === 'number' && this.model.isSticky(options.index)),
			sticky: options?.sticky || (typeof options?.index === 'number' && this.model.isSticky(options.index)),
			active: this.count === 0 || !options || !options.inactive,
			supportSideBySide: internalOptions?.supportSideBySide
		};

		if (options?.sticky && typeof options?.index === 'number' && !this.model.isSticky(options.index)) {
			// Special case: we are to open an editor sticky but at an index that is not sticky
			// In that case we prefer to open the editor at the index but not sticky. This enables
			// to drag a sticky editor to an index that is not sticky to unstick it.
			openEditorOptions.sticky = false;
		}

		if (!openEditorOptions.active && !openEditorOptions.pinned && this.model.activeEditor && !this.model.isPinned(this.model.activeEditor)) {
			// Special case: we are to open an editor inactive and not pinned, but the current active
			// editor is also not pinned, which means it will get replaced with this one. As such,
			// the editor can only be active.
			openEditorOptions.active = true;
		}

		let activateGroup = false;
		let restoreGroup = false;

		if (options?.activation === EditorActivation.ACTIVATE) {
			// Respect option to force activate an editor group.
			activateGroup = true;
		} else if (options?.activation === EditorActivation.RESTORE) {
			// Respect option to force restore an editor group.
			restoreGroup = true;
		} else if (options?.activation === EditorActivation.PRESERVE) {
			// Respect option to preserve active editor group.
			activateGroup = false;
			restoreGroup = false;
		} else if (openEditorOptions.active) {
			// Finally, we only activate/restore an editor which is
			// opening as active editor.
			// If preserveFocus is enabled, we only restore but never
			// activate the group.
			activateGroup = !options || !options.preserveFocus;
			restoreGroup = !activateGroup;
		}

		// Actually move the editor if a specific index is provided and we figure
		// out that the editor is already opened at a different index. This
		// ensures the right set of events are fired to the outside.
		if (typeof openEditorOptions.index === 'number') {
			const indexOfEditor = this.model.indexOf(editor);
			if (indexOfEditor !== -1 && indexOfEditor !== openEditorOptions.index) {
				this.doMoveEditorInsideGroup(editor, openEditorOptions);
			}
		}

		// Update model and make sure to continue to use the editor we get from
		// the model. It is possible that the editor was already opened and we
		// want to ensure that we use the existing instance in that case.
		const { editor: openedEditor, isNew } = this.model.openEditor(editor, openEditorOptions);

		// Conditionally lock the group
		if (
			isNew &&						// only if this editor was new for the group
			this.count === 1 &&				// only when this editor was the first editor in the group
			this.accessor.groups.length > 1	// only when there are more than one groups open
		) {
			// only when the editor identifier is configured as such
			if (openedEditor.editorId && this.accessor.partOptions.autoLockGroups?.has(openedEditor.editorId)) {
				this.lock(true);
			}
		}

		// Show editor
		const showEditorResult = this.doShowEditor(openedEditor, { active: !!openEditorOptions.active, isNew }, options, internalOptions);

		// Finally make sure the group is active or restored as instructed
		if (activateGroup) {
			this.accessor.activateGroup(this);
		} else if (restoreGroup) {
			this.accessor.restoreGroup(this);
		}

		return showEditorResult;
	}

	private doShowEditor(editor: EditorInput, context: { active: boolean; isNew: boolean }, options?: IEditorOptions, internalOptions?: IInternalEditorOpenOptions): Promise<IEditorPane | undefined> {

		// Show in editor control if the active editor changed
		let openEditorPromise: Promise<IEditorPane | undefined>;
		if (context.active) {
			openEditorPromise = (async () => {
				const { pane, changed, cancelled, error } = await this.editorPane.openEditor(editor, options, { newInGroup: context.isNew });

				// Return early if the operation was cancelled by another operation
				if (cancelled) {
					return undefined;
				}

				// Editor change event
				if (changed) {
					this._onDidActiveEditorChange.fire({ editor });
				}

				// Indicate error as an event but do not bubble them up
				if (error) {
					this._onDidOpenEditorFail.fire(editor);
				}

				// Without an editor pane, recover by closing the active editor
				// (if the input is still the active one)
				if (!pane && this.activeEditor === editor) {
					const focusNext = !options || !options.preserveFocus;
					this.doCloseEditor(editor, focusNext, { fromError: true });
				}

				return pane;
			})();
		} else {
			openEditorPromise = Promise.resolve(undefined); // inactive: return undefined as result to signal this
		}

		// Show in title control after editor control because some actions depend on it
		// but respect the internal options in case title control updates should skip.
		if (!internalOptions?.skipTitleUpdate) {
			this.titleAreaControl.openEditor(editor);
		}

		return openEditorPromise;
	}

<<<<<<< HEAD
	private async doHandleOpenEditorError(error: Error, editor: EditorInput, options?: IEditorOptions): Promise<void> {

		// Report error only if we are not told to ignore errors that occur from opening an editor
		if (!isPromiseCanceledError(error) && (!options || !options.ignoreError)) {

			// Always log the error to figure out what is going on
			this.logService.error(error);

			// Since it is more likely that errors fail to open when restoring them e.g.
			// because files got deleted or moved meanwhile, we do not show any notifications
			// if we are still restoring editors.
			if (this.isRestored) {

				// Extract possible error actions from the error
				let errorActions: readonly IAction[] | undefined = undefined;
				if (isErrorWithActions(error)) {
					errorActions = error.actions;
				}

				// If the context is USER, we try to show a modal dialog instead of a background notification
				if (options?.context === EditorOpenContext.USER) {
					const buttons: string[] = [];
					if (Array.isArray(errorActions) && errorActions.length > 0) {
						for (const errorAction of errorActions) {
							buttons.push(errorAction.label);
						}
					} else {
						buttons.push(localize('ok', 'OK'));
					}

					let cancelId: number | undefined = undefined;
					if (buttons.length === 1) {
						buttons.push(localize('cancel', "Cancel"));
						cancelId = 1;
					}

					const result = await this.dialogService.show(
						Severity.Error,
						localize('editorOpenErrorDialog', "Unable to open '{0}'", editor.getName()),
						buttons,
						{
							detail: toErrorMessage(error),
							cancelId
						}
					);

					// Make sure to run any error action if present
					if (result.choice !== cancelId && Array.isArray(errorActions)) {
						const errorAction = errorActions[result.choice];
						if (errorAction) {
							errorAction.run();
						}
					}
				}

				// Otherwise, show a background notification.
				else {
					const actions = { primary: [] as readonly IAction[] };
					if (Array.isArray(errorActions)) {
						actions.primary = errorActions;
					}

					const handle = this.notificationService.notify({
						id: `${hash(editor.resource?.toString())}`, // unique per editor
						severity: Severity.Error,
						message: localize('editorOpenError', "Unable to open '{0}': {1}.", editor.getName(), toErrorMessage(error)),
						actions
					});
					console.log(`Unable to open '${editor.getName()}': `, error); // {{SQL CARBON EDIT}} Print full stack trace to console

					Event.once(handle.onDidClose)(() => actions.primary && dispose(actions.primary));
				}
			}
		}

		// Event
		this._onDidOpenEditorFail.fire(editor);
	}

=======
>>>>>>> 559e9bee
	//#endregion

	//#region openEditors()

	async openEditors(editors: { editor: EditorInput; options?: IEditorOptions }[]): Promise<IEditorPane | undefined> {

		// Guard against invalid editors. Disposed editors
		// should never open because they emit no events
		// e.g. to indicate dirty changes.
		const editorsToOpen = coalesce(editors).filter(({ editor }) => !editor.isDisposed());

		// Use the first editor as active editor
		const firstEditor = firstOrDefault(editorsToOpen);
		if (!firstEditor) {
			return undefined;
		}

		const openEditorsOptions: IInternalEditorOpenOptions = {
			// Allow to match on a side-by-side editor when same
			// editor is opened on both sides. In that case we
			// do not want to open a new editor but reuse that one.
			supportSideBySide: SideBySideEditor.BOTH
		};

		await this.doOpenEditor(firstEditor.editor, firstEditor.options, openEditorsOptions);

		// Open the other ones inactive
		const inactiveEditors = editorsToOpen.slice(1);
		const startingIndex = this.getIndexOfEditor(firstEditor.editor) + 1;
		await Promises.settled(inactiveEditors.map(({ editor, options }, index) => {
			return this.doOpenEditor(editor, {
				...options,
				inactive: true,
				pinned: true,
				index: startingIndex + index
			}, {
				...openEditorsOptions,
				// optimization: update the title control later
				// https://github.com/microsoft/vscode/issues/130634
				skipTitleUpdate: true
			});
		}));

		// Update the title control all at once with all editors
		this.titleAreaControl.openEditors(inactiveEditors.map(({ editor }) => editor));

		// Opening many editors at once can put any editor to be
		// the active one depending on options. As such, we simply
		// return the active editor pane after this operation.
		return withNullAsUndefined(this.editorPane.activeEditorPane);
	}

	//#endregion

	//#region moveEditor()

	moveEditors(editors: { editor: EditorInput; options?: IEditorOptions }[], target: EditorGroupView): void {

		// Optimization: knowing that we move many editors, we
		// delay the title update to a later point for this group
		// through a method that allows for bulk updates but only
		// when moving to a different group where many editors
		// are more likely to occur.
		const internalOptions: IInternalMoveCopyOptions = {
			skipTitleUpdate: this !== target
		};

		for (const { editor, options } of editors) {
			this.moveEditor(editor, target, options, internalOptions);
		}

		// Update the title control all at once with all editors
		// in source and target if the title update was skipped
		if (internalOptions.skipTitleUpdate) {
			const movedEditors = editors.map(({ editor }) => editor);
			target.titleAreaControl.openEditors(movedEditors);
			this.titleAreaControl.closeEditors(movedEditors);
		}
	}

	moveEditor(editor: EditorInput, target: EditorGroupView, options?: IEditorOptions, internalOptions?: IInternalEditorTitleControlOptions): void {

		// Move within same group
		if (this === target) {
			this.doMoveEditorInsideGroup(editor, options);
		}

		// Move across groups
		else {
			this.doMoveOrCopyEditorAcrossGroups(editor, target, options, { ...internalOptions, keepCopy: false });
		}
	}

	private doMoveEditorInsideGroup(candidate: EditorInput, options?: IEditorOpenOptions): void {
		const moveToIndex = options ? options.index : undefined;
		if (typeof moveToIndex !== 'number') {
			return; // do nothing if we move into same group without index
		}

		const currentIndex = this.model.indexOf(candidate);
		if (currentIndex === -1 || currentIndex === moveToIndex) {
			return; // do nothing if editor unknown in model or is already at the given index
		}

		// Update model and make sure to continue to use the editor we get from
		// the model. It is possible that the editor was already opened and we
		// want to ensure that we use the existing instance in that case.
		const editor = this.model.getEditorByIndex(currentIndex);
		if (!editor) {
			return;
		}

		// Update model
		this.model.moveEditor(editor, moveToIndex);
		this.model.pin(editor);

		// Forward to title area
		this.titleAreaControl.moveEditor(editor, currentIndex, moveToIndex);
		this.titleAreaControl.pinEditor(editor);
	}

	private doMoveOrCopyEditorAcrossGroups(editor: EditorInput, target: EditorGroupView, openOptions?: IEditorOpenOptions, internalOptions?: IInternalMoveCopyOptions): void {
		const keepCopy = internalOptions?.keepCopy;

		// When moving/copying an editor, try to preserve as much view state as possible
		// by checking for the editor to be a text editor and creating the options accordingly
		// if so
		const options = fillActiveEditorViewState(this, editor, {
			...openOptions,
			pinned: true, 										// always pin moved editor
			sticky: !keepCopy && this.model.isSticky(editor)	// preserve sticky state only if editor is moved (https://github.com/microsoft/vscode/issues/99035)
		});

		// Indicate will move event
		if (!keepCopy) {
			this._onWillMoveEditor.fire({
				groupId: this.id,
				editor,
				target: target.id
			});
		}

		// A move to another group is an open first...
		target.doOpenEditor(keepCopy ? editor.copy() : editor, options, internalOptions);

		// ...and a close afterwards (unless we copy)
		if (!keepCopy) {
			this.doCloseEditor(editor, false /* do not focus next one behind if any */, { ...internalOptions, context: EditorCloseContext.MOVE });
		}
	}

	//#endregion

	//#region copyEditor()

	copyEditors(editors: { editor: EditorInput; options?: IEditorOptions }[], target: EditorGroupView): void {

		// Optimization: knowing that we move many editors, we
		// delay the title update to a later point for this group
		// through a method that allows for bulk updates but only
		// when moving to a different group where many editors
		// are more likely to occur.
		const internalOptions: IInternalMoveCopyOptions = {
			skipTitleUpdate: this !== target
		};

		for (const { editor, options } of editors) {
			this.copyEditor(editor, target, options, internalOptions);
		}

		// Update the title control all at once with all editors
		// in target if the title update was skipped
		if (internalOptions.skipTitleUpdate) {
			const copiedEditors = editors.map(({ editor }) => editor);
			target.titleAreaControl.openEditors(copiedEditors);
		}
	}

	copyEditor(editor: EditorInput, target: EditorGroupView, options?: IEditorOptions, internalOptions?: IInternalEditorTitleControlOptions): void {

		// Move within same group because we do not support to show the same editor
		// multiple times in the same group
		if (this === target) {
			this.doMoveEditorInsideGroup(editor, options);
		}

		// Copy across groups
		else {
			this.doMoveOrCopyEditorAcrossGroups(editor, target, options, { ...internalOptions, keepCopy: true });
		}
	}

	//#endregion

	//#region closeEditor()

	async closeEditor(editor: EditorInput | undefined = this.activeEditor || undefined, options?: ICloseEditorOptions): Promise<boolean> {
		return this.doCloseEditorWithDirtyHandling(editor, options);
	}

	private async doCloseEditorWithDirtyHandling(editor: EditorInput | undefined = this.activeEditor || undefined, options?: ICloseEditorOptions, internalOptions?: IInternalEditorCloseOptions): Promise<boolean> {
		if (!editor) {
			return false;
		}

		// Check for dirty and veto
		const veto = await this.handleDirtyClosing([editor]);
		if (veto) {
			return false;
		}

		// Do close
		this.doCloseEditor(editor, options?.preserveFocus ? false : undefined, internalOptions);

		return true;
	}

	private doCloseEditor(editor: EditorInput, focusNext = (this.accessor.activeGroup === this), internalOptions?: IInternalEditorCloseOptions): void {
		let index: number | undefined;

		// Closing the active editor of the group is a bit more work
		if (this.model.isActive(editor)) {
			index = this.doCloseActiveEditor(focusNext, internalOptions);
		}

		// Closing inactive editor is just a model update
		else {
			index = this.doCloseInactiveEditor(editor, internalOptions);
		}

		// Forward to title control unless skipped via internal options
		if (!internalOptions?.skipTitleUpdate) {
			this.titleAreaControl.closeEditor(editor, index);
		}
	}

	private doCloseActiveEditor(focusNext = (this.accessor.activeGroup === this), internalOptions?: IInternalEditorCloseOptions): number | undefined {
		const editorToClose = this.activeEditor;
		const restoreFocus = this.shouldRestoreFocus(this.element);

		// Optimization: if we are about to close the last editor in this group and settings
		// are configured to close the group since it will be empty, we first set the last
		// active group as empty before closing the editor. This reduces the amount of editor
		// change events that this operation emits and will reduce flicker. Without this
		// optimization, this group (if active) would first trigger a active editor change
		// event because it became empty, only to then trigger another one when the next
		// group gets active.
		const closeEmptyGroup = this.accessor.partOptions.closeEmptyGroups;
		if (closeEmptyGroup && this.active && this.count === 1) {
			const mostRecentlyActiveGroups = this.accessor.getGroups(GroupsOrder.MOST_RECENTLY_ACTIVE);
			const nextActiveGroup = mostRecentlyActiveGroups[1]; // [0] will be the current one, so take [1]
			if (nextActiveGroup) {
				if (restoreFocus) {
					nextActiveGroup.focus();
				} else {
					this.accessor.activateGroup(nextActiveGroup);
				}
			}
		}

		// Update model
		let index: number | undefined = undefined;
		if (editorToClose) {
			index = this.model.closeEditor(editorToClose, internalOptions?.context)?.editorIndex;
		}

		// Open next active if there are more to show
		const nextActiveEditor = this.model.activeEditor;
		if (nextActiveEditor) {
			const preserveFocus = !focusNext;

			let activation: EditorActivation | undefined = undefined;
			if (preserveFocus && this.accessor.activeGroup !== this) {
				// If we are opening the next editor in an inactive group
				// without focussing it, ensure we preserve the editor
				// group sizes in case that group is minimized.
				// https://github.com/microsoft/vscode/issues/117686
				activation = EditorActivation.PRESERVE;
			}

			const options: IEditorOptions = {
				preserveFocus,
				activation,
				// When closing an editor due to an error we can end up in a loop where we continue closing
				// editors that fail to open (e.g. when the file no longer exists). We do not want to show
				// repeated errors in this case to the user. As such, if we open the next editor and we are
				// in a scope of a previous editor failing, we silence the input errors until the editor is
				// opened by setting ignoreError: true.
				ignoreError: internalOptions?.fromError
			};

			this.doOpenEditor(nextActiveEditor, options);
		}

		// Otherwise we are empty, so clear from editor control and send event
		else {

			// Forward to editor pane
			if (editorToClose) {
				this.editorPane.closeEditor(editorToClose);
			}

			// Restore focus to group container as needed unless group gets closed
			if (restoreFocus && !closeEmptyGroup) {
				this.focus();
			}

			// Events
			this._onDidActiveEditorChange.fire({ editor: undefined });

			// Remove empty group if we should
			if (closeEmptyGroup) {
				this.accessor.removeGroup(this);
			}
		}

		return index;
	}

	private shouldRestoreFocus(target: Element): boolean {
		const activeElement = document.activeElement;

		if (activeElement === document.body) {
			return true; // always restore focus if nothing is focused currently
		}

		// otherwise check for the active element being an ancestor of the target
		return isAncestor(activeElement, target);
	}

	private doCloseInactiveEditor(editor: EditorInput, internalOptions?: IInternalEditorCloseOptions): number | undefined {

		// Update model
		return this.model.closeEditor(editor, internalOptions?.context)?.editorIndex;
	}

	private async handleDirtyClosing(editors: EditorInput[]): Promise<boolean /* veto */> {
		if (!editors.length) {
			return false; // no veto
		}

		const editor = editors.shift()!;

		// To prevent multiple confirmation dialogs from showing up one after the other
		// we check if a pending confirmation is currently showing and if so, join that
		let handleDirtyClosingPromise = this.mapEditorToPendingConfirmation.get(editor);
		if (!handleDirtyClosingPromise) {
			handleDirtyClosingPromise = this.doHandleDirtyClosing(editor);
			this.mapEditorToPendingConfirmation.set(editor, handleDirtyClosingPromise);
		}

		let veto: boolean;
		try {
			veto = await handleDirtyClosingPromise;
		} finally {
			this.mapEditorToPendingConfirmation.delete(editor);
		}

		// Return for the first veto we got
		if (veto) {
			return veto;
		}

		// Otherwise continue with the remainders
		return this.handleDirtyClosing(editors);
	}

	private async doHandleDirtyClosing(editor: EditorInput, options?: { skipAutoSave: boolean }): Promise<boolean /* veto */> {
		if (!editor.isDirty() || editor.isSaving()) {
			return false; // editor must be dirty and not saving
		}

		if (editor instanceof SideBySideEditorInput && this.model.contains(editor.primary)) {
			return false; // primary-side of editor is still opened somewhere else
		}

		// Note: we explicitly decide to ask for confirm if closing a normal editor even
		// if it is opened in a side-by-side editor in the group. This decision is made
		// because it may be less obvious that one side of a side by side editor is dirty
		// and can still be changed.
		// The only exception is when the same editor is opened on both sides of a side
		// by side editor (https://github.com/microsoft/vscode/issues/138442)

		if (this.accessor.groups.some(groupView => {
			if (groupView === this) {
				return false; // skip (we already handled our group above)
			}

			const otherGroup = groupView;
			if (otherGroup.contains(editor, { supportSideBySide: SideBySideEditor.BOTH })) {
				return true; // exact editor still opened (either single, or split-in-group)
			}

			if (editor instanceof SideBySideEditorInput && otherGroup.contains(editor.primary)) {
				return true; // primary side of side by side editor still opened
			}

			return false;
		})) {
			return false; // editor is still editable somewhere else
		}

		// In some cases trigger save before opening the dialog depending
		// on auto-save configuration.
		// However, make sure to respect `skipAutoSave` option in case the automated
		// save fails which would result in the editor never closing.
		let confirmation = ConfirmResult.CANCEL;
		let saveReason = SaveReason.EXPLICIT;
		let autoSave = false;
		if (!editor.hasCapability(EditorInputCapabilities.Untitled) && !options?.skipAutoSave) {

			// Auto-save on focus change: save, because a dialog would steal focus
			// (see https://github.com/microsoft/vscode/issues/108752)
			if (this.filesConfigurationService.getAutoSaveMode() === AutoSaveMode.ON_FOCUS_CHANGE) {
				autoSave = true;
				confirmation = ConfirmResult.SAVE;
				saveReason = SaveReason.FOCUS_CHANGE;
			}

			// Auto-save on window change: save, because on Windows and Linux, a
			// native dialog triggers the window focus change
			// (see https://github.com/microsoft/vscode/issues/134250)
			else if ((isNative && (isWindows || isLinux)) && this.filesConfigurationService.getAutoSaveMode() === AutoSaveMode.ON_WINDOW_CHANGE) {
				autoSave = true;
				confirmation = ConfirmResult.SAVE;
				saveReason = SaveReason.WINDOW_CHANGE;
			}
		}

		// No auto-save on focus change: ask user
		if (!autoSave) {

			// Switch to editor that we want to handle and confirm to save/revert
			await this.doOpenEditor(editor);

			// Let editor handle confirmation if implemented
			if (typeof editor.confirm === 'function') {
				confirmation = await editor.confirm();
			}

			// Show a file specific confirmation
			else {
				let name: string;
				if (editor instanceof SideBySideEditorInput) {
					name = editor.primary.getName(); // prefer shorter names by using primary's name in this case
				} else {
					name = editor.getName();
				}

				confirmation = await this.fileDialogService.showSaveConfirm([name]);
			}
		}

		// It could be that the editor saved meanwhile or is saving, so we check
		// again to see if anything needs to happen before closing for good.
		// This can happen for example if autoSave: onFocusChange is configured
		// so that the save happens when the dialog opens.
		if (!editor.isDirty() || editor.isSaving()) {
			return confirmation === ConfirmResult.CANCEL ? true : false;
		}

		// Otherwise, handle accordingly
		switch (confirmation) {
			case ConfirmResult.SAVE: {
				const result = await editor.save(this.id, { reason: saveReason });
				if (!result && autoSave) {
					// Save failed and we need to signal this back to the user, so
					// we handle the dirty editor again but this time ensuring to
					// show the confirm dialog
					// (see https://github.com/microsoft/vscode/issues/108752)
					return this.doHandleDirtyClosing(editor, { skipAutoSave: true });
				}

				return editor.isDirty(); // veto if still dirty
			}
			case ConfirmResult.DONT_SAVE:
				try {

					// first try a normal revert where the contents of the editor are restored
					await editor.revert(this.id);

					return editor.isDirty(); // veto if still dirty
				} catch (error) {
					// if that fails, since we are about to close the editor, we accept that
					// the editor cannot be reverted and instead do a soft revert that just
					// enables us to close the editor. With this, a user can always close a
					// dirty editor even when reverting fails.
					await editor.revert(this.id, { soft: true });

					return editor.isDirty(); // veto if still dirty
				}
			case ConfirmResult.CANCEL:
				return true; // veto
		}
	}

	//#endregion

	//#region closeEditors()

	async closeEditors(args: EditorInput[] | ICloseEditorsFilter, options?: ICloseEditorOptions): Promise<boolean> {
		if (this.isEmpty) {
			return true;
		}

		const editors = this.doGetEditorsToClose(args);

		// Check for dirty and veto
		const veto = await this.handleDirtyClosing(editors.slice(0));
		if (veto) {
			return false;
		}

		// Do close
		this.doCloseEditors(editors, options);

		return true;
	}

	private doGetEditorsToClose(args: EditorInput[] | ICloseEditorsFilter): EditorInput[] {
		if (Array.isArray(args)) {
			return args;
		}

		const filter = args;
		const hasDirection = typeof filter.direction === 'number';

		let editorsToClose = this.model.getEditors(hasDirection ? EditorsOrder.SEQUENTIAL : EditorsOrder.MOST_RECENTLY_ACTIVE, filter); // in MRU order only if direction is not specified

		// Filter: saved or saving only
		if (filter.savedOnly) {
			editorsToClose = editorsToClose.filter(editor => !editor.isDirty() || editor.isSaving());
		}

		// Filter: direction (left / right)
		else if (hasDirection && filter.except) {
			editorsToClose = (filter.direction === CloseDirection.LEFT) ?
				editorsToClose.slice(0, this.model.indexOf(filter.except, editorsToClose)) :
				editorsToClose.slice(this.model.indexOf(filter.except, editorsToClose) + 1);
		}

		// Filter: except
		else if (filter.except) {
			editorsToClose = editorsToClose.filter(editor => filter.except && !editor.matches(filter.except));
		}

		return editorsToClose;
	}

	private doCloseEditors(editors: EditorInput[], options?: ICloseEditorOptions): void {

		// Close all inactive editors first
		let closeActiveEditor = false;
		for (const editor of editors) {
			if (!this.isActive(editor)) {
				this.doCloseInactiveEditor(editor);
			} else {
				closeActiveEditor = true;
			}
		}

		// Close active editor last if contained in editors list to close
		if (closeActiveEditor) {
			this.doCloseActiveEditor(options?.preserveFocus ? false : undefined);
		}

		// Forward to title control
		if (editors.length) {
			this.titleAreaControl.closeEditors(editors);
		}
	}

	//#endregion

	//#region closeAllEditors()

	async closeAllEditors(options?: ICloseAllEditorsOptions): Promise<boolean> {
		if (this.isEmpty) {

			// If the group is empty and the request is to close all editors, we still close
			// the editor group is the related setting to close empty groups is enabled for
			// a convenient way of removing empty editor groups for the user.
			if (this.accessor.partOptions.closeEmptyGroups) {
				this.accessor.removeGroup(this);
			}

			return true;
		}

		// Check for dirty and veto
		const veto = await this.handleDirtyClosing(this.model.getEditors(EditorsOrder.MOST_RECENTLY_ACTIVE, options));
		if (veto) {
			return false;
		}

		// Do close
		this.doCloseAllEditors(options);

		return true;
	}

	private doCloseAllEditors(options?: ICloseAllEditorsOptions): void {

		// Close all inactive editors first
		const editorsToClose: EditorInput[] = [];
		for (const editor of this.model.getEditors(EditorsOrder.SEQUENTIAL, options)) {
			if (!this.isActive(editor)) {
				this.doCloseInactiveEditor(editor);
			}

			editorsToClose.push(editor);
		}

		// Close active editor last (unless we skip it, e.g. because it is sticky)
		if (this.activeEditor && editorsToClose.includes(this.activeEditor)) {
			this.doCloseActiveEditor();
		}

		// Forward to title control
		if (editorsToClose.length) {
			this.titleAreaControl.closeEditors(editorsToClose);
		}
	}

	//#endregion

	//#region replaceEditors()

	async replaceEditors(editors: EditorReplacement[]): Promise<void> {

		// Extract active vs. inactive replacements
		let activeReplacement: EditorReplacement | undefined;
		const inactiveReplacements: EditorReplacement[] = [];
		for (let { editor, replacement, forceReplaceDirty, options } of editors) {
			const index = this.getIndexOfEditor(editor);
			if (index >= 0) {
				const isActiveEditor = this.isActive(editor);

				// make sure we respect the index of the editor to replace
				if (options) {
					options.index = index;
				} else {
					options = { index };
				}

				options.inactive = !isActiveEditor;
				options.pinned = options.pinned ?? true; // unless specified, prefer to pin upon replace

				const editorToReplace = { editor, replacement, forceReplaceDirty, options };
				if (isActiveEditor) {
					activeReplacement = editorToReplace;
				} else {
					inactiveReplacements.push(editorToReplace);
				}
			}
		}

		// Handle inactive first
		for (const { editor, replacement, forceReplaceDirty, options } of inactiveReplacements) {

			// Open inactive editor
			await this.doOpenEditor(replacement, options);

			// Close replaced inactive editor unless they match
			if (!editor.matches(replacement)) {
				let closed = false;
				if (forceReplaceDirty) {
					this.doCloseEditor(editor, false, { context: EditorCloseContext.REPLACE });
					closed = true;
				} else {
					closed = await this.doCloseEditorWithDirtyHandling(editor, { preserveFocus: true }, { context: EditorCloseContext.REPLACE });
				}

				if (!closed) {
					return; // canceled
				}
			}
		}

		// Handle active last
		if (activeReplacement) {

			// Open replacement as active editor
			const openEditorResult = this.doOpenEditor(activeReplacement.replacement, activeReplacement.options);

			// Close replaced active editor unless they match
			if (!activeReplacement.editor.matches(activeReplacement.replacement)) {
				if (activeReplacement.forceReplaceDirty) {
					this.doCloseEditor(activeReplacement.editor, false, { context: EditorCloseContext.REPLACE });
				} else {
					await this.doCloseEditorWithDirtyHandling(activeReplacement.editor, { preserveFocus: true }, { context: EditorCloseContext.REPLACE });
				}
			}

			await openEditorResult;
		}
	}

	//#endregion

	//#region Locking

	get isLocked(): boolean {
		if (this.accessor.groups.length === 1) {
			// Special case: if only 1 group is opened, never report it as locked
			// to ensure editors can always open in the "default" editor group
			return false;
		}

		return this.model.isLocked;
	}

	lock(locked: boolean): void {
		if (this.accessor.groups.length === 1) {
			// Special case: if only 1 group is opened, never allow to lock
			// to ensure editors can always open in the "default" editor group
			locked = false;
		}

		this.model.lock(locked);
	}

	//#endregion

	//#region Themable

	protected override updateStyles(): void {
		const isEmpty = this.isEmpty;

		// Container
		if (isEmpty) {
			this.element.style.backgroundColor = this.getColor(EDITOR_GROUP_EMPTY_BACKGROUND) || '';
		} else {
			this.element.style.backgroundColor = '';
		}

		// Title control
		const borderColor = this.getColor(EDITOR_GROUP_HEADER_BORDER) || this.getColor(contrastBorder);
		if (!isEmpty && borderColor) {
			this.titleContainer.classList.add('title-border-bottom');
			this.titleContainer.style.setProperty('--title-border-bottom-color', borderColor.toString());
		} else {
			this.titleContainer.classList.remove('title-border-bottom');
			this.titleContainer.style.removeProperty('--title-border-bottom-color');
		}

		const { showTabs } = this.accessor.partOptions;
		this.titleContainer.style.backgroundColor = this.getColor(showTabs ? EDITOR_GROUP_HEADER_TABS_BACKGROUND : EDITOR_GROUP_HEADER_NO_TABS_BACKGROUND) || '';

		// Editor container
		this.editorContainer.style.backgroundColor = this.getColor(editorBackground) || '';
	}

	//#endregion

	//#region ISerializableView

	readonly element: HTMLElement = document.createElement('div');

	get minimumWidth(): number { return this.editorPane.minimumWidth; }
	get minimumHeight(): number { return this.editorPane.minimumHeight; }
	get maximumWidth(): number { return this.editorPane.maximumWidth; }
	get maximumHeight(): number { return this.editorPane.maximumHeight; }

	private _onDidChange = this._register(new Relay<{ width: number; height: number } | undefined>());
	readonly onDidChange = this._onDidChange.event;

	layout(width: number, height: number): void {
		this.dimension = new Dimension(width, height);

		// Layout the title area first to receive the size it occupies
		const titleAreaSize = this.titleAreaControl.layout({
			container: this.dimension,
			available: new Dimension(width, height - this.editorPane.minimumHeight)
		});

		// Pass the container width and remaining height to the editor layout
		const editorHeight = Math.max(0, height - titleAreaSize.height);
		this.editorContainer.style.height = `${editorHeight}px`;
		this.editorPane.layout(new Dimension(width, editorHeight));
	}

	relayout(): void {
		if (this.dimension) {
			const { width, height } = this.dimension;
			this.layout(width, height);
		}
	}

	toJSON(): ISerializedEditorGroupModel {
		return this.model.serialize();
	}

	//#endregion

	override dispose(): void {
		this._disposed = true;

		this._onWillDispose.fire();

		this.titleAreaControl.dispose();

		super.dispose();
	}
}

export interface EditorReplacement extends IEditorReplacement {
	readonly editor: EditorInput;
	readonly replacement: EditorInput;
	readonly options?: IEditorOptions;
}

registerThemingParticipant((theme, collector) => {

	// Letterpress
	const letterpress = `./media/letterpress-${theme.type}.svg`;
	collector.addRule(`
		.monaco-workbench .part.editor > .content .editor-group-container.empty .editor-group-letterpress {
			background-image: ${asCSSUrl(FileAccess.asBrowserUri(letterpress, require))}
		}
	`);

	// Focused Empty Group Border
	const focusedEmptyGroupBorder = theme.getColor(EDITOR_GROUP_FOCUSED_EMPTY_BORDER);
	if (focusedEmptyGroupBorder) {
		collector.addRule(`
			.monaco-workbench .part.editor > .content:not(.empty) .editor-group-container.empty.active:focus {
				outline-width: 1px;
				outline-color: ${focusedEmptyGroupBorder};
				outline-offset: -2px;
				outline-style: solid;
			}

			.monaco-workbench .part.editor > .content.empty .editor-group-container.empty.active:focus {
				outline: none; /* never show outline for empty group if it is the last */
			}
		`);
	} else {
		collector.addRule(`
			.monaco-workbench .part.editor > .content .editor-group-container.empty.active:focus {
				outline: none; /* disable focus outline unless active empty group border is defined */
			}
		`);
	}
});<|MERGE_RESOLUTION|>--- conflicted
+++ resolved
@@ -5,12 +5,8 @@
 
 import 'vs/css!./media/editorgroupview';
 import { EditorGroupModel, IEditorOpenOptions, IGroupModelChangeEvent, ISerializedEditorGroupModel, isGroupEditorCloseEvent, isGroupEditorOpenEvent, isSerializedEditorGroupModel } from 'vs/workbench/common/editor/editorGroupModel';
-<<<<<<< HEAD
-import { GroupIdentifier, CloseDirection, IEditorCloseEvent, ActiveEditorDirtyContext, IEditorPane, EditorGroupEditorsCountContext, SaveReason, IEditorPartOptionsChangeEvent, EditorsOrder, IVisibleEditorPane, ActiveEditorStickyContext, ActiveEditorPinnedContext, EditorResourceAccessor, EditorInputCapabilities, IUntypedEditorInput, DEFAULT_EDITOR_ASSOCIATION, ActiveEditorGroupLockedContext, SideBySideEditor, EditorCloseContext, IEditorWillMoveEvent, IEditorWillOpenEvent, IMatchEditorOptions, GroupChangeKind } from 'vs/workbench/common/editor';
-=======
-import { GroupIdentifier, CloseDirection, IEditorCloseEvent, IEditorPane, SaveReason, IEditorPartOptionsChangeEvent, EditorsOrder, IVisibleEditorPane, EditorResourceAccessor, EditorInputCapabilities, IUntypedEditorInput, DEFAULT_EDITOR_ASSOCIATION, SideBySideEditor, EditorCloseContext, IEditorWillMoveEvent, IEditorWillOpenEvent, IMatchEditorOptions, GroupModelChangeKind, IActiveEditorChangeEvent, IFindEditorOptions } from 'vs/workbench/common/editor';
+import { GroupIdentifier, CloseDirection, IEditorCloseEvent, ActiveEditorDirtyContext, IEditorPane, EditorGroupEditorsCountContext, SaveReason, IEditorPartOptionsChangeEvent, EditorsOrder, IVisibleEditorPane, ActiveEditorStickyContext, ActiveEditorPinnedContext, EditorResourceAccessor, EditorInputCapabilities, IUntypedEditorInput, DEFAULT_EDITOR_ASSOCIATION, ActiveEditorGroupLockedContext, SideBySideEditor, EditorCloseContext, IEditorWillMoveEvent, IEditorWillOpenEvent, IMatchEditorOptions, GroupModelChangeKind, IActiveEditorChangeEvent, IFindEditorOptions } from 'vs/workbench/common/editor';
 import { ActiveEditorGroupLockedContext, ActiveEditorDirtyContext, EditorGroupEditorsCountContext, ActiveEditorStickyContext, ActiveEditorPinnedContext, ActiveEditorLastInGroupContext, ActiveEditorFirstInGroupContext } from 'vs/workbench/common/contextkeys';
->>>>>>> 559e9bee
 import { EditorInput } from 'vs/workbench/common/editor/editorInput';
 import { SideBySideEditorInput } from 'vs/workbench/common/editor/sideBySideEditorInput';
 import { Emitter, Relay } from 'vs/base/common/event';
@@ -148,12 +144,7 @@
 		@IMenuService private readonly menuService: IMenuService,
 		@IContextMenuService private readonly contextMenuService: IContextMenuService,
 		@IFileDialogService private readonly fileDialogService: IFileDialogService,
-<<<<<<< HEAD
-		@ILogService private readonly logService: ILogService,
 		@IQueryEditorService private readonly queryEditorService: IQueryEditorService, // {{SQL CARBON EDIT}} Use our own service
-=======
-		@IEditorService private readonly editorService: EditorServiceImpl,
->>>>>>> 559e9bee
 		@IFilesConfigurationService private readonly filesConfigurationService: IFilesConfigurationService,
 		@IUriIdentityService private readonly uriIdentityService: IUriIdentityService
 	) {
@@ -1138,88 +1129,7 @@
 		return openEditorPromise;
 	}
 
-<<<<<<< HEAD
-	private async doHandleOpenEditorError(error: Error, editor: EditorInput, options?: IEditorOptions): Promise<void> {
-
-		// Report error only if we are not told to ignore errors that occur from opening an editor
-		if (!isPromiseCanceledError(error) && (!options || !options.ignoreError)) {
-
-			// Always log the error to figure out what is going on
-			this.logService.error(error);
-
-			// Since it is more likely that errors fail to open when restoring them e.g.
-			// because files got deleted or moved meanwhile, we do not show any notifications
-			// if we are still restoring editors.
-			if (this.isRestored) {
-
-				// Extract possible error actions from the error
-				let errorActions: readonly IAction[] | undefined = undefined;
-				if (isErrorWithActions(error)) {
-					errorActions = error.actions;
-				}
-
-				// If the context is USER, we try to show a modal dialog instead of a background notification
-				if (options?.context === EditorOpenContext.USER) {
-					const buttons: string[] = [];
-					if (Array.isArray(errorActions) && errorActions.length > 0) {
-						for (const errorAction of errorActions) {
-							buttons.push(errorAction.label);
-						}
-					} else {
-						buttons.push(localize('ok', 'OK'));
-					}
-
-					let cancelId: number | undefined = undefined;
-					if (buttons.length === 1) {
-						buttons.push(localize('cancel', "Cancel"));
-						cancelId = 1;
-					}
-
-					const result = await this.dialogService.show(
-						Severity.Error,
-						localize('editorOpenErrorDialog', "Unable to open '{0}'", editor.getName()),
-						buttons,
-						{
-							detail: toErrorMessage(error),
-							cancelId
-						}
-					);
-
-					// Make sure to run any error action if present
-					if (result.choice !== cancelId && Array.isArray(errorActions)) {
-						const errorAction = errorActions[result.choice];
-						if (errorAction) {
-							errorAction.run();
-						}
-					}
-				}
-
-				// Otherwise, show a background notification.
-				else {
-					const actions = { primary: [] as readonly IAction[] };
-					if (Array.isArray(errorActions)) {
-						actions.primary = errorActions;
-					}
-
-					const handle = this.notificationService.notify({
-						id: `${hash(editor.resource?.toString())}`, // unique per editor
-						severity: Severity.Error,
-						message: localize('editorOpenError', "Unable to open '{0}': {1}.", editor.getName(), toErrorMessage(error)),
-						actions
-					});
 					console.log(`Unable to open '${editor.getName()}': `, error); // {{SQL CARBON EDIT}} Print full stack trace to console
-
-					Event.once(handle.onDidClose)(() => actions.primary && dispose(actions.primary));
-				}
-			}
-		}
-
-		// Event
-		this._onDidOpenEditorFail.fire(editor);
-	}
-
-=======
->>>>>>> 559e9bee
 	//#endregion
 
 	//#region openEditors()
