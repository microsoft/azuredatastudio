/*---------------------------------------------------------------------------------------------
 *  Copyright (c) Microsoft Corporation. All rights reserved.
 *  Licensed under the Source EULA. See License.txt in the project root for license information.
 *--------------------------------------------------------------------------------------------*/

import 'vs/css!./media/editorgroupview';

import { EditorGroup, IEditorOpenOptions, EditorCloseEvent, ISerializedEditorGroup, isSerializedEditorGroup } from 'vs/workbench/common/editor/editorGroup';
import { EditorInput, EditorOptions, GroupIdentifier, ConfirmResult, SideBySideEditorInput, CloseDirection, IEditorCloseEvent, EditorGroupActiveEditorDirtyContext, IEditor, EditorGroupEditorsCountContext } from 'vs/workbench/common/editor';
import { Event, Emitter, Relay } from 'vs/base/common/event';
import { IInstantiationService, ServicesAccessor } from 'vs/platform/instantiation/common/instantiation';
import { addClass, addClasses, Dimension, trackFocus, toggleClass, removeClass, addDisposableListener, EventType, EventHelper, findParentWithClass, clearNode, isAncestor } from 'vs/base/browser/dom';
import { ServiceCollection } from 'vs/platform/instantiation/common/serviceCollection';
import { IContextKeyService } from 'vs/platform/contextkey/common/contextkey';
import { ProgressBar } from 'vs/base/browser/ui/progressbar/progressbar';
import { attachProgressBarStyler } from 'vs/platform/theme/common/styler';
import { IThemeService, registerThemingParticipant } from 'vs/platform/theme/common/themeService';
import { editorBackground, contrastBorder } from 'vs/platform/theme/common/colorRegistry';
import { Themable, EDITOR_GROUP_HEADER_TABS_BORDER, EDITOR_GROUP_HEADER_TABS_BACKGROUND, EDITOR_GROUP_HEADER_NO_TABS_BACKGROUND, EDITOR_GROUP_EMPTY_BACKGROUND, EDITOR_GROUP_FOCUSED_EMPTY_BORDER } from 'vs/workbench/common/theme';
import { IMoveEditorOptions, ICopyEditorOptions, ICloseEditorsFilter, IGroupChangeEvent, GroupChangeKind, EditorsOrder, GroupsOrder, ICloseEditorOptions } from 'vs/workbench/services/editor/common/editorGroupsService';
import { TabsTitleControl } from 'vs/workbench/browser/parts/editor/tabsTitleControl';
import { EditorControl } from 'vs/workbench/browser/parts/editor/editorControl';
import { IEditorProgressService } from 'vs/platform/progress/common/progress';
import { EditorProgressService } from 'vs/workbench/services/progress/browser/editorProgressService';
import { localize } from 'vs/nls';
import { isPromiseCanceledError } from 'vs/base/common/errors';
import { dispose, MutableDisposable } from 'vs/base/common/lifecycle';
import { Severity, INotificationService, INotificationActions } from 'vs/platform/notification/common/notification';
import { toErrorMessage } from 'vs/base/common/errorMessage';
import { ITelemetryService } from 'vs/platform/telemetry/common/telemetry';
import { RunOnceWorker } from 'vs/base/common/async';
import { EventType as TouchEventType, GestureEvent } from 'vs/base/browser/touch';
import { TitleControl } from 'vs/workbench/browser/parts/editor/titleControl';
import { IEditorGroupsAccessor, IEditorGroupView, IEditorPartOptionsChangeEvent, getActiveTextEditorOptions, IEditorOpeningEvent } from 'vs/workbench/browser/parts/editor/editor';
import { IUntitledEditorService } from 'vs/workbench/services/untitled/common/untitledEditorService';
import { ActionBar } from 'vs/base/browser/ui/actionbar/actionbar';
import { IKeybindingService } from 'vs/platform/keybinding/common/keybinding';
import { ActionRunner, IAction, Action } from 'vs/base/common/actions';
import { CLOSE_EDITOR_GROUP_COMMAND_ID } from 'vs/workbench/browser/parts/editor/editorCommands';
import { NoTabsTitleControl } from 'vs/workbench/browser/parts/editor/noTabsTitleControl';
import { IMenuService, MenuId, IMenu } from 'vs/platform/actions/common/actions';
import { StandardMouseEvent } from 'vs/base/browser/mouseEvent';
import { createAndFillInContextMenuActions } from 'vs/platform/actions/browser/menuEntryActionViewItem';
import { IContextMenuService } from 'vs/platform/contextview/browser/contextView';
// {{SQL CARBON EDIT}}
import { ICommandService } from 'vs/platform/commands/common/commands';
import { GlobalNewUntitledFileAction } from 'vs/workbench/contrib/files/browser/fileActions';
// {{SQL CARBON EDIT}} - End
import { isErrorWithActions, IErrorWithActions } from 'vs/base/common/errorsWithActions';
import { IVisibleEditor } from 'vs/workbench/services/editor/common/editorService';
import { withNullAsUndefined, withUndefinedAsNull } from 'vs/base/common/types';
import { hash } from 'vs/base/common/hash';
import { guessMimeTypes } from 'vs/base/common/mime';
import { extname } from 'vs/base/common/resources';
import { Schemas } from 'vs/base/common/network';
import { EditorActivation } from 'vs/platform/editor/common/editor';

export class EditorGroupView extends Themable implements IEditorGroupView {

	//#region factory

	static createNew(accessor: IEditorGroupsAccessor, index: number, instantiationService: IInstantiationService): IEditorGroupView {
		return instantiationService.createInstance(EditorGroupView, accessor, null, index);
	}

	static createFromSerialized(serialized: ISerializedEditorGroup, accessor: IEditorGroupsAccessor, index: number, instantiationService: IInstantiationService): IEditorGroupView {
		return instantiationService.createInstance(EditorGroupView, accessor, serialized, index);
	}

	static createCopy(copyFrom: IEditorGroupView, accessor: IEditorGroupsAccessor, index: number, instantiationService: IInstantiationService): IEditorGroupView {
		return instantiationService.createInstance(EditorGroupView, accessor, copyFrom, index);
	}

	//#endregion

	//#region events

	private readonly _onDidFocus: Emitter<void> = this._register(new Emitter<void>());
	readonly onDidFocus: Event<void> = this._onDidFocus.event;

	private readonly _onWillDispose: Emitter<void> = this._register(new Emitter<void>());
	readonly onWillDispose: Event<void> = this._onWillDispose.event;

	private readonly _onDidGroupChange: Emitter<IGroupChangeEvent> = this._register(new Emitter<IGroupChangeEvent>());
	readonly onDidGroupChange: Event<IGroupChangeEvent> = this._onDidGroupChange.event;

	private readonly _onWillOpenEditor: Emitter<IEditorOpeningEvent> = this._register(new Emitter<IEditorOpeningEvent>());
	readonly onWillOpenEditor: Event<IEditorOpeningEvent> = this._onWillOpenEditor.event;

	private readonly _onDidOpenEditorFail: Emitter<EditorInput> = this._register(new Emitter<EditorInput>());
	readonly onDidOpenEditorFail: Event<EditorInput> = this._onDidOpenEditorFail.event;

	private readonly _onWillCloseEditor: Emitter<IEditorCloseEvent> = this._register(new Emitter<IEditorCloseEvent>());
	readonly onWillCloseEditor: Event<IEditorCloseEvent> = this._onWillCloseEditor.event;

	private readonly _onDidCloseEditor: Emitter<IEditorCloseEvent> = this._register(new Emitter<IEditorCloseEvent>());
	readonly onDidCloseEditor: Event<IEditorCloseEvent> = this._onDidCloseEditor.event;

	//#endregion

	private _group: EditorGroup;
	private _disposed: boolean;

	private active: boolean;
	private dimension: Dimension;

	private _whenRestored: Promise<void>;
	private isRestored: boolean;

	private scopedInstantiationService: IInstantiationService;

	private titleContainer: HTMLElement;
	private titleAreaControl: TitleControl;

	private progressBar: ProgressBar;

	private editorContainer: HTMLElement;
	private editorControl: EditorControl;

	private disposedEditorsWorker: RunOnceWorker<EditorInput>;

	private mapEditorToPendingConfirmation: Map<EditorInput, Promise<boolean>> = new Map<EditorInput, Promise<boolean>>();

	constructor(
		private accessor: IEditorGroupsAccessor,
		from: IEditorGroupView | ISerializedEditorGroup | null,
		private _index: number,
		@IInstantiationService private readonly instantiationService: IInstantiationService,
		@IContextKeyService private readonly contextKeyService: IContextKeyService,
		@IThemeService themeService: IThemeService,
		@INotificationService private readonly notificationService: INotificationService,
		@ITelemetryService private readonly telemetryService: ITelemetryService,
		@IUntitledEditorService private readonly untitledEditorService: IUntitledEditorService,
		@IKeybindingService private readonly keybindingService: IKeybindingService,
		@IMenuService private readonly menuService: IMenuService,
		@IContextMenuService private readonly contextMenuService: IContextMenuService,
		// {{SQL CARBON EDIT}}
		@ICommandService private commandService: ICommandService
	) {
		super(themeService);

		if (from instanceof EditorGroupView) {
			this._group = this._register(from.group.clone());
		} else if (isSerializedEditorGroup(from)) {
			this._group = this._register(instantiationService.createInstance(EditorGroup, from));
		} else {
			this._group = this._register(instantiationService.createInstance(EditorGroup, undefined));
		}

		this.disposedEditorsWorker = this._register(new RunOnceWorker(editors => this.handleDisposedEditors(editors), 0));

		this.create();

		this._whenRestored = this.restoreEditors(from);
		this._whenRestored.then(() => this.isRestored = true);

		this.registerListeners();
	}

	private create(): void {

		// Container
		addClasses(this.element, 'editor-group-container');

		// Container listeners
		this.registerContainerListeners();

		// Container toolbar
		this.createContainerToolbar();

		// Container context menu
		this.createContainerContextMenu();

		// Letterpress container
		const letterpressContainer = document.createElement('div');
		addClass(letterpressContainer, 'editor-group-letterpress');
		this.element.appendChild(letterpressContainer);

		// Progress bar
		this.progressBar = this._register(new ProgressBar(this.element));
		this._register(attachProgressBarStyler(this.progressBar, this.themeService));
		this.progressBar.hide();

		// Scoped services
		const scopedContextKeyService = this._register(this.contextKeyService.createScoped(this.element));
		this.scopedInstantiationService = this.instantiationService.createChild(new ServiceCollection(
			[IContextKeyService, scopedContextKeyService],
			[IEditorProgressService, new EditorProgressService(this.progressBar)]
		));

		// Context keys
		this.handleGroupContextKeys(scopedContextKeyService);

		// Title container
		this.titleContainer = document.createElement('div');
		addClass(this.titleContainer, 'title');
		this.element.appendChild(this.titleContainer);

		// Title control
		this.createTitleAreaControl();

		// Editor container
		this.editorContainer = document.createElement('div');
		addClass(this.editorContainer, 'editor-container');
		this.element.appendChild(this.editorContainer);

		// Editor control
		this.editorControl = this._register(this.scopedInstantiationService.createInstance(EditorControl, this.editorContainer, this));
		this._onDidChange.input = this.editorControl.onDidSizeConstraintsChange;

		// Track Focus
		this.doTrackFocus();

		// Update containers
		this.updateTitleContainer();
		this.updateContainer();

		// Update styles
		this.updateStyles();
	}

	private handleGroupContextKeys(contextKeyService: IContextKeyService): void {
		const groupActiveEditorDirtyContextKey = EditorGroupActiveEditorDirtyContext.bindTo(contextKeyService);
		const groupEditorsCountContext = EditorGroupEditorsCountContext.bindTo(contextKeyService);

		let activeEditorListener = new MutableDisposable();

		const observeActiveEditor = () => {
			activeEditorListener.clear();

			const activeEditor = this._group.activeEditor;
			if (activeEditor) {
				groupActiveEditorDirtyContextKey.set(activeEditor.isDirty());
				activeEditorListener.value = activeEditor.onDidChangeDirty(() => groupActiveEditorDirtyContextKey.set(activeEditor.isDirty()));
			} else {
				groupActiveEditorDirtyContextKey.set(false);
			}
		};

		// Update group contexts based on group changes
		this._register(this.onDidGroupChange(e => {

			// Track the active editor and update context key that reflects
			// the dirty state of this editor
			if (e.kind === GroupChangeKind.EDITOR_ACTIVE) {
				observeActiveEditor();
			}

			// Group editors count context
			groupEditorsCountContext.set(this.count);
		}));

		observeActiveEditor();
	}

	private registerContainerListeners(): void {

		// Open new file via doubleclick on empty container
		this._register(addDisposableListener(this.element, EventType.DBLCLICK, e => {
			if (this.isEmpty) {
				EventHelper.stop(e);
				// {{SQL CARBON EDIT}}
				this.commandService.executeCommand(GlobalNewUntitledFileAction.ID).then(undefined, err => this.notificationService.warn(err));
			}
		}));

		// Close empty editor group via middle mouse click
		this._register(addDisposableListener(this.element, EventType.MOUSE_UP, e => {
			if (this.isEmpty && e.button === 1 /* Middle Button */) {
				EventHelper.stop(e);

				this.accessor.removeGroup(this);
			}
		}));
	}

	private createContainerToolbar(): void {

		// Toolbar Container
		const toolbarContainer = document.createElement('div');
		addClass(toolbarContainer, 'editor-group-container-toolbar');
		this.element.appendChild(toolbarContainer);

		// Toolbar
		const groupId = this._group.id;
		const containerToolbar = this._register(new ActionBar(toolbarContainer, {
			ariaLabel: localize('araLabelGroupActions', "Editor group actions"), actionRunner: this._register(new class extends ActionRunner {
				run(action: IAction) {
					return action.run(groupId);
				}
			})
		}));

		// Toolbar actions
		const removeGroupAction = this._register(new Action(
			CLOSE_EDITOR_GROUP_COMMAND_ID,
			localize('closeGroupAction', "Close"),
			'codicon-close',
			true,
			() => {
				this.accessor.removeGroup(this);

				return Promise.resolve(true);
			}));

		const keybinding = this.keybindingService.lookupKeybinding(removeGroupAction.id);
		containerToolbar.push(removeGroupAction, { icon: true, label: false, keybinding: keybinding ? keybinding.getLabel() : undefined });
	}

	private createContainerContextMenu(): void {
		const menu = this._register(this.menuService.createMenu(MenuId.EmptyEditorGroupContext, this.contextKeyService));

		this._register(addDisposableListener(this.element, EventType.CONTEXT_MENU, event => this.onShowContainerContextMenu(menu, event)));
		this._register(addDisposableListener(this.element, TouchEventType.Contextmenu, event => this.onShowContainerContextMenu(menu)));
	}

	private onShowContainerContextMenu(menu: IMenu, e?: MouseEvent): void {
		if (!this.isEmpty) {
			return; // only for empty editor groups
		}

		// Find target anchor
		let anchor: HTMLElement | { x: number, y: number } = this.element;
		if (e instanceof MouseEvent) {
			const event = new StandardMouseEvent(e);
			anchor = { x: event.posx, y: event.posy };
		}

		// Fill in contributed actions
		const actions: IAction[] = [];
		const actionsDisposable = createAndFillInContextMenuActions(menu, undefined, actions, this.contextMenuService);

		// Show it
		this.contextMenuService.showContextMenu({
			getAnchor: () => anchor,
			getActions: () => actions,
			onHide: () => {
				this.focus();
				dispose(actionsDisposable);
			}
		});
	}

	private doTrackFocus(): void {

		// Container
		const containerFocusTracker = this._register(trackFocus(this.element));
		this._register(containerFocusTracker.onDidFocus(() => {
			if (this.isEmpty) {
				this._onDidFocus.fire(); // only when empty to prevent accident focus
			}
		}));

		// Title Container
		const handleTitleClickOrTouch = (e: MouseEvent | GestureEvent): void => {
			let target: HTMLElement;
			if (e instanceof MouseEvent) {
				if (e.button !== 0) {
					return undefined; // only for left mouse click
				}

				target = e.target as HTMLElement;
			} else {
				target = (e as GestureEvent).initialTarget as HTMLElement;
			}

			if (findParentWithClass(target, 'monaco-action-bar', this.titleContainer) ||
				findParentWithClass(target, 'monaco-breadcrumb-item', this.titleContainer)
			) {
				return; // not when clicking on actions or breadcrumbs
			}

			// timeout to keep focus in editor after mouse up
			setTimeout(() => {
				this.focus();
			});
		};

		this._register(addDisposableListener(this.titleContainer, EventType.MOUSE_DOWN, e => handleTitleClickOrTouch(e)));
		this._register(addDisposableListener(this.titleContainer, TouchEventType.Tap, e => handleTitleClickOrTouch(e)));

		// Editor Container
		this._register(this.editorControl.onDidFocus(() => {
			this._onDidFocus.fire();
		}));
	}

	private updateContainer(): void {

		// Empty Container: add some empty container attributes
		if (this.isEmpty) {
			addClass(this.element, 'empty');
			this.element.tabIndex = 0;
			this.element.setAttribute('aria-label', localize('emptyEditorGroup', "{0} (empty)", this.label));
		}

		// Non-Empty Container: revert empty container attributes
		else {
			removeClass(this.element, 'empty');
			this.element.removeAttribute('tabIndex');
			this.element.removeAttribute('aria-label');
		}

		// Update styles
		this.updateStyles();
	}

	private updateTitleContainer(): void {
		toggleClass(this.titleContainer, 'tabs', this.accessor.partOptions.showTabs);
		toggleClass(this.titleContainer, 'show-file-icons', this.accessor.partOptions.showIcons);
	}

	private createTitleAreaControl(): void {

		// Clear old if existing
		if (this.titleAreaControl) {
			this.titleAreaControl.dispose();
			clearNode(this.titleContainer);
		}

		// Create new based on options
		if (this.accessor.partOptions.showTabs) {
			this.titleAreaControl = this.scopedInstantiationService.createInstance(TabsTitleControl, this.titleContainer, this.accessor, this);
		} else {
			this.titleAreaControl = this.scopedInstantiationService.createInstance(NoTabsTitleControl, this.titleContainer, this.accessor, this);
		}
	}

<<<<<<< HEAD
	private async restoreEditors(from: IEditorGroupView | ISerializedEditorGroup): Promise<void> {
		await this._group.removeNonExitingEditor(); // {{SQL CARBON EDIT}} @udeeshagautam perform async correction for non-existing files

=======
	private async restoreEditors(from: IEditorGroupView | ISerializedEditorGroup | null): Promise<void> {
>>>>>>> c71cbdaa
		if (this._group.count === 0) {
			return; // nothing to show
		}

		// Determine editor options
		let options: EditorOptions;
		if (from instanceof EditorGroupView) {
			options = getActiveTextEditorOptions(from); // if we copy from another group, ensure to copy its active editor viewstate
		} else {
			options = new EditorOptions();
		}

		const activeEditor = this._group.activeEditor;
		if (!activeEditor) {
			return;
		}

		options.pinned = this._group.isPinned(activeEditor);	// preserve pinned state
		options.preserveFocus = true;							// handle focus after editor is opened

		const activeElement = document.activeElement;

		// Show active editor
		await this.doShowEditor(activeEditor, true, options);

		// Set focused now if this is the active group and focus has
		// not changed meanwhile. This prevents focus from being
		// stolen accidentally on startup when the user already
		// clicked somewhere.
		if (this.accessor.activeGroup === this && activeElement === document.activeElement) {
			this.focus();
		}
	}

	//#region event handling

	private registerListeners(): void {

		// Model Events
		this._register(this._group.onDidEditorPin(editor => this.onDidEditorPin(editor)));
		this._register(this._group.onDidEditorOpen(editor => this.onDidEditorOpen(editor)));
		this._register(this._group.onDidEditorClose(editor => this.onDidEditorClose(editor)));
		this._register(this._group.onDidEditorDispose(editor => this.onDidEditorDispose(editor)));
		this._register(this._group.onDidEditorBecomeDirty(editor => this.onDidEditorBecomeDirty(editor)));
		this._register(this._group.onDidEditorLabelChange(editor => this.onDidEditorLabelChange(editor)));

		// Option Changes
		this._register(this.accessor.onDidEditorPartOptionsChange(e => this.onDidEditorPartOptionsChange(e)));

		// Visibility
		this._register(this.accessor.onDidVisibilityChange(e => this.onDidVisibilityChange(e)));
	}

	private onDidEditorPin(editor: EditorInput): void {

		// Event
		this._onDidGroupChange.fire({ kind: GroupChangeKind.EDITOR_PIN, editor });
	}

	private onDidEditorOpen(editor: EditorInput): void {

		/* __GDPR__
			"editorOpened" : {
				"${include}": [
					"${EditorTelemetryDescriptor}"
				]
			}
		*/
		this.telemetryService.publicLog('editorOpened', this.toEditorTelemetryDescriptor(editor));

		// Update container
		this.updateContainer();

		// Event
		this._onDidGroupChange.fire({ kind: GroupChangeKind.EDITOR_OPEN, editor });
	}

	private onDidEditorClose(event: EditorCloseEvent): void {

		// Before close
		this._onWillCloseEditor.fire(event);

		// Handle event
		const editor = event.editor;
		const editorsToClose = [editor];

		// Include both sides of side by side editors when being closed and not opened multiple times
		if (editor instanceof SideBySideEditorInput && !this.accessor.groups.some(groupView => groupView.group.contains(editor))) {
			editorsToClose.push(editor.master, editor.details);
		}

		// Close the editor when it is no longer open in any group including diff editors
		editorsToClose.forEach(editorToClose => {
			const resource = editorToClose ? editorToClose.getResource() : undefined; // prefer resource to not close right-hand side editors of a diff editor
			if (!this.accessor.groups.some(groupView => groupView.group.contains(resource || editorToClose))) {
				editorToClose.close();
			}
		});

		/* __GDPR__
			"editorClosed" : {
				"${include}": [
					"${EditorTelemetryDescriptor}"
				]
			}
		*/
		this.telemetryService.publicLog('editorClosed', this.toEditorTelemetryDescriptor(event.editor));

		// Update container
		this.updateContainer();

		// Event
		this._onDidCloseEditor.fire(event);
		this._onDidGroupChange.fire({ kind: GroupChangeKind.EDITOR_CLOSE, editor, editorIndex: event.index });
	}

	private toEditorTelemetryDescriptor(editor: EditorInput): object {
		const descriptor = editor.getTelemetryDescriptor();

		const resource = editor.getResource();
		const path = resource ? resource.scheme === Schemas.file ? resource.fsPath : resource.path : undefined;
		if (resource && path) {
			descriptor['resource'] = { mimeType: guessMimeTypes(resource).join(', '), scheme: resource.scheme, ext: extname(resource), path: hash(path) };

			/* __GDPR__FRAGMENT__
				"EditorTelemetryDescriptor" : {
					"resource": { "${inline}": [ "${URIDescriptor}" ] }
				}
			*/
			return descriptor;
		}

		return descriptor;
	}

	private onDidEditorDispose(editor: EditorInput): void {

		// To prevent race conditions, we handle disposed editors in our worker with a timeout
		// because it can happen that an input is being disposed with the intent to replace
		// it with some other input right after.
		this.disposedEditorsWorker.work(editor);
	}

	private handleDisposedEditors(editors: EditorInput[]): void {

		// Split between visible and hidden editors
		let activeEditor: EditorInput | undefined;
		const inactiveEditors: EditorInput[] = [];
		editors.forEach(editor => {
			if (this._group.isActive(editor)) {
				activeEditor = editor;
			} else if (this._group.contains(editor)) {
				inactiveEditors.push(editor);
			}
		});

		// Close all inactive editors first to prevent UI flicker
		inactiveEditors.forEach(hidden => this.doCloseEditor(hidden, false));

		// Close active one last
		if (activeEditor) {
			this.doCloseEditor(activeEditor, false);
		}
	}

	private onDidEditorPartOptionsChange(event: IEditorPartOptionsChangeEvent): void {

		// Title container
		this.updateTitleContainer();

		// Title control Switch between showing tabs <=> not showing tabs
		if (event.oldPartOptions.showTabs !== event.newPartOptions.showTabs) {

			// Recreate and layout control
			this.createTitleAreaControl();
			this.layoutTitleAreaControl();

			// Ensure to show active editor if any
			if (this._group.activeEditor) {
				this.titleAreaControl.openEditor(this._group.activeEditor);
			}
		}

		// Just update title control
		else {
			this.titleAreaControl.updateOptions(event.oldPartOptions, event.newPartOptions);
		}

		// Styles
		this.updateStyles();

		// Pin preview editor once user disables preview
		if (event.oldPartOptions.enablePreview && !event.newPartOptions.enablePreview) {
			if (this._group.previewEditor) {
				this.pinEditor(this._group.previewEditor);
			}
		}
	}

	private onDidEditorBecomeDirty(editor: EditorInput): void {

		// Always show dirty editors pinned
		this.pinEditor(editor);

		// Forward to title control
		this.titleAreaControl.updateEditorDirty(editor);

		// Event
		this._onDidGroupChange.fire({ kind: GroupChangeKind.EDITOR_DIRTY, editor });
	}

	private onDidEditorLabelChange(editor: EditorInput): void {

		// Forward to title control
		this.titleAreaControl.updateEditorLabel(editor);

		// Event
		this._onDidGroupChange.fire({ kind: GroupChangeKind.EDITOR_LABEL, editor });
	}

	private onDidVisibilityChange(visible: boolean): void {

		// Forward to editor control
		this.editorControl.setVisible(visible);
	}

	//#endregion

	//region IEditorGroupView

	get group(): EditorGroup {
		return this._group;
	}

	get index(): number {
		return this._index;
	}

	get label(): string {
		return localize('groupLabel', "Group {0}", this._index + 1);
	}

	get disposed(): boolean {
		return this._disposed;
	}

	get whenRestored(): Promise<void> {
		return this._whenRestored;
	}

	get isEmpty(): boolean {
		return this._group.count === 0;
	}

	get isMinimized(): boolean {
		if (!this.dimension) {
			return false;
		}

		return this.dimension.width === this.minimumWidth || this.dimension.height === this.minimumHeight;
	}

	notifyIndexChanged(newIndex: number): void {
		if (this._index !== newIndex) {
			this._index = newIndex;
			this._onDidGroupChange.fire({ kind: GroupChangeKind.GROUP_INDEX });
		}
	}

	setActive(isActive: boolean): void {
		this.active = isActive;

		// Update container
		toggleClass(this.element, 'active', isActive);
		toggleClass(this.element, 'inactive', !isActive);

		// Update title control
		this.titleAreaControl.setActive(isActive);

		// Update styles
		this.updateStyles();

		// Event
		this._onDidGroupChange.fire({ kind: GroupChangeKind.GROUP_ACTIVE });
	}

	//#endregion

	//#region IEditorGroup

	//#region basics()

	get id(): GroupIdentifier {
		return this._group.id;
	}

	get editors(): EditorInput[] {
		return this._group.getEditors();
	}

	get count(): number {
		return this._group.count;
	}

	get activeControl(): IVisibleEditor | undefined {
		return this.editorControl ? withNullAsUndefined(this.editorControl.activeControl) : undefined;
	}

	get activeEditor(): EditorInput | null {
		return this._group.activeEditor;
	}

	get previewEditor(): EditorInput | null {
		return this._group.previewEditor;
	}

	isPinned(editor: EditorInput): boolean {
		return this._group.isPinned(editor);
	}

	isActive(editor: EditorInput): boolean {
		return this._group.isActive(editor);
	}

	getEditors(order?: EditorsOrder): EditorInput[] {
		if (order === EditorsOrder.MOST_RECENTLY_ACTIVE) {
			return this._group.getEditors(true);
		}

		return this.editors;
	}

	getEditor(index: number): EditorInput | undefined {
		return this._group.getEditor(index);
	}

	getIndexOfEditor(editor: EditorInput): number {
		return this._group.indexOf(editor);
	}

	isOpened(editor: EditorInput): boolean {
		return this._group.contains(editor);
	}

	focus(): void {

		// Pass focus to widgets
		if (this.activeControl) {
			this.activeControl.focus();
		} else {
			this.element.focus();
		}

		// Event
		this._onDidFocus.fire();
	}

	pinEditor(editor: EditorInput | undefined = this.activeEditor || undefined): void {
		if (editor && !this._group.isPinned(editor)) {

			// Update model
			this._group.pin(editor);

			// Forward to title control
			this.titleAreaControl.pinEditor(editor);
		}
	}

	invokeWithinContext<T>(fn: (accessor: ServicesAccessor) => T): T {
		return this.scopedInstantiationService.invokeFunction(fn);
	}

	//#endregion

	//#region openEditor()

	async openEditor(editor: EditorInput, options?: EditorOptions): Promise<IEditor | null> {

		// Guard against invalid inputs
		if (!editor) {
			return Promise.resolve(null);
		}

		// Editor opening event allows for prevention
		const event = new EditorOpeningEvent(this._group.id, editor, options);
		this._onWillOpenEditor.fire(event);
		const prevented = event.isPrevented();
		if (prevented) {
			return withUndefinedAsNull(await prevented());
		}

		// Proceed with opening
		return withUndefinedAsNull(await this.doOpenEditor(editor, options));
	}

	private doOpenEditor(editor: EditorInput, options?: EditorOptions): Promise<IEditor | undefined> {

		// Determine options
		const openEditorOptions: IEditorOpenOptions = {
			index: options ? options.index : undefined,
			pinned: !this.accessor.partOptions.enablePreview || editor.isDirty() || (options && options.pinned) || (options && typeof options.index === 'number'),
			active: this._group.count === 0 || !options || !options.inactive
		};

		if (!openEditorOptions.active && !openEditorOptions.pinned && this._group.activeEditor && this._group.isPreview(this._group.activeEditor)) {
			// Special case: we are to open an editor inactive and not pinned, but the current active
			// editor is also not pinned, which means it will get replaced with this one. As such,
			// the editor can only be active.
			openEditorOptions.active = true;
		}

		let activateGroup = false;
		let restoreGroup = false;

		if (options && options.activation === EditorActivation.ACTIVATE) {
			// Respect option to force activate an editor group.
			activateGroup = true;
		} else if (options && options.activation === EditorActivation.RESTORE) {
			// Respect option to force restore an editor group.
			restoreGroup = true;
		} else if (options && options.activation === EditorActivation.PRESERVE) {
			// Respect option to preserve active editor group.
			activateGroup = false;
			restoreGroup = false;
		} else if (openEditorOptions.active) {
			// Finally, we only activate/restore an editor which is
			// opening as active editor.
			// If preserveFocus is enabled, we only restore but never
			// activate the group.
			activateGroup = !options || !options.preserveFocus;
			restoreGroup = !activateGroup;
		}

		// Do this before we open the editor in the group to prevent a false
		// active editor change event before the editor is loaded
		// (see https://github.com/Microsoft/vscode/issues/51679)
		if (activateGroup) {
			this.accessor.activateGroup(this);
		} else if (restoreGroup) {
			this.accessor.restoreGroup(this);
		}

		// Actually move the editor if a specific index is provided and we figure
		// out that the editor is already opened at a different index. This
		// ensures the right set of events are fired to the outside.
		if (typeof openEditorOptions.index === 'number') {
			const indexOfEditor = this._group.indexOf(editor);
			if (indexOfEditor !== -1 && indexOfEditor !== openEditorOptions.index) {
				this.doMoveEditorInsideGroup(editor, openEditorOptions);
			}
		}

		// Update model
		this._group.openEditor(editor, openEditorOptions);

		// Show editor
		return this.doShowEditor(editor, !!openEditorOptions.active, options);
	}

	private async doShowEditor(editor: EditorInput, active: boolean, options?: EditorOptions): Promise<IEditor | undefined> {

		// Show in editor control if the active editor changed
		let openEditorPromise: Promise<IEditor | undefined>;
		if (active) {
			openEditorPromise = (async () => {
				try {
					const result = await this.editorControl.openEditor(editor, options);

					// Editor change event
					if (result.editorChanged) {
						this._onDidGroupChange.fire({ kind: GroupChangeKind.EDITOR_ACTIVE, editor });
					}

					return result.control;
				} catch (error) {

					// Handle errors but do not bubble them up
					this.doHandleOpenEditorError(error, editor, options);

					return undefined; // error: return undefined as result to signal this
				}
			})();
		} else {
			openEditorPromise = Promise.resolve(undefined); // inactive: return undefined as result to signal this
		}

		// Show in title control after editor control because some actions depend on it
		this.titleAreaControl.openEditor(editor);

		return openEditorPromise;
	}

	private doHandleOpenEditorError(error: Error, editor: EditorInput, options?: EditorOptions): void {

		// Report error only if this was not us restoring previous error state or
		// we are told to ignore errors that occur from opening an editor
		if (this.isRestored && !isPromiseCanceledError(error) && (!options || !options.ignoreError)) {
			const actions: INotificationActions = { primary: [] };
			if (isErrorWithActions(error)) {
				actions.primary = (error as IErrorWithActions).actions;
			}

			const handle = this.notificationService.notify({
				severity: Severity.Error,
				message: localize('editorOpenError', "Unable to open '{0}': {1}.", editor.getName(), toErrorMessage(error)),
				actions
			});

			Event.once(handle.onDidClose)(() => actions.primary && dispose(actions.primary));
		}

		// Event
		this._onDidOpenEditorFail.fire(editor);

		// Recover by closing the active editor (if the input is still the active one)
		if (this.activeEditor === editor) {
			const focusNext = !options || !options.preserveFocus;
			this.doCloseEditor(editor, focusNext, true /* from error */);
		}
	}

	//#endregion

	//#region openEditors()

	async openEditors(editors: { editor: EditorInput, options?: EditorOptions }[]): Promise<IEditor | null> {
		if (!editors.length) {
			return null;
		}

		// Do not modify original array
		editors = editors.slice(0);

		// Use the first editor as active editor
		const { editor, options } = editors.shift()!;
		let firstOpenedEditor = await this.openEditor(editor, options);

		// Open the other ones inactive
		const startingIndex = this.getIndexOfEditor(editor) + 1;
		await Promise.all(editors.map(async ({ editor, options }, index) => {
			const adjustedEditorOptions = options || new EditorOptions();
			adjustedEditorOptions.inactive = true;
			adjustedEditorOptions.pinned = true;
			adjustedEditorOptions.index = startingIndex + index;

			const openedEditor = await this.openEditor(editor, adjustedEditorOptions);
			if (!firstOpenedEditor) {
				firstOpenedEditor = openedEditor; // only take if the first editor opening failed
			}
		}));

		return firstOpenedEditor;
	}

	//#endregion

	//#region moveEditor()

	moveEditor(editor: EditorInput, target: IEditorGroupView, options?: IMoveEditorOptions): void {

		// Move within same group
		if (this === target) {
			this.doMoveEditorInsideGroup(editor, options);
		}

		// Move across groups
		else {
			this.doMoveOrCopyEditorAcrossGroups(editor, target, options);
		}
	}

	private doMoveEditorInsideGroup(editor: EditorInput, moveOptions?: IMoveEditorOptions): void {
		const moveToIndex = moveOptions ? moveOptions.index : undefined;
		if (typeof moveToIndex !== 'number') {
			return; // do nothing if we move into same group without index
		}

		const currentIndex = this._group.indexOf(editor);
		if (currentIndex === moveToIndex) {
			return; // do nothing if editor is already at the given index
		}

		// Update model
		this._group.moveEditor(editor, moveToIndex);
		this._group.pin(editor);

		// Forward to title area
		this.titleAreaControl.moveEditor(editor, currentIndex, moveToIndex);
		this.titleAreaControl.pinEditor(editor);

		// Event
		this._onDidGroupChange.fire({ kind: GroupChangeKind.EDITOR_MOVE, editor });
	}

	private doMoveOrCopyEditorAcrossGroups(editor: EditorInput, target: IEditorGroupView, moveOptions: IMoveEditorOptions = Object.create(null), keepCopy?: boolean): void {

		// When moving an editor, try to preserve as much view state as possible by checking
		// for the editor to be a text editor and creating the options accordingly if so
		const options = getActiveTextEditorOptions(this, editor, EditorOptions.create(moveOptions));
		options.pinned = true; // always pin moved editor

		// A move to another group is an open first...
		target.openEditor(editor, options);

		// ...and a close afterwards (unless we copy)
		if (!keepCopy) {
			this.doCloseEditor(editor, false /* do not focus next one behind if any */);
		}
	}

	//#endregion

	//#region copyEditor()

	copyEditor(editor: EditorInput, target: IEditorGroupView, options?: ICopyEditorOptions): void {

		// Move within same group because we do not support to show the same editor
		// multiple times in the same group
		if (this === target) {
			this.doMoveEditorInsideGroup(editor, options);
		}

		// Copy across groups
		else {
			this.doMoveOrCopyEditorAcrossGroups(editor, target, options, true);
		}
	}

	//#endregion

	//#region closeEditor()

	async closeEditor(editor: EditorInput | undefined = this.activeEditor || undefined, options?: ICloseEditorOptions): Promise<void> {
		if (!editor) {
			return;
		}

		// Check for dirty and veto
		const veto = await this.handleDirty([editor]);
		if (veto) {
			return;
		}

		// Do close
		this.doCloseEditor(editor, options && options.preserveFocus ? false : undefined);
	}

	private doCloseEditor(editor: EditorInput, focusNext = (this.accessor.activeGroup === this), fromError?: boolean): void {

		// Closing the active editor of the group is a bit more work
		if (this._group.isActive(editor)) {
			this.doCloseActiveEditor(focusNext, fromError);
		}

		// Closing inactive editor is just a model update
		else {
			this.doCloseInactiveEditor(editor);
		}

		// Forward to title control
		this.titleAreaControl.closeEditor(editor);
	}

	private doCloseActiveEditor(focusNext = (this.accessor.activeGroup === this), fromError?: boolean): void {
		const editorToClose = this.activeEditor;
		const restoreFocus = this.shouldRestoreFocus(this.element);

		// Optimization: if we are about to close the last editor in this group and settings
		// are configured to close the group since it will be empty, we first set the last
		// active group as empty before closing the editor. This reduces the amount of editor
		// change events that this operation emits and will reduce flicker. Without this
		// optimization, this group (if active) would first trigger a active editor change
		// event because it became empty, only to then trigger another one when the next
		// group gets active.
		const closeEmptyGroup = this.accessor.partOptions.closeEmptyGroups;
		if (closeEmptyGroup && this.active && this._group.count === 1) {
			const mostRecentlyActiveGroups = this.accessor.getGroups(GroupsOrder.MOST_RECENTLY_ACTIVE);
			const nextActiveGroup = mostRecentlyActiveGroups[1]; // [0] will be the current one, so take [1]
			if (nextActiveGroup) {
				if (restoreFocus) {
					nextActiveGroup.focus();
				} else {
					this.accessor.activateGroup(nextActiveGroup);
				}
			}
		}

		// Update model
		if (editorToClose) {
			this._group.closeEditor(editorToClose);
		}

		// Open next active if there are more to show
		const nextActiveEditor = this._group.activeEditor;
		if (nextActiveEditor) {
			const options = EditorOptions.create({ preserveFocus: !focusNext });

			// When closing an editor due to an error we can end up in a loop where we continue closing
			// editors that fail to open (e.g. when the file no longer exists). We do not want to show
			// repeated errors in this case to the user. As such, if we open the next editor and we are
			// in a scope of a previous editor failing, we silence the input errors until the editor is
			// opened by setting ignoreError: true.
			if (fromError) {
				options.ignoreError = true;
			}

			this.openEditor(nextActiveEditor, options);
		}

		// Otherwise we are empty, so clear from editor control and send event
		else {

			// Forward to editor control
			if (editorToClose) {
				this.editorControl.closeEditor(editorToClose);
			}

			// Restore focus to group container as needed unless group gets closed
			if (restoreFocus && !closeEmptyGroup) {
				this.focus();
			}

			// Events
			this._onDidGroupChange.fire({ kind: GroupChangeKind.EDITOR_ACTIVE });

			// Remove empty group if we should
			if (closeEmptyGroup) {
				this.accessor.removeGroup(this);
			}
		}
	}

	private shouldRestoreFocus(target: Element): boolean {
		const activeElement = document.activeElement;

		if (activeElement === document.body) {
			return true; // always restore focus if nothing is focused currently
		}

		// otherwise check for the active element being an ancestor of the target
		return isAncestor(activeElement, target);
	}

	private doCloseInactiveEditor(editor: EditorInput) {

		// Update model
		this._group.closeEditor(editor);
	}

	private async handleDirty(editors: EditorInput[]): Promise<boolean /* veto */> {
		if (!editors.length) {
			return false; // no veto
		}

		const editor = editors.shift()!;

		// To prevent multiple confirmation dialogs from showing up one after the other
		// we check if a pending confirmation is currently showing and if so, join that
		let handleDirtyPromise = this.mapEditorToPendingConfirmation.get(editor);
		if (!handleDirtyPromise) {
			handleDirtyPromise = this.doHandleDirty(editor);
			this.mapEditorToPendingConfirmation.set(editor, handleDirtyPromise);
		}

		const veto = await handleDirtyPromise;

		// Make sure to remove from our map of cached pending confirmations
		this.mapEditorToPendingConfirmation.delete(editor);

		// Return for the first veto we got
		if (veto) {
			return veto;
		}

		// Otherwise continue with the remainders
		return this.handleDirty(editors);
	}

	private async doHandleDirty(editor: EditorInput): Promise<boolean /* veto */> {
		if (
			!editor.isDirty() || // editor must be dirty
			this.accessor.groups.some(groupView => groupView !== this && groupView.group.contains(editor, true /* support side by side */)) ||  // editor is opened in other group
			editor instanceof SideBySideEditorInput && this.isOpened(editor.master) // side by side editor master is still opened
		) {
			return false;
		}

		// Switch to editor that we want to handle and confirm to save/revert
		await this.openEditor(editor);

		const res = await editor.confirmSave();

		// It could be that the editor saved meanwhile, so we check again
		// to see if anything needs to happen before closing for good.
		// This can happen for example if autoSave: onFocusChange is configured
		// so that the save happens when the dialog opens.
		if (!editor.isDirty()) {
			return res === ConfirmResult.CANCEL ? true : false;
		}

		// Otherwise, handle accordingly
		switch (res) {
			case ConfirmResult.SAVE:
				const result = await editor.save();

				return !result;
			case ConfirmResult.DONT_SAVE:

				try {

					// first try a normal revert where the contents of the editor are restored
					const result = await editor.revert();

					return !result;
				} catch (error) {
					// if that fails, since we are about to close the editor, we accept that
					// the editor cannot be reverted and instead do a soft revert that just
					// enables us to close the editor. With this, a user can always close a
					// dirty editor even when reverting fails.
					const result = await editor.revert({ soft: true });

					return !result;
				}
			case ConfirmResult.CANCEL:
				return true; // veto
		}
	}

	//#endregion

	//#region closeEditors()

	async closeEditors(args: EditorInput[] | ICloseEditorsFilter, options?: ICloseEditorOptions): Promise<void> {
		if (this.isEmpty) {
			return;
		}

		const editors = this.getEditorsToClose(args);

		// Check for dirty and veto
		const veto = await this.handleDirty(editors.slice(0));
		if (veto) {
			return;
		}

		// Do close
		this.doCloseEditors(editors, options);
	}

	private getEditorsToClose(editors: EditorInput[] | ICloseEditorsFilter): EditorInput[] {
		if (Array.isArray(editors)) {
			return editors;
		}

		const filter = editors;
		const hasDirection = typeof filter.direction === 'number';

		let editorsToClose = this._group.getEditors(!hasDirection /* in MRU order only if direction is not specified */);

		// Filter: saved only
		if (filter.savedOnly) {
			editorsToClose = editorsToClose.filter(e => !e.isDirty());
		}

		// Filter: direction (left / right)
		else if (hasDirection && filter.except) {
			editorsToClose = (filter.direction === CloseDirection.LEFT) ?
				editorsToClose.slice(0, this._group.indexOf(filter.except)) :
				editorsToClose.slice(this._group.indexOf(filter.except) + 1);
		}

		// Filter: except
		else if (filter.except) {
			editorsToClose = editorsToClose.filter(e => !e.matches(filter.except));
		}

		return editorsToClose;
	}

	private doCloseEditors(editors: EditorInput[], options?: ICloseEditorOptions): void {

		// Close all inactive editors first
		let closeActiveEditor = false;
		editors.forEach(editor => {
			if (!this.isActive(editor)) {
				this.doCloseInactiveEditor(editor);
			} else {
				closeActiveEditor = true;
			}
		});

		// Close active editor last if contained in editors list to close
		if (closeActiveEditor) {
			this.doCloseActiveEditor(options && options.preserveFocus ? false : undefined);
		}

		// Forward to title control
		this.titleAreaControl.closeEditors(editors);
	}

	//#endregion

	//#region closeAllEditors()

	async closeAllEditors(): Promise<void> {
		if (this.isEmpty) {

			// If the group is empty and the request is to close all editors, we still close
			// the editor group is the related setting to close empty groups is enabled for
			// a convenient way of removing empty editor groups for the user.
			if (this.accessor.partOptions.closeEmptyGroups) {
				this.accessor.removeGroup(this);
			}

			return;
		}

		// Check for dirty and veto
		const editors = this._group.getEditors(true);
		const veto = await this.handleDirty(editors.slice(0));
		if (veto) {
			return;
		}

		// Do close
		this.doCloseAllEditors();
	}

	private doCloseAllEditors(): void {

		// Close all inactive editors first
		this.editors.forEach(editor => {
			if (!this.isActive(editor)) {
				this.doCloseInactiveEditor(editor);
			}
		});

		// Close active editor last
		this.doCloseActiveEditor();

		// Forward to title control
		this.titleAreaControl.closeAllEditors();
	}

	//#endregion

	//#region replaceEditors()

	async replaceEditors(editors: EditorReplacement[]): Promise<void> {

		// Extract active vs. inactive replacements
		let activeReplacement: EditorReplacement | undefined;
		const inactiveReplacements: EditorReplacement[] = [];
		editors.forEach(({ editor, replacement, options }) => {
			if (editor.isDirty()) {
				return; // we do not handle dirty in this method, so ignore all dirty
			}

			const index = this.getIndexOfEditor(editor);
			if (index >= 0) {
				const isActiveEditor = this.isActive(editor);

				// make sure we respect the index of the editor to replace
				if (options) {
					options.index = index;
				} else {
					options = EditorOptions.create({ index });
				}

				options.inactive = !isActiveEditor;
				options.pinned = true;

				const editorToReplace = { editor, replacement, options };
				if (isActiveEditor) {
					activeReplacement = editorToReplace;
				} else {
					inactiveReplacements.push(editorToReplace);
				}
			}
		});

		// Handle inactive first
		inactiveReplacements.forEach(({ editor, replacement, options }) => {

			// Open inactive editor
			this.doOpenEditor(replacement, options);

			// Close replaced inactive editor unless they match
			if (!editor.matches(replacement)) {
				this.doCloseInactiveEditor(editor);
				this.titleAreaControl.closeEditor(editor);
			}
		});

		// Handle active last
		if (activeReplacement) {

			// Open replacement as active editor
			const openEditorResult = this.doOpenEditor(activeReplacement.replacement, activeReplacement.options);

			// Close replaced active editor unless they match
			if (!activeReplacement.editor.matches(activeReplacement.replacement)) {
				this.doCloseInactiveEditor(activeReplacement.editor);
				this.titleAreaControl.closeEditor(activeReplacement.editor);
			}

			await openEditorResult;
		}
	}

	//#endregion

	//#endregion

	//#region Themable

	protected updateStyles(): void {
		const isEmpty = this.isEmpty;

		// Container
		if (isEmpty) {
			this.element.style.backgroundColor = this.getColor(EDITOR_GROUP_EMPTY_BACKGROUND) || '';
		} else {
			this.element.style.backgroundColor = '';
		}

		// Title control
		const { showTabs } = this.accessor.partOptions;
		const borderColor = this.getColor(EDITOR_GROUP_HEADER_TABS_BORDER) || this.getColor(contrastBorder);

		if (!isEmpty && showTabs && borderColor) {
			addClass(this.titleContainer, 'title-border-bottom');
			this.titleContainer.style.setProperty('--title-border-bottom-color', borderColor.toString());
		} else {
			removeClass(this.titleContainer, 'title-border-bottom');
			this.titleContainer.style.removeProperty('--title-border-bottom-color');
		}

		this.titleContainer.style.backgroundColor = this.getColor(showTabs ? EDITOR_GROUP_HEADER_TABS_BACKGROUND : EDITOR_GROUP_HEADER_NO_TABS_BACKGROUND) || '';

		// Editor container
		this.editorContainer.style.backgroundColor = this.getColor(editorBackground) || '';
	}

	//#endregion

	//#region ISerializableView

	readonly element: HTMLElement = document.createElement('div');

	get minimumWidth(): number { return this.editorControl.minimumWidth; }
	get minimumHeight(): number { return this.editorControl.minimumHeight; }
	get maximumWidth(): number { return this.editorControl.maximumWidth; }
	get maximumHeight(): number { return this.editorControl.maximumHeight; }

	private _onDidChange = this._register(new Relay<{ width: number; height: number; } | undefined>());
	readonly onDidChange: Event<{ width: number; height: number; } | undefined> = this._onDidChange.event;

	layout(width: number, height: number): void {
		this.dimension = new Dimension(width, height);

		// Ensure editor container gets height as CSS depending
		// on the preferred height of the title control
		this.editorContainer.style.height = `calc(100% - ${this.titleAreaControl.getPreferredHeight()}px)`;

		// Forward to controls
		this.layoutTitleAreaControl();
		this.editorControl.layout(new Dimension(this.dimension.width, this.dimension.height - this.titleAreaControl.getPreferredHeight()));
	}

	private layoutTitleAreaControl(): void {
		this.titleAreaControl.layout(new Dimension(this.dimension.width, this.titleAreaControl.getPreferredHeight()));
	}

	relayout(): void {
		if (this.dimension) {
			const { width, height } = this.dimension;
			this.layout(width, height);
		}
	}

	toJSON(): ISerializedEditorGroup {
		return this._group.serialize();
	}

	//#endregion

	dispose(): void {
		this._disposed = true;

		this._onWillDispose.fire();

		this.titleAreaControl.dispose();

		super.dispose();
	}
}

class EditorOpeningEvent implements IEditorOpeningEvent {
	private override: () => Promise<IEditor | undefined>;

	constructor(
		private _group: GroupIdentifier,
		private _editor: EditorInput,
		private _options: EditorOptions | undefined
	) {
	}

	get groupId(): GroupIdentifier {
		return this._group;
	}

	get editor(): EditorInput {
		return this._editor;
	}

	get options(): EditorOptions | undefined {
		return this._options;
	}

	prevent(callback: () => Promise<IEditor | undefined>): void {
		this.override = callback;
	}

	isPrevented(): () => Promise<IEditor | undefined> {
		return this.override;
	}
}

export interface EditorReplacement {
	editor: EditorInput;
	replacement: EditorInput;
	options?: EditorOptions;
}

registerThemingParticipant((theme, collector, environment) => {

	// Letterpress
	const letterpress = `./media/letterpress${theme.type === 'dark' ? '-dark' : theme.type === 'hc' ? '-hc' : ''}.svg`;
	collector.addRule(`
		.monaco-workbench .part.editor > .content .editor-group-container.empty .editor-group-letterpress {
			background-image: url('${require.toUrl(letterpress)}')
		}
	`);

	// Focused Empty Group Border
	const focusedEmptyGroupBorder = theme.getColor(EDITOR_GROUP_FOCUSED_EMPTY_BORDER);
	if (focusedEmptyGroupBorder) {
		collector.addRule(`
			.monaco-workbench .part.editor > .content:not(.empty) .editor-group-container.empty.active:focus {
				outline-width: 1px;
				outline-color: ${focusedEmptyGroupBorder};
				outline-offset: -2px;
				outline-style: solid;
			}

			.monaco-workbench .part.editor > .content.empty .editor-group-container.empty.active:focus {
				outline: none; /* never show outline for empty group if it is the last */
			}
		`);
	} else {
		collector.addRule(`
			.monaco-workbench .part.editor > .content .editor-group-container.empty.active:focus {
				outline: none; /* disable focus outline unless active empty group border is defined */
			}
		`);
	}
});<|MERGE_RESOLUTION|>--- conflicted
+++ resolved
@@ -426,16 +426,12 @@
 		}
 	}
 
-<<<<<<< HEAD
-	private async restoreEditors(from: IEditorGroupView | ISerializedEditorGroup): Promise<void> {
-		await this._group.removeNonExitingEditor(); // {{SQL CARBON EDIT}} @udeeshagautam perform async correction for non-existing files
-
-=======
 	private async restoreEditors(from: IEditorGroupView | ISerializedEditorGroup | null): Promise<void> {
->>>>>>> c71cbdaa
 		if (this._group.count === 0) {
 			return; // nothing to show
 		}
+
+		await this._group.removeNonExitingEditor(); // {{SQL CARBON EDIT}} @udeeshagautam perform async correction for non-existing files
 
 		// Determine editor options
 		let options: EditorOptions;
