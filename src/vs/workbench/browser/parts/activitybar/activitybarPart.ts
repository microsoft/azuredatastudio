/*---------------------------------------------------------------------------------------------
 *  Copyright (c) Microsoft Corporation. All rights reserved.
 *  Licensed under the Source EULA. See License.txt in the project root for license information.
 *--------------------------------------------------------------------------------------------*/

import 'vs/css!./media/activitybarpart';
import { localize } from 'vs/nls';
import { ActionsOrientation, ActionBar } from 'vs/base/browser/ui/actionbar/actionbar';
import { GLOBAL_ACTIVITY_ID, IActivity, ACCOUNTS_ACTIVITY_ID } from 'vs/workbench/common/activity';
import { Part } from 'vs/workbench/browser/part';
import { GlobalActivityActionViewItem, ViewContainerActivityAction, PlaceHolderToggleCompositePinnedAction, PlaceHolderViewContainerActivityAction, AccountsActivityActionViewItem } from 'vs/workbench/browser/parts/activitybar/activitybarActions';
import { IBadge, NumberBadge } from 'vs/workbench/services/activity/common/activity';
import { IWorkbenchLayoutService, Parts, Position } from 'vs/workbench/services/layout/browser/layoutService';
import { IInstantiationService, ServicesAccessor } from 'vs/platform/instantiation/common/instantiation';
import { IDisposable, toDisposable, DisposableStore, Disposable } from 'vs/base/common/lifecycle';
import { ToggleActivityBarVisibilityAction, ToggleSidebarPositionAction } from 'vs/workbench/browser/actions/layoutActions';
import { IThemeService, IColorTheme, ThemeIcon } from 'vs/platform/theme/common/themeService';
import { ACTIVITY_BAR_BACKGROUND, ACTIVITY_BAR_BORDER, ACTIVITY_BAR_FOREGROUND, ACTIVITY_BAR_ACTIVE_BORDER, ACTIVITY_BAR_BADGE_BACKGROUND, ACTIVITY_BAR_BADGE_FOREGROUND, ACTIVITY_BAR_INACTIVE_FOREGROUND, ACTIVITY_BAR_ACTIVE_BACKGROUND, ACTIVITY_BAR_DRAG_AND_DROP_BORDER } from 'vs/workbench/common/theme';
import { contrastBorder } from 'vs/platform/theme/common/colorRegistry';
import { CompositeBar, ICompositeBarItem, CompositeDragAndDrop } from 'vs/workbench/browser/parts/compositeBar';
import { Dimension, createCSSRule, asCSSUrl, addDisposableListener, EventType } from 'vs/base/browser/dom';
import { IStorageService, StorageScope, IStorageValueChangeEvent, StorageTarget } from 'vs/platform/storage/common/storage';
import { IExtensionService } from 'vs/workbench/services/extensions/common/extensions';
import { URI, UriComponents } from 'vs/base/common/uri';
import { ToggleCompositePinnedAction, ICompositeBarColors, ActivityAction, ICompositeActivity, IActivityHoverOptions } from 'vs/workbench/browser/parts/compositeBarActions';
import { IViewDescriptorService, ViewContainer, IViewContainerModel, ViewContainerLocation, IViewsService, getEnabledViewContainerContextKey } from 'vs/workbench/common/views';
import { IContextKeyService, ContextKeyExpr, IContextKey } from 'vs/platform/contextkey/common/contextkey';
import { assertIsDefined, isString } from 'vs/base/common/types';
import { IActivityBarService } from 'vs/workbench/services/activityBar/browser/activityBarService';
import { registerSingleton } from 'vs/platform/instantiation/common/extensions';
import { IWorkbenchEnvironmentService } from 'vs/workbench/services/environment/common/environmentService';
import { CustomMenubarControl } from 'vs/workbench/browser/parts/titlebar/menubarControl';
import { IConfigurationService } from 'vs/platform/configuration/common/configuration';
import { getMenuBarVisibility } from 'vs/platform/windows/common/windows';
import { isNative } from 'vs/base/common/platform';
import { Before2D } from 'vs/workbench/browser/dnd';
import { Codicon } from 'vs/base/common/codicons';
import { IAction, Separator, toAction } from 'vs/base/common/actions';
import { Event } from 'vs/base/common/event';
import { StandardKeyboardEvent } from 'vs/base/browser/keyboardEvent';
import { KeyCode } from 'vs/base/common/keyCodes';
import { Action2, registerAction2 } from 'vs/platform/actions/common/actions';
import { CATEGORIES } from 'vs/workbench/common/actions';
import { registerIcon } from 'vs/platform/theme/common/iconRegistry';
import { StringSHA1 } from 'vs/base/common/hash';
<<<<<<< HEAD
import { AccountsActionViewItem } from 'sql/workbench/browser/parts/activitybar/activitybarActions'; // {{SQL CARBON EDIT}} - use the ADS account management action
=======
import { HoverPosition } from 'vs/base/browser/ui/hover/hoverWidget';
>>>>>>> f6f81128

interface IPlaceholderViewContainer {
	readonly id: string;
	readonly name?: string;
	readonly iconUrl?: UriComponents;
	readonly themeIcon?: ThemeIcon;
	readonly isBuiltin?: boolean;
	readonly views?: { when?: string; }[];
}

interface IPinnedViewContainer {
	readonly id: string;
	readonly pinned: boolean;
	readonly order?: number;
	readonly visible: boolean;
}

interface ICachedViewContainer {
	readonly id: string;
	name?: string;
	icon?: URI | ThemeIcon;
	readonly pinned: boolean;
	readonly order?: number;
	visible: boolean;
	isBuiltin?: boolean;
	views?: { when?: string; }[];
}

export const settingsViewBarIcon = registerIcon('settings-view-bar-icon', Codicon.settingsGear, localize('settingsViewBarIcon', "Settings icon in the view bar.")); // {{SQL CARBON EDIT}} exporting to use it in getting started tour

export class ActivitybarPart extends Part implements IActivityBarService {

	declare readonly _serviceBrand: undefined;

	private static readonly PINNED_VIEW_CONTAINERS = 'workbench.activity.pinnedViewlets2';
	private static readonly PLACEHOLDER_VIEW_CONTAINERS = 'workbench.activity.placeholderViewlets';
	private static readonly ACTION_HEIGHT = 48;
	private static readonly ACCOUNTS_ACTION_INDEX = 0;

	private static readonly GEAR_ICON = settingsViewBarIcon; // registerIcon('settings-view-bar-icon', Codicon.settingsGear, localize('settingsViewBarIcon', "Settings icon in the view bar.")); // {{SQL CARBON EDIT}} exporting to use it in getting started tour
	private static readonly ACCOUNTS_ICON = registerIcon('accounts-view-bar-icon', Codicon.account, localize('accountsViewBarIcon', "Accounts icon in the view bar."));

	//#region IView

	readonly minimumWidth: number = 48;
	readonly maximumWidth: number = 48;
	readonly minimumHeight: number = 0;
	readonly maximumHeight: number = Number.POSITIVE_INFINITY;

	//#endregion

	private content: HTMLElement | undefined;

	private menuBar: CustomMenubarControl | undefined;
	private menuBarContainer: HTMLElement | undefined;

	private compositeBar: CompositeBar;
	private compositeBarContainer: HTMLElement | undefined;

	private globalActivityAction: ActivityAction | undefined;
	private globalActivityActionBar: ActionBar | undefined;
	private globalActivitiesContainer: HTMLElement | undefined;
	private readonly globalActivity: ICompositeActivity[] = [];

	private accountsActivityAction: ActivityAction | undefined;

	private readonly accountsActivity: ICompositeActivity[] = [];

	private readonly compositeActions = new Map<string, { activityAction: ViewContainerActivityAction, pinnedAction: ToggleCompositePinnedAction; }>();
	private readonly viewContainerDisposables = new Map<string, IDisposable>();

	private readonly keyboardNavigationDisposables = this._register(new DisposableStore());

	private readonly location = ViewContainerLocation.Sidebar;
	private hasExtensionsRegistered: boolean = false;

	private readonly enabledViewContainersContextKeys: Map<string, IContextKey<boolean>> = new Map<string, IContextKey<boolean>>();

	constructor(
		@IInstantiationService private readonly instantiationService: IInstantiationService,
		@IWorkbenchLayoutService layoutService: IWorkbenchLayoutService,
		@IThemeService themeService: IThemeService,
		@IStorageService private readonly storageService: IStorageService,
		@IExtensionService private readonly extensionService: IExtensionService,
		@IViewDescriptorService private readonly viewDescriptorService: IViewDescriptorService,
		@IViewsService private readonly viewsService: IViewsService,
		@IContextKeyService private readonly contextKeyService: IContextKeyService,
		@IConfigurationService private readonly configurationService: IConfigurationService,
		@IWorkbenchEnvironmentService private readonly environmentService: IWorkbenchEnvironmentService,
	) {
		super(Parts.ACTIVITYBAR_PART, { hasTitle: false }, themeService, storageService, layoutService);

		for (const cachedViewContainer of this.cachedViewContainers) {
			cachedViewContainer.visible = !this.shouldBeHidden(cachedViewContainer.id, cachedViewContainer);
		}
		this.compositeBar = this.createCompositeBar();

		this.onDidRegisterViewContainers(this.getViewContainers());

		this.registerListeners();
	}

	private createCompositeBar() {
		const cachedItems = this.cachedViewContainers
			.map(container => ({
				id: container.id,
				name: container.name,
				visible: container.visible,
				order: container.order,
				pinned: container.pinned
			}));

		return this._register(this.instantiationService.createInstance(CompositeBar, cachedItems, {
			icon: true,
			orientation: ActionsOrientation.VERTICAL,
			activityHoverOptions: this.getActivityHoverOptions(),
			preventLoopNavigation: true,
			openComposite: compositeId => this.viewsService.openViewContainer(compositeId, true),
			getActivityAction: compositeId => this.getCompositeActions(compositeId).activityAction,
			getCompositePinnedAction: compositeId => this.getCompositeActions(compositeId).pinnedAction,
			getOnCompositeClickAction: compositeId => toAction({ id: compositeId, label: '', run: async () => this.viewsService.isViewContainerVisible(compositeId) ? this.viewsService.closeViewContainer(compositeId) : this.viewsService.openViewContainer(compositeId) }),
			fillExtraContextMenuActions: actions => {
				const topActions: IAction[] = [];

				// Menu
				const menuBarVisibility = getMenuBarVisibility(this.configurationService);
				if (menuBarVisibility === 'compact' || menuBarVisibility === 'hidden' || menuBarVisibility === 'toggle') {
					topActions.push({
						id: 'toggleMenuVisibility',
						label: localize('menu', "Menu"),
						class: undefined,
						tooltip: localize('menu', "Menu"),
						checked: menuBarVisibility === 'compact',
						enabled: true,
						expanded: false,
						run: async () => this.configurationService.updateValue('window.menuBarVisibility', menuBarVisibility === 'compact' ? 'toggle' : 'compact'),
						dispose: () => { }
					});
				}

				if (topActions.length) {
					actions.unshift(...topActions, new Separator());
				}

				// Accounts
				actions.push(new Separator());
				actions.push({
					id: 'toggleAccountsVisibility',
					label: localize('accounts', "Accounts"),
					class: undefined,
					tooltip: localize('accounts', "Accounts"),
					checked: this.accountsVisibilityPreference,
					enabled: true,
					expanded: false,
					run: async () => this.accountsVisibilityPreference = !this.accountsVisibilityPreference,
					dispose: () => { }
				});

				actions.push(new Separator());

				// Toggle Sidebar
				actions.push(this.instantiationService.createInstance(ToggleSidebarPositionAction, ToggleSidebarPositionAction.ID, ToggleSidebarPositionAction.getLabel(this.layoutService)));

				// Toggle Activity Bar
				actions.push(toAction({ id: ToggleActivityBarVisibilityAction.ID, label: localize('hideActivitBar', "Hide Activity Bar"), run: async () => this.instantiationService.invokeFunction(accessor => new ToggleActivityBarVisibilityAction().run(accessor)) }));
			},
			getContextMenuActionsForComposite: compositeId => this.getContextMenuActionsForComposite(compositeId),
			getDefaultCompositeId: () => this.viewDescriptorService.getDefaultViewContainer(this.location)!.id,
			hidePart: () => this.layoutService.setSideBarHidden(true),
			dndHandler: new CompositeDragAndDrop(this.viewDescriptorService, ViewContainerLocation.Sidebar,
				(id: string, focus?: boolean) => this.viewsService.openViewContainer(id, focus),
				(from: string, to: string, before?: Before2D) => this.compositeBar.move(from, to, before?.verticallyBefore),
				() => this.compositeBar.getCompositeBarItems(),
			),
			compositeSize: 52,
			colors: (theme: IColorTheme) => this.getActivitybarItemColors(theme),
			overflowActionSize: ActivitybarPart.ACTION_HEIGHT
		}));
	}

	private getActivityHoverOptions(): IActivityHoverOptions {
		return {
			position: () => this.layoutService.getSideBarPosition() === Position.LEFT ? HoverPosition.RIGHT : HoverPosition.LEFT,
			delay: () => 0
		};
	}

	private getContextMenuActionsForComposite(compositeId: string): IAction[] {
		const actions: IAction[] = [];

		const viewContainer = this.viewDescriptorService.getViewContainerById(compositeId)!;
		const defaultLocation = this.viewDescriptorService.getDefaultViewContainerLocation(viewContainer)!;
		if (defaultLocation !== this.viewDescriptorService.getViewContainerLocation(viewContainer)) {
			actions.push(toAction({ id: 'resetLocationAction', label: localize('resetLocation', "Reset Location"), run: () => this.viewDescriptorService.moveViewContainerToLocation(viewContainer, defaultLocation) }));
		} else {
			const viewContainerModel = this.viewDescriptorService.getViewContainerModel(viewContainer);
			if (viewContainerModel.allViewDescriptors.length === 1) {
				const viewToReset = viewContainerModel.allViewDescriptors[0];
				const defaultContainer = this.viewDescriptorService.getDefaultContainerById(viewToReset.id)!;
				if (defaultContainer !== viewContainer) {
					actions.push(toAction({ id: 'resetLocationAction', label: localize('resetLocation', "Reset Location"), run: () => this.viewDescriptorService.moveViewsToContainer([viewToReset], defaultContainer) }));
				}
			}
		}

		return actions;
	}

	private registerListeners(): void {

		// View Container Changes
		this._register(this.viewDescriptorService.onDidChangeViewContainers(({ added, removed }) => this.onDidChangeViewContainers(added, removed)));
		this._register(this.viewDescriptorService.onDidChangeContainerLocation(({ viewContainer, from, to }) => this.onDidChangeViewContainerLocation(viewContainer, from, to)));

		// View Container Visibility Changes
		this._register(Event.filter(this.viewsService.onDidChangeViewContainerVisibility, e => e.location === this.location)(({ id, visible }) => this.onDidChangeViewContainerVisibility(id, visible)));

		// Extension registration
		let disposables = this._register(new DisposableStore());
		this._register(this.extensionService.onDidRegisterExtensions(() => {
			disposables.clear();
			this.onDidRegisterExtensions();
			this.compositeBar.onDidChange(() => this.saveCachedViewContainers(), this, disposables);
			this.storageService.onDidChangeValue(e => this.onDidStorageValueChange(e), this, disposables);
		}));

		// Register for configuration changes
		this._register(this.configurationService.onDidChangeConfiguration(e => {
			if (e.affectsConfiguration('window.menuBarVisibility')) {
				if (getMenuBarVisibility(this.configurationService) === 'compact') {
					this.installMenubar();
				} else {
					this.uninstallMenubar();
				}
			}
		}));
	}

	private onDidChangeViewContainers(added: readonly { container: ViewContainer, location: ViewContainerLocation; }[], removed: readonly { container: ViewContainer, location: ViewContainerLocation; }[]) {
		removed.filter(({ location }) => location === ViewContainerLocation.Sidebar).forEach(({ container }) => this.onDidDeregisterViewContainer(container));
		this.onDidRegisterViewContainers(added.filter(({ location }) => location === ViewContainerLocation.Sidebar).map(({ container }) => container));
	}

	private onDidChangeViewContainerLocation(container: ViewContainer, from: ViewContainerLocation, to: ViewContainerLocation) {
		if (from === this.location) {
			this.onDidDeregisterViewContainer(container);
		}

		if (to === this.location) {
			this.onDidRegisterViewContainers([container]);
		}
	}

	private onDidChangeViewContainerVisibility(id: string, visible: boolean) {
		if (visible) {
			// Activate view container action on opening of a view container
			this.onDidViewContainerVisible(id);
		} else {
			// Deactivate view container action on close
			this.compositeBar.deactivateComposite(id);
		}
	}

	private onDidRegisterExtensions(): void {
		this.hasExtensionsRegistered = true;

		// show/hide/remove composites
		for (const { id } of this.cachedViewContainers) {
			const viewContainer = this.getViewContainer(id);
			if (viewContainer) {
				this.showOrHideViewContainer(viewContainer);
			} else {
				if (this.viewDescriptorService.isViewContainerRemovedPermanently(id)) {
					this.removeComposite(id);
				} else {
					this.hideComposite(id);
				}
			}
		}

		this.saveCachedViewContainers();
	}

	private onDidViewContainerVisible(id: string): void {
		const viewContainer = this.getViewContainer(id);
		if (viewContainer) {

			// Update the composite bar by adding
			this.addComposite(viewContainer);
			this.compositeBar.activateComposite(viewContainer.id);

			if (this.shouldBeHidden(viewContainer)) {
				const viewContainerModel = this.viewDescriptorService.getViewContainerModel(viewContainer);
				if (viewContainerModel.activeViewDescriptors.length === 0) {
					// Update the composite bar by hiding
					this.hideComposite(viewContainer.id);
				}
			}
		}
	}

	showActivity(viewContainerOrActionId: string, badge: IBadge, clazz?: string, priority?: number): IDisposable {
		if (this.getViewContainer(viewContainerOrActionId)) {
			return this.compositeBar.showActivity(viewContainerOrActionId, badge, clazz, priority);
		}

		if (viewContainerOrActionId === GLOBAL_ACTIVITY_ID) {
			return this.showGlobalActivity(GLOBAL_ACTIVITY_ID, badge, clazz, priority);
		}

		if (viewContainerOrActionId === ACCOUNTS_ACTIVITY_ID) {
			return this.showGlobalActivity(ACCOUNTS_ACTIVITY_ID, badge, clazz, priority);
		}

		return Disposable.None;
	}

	private showGlobalActivity(activityId: string, badge: IBadge, clazz?: string, priority?: number): IDisposable {
		if (typeof priority !== 'number') {
			priority = 0;
		}

		const activity: ICompositeActivity = { badge, clazz, priority };
		const activityCache = activityId === GLOBAL_ACTIVITY_ID ? this.globalActivity : this.accountsActivity;

		for (let i = 0; i <= activityCache.length; i++) {
			if (i === activityCache.length) {
				activityCache.push(activity);
				break;
			} else if (activityCache[i].priority <= priority) {
				activityCache.splice(i, 0, activity);
				break;
			}
		}
		this.updateGlobalActivity(activityId);

		return toDisposable(() => this.removeGlobalActivity(activityId, activity));
	}

	private removeGlobalActivity(activityId: string, activity: ICompositeActivity): void {
		const activityCache = activityId === GLOBAL_ACTIVITY_ID ? this.globalActivity : this.accountsActivity;
		const index = activityCache.indexOf(activity);
		if (index !== -1) {
			activityCache.splice(index, 1);
			this.updateGlobalActivity(activityId);
		}
	}

	private updateGlobalActivity(activityId: string): void {
		const activityAction = activityId === GLOBAL_ACTIVITY_ID ? this.globalActivityAction : this.accountsActivityAction;
		if (!activityAction) {
			return;
		}

		const activityCache = activityId === GLOBAL_ACTIVITY_ID ? this.globalActivity : this.accountsActivity;
		if (activityCache.length) {
			const [{ badge, clazz, priority }] = activityCache;
			if (badge instanceof NumberBadge && activityCache.length > 1) {
				const cumulativeNumberBadge = this.getCumulativeNumberBadge(activityCache, priority);
				activityAction.setBadge(cumulativeNumberBadge);
			} else {
				activityAction.setBadge(badge, clazz);
			}
		} else {
			activityAction.setBadge(undefined);
		}
	}

	private getCumulativeNumberBadge(activityCache: ICompositeActivity[], priority: number): NumberBadge {
		const numberActivities = activityCache.filter(activity => activity.badge instanceof NumberBadge && activity.priority === priority);
		const number = numberActivities.reduce((result, activity) => { return result + (<NumberBadge>activity.badge).number; }, 0);
		const descriptorFn = (): string => {
			return numberActivities.reduce((result, activity, index) => {
				result = result + (<NumberBadge>activity.badge).getDescription();
				if (index < numberActivities.length - 1) {
					result = `${result}\n`;
				}

				return result;
			}, '');
		};

		return new NumberBadge(number, descriptorFn);
	}

	private uninstallMenubar() {
		if (this.menuBar) {
			this.menuBar.dispose();
			this.menuBar = undefined;
		}

		if (this.menuBarContainer) {
			this.menuBarContainer.remove();
			this.menuBarContainer = undefined;
			this.registerKeyboardNavigationListeners();
		}
	}

	private installMenubar() {
		if (this.menuBar) {
			return; // prevent menu bar from installing twice #110720
		}

		this.menuBarContainer = document.createElement('div');
		this.menuBarContainer.classList.add('menubar');

		const content = assertIsDefined(this.content);
		content.prepend(this.menuBarContainer);

		// Menubar: install a custom menu bar depending on configuration
		this.menuBar = this._register(this.instantiationService.createInstance(CustomMenubarControl));
		this.menuBar.create(this.menuBarContainer);

		this.registerKeyboardNavigationListeners();
	}

	override createContentArea(parent: HTMLElement): HTMLElement {
		this.element = parent;

		this.content = document.createElement('div');
		this.content.classList.add('content');
		parent.appendChild(this.content);

		// Install menubar if compact
		if (getMenuBarVisibility(this.configurationService) === 'compact') {
			this.installMenubar();
		}

		// View Containers action bar
		this.compositeBarContainer = this.compositeBar.create(this.content);

		// Global action bar
		this.globalActivitiesContainer = document.createElement('div');
		this.content.appendChild(this.globalActivitiesContainer);

		this.createGlobalActivityActionBar(this.globalActivitiesContainer);

		// Keyboard Navigation
		this.registerKeyboardNavigationListeners();

		return this.content;
	}

	private registerKeyboardNavigationListeners(): void {
		this.keyboardNavigationDisposables.clear();

		// Up/Down arrow on compact menu
		if (this.menuBarContainer) {
			this.keyboardNavigationDisposables.add(addDisposableListener(this.menuBarContainer, EventType.KEY_DOWN, e => {
				const kbEvent = new StandardKeyboardEvent(e);
				if (kbEvent.equals(KeyCode.DownArrow) || kbEvent.equals(KeyCode.RightArrow)) {
					if (this.compositeBar) {
						this.compositeBar.focus();
					}
				}
			}));
		}

		// Up/Down on Activity Icons
		if (this.compositeBarContainer) {
			this.keyboardNavigationDisposables.add(addDisposableListener(this.compositeBarContainer, EventType.KEY_DOWN, e => {
				const kbEvent = new StandardKeyboardEvent(e);
				if (kbEvent.equals(KeyCode.DownArrow) || kbEvent.equals(KeyCode.RightArrow)) {
					if (this.globalActivityActionBar) {
						this.globalActivityActionBar.focus(true);
					}
				} else if (kbEvent.equals(KeyCode.UpArrow) || kbEvent.equals(KeyCode.LeftArrow)) {
					if (this.menuBar) {
						this.menuBar.toggleFocus();
					}
				}
			}));
		}

		// Up arrow on global icons
		if (this.globalActivitiesContainer) {
			this.keyboardNavigationDisposables.add(addDisposableListener(this.globalActivitiesContainer, EventType.KEY_DOWN, e => {
				const kbEvent = new StandardKeyboardEvent(e);
				if (kbEvent.equals(KeyCode.UpArrow) || kbEvent.equals(KeyCode.LeftArrow)) {
					if (this.compositeBar) {
						this.compositeBar.focus(this.getVisibleViewContainerIds().length - 1);
					}
				}
			}));
		}
	}

	private createGlobalActivityActionBar(container: HTMLElement): void {
		this.globalActivityActionBar = this._register(new ActionBar(container, {
			actionViewItemProvider: action => {
				if (action.id === 'workbench.actions.manage') {
					return this.instantiationService.createInstance(GlobalActivityActionViewItem, action as ActivityAction, () => this.compositeBar.getContextMenuActions(), (theme: IColorTheme) => this.getActivitybarItemColors(theme), this.getActivityHoverOptions());
				}

				if (action.id === 'workbench.actions.accounts') {
					return this.instantiationService.createInstance(AccountsActionViewItem, action as ActivityAction, (theme: IColorTheme) => this.getActivitybarItemColors(theme)); // {{ SQL CARBON EDIT }} Use our own Accounts action
				}

				throw new Error(`No view item for action '${action.id}'`);
			},
			orientation: ActionsOrientation.VERTICAL,
			ariaLabel: localize('manage', "Manage"),
			animated: false,
			preventLoopNavigation: true
		}));

		this.globalActivityAction = this._register(new ActivityAction({
			id: 'workbench.actions.manage',
			name: localize('manage', "Manage"),
			cssClass: ThemeIcon.asClassName(ActivitybarPart.GEAR_ICON)
		}));

		if (this.accountsVisibilityPreference) {
			this.accountsActivityAction = this._register(new ActivityAction({
				id: 'workbench.actions.accounts',
				name: localize('accounts', "Accounts"),
				cssClass: ThemeIcon.asClassName(ActivitybarPart.ACCOUNTS_ICON)
			}));

			this.globalActivityActionBar.push(this.accountsActivityAction, { index: ActivitybarPart.ACCOUNTS_ACTION_INDEX });
		}

		this.globalActivityActionBar.push(this.globalActivityAction);
	}

	private toggleAccountsActivity() {
		if (this.globalActivityActionBar) {
			if (this.accountsActivityAction) {
				this.globalActivityActionBar.pull(ActivitybarPart.ACCOUNTS_ACTION_INDEX);
				this.accountsActivityAction = undefined;
			} else {
				this.accountsActivityAction = this._register(new ActivityAction({
					id: 'workbench.actions.accounts',
					name: localize('accounts', "Accounts"),
					cssClass: Codicon.account.classNames
				}));
				this.globalActivityActionBar.push(this.accountsActivityAction, { index: ActivitybarPart.ACCOUNTS_ACTION_INDEX });
			}
		}

		this.updateGlobalActivity(ACCOUNTS_ACTIVITY_ID);
	}

	private getCompositeActions(compositeId: string): { activityAction: ViewContainerActivityAction, pinnedAction: ToggleCompositePinnedAction; } {
		let compositeActions = this.compositeActions.get(compositeId);
		if (!compositeActions) {
			const viewContainer = this.getViewContainer(compositeId);
			if (viewContainer) {
				const viewContainerModel = this.viewDescriptorService.getViewContainerModel(viewContainer);
				compositeActions = {
					activityAction: this.instantiationService.createInstance(ViewContainerActivityAction, this.toActivity(viewContainerModel)),
					pinnedAction: new ToggleCompositePinnedAction(this.toActivity(viewContainerModel), this.compositeBar)
				};
			} else {
				const cachedComposite = this.cachedViewContainers.filter(c => c.id === compositeId)[0];
				compositeActions = {
					activityAction: this.instantiationService.createInstance(PlaceHolderViewContainerActivityAction, ActivitybarPart.toActivity(compositeId, compositeId, cachedComposite?.icon, undefined)),
					pinnedAction: new PlaceHolderToggleCompositePinnedAction(compositeId, this.compositeBar)
				};
			}

			this.compositeActions.set(compositeId, compositeActions);
		}

		return compositeActions;
	}

	private onDidRegisterViewContainers(viewContainers: readonly ViewContainer[]): void {
		for (const viewContainer of viewContainers) {
			this.addComposite(viewContainer);

			// Pin it by default if it is new
			const cachedViewContainer = this.cachedViewContainers.filter(({ id }) => id === viewContainer.id)[0];
			if (!cachedViewContainer) {
				this.compositeBar.pin(viewContainer.id);
			}

			// Active
			const visibleViewContainer = this.viewsService.getVisibleViewContainer(this.location);
			if (visibleViewContainer?.id === viewContainer.id) {
				this.compositeBar.activateComposite(viewContainer.id);
			}

			const viewContainerModel = this.viewDescriptorService.getViewContainerModel(viewContainer);
			this.updateActivity(viewContainer, viewContainerModel);
			this.showOrHideViewContainer(viewContainer);

			const disposables = new DisposableStore();
			disposables.add(viewContainerModel.onDidChangeContainerInfo(() => this.updateActivity(viewContainer, viewContainerModel)));
			disposables.add(viewContainerModel.onDidChangeActiveViewDescriptors(() => this.showOrHideViewContainer(viewContainer)));

			this.viewContainerDisposables.set(viewContainer.id, disposables);
		}
	}

	private onDidDeregisterViewContainer(viewContainer: ViewContainer): void {
		const disposable = this.viewContainerDisposables.get(viewContainer.id);
		if (disposable) {
			disposable.dispose();
		}

		this.viewContainerDisposables.delete(viewContainer.id);
		this.removeComposite(viewContainer.id);
	}

	private updateActivity(viewContainer: ViewContainer, viewContainerModel: IViewContainerModel): void {
		const activity: IActivity = this.toActivity(viewContainerModel);
		const { activityAction, pinnedAction } = this.getCompositeActions(viewContainer.id);
		activityAction.updateActivity(activity);

		if (pinnedAction instanceof PlaceHolderToggleCompositePinnedAction) {
			pinnedAction.setActivity(activity);
		}

		this.saveCachedViewContainers();
	}

	private toActivity(viewContainerModel: IViewContainerModel): IActivity {
		return ActivitybarPart.toActivity(viewContainerModel.viewContainer.id, viewContainerModel.title, viewContainerModel.icon, viewContainerModel.keybindingId);
	}

	private static toActivity(id: string, name: string, icon: URI | ThemeIcon | undefined, keybindingId: string | undefined): IActivity {
		let cssClass: string | undefined = undefined;
		let iconUrl: URI | undefined = undefined;
		if (URI.isUri(icon)) {
			iconUrl = icon;
			const cssUrl = asCSSUrl(icon);
			const hash = new StringSHA1();
			hash.update(cssUrl);
			cssClass = `activity-${id.replace(/\./g, '-')}-${hash.digest()}`;
			const iconClass = `.monaco-workbench .activitybar .monaco-action-bar .action-label.${cssClass}`;
			createCSSRule(iconClass, `
				mask: ${cssUrl} no-repeat 50% 50%;
				mask-size: 24px;
				-webkit-mask: ${cssUrl} no-repeat 50% 50%;
				-webkit-mask-size: 24px;
			`);
		} else if (ThemeIcon.isThemeIcon(icon)) {
			cssClass = ThemeIcon.asClassName(icon);
		}

		return { id, name, cssClass, iconUrl, keybindingId };
	}

	private showOrHideViewContainer(viewContainer: ViewContainer): void {
		let contextKey = this.enabledViewContainersContextKeys.get(viewContainer.id);
		if (!contextKey) {
			contextKey = this.contextKeyService.createKey(getEnabledViewContainerContextKey(viewContainer.id), false);
			this.enabledViewContainersContextKeys.set(viewContainer.id, contextKey);
		}
		if (this.shouldBeHidden(viewContainer)) {
			contextKey.set(false);
			this.hideComposite(viewContainer.id);
		} else {
			contextKey.set(true);
			this.addComposite(viewContainer);
		}
	}

	private shouldBeHidden(viewContainerOrId: string | ViewContainer, cachedViewContainer?: ICachedViewContainer): boolean {
		const viewContainer = isString(viewContainerOrId) ? this.getViewContainer(viewContainerOrId) : viewContainerOrId;
		const viewContainerId = isString(viewContainerOrId) ? viewContainerOrId : viewContainerOrId.id;

		if (viewContainer) {
			if (viewContainer.hideIfEmpty) {
				if (this.viewDescriptorService.getViewContainerModel(viewContainer).activeViewDescriptors.length > 0) {
					return false;
				}
			} else {
				return false;
			}
		}

		// Check cache only if extensions are not yet registered and current window is not native (desktop) remote connection window
		if (!this.hasExtensionsRegistered && !(this.environmentService.remoteAuthority && isNative)) {
			cachedViewContainer = cachedViewContainer || this.cachedViewContainers.find(({ id }) => id === viewContainerId);

			// Show builtin ViewContainer if not registered yet
			if (!viewContainer && cachedViewContainer?.isBuiltin) {
				return false;
			}

			if (cachedViewContainer?.views?.length) {
				return cachedViewContainer.views.every(({ when }) => !!when && !this.contextKeyService.contextMatchesRules(ContextKeyExpr.deserialize(when)));
			}
		}

		return true;
	}

	private addComposite(viewContainer: ViewContainer): void {
		this.compositeBar.addComposite({ id: viewContainer.id, name: viewContainer.title, order: viewContainer.order, requestedIndex: viewContainer.requestedIndex });
	}

	private hideComposite(compositeId: string): void {
		this.compositeBar.hideComposite(compositeId);

		const compositeActions = this.compositeActions.get(compositeId);
		if (compositeActions) {
			compositeActions.activityAction.dispose();
			compositeActions.pinnedAction.dispose();
			this.compositeActions.delete(compositeId);
		}
	}

	private removeComposite(compositeId: string): void {
		this.compositeBar.removeComposite(compositeId);

		const compositeActions = this.compositeActions.get(compositeId);
		if (compositeActions) {
			compositeActions.activityAction.dispose();
			compositeActions.pinnedAction.dispose();
			this.compositeActions.delete(compositeId);
		}
	}

	getPinnedViewContainerIds(): string[] {
		const pinnedCompositeIds = this.compositeBar.getPinnedComposites().map(v => v.id);
		return this.getViewContainers()
			.filter(v => this.compositeBar.isPinned(v.id))
			.sort((v1, v2) => pinnedCompositeIds.indexOf(v1.id) - pinnedCompositeIds.indexOf(v2.id))
			.map(v => v.id);
	}

	getVisibleViewContainerIds(): string[] {
		return this.compositeBar.getVisibleComposites()
			.filter(v => this.viewsService.getVisibleViewContainer(this.location)?.id === v.id || this.compositeBar.isPinned(v.id))
			.map(v => v.id);
	}

	focusActivityBar(): void {
		this.compositeBar.focus();
	}

	override updateStyles(): void {
		super.updateStyles();

		const container = assertIsDefined(this.getContainer());
		const background = this.getColor(ACTIVITY_BAR_BACKGROUND) || '';
		container.style.backgroundColor = background;

		const borderColor = this.getColor(ACTIVITY_BAR_BORDER) || this.getColor(contrastBorder) || '';
		container.classList.toggle('bordered', !!borderColor);
		container.style.borderColor = borderColor ? borderColor : '';
	}

	private getActivitybarItemColors(theme: IColorTheme): ICompositeBarColors {
		return {
			activeForegroundColor: theme.getColor(ACTIVITY_BAR_FOREGROUND),
			inactiveForegroundColor: theme.getColor(ACTIVITY_BAR_INACTIVE_FOREGROUND),
			activeBorderColor: theme.getColor(ACTIVITY_BAR_ACTIVE_BORDER),
			activeBackground: theme.getColor(ACTIVITY_BAR_ACTIVE_BACKGROUND),
			badgeBackground: theme.getColor(ACTIVITY_BAR_BADGE_BACKGROUND),
			badgeForeground: theme.getColor(ACTIVITY_BAR_BADGE_FOREGROUND),
			dragAndDropBorder: theme.getColor(ACTIVITY_BAR_DRAG_AND_DROP_BORDER),
			activeBackgroundColor: undefined, inactiveBackgroundColor: undefined, activeBorderBottomColor: undefined,
		};
	}

	override layout(width: number, height: number): void {
		if (!this.layoutService.isVisible(Parts.ACTIVITYBAR_PART)) {
			return;
		}

		// Layout contents
		const contentAreaSize = super.layoutContents(width, height).contentSize;

		// Layout composite bar
		let availableHeight = contentAreaSize.height;
		if (this.menuBarContainer) {
			availableHeight -= this.menuBarContainer.clientHeight;
		}
		if (this.globalActivityActionBar) {
			availableHeight -= (this.globalActivityActionBar.viewItems.length * ActivitybarPart.ACTION_HEIGHT); // adjust height for global actions showing
		}
		this.compositeBar.layout(new Dimension(width, availableHeight));
	}

	private getViewContainer(id: string): ViewContainer | undefined {
		const viewContainer = this.viewDescriptorService.getViewContainerById(id);
		return viewContainer && this.viewDescriptorService.getViewContainerLocation(viewContainer) === this.location ? viewContainer : undefined;
	}

	private getViewContainers(): readonly ViewContainer[] {
		return this.viewDescriptorService.getViewContainersByLocation(this.location);
	}

	private onDidStorageValueChange(e: IStorageValueChangeEvent): void {
		if (e.key === ActivitybarPart.PINNED_VIEW_CONTAINERS && e.scope === StorageScope.GLOBAL
			&& this.pinnedViewContainersValue !== this.getStoredPinnedViewContainersValue() /* This checks if current window changed the value or not */) {
			this._pinnedViewContainersValue = undefined;
			this._cachedViewContainers = undefined;

			const newCompositeItems: ICompositeBarItem[] = [];
			const compositeItems = this.compositeBar.getCompositeBarItems();

			for (const cachedViewContainer of this.cachedViewContainers) {
				newCompositeItems.push({
					id: cachedViewContainer.id,
					name: cachedViewContainer.name,
					order: cachedViewContainer.order,
					pinned: cachedViewContainer.pinned,
					visible: !!compositeItems.find(({ id }) => id === cachedViewContainer.id)
				});
			}

			for (let index = 0; index < compositeItems.length; index++) {
				// Add items currently exists but does not exist in new.
				if (!newCompositeItems.some(({ id }) => id === compositeItems[index].id)) {
					newCompositeItems.splice(index, 0, compositeItems[index]);
				}
			}

			this.compositeBar.setCompositeBarItems(newCompositeItems);
		}

		if (e.key === AccountsActivityActionViewItem.ACCOUNTS_VISIBILITY_PREFERENCE_KEY && e.scope === StorageScope.GLOBAL) {
			this.toggleAccountsActivity();
		}
	}

	private saveCachedViewContainers(): void {
		const state: ICachedViewContainer[] = [];

		const compositeItems = this.compositeBar.getCompositeBarItems();
		for (const compositeItem of compositeItems) {
			const viewContainer = this.getViewContainer(compositeItem.id);
			if (viewContainer) {
				const viewContainerModel = this.viewDescriptorService.getViewContainerModel(viewContainer);
				const views: { when: string | undefined; }[] = [];
				for (const { when } of viewContainerModel.allViewDescriptors) {
					views.push({ when: when ? when.serialize() : undefined });
				}
				state.push({
					id: compositeItem.id,
					name: viewContainerModel.title,
					icon: URI.isUri(viewContainerModel.icon) && this.environmentService.remoteAuthority && isNative ? undefined : viewContainerModel.icon, /* Donot cache uri icons in desktop with remote connection */
					views,
					pinned: compositeItem.pinned,
					order: compositeItem.order,
					visible: compositeItem.visible,
					isBuiltin: !viewContainer.extensionId
				});
			} else {
				state.push({ id: compositeItem.id, pinned: compositeItem.pinned, order: compositeItem.order, visible: false, isBuiltin: false });
			}
		}

		this.storeCachedViewContainersState(state);
	}

	private _cachedViewContainers: ICachedViewContainer[] | undefined = undefined;
	private get cachedViewContainers(): ICachedViewContainer[] {
		if (this._cachedViewContainers === undefined) {
			this._cachedViewContainers = this.getPinnedViewContainers();
			for (const placeholderViewContainer of this.getPlaceholderViewContainers()) {
				const cachedViewContainer = this._cachedViewContainers.filter(cached => cached.id === placeholderViewContainer.id)[0];
				if (cachedViewContainer) {
					cachedViewContainer.name = placeholderViewContainer.name;
					cachedViewContainer.icon = placeholderViewContainer.themeIcon ? placeholderViewContainer.themeIcon :
						placeholderViewContainer.iconUrl ? URI.revive(placeholderViewContainer.iconUrl) : undefined;
					cachedViewContainer.views = placeholderViewContainer.views;
					cachedViewContainer.isBuiltin = placeholderViewContainer.isBuiltin;
				}
			}
		}

		return this._cachedViewContainers;
	}

	private storeCachedViewContainersState(cachedViewContainers: ICachedViewContainer[]): void {
		this.setPinnedViewContainers(cachedViewContainers.map(({ id, pinned, visible, order }) => (<IPinnedViewContainer>{
			id,
			pinned,
			visible,
			order
		})));

		this.setPlaceholderViewContainers(cachedViewContainers.map(({ id, icon, name, views, isBuiltin }) => (<IPlaceholderViewContainer>{
			id,
			iconUrl: URI.isUri(icon) ? icon : undefined,
			themeIcon: ThemeIcon.isThemeIcon(icon) ? icon : undefined,
			name,
			isBuiltin,
			views
		})));
	}

	private getPinnedViewContainers(): IPinnedViewContainer[] {
		return JSON.parse(this.pinnedViewContainersValue);
	}

	private setPinnedViewContainers(pinnedViewContainers: IPinnedViewContainer[]): void {
		this.pinnedViewContainersValue = JSON.stringify(pinnedViewContainers);
	}

	private _pinnedViewContainersValue: string | undefined;
	private get pinnedViewContainersValue(): string {
		if (!this._pinnedViewContainersValue) {
			this._pinnedViewContainersValue = this.getStoredPinnedViewContainersValue();
		}

		return this._pinnedViewContainersValue;
	}

	private set pinnedViewContainersValue(pinnedViewContainersValue: string) {
		if (this.pinnedViewContainersValue !== pinnedViewContainersValue) {
			this._pinnedViewContainersValue = pinnedViewContainersValue;
			this.setStoredPinnedViewContainersValue(pinnedViewContainersValue);
		}
	}

	private getStoredPinnedViewContainersValue(): string {
		return this.storageService.get(ActivitybarPart.PINNED_VIEW_CONTAINERS, StorageScope.GLOBAL, '[]');
	}

	private setStoredPinnedViewContainersValue(value: string): void {
		this.storageService.store(ActivitybarPart.PINNED_VIEW_CONTAINERS, value, StorageScope.GLOBAL, StorageTarget.USER);
	}

	private getPlaceholderViewContainers(): IPlaceholderViewContainer[] {
		return JSON.parse(this.placeholderViewContainersValue);
	}

	private setPlaceholderViewContainers(placeholderViewContainers: IPlaceholderViewContainer[]): void {
		this.placeholderViewContainersValue = JSON.stringify(placeholderViewContainers);
	}

	private _placeholderViewContainersValue: string | undefined;
	private get placeholderViewContainersValue(): string {
		if (!this._placeholderViewContainersValue) {
			this._placeholderViewContainersValue = this.getStoredPlaceholderViewContainersValue();
		}

		return this._placeholderViewContainersValue;
	}

	private set placeholderViewContainersValue(placeholderViewContainesValue: string) {
		if (this.placeholderViewContainersValue !== placeholderViewContainesValue) {
			this._placeholderViewContainersValue = placeholderViewContainesValue;
			this.setStoredPlaceholderViewContainersValue(placeholderViewContainesValue);
		}
	}

	private getStoredPlaceholderViewContainersValue(): string {
		return this.storageService.get(ActivitybarPart.PLACEHOLDER_VIEW_CONTAINERS, StorageScope.GLOBAL, '[]');
	}

	private setStoredPlaceholderViewContainersValue(value: string): void {
		this.storageService.store(ActivitybarPart.PLACEHOLDER_VIEW_CONTAINERS, value, StorageScope.GLOBAL, StorageTarget.MACHINE);
	}

	private get accountsVisibilityPreference(): boolean {
		return this.storageService.getBoolean(AccountsActivityActionViewItem.ACCOUNTS_VISIBILITY_PREFERENCE_KEY, StorageScope.GLOBAL, true);
	}

	private set accountsVisibilityPreference(value: boolean) {
		this.storageService.store(AccountsActivityActionViewItem.ACCOUNTS_VISIBILITY_PREFERENCE_KEY, value, StorageScope.GLOBAL, StorageTarget.USER);
	}

	toJSON(): object {
		return {
			type: Parts.ACTIVITYBAR_PART
		};
	}
}

class FocusActivityBarAction extends Action2 {

	constructor() {
		super({
			id: 'workbench.action.focusActivityBar',
			title: { value: localize('focusActivityBar', "Focus Activity Bar"), original: 'Focus Activity Bar' },
			category: CATEGORIES.View,
			f1: true
		});
	}

	async run(accessor: ServicesAccessor): Promise<void> {
		const activityBarService = accessor.get(IActivityBarService);
		const layoutService = accessor.get(IWorkbenchLayoutService);
		layoutService.setActivityBarHidden(false);
		activityBarService.focusActivityBar();
	}
}

registerSingleton(IActivityBarService, ActivitybarPart);
registerAction2(FocusActivityBarAction);<|MERGE_RESOLUTION|>--- conflicted
+++ resolved
@@ -43,11 +43,8 @@
 import { CATEGORIES } from 'vs/workbench/common/actions';
 import { registerIcon } from 'vs/platform/theme/common/iconRegistry';
 import { StringSHA1 } from 'vs/base/common/hash';
-<<<<<<< HEAD
 import { AccountsActionViewItem } from 'sql/workbench/browser/parts/activitybar/activitybarActions'; // {{SQL CARBON EDIT}} - use the ADS account management action
-=======
 import { HoverPosition } from 'vs/base/browser/ui/hover/hoverWidget';
->>>>>>> f6f81128
 
 interface IPlaceholderViewContainer {
 	readonly id: string;
