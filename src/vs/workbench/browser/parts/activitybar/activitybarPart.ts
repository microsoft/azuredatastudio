/*---------------------------------------------------------------------------------------------
 *  Copyright (c) Microsoft Corporation. All rights reserved.
 *  Licensed under the Source EULA. See License.txt in the project root for license information.
 *--------------------------------------------------------------------------------------------*/

import 'vs/css!./media/activitybarpart';
import { localize } from 'vs/nls';
import { ActionsOrientation, ActionBar } from 'vs/base/browser/ui/actionbar/actionbar';
import { GLOBAL_ACTIVITY_ID, IActivity, ACCOUNTS_ACTIVITY_ID } from 'vs/workbench/common/activity';
import { Part } from 'vs/workbench/browser/part';
import { GlobalActivityActionViewItem, ViewContainerActivityAction, PlaceHolderToggleCompositePinnedAction, PlaceHolderViewContainerActivityAction, AccountsActivityActionViewItem } from 'vs/workbench/browser/parts/activitybar/activitybarActions';
import { IBadge, NumberBadge } from 'vs/workbench/services/activity/common/activity';
import { IWorkbenchLayoutService, Parts, Position } from 'vs/workbench/services/layout/browser/layoutService';
import { IInstantiationService } from 'vs/platform/instantiation/common/instantiation';
import { IDisposable, toDisposable, DisposableStore, Disposable } from 'vs/base/common/lifecycle';
import { ToggleActivityBarVisibilityAction, ToggleSidebarPositionAction } from 'vs/workbench/browser/actions/layoutActions';
import { IThemeService, IColorTheme, ThemeIcon } from 'vs/platform/theme/common/themeService';
import { ACTIVITY_BAR_BACKGROUND, ACTIVITY_BAR_BORDER, ACTIVITY_BAR_FOREGROUND, ACTIVITY_BAR_ACTIVE_BORDER, ACTIVITY_BAR_BADGE_BACKGROUND, ACTIVITY_BAR_BADGE_FOREGROUND, ACTIVITY_BAR_INACTIVE_FOREGROUND, ACTIVITY_BAR_ACTIVE_BACKGROUND, ACTIVITY_BAR_DRAG_AND_DROP_BORDER } from 'vs/workbench/common/theme';
import { contrastBorder } from 'vs/platform/theme/common/colorRegistry';
import { CompositeBar, ICompositeBarItem, CompositeDragAndDrop } from 'vs/workbench/browser/parts/compositeBar';
import { Dimension, createCSSRule, asCSSUrl, addDisposableListener, EventType, isAncestor } from 'vs/base/browser/dom';
import { IStorageService, StorageScope, IStorageValueChangeEvent, StorageTarget } from 'vs/platform/storage/common/storage';
import { IExtensionService } from 'vs/workbench/services/extensions/common/extensions';
import { URI, UriComponents } from 'vs/base/common/uri';
import { ToggleCompositePinnedAction, ICompositeBarColors, ActivityAction, ICompositeActivity, IActivityHoverOptions } from 'vs/workbench/browser/parts/compositeBarActions';
import { IViewDescriptorService, ViewContainer, IViewContainerModel, ViewContainerLocation, getEnabledViewContainerContextKey } from 'vs/workbench/common/views';
import { IContextKeyService, ContextKeyExpr, IContextKey } from 'vs/platform/contextkey/common/contextkey';
import { assertIsDefined, isString } from 'vs/base/common/types';
import { IWorkbenchEnvironmentService } from 'vs/workbench/services/environment/common/environmentService';
import { CustomMenubarControl } from 'vs/workbench/browser/parts/titlebar/menubarControl';
import { IConfigurationService } from 'vs/platform/configuration/common/configuration';
import { getMenuBarVisibility } from 'vs/platform/windows/common/windows';
import { isNative } from 'vs/base/common/platform';
import { Before2D } from 'vs/workbench/browser/dnd';
import { Codicon } from 'vs/base/common/codicons';
import { IAction, Separator, toAction } from 'vs/base/common/actions';
import { StandardKeyboardEvent } from 'vs/base/browser/keyboardEvent';
import { KeyCode } from 'vs/base/common/keyCodes';
import { registerIcon } from 'vs/platform/theme/common/iconRegistry';
import { StringSHA1 } from 'vs/base/common/hash';
import { AccountsActionViewItem } from 'sql/workbench/browser/parts/activitybar/activitybarActions'; // {{SQL CARBON EDIT}} - use the ADS account management action
import { HoverPosition } from 'vs/base/browser/ui/hover/hoverWidget';
import { GestureEvent } from 'vs/base/browser/touch';
import { IPaneCompositePart, IPaneCompositeSelectorPart } from 'vs/workbench/browser/parts/paneCompositePart';

interface IPlaceholderViewContainer {
	readonly id: string;
	readonly name?: string;
	readonly iconUrl?: UriComponents;
	readonly themeIcon?: ThemeIcon;
	readonly isBuiltin?: boolean;
	readonly views?: { when?: string; }[];
}

interface IPinnedViewContainer {
	readonly id: string;
	readonly pinned: boolean;
	readonly order?: number;
	readonly visible: boolean;
}

interface ICachedViewContainer {
	readonly id: string;
	name?: string;
	icon?: URI | ThemeIcon;
	readonly pinned: boolean;
	readonly order?: number;
	visible: boolean;
	isBuiltin?: boolean;
	views?: { when?: string; }[];
}

<<<<<<< HEAD
export const settingsViewBarIcon = registerIcon('settings-view-bar-icon', Codicon.settingsGear, localize('settingsViewBarIcon', "Settings icon in the view bar.")); // {{SQL CARBON EDIT}} exporting to use it in getting started tour

export class ActivitybarPart extends Part implements IActivityBarService {
=======
export class ActivitybarPart extends Part implements IPaneCompositeSelectorPart {
>>>>>>> b0652ed9

	declare readonly _serviceBrand: undefined;

	private static readonly PINNED_VIEW_CONTAINERS = 'workbench.activity.pinnedViewlets2';
	private static readonly PLACEHOLDER_VIEW_CONTAINERS = 'workbench.activity.placeholderViewlets';
	private static readonly ACTION_HEIGHT = 48;
	private static readonly ACCOUNTS_ACTION_INDEX = 0;

	private static readonly GEAR_ICON = settingsViewBarIcon; // registerIcon('settings-view-bar-icon', Codicon.settingsGear, localize('settingsViewBarIcon', "Settings icon in the view bar.")); // {{SQL CARBON EDIT}} exporting to use it in getting started tour
	private static readonly ACCOUNTS_ICON = registerIcon('accounts-view-bar-icon', Codicon.account, localize('accountsViewBarIcon', "Accounts icon in the view bar."));

	//#region IView

	readonly minimumWidth: number = 48;
	readonly maximumWidth: number = 48;
	readonly minimumHeight: number = 0;
	readonly maximumHeight: number = Number.POSITIVE_INFINITY;

	//#endregion

	private content: HTMLElement | undefined;

	private menuBar: CustomMenubarControl | undefined;
	private menuBarContainer: HTMLElement | undefined;

	private compositeBar: CompositeBar;
	private compositeBarContainer: HTMLElement | undefined;

	private globalActivityAction: ActivityAction | undefined;
	private globalActivityActionBar: ActionBar | undefined;
	private globalActivitiesContainer: HTMLElement | undefined;
	private readonly globalActivity: ICompositeActivity[] = [];

	private accountsActivityAction: ActivityAction | undefined;

	private readonly accountsActivity: ICompositeActivity[] = [];

	private readonly compositeActions = new Map<string, { activityAction: ViewContainerActivityAction, pinnedAction: ToggleCompositePinnedAction; }>();
	private readonly viewContainerDisposables = new Map<string, IDisposable>();

	private readonly keyboardNavigationDisposables = this._register(new DisposableStore());

	private readonly location = ViewContainerLocation.Sidebar;
	private hasExtensionsRegistered: boolean = false;

	private readonly enabledViewContainersContextKeys: Map<string, IContextKey<boolean>> = new Map<string, IContextKey<boolean>>();

	constructor(
		private readonly paneCompositePart: IPaneCompositePart,
		@IInstantiationService private readonly instantiationService: IInstantiationService,
		@IWorkbenchLayoutService layoutService: IWorkbenchLayoutService,
		@IThemeService themeService: IThemeService,
		@IStorageService private readonly storageService: IStorageService,
		@IExtensionService private readonly extensionService: IExtensionService,
		@IViewDescriptorService private readonly viewDescriptorService: IViewDescriptorService,
		@IContextKeyService private readonly contextKeyService: IContextKeyService,
		@IConfigurationService private readonly configurationService: IConfigurationService,
		@IWorkbenchEnvironmentService private readonly environmentService: IWorkbenchEnvironmentService,
	) {
		super(Parts.ACTIVITYBAR_PART, { hasTitle: false }, themeService, storageService, layoutService);

		for (const cachedViewContainer of this.cachedViewContainers) {
			cachedViewContainer.visible = !this.shouldBeHidden(cachedViewContainer.id, cachedViewContainer);
		}
		this.compositeBar = this.createCompositeBar();

		this.onDidRegisterViewContainers(this.getViewContainers());

		this.registerListeners();
	}

	private createCompositeBar() {
		const cachedItems = this.cachedViewContainers
			.map(container => ({
				id: container.id,
				name: container.name,
				visible: container.visible,
				order: container.order,
				pinned: container.pinned
			}));

		return this._register(this.instantiationService.createInstance(CompositeBar, cachedItems, {
			icon: true,
			orientation: ActionsOrientation.VERTICAL,
			activityHoverOptions: this.getActivityHoverOptions(),
			preventLoopNavigation: true,
			openComposite: async (compositeId, preserveFocus) => {
				return (await this.paneCompositePart.openPaneComposite(compositeId, !preserveFocus)) ?? null;
			},
			getActivityAction: compositeId => this.getCompositeActions(compositeId).activityAction,
			getCompositePinnedAction: compositeId => this.getCompositeActions(compositeId).pinnedAction,
			getOnCompositeClickAction: compositeId => toAction({ id: compositeId, label: '', run: async () => this.paneCompositePart.getActivePaneComposite()?.getId() === compositeId ? this.paneCompositePart.hideActivePaneComposite() : this.paneCompositePart.openPaneComposite(compositeId) }),
			fillExtraContextMenuActions: (actions, e?: MouseEvent | GestureEvent) => {
				// Menu
				const menuBarVisibility = getMenuBarVisibility(this.configurationService);
				if (menuBarVisibility === 'compact' || menuBarVisibility === 'hidden' || menuBarVisibility === 'toggle') {
					actions.unshift(...[toAction({ id: 'toggleMenuVisibility', label: localize('menu', "Menu"), checked: menuBarVisibility === 'compact', run: () => this.configurationService.updateValue('window.menuBarVisibility', menuBarVisibility === 'compact' ? 'toggle' : 'compact') }), new Separator()]);
				}

				if (menuBarVisibility === 'compact' && this.menuBarContainer && e?.target) {
					if (isAncestor(e.target as Node, this.menuBarContainer)) {
						actions.unshift(...[toAction({ id: 'hideCompactMenu', label: localize('hideMenu', "Hide Menu"), run: () => this.configurationService.updateValue('window.menuBarVisibility', 'toggle') }), new Separator()]);
					}
				}

				// Accounts
				actions.push(new Separator());
				actions.push(toAction({ id: 'toggleAccountsVisibility', label: localize('accounts', "Accounts"), checked: this.accountsVisibilityPreference, run: () => this.accountsVisibilityPreference = !this.accountsVisibilityPreference }));
				actions.push(new Separator());

				// Toggle Sidebar
				actions.push(toAction({ id: ToggleSidebarPositionAction.ID, label: ToggleSidebarPositionAction.getLabel(this.layoutService), run: () => this.instantiationService.invokeFunction(accessor => new ToggleSidebarPositionAction().run(accessor)) }));

				// Toggle Activity Bar
				actions.push(toAction({ id: ToggleActivityBarVisibilityAction.ID, label: localize('hideActivitBar', "Hide Activity Bar"), run: () => this.instantiationService.invokeFunction(accessor => new ToggleActivityBarVisibilityAction().run(accessor)) }));
			},
			getContextMenuActionsForComposite: compositeId => this.getContextMenuActionsForComposite(compositeId),
			getDefaultCompositeId: () => this.viewDescriptorService.getDefaultViewContainer(this.location)?.id,
			hidePart: () => this.layoutService.setPartHidden(true, Parts.SIDEBAR_PART),
			dndHandler: new CompositeDragAndDrop(this.viewDescriptorService, ViewContainerLocation.Sidebar,
				async (id: string, focus?: boolean) => { return await this.paneCompositePart.openPaneComposite(id, focus) ?? null; },
				(from: string, to: string, before?: Before2D) => this.compositeBar.move(from, to, before?.verticallyBefore),
				() => this.compositeBar.getCompositeBarItems(),
			),
			compositeSize: 52,
			colors: (theme: IColorTheme) => this.getActivitybarItemColors(theme),
			overflowActionSize: ActivitybarPart.ACTION_HEIGHT
		}));
	}

	private getActivityHoverOptions(): IActivityHoverOptions {
		return {
			position: () => this.layoutService.getSideBarPosition() === Position.LEFT ? HoverPosition.RIGHT : HoverPosition.LEFT,
		};
	}

	private getContextMenuActionsForComposite(compositeId: string): IAction[] {
		const actions: IAction[] = [];

		const viewContainer = this.viewDescriptorService.getViewContainerById(compositeId)!;
		const defaultLocation = this.viewDescriptorService.getDefaultViewContainerLocation(viewContainer)!;
		if (defaultLocation !== this.viewDescriptorService.getViewContainerLocation(viewContainer)) {
			actions.push(toAction({ id: 'resetLocationAction', label: localize('resetLocation', "Reset Location"), run: () => this.viewDescriptorService.moveViewContainerToLocation(viewContainer, defaultLocation) }));
		} else {
			const viewContainerModel = this.viewDescriptorService.getViewContainerModel(viewContainer);
			if (viewContainerModel.allViewDescriptors.length === 1) {
				const viewToReset = viewContainerModel.allViewDescriptors[0];
				const defaultContainer = this.viewDescriptorService.getDefaultContainerById(viewToReset.id)!;
				if (defaultContainer !== viewContainer) {
					actions.push(toAction({ id: 'resetLocationAction', label: localize('resetLocation', "Reset Location"), run: () => this.viewDescriptorService.moveViewsToContainer([viewToReset], defaultContainer) }));
				}
			}
		}

		return actions;
	}

	private registerListeners(): void {

		// View Container Changes
		this._register(this.viewDescriptorService.onDidChangeViewContainers(({ added, removed }) => this.onDidChangeViewContainers(added, removed)));
		this._register(this.viewDescriptorService.onDidChangeContainerLocation(({ viewContainer, from, to }) => this.onDidChangeViewContainerLocation(viewContainer, from, to)));

		// View Container Visibility Changes
		this.paneCompositePart.onDidPaneCompositeOpen(e => this.onDidChangeViewContainerVisibility(e.getId(), true));
		this.paneCompositePart.onDidPaneCompositeClose(e => this.onDidChangeViewContainerVisibility(e.getId(), false));

		// Extension registration
		let disposables = this._register(new DisposableStore());
		this._register(this.extensionService.onDidRegisterExtensions(() => {
			disposables.clear();
			this.onDidRegisterExtensions();
			this.compositeBar.onDidChange(() => this.saveCachedViewContainers(), this, disposables);
			this.storageService.onDidChangeValue(e => this.onDidStorageValueChange(e), this, disposables);
		}));

		// Register for configuration changes
		this._register(this.configurationService.onDidChangeConfiguration(e => {
			if (e.affectsConfiguration('window.menuBarVisibility')) {
				if (getMenuBarVisibility(this.configurationService) === 'compact') {
					this.installMenubar();
				} else {
					this.uninstallMenubar();
				}
			}
		}));
	}

	private onDidChangeViewContainers(added: readonly { container: ViewContainer, location: ViewContainerLocation; }[], removed: readonly { container: ViewContainer, location: ViewContainerLocation; }[]) {
		removed.filter(({ location }) => location === ViewContainerLocation.Sidebar).forEach(({ container }) => this.onDidDeregisterViewContainer(container));
		this.onDidRegisterViewContainers(added.filter(({ location }) => location === ViewContainerLocation.Sidebar).map(({ container }) => container));
	}

	private onDidChangeViewContainerLocation(container: ViewContainer, from: ViewContainerLocation, to: ViewContainerLocation) {
		if (from === this.location) {
			this.onDidDeregisterViewContainer(container);
		}

		if (to === this.location) {
			this.onDidRegisterViewContainers([container]);
		}
	}

	private onDidChangeViewContainerVisibility(id: string, visible: boolean) {
		if (visible) {
			// Activate view container action on opening of a view container
			this.onDidViewContainerVisible(id);
		} else {
			// Deactivate view container action on close
			this.compositeBar.deactivateComposite(id);
		}
	}

	private onDidRegisterExtensions(): void {
		this.hasExtensionsRegistered = true;

		// show/hide/remove composites
		for (const { id } of this.cachedViewContainers) {
			const viewContainer = this.getViewContainer(id);
			if (viewContainer) {
				this.showOrHideViewContainer(viewContainer);
			} else {
				if (this.viewDescriptorService.isViewContainerRemovedPermanently(id)) {
					this.removeComposite(id);
				} else {
					this.hideComposite(id);
				}
			}
		}

		this.saveCachedViewContainers();
	}

	private onDidViewContainerVisible(id: string): void {
		const viewContainer = this.getViewContainer(id);
		if (viewContainer) {

			// Update the composite bar by adding
			this.addComposite(viewContainer);
			this.compositeBar.activateComposite(viewContainer.id);

			if (this.shouldBeHidden(viewContainer)) {
				const viewContainerModel = this.viewDescriptorService.getViewContainerModel(viewContainer);
				if (viewContainerModel.activeViewDescriptors.length === 0) {
					// Update the composite bar by hiding
					this.hideComposite(viewContainer.id);
				}
			}
		}
	}

	showActivity(viewContainerOrActionId: string, badge: IBadge, clazz?: string, priority?: number): IDisposable {
		if (this.getViewContainer(viewContainerOrActionId)) {
			return this.compositeBar.showActivity(viewContainerOrActionId, badge, clazz, priority);
		}

		if (viewContainerOrActionId === GLOBAL_ACTIVITY_ID) {
			return this.showGlobalActivity(GLOBAL_ACTIVITY_ID, badge, clazz, priority);
		}

		if (viewContainerOrActionId === ACCOUNTS_ACTIVITY_ID) {
			return this.showGlobalActivity(ACCOUNTS_ACTIVITY_ID, badge, clazz, priority);
		}

		return Disposable.None;
	}

	private showGlobalActivity(activityId: string, badge: IBadge, clazz?: string, priority?: number): IDisposable {
		if (typeof priority !== 'number') {
			priority = 0;
		}

		const activity: ICompositeActivity = { badge, clazz, priority };
		const activityCache = activityId === GLOBAL_ACTIVITY_ID ? this.globalActivity : this.accountsActivity;

		for (let i = 0; i <= activityCache.length; i++) {
			if (i === activityCache.length) {
				activityCache.push(activity);
				break;
			} else if (activityCache[i].priority <= priority) {
				activityCache.splice(i, 0, activity);
				break;
			}
		}
		this.updateGlobalActivity(activityId);

		return toDisposable(() => this.removeGlobalActivity(activityId, activity));
	}

	private removeGlobalActivity(activityId: string, activity: ICompositeActivity): void {
		const activityCache = activityId === GLOBAL_ACTIVITY_ID ? this.globalActivity : this.accountsActivity;
		const index = activityCache.indexOf(activity);
		if (index !== -1) {
			activityCache.splice(index, 1);
			this.updateGlobalActivity(activityId);
		}
	}

	private updateGlobalActivity(activityId: string): void {
		const activityAction = activityId === GLOBAL_ACTIVITY_ID ? this.globalActivityAction : this.accountsActivityAction;
		if (!activityAction) {
			return;
		}

		const activityCache = activityId === GLOBAL_ACTIVITY_ID ? this.globalActivity : this.accountsActivity;
		if (activityCache.length) {
			const [{ badge, clazz, priority }] = activityCache;
			if (badge instanceof NumberBadge && activityCache.length > 1) {
				const cumulativeNumberBadge = this.getCumulativeNumberBadge(activityCache, priority);
				activityAction.setBadge(cumulativeNumberBadge);
			} else {
				activityAction.setBadge(badge, clazz);
			}
		} else {
			activityAction.setBadge(undefined);
		}
	}

	private getCumulativeNumberBadge(activityCache: ICompositeActivity[], priority: number): NumberBadge {
		const numberActivities = activityCache.filter(activity => activity.badge instanceof NumberBadge && activity.priority === priority);
		const number = numberActivities.reduce((result, activity) => { return result + (<NumberBadge>activity.badge).number; }, 0);
		const descriptorFn = (): string => {
			return numberActivities.reduce((result, activity, index) => {
				result = result + (<NumberBadge>activity.badge).getDescription();
				if (index < numberActivities.length - 1) {
					result = `${result}\n`;
				}

				return result;
			}, '');
		};

		return new NumberBadge(number, descriptorFn);
	}

	private uninstallMenubar() {
		if (this.menuBar) {
			this.menuBar.dispose();
			this.menuBar = undefined;
		}

		if (this.menuBarContainer) {
			this.menuBarContainer.remove();
			this.menuBarContainer = undefined;
			this.registerKeyboardNavigationListeners();
		}
	}

	private installMenubar() {
		if (this.menuBar) {
			return; // prevent menu bar from installing twice #110720
		}

		this.menuBarContainer = document.createElement('div');
		this.menuBarContainer.classList.add('menubar');

		const content = assertIsDefined(this.content);
		content.prepend(this.menuBarContainer);

		// Menubar: install a custom menu bar depending on configuration
		this.menuBar = this._register(this.instantiationService.createInstance(CustomMenubarControl));
		this.menuBar.create(this.menuBarContainer);

		this.registerKeyboardNavigationListeners();
	}

	override createContentArea(parent: HTMLElement): HTMLElement {
		this.element = parent;

		this.content = document.createElement('div');
		this.content.classList.add('content');
		parent.appendChild(this.content);

		// Install menubar if compact
		if (getMenuBarVisibility(this.configurationService) === 'compact') {
			this.installMenubar();
		}

		// View Containers action bar
		this.compositeBarContainer = this.compositeBar.create(this.content);

		// Global action bar
		this.globalActivitiesContainer = document.createElement('div');
		this.content.appendChild(this.globalActivitiesContainer);

		this.createGlobalActivityActionBar(this.globalActivitiesContainer);

		// Keyboard Navigation
		this.registerKeyboardNavigationListeners();

		return this.content;
	}

	private registerKeyboardNavigationListeners(): void {
		this.keyboardNavigationDisposables.clear();

		// Up/Down arrow on compact menu
		if (this.menuBarContainer) {
			this.keyboardNavigationDisposables.add(addDisposableListener(this.menuBarContainer, EventType.KEY_DOWN, e => {
				const kbEvent = new StandardKeyboardEvent(e);
				if (kbEvent.equals(KeyCode.DownArrow) || kbEvent.equals(KeyCode.RightArrow)) {
					if (this.compositeBar) {
						this.compositeBar.focus();
					}
				}
			}));
		}

		// Up/Down on Activity Icons
		if (this.compositeBarContainer) {
			this.keyboardNavigationDisposables.add(addDisposableListener(this.compositeBarContainer, EventType.KEY_DOWN, e => {
				const kbEvent = new StandardKeyboardEvent(e);
				if (kbEvent.equals(KeyCode.DownArrow) || kbEvent.equals(KeyCode.RightArrow)) {
					if (this.globalActivityActionBar) {
						this.globalActivityActionBar.focus(true);
					}
				} else if (kbEvent.equals(KeyCode.UpArrow) || kbEvent.equals(KeyCode.LeftArrow)) {
					if (this.menuBar) {
						this.menuBar.toggleFocus();
					}
				}
			}));
		}

		// Up arrow on global icons
		if (this.globalActivitiesContainer) {
			this.keyboardNavigationDisposables.add(addDisposableListener(this.globalActivitiesContainer, EventType.KEY_DOWN, e => {
				const kbEvent = new StandardKeyboardEvent(e);
				if (kbEvent.equals(KeyCode.UpArrow) || kbEvent.equals(KeyCode.LeftArrow)) {
					if (this.compositeBar) {
						this.compositeBar.focus(this.getVisiblePaneCompositeIds().length - 1);
					}
				}
			}));
		}
	}

	private createGlobalActivityActionBar(container: HTMLElement): void {
		this.globalActivityActionBar = this._register(new ActionBar(container, {
			actionViewItemProvider: action => {
				if (action.id === 'workbench.actions.manage') {
					return this.instantiationService.createInstance(GlobalActivityActionViewItem, action as ActivityAction, () => this.compositeBar.getContextMenuActions(), (theme: IColorTheme) => this.getActivitybarItemColors(theme), this.getActivityHoverOptions());
				}

				if (action.id === 'workbench.actions.accounts') {
					return this.instantiationService.createInstance(AccountsActionViewItem, action as ActivityAction, (theme: IColorTheme) => this.getActivitybarItemColors(theme), this.getActivityHoverOptions()); // {{ SQL CARBON EDIT }} Use our own Accounts action
				}

				throw new Error(`No view item for action '${action.id}'`);
			},
			orientation: ActionsOrientation.VERTICAL,
			ariaLabel: localize('manage', "Manage"),
			animated: false,
			preventLoopNavigation: true
		}));

		this.globalActivityAction = this._register(new ActivityAction({
			id: 'workbench.actions.manage',
			name: localize('manage', "Manage"),
			cssClass: ThemeIcon.asClassName(ActivitybarPart.GEAR_ICON)
		}));

		if (this.accountsVisibilityPreference) {
			this.accountsActivityAction = this._register(new ActivityAction({
				id: 'workbench.actions.accounts',
				name: localize('accounts', "Accounts"),
				cssClass: ThemeIcon.asClassName(ActivitybarPart.ACCOUNTS_ICON)
			}));

			this.globalActivityActionBar.push(this.accountsActivityAction, { index: ActivitybarPart.ACCOUNTS_ACTION_INDEX });
		}

		this.globalActivityActionBar.push(this.globalActivityAction);
	}

	private toggleAccountsActivity() {
		if (this.globalActivityActionBar) {
			if (this.accountsActivityAction) {
				this.globalActivityActionBar.pull(ActivitybarPart.ACCOUNTS_ACTION_INDEX);
				this.accountsActivityAction = undefined;
			} else {
				this.accountsActivityAction = this._register(new ActivityAction({
					id: 'workbench.actions.accounts',
					name: localize('accounts', "Accounts"),
					cssClass: Codicon.account.classNames
				}));
				this.globalActivityActionBar.push(this.accountsActivityAction, { index: ActivitybarPart.ACCOUNTS_ACTION_INDEX });
			}
		}

		this.updateGlobalActivity(ACCOUNTS_ACTIVITY_ID);
	}

	private getCompositeActions(compositeId: string): { activityAction: ViewContainerActivityAction, pinnedAction: ToggleCompositePinnedAction; } {
		let compositeActions = this.compositeActions.get(compositeId);
		if (!compositeActions) {
			const viewContainer = this.getViewContainer(compositeId);
			if (viewContainer) {
				const viewContainerModel = this.viewDescriptorService.getViewContainerModel(viewContainer);
				compositeActions = {
					activityAction: this.instantiationService.createInstance(ViewContainerActivityAction, this.toActivity(viewContainerModel), this.paneCompositePart),
					pinnedAction: new ToggleCompositePinnedAction(this.toActivity(viewContainerModel), this.compositeBar)
				};
			} else {
				const cachedComposite = this.cachedViewContainers.filter(c => c.id === compositeId)[0];
				compositeActions = {
					activityAction: this.instantiationService.createInstance(PlaceHolderViewContainerActivityAction, ActivitybarPart.toActivity(compositeId, compositeId, cachedComposite?.icon, undefined), this.paneCompositePart),
					pinnedAction: new PlaceHolderToggleCompositePinnedAction(compositeId, this.compositeBar)
				};
			}

			this.compositeActions.set(compositeId, compositeActions);
		}

		return compositeActions;
	}

	private onDidRegisterViewContainers(viewContainers: readonly ViewContainer[]): void {
		for (const viewContainer of viewContainers) {
			this.addComposite(viewContainer);

			// Pin it by default if it is new
			const cachedViewContainer = this.cachedViewContainers.filter(({ id }) => id === viewContainer.id)[0];
			if (!cachedViewContainer) {
				this.compositeBar.pin(viewContainer.id);
			}

			// Active
			const visibleViewContainer = this.paneCompositePart.getActivePaneComposite();
			if (visibleViewContainer?.getId() === viewContainer.id) {
				this.compositeBar.activateComposite(viewContainer.id);
			}

			const viewContainerModel = this.viewDescriptorService.getViewContainerModel(viewContainer);
			this.updateActivity(viewContainer, viewContainerModel);
			this.showOrHideViewContainer(viewContainer);

			const disposables = new DisposableStore();
			disposables.add(viewContainerModel.onDidChangeContainerInfo(() => this.updateActivity(viewContainer, viewContainerModel)));
			disposables.add(viewContainerModel.onDidChangeActiveViewDescriptors(() => this.showOrHideViewContainer(viewContainer)));

			this.viewContainerDisposables.set(viewContainer.id, disposables);
		}
	}

	private onDidDeregisterViewContainer(viewContainer: ViewContainer): void {
		const disposable = this.viewContainerDisposables.get(viewContainer.id);
		if (disposable) {
			disposable.dispose();
		}

		this.viewContainerDisposables.delete(viewContainer.id);
		this.removeComposite(viewContainer.id);
	}

	private updateActivity(viewContainer: ViewContainer, viewContainerModel: IViewContainerModel): void {
		const activity: IActivity = this.toActivity(viewContainerModel);
		const { activityAction, pinnedAction } = this.getCompositeActions(viewContainer.id);
		activityAction.updateActivity(activity);

		if (pinnedAction instanceof PlaceHolderToggleCompositePinnedAction) {
			pinnedAction.setActivity(activity);
		}

		this.saveCachedViewContainers();
	}

	private toActivity(viewContainerModel: IViewContainerModel): IActivity {
		return ActivitybarPart.toActivity(viewContainerModel.viewContainer.id, viewContainerModel.title, viewContainerModel.icon, viewContainerModel.keybindingId);
	}

	private static toActivity(id: string, name: string, icon: URI | ThemeIcon | undefined, keybindingId: string | undefined): IActivity {
		let cssClass: string | undefined = undefined;
		let iconUrl: URI | undefined = undefined;
		if (URI.isUri(icon)) {
			iconUrl = icon;
			const cssUrl = asCSSUrl(icon);
			const hash = new StringSHA1();
			hash.update(cssUrl);
			cssClass = `activity-${id.replace(/\./g, '-')}-${hash.digest()}`;
			const iconClass = `.monaco-workbench .activitybar .monaco-action-bar .action-label.${cssClass}`;
			createCSSRule(iconClass, `
				mask: ${cssUrl} no-repeat 50% 50%;
				mask-size: 24px;
				-webkit-mask: ${cssUrl} no-repeat 50% 50%;
				-webkit-mask-size: 24px;
			`);
		} else if (ThemeIcon.isThemeIcon(icon)) {
			cssClass = ThemeIcon.asClassName(icon);
		}

		return { id, name, cssClass, iconUrl, keybindingId };
	}

	private showOrHideViewContainer(viewContainer: ViewContainer): void {
		let contextKey = this.enabledViewContainersContextKeys.get(viewContainer.id);
		if (!contextKey) {
			contextKey = this.contextKeyService.createKey(getEnabledViewContainerContextKey(viewContainer.id), false);
			this.enabledViewContainersContextKeys.set(viewContainer.id, contextKey);
		}
		if (this.shouldBeHidden(viewContainer)) {
			contextKey.set(false);
			this.hideComposite(viewContainer.id);
		} else {
			contextKey.set(true);
			this.addComposite(viewContainer);
		}
	}

	private shouldBeHidden(viewContainerOrId: string | ViewContainer, cachedViewContainer?: ICachedViewContainer): boolean {
		const viewContainer = isString(viewContainerOrId) ? this.getViewContainer(viewContainerOrId) : viewContainerOrId;
		const viewContainerId = isString(viewContainerOrId) ? viewContainerOrId : viewContainerOrId.id;

		if (viewContainer) {
			if (viewContainer.hideIfEmpty) {
				if (this.viewDescriptorService.getViewContainerModel(viewContainer).activeViewDescriptors.length > 0) {
					return false;
				}
			} else {
				return false;
			}
		}

		// Check cache only if extensions are not yet registered and current window is not native (desktop) remote connection window
		if (!this.hasExtensionsRegistered && !(this.environmentService.remoteAuthority && isNative)) {
			cachedViewContainer = cachedViewContainer || this.cachedViewContainers.find(({ id }) => id === viewContainerId);

			// Show builtin ViewContainer if not registered yet
			if (!viewContainer && cachedViewContainer?.isBuiltin) {
				return false;
			}

			if (cachedViewContainer?.views?.length) {
				return cachedViewContainer.views.every(({ when }) => !!when && !this.contextKeyService.contextMatchesRules(ContextKeyExpr.deserialize(when)));
			}
		}

		return true;
	}

	private addComposite(viewContainer: ViewContainer): void {
		this.compositeBar.addComposite({ id: viewContainer.id, name: viewContainer.title, order: viewContainer.order, requestedIndex: viewContainer.requestedIndex });
	}

	private hideComposite(compositeId: string): void {
		this.compositeBar.hideComposite(compositeId);

		const compositeActions = this.compositeActions.get(compositeId);
		if (compositeActions) {
			compositeActions.activityAction.dispose();
			compositeActions.pinnedAction.dispose();
			this.compositeActions.delete(compositeId);
		}
	}

	private removeComposite(compositeId: string): void {
		this.compositeBar.removeComposite(compositeId);

		const compositeActions = this.compositeActions.get(compositeId);
		if (compositeActions) {
			compositeActions.activityAction.dispose();
			compositeActions.pinnedAction.dispose();
			this.compositeActions.delete(compositeId);
		}
	}

	getPinnedPaneCompositeIds(): string[] {
		const pinnedCompositeIds = this.compositeBar.getPinnedComposites().map(v => v.id);
		return this.getViewContainers()
			.filter(v => this.compositeBar.isPinned(v.id))
			.sort((v1, v2) => pinnedCompositeIds.indexOf(v1.id) - pinnedCompositeIds.indexOf(v2.id))
			.map(v => v.id);
	}

	getVisiblePaneCompositeIds(): string[] {
		return this.compositeBar.getVisibleComposites()
			.filter(v => this.paneCompositePart.getActivePaneComposite()?.getId() === v.id || this.compositeBar.isPinned(v.id))
			.map(v => v.id);
	}

<<<<<<< HEAD
	hideViewContainer(id: string): void {	// {{SQL CARBON EDIT}}
		this.compositeBar.unpin(id);
	}

	focusActivityBar(): void {
=======
	focus(): void {
>>>>>>> b0652ed9
		this.compositeBar.focus();
	}

	override updateStyles(): void {
		super.updateStyles();

		const container = assertIsDefined(this.getContainer());
		const background = this.getColor(ACTIVITY_BAR_BACKGROUND) || '';
		container.style.backgroundColor = background;

		const borderColor = this.getColor(ACTIVITY_BAR_BORDER) || this.getColor(contrastBorder) || '';
		container.classList.toggle('bordered', !!borderColor);
		container.style.borderColor = borderColor ? borderColor : '';
	}

	private getActivitybarItemColors(theme: IColorTheme): ICompositeBarColors {
		return {
			activeForegroundColor: theme.getColor(ACTIVITY_BAR_FOREGROUND),
			inactiveForegroundColor: theme.getColor(ACTIVITY_BAR_INACTIVE_FOREGROUND),
			activeBorderColor: theme.getColor(ACTIVITY_BAR_ACTIVE_BORDER),
			activeBackground: theme.getColor(ACTIVITY_BAR_ACTIVE_BACKGROUND),
			badgeBackground: theme.getColor(ACTIVITY_BAR_BADGE_BACKGROUND),
			badgeForeground: theme.getColor(ACTIVITY_BAR_BADGE_FOREGROUND),
			dragAndDropBorder: theme.getColor(ACTIVITY_BAR_DRAG_AND_DROP_BORDER),
			activeBackgroundColor: undefined, inactiveBackgroundColor: undefined, activeBorderBottomColor: undefined,
		};
	}

	override layout(width: number, height: number): void {
		if (!this.layoutService.isVisible(Parts.ACTIVITYBAR_PART)) {
			return;
		}

		// Layout contents
		const contentAreaSize = super.layoutContents(width, height).contentSize;

		// Layout composite bar
		let availableHeight = contentAreaSize.height;
		if (this.menuBarContainer) {
			availableHeight -= this.menuBarContainer.clientHeight;
		}
		if (this.globalActivityActionBar) {
			availableHeight -= (this.globalActivityActionBar.viewItems.length * ActivitybarPart.ACTION_HEIGHT); // adjust height for global actions showing
		}
		this.compositeBar.layout(new Dimension(width, availableHeight));
	}

	private getViewContainer(id: string): ViewContainer | undefined {
		const viewContainer = this.viewDescriptorService.getViewContainerById(id);
		return viewContainer && this.viewDescriptorService.getViewContainerLocation(viewContainer) === this.location ? viewContainer : undefined;
	}

	private getViewContainers(): readonly ViewContainer[] {
		return this.viewDescriptorService.getViewContainersByLocation(this.location);
	}

	private onDidStorageValueChange(e: IStorageValueChangeEvent): void {
		if (e.key === ActivitybarPart.PINNED_VIEW_CONTAINERS && e.scope === StorageScope.GLOBAL
			&& this.pinnedViewContainersValue !== this.getStoredPinnedViewContainersValue() /* This checks if current window changed the value or not */) {
			this._pinnedViewContainersValue = undefined;
			this._cachedViewContainers = undefined;

			const newCompositeItems: ICompositeBarItem[] = [];
			const compositeItems = this.compositeBar.getCompositeBarItems();

			for (const cachedViewContainer of this.cachedViewContainers) {
				newCompositeItems.push({
					id: cachedViewContainer.id,
					name: cachedViewContainer.name,
					order: cachedViewContainer.order,
					pinned: cachedViewContainer.pinned,
					visible: !!compositeItems.find(({ id }) => id === cachedViewContainer.id)
				});
			}

			for (let index = 0; index < compositeItems.length; index++) {
				// Add items currently exists but does not exist in new.
				if (!newCompositeItems.some(({ id }) => id === compositeItems[index].id)) {
					newCompositeItems.splice(index, 0, compositeItems[index]);
				}
			}

			this.compositeBar.setCompositeBarItems(newCompositeItems);
		}

		if (e.key === AccountsActivityActionViewItem.ACCOUNTS_VISIBILITY_PREFERENCE_KEY && e.scope === StorageScope.GLOBAL) {
			this.toggleAccountsActivity();
		}
	}

	private saveCachedViewContainers(): void {
		const state: ICachedViewContainer[] = [];

		const compositeItems = this.compositeBar.getCompositeBarItems();
		for (const compositeItem of compositeItems) {
			const viewContainer = this.getViewContainer(compositeItem.id);
			if (viewContainer) {
				const viewContainerModel = this.viewDescriptorService.getViewContainerModel(viewContainer);
				const views: { when: string | undefined; }[] = [];
				for (const { when } of viewContainerModel.allViewDescriptors) {
					views.push({ when: when ? when.serialize() : undefined });
				}
				state.push({
					id: compositeItem.id,
					name: viewContainerModel.title,
					icon: URI.isUri(viewContainerModel.icon) && this.environmentService.remoteAuthority && isNative ? undefined : viewContainerModel.icon, /* Donot cache uri icons in desktop with remote connection */
					views,
					pinned: compositeItem.pinned,
					order: compositeItem.order,
					visible: compositeItem.visible,
					isBuiltin: !viewContainer.extensionId
				});
			} else {
				state.push({ id: compositeItem.id, pinned: compositeItem.pinned, order: compositeItem.order, visible: false, isBuiltin: false });
			}
		}

		this.storeCachedViewContainersState(state);
	}

	private _cachedViewContainers: ICachedViewContainer[] | undefined = undefined;
	private get cachedViewContainers(): ICachedViewContainer[] {
		if (this._cachedViewContainers === undefined) {
			this._cachedViewContainers = this.getPinnedViewContainers();
			for (const placeholderViewContainer of this.getPlaceholderViewContainers()) {
				const cachedViewContainer = this._cachedViewContainers.filter(cached => cached.id === placeholderViewContainer.id)[0];
				if (cachedViewContainer) {
					cachedViewContainer.name = placeholderViewContainer.name;
					cachedViewContainer.icon = placeholderViewContainer.themeIcon ? placeholderViewContainer.themeIcon :
						placeholderViewContainer.iconUrl ? URI.revive(placeholderViewContainer.iconUrl) : undefined;
					cachedViewContainer.views = placeholderViewContainer.views;
					cachedViewContainer.isBuiltin = placeholderViewContainer.isBuiltin;
				}
			}
		}

		return this._cachedViewContainers;
	}

	private storeCachedViewContainersState(cachedViewContainers: ICachedViewContainer[]): void {
		this.setPinnedViewContainers(cachedViewContainers.map(({ id, pinned, visible, order }) => (<IPinnedViewContainer>{
			id,
			pinned,
			visible,
			order
		})));

		this.setPlaceholderViewContainers(cachedViewContainers.map(({ id, icon, name, views, isBuiltin }) => (<IPlaceholderViewContainer>{
			id,
			iconUrl: URI.isUri(icon) ? icon : undefined,
			themeIcon: ThemeIcon.isThemeIcon(icon) ? icon : undefined,
			name,
			isBuiltin,
			views
		})));
	}

	private getPinnedViewContainers(): IPinnedViewContainer[] {
		return JSON.parse(this.pinnedViewContainersValue);
	}

	private setPinnedViewContainers(pinnedViewContainers: IPinnedViewContainer[]): void {
		this.pinnedViewContainersValue = JSON.stringify(pinnedViewContainers);
	}

	private _pinnedViewContainersValue: string | undefined;
	private get pinnedViewContainersValue(): string {
		if (!this._pinnedViewContainersValue) {
			this._pinnedViewContainersValue = this.getStoredPinnedViewContainersValue();
		}

		return this._pinnedViewContainersValue;
	}

	private set pinnedViewContainersValue(pinnedViewContainersValue: string) {
		if (this.pinnedViewContainersValue !== pinnedViewContainersValue) {
			this._pinnedViewContainersValue = pinnedViewContainersValue;
			this.setStoredPinnedViewContainersValue(pinnedViewContainersValue);
		}
	}

	private getStoredPinnedViewContainersValue(): string {
		return this.storageService.get(ActivitybarPart.PINNED_VIEW_CONTAINERS, StorageScope.GLOBAL, '[]');
	}

	private setStoredPinnedViewContainersValue(value: string): void {
		this.storageService.store(ActivitybarPart.PINNED_VIEW_CONTAINERS, value, StorageScope.GLOBAL, StorageTarget.USER);
	}

	private getPlaceholderViewContainers(): IPlaceholderViewContainer[] {
		return JSON.parse(this.placeholderViewContainersValue);
	}

	private setPlaceholderViewContainers(placeholderViewContainers: IPlaceholderViewContainer[]): void {
		this.placeholderViewContainersValue = JSON.stringify(placeholderViewContainers);
	}

	private _placeholderViewContainersValue: string | undefined;
	private get placeholderViewContainersValue(): string {
		if (!this._placeholderViewContainersValue) {
			this._placeholderViewContainersValue = this.getStoredPlaceholderViewContainersValue();
		}

		return this._placeholderViewContainersValue;
	}

	private set placeholderViewContainersValue(placeholderViewContainesValue: string) {
		if (this.placeholderViewContainersValue !== placeholderViewContainesValue) {
			this._placeholderViewContainersValue = placeholderViewContainesValue;
			this.setStoredPlaceholderViewContainersValue(placeholderViewContainesValue);
		}
	}

	private getStoredPlaceholderViewContainersValue(): string {
		return this.storageService.get(ActivitybarPart.PLACEHOLDER_VIEW_CONTAINERS, StorageScope.GLOBAL, '[]');
	}

	private setStoredPlaceholderViewContainersValue(value: string): void {
		this.storageService.store(ActivitybarPart.PLACEHOLDER_VIEW_CONTAINERS, value, StorageScope.GLOBAL, StorageTarget.MACHINE);
	}

	private get accountsVisibilityPreference(): boolean {
		return this.storageService.getBoolean(AccountsActivityActionViewItem.ACCOUNTS_VISIBILITY_PREFERENCE_KEY, StorageScope.GLOBAL, true);
	}

	private set accountsVisibilityPreference(value: boolean) {
		this.storageService.store(AccountsActivityActionViewItem.ACCOUNTS_VISIBILITY_PREFERENCE_KEY, value, StorageScope.GLOBAL, StorageTarget.USER);
	}

	toJSON(): object {
		return {
			type: Parts.ACTIVITYBAR_PART
		};
	}
}<|MERGE_RESOLUTION|>--- conflicted
+++ resolved
@@ -70,13 +70,9 @@
 	views?: { when?: string; }[];
 }
 
-<<<<<<< HEAD
 export const settingsViewBarIcon = registerIcon('settings-view-bar-icon', Codicon.settingsGear, localize('settingsViewBarIcon', "Settings icon in the view bar.")); // {{SQL CARBON EDIT}} exporting to use it in getting started tour
 
 export class ActivitybarPart extends Part implements IActivityBarService {
-=======
-export class ActivitybarPart extends Part implements IPaneCompositeSelectorPart {
->>>>>>> b0652ed9
 
 	declare readonly _serviceBrand: undefined;
 
@@ -757,15 +753,11 @@
 			.map(v => v.id);
 	}
 
-<<<<<<< HEAD
 	hideViewContainer(id: string): void {	// {{SQL CARBON EDIT}}
 		this.compositeBar.unpin(id);
 	}
 
-	focusActivityBar(): void {
-=======
 	focus(): void {
->>>>>>> b0652ed9
 		this.compositeBar.focus();
 	}
 
