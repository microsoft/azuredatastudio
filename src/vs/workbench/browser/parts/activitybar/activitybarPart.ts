/*---------------------------------------------------------------------------------------------
 *  Copyright (c) Microsoft Corporation. All rights reserved.
 *  Licensed under the Source EULA. See License.txt in the project root for license information.
 *--------------------------------------------------------------------------------------------*/

import 'vs/css!./media/activitybarpart';
import { localize } from 'vs/nls';
import { ActionsOrientation, ActionBar } from 'vs/base/browser/ui/actionbar/actionbar';
import { GLOBAL_ACTIVITY_ID, IActivity, ACCOUNTS_ACTIVITY_ID } from 'vs/workbench/common/activity';
import { Part } from 'vs/workbench/browser/part';
import { GlobalActivityActionViewItem, ViewContainerActivityAction, PlaceHolderToggleCompositePinnedAction, PlaceHolderViewContainerActivityAction, AccountsActivityActionViewItem, HomeActivityActionViewItem } from 'vs/workbench/browser/parts/activitybar/activitybarActions';
import { IBadge, NumberBadge } from 'vs/workbench/services/activity/common/activity';
import { IWorkbenchLayoutService, Parts } from 'vs/workbench/services/layout/browser/layoutService';
import { IInstantiationService, ServicesAccessor } from 'vs/platform/instantiation/common/instantiation';
import { IDisposable, toDisposable, DisposableStore, Disposable } from 'vs/base/common/lifecycle';
import { ToggleActivityBarVisibilityAction, ToggleSidebarPositionAction } from 'vs/workbench/browser/actions/layoutActions';
import { IThemeService, IColorTheme, ThemeIcon } from 'vs/platform/theme/common/themeService';
import { ACTIVITY_BAR_BACKGROUND, ACTIVITY_BAR_BORDER, ACTIVITY_BAR_FOREGROUND, ACTIVITY_BAR_ACTIVE_BORDER, ACTIVITY_BAR_BADGE_BACKGROUND, ACTIVITY_BAR_BADGE_FOREGROUND, ACTIVITY_BAR_INACTIVE_FOREGROUND, ACTIVITY_BAR_ACTIVE_BACKGROUND, ACTIVITY_BAR_DRAG_AND_DROP_BORDER } from 'vs/workbench/common/theme';
import { contrastBorder } from 'vs/platform/theme/common/colorRegistry';
import { CompositeBar, ICompositeBarItem, CompositeDragAndDrop } from 'vs/workbench/browser/parts/compositeBar';
import { Dimension, createCSSRule, asCSSUrl, addDisposableListener, EventType } from 'vs/base/browser/dom';
import { IStorageService, StorageScope, IStorageValueChangeEvent, StorageTarget } from 'vs/platform/storage/common/storage';
import { IExtensionService } from 'vs/workbench/services/extensions/common/extensions';
import { URI, UriComponents } from 'vs/base/common/uri';
import { ToggleCompositePinnedAction, ICompositeBarColors, ActivityAction, ICompositeActivity } from 'vs/workbench/browser/parts/compositeBarActions';
import { IViewDescriptorService, ViewContainer, IViewContainerModel, ViewContainerLocation, IViewsService, getEnabledViewContainerContextKey } from 'vs/workbench/common/views';
import { IContextKeyService, ContextKeyExpr, IContextKey } from 'vs/platform/contextkey/common/contextkey';
import { assertIsDefined, isString } from 'vs/base/common/types';
import { IActivityBarService } from 'vs/workbench/services/activityBar/browser/activityBarService';
import { registerSingleton } from 'vs/platform/instantiation/common/extensions';
import { IWorkbenchEnvironmentService } from 'vs/workbench/services/environment/common/environmentService';
import { CustomMenubarControl } from 'vs/workbench/browser/parts/titlebar/menubarControl';
import { IConfigurationService } from 'vs/platform/configuration/common/configuration';
import { getMenuBarVisibility } from 'vs/platform/windows/common/windows';
import { isNative, isWeb } from 'vs/base/common/platform';
import { Before2D } from 'vs/workbench/browser/dnd';
import { Codicon, iconRegistry } from 'vs/base/common/codicons';
import { IAction, Separator, toAction } from 'vs/base/common/actions';
import { Event } from 'vs/base/common/event';
import { StandardKeyboardEvent } from 'vs/base/browser/keyboardEvent';
import { KeyCode } from 'vs/base/common/keyCodes';
import { Action2, registerAction2 } from 'vs/platform/actions/common/actions';
import { CATEGORIES } from 'vs/workbench/common/actions';
import { registerIcon } from 'vs/platform/theme/common/iconRegistry';
<<<<<<< HEAD
import { StringSHA1 } from 'vs/base/common/hash';
=======

import { AccountsActionViewItem } from 'sql/workbench/browser/parts/activitybar/activitybarActions'; // {{SQL CARBON EDIT}} - use the ADS account management action
>>>>>>> 2a125ee4

interface IPlaceholderViewContainer {
	readonly id: string;
	readonly name?: string;
	readonly iconUrl?: UriComponents;
	readonly themeIcon?: ThemeIcon;
	readonly isBuiltin?: boolean;
	readonly views?: { when?: string; }[];
}

interface IPinnedViewContainer {
	readonly id: string;
	readonly pinned: boolean;
	readonly order?: number;
	readonly visible: boolean;
}

interface ICachedViewContainer {
	readonly id: string;
	name?: string;
	icon?: URI | ThemeIcon;
	readonly pinned: boolean;
	readonly order?: number;
	visible: boolean;
	isBuiltin?: boolean;
	views?: { when?: string; }[];
}

export class ActivitybarPart extends Part implements IActivityBarService {

	declare readonly _serviceBrand: undefined;

	private static readonly PINNED_VIEW_CONTAINERS = 'workbench.activity.pinnedViewlets2';
	private static readonly PLACEHOLDER_VIEW_CONTAINERS = 'workbench.activity.placeholderViewlets';
	private static readonly ACTION_HEIGHT = 48;
	private static readonly ACCOUNTS_ACTION_INDEX = 0;

	private static readonly GEAR_ICON = registerIcon('settings-view-bar-icon', Codicon.settingsGear, localize('settingsViewBarIcon', "Settings icon in the view bar."));
	private static readonly ACCOUNTS_ICON = registerIcon('accounts-view-bar-icon', Codicon.account, localize('accountsViewBarIcon', "Accounts icon in the view bar."));

	//#region IView

	readonly minimumWidth: number = 48;
	readonly maximumWidth: number = 48;
	readonly minimumHeight: number = 0;
	readonly maximumHeight: number = Number.POSITIVE_INFINITY;

	//#endregion

	private content: HTMLElement | undefined;

	private homeBar: ActionBar | undefined;
	private homeBarContainer: HTMLElement | undefined;

	private menuBar: CustomMenubarControl | undefined;
	private menuBarContainer: HTMLElement | undefined;

	private compositeBar: CompositeBar;
	private compositeBarContainer: HTMLElement | undefined;

	private globalActivityAction: ActivityAction | undefined;
	private globalActivityActionBar: ActionBar | undefined;
	private globalActivitiesContainer: HTMLElement | undefined;
	private readonly globalActivity: ICompositeActivity[] = [];

	private accountsActivityAction: ActivityAction | undefined;

	private readonly accountsActivity: ICompositeActivity[] = [];

	private readonly compositeActions = new Map<string, { activityAction: ViewContainerActivityAction, pinnedAction: ToggleCompositePinnedAction; }>();
	private readonly viewContainerDisposables = new Map<string, IDisposable>();

	private readonly keyboardNavigationDisposables = this._register(new DisposableStore());

	private readonly location = ViewContainerLocation.Sidebar;
	private hasExtensionsRegistered: boolean = false;

	private readonly enabledViewContainersContextKeys: Map<string, IContextKey<boolean>> = new Map<string, IContextKey<boolean>>();

	constructor(
		@IInstantiationService private readonly instantiationService: IInstantiationService,
		@IWorkbenchLayoutService layoutService: IWorkbenchLayoutService,
		@IThemeService themeService: IThemeService,
		@IStorageService private readonly storageService: IStorageService,
		@IExtensionService private readonly extensionService: IExtensionService,
		@IViewDescriptorService private readonly viewDescriptorService: IViewDescriptorService,
		@IViewsService private readonly viewsService: IViewsService,
		@IContextKeyService private readonly contextKeyService: IContextKeyService,
		@IConfigurationService private readonly configurationService: IConfigurationService,
		@IWorkbenchEnvironmentService private readonly environmentService: IWorkbenchEnvironmentService,
	) {
		super(Parts.ACTIVITYBAR_PART, { hasTitle: false }, themeService, storageService, layoutService);

		for (const cachedViewContainer of this.cachedViewContainers) {
			cachedViewContainer.visible = !this.shouldBeHidden(cachedViewContainer.id, cachedViewContainer);
		}
		this.compositeBar = this.createCompositeBar();

		this.onDidRegisterViewContainers(this.getViewContainers());

		this.registerListeners();
	}

	private createCompositeBar() {
		const cachedItems = this.cachedViewContainers
			.map(container => ({
				id: container.id,
				name: container.name,
				visible: container.visible,
				order: container.order,
				pinned: container.pinned
			}));

		return this._register(this.instantiationService.createInstance(CompositeBar, cachedItems, {
			icon: true,
			orientation: ActionsOrientation.VERTICAL,
			preventLoopNavigation: true,
			openComposite: compositeId => this.viewsService.openViewContainer(compositeId, true),
			getActivityAction: compositeId => this.getCompositeActions(compositeId).activityAction,
			getCompositePinnedAction: compositeId => this.getCompositeActions(compositeId).pinnedAction,
			getOnCompositeClickAction: compositeId => toAction({ id: compositeId, label: '', run: async () => this.viewsService.isViewContainerVisible(compositeId) ? this.viewsService.closeViewContainer(compositeId) : this.viewsService.openViewContainer(compositeId) }),
			fillExtraContextMenuActions: actions => {

				// Home
				const topActions: IAction[] = [];
				if (this.homeBarContainer) {
					topActions.push({
						id: 'toggleHomeBarAction',
						label: localize('homeButton', "Home Button"),
						class: undefined,
						tooltip: localize('homeButton', "Home Button"),
						checked: this.homeBarVisibilityPreference,
						enabled: true,
						expanded: false,
						run: async () => this.homeBarVisibilityPreference = !this.homeBarVisibilityPreference,
						dispose: () => { }
					});
				}

				// Menu
				const menuBarVisibility = getMenuBarVisibility(this.configurationService);
				if (menuBarVisibility === 'compact' || (menuBarVisibility === 'hidden' && isWeb)) {
					topActions.push({
						id: 'toggleMenuVisibility',
						label: localize('menu', "Menu"),
						class: undefined,
						tooltip: localize('menu', "Menu"),
						checked: menuBarVisibility === 'compact',
						enabled: true,
						expanded: false,
						run: async () => this.layoutService.toggleMenuBar(),
						dispose: () => { }
					});
				}

				if (topActions.length) {
					actions.unshift(...topActions, new Separator());
				}

				// Accounts
				actions.push(new Separator());
				actions.push({
					id: 'toggleAccountsVisibility',
					label: localize('accounts', "Accounts"),
					class: undefined,
					tooltip: localize('accounts', "Accounts"),
					checked: this.accountsVisibilityPreference,
					enabled: true,
					expanded: false,
					run: async () => this.accountsVisibilityPreference = !this.accountsVisibilityPreference,
					dispose: () => { }
				});

				actions.push(new Separator());

				// Toggle Sidebar
				actions.push(this.instantiationService.createInstance(ToggleSidebarPositionAction, ToggleSidebarPositionAction.ID, ToggleSidebarPositionAction.getLabel(this.layoutService)));

				// Toggle Activity Bar
				actions.push(toAction({ id: ToggleActivityBarVisibilityAction.ID, label: localize('hideActivitBar', "Hide Activity Bar"), run: async () => this.instantiationService.invokeFunction(accessor => new ToggleActivityBarVisibilityAction().run(accessor)) }));
			},
			getContextMenuActionsForComposite: compositeId => this.getContextMenuActionsForComposite(compositeId),
			getDefaultCompositeId: () => this.viewDescriptorService.getDefaultViewContainer(this.location)!.id,
			hidePart: () => this.layoutService.setSideBarHidden(true),
			dndHandler: new CompositeDragAndDrop(this.viewDescriptorService, ViewContainerLocation.Sidebar,
				(id: string, focus?: boolean) => this.viewsService.openViewContainer(id, focus),
				(from: string, to: string, before?: Before2D) => this.compositeBar.move(from, to, before?.verticallyBefore),
				() => this.compositeBar.getCompositeBarItems(),
			),
			compositeSize: 52,
			colors: (theme: IColorTheme) => this.getActivitybarItemColors(theme),
			overflowActionSize: ActivitybarPart.ACTION_HEIGHT
		}));
	}

	private getContextMenuActionsForComposite(compositeId: string): IAction[] {
		const actions: IAction[] = [];

		const viewContainer = this.viewDescriptorService.getViewContainerById(compositeId)!;
		const defaultLocation = this.viewDescriptorService.getDefaultViewContainerLocation(viewContainer)!;
		if (defaultLocation !== this.viewDescriptorService.getViewContainerLocation(viewContainer)) {
			actions.push(toAction({ id: 'resetLocationAction', label: localize('resetLocation', "Reset Location"), run: () => this.viewDescriptorService.moveViewContainerToLocation(viewContainer, defaultLocation) }));
		} else {
			const viewContainerModel = this.viewDescriptorService.getViewContainerModel(viewContainer);
			if (viewContainerModel.allViewDescriptors.length === 1) {
				const viewToReset = viewContainerModel.allViewDescriptors[0];
				const defaultContainer = this.viewDescriptorService.getDefaultContainerById(viewToReset.id)!;
				if (defaultContainer !== viewContainer) {
					actions.push(toAction({ id: 'resetLocationAction', label: localize('resetLocation', "Reset Location"), run: () => this.viewDescriptorService.moveViewsToContainer([viewToReset], defaultContainer) }));
				}
			}
		}

		return actions;
	}

	private registerListeners(): void {

		// View Container Changes
		this._register(this.viewDescriptorService.onDidChangeViewContainers(({ added, removed }) => this.onDidChangeViewContainers(added, removed)));
		this._register(this.viewDescriptorService.onDidChangeContainerLocation(({ viewContainer, from, to }) => this.onDidChangeViewContainerLocation(viewContainer, from, to)));

		// View Container Visibility Changes
		this._register(Event.filter(this.viewsService.onDidChangeViewContainerVisibility, e => e.location === this.location)(({ id, visible }) => this.onDidChangeViewContainerVisibility(id, visible)));

		// Extension registration
		let disposables = this._register(new DisposableStore());
		this._register(this.extensionService.onDidRegisterExtensions(() => {
			disposables.clear();
			this.onDidRegisterExtensions();
			this.compositeBar.onDidChange(() => this.saveCachedViewContainers(), this, disposables);
			this.storageService.onDidChangeValue(e => this.onDidStorageValueChange(e), this, disposables);
		}));

		// Register for configuration changes
		this._register(this.configurationService.onDidChangeConfiguration(e => {
			if (e.affectsConfiguration('window.menuBarVisibility')) {
				if (getMenuBarVisibility(this.configurationService) === 'compact') {
					this.installMenubar();
				} else {
					this.uninstallMenubar();
				}
			}
		}));
	}

	private onDidChangeViewContainers(added: ReadonlyArray<{ container: ViewContainer, location: ViewContainerLocation; }>, removed: ReadonlyArray<{ container: ViewContainer, location: ViewContainerLocation; }>) {
		removed.filter(({ location }) => location === ViewContainerLocation.Sidebar).forEach(({ container }) => this.onDidDeregisterViewContainer(container));
		this.onDidRegisterViewContainers(added.filter(({ location }) => location === ViewContainerLocation.Sidebar).map(({ container }) => container));
	}

	private onDidChangeViewContainerLocation(container: ViewContainer, from: ViewContainerLocation, to: ViewContainerLocation) {
		if (from === this.location) {
			this.onDidDeregisterViewContainer(container);
		}

		if (to === this.location) {
			this.onDidRegisterViewContainers([container]);
		}
	}

	private onDidChangeViewContainerVisibility(id: string, visible: boolean) {
		if (visible) {
			// Activate view container action on opening of a view container
			this.onDidViewContainerVisible(id);
		} else {
			// Deactivate view container action on close
			this.compositeBar.deactivateComposite(id);
		}
	}

	private onDidChangeHomeBarVisibility(): void {
		if (this.homeBarContainer) {
			this.homeBarContainer.style.display = this.homeBarVisibilityPreference ? '' : 'none';
		}
	}

	private onDidRegisterExtensions(): void {
		this.hasExtensionsRegistered = true;

		// show/hide/remove composites
		for (const { id } of this.cachedViewContainers) {
			const viewContainer = this.getViewContainer(id);
			if (viewContainer) {
				this.showOrHideViewContainer(viewContainer);
			} else {
				if (this.viewDescriptorService.isViewContainerRemovedPermanently(id)) {
					this.removeComposite(id);
				} else {
					this.hideComposite(id);
				}
			}
		}

		this.saveCachedViewContainers();
	}

	private onDidViewContainerVisible(id: string): void {
		const viewContainer = this.getViewContainer(id);
		if (viewContainer) {

			// Update the composite bar by adding
			this.addComposite(viewContainer);
			this.compositeBar.activateComposite(viewContainer.id);

			if (this.shouldBeHidden(viewContainer)) {
				const viewContainerModel = this.viewDescriptorService.getViewContainerModel(viewContainer);
				if (viewContainerModel.activeViewDescriptors.length === 0) {
					// Update the composite bar by hiding
					this.hideComposite(viewContainer.id);
				}
			}
		}
	}

	showActivity(viewContainerOrActionId: string, badge: IBadge, clazz?: string, priority?: number): IDisposable {
		if (this.getViewContainer(viewContainerOrActionId)) {
			return this.compositeBar.showActivity(viewContainerOrActionId, badge, clazz, priority);
		}

		if (viewContainerOrActionId === GLOBAL_ACTIVITY_ID) {
			return this.showGlobalActivity(GLOBAL_ACTIVITY_ID, badge, clazz, priority);
		}

		if (viewContainerOrActionId === ACCOUNTS_ACTIVITY_ID) {
			return this.showGlobalActivity(ACCOUNTS_ACTIVITY_ID, badge, clazz, priority);
		}

		return Disposable.None;
	}

	private showGlobalActivity(activityId: string, badge: IBadge, clazz?: string, priority?: number): IDisposable {
		if (typeof priority !== 'number') {
			priority = 0;
		}

		const activity: ICompositeActivity = { badge, clazz, priority };
		const activityCache = activityId === GLOBAL_ACTIVITY_ID ? this.globalActivity : this.accountsActivity;

		for (let i = 0; i <= activityCache.length; i++) {
			if (i === activityCache.length) {
				activityCache.push(activity);
				break;
			} else if (activityCache[i].priority <= priority) {
				activityCache.splice(i, 0, activity);
				break;
			}
		}
		this.updateGlobalActivity(activityId);

		return toDisposable(() => this.removeGlobalActivity(activityId, activity));
	}

	private removeGlobalActivity(activityId: string, activity: ICompositeActivity): void {
		const activityCache = activityId === GLOBAL_ACTIVITY_ID ? this.globalActivity : this.accountsActivity;
		const index = activityCache.indexOf(activity);
		if (index !== -1) {
			activityCache.splice(index, 1);
			this.updateGlobalActivity(activityId);
		}
	}

	private updateGlobalActivity(activityId: string): void {
		const activityAction = activityId === GLOBAL_ACTIVITY_ID ? this.globalActivityAction : this.accountsActivityAction;
		if (!activityAction) {
			return;
		}

		const activityCache = activityId === GLOBAL_ACTIVITY_ID ? this.globalActivity : this.accountsActivity;
		if (activityCache.length) {
			const [{ badge, clazz, priority }] = activityCache;
			if (badge instanceof NumberBadge && activityCache.length > 1) {
				const cumulativeNumberBadge = this.getCumulativeNumberBadge(activityCache, priority);
				activityAction.setBadge(cumulativeNumberBadge);
			} else {
				activityAction.setBadge(badge, clazz);
			}
		} else {
			activityAction.setBadge(undefined);
		}
	}

	private getCumulativeNumberBadge(activityCache: ICompositeActivity[], priority: number): NumberBadge {
		const numberActivities = activityCache.filter(activity => activity.badge instanceof NumberBadge && activity.priority === priority);
		const number = numberActivities.reduce((result, activity) => { return result + (<NumberBadge>activity.badge).number; }, 0);
		const descriptorFn = (): string => {
			return numberActivities.reduce((result, activity, index) => {
				result = result + (<NumberBadge>activity.badge).getDescription();
				if (index < numberActivities.length - 1) {
					result = `${result}\n`;
				}

				return result;
			}, '');
		};

		return new NumberBadge(number, descriptorFn);
	}

	private uninstallMenubar() {
		if (this.menuBar) {
			this.menuBar.dispose();
			this.menuBar = undefined;
		}

		if (this.menuBarContainer) {
			this.menuBarContainer.remove();
			this.menuBarContainer = undefined;
			this.registerKeyboardNavigationListeners();
		}
	}

	private installMenubar() {
		if (this.menuBar) {
			return; // prevent menu bar from installing twice #110720
		}

		this.menuBarContainer = document.createElement('div');
		this.menuBarContainer.classList.add('menubar');

		const content = assertIsDefined(this.content);
		if (this.homeBarContainer) {
			content.insertBefore(this.menuBarContainer, this.homeBarContainer.nextSibling);
		} else {
			content.prepend(this.menuBarContainer);
		}

		// Menubar: install a custom menu bar depending on configuration
		this.menuBar = this._register(this.instantiationService.createInstance(CustomMenubarControl));
		this.menuBar.create(this.menuBarContainer);

		this.registerKeyboardNavigationListeners();
	}

	createContentArea(parent: HTMLElement): HTMLElement {
		this.element = parent;

		this.content = document.createElement('div');
		this.content.classList.add('content');
		parent.appendChild(this.content);

		// Home action bar
		const homeIndicator = this.environmentService.options?.homeIndicator;
		// TODO @sbatten remove the fake setting and associated code
		if (homeIndicator && this.configurationService.getValue<boolean>('window.showHomeIndicator')) {
			let codicon = iconRegistry.get(homeIndicator.icon);
			if (!codicon) {
				codicon = Codicon.code;
			}

			this.createHomeBar(homeIndicator.href, codicon);
			this.onDidChangeHomeBarVisibility();
		}

		// Install menubar if compact
		if (getMenuBarVisibility(this.configurationService) === 'compact') {
			this.installMenubar();
		}

		// View Containers action bar
		this.compositeBarContainer = this.compositeBar.create(this.content);

		// Global action bar
		this.globalActivitiesContainer = document.createElement('div');
		this.content.appendChild(this.globalActivitiesContainer);

		this.createGlobalActivityActionBar(this.globalActivitiesContainer);

		// Keyboard Navigation
		this.registerKeyboardNavigationListeners();

		return this.content;
	}

	private registerKeyboardNavigationListeners(): void {
		this.keyboardNavigationDisposables.clear();

		// Down arrow on home indicator
		if (this.homeBarContainer) {
			this.keyboardNavigationDisposables.add(addDisposableListener(this.homeBarContainer, EventType.KEY_DOWN, e => {
				const kbEvent = new StandardKeyboardEvent(e);
				if (kbEvent.equals(KeyCode.DownArrow) || kbEvent.equals(KeyCode.RightArrow)) {
					if (this.menuBar) {
						this.menuBar.toggleFocus();
					} else if (this.compositeBar) {
						this.compositeBar.focus();
					}
				}
			}));
		}

		// Up/Down arrow on compact menu
		if (this.menuBarContainer) {
			this.keyboardNavigationDisposables.add(addDisposableListener(this.menuBarContainer, EventType.KEY_DOWN, e => {
				const kbEvent = new StandardKeyboardEvent(e);
				if (kbEvent.equals(KeyCode.DownArrow) || kbEvent.equals(KeyCode.RightArrow)) {
					if (this.compositeBar) {
						this.compositeBar.focus();
					}
				} else if (kbEvent.equals(KeyCode.UpArrow) || kbEvent.equals(KeyCode.LeftArrow)) {
					if (this.homeBar) {
						this.homeBar.focus();
					}
				}
			}));
		}

		// Up/Down on Activity Icons
		if (this.compositeBarContainer) {
			this.keyboardNavigationDisposables.add(addDisposableListener(this.compositeBarContainer, EventType.KEY_DOWN, e => {
				const kbEvent = new StandardKeyboardEvent(e);
				if (kbEvent.equals(KeyCode.DownArrow) || kbEvent.equals(KeyCode.RightArrow)) {
					if (this.globalActivityActionBar) {
						this.globalActivityActionBar.focus(true);
					}
				} else if (kbEvent.equals(KeyCode.UpArrow) || kbEvent.equals(KeyCode.LeftArrow)) {
					if (this.menuBar) {
						this.menuBar.toggleFocus();
					} else if (this.homeBar) {
						this.homeBar.focus();
					}
				}
			}));
		}

		// Up arrow on global icons
		if (this.globalActivitiesContainer) {
			this.keyboardNavigationDisposables.add(addDisposableListener(this.globalActivitiesContainer, EventType.KEY_DOWN, e => {
				const kbEvent = new StandardKeyboardEvent(e);
				if (kbEvent.equals(KeyCode.UpArrow) || kbEvent.equals(KeyCode.LeftArrow)) {
					if (this.compositeBar) {
						this.compositeBar.focus(this.getVisibleViewContainerIds().length - 1);
					}
				}
			}));
		}
	}

	private createHomeBar(href: string, icon: Codicon): void {
		this.homeBarContainer = document.createElement('div');
		this.homeBarContainer.setAttribute('aria-label', localize('homeIndicator', "Home"));
		this.homeBarContainer.setAttribute('role', 'toolbar');
		this.homeBarContainer.classList.add('home-bar');

		this.homeBar = this._register(new ActionBar(this.homeBarContainer, {
			actionViewItemProvider: action => this.instantiationService.createInstance(HomeActivityActionViewItem, href, action as ActivityAction, () => this.compositeBar.getContextMenuActions(), (theme: IColorTheme) => this.getActivitybarItemColors(theme)),
			orientation: ActionsOrientation.VERTICAL,
			ariaLabel: localize('home', "Home"),
			animated: false,
			preventLoopNavigation: true,
			ignoreOrientationForPreviousAndNextKey: true
		}));

		const homeBarIconBadge = document.createElement('div');
		homeBarIconBadge.classList.add('home-bar-icon-badge');
		this.homeBarContainer.appendChild(homeBarIconBadge);

		this.homeBar.push(this._register(new ActivityAction({
			id: 'workbench.actions.home',
			name: localize('home', "Home"),
			cssClass: icon.classNames
		})));

		const content = assertIsDefined(this.content);
		content.appendChild(this.homeBarContainer);
	}

	private createGlobalActivityActionBar(container: HTMLElement): void {
		this.globalActivityActionBar = this._register(new ActionBar(container, {
			actionViewItemProvider: action => {
				if (action.id === 'workbench.actions.manage') {
					return this.instantiationService.createInstance(GlobalActivityActionViewItem, action as ActivityAction, () => this.compositeBar.getContextMenuActions(), (theme: IColorTheme) => this.getActivitybarItemColors(theme));
				}

				if (action.id === 'workbench.actions.accounts') {
					return this.instantiationService.createInstance(AccountsActivityActionViewItem, action as ActivityAction, () => this.compositeBar.getContextMenuActions(), (theme: IColorTheme) => this.getActivitybarItemColors(theme));
				}

				throw new Error(`No view item for action '${action.id}'`);
			},
			orientation: ActionsOrientation.VERTICAL,
			ariaLabel: localize('manage', "Manage"),
			animated: false,
			preventLoopNavigation: true,
			ignoreOrientationForPreviousAndNextKey: true
		}));

		this.globalActivityAction = this._register(new ActivityAction({
			id: 'workbench.actions.manage',
			name: localize('manage', "Manage"),
			cssClass: ThemeIcon.asClassName(ActivitybarPart.GEAR_ICON)
		}));

		if (this.accountsVisibilityPreference) {
			this.accountsActivityAction = this._register(new ActivityAction({
				id: 'workbench.actions.accounts',
				name: localize('accounts', "Accounts"),
				cssClass: ThemeIcon.asClassName(ActivitybarPart.ACCOUNTS_ICON)
			}));

			this.globalActivityActionBar.push(this.accountsActivityAction, { index: ActivitybarPart.ACCOUNTS_ACTION_INDEX });
		}

		this.globalActivityActionBar.push(this.globalActivityAction);
	}

	private toggleAccountsActivity() {
		if (this.globalActivityActionBar) {
			if (this.accountsActivityAction) {
				this.globalActivityActionBar.pull(ActivitybarPart.ACCOUNTS_ACTION_INDEX);
				this.accountsActivityAction = undefined;
			} else {
				this.accountsActivityAction = this._register(new ActivityAction({
					id: 'workbench.actions.accounts',
					name: localize('accounts', "Accounts"),
					cssClass: Codicon.account.classNames
				}));
				this.globalActivityActionBar.push(this.accountsActivityAction, { index: ActivitybarPart.ACCOUNTS_ACTION_INDEX });
			}
		}

		this.updateGlobalActivity(ACCOUNTS_ACTIVITY_ID);
	}

	private getCompositeActions(compositeId: string): { activityAction: ViewContainerActivityAction, pinnedAction: ToggleCompositePinnedAction; } {
		let compositeActions = this.compositeActions.get(compositeId);
		if (!compositeActions) {
			const viewContainer = this.getViewContainer(compositeId);
			if (viewContainer) {
				const viewContainerModel = this.viewDescriptorService.getViewContainerModel(viewContainer);
				compositeActions = {
					activityAction: this.instantiationService.createInstance(ViewContainerActivityAction, this.toActivity(viewContainerModel)),
					pinnedAction: new ToggleCompositePinnedAction(this.toActivity(viewContainerModel), this.compositeBar)
				};
			} else {
				const cachedComposite = this.cachedViewContainers.filter(c => c.id === compositeId)[0];
				compositeActions = {
					activityAction: this.instantiationService.createInstance(PlaceHolderViewContainerActivityAction, ActivitybarPart.toActivity(compositeId, compositeId, cachedComposite?.icon, undefined)),
					pinnedAction: new PlaceHolderToggleCompositePinnedAction(compositeId, this.compositeBar)
				};
			}

			this.compositeActions.set(compositeId, compositeActions);
		}

		return compositeActions;
	}

	private onDidRegisterViewContainers(viewContainers: ReadonlyArray<ViewContainer>): void {
		for (const viewContainer of viewContainers) {
			this.addComposite(viewContainer);

			// Pin it by default if it is new
			const cachedViewContainer = this.cachedViewContainers.filter(({ id }) => id === viewContainer.id)[0];
			if (!cachedViewContainer) {
				this.compositeBar.pin(viewContainer.id);
			}

			// Active
			const visibleViewContainer = this.viewsService.getVisibleViewContainer(this.location);
			if (visibleViewContainer?.id === viewContainer.id) {
				this.compositeBar.activateComposite(viewContainer.id);
			}

			const viewContainerModel = this.viewDescriptorService.getViewContainerModel(viewContainer);
			this.updateActivity(viewContainer, viewContainerModel);
			this.showOrHideViewContainer(viewContainer);

			const disposables = new DisposableStore();
			disposables.add(viewContainerModel.onDidChangeContainerInfo(() => this.updateActivity(viewContainer, viewContainerModel)));
			disposables.add(viewContainerModel.onDidChangeActiveViewDescriptors(() => this.showOrHideViewContainer(viewContainer)));

			this.viewContainerDisposables.set(viewContainer.id, disposables);
		}
	}

	private onDidDeregisterViewContainer(viewContainer: ViewContainer): void {
		const disposable = this.viewContainerDisposables.get(viewContainer.id);
		if (disposable) {
			disposable.dispose();
		}

		this.viewContainerDisposables.delete(viewContainer.id);
		this.removeComposite(viewContainer.id);
	}

	private updateActivity(viewContainer: ViewContainer, viewContainerModel: IViewContainerModel): void {
		const activity: IActivity = this.toActivity(viewContainerModel);
		const { activityAction, pinnedAction } = this.getCompositeActions(viewContainer.id);
		activityAction.updateActivity(activity);

		if (pinnedAction instanceof PlaceHolderToggleCompositePinnedAction) {
			pinnedAction.setActivity(activity);
		}

		this.saveCachedViewContainers();
	}

	private toActivity(viewContainerModel: IViewContainerModel): IActivity {
		return ActivitybarPart.toActivity(viewContainerModel.viewContainer.id, viewContainerModel.title, viewContainerModel.icon, viewContainerModel.keybindingId);
	}

	private static toActivity(id: string, name: string, icon: URI | ThemeIcon | undefined, keybindingId: string | undefined): IActivity {
		let cssClass: string | undefined = undefined;
		let iconUrl: URI | undefined = undefined;
		if (URI.isUri(icon)) {
			iconUrl = icon;
			const cssUrl = asCSSUrl(icon);
			const hash = new StringSHA1();
			hash.update(cssUrl);
			cssClass = `activity-${id.replace(/\./g, '-')}-${hash.digest()}`;
			const iconClass = `.monaco-workbench .activitybar .monaco-action-bar .action-label.${cssClass}`;
			createCSSRule(iconClass, `
				mask: ${cssUrl} no-repeat 50% 50%;
				mask-size: 24px;
				-webkit-mask: ${cssUrl} no-repeat 50% 50%;
				-webkit-mask-size: 24px;
			`);
		} else if (ThemeIcon.isThemeIcon(icon)) {
			cssClass = ThemeIcon.asClassName(icon);
		}

		return { id, name, cssClass, iconUrl, keybindingId };
	}

	private showOrHideViewContainer(viewContainer: ViewContainer): void {
		let contextKey = this.enabledViewContainersContextKeys.get(viewContainer.id);
		if (!contextKey) {
			contextKey = this.contextKeyService.createKey(getEnabledViewContainerContextKey(viewContainer.id), false);
			this.enabledViewContainersContextKeys.set(viewContainer.id, contextKey);
		}
		if (this.shouldBeHidden(viewContainer)) {
			contextKey.set(false);
			this.hideComposite(viewContainer.id);
		} else {
			contextKey.set(true);
			this.addComposite(viewContainer);
		}
	}

	private shouldBeHidden(viewContainerOrId: string | ViewContainer, cachedViewContainer?: ICachedViewContainer): boolean {
		const viewContainer = isString(viewContainerOrId) ? this.getViewContainer(viewContainerOrId) : viewContainerOrId;
		const viewContainerId = isString(viewContainerOrId) ? viewContainerOrId : viewContainerOrId.id;

		if (viewContainer) {
			if (viewContainer.hideIfEmpty) {
				if (this.viewDescriptorService.getViewContainerModel(viewContainer).activeViewDescriptors.length > 0) {
					return false;
				}
			} else {
				return false;
			}
		}

		// Check cache only if extensions are not yet registered and current window is not native (desktop) remote connection window
		if (!this.hasExtensionsRegistered && !(this.environmentService.remoteAuthority && isNative)) {
			cachedViewContainer = cachedViewContainer || this.cachedViewContainers.find(({ id }) => id === viewContainerId);

			// Show builtin ViewContainer if not registered yet
			if (!viewContainer && cachedViewContainer?.isBuiltin) {
				return false;
			}

			if (cachedViewContainer?.views?.length) {
				return cachedViewContainer.views.every(({ when }) => !!when && !this.contextKeyService.contextMatchesRules(ContextKeyExpr.deserialize(when)));
			}
		}

		return true;
	}

	private addComposite(viewContainer: ViewContainer): void {
		this.compositeBar.addComposite({ id: viewContainer.id, name: viewContainer.title, order: viewContainer.order, requestedIndex: viewContainer.requestedIndex });
	}

	private hideComposite(compositeId: string): void {
		this.compositeBar.hideComposite(compositeId);

		const compositeActions = this.compositeActions.get(compositeId);
		if (compositeActions) {
			compositeActions.activityAction.dispose();
			compositeActions.pinnedAction.dispose();
			this.compositeActions.delete(compositeId);
		}
	}

	private removeComposite(compositeId: string): void {
		this.compositeBar.removeComposite(compositeId);

		const compositeActions = this.compositeActions.get(compositeId);
		if (compositeActions) {
			compositeActions.activityAction.dispose();
			compositeActions.pinnedAction.dispose();
			this.compositeActions.delete(compositeId);
		}
	}

	getPinnedViewContainerIds(): string[] {
		const pinnedCompositeIds = this.compositeBar.getPinnedComposites().map(v => v.id);
		return this.getViewContainers()
			.filter(v => this.compositeBar.isPinned(v.id))
			.sort((v1, v2) => pinnedCompositeIds.indexOf(v1.id) - pinnedCompositeIds.indexOf(v2.id))
			.map(v => v.id);
	}

	getVisibleViewContainerIds(): string[] {
		return this.compositeBar.getVisibleComposites()
			.filter(v => this.viewsService.getVisibleViewContainer(this.location)?.id === v.id || this.compositeBar.isPinned(v.id))
			.map(v => v.id);
	}

	focusActivityBar(): void {
		this.compositeBar.focus();
	}

	updateStyles(): void {
		super.updateStyles();

		const container = assertIsDefined(this.getContainer());
		const background = this.getColor(ACTIVITY_BAR_BACKGROUND) || '';
		container.style.backgroundColor = background;

		const borderColor = this.getColor(ACTIVITY_BAR_BORDER) || this.getColor(contrastBorder) || '';
		container.classList.toggle('bordered', !!borderColor);
		container.style.borderColor = borderColor ? borderColor : '';
	}

	private getActivitybarItemColors(theme: IColorTheme): ICompositeBarColors {
		return {
			activeForegroundColor: theme.getColor(ACTIVITY_BAR_FOREGROUND),
			inactiveForegroundColor: theme.getColor(ACTIVITY_BAR_INACTIVE_FOREGROUND),
			activeBorderColor: theme.getColor(ACTIVITY_BAR_ACTIVE_BORDER),
			activeBackground: theme.getColor(ACTIVITY_BAR_ACTIVE_BACKGROUND),
			badgeBackground: theme.getColor(ACTIVITY_BAR_BADGE_BACKGROUND),
			badgeForeground: theme.getColor(ACTIVITY_BAR_BADGE_FOREGROUND),
			dragAndDropBorder: theme.getColor(ACTIVITY_BAR_DRAG_AND_DROP_BORDER),
			activeBackgroundColor: undefined, inactiveBackgroundColor: undefined, activeBorderBottomColor: undefined,
		};
	}

	layout(width: number, height: number): void {
		if (!this.layoutService.isVisible(Parts.ACTIVITYBAR_PART)) {
			return;
		}

		// Layout contents
		const contentAreaSize = super.layoutContents(width, height).contentSize;

		// Layout composite bar
		let availableHeight = contentAreaSize.height;
		if (this.homeBarContainer) {
			availableHeight -= this.homeBarContainer.clientHeight;
		}
		if (this.menuBarContainer) {
			availableHeight -= this.menuBarContainer.clientHeight;
		}
		if (this.globalActivityActionBar) {
			availableHeight -= (this.globalActivityActionBar.viewItems.length * ActivitybarPart.ACTION_HEIGHT); // adjust height for global actions showing
		}
		this.compositeBar.layout(new Dimension(width, availableHeight));
	}

	private getViewContainer(id: string): ViewContainer | undefined {
		const viewContainer = this.viewDescriptorService.getViewContainerById(id);
		return viewContainer && this.viewDescriptorService.getViewContainerLocation(viewContainer) === this.location ? viewContainer : undefined;
	}

	private getViewContainers(): ReadonlyArray<ViewContainer> {
		return this.viewDescriptorService.getViewContainersByLocation(this.location);
	}

	private onDidStorageValueChange(e: IStorageValueChangeEvent): void {
		if (e.key === ActivitybarPart.PINNED_VIEW_CONTAINERS && e.scope === StorageScope.GLOBAL
			&& this.pinnedViewContainersValue !== this.getStoredPinnedViewContainersValue() /* This checks if current window changed the value or not */) {
			this._pinnedViewContainersValue = undefined;
			this._cachedViewContainers = undefined;

			const newCompositeItems: ICompositeBarItem[] = [];
			const compositeItems = this.compositeBar.getCompositeBarItems();

			for (const cachedViewContainer of this.cachedViewContainers) {
				newCompositeItems.push({
					id: cachedViewContainer.id,
					name: cachedViewContainer.name,
					order: cachedViewContainer.order,
					pinned: cachedViewContainer.pinned,
					visible: !!compositeItems.find(({ id }) => id === cachedViewContainer.id)
				});
			}

			for (let index = 0; index < compositeItems.length; index++) {
				// Add items currently exists but does not exist in new.
				if (!newCompositeItems.some(({ id }) => id === compositeItems[index].id)) {
					newCompositeItems.splice(index, 0, compositeItems[index]);
				}
			}

			this.compositeBar.setCompositeBarItems(newCompositeItems);
		}

		if (e.key === HomeActivityActionViewItem.HOME_BAR_VISIBILITY_PREFERENCE && e.scope === StorageScope.GLOBAL) {
			this.onDidChangeHomeBarVisibility();
		}

		if (e.key === AccountsActivityActionViewItem.ACCOUNTS_VISIBILITY_PREFERENCE_KEY && e.scope === StorageScope.GLOBAL) {
			this.toggleAccountsActivity();
		}
	}

	private saveCachedViewContainers(): void {
		const state: ICachedViewContainer[] = [];

		const compositeItems = this.compositeBar.getCompositeBarItems();
		for (const compositeItem of compositeItems) {
			const viewContainer = this.getViewContainer(compositeItem.id);
			if (viewContainer) {
				const viewContainerModel = this.viewDescriptorService.getViewContainerModel(viewContainer);
				const views: { when: string | undefined; }[] = [];
				for (const { when } of viewContainerModel.allViewDescriptors) {
					views.push({ when: when ? when.serialize() : undefined });
				}
				state.push({
					id: compositeItem.id,
					name: viewContainerModel.title,
					icon: URI.isUri(viewContainerModel.icon) && this.environmentService.remoteAuthority && isNative ? undefined : viewContainerModel.icon, /* Donot cache uri icons in desktop with remote connection */
					views,
					pinned: compositeItem.pinned,
					order: compositeItem.order,
					visible: compositeItem.visible,
					isBuiltin: !viewContainer.extensionId
				});
			} else {
				state.push({ id: compositeItem.id, pinned: compositeItem.pinned, order: compositeItem.order, visible: false, isBuiltin: false });
			}
		}

		this.storeCachedViewContainersState(state);
	}

	private _cachedViewContainers: ICachedViewContainer[] | undefined = undefined;
	private get cachedViewContainers(): ICachedViewContainer[] {
		if (this._cachedViewContainers === undefined) {
			this._cachedViewContainers = this.getPinnedViewContainers();
			for (const placeholderViewContainer of this.getPlaceholderViewContainers()) {
				const cachedViewContainer = this._cachedViewContainers.filter(cached => cached.id === placeholderViewContainer.id)[0];
				if (cachedViewContainer) {
					cachedViewContainer.name = placeholderViewContainer.name;
					cachedViewContainer.icon = placeholderViewContainer.themeIcon ? placeholderViewContainer.themeIcon :
						placeholderViewContainer.iconUrl ? URI.revive(placeholderViewContainer.iconUrl) : undefined;
					cachedViewContainer.views = placeholderViewContainer.views;
					cachedViewContainer.isBuiltin = placeholderViewContainer.isBuiltin;
				}
			}
		}

		return this._cachedViewContainers;
	}

	private storeCachedViewContainersState(cachedViewContainers: ICachedViewContainer[]): void {
		this.setPinnedViewContainers(cachedViewContainers.map(({ id, pinned, visible, order }) => (<IPinnedViewContainer>{
			id,
			pinned,
			visible,
			order
		})));

		this.setPlaceholderViewContainers(cachedViewContainers.map(({ id, icon, name, views, isBuiltin }) => (<IPlaceholderViewContainer>{
			id,
			iconUrl: URI.isUri(icon) ? icon : undefined,
			themeIcon: ThemeIcon.isThemeIcon(icon) ? icon : undefined,
			name,
			isBuiltin,
			views
		})));
	}

	private getPinnedViewContainers(): IPinnedViewContainer[] {
		return JSON.parse(this.pinnedViewContainersValue);
	}

	private setPinnedViewContainers(pinnedViewContainers: IPinnedViewContainer[]): void {
		this.pinnedViewContainersValue = JSON.stringify(pinnedViewContainers);
	}

	private _pinnedViewContainersValue: string | undefined;
	private get pinnedViewContainersValue(): string {
		if (!this._pinnedViewContainersValue) {
			this._pinnedViewContainersValue = this.getStoredPinnedViewContainersValue();
		}

		return this._pinnedViewContainersValue;
	}

	private set pinnedViewContainersValue(pinnedViewContainersValue: string) {
		if (this.pinnedViewContainersValue !== pinnedViewContainersValue) {
			this._pinnedViewContainersValue = pinnedViewContainersValue;
			this.setStoredPinnedViewContainersValue(pinnedViewContainersValue);
		}
	}

	private getStoredPinnedViewContainersValue(): string {
		return this.storageService.get(ActivitybarPart.PINNED_VIEW_CONTAINERS, StorageScope.GLOBAL, '[]');
	}

	private setStoredPinnedViewContainersValue(value: string): void {
		this.storageService.store(ActivitybarPart.PINNED_VIEW_CONTAINERS, value, StorageScope.GLOBAL, StorageTarget.USER);
	}

	private getPlaceholderViewContainers(): IPlaceholderViewContainer[] {
		return JSON.parse(this.placeholderViewContainersValue);
	}

	private setPlaceholderViewContainers(placeholderViewContainers: IPlaceholderViewContainer[]): void {
		this.placeholderViewContainersValue = JSON.stringify(placeholderViewContainers);
	}

	private _placeholderViewContainersValue: string | undefined;
	private get placeholderViewContainersValue(): string {
		if (!this._placeholderViewContainersValue) {
			this._placeholderViewContainersValue = this.getStoredPlaceholderViewContainersValue();
		}

		return this._placeholderViewContainersValue;
	}

	private set placeholderViewContainersValue(placeholderViewContainesValue: string) {
		if (this.placeholderViewContainersValue !== placeholderViewContainesValue) {
			this._placeholderViewContainersValue = placeholderViewContainesValue;
			this.setStoredPlaceholderViewContainersValue(placeholderViewContainesValue);
		}
	}

	private getStoredPlaceholderViewContainersValue(): string {
		return this.storageService.get(ActivitybarPart.PLACEHOLDER_VIEW_CONTAINERS, StorageScope.GLOBAL, '[]');
	}

	private setStoredPlaceholderViewContainersValue(value: string): void {
		this.storageService.store(ActivitybarPart.PLACEHOLDER_VIEW_CONTAINERS, value, StorageScope.GLOBAL, StorageTarget.MACHINE);
	}

	private get homeBarVisibilityPreference(): boolean {
		return this.storageService.getBoolean(HomeActivityActionViewItem.HOME_BAR_VISIBILITY_PREFERENCE, StorageScope.GLOBAL, true);
	}

	private set homeBarVisibilityPreference(value: boolean) {
		this.storageService.store(HomeActivityActionViewItem.HOME_BAR_VISIBILITY_PREFERENCE, value, StorageScope.GLOBAL, StorageTarget.USER);
	}

	private get accountsVisibilityPreference(): boolean {
		return this.storageService.getBoolean(AccountsActivityActionViewItem.ACCOUNTS_VISIBILITY_PREFERENCE_KEY, StorageScope.GLOBAL, true);
	}

	private set accountsVisibilityPreference(value: boolean) {
		this.storageService.store(AccountsActivityActionViewItem.ACCOUNTS_VISIBILITY_PREFERENCE_KEY, value, StorageScope.GLOBAL, StorageTarget.USER);
	}

	toJSON(): object {
		return {
			type: Parts.ACTIVITYBAR_PART
		};
	}
}

class FocusActivityBarAction extends Action2 {

	constructor() {
		super({
			id: 'workbench.action.focusActivityBar',
			title: { value: localize('focusActivityBar', "Focus Activity Bar"), original: 'Focus Activity Bar' },
			category: CATEGORIES.View,
			f1: true
		});
	}

	async run(accessor: ServicesAccessor): Promise<void> {
		const activityBarService = accessor.get(IActivityBarService);
		const layoutService = accessor.get(IWorkbenchLayoutService);
		layoutService.setActivityBarHidden(false);
		activityBarService.focusActivityBar();
	}
}

registerSingleton(IActivityBarService, ActivitybarPart);
registerAction2(FocusActivityBarAction);<|MERGE_RESOLUTION|>--- conflicted
+++ resolved
@@ -42,12 +42,8 @@
 import { Action2, registerAction2 } from 'vs/platform/actions/common/actions';
 import { CATEGORIES } from 'vs/workbench/common/actions';
 import { registerIcon } from 'vs/platform/theme/common/iconRegistry';
-<<<<<<< HEAD
 import { StringSHA1 } from 'vs/base/common/hash';
-=======
-
 import { AccountsActionViewItem } from 'sql/workbench/browser/parts/activitybar/activitybarActions'; // {{SQL CARBON EDIT}} - use the ADS account management action
->>>>>>> 2a125ee4
 
 interface IPlaceholderViewContainer {
 	readonly id: string;
