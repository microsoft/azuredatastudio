/*---------------------------------------------------------------------------------------------
 *  Copyright (c) Microsoft Corporation. All rights reserved.
 *  Licensed under the Source EULA. See License.txt in the project root for license information.
 *--------------------------------------------------------------------------------------------*/

import { DataTransfers, IDragAndDropData } from 'vs/base/browser/dnd';
import * as DOM from 'vs/base/browser/dom';
import { renderMarkdownAsPlaintext } from 'vs/base/browser/markdownRenderer';
import { ActionBar, IActionViewItemProvider } from 'vs/base/browser/ui/actionbar/actionbar';
import { ActionViewItem } from 'vs/base/browser/ui/actionbar/actionViewItems';
import { IHoverDelegate, IHoverDelegateOptions } from 'vs/base/browser/ui/iconLabel/iconHoverDelegate';
import { ITooltipMarkdownString } from 'vs/base/browser/ui/iconLabel/iconLabelHover';
import { IIdentityProvider, IListVirtualDelegate } from 'vs/base/browser/ui/list/list';
import { ElementsDragAndDropData } from 'vs/base/browser/ui/list/listView';
import { IAsyncDataSource, ITreeContextMenuEvent, ITreeDragAndDrop, ITreeDragOverReaction, ITreeNode, ITreeRenderer, TreeDragOverBubble } from 'vs/base/browser/ui/tree/tree';
import { CollapseAllAction } from 'vs/base/browser/ui/tree/treeDefaults';
import { ActionRunner, IAction } from 'vs/base/common/actions';
import { timeout } from 'vs/base/common/async';
import { CancellationToken, CancellationTokenSource } from 'vs/base/common/cancellation';
import { Codicon } from 'vs/base/common/codicons';
import { isCancellationError } from 'vs/base/common/errors';
import { Emitter, Event } from 'vs/base/common/event';
import { createMatches, FuzzyScore } from 'vs/base/common/filters';
import { IMarkdownString, isMarkdownString } from 'vs/base/common/htmlContent';
import { Disposable, DisposableStore, IDisposable, toDisposable } from 'vs/base/common/lifecycle';
import { Mimes } from 'vs/base/common/mime';
import { Schemas } from 'vs/base/common/network';
import { basename, dirname } from 'vs/base/common/resources';
import { isFalsyOrWhitespace } from 'vs/base/common/strings';
import { isString } from 'vs/base/common/types';
import { URI } from 'vs/base/common/uri';
import { generateUuid } from 'vs/base/common/uuid';
import 'vs/css!./media/views';
import { VSDataTransfer } from 'vs/base/common/dataTransfer';
import { localize } from 'vs/nls';
import { createActionViewItem, createAndFillInContextMenuActions } from 'vs/platform/actions/browser/menuEntryActionViewItem';
import { Action2, IMenu, IMenuService, MenuId, MenuRegistry, registerAction2 } from 'vs/platform/actions/common/actions';
import { CommandsRegistry, ICommandService } from 'vs/platform/commands/common/commands';
import { IConfigurationService } from 'vs/platform/configuration/common/configuration';
import { ContextKeyExpr, IContextKey, IContextKeyService, RawContextKey } from 'vs/platform/contextkey/common/contextkey';
import { IContextMenuService } from 'vs/platform/contextview/browser/contextView';
import { FileKind } from 'vs/platform/files/common/files';
import { IInstantiationService } from 'vs/platform/instantiation/common/instantiation';
import { IKeybindingService } from 'vs/platform/keybinding/common/keybinding';
import { ILabelService } from 'vs/platform/label/common/label';
import { WorkbenchAsyncDataTree } from 'vs/platform/list/browser/listService';
import { ILogService } from 'vs/platform/log/common/log';
import { INotificationService } from 'vs/platform/notification/common/notification';
import { IOpenerService } from 'vs/platform/opener/common/opener';
import { IProgressService } from 'vs/platform/progress/common/progress';
import { Registry } from 'vs/platform/registry/common/platform';
import { ITelemetryService } from 'vs/platform/telemetry/common/telemetry';
import { ColorScheme } from 'vs/platform/theme/common/theme';
import { FileThemeIcon, FolderThemeIcon, IThemeService } from 'vs/platform/theme/common/themeService';
import { ThemeIcon } from 'vs/base/common/themables';
import { fillEditorsDragData } from 'vs/workbench/browser/dnd';
import { IResourceLabel, ResourceLabels } from 'vs/workbench/browser/labels';
import { API_OPEN_DIFF_EDITOR_COMMAND_ID, API_OPEN_EDITOR_COMMAND_ID } from 'vs/workbench/browser/parts/editor/editorCommands';
import { IViewPaneOptions, ViewPane } from 'vs/workbench/browser/parts/views/viewPane';
import { IViewletViewOptions } from 'vs/workbench/browser/parts/views/viewsViewlet';
import { PANEL_BACKGROUND, SIDE_BAR_BACKGROUND } from 'vs/workbench/common/theme';
import { Extensions, ITreeItem, ITreeItemLabel, ITreeView, ITreeViewDataProvider, ITreeViewDescriptor, ITreeViewDragAndDropController, IViewBadge, IViewDescriptorService, IViewsRegistry, ResolvableTreeItem, TreeCommand, TreeItemCollapsibleState, TreeViewItemHandleArg, TreeViewPaneHandleArg, ViewContainer, ViewContainerLocation } from 'vs/workbench/common/views';
import { IActivityService, NumberBadge } from 'vs/workbench/services/activity/common/activity';
import { IExtensionService } from 'vs/workbench/services/extensions/common/extensions';
import { IHoverService } from 'vs/workbench/services/hover/browser/hover';
import { ITreeViewsService } from 'vs/workbench/services/views/browser/treeViewsService';
import { CodeDataTransfers, LocalSelectionTransfer } from 'vs/platform/dnd/browser/dnd';
import { toExternalVSDataTransfer } from 'vs/editor/browser/dnd';
import { CheckboxStateHandler, TreeItemCheckbox } from 'vs/workbench/browser/parts/views/checkbox';
import { setTimeout0 } from 'vs/base/common/platform';
import { AriaRole } from 'vs/base/browser/ui/aria/aria';
import { TelemetryTrustedValue } from 'vs/platform/telemetry/common/telemetryUtils';
import { ITreeViewsDnDService } from 'vs/editor/common/services/treeViewsDndService';
import { DraggedTreeItemsIdentifier } from 'vs/editor/common/services/treeViewsDnd';
import { IMarkdownRenderResult, MarkdownRenderer } from 'vs/editor/contrib/markdownRenderer/browser/markdownRenderer';

export class TreeViewPane extends ViewPane {

	protected readonly treeView: ITreeView;
	private _container: HTMLElement | undefined;
	private _actionRunner: MultipleSelectionActionRunner;

	constructor(
		options: IViewletViewOptions,
		@IKeybindingService keybindingService: IKeybindingService,
		@IContextMenuService contextMenuService: IContextMenuService,
		@IConfigurationService configurationService: IConfigurationService,
		@IContextKeyService contextKeyService: IContextKeyService,
		@IViewDescriptorService viewDescriptorService: IViewDescriptorService,
		@IInstantiationService instantiationService: IInstantiationService,
		@IOpenerService openerService: IOpenerService,
		@IThemeService themeService: IThemeService,
		@ITelemetryService telemetryService: ITelemetryService,
		@INotificationService notificationService: INotificationService
	) {
		super({ ...(options as IViewPaneOptions), titleMenuId: MenuId.ViewTitle, donotForwardArgs: false }, keybindingService, contextMenuService, configurationService, contextKeyService, viewDescriptorService, instantiationService, openerService, themeService, telemetryService);
		const { treeView } = (<ITreeViewDescriptor>Registry.as<IViewsRegistry>(Extensions.ViewsRegistry).getView(options.id));
		this.treeView = treeView;
		this._register(this.treeView.onDidChangeActions(() => this.updateActions(), this));
		this._register(this.treeView.onDidChangeTitle((newTitle) => this.updateTitle(newTitle)));
		this._register(this.treeView.onDidChangeDescription((newDescription) => this.updateTitleDescription(newDescription)));
		this._register(toDisposable(() => {
			if (this._container && this.treeView.container && (this._container === this.treeView.container)) {
				this.treeView.setVisibility(false);
			}
		}));
		this._register(this.onDidChangeBodyVisibility(() => this.updateTreeVisibility()));
		this._register(this.treeView.onDidChangeWelcomeState(() => this._onDidChangeViewWelcomeState.fire()));
		if (options.title !== this.treeView.title) {
			this.updateTitle(this.treeView.title);
		}
		if (options.titleDescription !== this.treeView.description) {
			this.updateTitleDescription(this.treeView.description);
		}
		this._actionRunner = new MultipleSelectionActionRunner(notificationService, () => this.treeView.getSelection());

		this.updateTreeVisibility();
	}

	override focus(): void {
		super.focus();
		this.treeView.focus();
	}

	protected override renderBody(container: HTMLElement): void {
		this._container = container;
		super.renderBody(container);
		this.renderTreeView(container);
	}

	override shouldShowWelcome(): boolean {
		return ((this.treeView.dataProvider === undefined) || !!this.treeView.dataProvider.isTreeEmpty) && (this.treeView.message === undefined);
	}

	protected override layoutBody(height: number, width: number): void {
		super.layoutBody(height, width);
		this.layoutTreeView(height, width);
	}

	override getOptimalWidth(): number {
		return this.treeView.getOptimalWidth();
	}

	protected renderTreeView(container: HTMLElement): void {
		this.treeView.show(container);
	}

	protected layoutTreeView(height: number, width: number): void {
		this.treeView.layout(height, width);
	}

	private updateTreeVisibility(): void {
		this.treeView.setVisibility(this.isBodyVisible());
	}

	override getActionRunner() {
		return this._actionRunner;
	}

	override getActionsContext(): TreeViewPaneHandleArg {
		return { $treeViewId: this.id, $focusedTreeItem: true, $selectedTreeItems: true };
	}

}

class Root implements ITreeItem {
	label = { label: 'root' };
	handle = '0';
	parentHandle: string | undefined = undefined;
	collapsibleState = TreeItemCollapsibleState.Expanded;
	children: ITreeItem[] | undefined = undefined;
}

function isTreeCommandEnabled(treeCommand: TreeCommand, contextKeyService: IContextKeyService): boolean {
	const command = CommandsRegistry.getCommand(treeCommand.originalId ? treeCommand.originalId : treeCommand.id);
	if (command) {
		const commandAction = MenuRegistry.getCommand(command.id);
		const precondition = commandAction && commandAction.precondition;
		if (precondition) {
			return contextKeyService.contextMatchesRules(precondition);
		}
	}
	return true;
}

function isRenderedMessageValue(messageValue: string | IMarkdownRenderResult | undefined): messageValue is IMarkdownRenderResult {
	return !!messageValue && typeof messageValue !== 'string' && 'element' in messageValue && 'dispose' in messageValue;
}

const noDataProviderMessage = localize('no-dataprovider', "There is no data provider registered that can provide view data.");

export const RawCustomTreeViewContextKey = new RawContextKey<boolean>('customTreeView', false);

class Tree extends WorkbenchAsyncDataTree<ITreeItem, ITreeItem, FuzzyScore> { }

abstract class AbstractTreeView extends Disposable implements ITreeView {

	private isVisible: boolean = false;
	private _hasIconForParentNode = false;
	private _hasIconForLeafNode = false;

	private collapseAllContextKey: RawContextKey<boolean> | undefined;
	private collapseAllContext: IContextKey<boolean> | undefined;
	private collapseAllToggleContextKey: RawContextKey<boolean> | undefined;
	private collapseAllToggleContext: IContextKey<boolean> | undefined;
	private refreshContextKey: RawContextKey<boolean> | undefined;
	private refreshContext: IContextKey<boolean> | undefined;

	private focused: boolean = false;
	private domNode!: HTMLElement;
	private treeContainer: HTMLElement | undefined;
	private _messageValue: string | { element: HTMLElement; dispose: () => void } | undefined;
	private _canSelectMany: boolean = false;
	private _manuallyManageCheckboxes: boolean = false;
	private messageElement: HTMLElement | undefined;
	private tree: Tree | undefined;
	private treeLabels: ResourceLabels | undefined;
	private treeViewDnd: CustomTreeViewDragAndDrop | undefined;
	private _container: HTMLElement | undefined;

<<<<<<< HEAD
	public root: ITreeItem;	// {{SQL CARBON EDIT}}
=======
	private root: ITreeItem;
	private markdownRenderer: MarkdownRenderer | undefined;
>>>>>>> 2db1f3b1
	private elementsToRefresh: ITreeItem[] = [];
	private lastSelection: readonly ITreeItem[] = [];
	private lastActive: ITreeItem;

	private readonly _onDidExpandItem: Emitter<ITreeItem> = this._register(new Emitter<ITreeItem>());
	readonly onDidExpandItem: Event<ITreeItem> = this._onDidExpandItem.event;

	private readonly _onDidCollapseItem: Emitter<ITreeItem> = this._register(new Emitter<ITreeItem>());
	readonly onDidCollapseItem: Event<ITreeItem> = this._onDidCollapseItem.event;

	private _onDidChangeSelectionAndFocus: Emitter<{ selection: readonly ITreeItem[]; focus: ITreeItem }> = this._register(new Emitter<{ selection: readonly ITreeItem[]; focus: ITreeItem }>());
	readonly onDidChangeSelectionAndFocus: Event<{ selection: readonly ITreeItem[]; focus: ITreeItem }> = this._onDidChangeSelectionAndFocus.event;

	private readonly _onDidChangeVisibility: Emitter<boolean> = this._register(new Emitter<boolean>());
	readonly onDidChangeVisibility: Event<boolean> = this._onDidChangeVisibility.event;

	private readonly _onDidChangeActions: Emitter<void> = this._register(new Emitter<void>());
	readonly onDidChangeActions: Event<void> = this._onDidChangeActions.event;

	private readonly _onDidChangeWelcomeState: Emitter<void> = this._register(new Emitter<void>());
	readonly onDidChangeWelcomeState: Event<void> = this._onDidChangeWelcomeState.event;

	private readonly _onDidChangeTitle: Emitter<string> = this._register(new Emitter<string>());
	readonly onDidChangeTitle: Event<string> = this._onDidChangeTitle.event;

	private readonly _onDidChangeDescription: Emitter<string | undefined> = this._register(new Emitter<string | undefined>());
	readonly onDidChangeDescription: Event<string | undefined> = this._onDidChangeDescription.event;

	private readonly _onDidChangeCheckboxState: Emitter<readonly ITreeItem[]> = this._register(new Emitter<readonly ITreeItem[]>());
	readonly onDidChangeCheckboxState: Event<readonly ITreeItem[]> = this._onDidChangeCheckboxState.event;

	private readonly _onDidCompleteRefresh: Emitter<void> = this._register(new Emitter<void>());

	constructor(
		readonly id: string,
		private _title: string,
		@IThemeService private readonly themeService: IThemeService,
		@IInstantiationService private readonly instantiationService: IInstantiationService,
		@ICommandService private readonly commandService: ICommandService,
		@IConfigurationService private readonly configurationService: IConfigurationService,
		@IProgressService protected readonly progressService: IProgressService,
		@IContextMenuService private readonly contextMenuService: IContextMenuService,
		@IKeybindingService private readonly keybindingService: IKeybindingService,
		@INotificationService private readonly notificationService: INotificationService,
		@IViewDescriptorService private readonly viewDescriptorService: IViewDescriptorService,
		@IHoverService private readonly hoverService: IHoverService,
		@IContextKeyService private readonly contextKeyService: IContextKeyService,
		@IActivityService private readonly activityService: IActivityService,
		@ILogService private readonly logService: ILogService
	) {
		super();
		this.root = new Root();
		this.lastActive = this.root;
		// Try not to add anything that could be costly to this constructor. It gets called once per tree view
		// during startup, and anything added here can affect performance.
	}

	private _isInitialized: boolean = false;
	private initialize() {
		if (this._isInitialized) {
			return;
		}
		this._isInitialized = true;

		// Remember when adding to this method that it isn't called until the the view is visible, meaning that
		// properties could be set and events could be fired before we're initialized and that this needs to be handled.

		this.contextKeyService.bufferChangeEvents(() => {
			this.initializeShowCollapseAllAction();
			this.initializeCollapseAllToggle();
			this.initializeShowRefreshAction();
		});

		this.treeViewDnd = this.instantiationService.createInstance(CustomTreeViewDragAndDrop, this.id);
		if (this._dragAndDropController) {
			this.treeViewDnd.controller = this._dragAndDropController;
		}

		this._register(this.configurationService.onDidChangeConfiguration(e => {
			if (e.affectsConfiguration('explorer.decorations')) {
				this.doRefresh([this.root]); /** soft refresh **/
			}
		}));
		this._register(this.viewDescriptorService.onDidChangeLocation(({ views, from, to }) => {
			if (views.some(v => v.id === this.id)) {
				this.tree?.updateOptions({ overrideStyles: { listBackground: this.viewLocation === ViewContainerLocation.Panel ? PANEL_BACKGROUND : SIDE_BAR_BACKGROUND } });
			}
		}));
		this.registerActions();

		this.create();
	}

	get viewContainer(): ViewContainer {
		return this.viewDescriptorService.getViewContainerByViewId(this.id)!;
	}

	get viewLocation(): ViewContainerLocation {
		return this.viewDescriptorService.getViewLocationById(this.id)!;
	}
	private _dragAndDropController: ITreeViewDragAndDropController | undefined;
	get dragAndDropController(): ITreeViewDragAndDropController | undefined {
		return this._dragAndDropController;
	}
	set dragAndDropController(dnd: ITreeViewDragAndDropController | undefined) {
		this._dragAndDropController = dnd;
		if (this.treeViewDnd) {
			this.treeViewDnd.controller = dnd;
		}
	}

	private _dataProvider: ITreeViewDataProvider | undefined;
	get dataProvider(): ITreeViewDataProvider | undefined {
		return this._dataProvider;
	}

	set dataProvider(dataProvider: ITreeViewDataProvider | undefined) {
		if (dataProvider) {
			const self = this;
			this._dataProvider = new class implements ITreeViewDataProvider {
				private _isEmpty: boolean = true;
				private _onDidChangeEmpty: Emitter<void> = new Emitter();
				public onDidChangeEmpty: Event<void> = this._onDidChangeEmpty.event;

				get isTreeEmpty(): boolean {
					return this._isEmpty;
				}

				async getChildren(node?: ITreeItem): Promise<ITreeItem[]> {
					let children: ITreeItem[];
					const checkboxesUpdated: ITreeItem[] = [];
					if (node && node.children) {
						children = node.children;
					} else {
						node = node ?? self.root;
						node.children = await (node instanceof Root ? dataProvider.getChildren() : dataProvider.getChildren(node));
						children = node.children ?? [];
						children.forEach(child => {
							child.parent = node;
							if (!self.manuallyManageCheckboxes && (node?.checkbox?.isChecked === true) && (child.checkbox?.isChecked === false)) {
								child.checkbox.isChecked = true;
								checkboxesUpdated.push(child);
							}
						});
					}
					if (node instanceof Root) {
						const oldEmpty = this._isEmpty;
						this._isEmpty = children.length === 0;
						if (oldEmpty !== this._isEmpty) {
							this._onDidChangeEmpty.fire();
						}
					}
					if (checkboxesUpdated.length > 0) {
						self._onDidChangeCheckboxState.fire(checkboxesUpdated);
					}
					return children;
				}
			};
			if (this._dataProvider.onDidChangeEmpty) {
				this._register(this._dataProvider.onDidChangeEmpty(() => {
					this.updateCollapseAllToggle();
					this._onDidChangeWelcomeState.fire();
				}));
			}
			this.updateMessage();
			this.refresh();
		} else {
			this._dataProvider = undefined;
			this.updateMessage();
		}

		this._onDidChangeWelcomeState.fire();
	}

	private _message: string | IMarkdownString | undefined;
	get message(): string | IMarkdownString | undefined {
		return this._message;
	}

	set message(message: string | IMarkdownString | undefined) {
		this._message = message;
		this.updateMessage();
		this._onDidChangeWelcomeState.fire();
	}

	get title(): string {
		return this._title;
	}

	set title(name: string) {
		this._title = name;
		this._onDidChangeTitle.fire(this._title);
	}

	private _description: string | undefined;
	get description(): string | undefined {
		return this._description;
	}

	set description(description: string | undefined) {
		this._description = description;
		this._onDidChangeDescription.fire(this._description);
	}

	private _badge: IViewBadge | undefined;
	private _badgeActivity: IDisposable | undefined;
	get badge(): IViewBadge | undefined {
		return this._badge;
	}

	set badge(badge: IViewBadge | undefined) {

		if (this._badge?.value === badge?.value &&
			this._badge?.tooltip === badge?.tooltip) {
			return;
		}

		if (this._badgeActivity) {
			this._badgeActivity.dispose();
			this._badgeActivity = undefined;
		}

		this._badge = badge;

		if (badge) {
			const activity = {
				badge: new NumberBadge(badge.value, () => badge.tooltip),
				priority: 50
			};
			this._badgeActivity = this.activityService.showViewActivity(this.id, activity);
		}
	}

	get canSelectMany(): boolean {
		return this._canSelectMany;
	}

	set canSelectMany(canSelectMany: boolean) {
		const oldCanSelectMany = this._canSelectMany;
		this._canSelectMany = canSelectMany;
		if (this._canSelectMany !== oldCanSelectMany) {
			this.tree?.updateOptions({ multipleSelectionSupport: this.canSelectMany });
		}
	}

	get manuallyManageCheckboxes(): boolean {
		return this._manuallyManageCheckboxes;
	}

	set manuallyManageCheckboxes(manuallyManageCheckboxes: boolean) {
		this._manuallyManageCheckboxes = manuallyManageCheckboxes;
	}

	get hasIconForParentNode(): boolean {
		return this._hasIconForParentNode;
	}

	get hasIconForLeafNode(): boolean {
		return this._hasIconForLeafNode;
	}

	get visible(): boolean {
		return this.isVisible;
	}

	private initializeShowCollapseAllAction(startingValue: boolean = false) {
		if (!this.collapseAllContext) {
			this.collapseAllContextKey = new RawContextKey<boolean>(`treeView.${this.id}.enableCollapseAll`, startingValue, localize('treeView.enableCollapseAll', "Whether the the tree view with id {0} enables collapse all.", this.id));
			this.collapseAllContext = this.collapseAllContextKey.bindTo(this.contextKeyService);
		}
		return true;
	}

	get showCollapseAllAction(): boolean {
		this.initializeShowCollapseAllAction();
		return !!this.collapseAllContext?.get();
	}

	set showCollapseAllAction(showCollapseAllAction: boolean) {
		this.initializeShowCollapseAllAction(showCollapseAllAction);
		this.collapseAllContext?.set(showCollapseAllAction);
	}


	private initializeShowRefreshAction(startingValue: boolean = false) {
		if (!this.refreshContext) {
			this.refreshContextKey = new RawContextKey<boolean>(`treeView.${this.id}.enableRefresh`, startingValue, localize('treeView.enableRefresh', "Whether the tree view with id {0} enables refresh.", this.id));
			this.refreshContext = this.refreshContextKey.bindTo(this.contextKeyService);
		}
	}

	get showRefreshAction(): boolean {
		this.initializeShowRefreshAction();
		return !!this.refreshContext?.get();
	}

	set showRefreshAction(showRefreshAction: boolean) {
		this.initializeShowRefreshAction(showRefreshAction);
		this.refreshContext?.set(showRefreshAction);
	}

	private registerActions() {
		const that = this;
		this._register(registerAction2(class extends Action2 {
			constructor() {
				super({
					id: `workbench.actions.treeView.${that.id}.refresh`,
					title: localize('refresh', "Refresh"),
					menu: {
						id: MenuId.ViewTitle,
						when: ContextKeyExpr.and(ContextKeyExpr.equals('view', that.id), that.refreshContextKey),
						group: 'navigation',
						order: Number.MAX_SAFE_INTEGER - 1,
					},
					icon: Codicon.refresh
				});
			}
			async run(): Promise<void> {
				return that.refresh();
			}
		}));
		this._register(registerAction2(class extends Action2 {
			constructor() {
				super({
					id: `workbench.actions.treeView.${that.id}.collapseAll`,
					title: localize('collapseAll', "Collapse All"),
					menu: {
						id: MenuId.ViewTitle,
						when: ContextKeyExpr.and(ContextKeyExpr.equals('view', that.id), that.collapseAllContextKey),
						group: 'navigation',
						order: Number.MAX_SAFE_INTEGER,
					},
					precondition: that.collapseAllToggleContextKey,
					icon: Codicon.collapseAll
				});
			}
			async run(): Promise<void> {
				if (that.tree) {
					return new CollapseAllAction<ITreeItem, ITreeItem, FuzzyScore>(that.tree, true).run();
				}
			}
		}));
	}

	setVisibility(isVisible: boolean): void {
		// Throughout setVisibility we need to check if the tree view's data provider still exists.
		// This can happen because the `getChildren` call to the extension can return
		// after the tree has been disposed.

		this.initialize();
		isVisible = !!isVisible;
		if (this.isVisible === isVisible) {
			return;
		}

		this.isVisible = isVisible;

		if (this.tree) {
			if (this.isVisible) {
				DOM.show(this.tree.getHTMLElement());
			} else {
				DOM.hide(this.tree.getHTMLElement()); // make sure the tree goes out of the tabindex world by hiding it
			}

			if (this.isVisible && this.elementsToRefresh.length && this.dataProvider) {
				this.doRefresh(this.elementsToRefresh);
				this.elementsToRefresh = [];
			}
		}

		setTimeout0(() => {
			if (this.dataProvider) {
				this._onDidChangeVisibility.fire(this.isVisible);
			}
		});

		if (this.visible) {
			this.activate();
		}
	}

	protected abstract activate(): void;

	focus(reveal: boolean = true, revealItem?: ITreeItem): void {
		if (this.tree && this.root.children && this.root.children.length > 0) {
			// Make sure the current selected element is revealed
			const element = revealItem ?? this.tree.getSelection()[0];
			if (element && reveal) {
				this.tree.reveal(element, 0.5);
			}

			// Pass Focus to Viewer
			this.tree.domFocus();
		} else if (this.tree && this.treeContainer && !this.treeContainer.classList.contains('hide')) {
			this.tree.domFocus();
		} else {
			this.domNode.focus();
		}
	}

	show(container: HTMLElement): void {
		this._container = container;
		DOM.append(container, this.domNode);
	}

	private create() {
		this.domNode = DOM.$('.tree-explorer-viewlet-tree-view');
		this.messageElement = DOM.append(this.domNode, DOM.$('.message'));
		this.updateMessage();
		this.treeContainer = DOM.append(this.domNode, DOM.$('.customview-tree'));
		this.treeContainer.classList.add('file-icon-themable-tree', 'show-file-icons');
		const focusTracker = this._register(DOM.trackFocus(this.domNode));
		this._register(focusTracker.onDidFocus(() => this.focused = true));
		this._register(focusTracker.onDidBlur(() => this.focused = false));
	}

	protected createTree() {
		const actionViewItemProvider = createActionViewItem.bind(undefined, this.instantiationService);
		const treeMenus = this._register(this.instantiationService.createInstance(TreeMenus, this.id));
		this.treeLabels = this._register(this.instantiationService.createInstance(ResourceLabels, this));
		const dataSource = this.instantiationService.createInstance(TreeDataSource, this, <T>(task: Promise<T>) => this.progressService.withProgress({ location: this.id }, () => task));
		const aligner = new Aligner(this.themeService);
		const checkboxStateHandler = this._register(new CheckboxStateHandler());
		const renderer = this.instantiationService.createInstance(TreeRenderer, this.id, treeMenus, this.treeLabels, actionViewItemProvider, aligner, checkboxStateHandler, this.manuallyManageCheckboxes);
		this._register(renderer.onDidChangeCheckboxState(e => this._onDidChangeCheckboxState.fire(e)));

		const widgetAriaLabel = this._title;

		this.tree = this._register(this.instantiationService.createInstance(Tree, this.id, this.treeContainer!, new TreeViewDelegate(), [renderer],
			dataSource, {
			identityProvider: new TreeViewIdentityProvider(),
			accessibilityProvider: {
				getAriaLabel(element: ITreeItem): string | null {
					if (element.accessibilityInformation) {
						return element.accessibilityInformation.label;
					}

					if (isString(element.tooltip)) {
						return element.tooltip;
					} else {
						if (element.resourceUri && !element.label) {
							// The custom tree has no good information on what should be used for the aria label.
							// Allow the tree widget's default aria label to be used.
							return null;
						}
						let buildAriaLabel: string = '';
						if (element.label) {
							buildAriaLabel += element.label.label + ' ';
						}
						if (element.description) {
							buildAriaLabel += element.description;
						}
						return buildAriaLabel;
					}
				},
				getRole(element: ITreeItem): AriaRole | undefined {
					return element.accessibilityInformation?.role ?? 'treeitem';
				},
				getWidgetAriaLabel(): string {
					return widgetAriaLabel;
				}
			},
			keyboardNavigationLabelProvider: {
				getKeyboardNavigationLabel: (item: ITreeItem) => {
					return item.label ? item.label.label : (item.resourceUri ? basename(URI.revive(item.resourceUri)) : undefined);
				}
			},
			expandOnlyOnTwistieClick: (e: ITreeItem) => {
				return !!e.command || !!e.checkbox || this.configurationService.getValue<'singleClick' | 'doubleClick'>('workbench.tree.expandMode') === 'doubleClick';
			},
			collapseByDefault: (e: ITreeItem): boolean => {
				return e.collapsibleState !== TreeItemCollapsibleState.Expanded;
			},
			multipleSelectionSupport: this.canSelectMany,
			dnd: this.treeViewDnd,
			overrideStyles: {
				listBackground: this.viewLocation === ViewContainerLocation.Panel ? PANEL_BACKGROUND : SIDE_BAR_BACKGROUND
			}
		}) as WorkbenchAsyncDataTree<ITreeItem, ITreeItem, FuzzyScore>);
		treeMenus.setContextKeyService(this.tree.contextKeyService);
		aligner.tree = this.tree;
		const actionRunner = new MultipleSelectionActionRunner(this.notificationService, () => this.tree!.getSelection());
		renderer.actionRunner = actionRunner;

		this.tree.contextKeyService.createKey<boolean>(this.id, true);
		const customTreeKey = RawCustomTreeViewContextKey.bindTo(this.tree.contextKeyService);
		customTreeKey.set(true);
		this._register(this.tree.onContextMenu(e => this.onContextMenu(treeMenus, e, actionRunner)));

		this._register(this.tree.onDidChangeSelection(e => {
			this.lastSelection = e.elements;
			this.lastActive = this.tree?.getFocus()[0] ?? this.lastActive;
			this._onDidChangeSelectionAndFocus.fire({ selection: this.lastSelection, focus: this.lastActive });
		}));
		this._register(this.tree.onDidChangeFocus(e => {
			if (e.elements.length && (e.elements[0] !== this.lastActive)) {
				this.lastActive = e.elements[0];
				this.lastSelection = this.tree?.getSelection() ?? this.lastSelection;
				this._onDidChangeSelectionAndFocus.fire({ selection: this.lastSelection, focus: this.lastActive });
			}
		}));
		this._register(this.tree.onDidChangeCollapseState(e => {
			if (!e.node.element) {
				return;
			}

			const element: ITreeItem = Array.isArray(e.node.element.element) ? e.node.element.element[0] : e.node.element.element;
			if (e.node.collapsed) {
				this._onDidCollapseItem.fire(element);
			} else {
				this._onDidExpandItem.fire(element);
			}
		}));
		this.tree.setInput(this.root).then(() => this.updateContentAreas());

		this._register(this.tree.onDidOpen(async (e) => {
			if (!e.browserEvent) {
				return;
			}
			if (e.browserEvent.target && (e.browserEvent.target as HTMLElement).classList.contains(TreeItemCheckbox.checkboxClass)) {
				return;
			}
			const selection = this.tree!.getSelection();
			const command = await this.resolveCommand(selection.length === 1 ? selection[0] : undefined);

			if (command && isTreeCommandEnabled(command, this.contextKeyService)) {
				let args = command.arguments || [];
				if (command.id === API_OPEN_EDITOR_COMMAND_ID || command.id === API_OPEN_DIFF_EDITOR_COMMAND_ID) {
					// Some commands owned by us should receive the
					// `IOpenEvent` as context to open properly
					args = [...args, e];
				}

				try {
					await this.commandService.executeCommand(command.id, ...args);
				} catch (err) {
					this.notificationService.error(err);
				}
			}
		}));

		this._register(treeMenus.onDidChange((changed) => {
			if (this.tree?.hasNode(changed)) {
				this.tree?.rerender(changed);
			}
		}));
	}

	private async resolveCommand(element: ITreeItem | undefined): Promise<TreeCommand | undefined> {
		let command = element?.command;
		if (element && !command) {
			if ((element instanceof ResolvableTreeItem) && element.hasResolve) {
				await element.resolve(new CancellationTokenSource().token);
				command = element.command;
			}
		}
		return command;
	}

	private onContextMenu(treeMenus: TreeMenus, treeEvent: ITreeContextMenuEvent<ITreeItem>, actionRunner: MultipleSelectionActionRunner): void {
		this.hoverService.hideHover();
		const node: ITreeItem | null = treeEvent.element;
		if (node === null) {
			return;
		}
		const event: UIEvent = treeEvent.browserEvent;

		event.preventDefault();
		event.stopPropagation();

		this.tree!.setFocus([node]);
		const actions = treeMenus.getResourceContextActions(node);
		if (!actions.length) {
			return;
		}
		this.contextMenuService.showContextMenu({
			getAnchor: () => treeEvent.anchor,

			getActions: () => actions,

			getActionViewItem: (action) => {
				const keybinding = this.keybindingService.lookupKeybinding(action.id);
				if (keybinding) {
					return new ActionViewItem(action, action, { label: true, keybinding: keybinding.getLabel() });
				}
				return undefined;
			},

			onHide: (wasCancelled?: boolean) => {
				if (wasCancelled) {
					this.tree!.domFocus();
				}
			},

			getActionsContext: () => (<TreeViewItemHandleArg>{ $treeViewId: this.id, $treeItemHandle: node.handle }),

			actionRunner
		});
	}

	protected updateMessage(): void {
		if (this._message) {
			this.showMessage(this._message);
		} else if (!this.dataProvider) {
			this.showMessage(noDataProviderMessage);
		} else {
			this.hideMessage();
		}
		this.updateContentAreas();
	}

	private showMessage(message: string | IMarkdownString): void {
		if (isRenderedMessageValue(this._messageValue)) {
			this._messageValue.dispose();
		}
		if (isMarkdownString(message) && !this.markdownRenderer) {
			this.markdownRenderer = this.instantiationService.createInstance(MarkdownRenderer, {});
		}
		this._messageValue = isMarkdownString(message) ? this.markdownRenderer!.render(message) : message;
		if (!this.messageElement) {
			return;
		}
		this.messageElement.classList.remove('hide');
		this.resetMessageElement();
		if (typeof this._messageValue === 'string' && !isFalsyOrWhitespace(this._messageValue)) {
			this.messageElement.textContent = this._messageValue;
		} else if (isRenderedMessageValue(this._messageValue)) {
			this.messageElement.appendChild(this._messageValue.element);
		}
		this.layout(this._height, this._width);
	}

	private hideMessage(): void {
		this.resetMessageElement();
		this.messageElement?.classList.add('hide');
		this.layout(this._height, this._width);
	}

	private resetMessageElement(): void {
		if (this.messageElement) {
			DOM.clearNode(this.messageElement);
		}
	}

	private _height: number = 0;
	private _width: number = 0;
	layout(height: number, width: number) {
		if (height && width && this.messageElement && this.treeContainer) {
			this._height = height;
			this._width = width;
			const treeHeight = height - DOM.getTotalHeight(this.messageElement);
			this.treeContainer.style.height = treeHeight + 'px';
			this.tree?.layout(treeHeight, width);
		}
	}

	getOptimalWidth(): number {
		if (this.tree) {
			const parentNode = this.tree.getHTMLElement();
			const childNodes = ([] as HTMLElement[]).slice.call(parentNode.querySelectorAll('.outline-item-label > a'));
			return DOM.getLargestChildWidth(parentNode, childNodes);
		}
		return 0;
	}

	async refresh(elements?: readonly ITreeItem[]): Promise<void> {
		if (this.dataProvider && this.tree) {
			if (this.refreshing) {
				await Event.toPromise(this._onDidCompleteRefresh.event);
			}
			if (!elements) {
				elements = [this.root];
				// remove all waiting elements to refresh if root is asked to refresh
				this.elementsToRefresh = [];
			}
			for (const element of elements) {
				element.children = undefined; // reset children
			}
			if (this.isVisible) {
				return this.doRefresh(elements);
			} else {
				if (this.elementsToRefresh.length) {
					const seen: Set<string> = new Set<string>();
					this.elementsToRefresh.forEach(element => seen.add(element.handle));
					for (const element of elements) {
						if (!seen.has(element.handle)) {
							this.elementsToRefresh.push(element);
						}
					}
				} else {
					this.elementsToRefresh.push(...elements);
				}
			}
		}
		return undefined;
	}

	async expand(itemOrItems: ITreeItem | ITreeItem[]): Promise<void> {
		const tree = this.tree;
		if (!tree) {
			return;
		}
		try {
			itemOrItems = Array.isArray(itemOrItems) ? itemOrItems : [itemOrItems];
			for (const element of itemOrItems) {
				await tree.expand(element, false);
			}
		} catch (e) {
			// The extension could have changed the tree during the reveal.
			// Because of that, we ignore errors.
		}
	}

	isCollapsed(item: ITreeItem): boolean {
		return !!this.tree?.isCollapsed(item);
	}

	setSelection(items: ITreeItem[]): void {
		this.tree?.setSelection(items);
	}

	getSelection(): ITreeItem[] {
		return this.tree?.getSelection() ?? [];
	}

	setFocus(item?: ITreeItem): void {
		if (this.tree) {
			if (item) {
				this.focus(true, item);
				this.tree.setFocus([item]);
			} else {
				this.tree.setFocus([]);
			}
		}
	}

	async reveal(item: ITreeItem): Promise<void> {
		if (this.tree) {
			return this.tree.reveal(item);
		}
	}

	private refreshing: boolean = false;
	private async doRefresh(elements: readonly ITreeItem[]): Promise<void> {
		const tree = this.tree;
		if (tree && this.visible) {
			this.refreshing = true;
			const oldSelection = tree.getSelection();
			try {
				await Promise.all(elements.map(element => tree.updateChildren(element, true, true)));
			} catch (e) {
				// When multiple calls are made to refresh the tree in quick succession,
				// we can get a "Tree element not found" error. This is expected.
				// Ideally this is fixable, so log instead of ignoring so the error is preserved.
				this.logService.error(e);
			}
			const newSelection = tree.getSelection();
			if (oldSelection.length !== newSelection.length || oldSelection.some((value, index) => value.handle !== newSelection[index].handle)) {
				this.lastSelection = newSelection;
				this._onDidChangeSelectionAndFocus.fire({ selection: this.lastSelection, focus: this.lastActive });
			}
			this.refreshing = false;
			this._onDidCompleteRefresh.fire();
			this.updateContentAreas();
			if (this.focused) {
				this.focus(false);
			}
			this.updateCollapseAllToggle();
		}
	}

	private initializeCollapseAllToggle() {
		if (!this.collapseAllToggleContext) {
			this.collapseAllToggleContextKey = new RawContextKey<boolean>(`treeView.${this.id}.toggleCollapseAll`, false, localize('treeView.toggleCollapseAll', "Whether collapse all is toggled for the tree view with id {0}.", this.id));
			this.collapseAllToggleContext = this.collapseAllToggleContextKey.bindTo(this.contextKeyService);
		}
	}

	private updateCollapseAllToggle() {
		if (this.showCollapseAllAction) {
			this.initializeCollapseAllToggle();
			this.collapseAllToggleContext?.set(!!this.root.children && (this.root.children.length > 0) &&
				this.root.children.some(value => value.collapsibleState !== TreeItemCollapsibleState.None));
		}
	}

	private updateContentAreas(): void {
		const isTreeEmpty = !this.root.children || this.root.children.length === 0;
		// Hide tree container only when there is a message and tree is empty and not refreshing
		if (this._messageValue && isTreeEmpty && !this.refreshing && this.treeContainer) {
			// If there's a dnd controller then hiding the tree prevents it from being dragged into.
			if (!this.dragAndDropController) {
				this.treeContainer.classList.add('hide');
			}
			this.domNode.setAttribute('tabindex', '0');
		} else if (this.treeContainer) {
			this.treeContainer.classList.remove('hide');
			if (this.domNode === DOM.getActiveElement()) {
				this.focus();
			}
			this.domNode.removeAttribute('tabindex');
		}
	}

	get container(): HTMLElement | undefined {
		return this._container;
	}
}

class TreeViewIdentityProvider implements IIdentityProvider<ITreeItem> {
	getId(element: ITreeItem): { toString(): string } {
		return element.handle;
	}
}

class TreeViewDelegate implements IListVirtualDelegate<ITreeItem> {

	getHeight(element: ITreeItem): number {
		return TreeRenderer.ITEM_HEIGHT;
	}

	getTemplateId(element: ITreeItem): string {
		return TreeRenderer.TREE_TEMPLATE_ID;
	}
}

class TreeDataSource implements IAsyncDataSource<ITreeItem, ITreeItem> {

	constructor(
		private treeView: ITreeView,
		private withProgress: <T>(task: Promise<T>) => Promise<T>
	) {
	}

	hasChildren(element: ITreeItem): boolean {
		return !!this.treeView.dataProvider && (element.collapsibleState !== TreeItemCollapsibleState.None);
	}

	async getChildren(element: ITreeItem): Promise<ITreeItem[]> {
		let result: ITreeItem[] = [];
		if (this.treeView.dataProvider) {
			try {
				result = (await this.withProgress(this.treeView.dataProvider.getChildren(element))) ?? [];
			} catch (e) {
				if (!(<string>e.message).startsWith('Bad progress location:')) {
					throw e;
				}
			}
		}
		return result;
	}
}

interface ITreeExplorerTemplateData {
	readonly elementDisposable: DisposableStore;
	readonly container: HTMLElement;
	readonly resourceLabel: IResourceLabel;
	readonly icon: HTMLElement;
	readonly checkboxContainer: HTMLElement;
	checkbox?: TreeItemCheckbox;
	readonly actionBar: ActionBar;
}

class TreeRenderer extends Disposable implements ITreeRenderer<ITreeItem, FuzzyScore, ITreeExplorerTemplateData> {
	static readonly ITEM_HEIGHT = 22;
	static readonly TREE_TEMPLATE_ID = 'treeExplorer';

	private readonly _onDidChangeCheckboxState: Emitter<readonly ITreeItem[]> = this._register(new Emitter<readonly ITreeItem[]>());
	readonly onDidChangeCheckboxState: Event<readonly ITreeItem[]> = this._onDidChangeCheckboxState.event;

	private _actionRunner: MultipleSelectionActionRunner | undefined;
	private _hoverDelegate: IHoverDelegate;
	private _hasCheckbox: boolean = false;
	private _renderedElements = new Map<string, { original: ITreeNode<ITreeItem, FuzzyScore>; rendered: ITreeExplorerTemplateData }>(); // tree item handle to template data

	constructor(
		private treeViewId: string,
		private menus: TreeMenus,
		private labels: ResourceLabels,
		private actionViewItemProvider: IActionViewItemProvider,
		private aligner: Aligner,
		private checkboxStateHandler: CheckboxStateHandler,
		private readonly manuallyManageCheckboxes: boolean,
		@IThemeService private readonly themeService: IThemeService,
		@IConfigurationService private readonly configurationService: IConfigurationService,
		@ILabelService private readonly labelService: ILabelService,
		@IHoverService private readonly hoverService: IHoverService,
		@ITreeViewsService private readonly treeViewsService: ITreeViewsService,
		@IContextKeyService private readonly contextKeyService: IContextKeyService,
	) {
		super();
		this._hoverDelegate = {
			showHover: (options: IHoverDelegateOptions) => this.hoverService.showHover(options),
			delay: <number>this.configurationService.getValue('workbench.hover.delay')
		};
		this._register(this.themeService.onDidFileIconThemeChange(() => this.rerender()));
		this._register(this.themeService.onDidColorThemeChange(() => this.rerender()));
		this._register(checkboxStateHandler.onDidChangeCheckboxState(items => {
			this.updateCheckboxes(items);
		}));
	}

	get templateId(): string {
		return TreeRenderer.TREE_TEMPLATE_ID;
	}

	set actionRunner(actionRunner: MultipleSelectionActionRunner) {
		this._actionRunner = actionRunner;
	}

	renderTemplate(container: HTMLElement): ITreeExplorerTemplateData {
		container.classList.add('custom-view-tree-node-item');

		const checkboxContainer = DOM.append(container, DOM.$(''));
		const resourceLabel = this.labels.create(container, { supportHighlights: true, hoverDelegate: this._hoverDelegate });
		const icon = DOM.prepend(resourceLabel.element, DOM.$('.custom-view-tree-node-item-icon'));
		const actionsContainer = DOM.append(resourceLabel.element, DOM.$('.actions'));
		const actionBar = new ActionBar(actionsContainer, {
			actionViewItemProvider: this.actionViewItemProvider
		});

		return { resourceLabel, icon, checkboxContainer, actionBar, container, elementDisposable: new DisposableStore() };
	}

	private getHover(label: string | undefined, resource: URI | null, node: ITreeItem): string | ITooltipMarkdownString | undefined {
		if (!(node instanceof ResolvableTreeItem) || !node.hasResolve) {
			if (resource && !node.tooltip) {
				return undefined;
			} else if (node.tooltip === undefined) {
				return label;
			} else if (!isString(node.tooltip)) {
				return { markdown: node.tooltip, markdownNotSupportedFallback: resource ? undefined : renderMarkdownAsPlaintext(node.tooltip) }; // Passing undefined as the fallback for a resource falls back to the old native hover
			} else if (node.tooltip !== '') {
				return node.tooltip;
			} else {
				return undefined;
			}
		}

		return {
			markdown: typeof node.tooltip === 'string' ? node.tooltip :
				(token: CancellationToken): Promise<IMarkdownString | string | undefined> => {
					return new Promise<IMarkdownString | string | undefined>((resolve) => {
						node.resolve(token).then(() => resolve(node.tooltip));
					});
				},
			markdownNotSupportedFallback: resource ? undefined : (label ?? '') // Passing undefined as the fallback for a resource falls back to the old native hover
		};
	}

	renderElement(element: ITreeNode<ITreeItem, FuzzyScore>, index: number, templateData: ITreeExplorerTemplateData): void {
		const node = element.element;
		const resource = node.resourceUri ? URI.revive(node.resourceUri) : null;
		const treeItemLabel: ITreeItemLabel | undefined = node.label ? node.label : (resource ? { label: basename(resource) } : undefined);
		const description = isString(node.description) ? node.description : resource && node.description === true ? this.labelService.getUriLabel(dirname(resource), { relative: true }) : undefined;
		const label = treeItemLabel ? treeItemLabel.label : undefined;
		const matches = (treeItemLabel && treeItemLabel.highlights && label) ? treeItemLabel.highlights.map(([start, end]) => {
			if (start < 0) {
				start = label.length + start;
			}
			if (end < 0) {
				end = label.length + end;
			}
			if ((start >= label.length) || (end > label.length)) {
				return ({ start: 0, end: 0 });
			}
			if (start > end) {
				const swap = start;
				start = end;
				end = swap;
			}
			return ({ start, end });
		}) : undefined;
		const icon = this.themeService.getColorTheme().type === ColorScheme.LIGHT ? node.icon : node.iconDark;
		const iconUrl = icon ? URI.revive(icon) : undefined;
		const title = this.getHover(label, resource, node);

		// reset
		templateData.actionBar.clear();
		templateData.icon.style.color = '';

		let commandEnabled = true;
		if (node.command) {
			commandEnabled = isTreeCommandEnabled(node.command, this.contextKeyService);
		}

		this.renderCheckbox(node, templateData);

		if (resource) {
			const fileDecorations = this.configurationService.getValue<{ colors: boolean; badges: boolean }>('explorer.decorations');
			const labelResource = resource ? resource : URI.parse('missing:_icon_resource');
			templateData.resourceLabel.setResource({ name: label, description, resource: labelResource }, {
				fileKind: this.getFileKind(node),
				title,
				hideIcon: this.shouldHideResourceLabelIcon(iconUrl, node.themeIcon),
				fileDecorations,
				extraClasses: ['custom-view-tree-node-item-resourceLabel'],
				matches: matches ? matches : createMatches(element.filterData),
				strikethrough: treeItemLabel?.strikethrough,
				disabledCommand: !commandEnabled,
				labelEscapeNewLines: true,
				forceLabel: !!node.label
			});
		} else {
			templateData.resourceLabel.setResource({ name: label, description }, {
				title,
				hideIcon: true,
				extraClasses: ['custom-view-tree-node-item-resourceLabel'],
				matches: matches ? matches : createMatches(element.filterData),
				strikethrough: treeItemLabel?.strikethrough,
				disabledCommand: !commandEnabled,
				labelEscapeNewLines: true
			});
		}

		if (iconUrl) {
			templateData.icon.className = 'custom-view-tree-node-item-icon';
			templateData.icon.style.backgroundImage = DOM.asCSSUrl(iconUrl);
		} else {
			let iconClass: string | undefined;
			if (this.shouldShowThemeIcon(!!resource, node.themeIcon)) {
				iconClass = ThemeIcon.asClassName(node.themeIcon);
				if (node.themeIcon.color) {
					templateData.icon.style.color = this.themeService.getColorTheme().getColor(node.themeIcon.color.id)?.toString() ?? '';
				}
			}
			templateData.icon.className = iconClass ? `custom-view-tree-node-item-icon ${iconClass}` : '';
			templateData.icon.style.backgroundImage = '';
		}

		if (!commandEnabled) {
			templateData.icon.className = templateData.icon.className + ' disabled';
			if (templateData.container.parentElement) {
				templateData.container.parentElement.className = templateData.container.parentElement.className + ' disabled';
			}
		}

		templateData.actionBar.context = <TreeViewItemHandleArg>{ $treeViewId: this.treeViewId, $treeItemHandle: node.handle };

		const menuActions = this.menus.getResourceActions(node);
		if (menuActions.menu) {
			templateData.elementDisposable.add(menuActions.menu);
		}
		templateData.actionBar.push(menuActions.actions, { icon: true, label: false });

		if (this._actionRunner) {
			templateData.actionBar.actionRunner = this._actionRunner;
		}
		this.setAlignment(templateData.container, node);
		this.treeViewsService.addRenderedTreeItemElement(node, templateData.container);

		// remember rendered element
		this._renderedElements.set(element.element.handle, { original: element, rendered: templateData });
	}

	private rerender() {
		// As we add items to the map during this call we can't directly use the map in the for loop
		// but have to create a copy of the keys first
		const keys = new Set(this._renderedElements.keys());
		for (const key of keys) {
			const value = this._renderedElements.get(key);
			if (value) {
				this.disposeElement(value.original, 0, value.rendered);
				this.renderElement(value.original, 0, value.rendered);
			}
		}
	}

	private renderCheckbox(node: ITreeItem, templateData: ITreeExplorerTemplateData) {
		if (node.checkbox) {
			// The first time we find a checkbox we want to rerender the visible tree to adapt the alignment
			if (!this._hasCheckbox) {
				this._hasCheckbox = true;
				this.rerender();
			}
			if (!templateData.checkbox) {
				const checkbox = new TreeItemCheckbox(templateData.checkboxContainer, this.checkboxStateHandler, this._hoverDelegate);
				templateData.checkbox = checkbox;
			}
			templateData.checkbox.render(node);
		}
		else if (templateData.checkbox) {
			templateData.checkbox.dispose();
			templateData.checkbox = undefined;
		}
	}

	private setAlignment(container: HTMLElement, treeItem: ITreeItem) {
		container.parentElement!.classList.toggle('align-icon-with-twisty', !this._hasCheckbox && this.aligner.alignIconWithTwisty(treeItem));
	}

	private shouldHideResourceLabelIcon(iconUrl: URI | undefined, icon: ThemeIcon | undefined): boolean {
		// We always hide the resource label in favor of the iconUrl when it's provided.
		// When `ThemeIcon` is provided, we hide the resource label icon in favor of it only if it's a not a file icon.
		return (!!iconUrl || (!!icon && !this.isFileKindThemeIcon(icon)));
	}

	private shouldShowThemeIcon(hasResource: boolean, icon: ThemeIcon | undefined): icon is ThemeIcon {
		if (!icon) {
			return false;
		}

		// If there's a resource and the icon is a file icon, then the icon (or lack thereof) will already be coming from the
		// icon theme and should use whatever the icon theme has provided.
		return !(hasResource && this.isFileKindThemeIcon(icon));
	}

	private isFolderThemeIcon(icon: ThemeIcon | undefined): boolean {
		return icon?.id === FolderThemeIcon.id;
	}

	private isFileKindThemeIcon(icon: ThemeIcon | undefined): boolean {
		if (icon) {
			return icon.id === FileThemeIcon.id || this.isFolderThemeIcon(icon);
		} else {
			return false;
		}
	}

	private getFileKind(node: ITreeItem): FileKind {
		if (node.themeIcon) {
			switch (node.themeIcon.id) {
				case FileThemeIcon.id:
					return FileKind.FILE;
				case FolderThemeIcon.id:
					return FileKind.FOLDER;
			}
		}
		return node.collapsibleState === TreeItemCollapsibleState.Collapsed || node.collapsibleState === TreeItemCollapsibleState.Expanded ? FileKind.FOLDER : FileKind.FILE;
	}

	private updateCheckboxes(items: ITreeItem[]) {
		const additionalItems: ITreeItem[] = [];

		if (!this.manuallyManageCheckboxes) {
			for (const item of items) {
				if (item.checkbox !== undefined) {

					function checkChildren(currentItem: ITreeItem) {
						for (const child of (currentItem.children ?? [])) {
							if ((child.checkbox !== undefined) && (currentItem.checkbox !== undefined) && (child.checkbox.isChecked !== currentItem.checkbox.isChecked)) {
								child.checkbox.isChecked = currentItem.checkbox.isChecked;
								additionalItems.push(child);
								checkChildren(child);
							}
						}
					}
					checkChildren(item);

					const visitedParents: Set<ITreeItem> = new Set();
					function checkParents(currentItem: ITreeItem) {
						if (currentItem.parent && (currentItem.parent.checkbox !== undefined) && currentItem.parent.children) {
							if (visitedParents.has(currentItem.parent)) {
								return;
							} else {
								visitedParents.add(currentItem.parent);
							}

							let someUnchecked = false;
							let someChecked = false;
							for (const child of currentItem.parent.children) {
								if (someUnchecked && someChecked) {
									break;
								}
								if (child.checkbox !== undefined) {
									if (child.checkbox.isChecked) {
										someChecked = true;
									} else {
										someUnchecked = true;
									}
								}
							}
							if (someChecked && !someUnchecked && (currentItem.parent.checkbox.isChecked !== true)) {
								currentItem.parent.checkbox.isChecked = true;
								additionalItems.push(currentItem.parent);
								checkParents(currentItem.parent);
							} else if (someUnchecked && (currentItem.parent.checkbox.isChecked !== false)) {
								currentItem.parent.checkbox.isChecked = false;
								additionalItems.push(currentItem.parent);
								checkParents(currentItem.parent);
							}
						}
					}
					checkParents(item);
				}
			}
		}
		items = items.concat(additionalItems);
		items.forEach(item => {
			const renderedItem = this._renderedElements.get(item.handle);
			if (renderedItem) {
				renderedItem.rendered.checkbox?.render(item);
			}
		});
		this._onDidChangeCheckboxState.fire(items);
	}

	disposeElement(resource: ITreeNode<ITreeItem, FuzzyScore>, index: number, templateData: ITreeExplorerTemplateData): void {
		templateData.elementDisposable.clear();

		this._renderedElements.delete(resource.element.handle);
		this.treeViewsService.removeRenderedTreeItemElement(resource.element);

		templateData.checkbox?.dispose();
		templateData.checkbox = undefined;
	}

	disposeTemplate(templateData: ITreeExplorerTemplateData): void {
		templateData.resourceLabel.dispose();
		templateData.actionBar.dispose();
		templateData.elementDisposable.dispose();
	}
}

class Aligner extends Disposable {
	private _tree: WorkbenchAsyncDataTree<ITreeItem, ITreeItem, FuzzyScore> | undefined;

	constructor(private themeService: IThemeService) {
		super();
	}

	set tree(tree: WorkbenchAsyncDataTree<ITreeItem, ITreeItem, FuzzyScore>) {
		this._tree = tree;
	}

	public alignIconWithTwisty(treeItem: ITreeItem): boolean {
		if (treeItem.collapsibleState !== TreeItemCollapsibleState.None) {
			return false;
		}
		if (!this.hasIcon(treeItem)) {
			return false;
		}

		if (this._tree) {
			const parent: ITreeItem = this._tree.getParentElement(treeItem) || this._tree.getInput();
			if (this.hasIcon(parent)) {
				return !!parent.children && parent.children.some(c => c.collapsibleState !== TreeItemCollapsibleState.None && !this.hasIcon(c));
			}
			return !!parent.children && parent.children.every(c => c.collapsibleState === TreeItemCollapsibleState.None || !this.hasIcon(c));
		} else {
			return false;
		}
	}

	private hasIcon(node: ITreeItem): boolean {
		const icon = this.themeService.getColorTheme().type === ColorScheme.LIGHT ? node.icon : node.iconDark;
		if (icon) {
			return true;
		}
		if (node.resourceUri || node.themeIcon) {
			const fileIconTheme = this.themeService.getFileIconTheme();
			const isFolder = node.themeIcon ? node.themeIcon.id === FolderThemeIcon.id : node.collapsibleState !== TreeItemCollapsibleState.None;
			if (isFolder) {
				return fileIconTheme.hasFileIcons && fileIconTheme.hasFolderIcons;
			}
			return fileIconTheme.hasFileIcons;
		}
		return false;
	}
}

class MultipleSelectionActionRunner extends ActionRunner {

	constructor(notificationService: INotificationService, private getSelectedResources: (() => ITreeItem[])) {
		super();
		this._register(this.onDidRun(e => {
			if (e.error && !isCancellationError(e.error)) {
				notificationService.error(localize('command-error', 'Error running command {1}: {0}. This is likely caused by the extension that contributes {1}.', e.error.message, e.action.id));
			}
		}));
	}

	protected override async runAction(action: IAction, context: TreeViewItemHandleArg | TreeViewPaneHandleArg): Promise<void> {
		const selection = this.getSelectedResources();
		let selectionHandleArgs: TreeViewItemHandleArg[] | undefined = undefined;
		let actionInSelected: boolean = false;
		if (selection.length > 1) {
			selectionHandleArgs = selection.map(selected => {
				if ((selected.handle === (context as TreeViewItemHandleArg).$treeItemHandle) || (context as TreeViewPaneHandleArg).$selectedTreeItems) {
					actionInSelected = true;
				}
				return { $treeViewId: context.$treeViewId, $treeItemHandle: selected.handle };
			});
		}

		if (!actionInSelected) {
			selectionHandleArgs = undefined;
		}

		await action.run(context, selectionHandleArgs);
	}
}

class TreeMenus extends Disposable implements IDisposable {
	private contextKeyService: IContextKeyService | undefined;
	private _onDidChange = new Emitter<ITreeItem>();
	public readonly onDidChange = this._onDidChange.event;

	constructor(
		private id: string,
		@IMenuService private readonly menuService: IMenuService
	) {
		super();
	}

	/**
	 * Caller is now responsible for disposing of the menu!
	 */
	getResourceActions(element: ITreeItem): { menu?: IMenu; actions: IAction[] } {
		const actions = this.getActions(MenuId.ViewItemContext, element, true);
		return { menu: actions.menu, actions: actions.primary };
	}

	getResourceContextActions(element: ITreeItem): IAction[] {
		return this.getActions(MenuId.ViewItemContext, element).secondary;
	}

	public setContextKeyService(service: IContextKeyService) {
		this.contextKeyService = service;
	}

	private getActions(menuId: MenuId, element: ITreeItem, listen: boolean = false): { menu?: IMenu; primary: IAction[]; secondary: IAction[] } {
		if (!this.contextKeyService) {
			return { primary: [], secondary: [] };
		}

		const contextKeyService = this.contextKeyService.createOverlay([
			['view', this.id],
			['viewItem', element.contextValue]
		]);

		const menu = this.menuService.createMenu(menuId, contextKeyService);
		const primary: IAction[] = [];
		const secondary: IAction[] = [];
		const result = { primary, secondary, menu };
		createAndFillInContextMenuActions(menu, { shouldForwardArgs: true }, result, 'inline');
		if (listen) {
			this._register(menu.onDidChange(() => this._onDidChange.fire(element)));
		} else {
			menu.dispose();
		}
		return result;
	}

	override dispose() {
		this.contextKeyService = undefined;
		super.dispose();
	}
}

export class CustomTreeView extends AbstractTreeView {

	private activated: boolean = false;

	constructor(
		id: string,
		title: string,
		private readonly extensionId: string,
		@IThemeService themeService: IThemeService,
		@IInstantiationService instantiationService: IInstantiationService,
		@ICommandService commandService: ICommandService,
		@IConfigurationService configurationService: IConfigurationService,
		@IProgressService progressService: IProgressService,
		@IContextMenuService contextMenuService: IContextMenuService,
		@IKeybindingService keybindingService: IKeybindingService,
		@INotificationService notificationService: INotificationService,
		@IViewDescriptorService viewDescriptorService: IViewDescriptorService,
		@IContextKeyService contextKeyService: IContextKeyService,
		@IHoverService hoverService: IHoverService,
		@IExtensionService private readonly extensionService: IExtensionService,
		@IActivityService activityService: IActivityService,
		@ITelemetryService private readonly telemetryService: ITelemetryService,
		@ILogService logService: ILogService,
	) {
		super(id, title, themeService, instantiationService, commandService, configurationService, progressService, contextMenuService, keybindingService, notificationService, viewDescriptorService, hoverService, contextKeyService, activityService, logService);
	}

	protected activate() {
		if (!this.activated) {
			type ExtensionViewTelemetry = {
				extensionId: TelemetryTrustedValue<string>;
				id: string;
			};
			type ExtensionViewTelemetryMeta = {
				extensionId: { classification: 'SystemMetaData'; purpose: 'FeatureInsight'; comment: 'Id of the extension' };
				id: { classification: 'SystemMetaData'; purpose: 'FeatureInsight'; comment: 'Id of the view' };
				owner: 'digitarald';
				comment: 'Helps to gain insights on what extension contributed views are most popular';
			};
			this.telemetryService.publicLog2<ExtensionViewTelemetry, ExtensionViewTelemetryMeta>('Extension:ViewActivate', {
				extensionId: new TelemetryTrustedValue(this.extensionId),
				id: this.id,
			});
			this.createTree();
			this.progressService.withProgress({ location: this.id }, () => this.extensionService.activateByEvent(`onView:${this.id}`))
				.then(() => timeout(2000))
				.then(() => {
					this.updateMessage();
				});
			this.activated = true;
		}
	}
}

export class TreeView extends AbstractTreeView {

	private activated: boolean = false;

	protected activate() {
		if (!this.activated) {
			this.createTree();
			this.activated = true;
		}
	}
}

interface TreeDragSourceInfo {
	id: string;
	itemHandles: string[];
}

export class CustomTreeViewDragAndDrop implements ITreeDragAndDrop<ITreeItem> {
	private readonly treeMimeType: string;
	private readonly treeItemsTransfer = LocalSelectionTransfer.getInstance<DraggedTreeItemsIdentifier>();
	private dragCancellationToken: CancellationTokenSource | undefined;

	constructor(
		private readonly treeId: string,
		@ILabelService private readonly labelService: ILabelService,
		@IInstantiationService private readonly instantiationService: IInstantiationService,
		@ITreeViewsDnDService private readonly treeViewsDragAndDropService: ITreeViewsDnDService,
		@ILogService private readonly logService: ILogService) {
		this.treeMimeType = `application/vnd.code.tree.${treeId.toLowerCase()}`;
	}

	private dndController: ITreeViewDragAndDropController | undefined;
	set controller(controller: ITreeViewDragAndDropController | undefined) {
		this.dndController = controller;
	}

	private handleDragAndLog(dndController: ITreeViewDragAndDropController, itemHandles: string[], uuid: string, dragCancellationToken: CancellationToken): Promise<VSDataTransfer | undefined> {
		return dndController.handleDrag(itemHandles, uuid, dragCancellationToken).then(additionalDataTransfer => {
			if (additionalDataTransfer) {
				const unlistedTypes: string[] = [];
				for (const item of additionalDataTransfer) {
					if ((item[0] !== this.treeMimeType) && (dndController.dragMimeTypes.findIndex(value => value === item[0]) < 0)) {
						unlistedTypes.push(item[0]);
					}
				}
				if (unlistedTypes.length) {
					this.logService.warn(`Drag and drop controller for tree ${this.treeId} adds the following data transfer types but does not declare them in dragMimeTypes: ${unlistedTypes.join(', ')}`);
				}
			}
			return additionalDataTransfer;
		});
	}

	private addExtensionProvidedTransferTypes(originalEvent: DragEvent, itemHandles: string[]) {
		if (!originalEvent.dataTransfer || !this.dndController) {
			return;
		}
		const uuid = generateUuid();

		this.dragCancellationToken = new CancellationTokenSource();
		this.treeViewsDragAndDropService.addDragOperationTransfer(uuid, this.handleDragAndLog(this.dndController, itemHandles, uuid, this.dragCancellationToken.token));
		this.treeItemsTransfer.setData([new DraggedTreeItemsIdentifier(uuid)], DraggedTreeItemsIdentifier.prototype);
		originalEvent.dataTransfer.clearData(Mimes.text);
		if (this.dndController.dragMimeTypes.find((element) => element === Mimes.uriList)) {
			// Add the type that the editor knows
			originalEvent.dataTransfer?.setData(DataTransfers.RESOURCES, '');
		}
		this.dndController.dragMimeTypes.forEach(supportedType => {
			originalEvent.dataTransfer?.setData(supportedType, '');
		});
	}

	private addResourceInfoToTransfer(originalEvent: DragEvent, resources: URI[]) {
		if (resources.length && originalEvent.dataTransfer) {
			// Apply some datatransfer types to allow for dragging the element outside of the application
			this.instantiationService.invokeFunction(accessor => fillEditorsDragData(accessor, resources, originalEvent));

			// The only custom data transfer we set from the explorer is a file transfer
			// to be able to DND between multiple code file explorers across windows
			const fileResources = resources.filter(s => s.scheme === Schemas.file).map(r => r.fsPath);
			if (fileResources.length) {
				originalEvent.dataTransfer.setData(CodeDataTransfers.FILES, JSON.stringify(fileResources));
			}
		}
	}

	onDragStart(data: IDragAndDropData, originalEvent: DragEvent): void {
		if (originalEvent.dataTransfer) {
			const treeItemsData = (data as ElementsDragAndDropData<ITreeItem, ITreeItem[]>).getData();
			const resources: URI[] = [];
			const sourceInfo: TreeDragSourceInfo = {
				id: this.treeId,
				itemHandles: []
			};
			treeItemsData.forEach(item => {
				sourceInfo.itemHandles.push(item.handle);
				if (item.resourceUri) {
					resources.push(URI.revive(item.resourceUri));
				}
			});
			this.addResourceInfoToTransfer(originalEvent, resources);
			this.addExtensionProvidedTransferTypes(originalEvent, sourceInfo.itemHandles);
			originalEvent.dataTransfer.setData(this.treeMimeType,
				JSON.stringify(sourceInfo));
		}
	}

	private debugLog(types: Set<string>) {
		if (types.size) {
			this.logService.debug(`TreeView dragged mime types: ${Array.from(types).join(', ')}`);
		} else {
			this.logService.debug(`TreeView dragged with no supported mime types.`);
		}
	}

	onDragOver(data: IDragAndDropData, targetElement: ITreeItem, targetIndex: number, originalEvent: DragEvent): boolean | ITreeDragOverReaction {
		const dataTransfer = toExternalVSDataTransfer(originalEvent.dataTransfer!);

		const types = new Set<string>(Array.from(dataTransfer, x => x[0]));

		if (originalEvent.dataTransfer) {
			// Also add uri-list if we have any files. At this stage we can't actually access the file itself though.
			for (const item of originalEvent.dataTransfer.items) {
				if (item.kind === 'file' || item.type === DataTransfers.RESOURCES.toLowerCase()) {
					types.add(Mimes.uriList);
					break;
				}
			}
		}

		this.debugLog(types);

		const dndController = this.dndController;
		if (!dndController || !originalEvent.dataTransfer || (dndController.dropMimeTypes.length === 0)) {
			return false;
		}
		const dragContainersSupportedType = Array.from(types).some((value, index) => {
			if (value === this.treeMimeType) {
				return true;
			} else {
				return dndController.dropMimeTypes.indexOf(value) >= 0;
			}
		});
		if (dragContainersSupportedType) {
			return { accept: true, bubble: TreeDragOverBubble.Down, autoExpand: true };
		}
		return false;
	}

	getDragURI(element: ITreeItem): string | null {
		if (!this.dndController) {
			return null;
		}
		return element.resourceUri ? URI.revive(element.resourceUri).toString() : element.handle;
	}

	getDragLabel?(elements: ITreeItem[]): string | undefined {
		if (!this.dndController) {
			return undefined;
		}
		if (elements.length > 1) {
			return String(elements.length);
		}
		const element = elements[0];
		return element.label ? element.label.label : (element.resourceUri ? this.labelService.getUriLabel(URI.revive(element.resourceUri)) : undefined);
	}

	async drop(data: IDragAndDropData, targetNode: ITreeItem | undefined, targetIndex: number | undefined, originalEvent: DragEvent): Promise<void> {
		const dndController = this.dndController;
		if (!originalEvent.dataTransfer || !dndController) {
			return;
		}

		let treeSourceInfo: TreeDragSourceInfo | undefined;
		let willDropUuid: string | undefined;
		if (this.treeItemsTransfer.hasData(DraggedTreeItemsIdentifier.prototype)) {
			willDropUuid = this.treeItemsTransfer.getData(DraggedTreeItemsIdentifier.prototype)![0].identifier;
		}

		const originalDataTransfer = toExternalVSDataTransfer(originalEvent.dataTransfer, true);

		const outDataTransfer = new VSDataTransfer();
		for (const [type, item] of originalDataTransfer) {
			if (type === this.treeMimeType || dndController.dropMimeTypes.includes(type) || (item.asFile() && dndController.dropMimeTypes.includes(DataTransfers.FILES.toLowerCase()))) {
				outDataTransfer.append(type, item);
				if (type === this.treeMimeType) {
					try {
						treeSourceInfo = JSON.parse(await item.asString());
					} catch {
						// noop
					}
				}
			}
		}

		const additionalDataTransfer = await this.treeViewsDragAndDropService.removeDragOperationTransfer(willDropUuid);
		if (additionalDataTransfer) {
			for (const [type, item] of additionalDataTransfer) {
				outDataTransfer.append(type, item);
			}
		}
		return dndController.handleDrop(outDataTransfer, targetNode, CancellationToken.None, willDropUuid, treeSourceInfo?.id, treeSourceInfo?.itemHandles);
	}

	onDragEnd(originalEvent: DragEvent): void {
		// Check if the drag was cancelled.
		if (originalEvent.dataTransfer?.dropEffect === 'none') {
			this.dragCancellationToken?.cancel();
		}
	}
}<|MERGE_RESOLUTION|>--- conflicted
+++ resolved
@@ -218,12 +218,8 @@
 	private treeViewDnd: CustomTreeViewDragAndDrop | undefined;
 	private _container: HTMLElement | undefined;
 
-<<<<<<< HEAD
-	public root: ITreeItem;	// {{SQL CARBON EDIT}}
-=======
-	private root: ITreeItem;
+	public root: ITreeItem; // {{SQL CARBON EDIT}} - Make public
 	private markdownRenderer: MarkdownRenderer | undefined;
->>>>>>> 2db1f3b1
 	private elementsToRefresh: ITreeItem[] = [];
 	private lastSelection: readonly ITreeItem[] = [];
 	private lastActive: ITreeItem;
