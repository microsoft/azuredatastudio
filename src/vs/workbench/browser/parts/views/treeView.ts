/*---------------------------------------------------------------------------------------------
 *  Copyright (c) Microsoft Corporation. All rights reserved.
 *  Licensed under the Source EULA. See License.txt in the project root for license information.
 *--------------------------------------------------------------------------------------------*/

import 'vs/css!./media/views';
import { toDisposable, IDisposable, Disposable, DisposableStore } from 'vs/base/common/lifecycle';
import { IInstantiationService } from 'vs/platform/instantiation/common/instantiation';
import { IKeybindingService } from 'vs/platform/keybinding/common/keybinding';
import { IContextMenuService } from 'vs/platform/contextview/browser/contextView';
import { MenuId, IMenuService, registerAction2, Action2 } from 'vs/platform/actions/common/actions';
import { IContextKeyService, ContextKeyExpr, ContextKeyEqualsExpr, RawContextKey, IContextKey } from 'vs/platform/contextkey/common/contextkey';
<<<<<<< HEAD
import { ITreeView, ITreeViewDescriptor, IViewsRegistry, Extensions, IViewDescriptorService, ITreeItem, TreeItemCollapsibleState, ITreeViewDataProvider, TreeViewItemHandleArg, ITreeItemLabel, ViewContainer, ViewContainerLocation, ResolvableTreeItem, ITreeViewDragAndDropController } from 'vs/workbench/common/views';
=======
import { ITreeView, ITreeViewDescriptor, IViewsRegistry, Extensions, IViewDescriptorService, ITreeItem, TreeItemCollapsibleState, ITreeViewDataProvider, TreeViewItemHandleArg, ITreeItemLabel, ViewContainer, ViewContainerLocation, ResolvableTreeItem, ITreeViewDragAndDropController, ITreeDataTransfer, TREE_ITEM_DATA_TRANSFER_TYPE } from 'vs/workbench/common/views';
>>>>>>> 30393a1f
import { IViewletViewOptions } from 'vs/workbench/browser/parts/views/viewsViewlet';
import { IConfigurationService } from 'vs/platform/configuration/common/configuration';
import { IThemeService, FileThemeIcon, FolderThemeIcon, registerThemingParticipant, ThemeIcon } from 'vs/platform/theme/common/themeService';
import { ViewPane, IViewPaneOptions } from 'vs/workbench/browser/parts/views/viewPane';
import { Registry } from 'vs/platform/registry/common/platform';
import { IOpenerService } from 'vs/platform/opener/common/opener';
import { ITelemetryService } from 'vs/platform/telemetry/common/telemetry';
import { Event, Emitter } from 'vs/base/common/event';
import { IAction, ActionRunner } from 'vs/base/common/actions';
import { createAndFillInContextMenuActions, createActionViewItem } from 'vs/platform/actions/browser/menuEntryActionViewItem';
import { INotificationService } from 'vs/platform/notification/common/notification';
import { IProgressService } from 'vs/platform/progress/common/progress';
import { IExtensionService } from 'vs/workbench/services/extensions/common/extensions';
import { ICommandService } from 'vs/platform/commands/common/commands';
import * as DOM from 'vs/base/browser/dom';
import { ResourceLabels, IResourceLabel } from 'vs/workbench/browser/labels';
import { ActionBar, IActionViewItemProvider } from 'vs/base/browser/ui/actionbar/actionbar';
import { URI } from 'vs/base/common/uri';
import { dirname, basename } from 'vs/base/common/resources';
import { FileKind } from 'vs/platform/files/common/files';
import { WorkbenchAsyncDataTree } from 'vs/platform/list/browser/listService';
import { localize } from 'vs/nls';
import { timeout } from 'vs/base/common/async';
import { textLinkForeground, textCodeBlockBackground, focusBorder, listFilterMatchHighlight, listFilterMatchHighlightBorder } from 'vs/platform/theme/common/colorRegistry';
import { isString } from 'vs/base/common/types';
import { ILabelService } from 'vs/platform/label/common/label';
import { IListVirtualDelegate, IIdentityProvider } from 'vs/base/browser/ui/list/list';
import { ITreeRenderer, ITreeNode, IAsyncDataSource, ITreeContextMenuEvent, ITreeDragAndDrop, ITreeDragOverReaction, TreeDragOverBubble } from 'vs/base/browser/ui/tree/tree';
<<<<<<< HEAD
import { ElementsDragAndDropData } from 'vs/base/browser/ui/list/listView';
=======
>>>>>>> 30393a1f
import { IDragAndDropData } from 'vs/base/browser/dnd';
import { FuzzyScore, createMatches } from 'vs/base/common/filters';
import { CollapseAllAction } from 'vs/base/browser/ui/tree/treeDefaults';
import { isFalsyOrWhitespace } from 'vs/base/common/strings';
import { SIDE_BAR_BACKGROUND, PANEL_BACKGROUND } from 'vs/workbench/common/theme';
import { IHoverService } from 'vs/workbench/services/hover/browser/hover';
import { ActionViewItem } from 'vs/base/browser/ui/actionbar/actionViewItems';
import { ColorScheme } from 'vs/platform/theme/common/theme';
import { IHoverDelegate, IHoverDelegateOptions } from 'vs/base/browser/ui/iconLabel/iconHoverDelegate';
import { IMarkdownString } from 'vs/base/common/htmlContent';
import { IIconLabelMarkdownString } from 'vs/base/browser/ui/iconLabel/iconLabel';
import { renderMarkdownAsPlaintext } from 'vs/base/browser/markdownRenderer';
import { API_OPEN_DIFF_EDITOR_COMMAND_ID, API_OPEN_EDITOR_COMMAND_ID } from 'vs/workbench/browser/parts/editor/editorCommands';
import { Codicon } from 'vs/base/common/codicons';
import { CancellationToken, CancellationTokenSource } from 'vs/base/common/cancellation';
import { Command } from 'vs/editor/common/modes';
import { isPromiseCanceledError } from 'vs/base/common/errors';
import { ElementsDragAndDropData } from 'vs/base/browser/ui/list/listView';

export class TreeViewPane extends ViewPane {

	protected readonly treeView: ITreeView;

	constructor(
		options: IViewletViewOptions,
		@IKeybindingService keybindingService: IKeybindingService,
		@IContextMenuService contextMenuService: IContextMenuService,
		@IConfigurationService configurationService: IConfigurationService,
		@IContextKeyService contextKeyService: IContextKeyService,
		@IViewDescriptorService viewDescriptorService: IViewDescriptorService,
		@IInstantiationService instantiationService: IInstantiationService,
		@IOpenerService openerService: IOpenerService,
		@IThemeService themeService: IThemeService,
		@ITelemetryService telemetryService: ITelemetryService,
	) {
		super({ ...(options as IViewPaneOptions), titleMenuId: MenuId.ViewTitle, donotForwardArgs: true }, keybindingService, contextMenuService, configurationService, contextKeyService, viewDescriptorService, instantiationService, openerService, themeService, telemetryService);
		const { treeView } = (<ITreeViewDescriptor>Registry.as<IViewsRegistry>(Extensions.ViewsRegistry).getView(options.id));
		this.treeView = treeView;
		this._register(this.treeView.onDidChangeActions(() => this.updateActions(), this));
		this._register(this.treeView.onDidChangeTitle((newTitle) => this.updateTitle(newTitle)));
		this._register(this.treeView.onDidChangeDescription((newDescription) => this.updateTitleDescription(newDescription)));
		this._register(toDisposable(() => this.treeView.setVisibility(false)));
		this._register(this.onDidChangeBodyVisibility(() => this.updateTreeVisibility()));
		this._register(this.treeView.onDidChangeWelcomeState(() => this._onDidChangeViewWelcomeState.fire()));
		if (options.title !== this.treeView.title) {
			this.updateTitle(this.treeView.title);
		}
		if (options.titleDescription !== this.treeView.description) {
			this.updateTitleDescription(this.treeView.description);
		}

		this.updateTreeVisibility();
	}

	override focus(): void {
		super.focus();
		this.treeView.focus();
	}

	override renderBody(container: HTMLElement): void {
		super.renderBody(container);
		this.renderTreeView(container);
	}

	override shouldShowWelcome(): boolean {
		return ((this.treeView.dataProvider === undefined) || !!this.treeView.dataProvider.isTreeEmpty) && (this.treeView.message === undefined);
	}

	override layoutBody(height: number, width: number): void {
		super.layoutBody(height, width);
		this.layoutTreeView(height, width);
	}

	override getOptimalWidth(): number {
		return this.treeView.getOptimalWidth();
	}

	protected renderTreeView(container: HTMLElement): void {
		this.treeView.show(container);
	}

	protected layoutTreeView(height: number, width: number): void {
		this.treeView.layout(height, width);
	}

	private updateTreeVisibility(): void {
		this.treeView.setVisibility(this.isBodyVisible());
	}
}

class Root implements ITreeItem {
	label = { label: 'root' };
	handle = '0';
	parentHandle: string | undefined = undefined;
	collapsibleState = TreeItemCollapsibleState.Expanded;
	children: ITreeItem[] | undefined = undefined;
}

const noDataProviderMessage = localize('no-dataprovider', "There is no data provider registered that can provide view data.");

class Tree extends WorkbenchAsyncDataTree<ITreeItem, ITreeItem, FuzzyScore> { }

abstract class AbstractTreeView extends Disposable implements ITreeView {

	private isVisible: boolean = false;
	private _hasIconForParentNode = false;
	private _hasIconForLeafNode = false;

	private readonly collapseAllContextKey: RawContextKey<boolean>;
	private readonly collapseAllContext: IContextKey<boolean>;
	private readonly collapseAllToggleContextKey: RawContextKey<boolean>;
	private readonly collapseAllToggleContext: IContextKey<boolean>;
	private readonly refreshContextKey: RawContextKey<boolean>;
	private readonly refreshContext: IContextKey<boolean>;

	private focused: boolean = false;
	private domNode!: HTMLElement;
	private treeContainer!: HTMLElement;
	private _messageValue: string | undefined;
	private _canSelectMany: boolean = false;
	private messageElement!: HTMLDivElement;
	private tree: Tree | undefined;
	private treeLabels: ResourceLabels | undefined;

	public root: ITreeItem;	// {{SQL CARBON EDIT}}
	private elementsToRefresh: ITreeItem[] = [];

	private readonly _onDidExpandItem: Emitter<ITreeItem> = this._register(new Emitter<ITreeItem>());
	readonly onDidExpandItem: Event<ITreeItem> = this._onDidExpandItem.event;

	private readonly _onDidCollapseItem: Emitter<ITreeItem> = this._register(new Emitter<ITreeItem>());
	readonly onDidCollapseItem: Event<ITreeItem> = this._onDidCollapseItem.event;

	private _onDidChangeSelection: Emitter<ITreeItem[]> = this._register(new Emitter<ITreeItem[]>());
	readonly onDidChangeSelection: Event<ITreeItem[]> = this._onDidChangeSelection.event;

	private readonly _onDidChangeVisibility: Emitter<boolean> = this._register(new Emitter<boolean>());
	readonly onDidChangeVisibility: Event<boolean> = this._onDidChangeVisibility.event;

	private readonly _onDidChangeActions: Emitter<void> = this._register(new Emitter<void>());
	readonly onDidChangeActions: Event<void> = this._onDidChangeActions.event;

	private readonly _onDidChangeWelcomeState: Emitter<void> = this._register(new Emitter<void>());
	readonly onDidChangeWelcomeState: Event<void> = this._onDidChangeWelcomeState.event;

	private readonly _onDidChangeTitle: Emitter<string> = this._register(new Emitter<string>());
	readonly onDidChangeTitle: Event<string> = this._onDidChangeTitle.event;

	private readonly _onDidChangeDescription: Emitter<string | undefined> = this._register(new Emitter<string | undefined>());
	readonly onDidChangeDescription: Event<string | undefined> = this._onDidChangeDescription.event;

	private readonly _onDidCompleteRefresh: Emitter<void> = this._register(new Emitter<void>());

	constructor(
		readonly id: string,
		private _title: string,
		@IThemeService private readonly themeService: IThemeService,
		@IInstantiationService private readonly instantiationService: IInstantiationService,
		@ICommandService private readonly commandService: ICommandService,
		@IConfigurationService private readonly configurationService: IConfigurationService,
		@IProgressService protected readonly progressService: IProgressService,
		@IContextMenuService private readonly contextMenuService: IContextMenuService,
		@IKeybindingService private readonly keybindingService: IKeybindingService,
		@INotificationService private readonly notificationService: INotificationService,
		@IViewDescriptorService private readonly viewDescriptorService: IViewDescriptorService,
		@IHoverService private readonly hoverService: IHoverService,
		@IContextKeyService contextKeyService: IContextKeyService
	) {
		super();
		this.root = new Root();
		this.collapseAllContextKey = new RawContextKey<boolean>(`treeView.${this.id}.enableCollapseAll`, false, localize('treeView.enableCollapseAll', "Whether the the tree view with id {0} enables collapse all.", this.id));
		this.collapseAllContext = this.collapseAllContextKey.bindTo(contextKeyService);
		this.collapseAllToggleContextKey = new RawContextKey<boolean>(`treeView.${this.id}.toggleCollapseAll`, false, localize('treeView.toggleCollapseAll', "Whether collapse all is toggled for the tree view with id {0}.", this.id));
		this.collapseAllToggleContext = this.collapseAllToggleContextKey.bindTo(contextKeyService);
		this.refreshContextKey = new RawContextKey<boolean>(`treeView.${this.id}.enableRefresh`, false, localize('treeView.enableRefresh', "Whether the tree view with id {0} enables refresh.", this.id));
		this.refreshContext = this.refreshContextKey.bindTo(contextKeyService);

		this._register(this.themeService.onDidFileIconThemeChange(() => this.doRefresh([this.root]) /** soft refresh **/));
		this._register(this.themeService.onDidColorThemeChange(() => this.doRefresh([this.root]) /** soft refresh **/));
		this._register(this.configurationService.onDidChangeConfiguration(e => {
			if (e.affectsConfiguration('explorer.decorations')) {
				this.doRefresh([this.root]); /** soft refresh **/
			}
		}));
		this._register(this.viewDescriptorService.onDidChangeLocation(({ views, from, to }) => {
			if (views.some(v => v.id === this.id)) {
				this.tree?.updateOptions({ overrideStyles: { listBackground: this.viewLocation === ViewContainerLocation.Sidebar ? SIDE_BAR_BACKGROUND : PANEL_BACKGROUND } });
			}
		}));
		this.registerActions();

		this.create();
	}

	get viewContainer(): ViewContainer {
		return this.viewDescriptorService.getViewContainerByViewId(this.id)!;
	}

	get viewLocation(): ViewContainerLocation {
		return this.viewDescriptorService.getViewLocationById(this.id)!;
	}
	private _dragAndDropController: ITreeViewDragAndDropController | undefined;
	get dragAndDropController(): ITreeViewDragAndDropController | undefined {
		return this._dragAndDropController;
	}
	set dragAndDropController(dnd: ITreeViewDragAndDropController | undefined) {
		this._dragAndDropController = dnd;
	}

	private _dataProvider: ITreeViewDataProvider | undefined;
	get dataProvider(): ITreeViewDataProvider | undefined {
		return this._dataProvider;
	}

	set dataProvider(dataProvider: ITreeViewDataProvider | undefined) {
		if (dataProvider) {
			const self = this;
			this._dataProvider = new class implements ITreeViewDataProvider {
				private _isEmpty: boolean = true;
				private _onDidChangeEmpty: Emitter<void> = new Emitter();
				public onDidChangeEmpty: Event<void> = this._onDidChangeEmpty.event;

				get isTreeEmpty(): boolean {
					return this._isEmpty;
				}

				async getChildren(node?: ITreeItem): Promise<ITreeItem[]> {
					let children: ITreeItem[];
					if (node && node.children) {
						children = node.children;
					} else {
						node = node ?? self.root;
						children = await (node instanceof Root ? dataProvider.getChildren() : dataProvider.getChildren(node));
						node.children = children;
					}
					if (node instanceof Root) {
						const oldEmpty = this._isEmpty;
						this._isEmpty = children.length === 0;
						if (oldEmpty !== this._isEmpty) {
							this._onDidChangeEmpty.fire();
						}
					}
					return children;
				}
			};
			if (this._dataProvider.onDidChangeEmpty) {
				this._register(this._dataProvider.onDidChangeEmpty(() => this._onDidChangeWelcomeState.fire()));
			}
			this.updateMessage();
			this.refresh();
		} else {
			this._dataProvider = undefined;
			this.updateMessage();
		}

		this._onDidChangeWelcomeState.fire();
	}

	private _message: string | undefined;
	get message(): string | undefined {
		return this._message;
	}

	set message(message: string | undefined) {
		this._message = message;
		this.updateMessage();
		this._onDidChangeWelcomeState.fire();
	}

	get title(): string {
		return this._title;
	}

	set title(name: string) {
		this._title = name;
		this._onDidChangeTitle.fire(this._title);
	}

	private _description: string | undefined;
	get description(): string | undefined {
		return this._description;
	}

	set description(description: string | undefined) {
		this._description = description;
		this._onDidChangeDescription.fire(this._description);
	}

	get canSelectMany(): boolean {
		return this._canSelectMany;
	}

	set canSelectMany(canSelectMany: boolean) {
		const oldCanSelectMany = this._canSelectMany;
		this._canSelectMany = canSelectMany;
		if (this._canSelectMany !== oldCanSelectMany) {
			this.tree?.updateOptions({ multipleSelectionSupport: this.canSelectMany });
		}
	}

	get hasIconForParentNode(): boolean {
		return this._hasIconForParentNode;
	}

	get hasIconForLeafNode(): boolean {
		return this._hasIconForLeafNode;
	}

	get visible(): boolean {
		return this.isVisible;
	}

	get showCollapseAllAction(): boolean {
		return !!this.collapseAllContext.get();
	}

	set showCollapseAllAction(showCollapseAllAction: boolean) {
		this.collapseAllContext.set(showCollapseAllAction);
	}

	get showRefreshAction(): boolean {
		return !!this.refreshContext.get();
	}

	set showRefreshAction(showRefreshAction: boolean) {
		this.refreshContext.set(showRefreshAction);
	}

	private registerActions() {
		const that = this;
		this._register(registerAction2(class extends Action2 {
			constructor() {
				super({
					id: `workbench.actions.treeView.${that.id}.refresh`,
					title: localize('refresh', "Refresh"),
					menu: {
						id: MenuId.ViewTitle,
						when: ContextKeyExpr.and(ContextKeyEqualsExpr.create('view', that.id), that.refreshContextKey),
						group: 'navigation',
						order: Number.MAX_SAFE_INTEGER - 1,
					},
					icon: Codicon.refresh
				});
			}
			async run(): Promise<void> {
				return that.refresh();
			}
		}));
		this._register(registerAction2(class extends Action2 {
			constructor() {
				super({
					id: `workbench.actions.treeView.${that.id}.collapseAll`,
					title: localize('collapseAll', "Collapse All"),
					menu: {
						id: MenuId.ViewTitle,
						when: ContextKeyExpr.and(ContextKeyEqualsExpr.create('view', that.id), that.collapseAllContextKey),
						group: 'navigation',
						order: Number.MAX_SAFE_INTEGER,
					},
					precondition: that.collapseAllToggleContextKey,
					icon: Codicon.collapseAll
				});
			}
			async run(): Promise<void> {
				if (that.tree) {
					return new CollapseAllAction<ITreeItem, ITreeItem, FuzzyScore>(that.tree, true).run();
				}
			}
		}));
	}

	setVisibility(isVisible: boolean): void {
		isVisible = !!isVisible;
		if (this.isVisible === isVisible) {
			return;
		}

		this.isVisible = isVisible;

		if (this.tree) {
			if (this.isVisible) {
				DOM.show(this.tree.getHTMLElement());
			} else {
				DOM.hide(this.tree.getHTMLElement()); // make sure the tree goes out of the tabindex world by hiding it
			}

			if (this.isVisible && this.elementsToRefresh.length) {
				this.doRefresh(this.elementsToRefresh);
				this.elementsToRefresh = [];
			}
		}

		this._onDidChangeVisibility.fire(this.isVisible);

		if (this.visible) {
			this.activate();
		}
	}

	protected abstract activate(): void;

	focus(reveal: boolean = true): void {
		if (this.tree && this.root.children && this.root.children.length > 0) {
			// Make sure the current selected element is revealed
			const selectedElement = this.tree.getSelection()[0];
			if (selectedElement && reveal) {
				this.tree.reveal(selectedElement, 0.5);
			}

			// Pass Focus to Viewer
			this.tree.domFocus();
		} else if (this.tree) {
			this.tree.domFocus();
		} else {
			this.domNode.focus();
		}
	}

	show(container: HTMLElement): void {
		DOM.append(container, this.domNode);
	}

	private create() {
		this.domNode = DOM.$('.tree-explorer-viewlet-tree-view');
		this.messageElement = DOM.append(this.domNode, DOM.$('.message'));
		this.treeContainer = DOM.append(this.domNode, DOM.$('.customview-tree'));
		this.treeContainer.classList.add('file-icon-themable-tree', 'show-file-icons');
		const focusTracker = this._register(DOM.trackFocus(this.domNode));
		this._register(focusTracker.onDidFocus(() => this.focused = true));
		this._register(focusTracker.onDidBlur(() => this.focused = false));
	}

	protected createTree() {
		const actionViewItemProvider = createActionViewItem.bind(undefined, this.instantiationService);
		const treeMenus = this._register(this.instantiationService.createInstance(TreeMenus, this.id));
		this.treeLabels = this._register(this.instantiationService.createInstance(ResourceLabels, this));
		const dataSource = this.instantiationService.createInstance(TreeDataSource, this, <T>(task: Promise<T>) => this.progressService.withProgress({ location: this.id }, () => task));
		const aligner = new Aligner(this.themeService);
		const renderer = this.instantiationService.createInstance(TreeRenderer, this.id, treeMenus, this.treeLabels, actionViewItemProvider, aligner);
		const widgetAriaLabel = this._title;

		this.tree = this._register(this.instantiationService.createInstance(Tree, this.id, this.treeContainer, new TreeViewDelegate(), [renderer],
			dataSource, {
			identityProvider: new TreeViewIdentityProvider(),
			accessibilityProvider: {
				getAriaLabel(element: ITreeItem): string {
					if (element.accessibilityInformation) {
						return element.accessibilityInformation.label;
					}

					if (isString(element.tooltip)) {
						return element.tooltip;
					} else {
						let buildAriaLabel: string = '';
						if (element.label) {
							buildAriaLabel += element.label.label + ' ';
						}
						if (element.description) {
							buildAriaLabel += element.description;
						}
						return buildAriaLabel;
					}
				},
				getRole(element: ITreeItem): string | undefined {
					return element.accessibilityInformation?.role ?? 'treeitem';
				},
				getWidgetAriaLabel(): string {
					return widgetAriaLabel;
				}
			},
			keyboardNavigationLabelProvider: {
				getKeyboardNavigationLabel: (item: ITreeItem) => {
					return item.label ? item.label.label : (item.resourceUri ? basename(URI.revive(item.resourceUri)) : undefined);
				}
			},
			expandOnlyOnTwistieClick: (e: ITreeItem) => !!e.command,
			collapseByDefault: (e: ITreeItem): boolean => {
				return e.collapsibleState !== TreeItemCollapsibleState.Expanded;
			},
			multipleSelectionSupport: this.canSelectMany,
			dnd: this.dragAndDropController ? this.instantiationService.createInstance(CustomTreeViewDragAndDrop, this.dragAndDropController) : undefined,
			overrideStyles: {
				listBackground: this.viewLocation === ViewContainerLocation.Sidebar ? SIDE_BAR_BACKGROUND : PANEL_BACKGROUND
			}
		}) as WorkbenchAsyncDataTree<ITreeItem, ITreeItem, FuzzyScore>);
		treeMenus.setContextKeyService(this.tree.contextKeyService);
		aligner.tree = this.tree;
		const actionRunner = new MultipleSelectionActionRunner(this.notificationService, () => this.tree!.getSelection());
		renderer.actionRunner = actionRunner;

		this.tree.contextKeyService.createKey<boolean>(this.id, true);
		this._register(this.tree.onContextMenu(e => this.onContextMenu(treeMenus, e, actionRunner)));
		this._register(this.tree.onDidChangeSelection(e => this._onDidChangeSelection.fire(e.elements)));
		this._register(this.tree.onDidChangeCollapseState(e => {
			if (!e.node.element) {
				return;
			}

			const element: ITreeItem = Array.isArray(e.node.element.element) ? e.node.element.element[0] : e.node.element.element;
			if (e.node.collapsed) {
				this._onDidCollapseItem.fire(element);
			} else {
				this._onDidExpandItem.fire(element);
			}
		}));
		this.tree.setInput(this.root).then(() => this.updateContentAreas());

		this._register(this.tree.onDidOpen(async (e) => {
			if (!e.browserEvent) {
				return;
			}
			const selection = this.tree!.getSelection();
			const command = await this.resolveCommand(selection.length === 1 ? selection[0] : undefined);

			if (command) {
				let args = command.arguments || [];
				if (command.id === API_OPEN_EDITOR_COMMAND_ID || command.id === API_OPEN_DIFF_EDITOR_COMMAND_ID) {
					// Some commands owned by us should receive the
					// `IOpenEvent` as context to open properly
					args = [...args, e];
				}

				this.commandService.executeCommand(command.id, ...args);
			}
		}));

	}

	private async resolveCommand(element: ITreeItem | undefined): Promise<Command | undefined> {
		let command = element?.command;
		if (element && !command) {
			if ((element instanceof ResolvableTreeItem) && element.hasResolve) {
				await element.resolve(new CancellationTokenSource().token);
				command = element.command;
			}
		}
		return command;
	}

	private onContextMenu(treeMenus: TreeMenus, treeEvent: ITreeContextMenuEvent<ITreeItem>, actionRunner: MultipleSelectionActionRunner): void {
		this.hoverService.hideHover();
		const node: ITreeItem | null = treeEvent.element;
		if (node === null) {
			return;
		}
		const event: UIEvent = treeEvent.browserEvent;

		event.preventDefault();
		event.stopPropagation();

		this.tree!.setFocus([node]);
		const actions = treeMenus.getResourceContextActions(node);
		if (!actions.length) {
			return;
		}
		this.contextMenuService.showContextMenu({
			getAnchor: () => treeEvent.anchor,

			getActions: () => actions,

			getActionViewItem: (action) => {
				const keybinding = this.keybindingService.lookupKeybinding(action.id);
				if (keybinding) {
					return new ActionViewItem(action, action, { label: true, keybinding: keybinding.getLabel() });
				}
				return undefined;
			},

			onHide: (wasCancelled?: boolean) => {
				if (wasCancelled) {
					this.tree!.domFocus();
				}
			},

			getActionsContext: () => (<TreeViewItemHandleArg>{ $treeViewId: this.id, $treeItemHandle: node.handle }),

			actionRunner
		});
	}

	protected updateMessage(): void {
		if (this._message) {
			this.showMessage(this._message);
		} else if (!this.dataProvider) {
			this.showMessage(noDataProviderMessage);
		} else {
			this.hideMessage();
		}
		this.updateContentAreas();
	}

	private showMessage(message: string): void {
		this.messageElement.classList.remove('hide');
		this.resetMessageElement();
		this._messageValue = message;
		if (!isFalsyOrWhitespace(this._message)) {
			this.messageElement.textContent = this._messageValue;
		}
		this.layout(this._height, this._width);
	}

	private hideMessage(): void {
		this.resetMessageElement();
		this.messageElement.classList.add('hide');
		this.layout(this._height, this._width);
	}

	private resetMessageElement(): void {
		DOM.clearNode(this.messageElement);
	}

	private _height: number = 0;
	private _width: number = 0;
	layout(height: number, width: number) {
		if (height && width) {
			this._height = height;
			this._width = width;
			const treeHeight = height - DOM.getTotalHeight(this.messageElement);
			this.treeContainer.style.height = treeHeight + 'px';
			if (this.tree) {
				this.tree.layout(treeHeight, width);
			}
		}
	}

	getOptimalWidth(): number {
		if (this.tree) {
			const parentNode = this.tree.getHTMLElement();
			const childNodes = ([] as HTMLElement[]).slice.call(parentNode.querySelectorAll('.outline-item-label > a'));
			return DOM.getLargestChildWidth(parentNode, childNodes);
		}
		return 0;
	}

	async refresh(elements?: ITreeItem[]): Promise<void> {
		if (this.dataProvider && this.tree) {
			if (this.refreshing) {
				await Event.toPromise(this._onDidCompleteRefresh.event);
			}
			if (!elements) {
				elements = [this.root];
				// remove all waiting elements to refresh if root is asked to refresh
				this.elementsToRefresh = [];
			}
			for (const element of elements) {
				element.children = undefined; // reset children
			}
			if (this.isVisible) {
				return this.doRefresh(elements);
			} else {
				if (this.elementsToRefresh.length) {
					const seen: Set<string> = new Set<string>();
					this.elementsToRefresh.forEach(element => seen.add(element.handle));
					for (const element of elements) {
						if (!seen.has(element.handle)) {
							this.elementsToRefresh.push(element);
						}
					}
				} else {
					this.elementsToRefresh.push(...elements);
				}
			}
		}
		return undefined;
	}

	async expand(itemOrItems: ITreeItem | ITreeItem[]): Promise<void> {
		const tree = this.tree;
		if (tree) {
			itemOrItems = Array.isArray(itemOrItems) ? itemOrItems : [itemOrItems];
			await Promise.all(itemOrItems.map(element => {
				return tree.expand(element, false);
			}));
		}
	}

	setSelection(items: ITreeItem[]): void {
		if (this.tree) {
			this.tree.setSelection(items);
		}
	}

	setFocus(item: ITreeItem): void {
		if (this.tree) {
			this.focus();
			this.tree.setFocus([item]);
		}
	}

	async reveal(item: ITreeItem): Promise<void> {
		if (this.tree) {
			return this.tree.reveal(item);
		}
	}

	private refreshing: boolean = false;
	private async doRefresh(elements: ITreeItem[]): Promise<void> {
		const tree = this.tree;
		if (tree && this.visible) {
			this.refreshing = true;
			await Promise.all(elements.map(element => tree.updateChildren(element, true, true)));
			this.refreshing = false;
			this._onDidCompleteRefresh.fire();
			this.updateContentAreas();
			if (this.focused) {
				this.focus(false);
			}
			this.updateCollapseAllToggle();
		}
	}

	private updateCollapseAllToggle() {
		if (this.showCollapseAllAction) {
			this.collapseAllToggleContext.set(!!this.root.children && (this.root.children.length > 0) &&
				this.root.children.some(value => value.collapsibleState !== TreeItemCollapsibleState.None));
		}
	}

	private updateContentAreas(): void {
		const isTreeEmpty = !this.root.children || this.root.children.length === 0;
		// Hide tree container only when there is a message and tree is empty and not refreshing
		if (this._messageValue && isTreeEmpty && !this.refreshing) {
			this.treeContainer.classList.add('hide');
			this.domNode.setAttribute('tabindex', '0');
		} else {
			this.treeContainer.classList.remove('hide');
			this.domNode.removeAttribute('tabindex');
		}
	}
}

class TreeViewIdentityProvider implements IIdentityProvider<ITreeItem> {
	getId(element: ITreeItem): { toString(): string; } {
		return element.handle;
	}
}

class TreeViewDelegate implements IListVirtualDelegate<ITreeItem> {

	getHeight(element: ITreeItem): number {
		return TreeRenderer.ITEM_HEIGHT;
	}

	getTemplateId(element: ITreeItem): string {
		return TreeRenderer.TREE_TEMPLATE_ID;
	}
}

class TreeDataSource implements IAsyncDataSource<ITreeItem, ITreeItem> {

	constructor(
		private treeView: ITreeView,
		private withProgress: <T>(task: Promise<T>) => Promise<T>
	) {
	}

	hasChildren(element: ITreeItem): boolean {
		return !!this.treeView.dataProvider && (element.collapsibleState !== TreeItemCollapsibleState.None);
	}

	async getChildren(element: ITreeItem): Promise<ITreeItem[]> {
		let result: ITreeItem[] = [];
		if (this.treeView.dataProvider) {
			try {
				result = await this.withProgress(this.treeView.dataProvider.getChildren(element));
			} catch (e) {
				if (!(<string>e.message).startsWith('Bad progress location:')) {
					throw e;
				}
			}
		}
		return result;
	}
}

// todo@jrieken,sandy make this proper and contributable from extensions
registerThemingParticipant((theme, collector) => {

	const matchBackgroundColor = theme.getColor(listFilterMatchHighlight);
	if (matchBackgroundColor) {
		collector.addRule(`.file-icon-themable-tree .monaco-list-row .content .monaco-highlighted-label .highlight { color: unset !important; background-color: ${matchBackgroundColor}; }`);
		collector.addRule(`.monaco-tl-contents .monaco-highlighted-label .highlight { color: unset !important; background-color: ${matchBackgroundColor}; }`);
	}
	const matchBorderColor = theme.getColor(listFilterMatchHighlightBorder);
	if (matchBorderColor) {
		collector.addRule(`.file-icon-themable-tree .monaco-list-row .content .monaco-highlighted-label .highlight { color: unset !important; border: 1px dotted ${matchBorderColor}; box-sizing: border-box; }`);
		collector.addRule(`.monaco-tl-contents .monaco-highlighted-label .highlight { color: unset !important; border: 1px dotted ${matchBorderColor}; box-sizing: border-box; }`);
	}
	const link = theme.getColor(textLinkForeground);
	if (link) {
		collector.addRule(`.tree-explorer-viewlet-tree-view > .message a { color: ${link}; }`);
	}
	const focusBorderColor = theme.getColor(focusBorder);
	if (focusBorderColor) {
		collector.addRule(`.tree-explorer-viewlet-tree-view > .message a:focus { outline: 1px solid ${focusBorderColor}; outline-offset: -1px; }`);
	}
	const codeBackground = theme.getColor(textCodeBlockBackground);
	if (codeBackground) {
		collector.addRule(`.tree-explorer-viewlet-tree-view > .message code { background-color: ${codeBackground}; }`);
	}
});

interface ITreeExplorerTemplateData {
	elementDisposable: IDisposable;
	container: HTMLElement;
	resourceLabel: IResourceLabel;
	icon: HTMLElement;
	actionBar: ActionBar;
}

class TreeRenderer extends Disposable implements ITreeRenderer<ITreeItem, FuzzyScore, ITreeExplorerTemplateData> {
	static readonly ITEM_HEIGHT = 22;
	static readonly TREE_TEMPLATE_ID = 'treeExplorer';

	private _actionRunner: MultipleSelectionActionRunner | undefined;
	private _hoverDelegate: IHoverDelegate;

	constructor(
		private treeViewId: string,
		private menus: TreeMenus,
		private labels: ResourceLabels,
		private actionViewItemProvider: IActionViewItemProvider,
		private aligner: Aligner,
		@IThemeService private readonly themeService: IThemeService,
		@IConfigurationService private readonly configurationService: IConfigurationService,
		@ILabelService private readonly labelService: ILabelService,
		@IHoverService private readonly hoverService: IHoverService
	) {
		super();
		this._hoverDelegate = {
			showHover: (options: IHoverDelegateOptions): IDisposable | undefined => {
				return this.hoverService.showHover(options);
			},
			delay: <number>this.configurationService.getValue('workbench.hover.delay')
		};
	}

	get templateId(): string {
		return TreeRenderer.TREE_TEMPLATE_ID;
	}

	set actionRunner(actionRunner: MultipleSelectionActionRunner) {
		this._actionRunner = actionRunner;
	}

	renderTemplate(container: HTMLElement): ITreeExplorerTemplateData {
		container.classList.add('custom-view-tree-node-item');

		const icon = DOM.append(container, DOM.$('.custom-view-tree-node-item-icon'));

		const resourceLabel = this.labels.create(container, { supportHighlights: true, hoverDelegate: this._hoverDelegate });
		const actionsContainer = DOM.append(resourceLabel.element, DOM.$('.actions'));
		const actionBar = new ActionBar(actionsContainer, {
			actionViewItemProvider: this.actionViewItemProvider
		});

		return { resourceLabel, icon, actionBar, container, elementDisposable: Disposable.None };
	}

	private getHover(label: string | undefined, resource: URI | null, node: ITreeItem): string | IIconLabelMarkdownString | undefined {
		if (!(node instanceof ResolvableTreeItem) || !node.hasResolve) {
			if (resource && !node.tooltip) {
				return undefined;
			} else if (!node.tooltip) {
				return label;
			} else if (!isString(node.tooltip)) {
				return { markdown: node.tooltip, markdownNotSupportedFallback: resource ? undefined : renderMarkdownAsPlaintext(node.tooltip) }; // Passing undefined as the fallback for a resource falls back to the old native hover
			} else {
				return node.tooltip;
			}
		}

		return {
			markdown: (token: CancellationToken): Promise<IMarkdownString | string | undefined> => {
				return new Promise<IMarkdownString | string | undefined>(async (resolve) => {
					await node.resolve(token);
					resolve(node.tooltip);
				});
			},
			markdownNotSupportedFallback: resource ? undefined : label ?? '' // Passing undefined as the fallback for a resource falls back to the old native hover
		};
	}

	renderElement(element: ITreeNode<ITreeItem, FuzzyScore>, index: number, templateData: ITreeExplorerTemplateData): void {
		templateData.elementDisposable.dispose();
		const node = element.element;
		const resource = node.resourceUri ? URI.revive(node.resourceUri) : null;
		const treeItemLabel: ITreeItemLabel | undefined = node.label ? node.label : (resource ? { label: basename(resource) } : undefined);
		const description = isString(node.description) ? node.description : resource && node.description === true ? this.labelService.getUriLabel(dirname(resource), { relative: true }) : undefined;
		const label = treeItemLabel ? treeItemLabel.label : undefined;
		const matches = (treeItemLabel && treeItemLabel.highlights && label) ? treeItemLabel.highlights.map(([start, end]) => {
			if (start < 0) {
				start = label.length + start;
			}
			if (end < 0) {
				end = label.length + end;
			}
			if ((start >= label.length) || (end > label.length)) {
				return ({ start: 0, end: 0 });
			}
			if (start > end) {
				const swap = start;
				start = end;
				end = swap;
			}
			return ({ start, end });
		}) : undefined;
		const icon = this.themeService.getColorTheme().type === ColorScheme.LIGHT ? node.icon : node.iconDark;
		const iconUrl = icon ? URI.revive(icon) : null;
		const title = this.getHover(label, resource, node);

		// reset
		templateData.actionBar.clear();
		templateData.icon.style.color = '';

		if (resource || this.isFileKindThemeIcon(node.themeIcon)) {
			const fileDecorations = this.configurationService.getValue<{ colors: boolean, badges: boolean }>('explorer.decorations');
			const labelResource = resource ? resource : URI.parse('missing:_icon_resource');
			templateData.resourceLabel.setResource({ name: label, description, resource: labelResource }, {
				fileKind: this.getFileKind(node),
				title,
				hideIcon: !!iconUrl || (!!node.themeIcon && !this.isFileKindThemeIcon(node.themeIcon)),
				fileDecorations,
				extraClasses: ['custom-view-tree-node-item-resourceLabel'],
				matches: matches ? matches : createMatches(element.filterData),
				strikethrough: treeItemLabel?.strikethrough
			});
		} else {
			templateData.resourceLabel.setResource({ name: label, description }, {
				title,
				hideIcon: true,
				extraClasses: ['custom-view-tree-node-item-resourceLabel'],
				matches: matches ? matches : createMatches(element.filterData),
				strikethrough: treeItemLabel?.strikethrough
			});
		}

		if (iconUrl) {
			templateData.icon.className = 'custom-view-tree-node-item-icon';
			templateData.icon.style.backgroundImage = DOM.asCSSUrl(iconUrl);
		} else {
			let iconClass: string | undefined;
			if (node.themeIcon && !this.isFileKindThemeIcon(node.themeIcon)) {
				iconClass = ThemeIcon.asClassName(node.themeIcon);
				if (node.themeIcon.color) {
					templateData.icon.style.color = this.themeService.getColorTheme().getColor(node.themeIcon.color.id)?.toString() ?? '';
				}
			}
			templateData.icon.className = iconClass ? `custom-view-tree-node-item-icon ${iconClass}` : '';
			templateData.icon.style.backgroundImage = '';
		}

		templateData.actionBar.context = <TreeViewItemHandleArg>{ $treeViewId: this.treeViewId, $treeItemHandle: node.handle };
		templateData.actionBar.push(this.menus.getResourceActions(node), { icon: true, label: false });
		if (this._actionRunner) {
			templateData.actionBar.actionRunner = this._actionRunner;
		}
		this.setAlignment(templateData.container, node);
		const disposableStore = new DisposableStore();
		templateData.elementDisposable = disposableStore;
		disposableStore.add(this.themeService.onDidFileIconThemeChange(() => this.setAlignment(templateData.container, node)));
	}

	private setAlignment(container: HTMLElement, treeItem: ITreeItem) {
		container.parentElement!.classList.toggle('align-icon-with-twisty', this.aligner.alignIconWithTwisty(treeItem));
	}

	private isFileKindThemeIcon(icon: ThemeIcon | undefined): boolean {
		if (icon) {
			return icon.id === FileThemeIcon.id || icon.id === FolderThemeIcon.id;
		} else {
			return false;
		}
	}

	private getFileKind(node: ITreeItem): FileKind {
		if (node.themeIcon) {
			switch (node.themeIcon.id) {
				case FileThemeIcon.id:
					return FileKind.FILE;
				case FolderThemeIcon.id:
					return FileKind.FOLDER;
			}
		}
		return node.collapsibleState === TreeItemCollapsibleState.Collapsed || node.collapsibleState === TreeItemCollapsibleState.Expanded ? FileKind.FOLDER : FileKind.FILE;
	}

	disposeElement(resource: ITreeNode<ITreeItem, FuzzyScore>, index: number, templateData: ITreeExplorerTemplateData): void {
		templateData.elementDisposable.dispose();
	}

	disposeTemplate(templateData: ITreeExplorerTemplateData): void {
		templateData.resourceLabel.dispose();
		templateData.actionBar.dispose();
		templateData.elementDisposable.dispose();
	}
}

class Aligner extends Disposable {
	private _tree: WorkbenchAsyncDataTree<ITreeItem, ITreeItem, FuzzyScore> | undefined;

	constructor(private themeService: IThemeService) {
		super();
	}

	set tree(tree: WorkbenchAsyncDataTree<ITreeItem, ITreeItem, FuzzyScore>) {
		this._tree = tree;
	}

	public alignIconWithTwisty(treeItem: ITreeItem): boolean {
		if (treeItem.collapsibleState !== TreeItemCollapsibleState.None) {
			return false;
		}
		if (!this.hasIcon(treeItem)) {
			return false;
		}

		if (this._tree) {
			const parent: ITreeItem = this._tree.getParentElement(treeItem) || this._tree.getInput();
			if (this.hasIcon(parent)) {
				return !!parent.children && parent.children.some(c => c.collapsibleState !== TreeItemCollapsibleState.None && !this.hasIcon(c));
			}
			return !!parent.children && parent.children.every(c => c.collapsibleState === TreeItemCollapsibleState.None || !this.hasIcon(c));
		} else {
			return false;
		}
	}

	private hasIcon(node: ITreeItem): boolean {
		const icon = this.themeService.getColorTheme().type === ColorScheme.LIGHT ? node.icon : node.iconDark;
		if (icon) {
			return true;
		}
		if (node.resourceUri || node.themeIcon) {
			const fileIconTheme = this.themeService.getFileIconTheme();
			const isFolder = node.themeIcon ? node.themeIcon.id === FolderThemeIcon.id : node.collapsibleState !== TreeItemCollapsibleState.None;
			if (isFolder) {
				return fileIconTheme.hasFileIcons && fileIconTheme.hasFolderIcons;
			}
			return fileIconTheme.hasFileIcons;
		}
		return false;
	}
}

class MultipleSelectionActionRunner extends ActionRunner {

	constructor(notificationService: INotificationService, private getSelectedResources: (() => ITreeItem[])) {
		super();
		this._register(this.onDidRun(e => {
			if (e.error && !isPromiseCanceledError(e.error)) {
				notificationService.error(localize('command-error', 'Error running command {1}: {0}. This is likely caused by the extension that contributes {1}.', e.error.message, e.action.id));
			}
		}));
	}

	override async runAction(action: IAction, context: TreeViewItemHandleArg): Promise<void> {
		const selection = this.getSelectedResources();
		let selectionHandleArgs: TreeViewItemHandleArg[] | undefined = undefined;
		let actionInSelected: boolean = false;
		if (selection.length > 1) {
			selectionHandleArgs = selection.map(selected => {
				if (selected.handle === context.$treeItemHandle) {
					actionInSelected = true;
				}
				return { $treeViewId: context.$treeViewId, $treeItemHandle: selected.handle };
			});
		}

		if (!actionInSelected) {
			selectionHandleArgs = undefined;
		}

		await action.run(...[context, selectionHandleArgs]);
	}
}

class TreeMenus extends Disposable implements IDisposable {
	private contextKeyService: IContextKeyService | undefined;

	constructor(
		private id: string,
		@IMenuService private readonly menuService: IMenuService
	) {
		super();
	}

	getResourceActions(element: ITreeItem): IAction[] {
		return this.getActions(MenuId.ViewItemContext, { key: 'viewItem', value: element.contextValue }).primary;
	}

	getResourceContextActions(element: ITreeItem): IAction[] {
		return this.getActions(MenuId.ViewItemContext, { key: 'viewItem', value: element.contextValue }).secondary;
	}

	public setContextKeyService(service: IContextKeyService) {
		this.contextKeyService = service;
	}

	private getActions(menuId: MenuId, context: { key: string, value?: string }): { primary: IAction[]; secondary: IAction[]; } {
		if (!this.contextKeyService) {
			return { primary: [], secondary: [] };
		}

		const contextKeyService = this.contextKeyService.createOverlay([
			['view', this.id],
			[context.key, context.value]
		]);

		const menu = this.menuService.createMenu(menuId, contextKeyService);
		const primary: IAction[] = [];
		const secondary: IAction[] = [];
		const result = { primary, secondary };
		createAndFillInContextMenuActions(menu, { shouldForwardArgs: true }, result, 'inline');
		menu.dispose();

		return result;
	}
}

export class CustomTreeView extends AbstractTreeView {

	private activated: boolean = false;

	constructor(
		id: string,
		title: string,
		@IThemeService themeService: IThemeService,
		@IInstantiationService instantiationService: IInstantiationService,
		@ICommandService commandService: ICommandService,
		@IConfigurationService configurationService: IConfigurationService,
		@IProgressService progressService: IProgressService,
		@IContextMenuService contextMenuService: IContextMenuService,
		@IKeybindingService keybindingService: IKeybindingService,
		@INotificationService notificationService: INotificationService,
		@IViewDescriptorService viewDescriptorService: IViewDescriptorService,
		@IContextKeyService contextKeyService: IContextKeyService,
		@IHoverService hoverService: IHoverService,
		@IExtensionService private readonly extensionService: IExtensionService,
	) {
		super(id, title, themeService, instantiationService, commandService, configurationService, progressService, contextMenuService, keybindingService, notificationService, viewDescriptorService, hoverService, contextKeyService);
	}

	protected activate() {
		if (!this.activated) {
			this.createTree();
			this.progressService.withProgress({ location: this.id }, () => this.extensionService.activateByEvent(`onView:${this.id}`))
				.then(() => timeout(2000))
				.then(() => {
					this.updateMessage();
				});
			this.activated = true;
		}
	}
}

<<<<<<< HEAD
export class TreeView extends AbstractTreeView {

	private activated: boolean = false;

	protected activate() {
		if (!this.activated) {
			this.createTree();
			this.activated = true;
		}
	}
}

export class CustomTreeViewDragAndDrop implements ITreeDragAndDrop<ITreeItem> {
	constructor(private dndController: ITreeViewDragAndDropController, @ILabelService private readonly labelService: ILabelService) { }
=======
export class CustomTreeViewDragAndDrop implements ITreeDragAndDrop<ITreeItem> {
	constructor(private dndController: ITreeViewDragAndDropController, @ILabelService private readonly labelService: ILabelService) { }

	onDragStart(data: IDragAndDropData, originalEvent: DragEvent): void {
		if (originalEvent.dataTransfer) {
			originalEvent.dataTransfer.setData(TREE_ITEM_DATA_TRANSFER_TYPE,
				JSON.stringify((data as ElementsDragAndDropData<ITreeItem, ITreeItem[]>).getData().map(treeItem => treeItem.handle)));
		}
	}
>>>>>>> 30393a1f

	onDragOver(data: IDragAndDropData, targetElement: ITreeItem, targetIndex: number, originalEvent: DragEvent): boolean | ITreeDragOverReaction {
		return { accept: true, bubble: TreeDragOverBubble.Down, autoExpand: true };
	}

	getDragURI(element: ITreeItem): string | null {
		return element.resourceUri ? URI.revive(element.resourceUri).toString() : element.handle;
	}

	getDragLabel?(elements: ITreeItem[]): string | undefined {
		if (elements.length > 1) {
			return String(elements.length);
		}
		const element = elements[0];
		return element.label ? element.label.label : (element.resourceUri ? this.labelService.getUriLabel(URI.revive(element.resourceUri)) : undefined);
	}

	async drop(data: IDragAndDropData, targetNode: ITreeItem | undefined, targetIndex: number | undefined, originalEvent: DragEvent): Promise<void> {
<<<<<<< HEAD
		if (data instanceof ElementsDragAndDropData) {
			const elements = data.elements;
			if (targetNode) {
				await this.dndController.onDrop(elements, targetNode);
			}
		}
=======
		if (!originalEvent.dataTransfer || !this.dndController || !targetNode) {
			return;
		}
		const treeDataTransfer: ITreeDataTransfer = {
			items: new Map()
		};
		let stringCount = Array.from(originalEvent.dataTransfer.items).reduce((previous, current) => {
			if (current.kind === 'string') {
				return previous + 1;
			}
			return previous;
		}, 0);
		await new Promise<void>(resolve => {
			if (!originalEvent.dataTransfer || !this.dndController || !targetNode) {
				return;
			}
			for (const dataItem of originalEvent.dataTransfer.items) {
				if (dataItem.kind === 'string') {
					const type = dataItem.type;
					dataItem.getAsString(dataValue => {
						treeDataTransfer.items.set(type, {
							asString: () => Promise.resolve(dataValue)
						});
						stringCount--;
						if (stringCount === 0) {
							resolve();
						}
					});
				}
			}
		});
		return this.dndController.onDrop(treeDataTransfer, targetNode);
>>>>>>> 30393a1f
	}
}<|MERGE_RESOLUTION|>--- conflicted
+++ resolved
@@ -10,11 +10,7 @@
 import { IContextMenuService } from 'vs/platform/contextview/browser/contextView';
 import { MenuId, IMenuService, registerAction2, Action2 } from 'vs/platform/actions/common/actions';
 import { IContextKeyService, ContextKeyExpr, ContextKeyEqualsExpr, RawContextKey, IContextKey } from 'vs/platform/contextkey/common/contextkey';
-<<<<<<< HEAD
-import { ITreeView, ITreeViewDescriptor, IViewsRegistry, Extensions, IViewDescriptorService, ITreeItem, TreeItemCollapsibleState, ITreeViewDataProvider, TreeViewItemHandleArg, ITreeItemLabel, ViewContainer, ViewContainerLocation, ResolvableTreeItem, ITreeViewDragAndDropController } from 'vs/workbench/common/views';
-=======
 import { ITreeView, ITreeViewDescriptor, IViewsRegistry, Extensions, IViewDescriptorService, ITreeItem, TreeItemCollapsibleState, ITreeViewDataProvider, TreeViewItemHandleArg, ITreeItemLabel, ViewContainer, ViewContainerLocation, ResolvableTreeItem, ITreeViewDragAndDropController, ITreeDataTransfer, TREE_ITEM_DATA_TRANSFER_TYPE } from 'vs/workbench/common/views';
->>>>>>> 30393a1f
 import { IViewletViewOptions } from 'vs/workbench/browser/parts/views/viewsViewlet';
 import { IConfigurationService } from 'vs/platform/configuration/common/configuration';
 import { IThemeService, FileThemeIcon, FolderThemeIcon, registerThemingParticipant, ThemeIcon } from 'vs/platform/theme/common/themeService';
@@ -43,10 +39,6 @@
 import { ILabelService } from 'vs/platform/label/common/label';
 import { IListVirtualDelegate, IIdentityProvider } from 'vs/base/browser/ui/list/list';
 import { ITreeRenderer, ITreeNode, IAsyncDataSource, ITreeContextMenuEvent, ITreeDragAndDrop, ITreeDragOverReaction, TreeDragOverBubble } from 'vs/base/browser/ui/tree/tree';
-<<<<<<< HEAD
-import { ElementsDragAndDropData } from 'vs/base/browser/ui/list/listView';
-=======
->>>>>>> 30393a1f
 import { IDragAndDropData } from 'vs/base/browser/dnd';
 import { FuzzyScore, createMatches } from 'vs/base/common/filters';
 import { CollapseAllAction } from 'vs/base/browser/ui/tree/treeDefaults';
@@ -1203,22 +1195,6 @@
 	}
 }
 
-<<<<<<< HEAD
-export class TreeView extends AbstractTreeView {
-
-	private activated: boolean = false;
-
-	protected activate() {
-		if (!this.activated) {
-			this.createTree();
-			this.activated = true;
-		}
-	}
-}
-
-export class CustomTreeViewDragAndDrop implements ITreeDragAndDrop<ITreeItem> {
-	constructor(private dndController: ITreeViewDragAndDropController, @ILabelService private readonly labelService: ILabelService) { }
-=======
 export class CustomTreeViewDragAndDrop implements ITreeDragAndDrop<ITreeItem> {
 	constructor(private dndController: ITreeViewDragAndDropController, @ILabelService private readonly labelService: ILabelService) { }
 
@@ -1228,7 +1204,6 @@
 				JSON.stringify((data as ElementsDragAndDropData<ITreeItem, ITreeItem[]>).getData().map(treeItem => treeItem.handle)));
 		}
 	}
->>>>>>> 30393a1f
 
 	onDragOver(data: IDragAndDropData, targetElement: ITreeItem, targetIndex: number, originalEvent: DragEvent): boolean | ITreeDragOverReaction {
 		return { accept: true, bubble: TreeDragOverBubble.Down, autoExpand: true };
@@ -1247,14 +1222,6 @@
 	}
 
 	async drop(data: IDragAndDropData, targetNode: ITreeItem | undefined, targetIndex: number | undefined, originalEvent: DragEvent): Promise<void> {
-<<<<<<< HEAD
-		if (data instanceof ElementsDragAndDropData) {
-			const elements = data.elements;
-			if (targetNode) {
-				await this.dndController.onDrop(elements, targetNode);
-			}
-		}
-=======
 		if (!originalEvent.dataTransfer || !this.dndController || !targetNode) {
 			return;
 		}
@@ -1287,6 +1254,5 @@
 			}
 		});
 		return this.dndController.onDrop(treeDataTransfer, targetNode);
->>>>>>> 30393a1f
 	}
 }