/*---------------------------------------------------------------------------------------------
 *  Copyright (c) Microsoft Corporation. All rights reserved.
 *  Licensed under the Source EULA. See License.txt in the project root for license information.
 *--------------------------------------------------------------------------------------------*/

import { Registry } from 'vs/platform/registry/common/platform';
import { localize } from 'vs/nls';
import { IConfigurationRegistry, Extensions as ConfigurationExtensions, ConfigurationScope } from 'vs/platform/configuration/common/configurationRegistry';
import { isMacintosh, isWindows, isLinux, isWeb, isNative } from 'vs/base/common/platform';
import { ConfigurationMigrationWorkbenchContribution, securityConfigurationNodeBase, workbenchConfigurationNodeBase } from 'vs/workbench/common/configuration';
import { isStandalone } from 'vs/base/browser/browser';
import { IWorkbenchContributionsRegistry, Extensions as WorkbenchExtensions } from 'vs/workbench/common/contributions';
import * as loc from 'sql/base/common/locConstants'; // {{SQL CARBON EDIT}} For strings we need to change
import { LifecyclePhase } from 'vs/workbench/services/lifecycle/common/lifecycle';

const registry = Registry.as<IConfigurationRegistry>(ConfigurationExtensions.Configuration);

// Configuration
(function registerConfiguration(): void {

	// Migration support
	Registry.as<IWorkbenchContributionsRegistry>(WorkbenchExtensions.Workbench).registerWorkbenchContribution(ConfigurationMigrationWorkbenchContribution, LifecyclePhase.Eventually);

	// Workbench
	registry.registerConfiguration({
		...workbenchConfigurationNodeBase,
		'properties': {
			'workbench.editor.titleScrollbarSizing': {
				type: 'string',
				enum: ['default', 'large'],
				enumDescriptions: [
					localize('workbench.editor.titleScrollbarSizing.default', "The default size."),
					localize('workbench.editor.titleScrollbarSizing.large', "Increases the size, so it can be grabbed more easily with the mouse.")
				],
				description: localize('tabScrollbarHeight', "Controls the height of the scrollbars used for tabs and breadcrumbs in the editor title area."),
				default: 'default',
			},
			'workbench.editor.showTabs': {
				'type': 'boolean',
				'description': localize('showEditorTabs', "Controls whether opened editors should show in tabs or not."),
				'default': true
			},
			'workbench.editor.wrapTabs': {
				'type': 'boolean',
				'markdownDescription': localize('wrapTabs', "Controls whether tabs should be wrapped over multiple lines when exceeding available space or whether a scrollbar should appear instead. This value is ignored when `#workbench.editor.showTabs#` is disabled."),
				'default': false
			},
			'workbench.editor.scrollToSwitchTabs': {
				'type': 'boolean',
				'markdownDescription': localize({ comment: ['This is the description for a setting. Values surrounded by single quotes are not to be translated.'], key: 'scrollToSwitchTabs' }, "Controls whether scrolling over tabs will open them or not. By default tabs will only reveal upon scrolling, but not open. You can press and hold the Shift-key while scrolling to change this behavior for that duration. This value is ignored when `#workbench.editor.showTabs#` is disabled."),
				'default': false
			},
			'workbench.editor.highlightModifiedTabs': {
				'type': 'boolean',
				'markdownDescription': localize('highlightModifiedTabs', "Controls whether a top border is drawn on tabs for editors that have unsaved changes. This value is ignored when `#workbench.editor.showTabs#` is disabled."),
				'default': false
			},
			'workbench.editor.decorations.badges': {
				'type': 'boolean',
				'markdownDescription': localize('decorations.badges', "Controls whether editor file decorations should use badges."),
				'default': true
			},
			'workbench.editor.decorations.colors': {
				'type': 'boolean',
				'markdownDescription': localize('decorations.colors', "Controls whether editor file decorations should use colors."),
				'default': true
			},
			'workbench.editor.labelFormat': {
				'type': 'string',
				'enum': ['default', 'short', 'medium', 'long'],
				'enumDescriptions': [
					localize('workbench.editor.labelFormat.default', "Show the name of the file. When tabs are enabled and two files have the same name in one group the distinguishing sections of each file's path are added. When tabs are disabled, the path relative to the workspace folder is shown if the editor is active."),
					localize('workbench.editor.labelFormat.short', "Show the name of the file followed by its directory name."),
					localize('workbench.editor.labelFormat.medium', "Show the name of the file followed by its path relative to the workspace folder."),
					localize('workbench.editor.labelFormat.long', "Show the name of the file followed by its absolute path.")
				],
				'default': 'default',
				'description': localize({
					comment: ['This is the description for a setting. Values surrounded by parenthesis are not to be translated.'],
					key: 'tabDescription'
				}, "Controls the format of the label for an editor."),
			},
			'workbench.editor.untitled.labelFormat': {
				'type': 'string',
				'enum': ['content', 'name'],
				'enumDescriptions': [
					localize('workbench.editor.untitled.labelFormat.content', "The name of the untitled file is derived from the contents of its first line unless it has an associated file path. It will fallback to the name in case the line is empty or contains no word characters."),
					localize('workbench.editor.untitled.labelFormat.name', "The name of the untitled file is not derived from the contents of the file."),
				],
				'default': 'name', // {{SQL CARBON EDIT}} change default from content to name
				'description': localize({
					comment: ['This is the description for a setting. Values surrounded by parenthesis are not to be translated.'],
					key: 'untitledLabelFormat'
				}, "Controls the format of the label for an untitled editor."),
			},
			'workbench.editor.untitled.hint': {
				'type': 'string',
				'enum': ['text', 'hidden'],
				'default': 'text',
				'markdownDescription': localize({ comment: ['This is the description for a setting. Values surrounded by single quotes are not to be translated.'], key: 'untitledHint' }, "Controls if the untitled text hint should be visible in the editor.")
			},
			'workbench.editor.languageDetection': {
				type: 'boolean',
				default: true,
				description: localize('workbench.editor.languageDetection', "Controls whether the language in a text editor is automatically detected unless the language has been explicitly set by the language picker. This can also be scoped by language so you can specify which languages you do not want to be switched off of. This is useful for languages like Markdown that often contain other languages that might trick language detection into thinking it's the embedded language and not Markdown."),
				scope: ConfigurationScope.LANGUAGE_OVERRIDABLE
			},
			'workbench.editor.historyBasedLanguageDetection': {
				type: 'boolean',
				default: true,
				tags: ['experimental'],
				description: localize('workbench.editor.historyBasedLanguageDetection', "Enables use of editor history in language detection. This causes automatic language detection to favor languages that have been recently opened and allows for automatic language detection to operate with smaller inputs."),
			},
			'workbench.editor.preferHistoryBasedLanguageDetection': {
				type: 'boolean',
				default: false,
				tags: ['experimental'],
				description: localize('workbench.editor.preferBasedLanguageDetection', "When enabled, a language detection model that takes into account editor history will be given higher precedence."),
			},
			'workbench.editor.languageDetectionHints': {
				type: 'object',
				default: { 'untitledEditors': true, 'notebookEditors': true },
				tags: ['experimental'],
				description: localize('workbench.editor.showLanguageDetectionHints', "When enabled, shows a Status bar Quick Fix when the editor language doesn't match detected content language."),
				additionalProperties: false,
				properties: {
					untitledEditors: {
						type: 'boolean',
						description: localize('workbench.editor.showLanguageDetectionHints.editors', "Show in untitled text editors"),
					},
					notebookEditors: {
						type: 'boolean',
						description: localize('workbench.editor.showLanguageDetectionHints.notebook', "Show in notebook editors"),
					}
				}
			},
			'workbench.editor.tabCloseButton': {
				'type': 'string',
				'enum': ['left', 'right', 'off'],
				'default': 'right',
				'markdownDescription': localize({ comment: ['This is the description for a setting. Values surrounded by single quotes are not to be translated.'], key: 'editorTabCloseButton' }, "Controls the position of the editor's tabs close buttons, or disables them when set to 'off'. This value is ignored when `#workbench.editor.showTabs#` is disabled.")
			},
			'workbench.editor.tabSizing': {
				'type': 'string',
				'enum': ['fit', 'shrink', 'fixed'],
				'default': 'fit',
				'enumDescriptions': [
					localize('workbench.editor.tabSizing.fit', "Always keep tabs large enough to show the full editor label."),
					localize('workbench.editor.tabSizing.shrink', "Allow tabs to get smaller when the available space is not enough to show all tabs at once."),
					localize('workbench.editor.tabSizing.fixed', "Make all tabs the same size, while allowing them to get smaller when the available space is not enough to show all tabs at once.")
				],
				'markdownDescription': localize({ comment: ['This is the description for a setting. Values surrounded by single quotes are not to be translated.'], key: 'tabSizing' }, "Controls the size of editor tabs. This value is ignored when `#workbench.editor.showTabs#` is disabled.")
			},
			'workbench.editor.tabSizingFixedMaxWidth': {
				'type': 'number',
				'default': 160,
				'minimum': 50,
				'markdownDescription': localize('workbench.editor.tabSizingFixedMaxWidth', "Controls the maximum width of tabs when {0} is set to {1}.", '`#workbench.editor.tabSizing#`', '`fixed`')
			},
			'workbench.editor.pinnedTabSizing': {
				'type': 'string',
				'enum': ['normal', 'compact', 'shrink'],
				'default': 'normal',
				'enumDescriptions': [
					localize('workbench.editor.pinnedTabSizing.normal', "A pinned tab inherits the look of non pinned tabs."),
					localize('workbench.editor.pinnedTabSizing.compact', "A pinned tab will show in a compact form with only icon or first letter of the editor name."),
					localize('workbench.editor.pinnedTabSizing.shrink', "A pinned tab shrinks to a compact fixed size showing parts of the editor name.")
				],
				'markdownDescription': localize({ comment: ['This is the description for a setting. Values surrounded by single quotes are not to be translated.'], key: 'pinnedTabSizing' }, "Controls the size of pinned editor tabs. Pinned tabs are sorted to the beginning of all opened tabs and typically do not close until unpinned. This value is ignored when `#workbench.editor.showTabs#` is disabled.")
			},
			'workbench.editor.splitSizing': {
				'type': 'string',
				'enum': ['distribute', 'split'],
				'default': 'distribute',
				'enumDescriptions': [
					localize('workbench.editor.splitSizingDistribute', "Splits all the editor groups to equal parts."),
					localize('workbench.editor.splitSizingSplit', "Splits the active editor group to equal parts.")
				],
				'description': localize({ comment: ['This is the description for a setting. Values surrounded by single quotes are not to be translated.'], key: 'splitSizing' }, "Controls the size of editor groups when splitting them.")
			},
			'workbench.editor.splitOnDragAndDrop': {
				'type': 'boolean',
				'default': true,
				'description': localize('splitOnDragAndDrop', "Controls if editor groups can be split from drag and drop operations by dropping an editor or file on the edges of the editor area.")
			},
			'workbench.editor.focusRecentEditorAfterClose': {
				'type': 'boolean',
				'description': localize('focusRecentEditorAfterClose', "Controls whether tabs are closed in most recently used order or from left to right."),
				'default': true
			},
			'workbench.editor.showIcons': {
				'type': 'boolean',
				'description': localize('showIcons', "Controls whether opened editors should show with an icon or not. This requires a file icon theme to be enabled as well."),
				'default': true
			},
			'workbench.editor.enablePreview': {
				'type': 'boolean',
				'description': localize('enablePreview', "Controls whether opened editors show as preview editors. Preview editors do not stay open, are reused until explicitly set to be kept open (via double-click or editing), and show file names in italics."),
				'default': true
			},
			'workbench.editor.enablePreviewFromQuickOpen': {
				'type': 'boolean',
				'markdownDescription': localize('enablePreviewFromQuickOpen', "Controls whether editors opened from Quick Open show as preview editors. Preview editors do not stay open, and are reused until explicitly set to be kept open (via double-click or editing). When enabled, hold Ctrl before selection to open an editor as a non-preview. This value is ignored when `#workbench.editor.enablePreview#` is disabled."),
				'default': false
			},
			'workbench.editor.enablePreviewFromCodeNavigation': {
				'type': 'boolean',
				'markdownDescription': localize('enablePreviewFromCodeNavigation', "Controls whether editors remain in preview when a code navigation is started from them. Preview editors do not stay open, and are reused until explicitly set to be kept open (via double-click or editing). This value is ignored when `#workbench.editor.enablePreview#` is disabled."),
				'default': false
			},
			'workbench.editor.closeOnFileDelete': {
				'type': 'boolean',
				'description': localize('closeOnFileDelete', "Controls whether editors showing a file that was opened during the session should close automatically when getting deleted or renamed by some other process. Disabling this will keep the editor open  on such an event. Note that deleting from within the application will always close the editor and that editors with unsaved changes will never close to preserve your data."),
				'default': false
			},
			'workbench.editor.openPositioning': {
				'type': 'string',
				'enum': ['left', 'right', 'first', 'last'],
				'default': 'right',
				'markdownDescription': localize({ comment: ['This is the description for a setting. Values surrounded by single quotes are not to be translated.'], key: 'editorOpenPositioning' }, "Controls where editors open. Select `left` or `right` to open editors to the left or right of the currently active one. Select `first` or `last` to open editors independently from the currently active one.")
			},
			'workbench.editor.openSideBySideDirection': {
				'type': 'string',
				'enum': ['right', 'down'],
				'default': 'right',
				'markdownDescription': localize('sideBySideDirection', "Controls the default direction of editors that are opened side by side (for example, from the Explorer). By default, editors will open on the right hand side of the currently active one. If changed to `down`, the editors will open below the currently active one.")
			},
			'workbench.editor.closeEmptyGroups': {
				'type': 'boolean',
				'description': localize('closeEmptyGroups', "Controls the behavior of empty editor groups when the last tab in the group is closed. When enabled, empty groups will automatically close. When disabled, empty groups will remain part of the grid."),
				'default': true
			},
			'workbench.editor.revealIfOpen': {
				'type': 'boolean',
				'description': localize('revealIfOpen', "Controls whether an editor is revealed in any of the visible groups if opened. If disabled, an editor will prefer to open in the currently active editor group. If enabled, an already opened editor will be revealed instead of opened again in the currently active editor group. Note that there are some cases where this setting is ignored, such as when forcing an editor to open in a specific group or to the side of the currently active group."),
				'default': false
			},
			'workbench.editor.mouseBackForwardToNavigate': {
				'type': 'boolean',
				'description': localize('mouseBackForwardToNavigate', "Enables the use of mouse buttons four and five for commands 'Go Back' and 'Go Forward'."),
				'default': true
			},
			'workbench.editor.navigationScope': {
				'type': 'string',
				'enum': ['default', 'editorGroup', 'editor'],
				'default': 'default',
				'markdownDescription': localize('navigationScope', "Controls the scope of history navigation in editors for commands such as 'Go Back' and 'Go Forward'."),
				'enumDescriptions': [
					localize('workbench.editor.navigationScopeDefault', "Navigate across all opened editors and editor groups."),
					localize('workbench.editor.navigationScopeEditorGroup', "Navigate only in editors of the active editor group."),
					localize('workbench.editor.navigationScopeEditor', "Navigate only in the active editor.")
				],
			},
			'workbench.editor.restoreViewState': {
				'type': 'boolean',
				'markdownDescription': localize('restoreViewState', "Restores the last editor view state (such as scroll position) when re-opening editors after they have been closed. Editor view state is stored per editor group and discarded when a group closes. Use the {0} setting to use the last known view state across all editor groups in case no previous view state was found for a editor group.", '`#workbench.editor.sharedViewState#`'),
				'default': true,
				'scope': ConfigurationScope.LANGUAGE_OVERRIDABLE
			},
			'workbench.editor.sharedViewState': {
				'type': 'boolean',
				'description': localize('sharedViewState', "Preserves the most recent editor view state (such as scroll position) across all editor groups and restores that if no specific editor view state is found for the editor group."),
				'default': false
			},
			'workbench.editor.splitInGroupLayout': {
				'type': 'string',
				'enum': ['vertical', 'horizontal'],
				'default': 'horizontal',
				'markdownDescription': localize('splitInGroupLayout', "Controls the layout for when an editor is split in an editor group to be either vertical or horizontal."),
				'enumDescriptions': [
					localize('workbench.editor.splitInGroupLayoutVertical', "Editors are positioned from top to bottom."),
					localize('workbench.editor.splitInGroupLayoutHorizontal', "Editors are positioned from left to right.")
				]
			},
			'workbench.editor.centeredLayoutAutoResize': {
				'type': 'boolean',
				'default': true,
				'description': localize('centeredLayoutAutoResize', "Controls if the centered layout should automatically resize to maximum width when more than one group is open. Once only one group is open it will resize back to the original centered width.")
			},
			'workbench.editor.centeredLayoutFixedWidth': {
				'type': 'boolean',
				'default': false,
				'description': localize('centeredLayoutDynamicWidth', "Controls whether the centered layout tries to maintain constant width when the window is resized.")
			},
			'workbench.editor.limit.enabled': {
				'type': 'boolean',
				'default': false,
				'description': localize('limitEditorsEnablement', "Controls if the number of opened editors should be limited or not. When enabled, less recently used editors will close to make space for newly opening editors.")
			},
			'workbench.editor.limit.value': {
				'type': 'number',
				'default': 10,
				'exclusiveMinimum': 0,
				'markdownDescription': localize('limitEditorsMaximum', "Controls the maximum number of opened editors. Use the {0} setting to control this limit per editor group or across all groups.", '`#workbench.editor.limit.perEditorGroup#`')
			},
			'workbench.editor.limit.excludeDirty': {
				'type': 'boolean',
				'default': false,
				'description': localize('limitEditorsExcludeDirty', "Controls if the maximum number of opened editors should exclude dirty editors for counting towards the configured limit.")
			},
			'workbench.editor.limit.perEditorGroup': {
				'type': 'boolean',
				'default': false,
				'description': localize('perEditorGroup', "Controls if the limit of maximum opened editors should apply per editor group or across all editor groups.")
			},
			'workbench.localHistory.enabled': {
				'type': 'boolean',
				'default': true,
				'description': localize('localHistoryEnabled', "Controls whether local file history is enabled. When enabled, the file contents of an editor that is saved will be stored to a backup location to be able to restore or review the contents later. Changing this setting has no effect on existing local file history entries."),
				'scope': ConfigurationScope.RESOURCE
			},
			'workbench.localHistory.maxFileSize': {
				'type': 'number',
				'default': 256,
				'minimum': 1,
				'description': localize('localHistoryMaxFileSize', "Controls the maximum size of a file (in KB) to be considered for local file history. Files that are larger will not be added to the local file history. Changing this setting has no effect on existing local file history entries."),
				'scope': ConfigurationScope.RESOURCE
			},
			'workbench.localHistory.maxFileEntries': {
				'type': 'number',
				'default': 50,
				'minimum': 0,
				'description': localize('localHistoryMaxFileEntries', "Controls the maximum number of local file history entries per file. When the number of local file history entries exceeds this number for a file, the oldest entries will be discarded."),
				'scope': ConfigurationScope.RESOURCE
			},
			'workbench.localHistory.exclude': {
				'type': 'object',
				'patternProperties': {
					'.*': { 'type': 'boolean' }
				},
				'markdownDescription': localize('exclude', "Configure paths or [glob patterns](https://code.visualstudio.com/docs/editor/codebasics#_advanced-search-options) for excluding files from the local file history. Glob patterns are always evaluated relative to the path of the workspace folder unless they are absolute paths. Changing this setting has no effect on existing local file history entries."),
				'scope': ConfigurationScope.RESOURCE
			},
			'workbench.localHistory.mergeWindow': {
				'type': 'number',
				'default': 10,
				'minimum': 1,
				'markdownDescription': localize('mergeWindow', "Configure an interval in seconds during which the last entry in local file history is replaced with the entry that is being added. This helps reduce the overall number of entries that are added, for example when auto save is enabled. This setting is only applied to entries that have the same source of origin. Changing this setting has no effect on existing local file history entries."),
				'scope': ConfigurationScope.RESOURCE
			},
			'workbench.commandPalette.history': {
				'type': 'number',
				'description': localize('commandHistory', "Controls the number of recently used commands to keep in history for the command palette. Set to 0 to disable command history."),
				'default': 50,
				'minimum': 0
			},
			'workbench.commandPalette.preserveInput': {
				'type': 'boolean',
				'description': localize('preserveInput', "Controls whether the last typed input to the command palette should be restored when opening it the next time."),
				'default': false
			},
			'workbench.commandPalette.experimental.suggestCommands': {
				'type': 'boolean',
				'description': localize('suggestCommands', "Controls whether the command palette should have a list of commonly used commands."),
				'default': false
			},
			'workbench.commandPalette.experimental.useSemanticSimilarity': {
				'type': 'boolean',
				'description': localize('useSemanticSimilarity', "Controls whether the command palette should include similar commands. You must have an extension installed that provides Semantic Similarity."),
				'default': false
			},
			'workbench.quickOpen.closeOnFocusLost': {
				'type': 'boolean',
				'description': localize('closeOnFocusLost', "Controls whether Quick Open should close automatically once it loses focus."),
				'default': true
			},
			'workbench.quickOpen.preserveInput': {
				'type': 'boolean',
				'description': localize('workbench.quickOpen.preserveInput', "Controls whether the last typed input to Quick Open should be restored when opening it the next time."),
				'default': false
			},
			'workbench.settings.openDefaultSettings': {
				'type': 'boolean',
				'description': localize('openDefaultSettings', "Controls whether opening settings also opens an editor showing all default settings."),
				'default': false
			},
			'workbench.settings.useSplitJSON': {
				'type': 'boolean',
				'markdownDescription': localize('useSplitJSON', "Controls whether to use the split JSON editor when editing settings as JSON."),
				'default': false
			},
			'workbench.settings.openDefaultKeybindings': {
				'type': 'boolean',
				'description': localize('openDefaultKeybindings', "Controls whether opening keybinding settings also opens an editor showing all default keybindings."),
				'default': false
			},
			'workbench.sideBar.location': {
				'type': 'string',
				'enum': ['left', 'right'],
				'default': 'left',
				'description': localize('sideBarLocation', "Controls the location of the primary side bar and activity bar. They can either show on the left or right of the workbench. The secondary side bar will show on the opposite side of the workbench.")
			},
			'workbench.panel.defaultLocation': {
				'type': 'string',
				'enum': ['left', 'bottom', 'right'],
				'default': 'bottom',
				'description': localize('panelDefaultLocation', "Controls the default location of the panel (Terminal, Debug Console, Output, Problems) in a new workspace. It can either show at the bottom, right, or left of the editor area."),
			},
			'workbench.panel.opensMaximized': {
				'type': 'string',
				'enum': ['always', 'never', 'preserve'],
				'default': 'preserve',
				'description': localize('panelOpensMaximized', "Controls whether the panel opens maximized. It can either always open maximized, never open maximized, or open to the last state it was in before being closed."),
				'enumDescriptions': [
					localize('workbench.panel.opensMaximized.always', "Always maximize the panel when opening it."),
					localize('workbench.panel.opensMaximized.never', "Never maximize the panel when opening it. The panel will open un-maximized."),
					localize('workbench.panel.opensMaximized.preserve', "Open the panel to the state that it was in, before it was closed.")
				]
			},
			'workbench.statusBar.visible': {
				'type': 'boolean',
				'default': true,
				'description': localize('statusBarVisibility', "Controls the visibility of the status bar at the bottom of the workbench.")
			},
			'workbench.activityBar.visible': {
				'type': 'boolean',
				'default': true,
				'description': localize('activityBarVisibility', "Controls the visibility of the activity bar in the workbench.")
			},
			'workbench.activityBar.iconClickBehavior': {
				'type': 'string',
				'enum': ['toggle', 'focus'],
				'default': 'toggle',
				'description': localize('activityBarIconClickBehavior', "Controls the behavior of clicking an activity bar icon in the workbench."),
				'enumDescriptions': [
					localize('workbench.activityBar.iconClickBehavior.toggle', "Hide the side bar if the clicked item is already visible."),
					localize('workbench.activityBar.iconClickBehavior.focus', "Focus side bar if the clicked item is already visible.")
				]
			},
			'workbench.view.alwaysShowHeaderActions': {
				'type': 'boolean',
				'default': true, // {{SQL CARBON EDIT}} - change the default value from false to true.
				'description': localize('viewVisibility', "Controls the visibility of view header actions. View header actions may either be always visible, or only visible when that view is focused or hovered over.")
			},
			'workbench.fontAliasing': {
				'type': 'string',
				'enum': ['default', 'antialiased', 'none', 'auto'],
				'default': 'default',
				'description':
					localize('fontAliasing', "Controls font aliasing method in the workbench."),
				'enumDescriptions': [
					localize('workbench.fontAliasing.default', "Sub-pixel font smoothing. On most non-retina displays this will give the sharpest text."),
					localize('workbench.fontAliasing.antialiased', "Smooth the font on the level of the pixel, as opposed to the subpixel. Can make the font appear lighter overall."),
					localize('workbench.fontAliasing.none', "Disables font smoothing. Text will show with jagged sharp edges."),
					localize('workbench.fontAliasing.auto', "Applies `default` or `antialiased` automatically based on the DPI of displays.")
				],
				'included': isMacintosh
			},
			'workbench.settings.editor': {
				'type': 'string',
				'enum': ['ui', 'json'],
				'enumDescriptions': [
					localize('settings.editor.ui', "Use the settings UI editor."),
					localize('settings.editor.json', "Use the JSON file editor."),
				],
				'description': localize('settings.editor.desc', "Determines which settings editor to use by default."),
				'default': 'ui',
				'scope': ConfigurationScope.WINDOW
			},
			'workbench.hover.delay': {
				'type': 'number',
				'description': localize('workbench.hover.delay', "Controls the delay in milliseconds after which the hover is shown for workbench items (ex. some extension provided tree view items). Already visible items may require a refresh before reflecting this setting change."),
				// Testing has indicated that on Windows and Linux 500 ms matches the native hovers most closely.
				// On Mac, the delay is 1500.
				'default': isMacintosh ? 1500 : 500,
				'minimum': 0
			},
			'workbench.reduceMotion': {
				type: 'string',
				description: localize('workbench.reduceMotion', "Controls whether the workbench should render with fewer animations."),
				'enumDescriptions': [
					localize('workbench.reduceMotion.on', "Always render with reduced motion."),
					localize('workbench.reduceMotion.off', "Do not render with reduced motion"),
					localize('workbench.reduceMotion.auto', "Render with reduced motion based on OS configuration."),
				],
				default: 'auto',
				tags: ['accessibility'],
				enum: ['on', 'off', 'auto']
			},
			'workbench.layoutControl.enabled': {
				'type': 'boolean',
				'default': true,
				'markdownDescription': isWeb ?
					localize('layoutControlEnabledWeb', "Controls whether the layout control in the title bar is shown.") :
					localize({ key: 'layoutControlEnabled', comment: ['{0} is a placeholder for a setting identifier.'] }, "Controls whether the layout control is shown in the custom title bar. This setting only has an effect when {0} is set to {1}.", '`#window.titleBarStyle#`', '`custom`')
			},
			'workbench.layoutControl.type': {
				'type': 'string',
				'enum': ['menu', 'toggles', 'both'],
				'enumDescriptions': [
					localize('layoutcontrol.type.menu', "Shows a single button with a dropdown of layout options."),
					localize('layoutcontrol.type.toggles', "Shows several buttons for toggling the visibility of the panels and side bar."),
					localize('layoutcontrol.type.both', "Shows both the dropdown and toggle buttons."),
				],
				'default': 'both',
				'description': localize('layoutControlType', "Controls whether the layout control in the custom title bar is displayed as a single menu button or with multiple UI toggles."),
			},
			'workbench.tips.enabled': {
				'type': 'boolean',
				'default': true,
				'description': localize('tips.enabled', "When enabled, will show the watermark tips when no editor is open.")
			},
		}
	});

	// Window

	let windowTitleDescription = localize('windowTitle', "Controls the window title based on the active editor. Variables are substituted based on the context:");
	windowTitleDescription += '\n- ' + [
		localize('activeEditorShort', "`${activeEditorShort}`: the file name (e.g. myFile.txt)."),
		localize('activeEditorMedium', "`${activeEditorMedium}`: the path of the file relative to the workspace folder (e.g. myFolder/myFileFolder/myFile.txt)."),
		localize('activeEditorLong', "`${activeEditorLong}`: the full path of the file (e.g. /Users/Development/myFolder/myFileFolder/myFile.txt)."),
		localize('activeFolderShort', "`${activeFolderShort}`: the name of the folder the file is contained in (e.g. myFileFolder)."),
		localize('activeFolderMedium', "`${activeFolderMedium}`: the path of the folder the file is contained in, relative to the workspace folder (e.g. myFolder/myFileFolder)."),
		localize('activeFolderLong', "`${activeFolderLong}`: the full path of the folder the file is contained in (e.g. /Users/Development/myFolder/myFileFolder)."),
		localize('folderName', "`${folderName}`: name of the workspace folder the file is contained in (e.g. myFolder)."),
		localize('folderPath', "`${folderPath}`: file path of the workspace folder the file is contained in (e.g. /Users/Development/myFolder)."),
		localize('rootName', "`${rootName}`: name of the workspace with optional remote name and workspace indicator if applicable (e.g. myFolder, myRemoteFolder [SSH] or myWorkspace (Workspace))."),
		localize('rootNameShort', "`${rootNameShort}`: shortened name of the workspace without suffixes (e.g. myFolder, myRemoteFolder or myWorkspace)."),
		localize('rootPath', "`${rootPath}`: file path of the opened workspace or folder (e.g. /Users/Development/myWorkspace)."),
		localize('profileName', "`${profileName}`: name of the profile in which the workspace is opened (e.g. Data Science (Profile)). Ignored if default profile is used."),
		loc.windowTitleAppNameDescription, // {{SQL CARBON EDIT}} VS Code -> ADS
		localize('remoteName', "`${remoteName}`: e.g. SSH"),
		localize('dirty', "`${dirty}`: an indicator for when the active editor has unsaved changes."),
		localize('separator', "`${separator}`: a conditional separator (\" - \") that only shows when surrounded by variables with values or static text.")
	].join('\n- '); // intentionally concatenated to not produce a string that is too long for translations

	registry.registerConfiguration({
		'id': 'window',
		'order': 8,
		'title': localize('windowConfigurationTitle', "Window"),
		'type': 'object',
		'properties': {
			'window.title': {
				'type': 'string',
				'default': (() => {
					if (isMacintosh && isNative) {
						return '${activeEditorShort}${separator}${rootName}${separator}${profileName}'; // macOS has native dirty indicator
					}

					const base = '${dirty}${activeEditorShort}${separator}${rootName}${separator}${profileName}${separator}${appName}';
					if (isWeb) {
						return base + '${separator}${remoteName}'; // Web: always show remote name
					}

					return base;
				})(),
				'markdownDescription': windowTitleDescription
			},
			'window.titleSeparator': {
				'type': 'string',
				'default': isMacintosh ? ' \u2014 ' : ' - ',
				'markdownDescription': localize("window.titleSeparator", "Separator used by {0}.", '`#window.title#`')
			},
			'window.commandCenter': {
				type: 'boolean',
				default: false,
				tags: ['experimental'],
				markdownDescription: isWeb ?
					localize('window.commandCenterWeb', "Show command launcher together with the window title.") :
					localize({ key: 'window.commandCenter', comment: ['{0} is a placeholder for a setting identifier.'] }, "Show command launcher together with the window title. This setting only has an effect when {0} is set to {1}.", '`#window.titleBarStyle#`', '`custom`')
			},
			'window.menuBarVisibility': {
				'type': 'string',
				'enum': ['classic', 'visible', 'toggle', 'hidden', 'compact'],
				'markdownEnumDescriptions': [
					localize('window.menuBarVisibility.classic', "Menu is displayed at the top of the window and only hidden in full screen mode."),
					localize('window.menuBarVisibility.visible', "Menu is always visible at the top of the window even in full screen mode."),
					isMacintosh ?
						localize('window.menuBarVisibility.toggle.mac', "Menu is hidden but can be displayed at the top of the window by executing the `Focus Application Menu` command.") :
						localize('window.menuBarVisibility.toggle', "Menu is hidden but can be displayed at the top of the window via the Alt key."),
					localize('window.menuBarVisibility.hidden', "Menu is always hidden."),
					isWeb ?
						localize('window.menuBarVisibility.compact.web', "Menu is displayed as a compact button in the side bar.") :
						localize({ key: 'window.menuBarVisibility.compact', comment: ['{0} is a placeholder for a setting identifier.'] }, "Menu is displayed as a compact button in the side bar. This value is ignored when {0} is {1}.", '`#window.titleBarStyle#`', '`native`')
				],
				'default': isWeb ? 'compact' : 'classic',
				'scope': ConfigurationScope.APPLICATION,
				'markdownDescription': isMacintosh ?
					localize('menuBarVisibility.mac', "Control the visibility of the menu bar. A setting of 'toggle' means that the menu bar is hidden and executing `Focus Application Menu` will show it. A setting of 'compact' will move the menu into the side bar.") :
					localize('menuBarVisibility', "Control the visibility of the menu bar. A setting of 'toggle' means that the menu bar is hidden and a single press of the Alt key will show it. A setting of 'compact' will move the menu into the side bar."),
				'included': isWindows || isLinux || isWeb
			},
			'window.enableMenuBarMnemonics': {
				'type': 'boolean',
				'default': true,
				'scope': ConfigurationScope.APPLICATION,
				'description': localize('enableMenuBarMnemonics', "Controls whether the main menus can be opened via Alt-key shortcuts. Disabling mnemonics allows to bind these Alt-key shortcuts to editor commands instead."),
				'included': isWindows || isLinux
			},
			'window.customMenuBarAltFocus': {
				'type': 'boolean',
				'default': true,
				'scope': ConfigurationScope.APPLICATION,
				'markdownDescription': localize('customMenuBarAltFocus', "Controls whether the menu bar will be focused by pressing the Alt-key. This setting has no effect on toggling the menu bar with the Alt-key."),
				'included': isWindows || isLinux
			},
			'window.openFilesInNewWindow': {
				'type': 'string',
				'enum': ['on', 'off', 'default'],
				'enumDescriptions': [
					localize('window.openFilesInNewWindow.on', "Files will open in a new window."),
					localize('window.openFilesInNewWindow.off', "Files will open in the window with the files' folder open or the last active window."),
					isMacintosh ?
						localize('window.openFilesInNewWindow.defaultMac', "Files will open in the window with the files' folder open or the last active window unless opened via the Dock or from Finder.") :
						localize('window.openFilesInNewWindow.default', "Files will open in a new window unless picked from within the application (e.g. via the File menu).")
				],
				'default': 'off',
				'scope': ConfigurationScope.APPLICATION,
				'markdownDescription':
					isMacintosh ?
						localize('openFilesInNewWindowMac', "Controls whether files should open in a new window when using a command line or file dialog.\nNote that there can still be cases where this setting is ignored (e.g. when using the `--new-window` or `--reuse-window` command line option).") :
						localize('openFilesInNewWindow', "Controls whether files should open in a new window when using a command line or file dialog.\nNote that there can still be cases where this setting is ignored (e.g. when using the `--new-window` or `--reuse-window` command line option).")
			},
			'window.openFoldersInNewWindow': {
				'type': 'string',
				'enum': ['on', 'off', 'default'],
				'enumDescriptions': [
					localize('window.openFoldersInNewWindow.on', "Folders will open in a new window."),
					localize('window.openFoldersInNewWindow.off', "Folders will replace the last active window."),
					localize('window.openFoldersInNewWindow.default', "Folders will open in a new window unless a folder is picked from within the application (e.g. via the File menu).")
				],
				'default': 'default',
				'scope': ConfigurationScope.APPLICATION,
				'markdownDescription': localize('openFoldersInNewWindow', "Controls whether folders should open in a new window or replace the last active window.\nNote that there can still be cases where this setting is ignored (e.g. when using the `--new-window` or `--reuse-window` command line option).")
			},
			'window.confirmBeforeClose': {
				'type': 'string',
				'enum': ['always', 'keyboardOnly', 'never'],
				'enumDescriptions': [
					isWeb ?
						localize('window.confirmBeforeClose.always.web', "Always try to ask for confirmation. Note that browsers may still decide to close a tab or window without confirmation.") :
						localize('window.confirmBeforeClose.always', "Always ask for confirmation."),
					isWeb ?
						localize('window.confirmBeforeClose.keyboardOnly.web', "Only ask for confirmation if a keybinding was used to close the window. Note that detection may not be possible in some cases.") :
						localize('window.confirmBeforeClose.keyboardOnly', "Only ask for confirmation if a keybinding was used."),
					isWeb ?
						localize('window.confirmBeforeClose.never.web', "Never explicitly ask for confirmation unless data loss is imminent.") :
						localize('window.confirmBeforeClose.never', "Never explicitly ask for confirmation.")
				],
				'default': (isWeb && !isStandalone()) ? 'keyboardOnly' : 'never', // on by default in web, unless PWA, never on desktop
				'markdownDescription': isWeb ?
					localize('confirmBeforeCloseWeb', "Controls whether to show a confirmation dialog before closing the browser tab or window. Note that even if enabled, browsers may still decide to close a tab or window without confirmation and that this setting is only a hint that may not work in all cases.") :
					localize('confirmBeforeClose', "Controls whether to show a confirmation dialog before closing the window or quitting the application."),
				'scope': ConfigurationScope.APPLICATION
			}
		}
	});

	// Zen Mode
	registry.registerConfiguration({
		'id': 'zenMode',
		'order': 9,
		'title': localize('zenModeConfigurationTitle', "Zen Mode"),
		'type': 'object',
		'properties': {
			'zenMode.fullScreen': {
				'type': 'boolean',
				'default': true,
				'description': localize('zenMode.fullScreen', "Controls whether turning on Zen Mode also puts the workbench into full screen mode.")
			},
			'zenMode.centerLayout': {
				'type': 'boolean',
				'default': true,
				'description': localize('zenMode.centerLayout', "Controls whether turning on Zen Mode also centers the layout.")
			},
			'zenMode.hideTabs': {
				'type': 'boolean',
				'default': true,
				'description': localize('zenMode.hideTabs', "Controls whether turning on Zen Mode also hides workbench tabs.")
			},
			'zenMode.hideStatusBar': {
				'type': 'boolean',
				'default': true,
				'description': localize('zenMode.hideStatusBar', "Controls whether turning on Zen Mode also hides the status bar at the bottom of the workbench.")
			},
			'zenMode.hideActivityBar': {
				'type': 'boolean',
				'default': true,
				'description': localize('zenMode.hideActivityBar', "Controls whether turning on Zen Mode also hides the activity bar either at the left or right of the workbench.")
			},
			'zenMode.hideLineNumbers': {
				'type': 'boolean',
				'default': true,
				'description': localize('zenMode.hideLineNumbers', "Controls whether turning on Zen Mode also hides the editor line numbers.")
			},
			'zenMode.restore': {
				'type': 'boolean',
				'default': true,
				'description': localize('zenMode.restore', "Controls whether a window should restore to Zen Mode if it was exited in Zen Mode.")
			},
			'zenMode.silentNotifications': {
				'type': 'boolean',
				'default': true,
				'description': localize('zenMode.silentNotifications', "Controls whether notifications do not disturb mode should be enabled while in Zen Mode. If true, only error notifications will pop out.")
			}
		}
	});

	// Security
	registry.registerConfiguration({
		...securityConfigurationNodeBase,
		'properties': {
			'security.allowedUNCHosts': {
				'type': 'array',
				'items': {
<<<<<<< HEAD
					'type': 'string'
				},
				'default': [],
				'markdownDescription': localize('security.allowedUNCHosts', 'A set of UNC host names to allow without user confirmation. If a UNC host is being accessed that is not allowed via this setting or has not been acknowledged via user confirmation, an error will occur and the operation stopped. A restart is required when changing this setting. Find out more about this setting at https://aka.ms/vscode-windows-unc.'),
				'included': isWindows,
=======
					'type': 'string',
					'pattern': '^[^\\\\]+$',
					'patternErrorMessage': localize('security.allowedUNCHosts.patternErrorMessage', 'UNC host names must not contain backslashes.')
				},
				'default': [],
				'markdownDescription': localize('security.allowedUNCHosts', 'A set of UNC host names (without leading or trailing backslash, for example `192.168.0.1` or `my-server`) to allow without user confirmation. If a UNC host is being accessed that is not allowed via this setting or has not been acknowledged via user confirmation, an error will occur and the operation stopped. A restart is required when changing this setting. Find out more about this setting at https://aka.ms/vscode-windows-unc.'),
				'included': isWeb ? true /* web maybe connected to a windows machine */ : isWindows,
				'scope': ConfigurationScope.MACHINE
			},
			'security.restrictUNCAccess': {
				'type': 'boolean',
				'default': true,
				'markdownDescription': localize('security.restrictUNCAccess', 'If enabled, only allows access to UNC host names that are allowed by the `#security.allowedUNCHosts#` setting or after user confirmation. Find out more about this setting at https://aka.ms/vscode-windows-unc.'),
				'included': isWeb ? true /* web maybe connected to a windows machine */ : isWindows,
>>>>>>> 7a0d9626
				'scope': ConfigurationScope.MACHINE
			}
		}
	});
})();<|MERGE_RESOLUTION|>--- conflicted
+++ resolved
@@ -704,13 +704,6 @@
 			'security.allowedUNCHosts': {
 				'type': 'array',
 				'items': {
-<<<<<<< HEAD
-					'type': 'string'
-				},
-				'default': [],
-				'markdownDescription': localize('security.allowedUNCHosts', 'A set of UNC host names to allow without user confirmation. If a UNC host is being accessed that is not allowed via this setting or has not been acknowledged via user confirmation, an error will occur and the operation stopped. A restart is required when changing this setting. Find out more about this setting at https://aka.ms/vscode-windows-unc.'),
-				'included': isWindows,
-=======
 					'type': 'string',
 					'pattern': '^[^\\\\]+$',
 					'patternErrorMessage': localize('security.allowedUNCHosts.patternErrorMessage', 'UNC host names must not contain backslashes.')
@@ -725,7 +718,6 @@
 				'default': true,
 				'markdownDescription': localize('security.restrictUNCAccess', 'If enabled, only allows access to UNC host names that are allowed by the `#security.allowedUNCHosts#` setting or after user confirmation. Find out more about this setting at https://aka.ms/vscode-windows-unc.'),
 				'included': isWeb ? true /* web maybe connected to a windows machine */ : isWindows,
->>>>>>> 7a0d9626
 				'scope': ConfigurationScope.MACHINE
 			}
 		}
