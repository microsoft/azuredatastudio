--- conflicted
+++ resolved
@@ -378,13 +378,8 @@
 	}
 
 	setResource(label: IResourceLabelProps, options: IResourceLabelOptions = Object.create(null)): void {
-<<<<<<< HEAD
 		/*const resource = toResource(label); {{SQL CARBON EDIT}} we don't want to special case untitled files
-		const isMasterDetail = label?.resource && !URI.isUri(label.resource);
-=======
-		const resource = toResource(label);
 		const isSideBySideEditor = label?.resource && !URI.isUri(label.resource);
->>>>>>> b385fa7c
 
 		if (!options.forceLabel && !isSideBySideEditor && resource?.scheme === Schemas.untitled) {
 			// Untitled labels are very dynamic because they may change
