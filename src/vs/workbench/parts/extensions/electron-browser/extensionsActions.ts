--- conflicted
+++ resolved
@@ -2661,17 +2661,13 @@
 		@INotificationService private notificationService: INotificationService,
 		@IWindowService private windowService: IWindowService,
 		// {{SQL CARBON EDIT}}
-<<<<<<< HEAD
-		@IConfigurationService private configurationService: IConfigurationService
-=======
+		@IConfigurationService private configurationService: IConfigurationService,
 		@IStorageService private storageService: IStorageService
->>>>>>> 2b4de52a
 	) {
 		super(id, label, 'extension-action install-vsix', true);
 	}
 
 	run(): TPromise<any> {
-<<<<<<< HEAD
 		// {{SQL CARBON EDIT}}
 		let extensionPolicy = this.configurationService.getValue<string>(ExtensionsPolicyKey);
 		if (extensionPolicy === ExtensionsPolicy.allowAll) {
@@ -2684,17 +2680,56 @@
 				if (!result) {
 					return TPromise.as(null);
 				}
-
-				return TPromise.join(result.map(vsix => this.extensionsWorkbenchService.install(vsix))).then(result => {
-					this.notificationService.prompt(
-						Severity.Info,
-						localize('InstallVSIXAction.success', "Successfully installed the extension. Reload to enable it."),
-						[{
-							label: localize('InstallVSIXAction.reloadNow', "Reload Now"),
-							run: () => this.windowService.reloadWindow()
-						}]
-					);
-				});
+				return TPromise.join(result.map(vsix => {
+					// {{SQL CARBON EDIT}}
+					if (!this.storageService.getBoolean(vsix)) {
+						this.notificationService.prompt(
+							Severity.Warning,
+							localize('thirdPartyExtension.vsix', 'This is a third party extension and might involve security risks. Are you sure you want to install this extension?'),
+							[
+								{
+									label: localize('thirdPartExt.yes', 'Yes'),
+									run: () => {
+										this.extensionsWorkbenchService.install(vsix).then(() => {
+											this.notificationService.prompt(
+												Severity.Info,
+												localize('InstallVSIXAction.success', "Successfully installed the extension. Reload to enable it."),
+												[{
+													label: localize('InstallVSIXAction.reloadNow', "Reload Now"),
+													run: () => this.windowService.reloadWindow()
+												}]
+											);
+										});
+									}
+								},
+								{
+									label: localize('thirdPartyExt.no', 'No'),
+									run: () => { return TPromise.as(null); }
+								},
+								{
+									label: localize('thirdPartyExt.dontShowAgain', 'Don\'t Show Again'),
+									isSecondary: true,
+									run: () => {
+										this.storageService.store(vsix, true);
+										return TPromise.as(null);
+									}
+								}
+							]
+						);
+					} else {
+						this.extensionsWorkbenchService.install(vsix).then(() => {
+							this.notificationService.prompt(
+								Severity.Info,
+								localize('InstallVSIXAction.success', "Successfully installed the extension. Reload to enable it."),
+								[{
+									label: localize('InstallVSIXAction.reloadNow', "Reload Now"),
+									run: () => this.windowService.reloadWindow()
+								}]
+							);
+						});
+					}
+
+				}));
 			});
 			// {{SQL CARBON EDIT}}
 		} else {
@@ -2702,68 +2737,6 @@
 			return TPromise.as(null);
 		}
 
-=======
-		return this.windowService.showOpenDialog({
-			title: localize('installFromVSIX', "Install from VSIX"),
-			filters: [{ name: 'VSIX Extensions', extensions: ['vsix'] }],
-			properties: ['openFile'],
-			buttonLabel: mnemonicButtonLabel(localize({ key: 'installButton', comment: ['&& denotes a mnemonic'] }, "&&Install"))
-		}).then(result => {
-			if (!result) {
-				return TPromise.as(null);
-			}
-			return TPromise.join(result.map(vsix => {
-				// {{SQL CARBON EDIT}}
-				if (!this.storageService.getBoolean(vsix)) {
-					this.notificationService.prompt(
-						Severity.Warning,
-						localize('thirdPartyExtension.vsix', 'This is a third party extension and might involve security risks. Are you sure you want to install this extension?'),
-						[
-							{
-								label: localize('thirdPartExt.yes', 'Yes'),
-								run: () => {
-									this.extensionsWorkbenchService.install(vsix).then(() => {
-										this.notificationService.prompt(
-											Severity.Info,
-											localize('InstallVSIXAction.success', "Successfully installed the extension. Reload to enable it."),
-											[{
-												label: localize('InstallVSIXAction.reloadNow', "Reload Now"),
-												run: () => this.windowService.reloadWindow()
-											}]
-										);
-									});
-								}
-							},
-							{
-								label: localize('thirdPartyExt.no', 'No'),
-								run: () => { return TPromise.as(null); }
-							},
-							{
-								label: localize('thirdPartyExt.dontShowAgain', 'Don\'t Show Again'),
-								isSecondary: true,
-								run: () => {
-									this.storageService.store(vsix, true);
-									return TPromise.as(null);
-								}
-							}
-						]
-					);
-				} else {
-					this.extensionsWorkbenchService.install(vsix).then(() => {
-						this.notificationService.prompt(
-							Severity.Info,
-							localize('InstallVSIXAction.success', "Successfully installed the extension. Reload to enable it."),
-							[{
-								label: localize('InstallVSIXAction.reloadNow', "Reload Now"),
-								run: () => this.windowService.reloadWindow()
-							}]
-						);
-					});
-				}
-
-			}));
-		});
->>>>>>> 2b4de52a
 	}
 }
 
