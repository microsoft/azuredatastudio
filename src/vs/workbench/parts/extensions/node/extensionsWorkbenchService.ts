/*---------------------------------------------------------------------------------------------
 *  Copyright (c) Microsoft Corporation. All rights reserved.
 *  Licensed under the Source EULA. See License.txt in the project root for license information.
 *--------------------------------------------------------------------------------------------*/

import * as nls from 'vs/nls';
import * as semver from 'semver';
import { Event, Emitter } from 'vs/base/common/event';
import { index, distinct } from 'vs/base/common/arrays';
import { ThrottledDelayer } from 'vs/base/common/async';
import { isPromiseCanceledError } from 'vs/base/common/errors';
import { IDisposable, dispose } from 'vs/base/common/lifecycle';
import { IPager, mapPager, singlePagePager } from 'vs/base/common/paging';
import { ITelemetryService } from 'vs/platform/telemetry/common/telemetry';
// {{SQL CARBON EDIT}}
import {
	IExtensionManagementService, IExtensionGalleryService, ILocalExtension, IGalleryExtension, IQueryOptions,
<<<<<<< HEAD
	InstallExtensionEvent, DidInstallExtensionEvent, DidUninstallExtensionEvent, IExtensionEnablementService, IExtensionIdentifier, EnablementState, IExtensionManagementServerService
=======
	InstallExtensionEvent, DidInstallExtensionEvent, DidUninstallExtensionEvent, IExtensionEnablementService, IExtensionIdentifier, EnablementState, IExtensionManagementServerService, INSTALL_ERROR_INCOMPATIBLE
>>>>>>> 86bac900
} from 'vs/platform/extensionManagement/common/extensionManagement';
import { getGalleryExtensionTelemetryData, getLocalExtensionTelemetryData, areSameExtensions, getMaliciousExtensionsSet } from 'vs/platform/extensionManagement/common/extensionManagementUtil';
import { IInstantiationService } from 'vs/platform/instantiation/common/instantiation';
import { IConfigurationService } from 'vs/platform/configuration/common/configuration';
import { IWindowService } from 'vs/platform/windows/common/windows';
import Severity from 'vs/base/common/severity';
import { URI } from 'vs/base/common/uri';
// {{SQL CARBON EDIT}}
import { IExtension, IExtensionDependencies, ExtensionState, IExtensionsWorkbenchService, AutoUpdateConfigurationKey, AutoCheckUpdatesConfigurationKey, ExtensionsPolicyKey, ExtensionsPolicy } from 'vs/workbench/parts/extensions/common/extensions';
import { IEditorService, SIDE_GROUP, ACTIVE_GROUP } from 'vs/workbench/services/editor/common/editorService';
import { IURLService, IURLHandler } from 'vs/platform/url/common/url';
import { ExtensionsInput } from 'vs/workbench/parts/extensions/common/extensionsInput';
import product from 'vs/platform/node/product';
import { ILogService } from 'vs/platform/log/common/log';
import { IProgressService2, ProgressLocation } from 'vs/platform/progress/common/progress';
import { INotificationService } from 'vs/platform/notification/common/notification';
import * as resources from 'vs/base/common/resources';
import { CancellationToken } from 'vs/base/common/cancellation';
import { IStorageService, StorageScope } from 'vs/platform/storage/common/storage';
import { IFileService } from 'vs/platform/files/common/files';
import { IExtensionManifest, ExtensionType, ExtensionIdentifierWithVersion, IExtension as IPlatformExtension } from 'vs/platform/extensions/common/extensions';
import { isUIExtension } from 'vs/platform/extensions/node/extensionsUtil';
<<<<<<< HEAD
=======

// {{SQL CARBON EDIT}}
import pkg from 'vs/platform/node/package';
import { isEngineValid } from 'vs/platform/extensions/node/extensionValidator';
import { ExtensionManagementError } from 'vs/platform/extensionManagement/node/extensionManagementService';
>>>>>>> 86bac900

interface IExtensionStateProvider<T> {
	(extension: Extension): T;
}

class Extension implements IExtension {

	public enablementState: EnablementState = EnablementState.Enabled;

	constructor(
		private galleryService: IExtensionGalleryService,
		private stateProvider: IExtensionStateProvider<ExtensionState>,
		public local: ILocalExtension | undefined,
		public gallery: IGalleryExtension | undefined,
		private telemetryService: ITelemetryService,
		private logService: ILogService,
		private fileService: IFileService
	) { }

	get type(): ExtensionType | undefined {
		return this.local ? this.local.type : undefined;
	}

	get name(): string {
		return this.gallery ? this.gallery.name : this.local!.manifest.name;
	}

	get displayName(): string {
		if (this.gallery) {
			return this.gallery.displayName || this.gallery.name;
		}

		return this.local!.manifest.displayName || this.local!.manifest.name;
	}

	get identifier(): IExtensionIdentifier {
		if (this.gallery) {
			return this.gallery.identifier;
		}
		return this.local!.identifier;
	}

	get uuid(): string | undefined {
		return this.gallery ? this.gallery.identifier.uuid : this.local!.identifier.uuid;
	}

	get publisher(): string {
		return this.gallery ? this.gallery.publisher : this.local!.manifest.publisher;
	}

	get publisherDisplayName(): string {
		if (this.gallery) {
			return this.gallery.publisherDisplayName || this.gallery.publisher;
		}

		if (this.local!.metadata && this.local!.metadata.publisherDisplayName) {
			return this.local!.metadata.publisherDisplayName;
		}

		return this.local!.manifest.publisher;
	}

	get version(): string {
		return this.local ? this.local.manifest.version : this.latestVersion;
	}

	get latestVersion(): string {
		return this.gallery ? this.gallery.version : this.local!.manifest.version;
	}

	get description(): string {
		return this.gallery ? this.gallery.description : this.local!.manifest.description || '';
	}

	get url(): string | undefined {
		if (!product.extensionsGallery || !this.gallery) {
			return undefined;
		}

		// {{SQL CARBON EDIT}}
		return product.extensionsGallery.itemUrl && `${product.extensionsGallery.itemUrl}?itemName=${this.publisher}.${this.name}`;
	}

	// {{SQL CARBON EDIT}}
	get downloadPage(): string {
		if (!product.extensionsGallery) {
			return null;
		}

		// {{SQL CARBON EDIT}}
		return this.gallery && this.gallery.assets && this.gallery.assets.downloadPage && this.gallery.assets.downloadPage.uri;
	}

	get iconUrl(): string {
		return this.galleryIconUrl || this.localIconUrl || this.defaultIconUrl;
	}

	get iconUrlFallback(): string {
		return this.galleryIconUrlFallback || this.localIconUrl || this.defaultIconUrl;
	}

	private get localIconUrl(): string | null {
		if (this.local && this.local.manifest.icon) {
			return resources.joinPath(this.local.location, this.local.manifest.icon).toString();
		}
		return null;
	}

	private get galleryIconUrl(): string | null {
		return this.gallery ? this.gallery.assets.icon.uri : null;
	}

	private get galleryIconUrlFallback(): string | null {
		return this.gallery ? this.gallery.assets.icon.fallbackUri : null;
	}

	private get defaultIconUrl(): string {
		if (this.type === ExtensionType.System && this.local) {
			if (this.local.manifest && this.local.manifest.contributes) {
				if (Array.isArray(this.local.manifest.contributes.themes) && this.local.manifest.contributes.themes.length) {
					return require.toUrl('../electron-browser/media/theme-icon.png');
				}
				if (Array.isArray(this.local.manifest.contributes.grammars) && this.local.manifest.contributes.grammars.length) {
					return require.toUrl('../electron-browser/media/language-icon.svg');
				}
			}
		}
		return require.toUrl('../electron-browser/media/defaultIcon.png');
	}

	get repository(): string | undefined {
		return this.gallery && this.gallery.assets.repository ? this.gallery.assets.repository.uri : undefined;
	}

	get licenseUrl(): string | undefined {
		return this.gallery && this.gallery.assets.license ? this.gallery.assets.license.uri : undefined;
	}

	get state(): ExtensionState {
		return this.stateProvider(this);
	}

	public isMalicious: boolean = false;

	get installCount(): number | undefined {
		return this.gallery ? this.gallery.installCount : undefined;
	}

	get rating(): number | undefined {
		return this.gallery ? this.gallery.rating : undefined;
	}

	get ratingCount(): number | undefined {
		return this.gallery ? this.gallery.ratingCount : undefined;
	}

	get outdated(): boolean {
		return !!this.gallery && this.type === ExtensionType.User && semver.gt(this.latestVersion, this.version);
	}

	get telemetryData(): any {
		const { local, gallery } = this;

		if (gallery) {
			return getGalleryExtensionTelemetryData(gallery);
		} else {
			return getLocalExtensionTelemetryData(local!);
		}
	}

	get preview(): boolean {
		return this.gallery ? this.gallery.preview : false;
	}

	private isGalleryOutdated(): boolean {
		return this.local && this.gallery ? semver.gt(this.local.manifest.version, this.gallery.version) : false;
	}

	getManifest(token: CancellationToken): Promise<IExtensionManifest | null> {
		if (this.gallery && !this.isGalleryOutdated()) {
			if (this.gallery.assets.manifest) {
				return this.galleryService.getManifest(this.gallery, token);
			}
			this.logService.error(nls.localize('Manifest is not found', "Manifest is not found"), this.identifier.id);
			return Promise.resolve(null);
		}

		return Promise.resolve(this.local!.manifest);
	}

	hasReadme(): boolean {
		if (this.gallery && !this.isGalleryOutdated() && this.gallery.assets.readme) {
			return true;
		}

		if (this.local && this.local.readmeUrl) {
			return true;
		}

		return this.type === ExtensionType.System;
	}

	getReadme(token: CancellationToken): Promise<string> {
		if (this.gallery && !this.isGalleryOutdated()) {
			if (this.gallery.assets.readme) {
				return this.galleryService.getReadme(this.gallery, token);
			}
			this.telemetryService.publicLog('extensions:NotFoundReadMe', this.telemetryData);
		}

		if (this.local && this.local.readmeUrl) {
			return this.fileService.resolveContent(this.local.readmeUrl, { encoding: 'utf8' }).then(content => content.value);
		}

		if (this.type === ExtensionType.System) {
			// {{SQL CARBON EDIT}}
			return Promise.resolve(`# ${this.displayName || this.name}
**Notice** This is a an extension that is bundled with Azure Data Studio.
## Features
${this.description}
`);
		}

		return Promise.reject(new Error('not available'));
	}

	hasChangelog(): boolean {
		if (this.gallery && this.gallery.assets.changelog && !this.isGalleryOutdated()) {
			return true;
		}

		if (this.local && this.local.changelogUrl) {
			return true;
		}

		return this.type === ExtensionType.System;
	}

	getChangelog(token: CancellationToken): Promise<string> {
		if (this.gallery && this.gallery.assets.changelog && !this.isGalleryOutdated()) {
			return this.galleryService.getChangelog(this.gallery, token);
		}

		const changelogUrl = this.local && this.local.changelogUrl;

		if (!changelogUrl) {
			if (this.type === ExtensionType.System) {
				// {{SQL CARBON EDIT}}
				return Promise.resolve('Please check the [Azure Data Studio Release Notes](command:update.showCurrentReleaseNotes) for changes to the built-in extensions.');
			}

			return Promise.reject(new Error('not available'));
		}

		return this.fileService.resolveContent(changelogUrl, { encoding: 'utf8' }).then(content => content.value);
	}

	get dependencies(): string[] {
		const { local, gallery } = this;
		if (gallery && !this.isGalleryOutdated()) {
			return gallery.properties.dependencies || [];
		}
		if (local && local.manifest.extensionDependencies) {
			return local.manifest.extensionDependencies;
		}
		return [];
	}

	get extensionPack(): string[] {
		const { local, gallery } = this;
		if (gallery && !this.isGalleryOutdated()) {
			return gallery.properties.extensionPack || [];
		}
		if (local && local.manifest.extensionPack) {
			return local.manifest.extensionPack;
		}
		return [];
	}
}

class ExtensionDependencies implements IExtensionDependencies {

	private _hasDependencies: boolean | null = null;

	constructor(private _extension: IExtension, private _identifier: string, private _map: Map<string, IExtension>, private _dependent: IExtensionDependencies | null = null) { }

	get hasDependencies(): boolean {
		if (this._hasDependencies === null) {
			this._hasDependencies = this.computeHasDependencies();
		}
		return this._hasDependencies;
	}

	get extension(): IExtension {
		return this._extension;
	}

	get identifier(): string {
		return this._identifier;
	}

	get dependent(): IExtensionDependencies | null {
		return this._dependent;
	}

	get dependencies(): IExtensionDependencies[] {
		if (!this.hasDependencies) {
			return [];
		}
		return this._extension.dependencies.map(id => new ExtensionDependencies(this._map.get(id)!, id, this._map, this));
	}

	private computeHasDependencies(): boolean {
		if (this._extension && this._extension.dependencies.length > 0) {
			let dependent = this._dependent;
			while (dependent !== null) {
				if (dependent.identifier === this.identifier) {
					return false;
				}
				dependent = dependent.dependent;
			}
			return true;
		}
		return false;
	}
}

export class ExtensionsWorkbenchService implements IExtensionsWorkbenchService, IURLHandler {

	private static readonly SyncPeriod = 1000 * 60 * 60 * 12; // 12 hours
	_serviceBrand: any;
	private stateProvider: IExtensionStateProvider<ExtensionState>;
	private installing: Extension[] = [];
	private uninstalling: Extension[] = [];
	private installed: Extension[] = [];
	private syncDelayer: ThrottledDelayer<void>;
	private autoUpdateDelayer: ThrottledDelayer<void>;
	private disposables: IDisposable[] = [];

	private readonly _onChange: Emitter<IExtension | undefined> = new Emitter<IExtension | undefined>();
	get onChange(): Event<IExtension | undefined> { return this._onChange.event; }

	private _extensionAllowedBadgeProviders: string[];

	constructor(
		@IInstantiationService private readonly instantiationService: IInstantiationService,
		@IEditorService private readonly editorService: IEditorService,
		@IExtensionManagementService private readonly extensionService: IExtensionManagementService,
		@IExtensionGalleryService private readonly galleryService: IExtensionGalleryService,
		@IConfigurationService private readonly configurationService: IConfigurationService,
		@ITelemetryService private readonly telemetryService: ITelemetryService,
		@INotificationService private readonly notificationService: INotificationService,
		@IURLService urlService: IURLService,
		@IExtensionEnablementService private readonly extensionEnablementService: IExtensionEnablementService,
		@IWindowService private readonly windowService: IWindowService,
		@ILogService private readonly logService: ILogService,
		@IProgressService2 private readonly progressService: IProgressService2,
		@IExtensionManagementServerService private readonly extensionManagementServerService: IExtensionManagementServerService,
		@IStorageService private readonly storageService: IStorageService,
		@IFileService private readonly fileService: IFileService
	) {
		this.stateProvider = ext => this.getExtensionState(ext);

		extensionService.onInstallExtension(this.onInstallExtension, this, this.disposables);
		extensionService.onDidInstallExtension(this.onDidInstallExtension, this, this.disposables);
		extensionService.onUninstallExtension(this.onUninstallExtension, this, this.disposables);
		extensionService.onDidUninstallExtension(this.onDidUninstallExtension, this, this.disposables);
		extensionEnablementService.onEnablementChanged(this.onEnablementChanged, this, this.disposables);

		this.syncDelayer = new ThrottledDelayer<void>(ExtensionsWorkbenchService.SyncPeriod);
		this.autoUpdateDelayer = new ThrottledDelayer<void>(1000);

		urlService.registerHandler(this);

		this.configurationService.onDidChangeConfiguration(e => {
			if (e.affectsConfiguration(AutoUpdateConfigurationKey)) {
				// {{SQL CARBON EDIT}}
				// if (this.isAutoUpdateEnabled()) {
				//	this.checkForUpdates();
				//}
			}
			if (e.affectsConfiguration(AutoCheckUpdatesConfigurationKey)) {
				if (this.isAutoCheckUpdatesEnabled()) {
					this.checkForUpdates();
				}
			}
		}, this, this.disposables);

		this.queryLocal().then(() => {
			this.resetIgnoreAutoUpdateExtensions();
			this.eventuallySyncWithGallery(true);
		});
	}

	get local(): IExtension[] {
		const installing = this.installing
			.filter(e => !this.installed.some(installed => areSameExtensions(installed.identifier, e.identifier)))
			.map(e => e);

		return [...this.installed, ...installing];
	}

	queryLocal(): Promise<IExtension[]> {
		return this.extensionService.getInstalled()
			.then(installed => {
				if (this.extensionManagementServerService.remoteExtensionManagementServer) {
					installed = installed.filter(installed => this.belongsToWindow(installed));
				}
				const installedById = index(this.installed, e => e.identifier.id);
				this.installed = installed.map(local => {
					const extension = installedById[local.identifier.id] || new Extension(this.galleryService, this.stateProvider, local, undefined, this.telemetryService, this.logService, this.fileService);
					extension.enablementState = this.extensionEnablementService.getEnablementState(local);
					return extension;
				});

				this._onChange.fire(undefined);
				return this.local;
			});
	}

	queryGallery(options: IQueryOptions = {}): Promise<IPager<IExtension>> {
		return this.extensionService.getExtensionsReport()
			.then(report => {
				const maliciousSet = getMaliciousExtensionsSet(report);

				return this.galleryService.query(options)
					.then(result => mapPager(result, gallery => this.fromGallery(gallery, maliciousSet)))
					.then(undefined, err => {
						if (/No extension gallery service configured/.test(err.message)) {
							return Promise.resolve(singlePagePager([]));
						}

						return Promise.reject<IPager<IExtension>>(err);
					});
			});
	}

	loadDependencies(extension: IExtension, token: CancellationToken): Promise<IExtensionDependencies | null> {
		if (!extension.dependencies.length) {
			return Promise.resolve(null);
		}

		return this.extensionService.getExtensionsReport()
			.then(report => {
				const maliciousSet = getMaliciousExtensionsSet(report);

				return this.galleryService.loadAllDependencies((<Extension>extension).dependencies.map(id => ({ id })), token)
					.then(galleryExtensions => {
						const extensions: IExtension[] = [...this.local, ...galleryExtensions.map(galleryExtension => this.fromGallery(galleryExtension, maliciousSet))];
						const map = new Map<string, IExtension>();
						for (const extension of extensions) {
							map.set(extension.identifier.id, extension);
						}
						return new ExtensionDependencies(extension, extension.identifier.id, map);
					});
			});
	}

	open(extension: IExtension, sideByside: boolean = false): Promise<any> {
		return Promise.resolve(this.editorService.openEditor(this.instantiationService.createInstance(ExtensionsInput, extension), undefined, sideByside ? SIDE_GROUP : ACTIVE_GROUP));
	}

	private belongsToWindow(extension: ILocalExtension): boolean {
		if (!this.extensionManagementServerService.remoteExtensionManagementServer) {
			return true;
		}
		const extensionManagementServer = this.extensionManagementServerService.getExtensionManagementServer(extension.location);
		if (isUIExtension(extension.manifest, this.configurationService)) {
			if (this.extensionManagementServerService.localExtensionManagementServer === extensionManagementServer) {
				return true;
			}
		} else {
			if (this.extensionManagementServerService.remoteExtensionManagementServer === extensionManagementServer) {
				return true;
			}
		}
		return false;
	}

	private fromGallery(gallery: IGalleryExtension, maliciousExtensionSet: Set<string>): Extension {
		let result = this.getInstalledExtensionMatchingGallery(gallery);

		if (result) {
			// Loading the compatible version only there is an engine property
			// Otherwise falling back to old way so that we will not make many roundtrips
			if (gallery.properties.engine) {
				this.galleryService.getCompatibleExtension(gallery)
					.then(compatible => compatible ? this.syncLocalWithGalleryExtension(result!, compatible) : null);
			} else {
				this.syncLocalWithGalleryExtension(result, gallery);
			}
		} else {
			result = new Extension(this.galleryService, this.stateProvider, undefined, gallery, this.telemetryService, this.logService, this.fileService);
		}

		if (maliciousExtensionSet.has(result.identifier.id)) {
			result.isMalicious = true;
		}

		return result;
	}

	private getInstalledExtensionMatchingGallery(gallery: IGalleryExtension): Extension | null {
		for (const installed of this.installed) {
			if (installed.uuid) { // Installed from Gallery
				if (installed.uuid === gallery.identifier.uuid) {
					return installed;
				}
			} else {
				if (areSameExtensions(installed.identifier, gallery.identifier)) { // Installed from other sources
					return installed;
				}
			}
		}
		return null;
	}

	private syncLocalWithGalleryExtension(extension: Extension, gallery: IGalleryExtension) {
		// Sync the local extension with gallery extension if local extension doesnot has metadata
		if (extension.local) {
			(extension.local.metadata ? Promise.resolve(extension.local) : this.extensionService.updateMetadata(extension.local, { id: gallery.identifier.uuid, publisherDisplayName: gallery.publisherDisplayName, publisherId: gallery.publisherId }))
				.then(local => {
					extension.local = local;
					extension.gallery = gallery;
					this._onChange.fire(extension);
					this.eventuallyAutoUpdateExtensions();
				});
		}
	}

	checkForUpdates(): Promise<void> {
		return Promise.resolve(this.syncDelayer.trigger(() => this.syncWithGallery(), 0));
	}

	private isAutoUpdateEnabled(): boolean {
		return this.configurationService.getValue(AutoUpdateConfigurationKey);
	}

	private isAutoCheckUpdatesEnabled(): boolean {
		return this.configurationService.getValue(AutoCheckUpdatesConfigurationKey);
	}

	private eventuallySyncWithGallery(immediate = false): void {
		const shouldSync = this.isAutoUpdateEnabled() || this.isAutoCheckUpdatesEnabled();
		const loop = () => (shouldSync ? this.syncWithGallery() : Promise.resolve(undefined)).then(() => this.eventuallySyncWithGallery());
		const delay = immediate ? 0 : ExtensionsWorkbenchService.SyncPeriod;

		this.syncDelayer.trigger(loop, delay)
			.then(undefined, err => null);
	}

	private syncWithGallery(): Promise<void> {
		const ids: string[] = [], names: string[] = [];
		for (const installed of this.installed) {
			if (installed.type === ExtensionType.User) {
				if (installed.uuid) {
					ids.push(installed.uuid);
				} else {
					names.push(installed.identifier.id);
				}
			}
		}

		const promises: Promise<IPager<IExtension>>[] = [];
		if (ids.length) {
			promises.push(this.queryGallery({ ids, pageSize: ids.length }));
		}
		if (names.length) {
			promises.push(this.queryGallery({ names, pageSize: names.length }));
		}

		return Promise.all(promises).then(() => undefined);
	}

	private eventuallyAutoUpdateExtensions(): void {
		this.autoUpdateDelayer.trigger(() => this.autoUpdateExtensions())
			.then(undefined, err => null);
	}

	private autoUpdateExtensions(): Promise<any> {
		if (!this.isAutoUpdateEnabled()) {
			return Promise.resolve();
		}

		// {{SQL CARBON EDIT}} - Add && !e.downloadPage condition
		const toUpdate = this.local.filter(e =>
			e.outdated && e.state !== ExtensionState.Installing
			&& e.local && !this.isAutoUpdateIgnored(new ExtensionIdentifierWithVersion(e.identifier, e.version)) && !e.downloadPage);
		return Promise.all(toUpdate.map(e => this.install(e)));
	}

	canInstall(extension: IExtension): boolean {
		if (!(extension instanceof Extension)) {
			return false;
		}

		if (extension.isMalicious) {
			return false;
		}

		return !!(extension as Extension).gallery;
	}

	install(extension: string | IExtension): Promise<IExtension> {
		// {{SQL CARBON EDIT}}
		let extensionPolicy = this.configurationService.getValue<string>(ExtensionsPolicyKey);

		if (typeof extension === 'string') {
			return this.installWithProgress(async () => {
<<<<<<< HEAD
				const extensionIdentifier = await this.extensionService.install(URI.file(extension));
				this.checkAndEnableDisabledDependencies(extensionIdentifier);
				return this.local.filter(local => areSameExtensions(local.identifier, extensionIdentifier))[0];
=======
				// {{SQL CARBON EDIT}} - Wrap async call in try/catch.
				// This is the error handler when installing local VSIX file.
				// Prompt the user about the error detail.
				try {
					const extensionIdentifier = await this.extensionService.install(URI.file(extension));
					this.checkAndEnableDisabledDependencies(extensionIdentifier);
					return this.local.filter(local => areSameExtensions(local.identifier, extensionIdentifier))[0];
				} catch (error) {
					this.notificationService.error(error);
					return Promise.reject(error);
				}
				// {{SQL CARBON EDIT}} - End
>>>>>>> 86bac900
			});
		}

		if (extension.isMalicious) {
			return Promise.reject(new Error(nls.localize('malicious', "This extension is reported to be problematic.")));
		}

		const gallery = extension.gallery;

		if (!gallery) {
			return Promise.reject(new Error('Missing gallery'));
		}

<<<<<<< HEAD
=======
		// {{SQL CARBON EDIT}}
		// This is the execution path for install/update extension from marketplace.
		// Check both the vscode version and azure data studio version
		// The check is added here because we want to fail fast instead of downloading the VSIX and then fail.
		if (gallery.properties.engine && (!isEngineValid(gallery.properties.engine, product.vscodeVersion)
			|| (gallery.properties.azDataEngine && !isEngineValid(gallery.properties.azDataEngine, pkg.version)))) {
			return Promise.reject(new ExtensionManagementError(nls.localize('incompatible', "Unable to install version '{2}' of extension '{0}' as it is not compatible with Azure Data Studio '{1}'.", extension.gallery!.identifier.id, pkg.version, gallery.version), INSTALL_ERROR_INCOMPATIBLE));
		}

>>>>>>> 86bac900
		return this.installWithProgress(async () => {
			// {{SQL CARBON EDIT}}
			if (extensionPolicy === ExtensionsPolicy.allowMicrosoft) {
				if (extension.publisherDisplayName === 'Microsoft') {
					await this.downloadOrBrowse(extension).then(() => this.checkAndEnableDisabledDependencies(gallery.identifier));
				} else {
					return Promise.resolve(null);
				}
			}
			await this.downloadOrBrowse(extension).then(() => this.checkAndEnableDisabledDependencies(gallery.identifier));
			return this.local.filter(local => areSameExtensions(local.identifier, gallery.identifier))[0];
		}, gallery.displayName);
	}

	// {{SQL CARBON EDIT}}
	private downloadOrBrowse(ext: IExtension): Promise<any> {
		if (ext.gallery.assets.downloadPage && ext.gallery.assets.downloadPage.uri) {
			window.open(ext.gallery.assets.downloadPage.uri);
			return Promise.resolve(undefined);
		} else {
			return this.extensionService.installFromGallery(ext.gallery);
		}
	}
	// {{SQL CARBON EDIT}} - End

	setEnablement(extensions: IExtension | IExtension[], enablementState: EnablementState): Promise<void> {
		extensions = Array.isArray(extensions) ? extensions : [extensions];
		return this.promptAndSetEnablement(extensions, enablementState);
	}

	uninstall(extension: IExtension): Promise<void> {
		const ext = extension.local ? extension : this.installed.filter(e => areSameExtensions(e.identifier, extension.identifier))[0];
		const toUninstall: ILocalExtension | null = ext && ext.local ? ext.local : null;

		if (!toUninstall) {
			return Promise.reject(new Error('Missing local'));
		}

		this.logService.info(`Requested uninstalling the extension ${extension.identifier.id} from window ${this.windowService.getCurrentWindowId()}`);
		return this.progressService.withProgress({
			location: ProgressLocation.Extensions,
			title: nls.localize('uninstallingExtension', 'Uninstalling extension....'),
			source: `${toUninstall.identifier.id}`
		}, () => this.extensionService.uninstall(toUninstall).then(() => undefined));
	}

	installVersion(extension: IExtension, version: string): Promise<IExtension> {
		if (!(extension instanceof Extension)) {
			return Promise.resolve();
		}

		if (!extension.gallery) {
			return Promise.reject(new Error('Missing gallery'));
		}

		return this.galleryService.getCompatibleExtension(extension.gallery.identifier, version)
			.then(gallery => {
				if (!gallery) {
<<<<<<< HEAD
					return Promise.reject(new Error(nls.localize('incompatible', "Unable to install extension '{0}' with version '{1}' as it is not compatible with VS Code.", extension.gallery!.identifier.id, version)));
=======
					// {{SQL CARBON EDIT}} - use Azure Data Studio in the text instead of VS Code
					return Promise.reject(new Error(nls.localize('incompatible', "Unable to install extension '{0}' with version '{1}' as it is not compatible with Azure Data Studio.", extension.gallery!.identifier.id, version)));
>>>>>>> 86bac900
				}
				return this.installWithProgress(async () => {
					await this.extensionService.installFromGallery(gallery);
					if (extension.latestVersion !== version) {
						this.ignoreAutoUpdate(new ExtensionIdentifierWithVersion(gallery.identifier, version));
					}
					return this.local.filter(local => areSameExtensions(local.identifier, gallery.identifier))[0];
				}
					, gallery.displayName);
			});
	}

	reinstall(extension: IExtension): Promise<IExtension> {
		const ext = extension.local ? extension : this.installed.filter(e => areSameExtensions(e.identifier, extension.identifier))[0];
		const toReinstall: ILocalExtension | null = ext && ext.local ? ext.local : null;

		if (!toReinstall) {
			return Promise.reject(new Error('Missing local'));
		}

		return this.progressService.withProgress({
			location: ProgressLocation.Extensions,
			source: `${toReinstall.identifier.id}`
		}, () => this.extensionService.reinstallFromGallery(toReinstall).then(() => this.local.filter(local => areSameExtensions(local.identifier, extension.identifier))[0]));
	}

	private installWithProgress<T>(installTask: () => Promise<T>, extensionName?: string): Promise<T> {
		const title = extensionName ? nls.localize('installing named extension', "Installing '{0}' extension....", extensionName) : nls.localize('installing extension', 'Installing extension....');
		return this.progressService.withProgress({
			location: ProgressLocation.Extensions,
			title
		}, () => installTask());
	}

	private checkAndEnableDisabledDependencies(extensionIdentifier: IExtensionIdentifier): Promise<void> {
		const extension = this.local.filter(e => (e.local || e.gallery) && areSameExtensions(extensionIdentifier, e.identifier))[0];
		if (extension) {
			const disabledDepencies = this.getExtensionsRecursively([extension], this.local, EnablementState.Enabled, { dependencies: true, pack: false });
			if (disabledDepencies.length) {
				return this.setEnablement(disabledDepencies, EnablementState.Enabled);
			}
		}
		return Promise.resolve();
	}

	private promptAndSetEnablement(extensions: IExtension[], enablementState: EnablementState): Promise<any> {
		const enable = enablementState === EnablementState.Enabled || enablementState === EnablementState.WorkspaceEnabled;
		if (enable) {
			const allDependenciesAndPackedExtensions = this.getExtensionsRecursively(extensions, this.local, enablementState, { dependencies: true, pack: true });
			return this.checkAndSetEnablement(extensions, allDependenciesAndPackedExtensions, enablementState);
		} else {
			const packedExtensions = this.getExtensionsRecursively(extensions, this.local, enablementState, { dependencies: false, pack: true });
			if (packedExtensions.length) {
				return this.checkAndSetEnablement(extensions, packedExtensions, enablementState);
			}
			return this.checkAndSetEnablement(extensions, [], enablementState);
		}
	}

	private checkAndSetEnablement(extensions: IExtension[], otherExtensions: IExtension[], enablementState: EnablementState): Promise<any> {
		const allExtensions = [...extensions, ...otherExtensions];
		const enable = enablementState === EnablementState.Enabled || enablementState === EnablementState.WorkspaceEnabled;
		if (!enable) {
			for (const extension of extensions) {
				let dependents = this.getDependentsAfterDisablement(extension, allExtensions, this.local);
				if (dependents.length) {
					return Promise.reject(new Error(this.getDependentsErrorMessage(extension, allExtensions, dependents)));
				}
			}
		}
		return this.doSetEnablement(allExtensions, enablementState);
	}

	private getExtensionsRecursively(extensions: IExtension[], installed: IExtension[], enablementState: EnablementState, options: { dependencies: boolean, pack: boolean }, checked: IExtension[] = []): IExtension[] {
		const toCheck = extensions.filter(e => checked.indexOf(e) === -1);
		if (toCheck.length) {
			for (const extension of toCheck) {
				checked.push(extension);
			}
			const extensionsToDisable = installed.filter(i => {
				if (checked.indexOf(i) !== -1) {
					return false;
				}
				if (i.enablementState === enablementState) {
					return false;
				}
				const enable = enablementState === EnablementState.Enabled || enablementState === EnablementState.WorkspaceEnabled;
				return (enable || i.type === ExtensionType.User) // Include all Extensions for enablement and only user extensions for disablement
					&& (options.dependencies || options.pack)
					&& extensions.some(extension =>
						(options.dependencies && extension.dependencies.some(id => areSameExtensions({ id }, i.identifier)))
						|| (options.pack && extension.extensionPack.some(id => areSameExtensions({ id }, i.identifier)))
					);
			});
			if (extensionsToDisable.length) {
				extensionsToDisable.push(...this.getExtensionsRecursively(extensionsToDisable, installed, enablementState, options, checked));
			}
			return extensionsToDisable;
		}
		return [];
	}

	private getDependentsAfterDisablement(extension: IExtension, extensionsToDisable: IExtension[], installed: IExtension[]): IExtension[] {
		return installed.filter(i => {
			if (i.dependencies.length === 0) {
				return false;
			}
			if (i === extension) {
				return false;
			}
			if (i.enablementState === EnablementState.WorkspaceDisabled || i.enablementState === EnablementState.Disabled) {
				return false;
			}
			if (extensionsToDisable.indexOf(i) !== -1) {
				return false;
			}
			return i.dependencies.some(dep => [extension, ...extensionsToDisable].some(d => areSameExtensions(d.identifier, { id: dep })));
		});
	}

	private getDependentsErrorMessage(extension: IExtension, allDisabledExtensions: IExtension[], dependents: IExtension[]): string {
		for (const e of [extension, ...allDisabledExtensions]) {
			let dependentsOfTheExtension = dependents.filter(d => d.dependencies.some(id => areSameExtensions({ id }, e.identifier)));
			if (dependentsOfTheExtension.length) {
				return this.getErrorMessageForDisablingAnExtensionWithDependents(e, dependentsOfTheExtension);
			}
		}
		return '';
	}

	private getErrorMessageForDisablingAnExtensionWithDependents(extension: IExtension, dependents: IExtension[]): string {
		if (dependents.length === 1) {
			return nls.localize('singleDependentError', "Cannot disable extension '{0}'. Extension '{1}' depends on this.", extension.displayName, dependents[0].displayName);
		}
		if (dependents.length === 2) {
			return nls.localize('twoDependentsError', "Cannot disable extension '{0}'. Extensions '{1}' and '{2}' depend on this.",
				extension.displayName, dependents[0].displayName, dependents[1].displayName);
		}
		return nls.localize('multipleDependentsError', "Cannot disable extension '{0}'. Extensions '{1}', '{2}' and others depend on this.",
			extension.displayName, dependents[0].displayName, dependents[1].displayName);
	}

	private async doSetEnablement(extensions: IExtension[], enablementState: EnablementState): Promise<boolean[]> {
		const changed = await this.extensionEnablementService.setEnablement(extensions.map(e => e.local!), enablementState);
		for (let i = 0; i < changed.length; i++) {
			if (changed[i]) {
				/* __GDPR__
				"extension:enable" : {
					"${include}": [
						"${GalleryExtensionTelemetryData}"
					]
				}
				*/
				/* __GDPR__
				"extension:disable" : {
					"${include}": [
						"${GalleryExtensionTelemetryData}"
					]
				}
				*/
				this.telemetryService.publicLog(enablementState === EnablementState.Enabled || enablementState === EnablementState.WorkspaceEnabled ? 'extension:enable' : 'extension:disable', extensions[i].telemetryData);
			}
		}
		return changed;
	}

	get allowedBadgeProviders(): string[] {
		if (!this._extensionAllowedBadgeProviders) {
			this._extensionAllowedBadgeProviders = (product.extensionAllowedBadgeProviders || []).map(s => s.toLowerCase());
		}
		return this._extensionAllowedBadgeProviders;
	}

	private onInstallExtension(event: InstallExtensionEvent): void {
		const { gallery } = event;

		if (!gallery) {
			return;
		}

		let extension = this.installed.filter(e => areSameExtensions(e.identifier, gallery.identifier))[0];

		if (!extension) {
			extension = new Extension(this.galleryService, this.stateProvider, undefined, gallery, this.telemetryService, this.logService, this.fileService);
		}

		this.installing.push(extension);

		this._onChange.fire(extension);
	}

	private onDidInstallExtension(event: DidInstallExtensionEvent): void {
		const { local, zipPath, error, gallery } = event;
		const installingExtension = gallery ? this.installing.filter(e => areSameExtensions(e.identifier, gallery.identifier))[0] : null;
		this.installing = installingExtension ? this.installing.filter(e => e !== installingExtension) : this.installing;

		if (local && !this.belongsToWindow(local)) {
			return;
		}

		let extension: Extension | undefined = installingExtension ? installingExtension : zipPath ? new Extension(this.galleryService, this.stateProvider, local, undefined, this.telemetryService, this.logService, this.fileService) : undefined;
		if (extension) {
			if (local) {
				const installed = this.installed.filter(e => areSameExtensions(e.identifier, extension!.identifier))[0];
				if (installed) {
					extension = installed;
				} else {
					this.installed.push(extension);
				}
				extension.local = local;
			}
		}
		this._onChange.fire(error ? undefined : extension);
	}

	private onUninstallExtension(identifier: IExtensionIdentifier): void {
		const extension = this.installed.filter(e => areSameExtensions(e.identifier, identifier))[0];
		if (!extension) {
			return;
		}

		const uninstalling = this.uninstalling.filter(e => areSameExtensions(e.identifier, identifier))[0] || extension;
		this.uninstalling = [uninstalling, ...this.uninstalling.filter(e => !areSameExtensions(e.identifier, identifier))];

		this._onChange.fire(uninstalling);
	}

	private onDidUninstallExtension({ identifier, error }: DidUninstallExtensionEvent): void {
		if (!error) {
			this.installed = this.installed.filter(e => !areSameExtensions(e.identifier, identifier));
		}

		const uninstalling = this.uninstalling.filter(e => areSameExtensions(e.identifier, identifier))[0];
		this.uninstalling = this.uninstalling.filter(e => !areSameExtensions(e.identifier, identifier));
		if (!uninstalling) {
			return;
		}

		this._onChange.fire(uninstalling);
	}

	private onEnablementChanged(platformExtensions: IPlatformExtension[]) {
		const extensions = this.local.filter(e => platformExtensions.some(p => areSameExtensions(e.identifier, p.identifier)));
		for (const extension of extensions) {
			if (extension.local) {
				const enablementState = this.extensionEnablementService.getEnablementState(extension.local);
				if (enablementState !== extension.enablementState) {
					extension.enablementState = enablementState;
					this._onChange.fire(extension);
				}
			}
		}
	}

	private getExtensionState(extension: Extension): ExtensionState {
		if (extension.gallery && this.installing.some(e => !!e.gallery && areSameExtensions(e.gallery.identifier, extension.gallery!.identifier))) {
			return ExtensionState.Installing;
		}

		if (this.uninstalling.some(e => areSameExtensions(e.identifier, extension.identifier))) {
			return ExtensionState.Uninstalling;
		}

		const local = this.installed.filter(e => e === extension || (e.gallery && extension.gallery && areSameExtensions(e.gallery.identifier, extension.gallery.identifier)))[0];
		return local ? ExtensionState.Installed : ExtensionState.Uninstalled;
	}

	private onError(err: any): void {
		if (isPromiseCanceledError(err)) {
			return;
		}

		const message = err && err.message || '';

		if (/getaddrinfo ENOTFOUND|getaddrinfo ENOENT|connect EACCES|connect ECONNREFUSED/.test(message)) {
			return;
		}

		this.notificationService.error(err);
	}

	handleURL(uri: URI): Promise<boolean> {
		if (!/^extension/.test(uri.path)) {
			return Promise.resolve(false);
		}

		this.onOpenExtensionUrl(uri);
		return Promise.resolve(true);
	}

	private onOpenExtensionUrl(uri: URI): void {
		const match = /^extension\/([^/]+)$/.exec(uri.path);

		if (!match) {
			return;
		}

		const extensionId = match[1];

		this.queryLocal().then(local => {
			const extension = local.filter(local => areSameExtensions(local.identifier, { id: extensionId }))[0];

			if (extension) {
				return this.windowService.show()
					.then(() => this.open(extension));
			}

			return this.queryGallery({ names: [extensionId], source: 'uri' }).then(result => {
				if (result.total < 1) {
					return Promise.resolve(null);
				}

				const extension = result.firstPage[0];

				return this.windowService.show().then(() => {
					return this.open(extension).then(() => {
						this.notificationService.prompt(
							Severity.Info,
							nls.localize('installConfirmation', "Would you like to install the '{0}' extension?", extension.displayName, extension.publisher),
							[{
								label: nls.localize('install', "Install"),
								run: () => this.install(extension).then(undefined, error => this.onError(error))
							}],
							{ sticky: true }
						);
					});
				});
			});
		}).then(undefined, error => this.onError(error));
	}


	private _ignoredAutoUpdateExtensions: string[];
	private get ignoredAutoUpdateExtensions(): string[] {
		if (!this._ignoredAutoUpdateExtensions) {
			this._ignoredAutoUpdateExtensions = JSON.parse(this.storageService.get('extensions.ignoredAutoUpdateExtension', StorageScope.GLOBAL, '[]') || '[]');
		}
		return this._ignoredAutoUpdateExtensions;
	}

	private set ignoredAutoUpdateExtensions(extensionIds: string[]) {
		this._ignoredAutoUpdateExtensions = distinct(extensionIds.map(id => id.toLowerCase()));
		this.storageService.store('extensions.ignoredAutoUpdateExtension', JSON.stringify(this._ignoredAutoUpdateExtensions), StorageScope.GLOBAL);
	}

	private ignoreAutoUpdate(identifierWithVersion: ExtensionIdentifierWithVersion): void {
		if (!this.isAutoUpdateIgnored(identifierWithVersion)) {
			this.ignoredAutoUpdateExtensions = [...this.ignoredAutoUpdateExtensions, identifierWithVersion.key()];
		}
	}

	private isAutoUpdateIgnored(identifierWithVersion: ExtensionIdentifierWithVersion): boolean {
		return this.ignoredAutoUpdateExtensions.indexOf(identifierWithVersion.key()) !== -1;
	}

	private resetIgnoreAutoUpdateExtensions(): void {
		this.ignoredAutoUpdateExtensions = this.ignoredAutoUpdateExtensions.filter(extensionId => this.local.some(local => !!local.local && new ExtensionIdentifierWithVersion(local.identifier, local.version).key() === extensionId));
	}

	dispose(): void {
		this.syncDelayer.cancel();
		this.disposables = dispose(this.disposables);
	}
}<|MERGE_RESOLUTION|>--- conflicted
+++ resolved
@@ -15,11 +15,7 @@
 // {{SQL CARBON EDIT}}
 import {
 	IExtensionManagementService, IExtensionGalleryService, ILocalExtension, IGalleryExtension, IQueryOptions,
-<<<<<<< HEAD
-	InstallExtensionEvent, DidInstallExtensionEvent, DidUninstallExtensionEvent, IExtensionEnablementService, IExtensionIdentifier, EnablementState, IExtensionManagementServerService
-=======
 	InstallExtensionEvent, DidInstallExtensionEvent, DidUninstallExtensionEvent, IExtensionEnablementService, IExtensionIdentifier, EnablementState, IExtensionManagementServerService, INSTALL_ERROR_INCOMPATIBLE
->>>>>>> 86bac900
 } from 'vs/platform/extensionManagement/common/extensionManagement';
 import { getGalleryExtensionTelemetryData, getLocalExtensionTelemetryData, areSameExtensions, getMaliciousExtensionsSet } from 'vs/platform/extensionManagement/common/extensionManagementUtil';
 import { IInstantiationService } from 'vs/platform/instantiation/common/instantiation';
@@ -42,14 +38,11 @@
 import { IFileService } from 'vs/platform/files/common/files';
 import { IExtensionManifest, ExtensionType, ExtensionIdentifierWithVersion, IExtension as IPlatformExtension } from 'vs/platform/extensions/common/extensions';
 import { isUIExtension } from 'vs/platform/extensions/node/extensionsUtil';
-<<<<<<< HEAD
-=======
 
 // {{SQL CARBON EDIT}}
 import pkg from 'vs/platform/node/package';
 import { isEngineValid } from 'vs/platform/extensions/node/extensionValidator';
 import { ExtensionManagementError } from 'vs/platform/extensionManagement/node/extensionManagementService';
->>>>>>> 86bac900
 
 interface IExtensionStateProvider<T> {
 	(extension: Extension): T;
@@ -659,11 +652,6 @@
 
 		if (typeof extension === 'string') {
 			return this.installWithProgress(async () => {
-<<<<<<< HEAD
-				const extensionIdentifier = await this.extensionService.install(URI.file(extension));
-				this.checkAndEnableDisabledDependencies(extensionIdentifier);
-				return this.local.filter(local => areSameExtensions(local.identifier, extensionIdentifier))[0];
-=======
 				// {{SQL CARBON EDIT}} - Wrap async call in try/catch.
 				// This is the error handler when installing local VSIX file.
 				// Prompt the user about the error detail.
@@ -676,7 +664,6 @@
 					return Promise.reject(error);
 				}
 				// {{SQL CARBON EDIT}} - End
->>>>>>> 86bac900
 			});
 		}
 
@@ -690,8 +677,6 @@
 			return Promise.reject(new Error('Missing gallery'));
 		}
 
-<<<<<<< HEAD
-=======
 		// {{SQL CARBON EDIT}}
 		// This is the execution path for install/update extension from marketplace.
 		// Check both the vscode version and azure data studio version
@@ -701,7 +686,6 @@
 			return Promise.reject(new ExtensionManagementError(nls.localize('incompatible', "Unable to install version '{2}' of extension '{0}' as it is not compatible with Azure Data Studio '{1}'.", extension.gallery!.identifier.id, pkg.version, gallery.version), INSTALL_ERROR_INCOMPATIBLE));
 		}
 
->>>>>>> 86bac900
 		return this.installWithProgress(async () => {
 			// {{SQL CARBON EDIT}}
 			if (extensionPolicy === ExtensionsPolicy.allowMicrosoft) {
@@ -760,12 +744,8 @@
 		return this.galleryService.getCompatibleExtension(extension.gallery.identifier, version)
 			.then(gallery => {
 				if (!gallery) {
-<<<<<<< HEAD
-					return Promise.reject(new Error(nls.localize('incompatible', "Unable to install extension '{0}' with version '{1}' as it is not compatible with VS Code.", extension.gallery!.identifier.id, version)));
-=======
 					// {{SQL CARBON EDIT}} - use Azure Data Studio in the text instead of VS Code
 					return Promise.reject(new Error(nls.localize('incompatible', "Unable to install extension '{0}' with version '{1}' as it is not compatible with Azure Data Studio.", extension.gallery!.identifier.id, version)));
->>>>>>> 86bac900
 				}
 				return this.installWithProgress(async () => {
 					await this.extensionService.installFromGallery(gallery);
