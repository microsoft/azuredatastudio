/*---------------------------------------------------------------------------------------------
 *  Copyright (c) Microsoft Corporation. All rights reserved.
 *  Licensed under the Source EULA. See License.txt in the project root for license information.
 *--------------------------------------------------------------------------------------------*/

import { refineServiceDecorator } from 'vs/platform/instantiation/common/instantiation';
import { Event } from 'vs/base/common/event';
import { Color } from 'vs/base/common/color';
import { IColorTheme, IThemeService, IFileIconTheme, IProductIconTheme } from 'vs/platform/theme/common/themeService';
import { ConfigurationTarget } from 'vs/platform/configuration/common/configuration';
import { isBoolean, isString } from 'vs/base/common/types';
import { IconContribution, IconDefinition } from 'vs/platform/theme/common/iconRegistry';

export const IWorkbenchThemeService = refineServiceDecorator<IThemeService, IWorkbenchThemeService>(IThemeService);

export const VS_LIGHT_THEME = 'vs';
export const VS_DARK_THEME = 'vs-dark';
export const VS_HC_THEME = 'hc-black';
export const VS_HC_LIGHT_THEME = 'hc-light';

export const THEME_SCOPE_OPEN_PAREN = '[';
export const THEME_SCOPE_CLOSE_PAREN = ']';
export const THEME_SCOPE_WILDCARD = '*';

export const themeScopeRegex = /\[(.+?)\]/g;

export enum ThemeSettings {
	COLOR_THEME = 'workbench.colorTheme',
	FILE_ICON_THEME = 'workbench.iconTheme',
	PRODUCT_ICON_THEME = 'workbench.productIconTheme',
	COLOR_CUSTOMIZATIONS = 'workbench.colorCustomizations',
	TOKEN_COLOR_CUSTOMIZATIONS = 'editor.tokenColorCustomizations',
	SEMANTIC_TOKEN_COLOR_CUSTOMIZATIONS = 'editor.semanticTokenColorCustomizations',

	PREFERRED_DARK_THEME = 'workbench.preferredDarkColorTheme',
	PREFERRED_LIGHT_THEME = 'workbench.preferredLightColorTheme',
	PREFERRED_HC_DARK_THEME = 'workbench.preferredHighContrastColorTheme', /* id kept for compatibility reasons */
	PREFERRED_HC_LIGHT_THEME = 'workbench.preferredHighContrastLightColorTheme',
	DETECT_COLOR_SCHEME = 'window.autoDetectColorScheme',
	DETECT_HC = 'window.autoDetectHighContrast'
}

export enum ThemeSettingDefaults {
<<<<<<< HEAD
	COLOR_THEME_DARK = 'Default Dark Modern',
	COLOR_THEME_LIGHT = 'Default Light Modern',
=======
	COLOR_THEME_DARK = 'Default Dark Azure Data Studio', // {{SQL CARBON EDIT}} - use ADS default themes.
	COLOR_THEME_LIGHT = 'Default Light Azure Data Studio', // {{SQL CARBON EDIT}} - use ADS default themes.
>>>>>>> 41e7569f
	COLOR_THEME_HC_DARK = 'Default High Contrast',
	COLOR_THEME_HC_LIGHT = 'Default High Contrast Light',

	COLOR_THEME_DARK_OLD = 'Default Dark+',
	COLOR_THEME_LIGHT_OLD = 'Default Light+',

	FILE_ICON_THEME = 'vs-seti',
	PRODUCT_ICON_THEME = 'Default',
}

export const COLOR_THEME_DARK_INITIAL_COLORS = {
	'activityBar.background': '#181818',
	'statusBar.background': '#181818',
	'statusBar.noFolderBackground': '#1f1f1f',
};

export const COLOR_THEME_LIGHT_INITIAL_COLORS = {
	'activityBar.background': '#f8f8f8',
	'statusBar.background': '#f8f8f8',
	'statusBar.noFolderBackground': '#f8f8f8'
};

export interface IWorkbenchTheme {
	readonly id: string;
	readonly label: string;
	readonly extensionData?: ExtensionData;
	readonly description?: string;
	readonly settingsId: string | null;
}

export interface IWorkbenchColorTheme extends IWorkbenchTheme, IColorTheme {
	readonly settingsId: string;
	readonly tokenColors: ITextMateThemingRule[];
}

export interface IColorMap {
	[id: string]: Color;
}

export interface IWorkbenchFileIconTheme extends IWorkbenchTheme, IFileIconTheme {
}

export interface IWorkbenchProductIconTheme extends IWorkbenchTheme, IProductIconTheme {
	readonly settingsId: string;

	getIcon(icon: IconContribution): IconDefinition | undefined;
}

export type ThemeSettingTarget = ConfigurationTarget | undefined | 'auto' | 'preview';


export interface IWorkbenchThemeService extends IThemeService {
	readonly _serviceBrand: undefined;
	setColorTheme(themeId: string | undefined | IWorkbenchColorTheme, settingsTarget: ThemeSettingTarget): Promise<IWorkbenchColorTheme | null>;
	getColorTheme(): IWorkbenchColorTheme;
	getColorThemes(): Promise<IWorkbenchColorTheme[]>;
	getMarketplaceColorThemes(publisher: string, name: string, version: string): Promise<IWorkbenchColorTheme[]>;
	onDidColorThemeChange: Event<IWorkbenchColorTheme>;

	hasUpdatedDefaultThemes(): boolean;

	setFileIconTheme(iconThemeId: string | undefined | IWorkbenchFileIconTheme, settingsTarget: ThemeSettingTarget): Promise<IWorkbenchFileIconTheme>;
	getFileIconTheme(): IWorkbenchFileIconTheme;
	getFileIconThemes(): Promise<IWorkbenchFileIconTheme[]>;
	getMarketplaceFileIconThemes(publisher: string, name: string, version: string): Promise<IWorkbenchFileIconTheme[]>;
	onDidFileIconThemeChange: Event<IWorkbenchFileIconTheme>;

	setProductIconTheme(iconThemeId: string | undefined | IWorkbenchProductIconTheme, settingsTarget: ThemeSettingTarget): Promise<IWorkbenchProductIconTheme>;
	getProductIconTheme(): IWorkbenchProductIconTheme;
	getProductIconThemes(): Promise<IWorkbenchProductIconTheme[]>;
	getMarketplaceProductIconThemes(publisher: string, name: string, version: string): Promise<IWorkbenchProductIconTheme[]>;
	onDidProductIconThemeChange: Event<IWorkbenchProductIconTheme>;
}

export interface IThemeScopedColorCustomizations {
	[colorId: string]: string;
}

export interface IColorCustomizations {
	[colorIdOrThemeScope: string]: IThemeScopedColorCustomizations | string;
}

export interface IThemeScopedTokenColorCustomizations {
	[groupId: string]: ITextMateThemingRule[] | ITokenColorizationSetting | boolean | string | undefined;
	comments?: string | ITokenColorizationSetting;
	strings?: string | ITokenColorizationSetting;
	numbers?: string | ITokenColorizationSetting;
	keywords?: string | ITokenColorizationSetting;
	types?: string | ITokenColorizationSetting;
	functions?: string | ITokenColorizationSetting;
	variables?: string | ITokenColorizationSetting;
	textMateRules?: ITextMateThemingRule[];
	semanticHighlighting?: boolean; // deprecated, use ISemanticTokenColorCustomizations.enabled instead
}

export interface ITokenColorCustomizations {
	[groupIdOrThemeScope: string]: IThemeScopedTokenColorCustomizations | ITextMateThemingRule[] | ITokenColorizationSetting | boolean | string | undefined;
	comments?: string | ITokenColorizationSetting;
	strings?: string | ITokenColorizationSetting;
	numbers?: string | ITokenColorizationSetting;
	keywords?: string | ITokenColorizationSetting;
	types?: string | ITokenColorizationSetting;
	functions?: string | ITokenColorizationSetting;
	variables?: string | ITokenColorizationSetting;
	textMateRules?: ITextMateThemingRule[];
	semanticHighlighting?: boolean; // deprecated, use ISemanticTokenColorCustomizations.enabled instead
}

export interface IThemeScopedSemanticTokenColorCustomizations {
	[styleRule: string]: ISemanticTokenRules | boolean | undefined;
	enabled?: boolean;
	rules?: ISemanticTokenRules;
}

export interface ISemanticTokenColorCustomizations {
	[styleRuleOrThemeScope: string]: IThemeScopedSemanticTokenColorCustomizations | ISemanticTokenRules | boolean | undefined;
	enabled?: boolean;
	rules?: ISemanticTokenRules;
}

export interface IThemeScopedExperimentalSemanticTokenColorCustomizations {
	[themeScope: string]: ISemanticTokenRules | undefined;
}

export interface IExperimentalSemanticTokenColorCustomizations {
	[styleRuleOrThemeScope: string]: IThemeScopedExperimentalSemanticTokenColorCustomizations | ISemanticTokenRules | undefined;
}

export type IThemeScopedCustomizations =
	IThemeScopedColorCustomizations
	| IThemeScopedTokenColorCustomizations
	| IThemeScopedExperimentalSemanticTokenColorCustomizations
	| IThemeScopedSemanticTokenColorCustomizations;

export type IThemeScopableCustomizations =
	IColorCustomizations
	| ITokenColorCustomizations
	| IExperimentalSemanticTokenColorCustomizations
	| ISemanticTokenColorCustomizations;

export interface ISemanticTokenRules {
	[selector: string]: string | ISemanticTokenColorizationSetting | undefined;
}

export interface ITextMateThemingRule {
	name?: string;
	scope?: string | string[];
	settings: ITokenColorizationSetting;
}

export interface ITokenColorizationSetting {
	foreground?: string;
	background?: string;
	fontStyle?: string; /* [italic|bold|underline|strikethrough] */
}

export interface ISemanticTokenColorizationSetting {
	foreground?: string;
	fontStyle?: string; /* [italic|bold|underline|strikethrough] */
	bold?: boolean;
	underline?: boolean;
	strikethrough?: boolean;
	italic?: boolean;
}

export interface ExtensionData {
	extensionId: string;
	extensionPublisher: string;
	extensionName: string;
	extensionIsBuiltin: boolean;
}

export namespace ExtensionData {
	export function toJSONObject(d: ExtensionData | undefined): any {
		return d && { _extensionId: d.extensionId, _extensionIsBuiltin: d.extensionIsBuiltin, _extensionName: d.extensionName, _extensionPublisher: d.extensionPublisher };
	}
	export function fromJSONObject(o: any): ExtensionData | undefined {
		if (o && isString(o._extensionId) && isBoolean(o._extensionIsBuiltin) && isString(o._extensionName) && isString(o._extensionPublisher)) {
			return { extensionId: o._extensionId, extensionIsBuiltin: o._extensionIsBuiltin, extensionName: o._extensionName, extensionPublisher: o._extensionPublisher };
		}
		return undefined;
	}
	export function fromName(publisher: string, name: string, isBuiltin = false): ExtensionData {
		return { extensionPublisher: publisher, extensionId: `${publisher}.${name}`, extensionName: name, extensionIsBuiltin: isBuiltin };
	}
}

export interface IThemeExtensionPoint {
	id: string;
	label?: string;
	description?: string;
	path: string;
	uiTheme?: typeof VS_LIGHT_THEME | typeof VS_DARK_THEME | typeof VS_HC_THEME | typeof VS_HC_LIGHT_THEME;
	_watch: boolean; // unsupported options to watch location
}<|MERGE_RESOLUTION|>--- conflicted
+++ resolved
@@ -41,13 +41,8 @@
 }
 
 export enum ThemeSettingDefaults {
-<<<<<<< HEAD
-	COLOR_THEME_DARK = 'Default Dark Modern',
-	COLOR_THEME_LIGHT = 'Default Light Modern',
-=======
 	COLOR_THEME_DARK = 'Default Dark Azure Data Studio', // {{SQL CARBON EDIT}} - use ADS default themes.
 	COLOR_THEME_LIGHT = 'Default Light Azure Data Studio', // {{SQL CARBON EDIT}} - use ADS default themes.
->>>>>>> 41e7569f
 	COLOR_THEME_HC_DARK = 'Default High Contrast',
 	COLOR_THEME_HC_LIGHT = 'Default High Contrast Light',
 
