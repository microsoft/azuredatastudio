--- conflicted
+++ resolved
@@ -103,11 +103,7 @@
 			const picked = await this.doPickEditorOverride(editor, options, group);
 			// If the picker was cancelled we will stop resolving the override
 			if (!picked) {
-<<<<<<< HEAD
-				return undefined; // {{SQL CARBON EDIT}} Strict nulls
-=======
 				return OverrideStatus.ABORT;
->>>>>>> 118421e7
 			}
 			// Deconstruct the return picked options and overrides if the user selected something
 			override = picked[0].override as string | undefined;
@@ -128,10 +124,6 @@
 		}
 
 		// If it's the currently active editor we shouldn't do anything
-<<<<<<< HEAD
-		if (selectedEditor.editorInfo.describes(editor)) {
-			return undefined; // {{SQL CARBON EDIT}} Strict nulls
-=======
 		const currentEditor = firstOrDefault(group.findEditors(resource));
 		let currentViewType = undefined;
 		if (currentEditor) {
@@ -139,7 +131,6 @@
 		}
 		if (currentViewType && selectedEditor.editorInfo.id === currentViewType) {
 			return OverrideStatus.ABORT;
->>>>>>> 118421e7
 		}
 		const input = await this.doOverrideEditorInput(resource, editor, options, group, selectedEditor);
 		if (conflictingDefault && input) {
