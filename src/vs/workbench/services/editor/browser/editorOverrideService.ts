--- conflicted
+++ resolved
@@ -83,17 +83,10 @@
 		// Always ensure inputs have populated resource fields
 		if (editor instanceof DiffEditorInput) {
 			if ((!editor.modifiedInput.resource || !editor.originalInput.resource)) {
-<<<<<<< HEAD
-				return undefined; // {{SQL CARBON EDIT}} Strict nulls
-			}
-		} else if (!editor.resource) {
-			return undefined; // {{SQL CARBON EDIT}} Strict nulls
-=======
 				return { editor, options, group };
 			}
 		} else if (!editor.resource) {
 			return { editor, options, group };
->>>>>>> df7aae61
 		}
 
 		let override = typeof options?.override === 'string' ? options.override : undefined;
@@ -116,20 +109,12 @@
 		const { contributionPoint, conflictingDefault } = this.getContributionPoint(editor instanceof DiffEditorInput ? editor.modifiedInput.resource! : editor.resource!, override);
 		const selectedContribution = contributionPoint;
 		if (!selectedContribution) {
-<<<<<<< HEAD
-			return undefined; // {{SQL CARBON EDIT}} Strict nulls
-=======
 			return { editor, options, group };
->>>>>>> df7aae61
 		}
 
 		const handlesDiff = typeof selectedContribution.options?.canHandleDiff === 'function' ? selectedContribution.options.canHandleDiff() : selectedContribution.options?.canHandleDiff;
 		if (editor instanceof DiffEditorInput && handlesDiff === false) {
-<<<<<<< HEAD
-			return undefined; // {{SQL CARBON EDIT}} Strict nulls
-=======
 			return { editor, options, group };
->>>>>>> df7aae61
 		}
 
 		// If it's the currently active editor we shouldn't do anything
