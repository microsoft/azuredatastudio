/*---------------------------------------------------------------------------------------------
 *  Copyright (c) Microsoft Corporation. All rights reserved.
 *  Licensed under the Source EULA. See License.txt in the project root for license information.
 *--------------------------------------------------------------------------------------------*/

import * as glob from 'vs/base/common/glob';
import { distinct, firstOrDefault, flatten, insert } from 'vs/base/common/arrays';
import { Disposable, IDisposable, toDisposable } from 'vs/base/common/lifecycle';
import { basename, extname, isEqual } from 'vs/base/common/resources';
import { URI } from 'vs/base/common/uri';
import { IConfigurationService } from 'vs/platform/configuration/common/configuration';
import { EditorActivation, EditorResolution, IEditorOptions } from 'vs/platform/editor/common/editor';
import { DEFAULT_EDITOR_ASSOCIATION, EditorResourceAccessor, EditorInputWithOptions, IResourceSideBySideEditorInput, isEditorInputWithOptions, isEditorInputWithOptionsAndGroup, isResourceDiffEditorInput, isResourceSideBySideEditorInput, isUntitledResourceEditorInput, isResourceMergeEditorInput, IUntypedEditorInput, SideBySideEditor } from 'vs/workbench/common/editor';
import { EditorInput } from 'vs/workbench/common/editor/editorInput';
import { IEditorGroup, IEditorGroupsService } from 'vs/workbench/services/editor/common/editorGroupsService';
import { Schemas } from 'vs/base/common/network';
import { RegisteredEditorInfo, RegisteredEditorPriority, RegisteredEditorOptions, EditorAssociation, EditorAssociations, editorsAssociationsSettingId, globMatchesResource, IEditorResolverService, priorityToRank, ResolvedEditor, ResolvedStatus, EditorInputFactoryObject } from 'vs/workbench/services/editor/common/editorResolverService';
import { QuickPickItem, IKeyMods, IQuickInputService, IQuickPickItem, IQuickPickSeparator } from 'vs/platform/quickinput/common/quickInput';
import { localize } from 'vs/nls';
import { INotificationService, Severity } from 'vs/platform/notification/common/notification';
import { ITelemetryService } from 'vs/platform/telemetry/common/telemetry';
import { InstantiationType, registerSingleton } from 'vs/platform/instantiation/common/extensions';
import { IStorageService, StorageScope, StorageTarget } from 'vs/platform/storage/common/storage';
import { IExtensionService } from 'vs/workbench/services/extensions/common/extensions';
import { ILogService } from 'vs/platform/log/common/log';
import { findGroup } from 'vs/workbench/services/editor/common/editorGroupFinder';
import { IInstantiationService } from 'vs/platform/instantiation/common/instantiation';
import { PreferredGroup } from 'vs/workbench/services/editor/common/editorService';
import { SideBySideEditorInput } from 'vs/workbench/common/editor/sideBySideEditorInput';
import { PauseableEmitter } from 'vs/base/common/event';

interface RegisteredEditor {
	globPattern: string | glob.IRelativePattern;
	editorInfo: RegisteredEditorInfo;
	options?: RegisteredEditorOptions;
	editorFactoryObject: EditorInputFactoryObject;
}

type RegisteredEditors = Array<RegisteredEditor>;

export class EditorResolverService extends Disposable implements IEditorResolverService {
	readonly _serviceBrand: undefined;

	// Events
	private readonly _onDidChangeEditorRegistrations = this._register(new PauseableEmitter<void>());
	readonly onDidChangeEditorRegistrations = this._onDidChangeEditorRegistrations.event;

	// Constants
	private static readonly configureDefaultID = 'promptOpenWith.configureDefault';
	private static readonly cacheStorageID = 'editorOverrideService.cache';
	private static readonly conflictingDefaultsStorageID = 'editorOverrideService.conflictingDefaults';

	// Data Stores
<<<<<<< HEAD
	private _editors: Map<string | glob.IRelativePattern, RegisteredEditors> = new Map<string | glob.IRelativePattern, RegisteredEditors>();
	// private cache: Set<string> | undefined; {{SQL CARBON EDIT}} Remove unused
=======
	private _editors: Map<string | glob.IRelativePattern, Map<string, RegisteredEditors>> = new Map<string | glob.IRelativePattern, Map<string, RegisteredEditors>>();
	private _flattenedEditors: Map<string | glob.IRelativePattern, RegisteredEditors> = new Map();
	private _shouldReFlattenEditors: boolean = true;
	private cache: Set<string> | undefined;
>>>>>>> 5b6af074

	constructor(
		@IEditorGroupsService private readonly editorGroupService: IEditorGroupsService,
		@IInstantiationService private readonly instantiationService: IInstantiationService,
		@IConfigurationService private readonly configurationService: IConfigurationService,
		@IQuickInputService private readonly quickInputService: IQuickInputService,
		@INotificationService private readonly notificationService: INotificationService,
		@ITelemetryService private readonly telemetryService: ITelemetryService,
		@IStorageService private readonly storageService: IStorageService,
		@IExtensionService private readonly extensionService: IExtensionService,
		@ILogService private readonly logService: ILogService
	) {
		super();
		// Read in the cache on statup
		// this.cache = new Set<string>(JSON.parse(this.storageService.get(EditorResolverService.cacheStorageID, StorageScope.PROFILE, JSON.stringify([])))); {{SQL CARBON EDIT}} Remove unused
		this.storageService.remove(EditorResolverService.cacheStorageID, StorageScope.PROFILE);

		this._register(this.storageService.onWillSaveState(() => {
			// We want to store the glob patterns we would activate on, this allows us to know if we need to await the ext host on startup for opening a resource
			this.cacheEditors();
		}));

		// When extensions have registered we no longer need the cache
		/* {{SQL CARBON EDIT}} Remove unused
		this.extensionService.onDidRegisterExtensions(() => {
			this.cache = undefined;
		});

		// When the setting changes we want to ensure that it is properly converted
		this._register(this.configurationService.onDidChangeConfiguration((e) => {
			if (e.affectsConfiguration(editorsAssociationsSettingId)) {
				this.convertOldAssociationFormat();
			}
		}));
		*/
	}

	private resolveUntypedInputAndGroup(editor: IUntypedEditorInput, preferredGroup: PreferredGroup | undefined): [IUntypedEditorInput, IEditorGroup, EditorActivation | undefined] | undefined {
		const untypedEditor = editor;

		// Use the untyped editor to find a group
		const [group, activation] = this.instantiationService.invokeFunction(findGroup, untypedEditor, preferredGroup);

		return [untypedEditor, group, activation];
	}

	async resolveEditor(editor: IUntypedEditorInput, preferredGroup: PreferredGroup | undefined): Promise<ResolvedEditor> {
		// Update the flattened editors
		this._flattenedEditors = this._flattenEditorsMap();

		// Special case: side by side editors requires us to
		// independently resolve both sides and then build
		// a side by side editor with the result
		if (isResourceSideBySideEditorInput(editor)) {
			return this.doResolveSideBySideEditor(editor, preferredGroup);
		}

		const resolvedUntypedAndGroup = this.resolveUntypedInputAndGroup(editor, preferredGroup);
		if (!resolvedUntypedAndGroup) {
			return ResolvedStatus.NONE;
		}
		// Get the resolved untyped editor, group, and activation
		const [untypedEditor, group, activation] = resolvedUntypedAndGroup;
		if (activation) {
			untypedEditor.options = { ...untypedEditor.options, activation };
		}

		let resource = EditorResourceAccessor.getCanonicalUri(untypedEditor, { supportSideBySide: SideBySideEditor.PRIMARY });

		// If it was resolved before we await for the extensions to activate and then proceed with resolution or else the backing extensions won't be registered
		// if (this.cache && resource && this.resourceMatchesCache(resource)) { {{SQL CARBON EDIT}} Always wait for extensions so that our language-based overrides (SQL/Notebooks) will always have those registered
		await this.extensionService.whenInstalledExtensionsRegistered();
		// }

		// Undefined resource -> untilted. Other malformed URI's are unresolvable
		if (resource === undefined) {
			resource = URI.from({ scheme: Schemas.untitled });
		} else if (resource.scheme === undefined || resource === null) {
			return ResolvedStatus.NONE;
		}

		if (untypedEditor.options?.override === EditorResolution.PICK) {
			const picked = await this.doPickEditor(untypedEditor);
			// If the picker was cancelled we will stop resolving the editor
			if (!picked) {
				return ResolvedStatus.ABORT;
			}
			// Populate the options with the new ones
			untypedEditor.options = picked;
		}

		// Resolved the editor ID as much as possible, now find a given editor (cast here is ok because we resolve down to a string above)
		let { editor: selectedEditor, conflictingDefault } = this.getEditor(resource, untypedEditor.options?.override as (string | EditorResolution.EXCLUSIVE_ONLY | undefined));
		// If no editor was found and this was a typed editor or an editor with an explicit override we could not resolve it
		if (!selectedEditor && (untypedEditor.options?.override || isEditorInputWithOptions(editor))) {
			return ResolvedStatus.NONE;
		} else if (!selectedEditor) {
			// Simple untyped editors that we could not resolve will be resolved to the default editor
			const resolvedEditor = this.getEditor(resource, DEFAULT_EDITOR_ASSOCIATION.id);
			selectedEditor = resolvedEditor?.editor;
			conflictingDefault = resolvedEditor?.conflictingDefault;
			if (!selectedEditor) {
				return ResolvedStatus.NONE;
			}
		}

		// In the special case of diff editors we do some more work to determine the correct editor for both sides
		if (isResourceDiffEditorInput(untypedEditor) && untypedEditor.options?.override === undefined) {
			let resource2 = EditorResourceAccessor.getCanonicalUri(untypedEditor, { supportSideBySide: SideBySideEditor.SECONDARY });
			if (!resource2) {
				resource2 = URI.from({ scheme: Schemas.untitled });
			}
			const { editor: selectedEditor2 } = this.getEditor(resource2, undefined);
			if (!selectedEditor2 || selectedEditor.editorInfo.id !== selectedEditor2.editorInfo.id) {
				const { editor: selectedDiff, conflictingDefault: conflictingDefaultDiff } = this.getEditor(resource, DEFAULT_EDITOR_ASSOCIATION.id);
				selectedEditor = selectedDiff;
				conflictingDefault = conflictingDefaultDiff;
			}
			if (!selectedEditor) {
				return ResolvedStatus.NONE;
			}
		}

		// If no override we take the selected editor id so that matches works with the isActive check
		untypedEditor.options = { override: selectedEditor.editorInfo.id, ...untypedEditor.options };

		// Check if diff can be created based on prescene of factory function
		if (selectedEditor.editorFactoryObject.createDiffEditorInput === undefined && isResourceDiffEditorInput(untypedEditor)) {
			return ResolvedStatus.NONE;
		}

		const input = await this.doResolveEditor(untypedEditor, group, selectedEditor);
		if (conflictingDefault && input) {
			// Show the conflicting default dialog
			await this.doHandleConflictingDefaults(resource, selectedEditor.editorInfo.label, untypedEditor, input.editor, group);
		}

		if (input) {
			this.sendEditorResolutionTelemetry(input.editor);
			if (input.editor.editorId !== selectedEditor.editorInfo.id) {
				this.logService.warn(`Editor ID Mismatch: ${input.editor.editorId} !== ${selectedEditor.editorInfo.id}. This will cause bugs. Please ensure editorInput.editorId matches the registered id`);
			}
			return { ...input, group };
		}
		return ResolvedStatus.ABORT;
	}

	private async doResolveSideBySideEditor(editor: IResourceSideBySideEditorInput, preferredGroup: PreferredGroup | undefined): Promise<ResolvedEditor> {
		const primaryResolvedEditor = await this.resolveEditor(editor.primary, preferredGroup);
		if (!isEditorInputWithOptionsAndGroup(primaryResolvedEditor)) {
			return ResolvedStatus.NONE;
		}
		const secondaryResolvedEditor = await this.resolveEditor(editor.secondary, primaryResolvedEditor.group ?? preferredGroup);
		if (!isEditorInputWithOptionsAndGroup(secondaryResolvedEditor)) {
			return ResolvedStatus.NONE;
		}
		return {
			group: primaryResolvedEditor.group ?? secondaryResolvedEditor.group,
			editor: this.instantiationService.createInstance(SideBySideEditorInput, editor.label, editor.description, secondaryResolvedEditor.editor, primaryResolvedEditor.editor),
			options: editor.options
		};
	}

	bufferChangeEvents(callback: Function): void {
		this._onDidChangeEditorRegistrations.pause();
		try {
			callback();
		} finally {
			this._onDidChangeEditorRegistrations.resume();
		}
	}

	registerEditor(
		globPattern: string | glob.IRelativePattern,
		editorInfo: RegisteredEditorInfo,
		options: RegisteredEditorOptions,
		editorFactoryObject: EditorInputFactoryObject
	): IDisposable {
		let registeredEditor = this._editors.get(globPattern);
		if (registeredEditor === undefined) {
			registeredEditor = new Map<string, RegisteredEditors>();
			this._editors.set(globPattern, registeredEditor);
		}

		let editorsWithId = registeredEditor.get(editorInfo.id);
		if (editorsWithId === undefined) {
			editorsWithId = [];
		}
		const remove = insert(editorsWithId, {
			globPattern,
			editorInfo,
			options,
			editorFactoryObject
		});
		registeredEditor.set(editorInfo.id, editorsWithId);
		this._shouldReFlattenEditors = true;
		this._onDidChangeEditorRegistrations.fire();
		return toDisposable(() => {
			remove();
			if (editorsWithId && editorsWithId.length === 0) {
				registeredEditor?.delete(editorInfo.id);
			}
			this._shouldReFlattenEditors = true;
			this._onDidChangeEditorRegistrations.fire();
		});
	}

	getAssociationsForResource(resource: URI): EditorAssociations {
		const associations = this.getAllUserAssociations();
		const matchingAssociations = associations.filter(association => association.filenamePattern && globMatchesResource(association.filenamePattern, resource));
		const allEditors: RegisteredEditors = this._registeredEditors;
		// Ensure that the settings are valid editors
		return matchingAssociations.filter(association => allEditors.find(c => c.editorInfo.id === association.viewType));
	}

	private getAllUserAssociations(): EditorAssociations {
		const inspectedEditorAssociations = this.configurationService.inspect<{ [fileNamePattern: string]: string }>(editorsAssociationsSettingId) || {};
		const workspaceAssociations = inspectedEditorAssociations.workspaceValue ?? {};
		const userAssociations = inspectedEditorAssociations.userValue ?? {};
		const rawAssociations: { [fileNamePattern: string]: string } = { ...workspaceAssociations };
		// We want to apply the user associations on top of the workspace associations but ignore duplicate keys.
		for (const [key, value] of Object.entries(userAssociations)) {
			if (rawAssociations[key] === undefined) {
				rawAssociations[key] = value;
			}
		}
		const associations = [];
		for (const [key, value] of Object.entries(rawAssociations)) {
			const association: EditorAssociation = {
				filenamePattern: key,
				viewType: value
			};
			associations.push(association);
		}
		return associations;
	}

	/**
	 * Given the nested nature of the editors map, we merge factories of the same glob and id to make it flat
	 * and easier to work with
	 */
	private _flattenEditorsMap() {
		// If we shouldn't be re-flattening (due to lack of update) then return early
		if (!this._shouldReFlattenEditors) {
			return this._flattenedEditors;
		}
		this._shouldReFlattenEditors = false;
		const editors = new Map<string | glob.IRelativePattern, RegisteredEditors>();
		for (const [glob, value] of this._editors) {
			const registeredEditors: RegisteredEditors = [];
			for (const editors of value.values()) {
				let registeredEditor: RegisteredEditor | undefined = undefined;
				// Merge all editors with the same id and glob pattern together
				for (const editor of editors) {
					if (!registeredEditor) {
						registeredEditor = {
							editorInfo: editor.editorInfo,
							globPattern: editor.globPattern,
							options: {},
							editorFactoryObject: {}
						};
					}
					// Merge options and factories
					registeredEditor.options = { ...registeredEditor.options, ...editor.options };
					registeredEditor.editorFactoryObject = { ...registeredEditor.editorFactoryObject, ...editor.editorFactoryObject };
				}
				if (registeredEditor) {
					registeredEditors.push(registeredEditor);
				}
			}
			editors.set(glob, registeredEditors);
		}
		return editors;
	}

	/**
	 * Returns all editors as an array. Possible to contain duplicates
	 */
	private get _registeredEditors(): RegisteredEditors {
		return flatten(Array.from(this._flattenedEditors.values()));
	}

	updateUserAssociations(globPattern: string, editorID: string): void {
		const newAssociation: EditorAssociation = { viewType: editorID, filenamePattern: globPattern };
		const currentAssociations = this.getAllUserAssociations();
		const newSettingObject = Object.create(null);
		// Form the new setting object including the newest associations
		for (const association of [...currentAssociations, newAssociation]) {
			if (association.filenamePattern) {
				newSettingObject[association.filenamePattern] = association.viewType;
			}
		}
		this.configurationService.updateValue(editorsAssociationsSettingId, newSettingObject);
	}

	private findMatchingEditors(resource: URI): RegisteredEditor[] {
		// The user setting should be respected even if the editor doesn't specify that resource in package.json
		const userSettings = this.getAssociationsForResource(resource);
		const matchingEditors: RegisteredEditor[] = [];
		// Then all glob patterns
		for (const [key, editors] of this._flattenedEditors) {
			for (const editor of editors) {
				const foundInSettings = userSettings.find(setting => setting.viewType === editor.editorInfo.id);
				if ((foundInSettings && editor.editorInfo.priority !== RegisteredEditorPriority.exclusive) || globMatchesResource(key, resource)) {
					matchingEditors.push(editor);
				}
			}
		}
		// Return the editors sorted by their priority
		return matchingEditors.sort((a, b) => {
			// Very crude if priorities match longer glob wins as longer globs are normally more specific
			if (priorityToRank(b.editorInfo.priority) === priorityToRank(a.editorInfo.priority) && typeof b.globPattern === 'string' && typeof a.globPattern === 'string') {
				return b.globPattern.length - a.globPattern.length;
			}
			return priorityToRank(b.editorInfo.priority) - priorityToRank(a.editorInfo.priority);
		});
	}

	public getEditors(resource?: URI): RegisteredEditorInfo[] {
		this._flattenedEditors = this._flattenEditorsMap();

		// By resource
		if (URI.isUri(resource)) {
			const editors = this.findMatchingEditors(resource);
			if (editors.find(e => e.editorInfo.priority === RegisteredEditorPriority.exclusive)) {
				return [];
			}
			return editors.map(editor => editor.editorInfo);
		}

		// All
		return distinct(this._registeredEditors.map(editor => editor.editorInfo), editor => editor.id);
	}

	/**
	 * Given a resource and an editorId selects the best possible editor
	 * @returns The editor and whether there was another default which conflicted with it
	 */
	private getEditor(resource: URI, editorId: string | EditorResolution.EXCLUSIVE_ONLY | undefined): { editor: RegisteredEditor | undefined; conflictingDefault: boolean } {

		const findMatchingEditor = (editors: RegisteredEditors, viewType: string) => {
			return editors.find((editor) => {
				if (editor.options && editor.options.canSupportResource !== undefined) {
					return editor.editorInfo.id === viewType && editor.options.canSupportResource(resource);
				}
				return editor.editorInfo.id === viewType;
			});
		};

		if (editorId && editorId !== EditorResolution.EXCLUSIVE_ONLY) {
			// Specific id passed in doesn't have to match the resource, it can be anything
			const registeredEditors = this._registeredEditors;
			return {
				editor: findMatchingEditor(registeredEditors, editorId),
				conflictingDefault: false
			};
		}

		const editors = this.findMatchingEditors(resource);

		const associationsFromSetting = this.getAssociationsForResource(resource);
		// We only want minPriority+ if no user defined setting is found, else we won't resolve an editor
		const minPriority = editorId === EditorResolution.EXCLUSIVE_ONLY ? RegisteredEditorPriority.exclusive : RegisteredEditorPriority.builtin;
		let possibleEditors = editors.filter(editor => priorityToRank(editor.editorInfo.priority) >= priorityToRank(minPriority) && editor.editorInfo.id !== DEFAULT_EDITOR_ASSOCIATION.id);
		if (possibleEditors.length === 0) {
			return {
				editor: associationsFromSetting[0] && minPriority !== RegisteredEditorPriority.exclusive ? findMatchingEditor(editors, associationsFromSetting[0].viewType) : undefined,
				conflictingDefault: false
			};
		}
		// If the editor is exclusive we use that, else use the user setting, else use the built-in+ editor
		const selectedViewType = possibleEditors[0].editorInfo.priority === RegisteredEditorPriority.exclusive ?
			possibleEditors[0].editorInfo.id :
			associationsFromSetting[0]?.viewType || possibleEditors[0].editorInfo.id;

		let conflictingDefault = false;

		// Filter out exclusive before we check for conflicts as exclusive editors cannot be manually chosen
		possibleEditors = possibleEditors.filter(editor => editor.editorInfo.priority !== RegisteredEditorPriority.exclusive);
		if (associationsFromSetting.length === 0 && possibleEditors.length > 1) {
			conflictingDefault = true;
		}

		return {
			editor: findMatchingEditor(editors, selectedViewType),
			conflictingDefault
		};
	}

	private async doResolveEditor(editor: IUntypedEditorInput, group: IEditorGroup, selectedEditor: RegisteredEditor): Promise<EditorInputWithOptions | undefined> {
		let options = editor.options;
		const resource = EditorResourceAccessor.getCanonicalUri(editor, { supportSideBySide: SideBySideEditor.PRIMARY });
		// If no activation option is provided, populate it.
		if (options && typeof options.activation === 'undefined') {
			options = { ...options, activation: options.preserveFocus ? EditorActivation.RESTORE : undefined };
		}

		// If it's a merge editor we trigger the create merge editor input
		if (isResourceMergeEditorInput(editor)) {
			if (!selectedEditor.editorFactoryObject.createMergeEditorInput) {
				return undefined; // {{SQL CARBON EDIT}} Strict nulls
			}
			const inputWithOptions = await selectedEditor.editorFactoryObject.createMergeEditorInput(editor, group);
			return { editor: inputWithOptions.editor, options: inputWithOptions.options ?? options };
		}

		// If it's a diff editor we trigger the create diff editor input
		if (isResourceDiffEditorInput(editor)) {
			if (!selectedEditor.editorFactoryObject.createDiffEditorInput) {
				return undefined; // {{SQL CARBON EDIT}} Strict nulls
			}
			const inputWithOptions = await selectedEditor.editorFactoryObject.createDiffEditorInput(editor, group);
			return { editor: inputWithOptions.editor, options: inputWithOptions.options ?? options };
		}

		if (isResourceSideBySideEditorInput(editor)) {
			throw new Error(`Untyped side by side editor input not supported here.`);
		}

		if (isUntitledResourceEditorInput(editor)) {
			if (!selectedEditor.editorFactoryObject.createUntitledEditorInput) {
				return undefined; // {{SQL CARBON EDIT}} Strict nulls
			}
			const inputWithOptions = await selectedEditor.editorFactoryObject.createUntitledEditorInput(editor, group);
			return { editor: inputWithOptions.editor, options: inputWithOptions.options ?? options };
		}

		// Should no longer have an undefined resource so lets throw an error if that's somehow the case
		if (resource === undefined) {
			throw new Error(`Undefined resource on non untitled editor input.`);
		}

		// If the editor states it can only be opened once per resource we must close all existing ones except one and move the new one into the group
		const singleEditorPerResource = typeof selectedEditor.options?.singlePerResource === 'function' ? selectedEditor.options.singlePerResource() : selectedEditor.options?.singlePerResource;
		if (singleEditorPerResource) {
			const foundInput = await this.moveExistingEditorForResource(resource, selectedEditor.editorInfo.id, group);
			if (foundInput) {
				return { editor: foundInput, options };
			}
		}

		// If no factory is above, return flow back to caller letting them know we could not resolve it
		if (!selectedEditor.editorFactoryObject.createEditorInput) {
<<<<<<< HEAD
			return undefined; // {{SQL CARBON EDIT}} strict nulls
=======
			return;
>>>>>>> 5b6af074
		}

		// Respect options passed back
		const inputWithOptions = await selectedEditor.editorFactoryObject.createEditorInput(editor, group);
		options = inputWithOptions.options ?? options;
		const input = inputWithOptions.editor;

		return { editor: input, options };
	}

	/**
	 * Moves an editor with the resource and viewtype to target group if one exists
	 * Additionally will close any other editors that are open for that resource and viewtype besides the first one found
	 * @param resource The resource of the editor
	 * @param viewType the viewtype of the editor
	 * @param targetGroup The group to move it to
	 * @returns An editor input if one exists, else undefined
	 */
	private async moveExistingEditorForResource(
		resource: URI,
		viewType: string,
		targetGroup: IEditorGroup,
	): Promise<EditorInput | undefined> {
		const editorInfoForResource = this.findExistingEditorsForResource(resource, viewType);
		if (!editorInfoForResource.length) {
			return undefined;
		}

		const editorToUse = editorInfoForResource[0];

		// We should only have one editor but if there are multiple we close the others
		for (const { editor, group } of editorInfoForResource) {
			if (editor !== editorToUse.editor) {
				const closed = await group.closeEditor(editor);
				if (!closed) {
					return undefined;
				}
			}
		}

		// Move the editor already opened to the target group
		if (targetGroup.id !== editorToUse.group.id) {
			editorToUse.group.moveEditor(editorToUse.editor, targetGroup);
			return editorToUse.editor;
		}
		return undefined;
	}

	/**
	 * Given a resource and an editorId, returns all editors open for that resource and editorId.
	 * @param resource The resource specified
	 * @param editorId The editorID
	 * @returns A list of editors
	 */
	private findExistingEditorsForResource(
		resource: URI,
		editorId: string,
	): Array<{ editor: EditorInput; group: IEditorGroup }> {
		const out: Array<{ editor: EditorInput; group: IEditorGroup }> = [];
		const orderedGroups = distinct([
			...this.editorGroupService.groups,
		]);

		for (const group of orderedGroups) {
			for (const editor of group.editors) {
				if (isEqual(editor.resource, resource) && editor.editorId === editorId) {
					out.push({ editor, group });
				}
			}
		}
		return out;
	}

	private async doHandleConflictingDefaults(resource: URI, editorName: string, untypedInput: IUntypedEditorInput, currentEditor: EditorInput, group: IEditorGroup) {
		type StoredChoice = {
			[key: string]: string[];
		};
		const editors = this.findMatchingEditors(resource);
		const storedChoices: StoredChoice = JSON.parse(this.storageService.get(EditorResolverService.conflictingDefaultsStorageID, StorageScope.PROFILE, '{}'));
		const globForResource = `*${extname(resource)}`;
		// Writes to the storage service that a choice has been made for the currently installed editors
		const writeCurrentEditorsToStorage = () => {
			storedChoices[globForResource] = [];
			editors.forEach(editor => storedChoices[globForResource].push(editor.editorInfo.id));
			this.storageService.store(EditorResolverService.conflictingDefaultsStorageID, JSON.stringify(storedChoices), StorageScope.PROFILE, StorageTarget.MACHINE);
		};

		// If the user has already made a choice for this editor we don't want to ask them again
		if (storedChoices[globForResource] && storedChoices[globForResource].find(editorID => editorID === currentEditor.editorId)) {
			return;
		}

		const handle = this.notificationService.prompt(Severity.Warning,
			localize('editorResolver.conflictingDefaults', 'There are multiple default editors available for the resource.'),
			[{
				label: localize('editorResolver.configureDefault', 'Configure Default'),
				run: async () => {
					// Show the picker and tell it to update the setting to whatever the user selected
					const picked = await this.doPickEditor(untypedInput, true);
					if (!picked) {
						return;
					}
					untypedInput.options = picked;
					const replacementEditor = await this.resolveEditor(untypedInput, group);
					if (replacementEditor === ResolvedStatus.ABORT || replacementEditor === ResolvedStatus.NONE) {
						return;
					}
					// Replace the current editor with the picked one
					group.replaceEditors([
						{
							editor: currentEditor,
							replacement: replacementEditor.editor,
							options: replacementEditor.options ?? picked,
						}
					]);
				}
			},
			{
				label: localize('editorResolver.keepDefault', 'Keep {0}', editorName),
				run: writeCurrentEditorsToStorage
			}
			]);
		// If the user pressed X we assume they want to keep the current editor as default
		const onCloseListener = handle.onDidClose(() => {
			writeCurrentEditorsToStorage();
			onCloseListener.dispose();
		});
	}

	private mapEditorsToQuickPickEntry(resource: URI, showDefaultPicker?: boolean) {
		const currentEditor = firstOrDefault(this.editorGroupService.activeGroup.findEditors(resource));
		// If untitled, we want all registered editors
		let registeredEditors = resource.scheme === Schemas.untitled ? this._registeredEditors.filter(e => e.editorInfo.priority !== RegisteredEditorPriority.exclusive) : this.findMatchingEditors(resource);
		// We don't want duplicate Id entries
		registeredEditors = distinct(registeredEditors, c => c.editorInfo.id);
		const defaultSetting = this.getAssociationsForResource(resource)[0]?.viewType;
		// Not the most efficient way to do this, but we want to ensure the text editor is at the top of the quickpick
		registeredEditors = registeredEditors.sort((a, b) => {
			if (a.editorInfo.id === DEFAULT_EDITOR_ASSOCIATION.id) {
				return -1;
			} else if (b.editorInfo.id === DEFAULT_EDITOR_ASSOCIATION.id) {
				return 1;
			} else {
				return priorityToRank(b.editorInfo.priority) - priorityToRank(a.editorInfo.priority);
			}
		});
		const quickPickEntries: Array<QuickPickItem> = [];
		const currentlyActiveLabel = localize('promptOpenWith.currentlyActive', "Active");
		const currentDefaultLabel = localize('promptOpenWith.currentDefault', "Default");
		const currentDefaultAndActiveLabel = localize('promptOpenWith.currentDefaultAndActive', "Active and Default");
		// Default order = setting -> highest priority -> text
		let defaultViewType = defaultSetting;
		if (!defaultViewType && registeredEditors.length > 2 && registeredEditors[1]?.editorInfo.priority !== RegisteredEditorPriority.option) {
			defaultViewType = registeredEditors[1]?.editorInfo.id;
		}
		if (!defaultViewType) {
			defaultViewType = DEFAULT_EDITOR_ASSOCIATION.id;
		}
		// Map the editors to quickpick entries
		registeredEditors.forEach(editor => {
			const currentViewType = currentEditor?.editorId ?? DEFAULT_EDITOR_ASSOCIATION.id;
			const isActive = currentEditor ? editor.editorInfo.id === currentViewType : false;
			const isDefault = editor.editorInfo.id === defaultViewType;
			const quickPickEntry: IQuickPickItem = {
				id: editor.editorInfo.id,
				label: editor.editorInfo.label,
				description: isActive && isDefault ? currentDefaultAndActiveLabel : isActive ? currentlyActiveLabel : isDefault ? currentDefaultLabel : undefined,
				detail: editor.editorInfo.detail ?? editor.editorInfo.priority,
			};
			quickPickEntries.push(quickPickEntry);
		});
		if (!showDefaultPicker && extname(resource) !== '') {
			const separator: IQuickPickSeparator = { type: 'separator' };
			quickPickEntries.push(separator);
			const configureDefaultEntry = {
				id: EditorResolverService.configureDefaultID,
				label: localize('promptOpenWith.configureDefault', "Configure default editor for '{0}'...", `*${extname(resource)}`),
			};
			quickPickEntries.push(configureDefaultEntry);
		}
		return quickPickEntries;
	}

	private async doPickEditor(editor: IUntypedEditorInput, showDefaultPicker?: boolean): Promise<IEditorOptions | undefined> {

		type EditorPick = {
			readonly item: IQuickPickItem;
			readonly keyMods?: IKeyMods;
			readonly openInBackground: boolean;
		};

		let resource = EditorResourceAccessor.getOriginalUri(editor, { supportSideBySide: SideBySideEditor.PRIMARY });

		if (resource === undefined) {
			resource = URI.from({ scheme: Schemas.untitled });
		}

		// Get all the editors for the resource as quickpick entries
		const editorPicks = this.mapEditorsToQuickPickEntry(resource, showDefaultPicker);

		// Create the editor picker
		const editorPicker = this.quickInputService.createQuickPick<IQuickPickItem>();
		const placeHolderMessage = showDefaultPicker ?
			localize('promptOpenWith.updateDefaultPlaceHolder', "Select new default editor for '{0}'", `*${extname(resource)}`) :
			localize('promptOpenWith.placeHolder', "Select editor for '{0}'", basename(resource));
		editorPicker.placeholder = placeHolderMessage;
		editorPicker.canAcceptInBackground = true;
		editorPicker.items = editorPicks;
		const firstItem = editorPicker.items.find(item => item.type === 'item') as IQuickPickItem | undefined;
		if (firstItem) {
			editorPicker.selectedItems = [firstItem];
		}

		// Prompt the user to select an editor
		const picked: EditorPick | undefined = await new Promise<EditorPick | undefined>(resolve => {
			editorPicker.onDidAccept(e => {
				let result: EditorPick | undefined = undefined;

				if (editorPicker.selectedItems.length === 1) {
					result = {
						item: editorPicker.selectedItems[0],
						keyMods: editorPicker.keyMods,
						openInBackground: e.inBackground
					};
				}

				// If asked to always update the setting then update it even if the gear isn't clicked
				if (resource && showDefaultPicker && result?.item.id) {
					this.updateUserAssociations(`*${extname(resource)}`, result.item.id,);
				}

				resolve(result);
			});

			editorPicker.onDidHide(() => resolve(undefined));

			editorPicker.onDidTriggerItemButton(e => {

				// Trigger opening and close picker
				resolve({ item: e.item, openInBackground: false });

				// Persist setting
				if (resource && e.item && e.item.id) {
					this.updateUserAssociations(`*${extname(resource)}`, e.item.id,);
				}
			});

			editorPicker.show();
		});

		// Close picker
		editorPicker.dispose();

		// If the user picked an editor, look at how the picker was
		// used (e.g. modifier keys, open in background) and create the
		// options and group to use accordingly
		if (picked) {

			// If the user selected to configure default we trigger this picker again and tell it to show the default picker
			if (picked.item.id === EditorResolverService.configureDefaultID) {
				return this.doPickEditor(editor, true);
			}

			// Figure out options
			const targetOptions: IEditorOptions = {
				...editor.options,
				override: picked.item.id,
				preserveFocus: picked.openInBackground || editor.options?.preserveFocus,
			};

			return targetOptions;
		}

		return undefined;
	}

	private sendEditorResolutionTelemetry(chosenInput: EditorInput): void {
		type editorResolutionClassification = {
			viewType: { classification: 'PublicNonPersonalData'; purpose: 'FeatureInsight'; comment: 'The id of the editor opened. Used to gain an understanding of what editors are most popular' };
			owner: 'lramos15';
			comment: 'An event that fires when an editor type is picked';
		};
		type editorResolutionEvent = {
			viewType: string;
		};
		if (chosenInput.editorId) {
			this.telemetryService.publicLog2<editorResolutionEvent, editorResolutionClassification>('override.viewType', { viewType: chosenInput.editorId });
		}
	}

	private cacheEditors() {
		// Create a set to store glob patterns
		const cacheStorage: Set<string> = new Set<string>();

		// Store just the relative pattern pieces without any path info
		for (const [globPattern, contribPoint] of this._flattenedEditors) {
			const nonOptional = !!contribPoint.find(c => c.editorInfo.priority !== RegisteredEditorPriority.option && c.editorInfo.id !== DEFAULT_EDITOR_ASSOCIATION.id);
			// Don't keep a cache of the optional ones as those wouldn't be opened on start anyways
			if (!nonOptional) {
				continue;
			}
			if (glob.isRelativePattern(globPattern)) {
				cacheStorage.add(`${globPattern.pattern}`);
			} else {
				cacheStorage.add(globPattern);
			}
		}

		// Also store the users settings as those would have to activate on startup as well
		const userAssociations = this.getAllUserAssociations();
		for (const association of userAssociations) {
			if (association.filenamePattern) {
				cacheStorage.add(association.filenamePattern);
			}
		}
		this.storageService.store(EditorResolverService.cacheStorageID, JSON.stringify(Array.from(cacheStorage)), StorageScope.PROFILE, StorageTarget.MACHINE);
	}

	/* {{SQL CARBON EDIT}} Remove unused
	private resourceMatchesCache(resource: URI): boolean {
		if (!this.cache) {
			return false;
		}

		for (const cacheEntry of this.cache) {
			if (globMatchesResource(cacheEntry, resource)) {
				return true;
			}
		}
		return false;
	}
	*/
}

registerSingleton(IEditorResolverService, EditorResolverService, InstantiationType.Eager);<|MERGE_RESOLUTION|>--- conflicted
+++ resolved
@@ -51,15 +51,10 @@
 	private static readonly conflictingDefaultsStorageID = 'editorOverrideService.conflictingDefaults';
 
 	// Data Stores
-<<<<<<< HEAD
-	private _editors: Map<string | glob.IRelativePattern, RegisteredEditors> = new Map<string | glob.IRelativePattern, RegisteredEditors>();
-	// private cache: Set<string> | undefined; {{SQL CARBON EDIT}} Remove unused
-=======
 	private _editors: Map<string | glob.IRelativePattern, Map<string, RegisteredEditors>> = new Map<string | glob.IRelativePattern, Map<string, RegisteredEditors>>();
 	private _flattenedEditors: Map<string | glob.IRelativePattern, RegisteredEditors> = new Map();
 	private _shouldReFlattenEditors: boolean = true;
-	private cache: Set<string> | undefined;
->>>>>>> 5b6af074
+	// private cache: Set<string> | undefined; // {{SQL CARBON EDIT}} Remove unused
 
 	constructor(
 		@IEditorGroupsService private readonly editorGroupService: IEditorGroupsService,
@@ -503,11 +498,12 @@
 
 		// If no factory is above, return flow back to caller letting them know we could not resolve it
 		if (!selectedEditor.editorFactoryObject.createEditorInput) {
-<<<<<<< HEAD
 			return undefined; // {{SQL CARBON EDIT}} strict nulls
-=======
+		}
+
+		// If no factory is above, return flow back to caller letting them know we could not resolve it
+		if (!selectedEditor.editorFactoryObject.createEditorInput) {
 			return;
->>>>>>> 5b6af074
 		}
 
 		// Respect options passed back
