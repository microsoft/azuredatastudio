/*---------------------------------------------------------------------------------------------
 *  Copyright (c) Microsoft Corporation. All rights reserved.
 *  Licensed under the Source EULA. See License.txt in the project root for license information.
 *--------------------------------------------------------------------------------------------*/

import * as glob from 'vs/base/common/glob';
import { distinct, firstOrDefault, flatten, insert } from 'vs/base/common/arrays';
import { Disposable, IDisposable, toDisposable } from 'vs/base/common/lifecycle';
import { basename, extname, isEqual } from 'vs/base/common/resources';
import { URI } from 'vs/base/common/uri';
import { IConfigurationService } from 'vs/platform/configuration/common/configuration';
import { EditorActivation, EditorResolution, IEditorOptions } from 'vs/platform/editor/common/editor';
import { DEFAULT_EDITOR_ASSOCIATION, EditorResourceAccessor, EditorInputWithOptions, IResourceSideBySideEditorInput, isEditorInputWithOptions, isEditorInputWithOptionsAndGroup, isResourceDiffEditorInput, isResourceSideBySideEditorInput, isUntitledResourceEditorInput, isResourceMergeEditorInput, IUntypedEditorInput, SideBySideEditor } from 'vs/workbench/common/editor';
import { EditorInput } from 'vs/workbench/common/editor/editorInput';
import { IEditorGroup, IEditorGroupsService } from 'vs/workbench/services/editor/common/editorGroupsService';
import { Schemas } from 'vs/base/common/network';
import { RegisteredEditorInfo, RegisteredEditorPriority, RegisteredEditorOptions, EditorAssociation, EditorAssociations, editorsAssociationsSettingId, globMatchesResource, IEditorResolverService, priorityToRank, ResolvedEditor, ResolvedStatus, EditorInputFactoryObject } from 'vs/workbench/services/editor/common/editorResolverService';
import { IKeyMods, IQuickInputService, IQuickPickItem, IQuickPickSeparator } from 'vs/platform/quickinput/common/quickInput';
import { localize } from 'vs/nls';
import { INotificationService, Severity } from 'vs/platform/notification/common/notification';
import { ITelemetryService } from 'vs/platform/telemetry/common/telemetry';
import { registerSingleton } from 'vs/platform/instantiation/common/extensions';
import { IStorageService, StorageScope, StorageTarget } from 'vs/platform/storage/common/storage';
import { IExtensionService } from 'vs/workbench/services/extensions/common/extensions';
import { ILogService } from 'vs/platform/log/common/log';
import { findGroup } from 'vs/workbench/services/editor/common/editorGroupFinder';
import { IInstantiationService } from 'vs/platform/instantiation/common/instantiation';
import { PreferredGroup } from 'vs/workbench/services/editor/common/editorService';
import { SideBySideEditorInput } from 'vs/workbench/common/editor/sideBySideEditorInput';
import { Emitter } from 'vs/base/common/event';

interface RegisteredEditor {
	globPattern: string | glob.IRelativePattern;
	editorInfo: RegisteredEditorInfo;
	options?: RegisteredEditorOptions;
	editorFactoryObject: EditorInputFactoryObject;
}

type RegisteredEditors = Array<RegisteredEditor>;

export class EditorResolverService extends Disposable implements IEditorResolverService {
	readonly _serviceBrand: undefined;

	// Events
	private readonly _onDidChangeEditorRegistrations = this._register(new Emitter<void>());
	readonly onDidChangeEditorRegistrations = this._onDidChangeEditorRegistrations.event;

	// Constants
	private static readonly configureDefaultID = 'promptOpenWith.configureDefault';
	private static readonly cacheStorageID = 'editorOverrideService.cache';
	private static readonly conflictingDefaultsStorageID = 'editorOverrideService.conflictingDefaults';

	// Data Stores
<<<<<<< HEAD
	private _editors: Map<string | glob.IRelativePattern, Map<string, RegisteredEditors>> = new Map<string | glob.IRelativePattern, Map<string, RegisteredEditors>>();
	private _flattenedEditors: Map<string | glob.IRelativePattern, RegisteredEditors> = new Map();
	// private cache: Set<string> | undefined; {{SQL CARBON EDIT}} Remove unused
=======
	private _editors: Map<string | glob.IRelativePattern, RegisteredEditors> = new Map<string | glob.IRelativePattern, RegisteredEditors>();
	private cache: Set<string> | undefined;
>>>>>>> 7bc2706e

	constructor(
		@IEditorGroupsService private readonly editorGroupService: IEditorGroupsService,
		@IInstantiationService private readonly instantiationService: IInstantiationService,
		@IConfigurationService private readonly configurationService: IConfigurationService,
		@IQuickInputService private readonly quickInputService: IQuickInputService,
		@INotificationService private readonly notificationService: INotificationService,
		@ITelemetryService private readonly telemetryService: ITelemetryService,
		@IStorageService private readonly storageService: IStorageService,
		@IExtensionService private readonly extensionService: IExtensionService,
		@ILogService private readonly logService: ILogService
	) {
		super();
		// Read in the cache on statup
		// this.cache = new Set<string>(JSON.parse(this.storageService.get(EditorResolverService.cacheStorageID, StorageScope.PROFILE, JSON.stringify([])))); {{SQL CARBON EDIT}} Remove unused
		this.storageService.remove(EditorResolverService.cacheStorageID, StorageScope.PROFILE);

		this._register(this.storageService.onWillSaveState(() => {
			// We want to store the glob patterns we would activate on, this allows us to know if we need to await the ext host on startup for opening a resource
			this.cacheEditors();
		}));

		// When extensions have registered we no longer need the cache
		/* {{SQL CARBON EDIT}} Remove unused
		this.extensionService.onDidRegisterExtensions(() => {
			this.cache = undefined;
		});

		// When the setting changes we want to ensure that it is properly converted
		this._register(this.configurationService.onDidChangeConfiguration((e) => {
			if (e.affectsConfiguration(editorsAssociationsSettingId)) {
				this.convertOldAssociationFormat();
			}
		}));
		*/
	}

	private resolveUntypedInputAndGroup(editor: EditorInputWithOptions | IUntypedEditorInput, preferredGroup: PreferredGroup | undefined): [IUntypedEditorInput, IEditorGroup, EditorActivation | undefined] | undefined {
		let untypedEditor: IUntypedEditorInput | undefined = undefined;

		// Typed: convert to untyped to be able to resolve the editor as the service only uses untyped
		if (isEditorInputWithOptions(editor)) {
			untypedEditor = editor.editor.toUntyped();

			if (untypedEditor) {
				// Preserve original options: specifically it is
				// possible that a `override` was defined from
				// the outside and we do not want to lose it.
				untypedEditor.options = { ...untypedEditor.options, ...editor.options };
			}
		}

		// Untyped: take as is
		else {
			untypedEditor = editor;
		}

		// Typed editors that cannot convert to untyped will be returned as undefined
		if (!untypedEditor) {
			return undefined;
		}
		// Use the untyped editor to find a group
		const [group, activation] = this.instantiationService.invokeFunction(findGroup, untypedEditor, preferredGroup);

		return [untypedEditor, group, activation];
	}

	async resolveEditor(editor: EditorInputWithOptions | IUntypedEditorInput, preferredGroup: PreferredGroup | undefined): Promise<ResolvedEditor> {
		// Special case: side by side editors requires us to
		// independently resolve both sides and then build
		// a side by side editor with the result
		if (isResourceSideBySideEditorInput(editor)) {
			return this.doResolveSideBySideEditor(editor, preferredGroup);
		}

		const resolvedUntypedAndGroup = this.resolveUntypedInputAndGroup(editor, preferredGroup);
		if (!resolvedUntypedAndGroup) {
			return ResolvedStatus.NONE;
		}
		// Get the resolved untyped editor, group, and activation
		const [untypedEditor, group, activation] = resolvedUntypedAndGroup;
		if (activation) {
			untypedEditor.options = { ...untypedEditor.options, activation };
		}

		let resource = EditorResourceAccessor.getCanonicalUri(untypedEditor, { supportSideBySide: SideBySideEditor.PRIMARY });
		const options = untypedEditor.options;

		// If it was resolved before we await for the extensions to activate and then proceed with resolution or else the backing extensions won't be registered
		// if (this.cache && resource && this.resourceMatchesCache(resource)) { {{SQL CARBON EDIT}} Always wait for extensions so that our language-based overrides (SQL/Notebooks) will always have those registered
		await this.extensionService.whenInstalledExtensionsRegistered();
		// }

		// Undefined resource -> untilted. Other malformed URI's are unresolvable
		if (resource === undefined) {
			resource = URI.from({ scheme: Schemas.untitled });
		} else if (resource.scheme === undefined || resource === null) {
			return ResolvedStatus.NONE;
		}

		if (untypedEditor.options?.override === EditorResolution.DISABLED) {
			throw new Error(`Calling resolve editor when resolution is explicitly disabled!`);
		}

		if (untypedEditor.options?.override === EditorResolution.PICK) {
			const picked = await this.doPickEditor(untypedEditor);
			// If the picker was cancelled we will stop resolving the editor
			if (!picked) {
				return ResolvedStatus.ABORT;
			}
			// Populate the options with the new ones
			untypedEditor.options = picked;
		}

		// Resolved the editor ID as much as possible, now find a given editor (cast here is ok because we resolve down to a string above)
		let { editor: selectedEditor, conflictingDefault } = this.getEditor(resource, untypedEditor.options?.override as (string | EditorResolution.EXCLUSIVE_ONLY | undefined));
		if (!selectedEditor) {
			return ResolvedStatus.NONE;
		}

		// In the special case of diff editors we do some more work to determine the correct editor for both sides
		if (isResourceDiffEditorInput(untypedEditor) && untypedEditor.options?.override === undefined) {
			let resource2 = EditorResourceAccessor.getCanonicalUri(untypedEditor, { supportSideBySide: SideBySideEditor.SECONDARY });
			if (!resource2) {
				resource2 = URI.from({ scheme: Schemas.untitled });
			}
			const { editor: selectedEditor2 } = this.getEditor(resource2, undefined);
			if (!selectedEditor2 || selectedEditor.editorInfo.id !== selectedEditor2.editorInfo.id) {
				const { editor: selectedDiff, conflictingDefault: conflictingDefaultDiff } = this.getEditor(resource, DEFAULT_EDITOR_ASSOCIATION.id);
				selectedEditor = selectedDiff;
				conflictingDefault = conflictingDefaultDiff;
			}
			if (!selectedEditor) {
				return ResolvedStatus.NONE;
			}
		}

		// If no override we take the selected editor id so that matches works with the isActive check
		untypedEditor.options = { override: selectedEditor.editorInfo.id, ...untypedEditor.options };

		// Check if diff can be created based on prescene of factory function
		if (selectedEditor.editorFactoryObject.createDiffEditorInput === undefined && isResourceDiffEditorInput(untypedEditor)) {
			return ResolvedStatus.NONE;
		}

		// If it's the currently active editor we shouldn't do anything
		const activeEditor = group.activeEditor;
		const isActive = activeEditor ? activeEditor.matches(untypedEditor) : false;
		if (activeEditor && isActive) {
			return { editor: activeEditor, options, group };
		}
		const input = await this.doResolveEditor(untypedEditor, group, selectedEditor);
		if (conflictingDefault && input) {
			// Show the conflicting default dialog
			await this.doHandleConflictingDefaults(resource, selectedEditor.editorInfo.label, untypedEditor, input.editor, group);
		}

		if (input) {
			this.sendEditorResolutionTelemetry(input.editor);
			if (input.editor.editorId !== selectedEditor.editorInfo.id) {
				this.logService.warn(`Editor ID Mismatch: ${input.editor.editorId} !== ${selectedEditor.editorInfo.id}. This will cause bugs. Please ensure editorInput.editorId matches the registered id`);
			}
			return { ...input, group };
		}
		return ResolvedStatus.ABORT;
	}

	private async doResolveSideBySideEditor(editor: IResourceSideBySideEditorInput, preferredGroup: PreferredGroup | undefined): Promise<ResolvedEditor> {
		const primaryResolvedEditor = await this.resolveEditor(editor.primary, preferredGroup);
		if (!isEditorInputWithOptionsAndGroup(primaryResolvedEditor)) {
			return ResolvedStatus.NONE;
		}
		const secondaryResolvedEditor = await this.resolveEditor(editor.secondary, primaryResolvedEditor.group ?? preferredGroup);
		if (!isEditorInputWithOptionsAndGroup(secondaryResolvedEditor)) {
			return ResolvedStatus.NONE;
		}
		return {
			group: primaryResolvedEditor.group ?? secondaryResolvedEditor.group,
			editor: this.instantiationService.createInstance(SideBySideEditorInput, editor.label, editor.description, secondaryResolvedEditor.editor, primaryResolvedEditor.editor),
			options: editor.options
		};
	}

	registerEditor(
		globPattern: string | glob.IRelativePattern,
		editorInfo: RegisteredEditorInfo,
		options: RegisteredEditorOptions,
		editorFactoryObject: EditorInputFactoryObject
	): IDisposable {
		let registeredEditor = this._editors.get(globPattern);
		if (registeredEditor === undefined) {
			registeredEditor = [];
			this._editors.set(globPattern, registeredEditor);
		}
		const remove = insert(registeredEditor, {
			globPattern,
			editorInfo,
			options,
			editorFactoryObject
		});
		this._onDidChangeEditorRegistrations.fire();
		return toDisposable(() => {
			remove();
			this._onDidChangeEditorRegistrations.fire();
		});
	}

	getAssociationsForResource(resource: URI): EditorAssociations {
		const associations = this.getAllUserAssociations();
		const matchingAssociations = associations.filter(association => association.filenamePattern && globMatchesResource(association.filenamePattern, resource));
		const allEditors: RegisteredEditors = this._registeredEditors;
		// Ensure that the settings are valid editors
		return matchingAssociations.filter(association => allEditors.find(c => c.editorInfo.id === association.viewType));
	}

	private getAllUserAssociations(): EditorAssociations {
		const inspectedEditorAssociations = this.configurationService.inspect<{ [fileNamePattern: string]: string }>(editorsAssociationsSettingId) || {};
		const workspaceAssociations = inspectedEditorAssociations.workspaceValue ?? {};
		const userAssociations = inspectedEditorAssociations.userValue ?? {};
		const rawAssociations: { [fileNamePattern: string]: string } = { ...workspaceAssociations };
		// We want to apply the user associations on top of the workspace associations but ignore duplicate keys.
		for (const [key, value] of Object.entries(userAssociations)) {
			if (rawAssociations[key] === undefined) {
				rawAssociations[key] = value;
			}
		}
		const associations = [];
		for (const [key, value] of Object.entries(rawAssociations)) {
			const association: EditorAssociation = {
				filenamePattern: key,
				viewType: value
			};
			associations.push(association);
		}
		return associations;
	}

	/**
	 * Returns all editors as an array. Possible to contain duplicates
	 */
	private get _registeredEditors(): RegisteredEditors {
		return flatten(Array.from(this._editors.values()));
	}

	updateUserAssociations(globPattern: string, editorID: string): void {
		const newAssociation: EditorAssociation = { viewType: editorID, filenamePattern: globPattern };
		const currentAssociations = this.getAllUserAssociations();
		const newSettingObject = Object.create(null);
		// Form the new setting object including the newest associations
		for (const association of [...currentAssociations, newAssociation]) {
			if (association.filenamePattern) {
				newSettingObject[association.filenamePattern] = association.viewType;
			}
		}
		this.configurationService.updateValue(editorsAssociationsSettingId, newSettingObject);
	}

	private findMatchingEditors(resource: URI): RegisteredEditor[] {
		// The user setting should be respected even if the editor doesn't specify that resource in package.json
		const userSettings = this.getAssociationsForResource(resource);
		const matchingEditors: RegisteredEditor[] = [];
		// Then all glob patterns
		for (const [key, editors] of this._editors) {
			for (const editor of editors) {
				const foundInSettings = userSettings.find(setting => setting.viewType === editor.editorInfo.id);
				if ((foundInSettings && editor.editorInfo.priority !== RegisteredEditorPriority.exclusive) || globMatchesResource(key, resource)) {
					matchingEditors.push(editor);
				}
			}
		}
		// Return the editors sorted by their priority
		return matchingEditors.sort((a, b) => {
			// Very crude if priorities match longer glob wins as longer globs are normally more specific
			if (priorityToRank(b.editorInfo.priority) === priorityToRank(a.editorInfo.priority) && typeof b.globPattern === 'string' && typeof a.globPattern === 'string') {
				return b.globPattern.length - a.globPattern.length;
			}
			return priorityToRank(b.editorInfo.priority) - priorityToRank(a.editorInfo.priority);
		});
	}

	public getEditors(resource?: URI): RegisteredEditorInfo[] {

		// By resource
		if (URI.isUri(resource)) {
			const editors = this.findMatchingEditors(resource);
			if (editors.find(e => e.editorInfo.priority === RegisteredEditorPriority.exclusive)) {
				return [];
			}
			return editors.map(editor => editor.editorInfo);
		}

		// All
		return distinct(this._registeredEditors.map(editor => editor.editorInfo), editor => editor.id);
	}

	/**
	 * Given a resource and an editorId selects the best possible editor
	 * @returns The editor and whether there was another default which conflicted with it
	 */
	private getEditor(resource: URI, editorId: string | EditorResolution.EXCLUSIVE_ONLY | undefined): { editor: RegisteredEditor | undefined; conflictingDefault: boolean } {

		const findMatchingEditor = (editors: RegisteredEditors, viewType: string) => {
			return editors.find((editor) => {
				if (editor.options && editor.options.canSupportResource !== undefined) {
					return editor.editorInfo.id === viewType && editor.options.canSupportResource(resource);
				}
				return editor.editorInfo.id === viewType;
			});
		};

		if (editorId && editorId !== EditorResolution.EXCLUSIVE_ONLY) {
			// Specific id passed in doesn't have to match the resource, it can be anything
			const registeredEditors = this._registeredEditors;
			return {
				editor: findMatchingEditor(registeredEditors, editorId),
				conflictingDefault: false
			};
		}

		const editors = this.findMatchingEditors(resource);

		const associationsFromSetting = this.getAssociationsForResource(resource);
		// We only want minPriority+ if no user defined setting is found, else we won't resolve an editor
		const minPriority = editorId === EditorResolution.EXCLUSIVE_ONLY ? RegisteredEditorPriority.exclusive : RegisteredEditorPriority.builtin;
		let possibleEditors = editors.filter(editor => priorityToRank(editor.editorInfo.priority) >= priorityToRank(minPriority) && editor.editorInfo.id !== DEFAULT_EDITOR_ASSOCIATION.id);
		if (possibleEditors.length === 0) {
			return {
				editor: associationsFromSetting[0] && minPriority !== RegisteredEditorPriority.exclusive ? findMatchingEditor(editors, associationsFromSetting[0].viewType) : undefined,
				conflictingDefault: false
			};
		}
		// If the editor is exclusive we use that, else use the user setting, else use the built-in+ editor
		const selectedViewType = possibleEditors[0].editorInfo.priority === RegisteredEditorPriority.exclusive ?
			possibleEditors[0].editorInfo.id :
			associationsFromSetting[0]?.viewType || possibleEditors[0].editorInfo.id;

		let conflictingDefault = false;

		// Filter out exclusive before we check for conflicts as exclusive editors cannot be manually chosen
		possibleEditors = possibleEditors.filter(editor => editor.editorInfo.priority !== RegisteredEditorPriority.exclusive);
		if (associationsFromSetting.length === 0 && possibleEditors.length > 1) {
			conflictingDefault = true;
		}

		return {
			editor: findMatchingEditor(editors, selectedViewType),
			conflictingDefault
		};
	}

	private async doResolveEditor(editor: IUntypedEditorInput, group: IEditorGroup, selectedEditor: RegisteredEditor): Promise<EditorInputWithOptions | undefined> {
		let options = editor.options;
		const resource = EditorResourceAccessor.getCanonicalUri(editor, { supportSideBySide: SideBySideEditor.PRIMARY });
		// If no activation option is provided, populate it.
		if (options && typeof options.activation === 'undefined') {
			options = { ...options, activation: options.preserveFocus ? EditorActivation.RESTORE : undefined };
		}

		// If it's a merge editor we trigger the create merge editor input
		if (isResourceMergeEditorInput(editor)) {
			if (!selectedEditor.editorFactoryObject.createMergeEditorInput) {
				return undefined; // {{SQL CARBON EDIT}} Strict nulls
			}
			const inputWithOptions = await selectedEditor.editorFactoryObject.createMergeEditorInput(editor, group);
			return { editor: inputWithOptions.editor, options: inputWithOptions.options ?? options };
		}

		// If it's a diff editor we trigger the create diff editor input
		if (isResourceDiffEditorInput(editor)) {
			if (!selectedEditor.editorFactoryObject.createDiffEditorInput) {
				return undefined; // {{SQL CARBON EDIT}} Strict nulls
			}
			const inputWithOptions = await selectedEditor.editorFactoryObject.createDiffEditorInput(editor, group);
			return { editor: inputWithOptions.editor, options: inputWithOptions.options ?? options };
		}

		if (isResourceSideBySideEditorInput(editor)) {
			throw new Error(`Untyped side by side editor input not supported here.`);
		}

		if (isUntitledResourceEditorInput(editor)) {
			if (!selectedEditor.editorFactoryObject.createUntitledEditorInput) {
				return undefined; // {{SQL CARBON EDIT}} Strict nulls
			}
			const inputWithOptions = await selectedEditor.editorFactoryObject.createUntitledEditorInput(editor, group);
			return { editor: inputWithOptions.editor, options: inputWithOptions.options ?? options };
		}

		// Should no longer have an undefined resource so lets throw an error if that's somehow the case
		if (resource === undefined) {
			throw new Error(`Undefined resource on non untitled editor input.`);
		}

		// If the editor states it can only be opened once per resource we must close all existing ones except one and move the new one into the group
		const singleEditorPerResource = typeof selectedEditor.options?.singlePerResource === 'function' ? selectedEditor.options.singlePerResource() : selectedEditor.options?.singlePerResource;
		if (singleEditorPerResource) {
			const foundInput = await this.moveExistingEditorForResource(resource, selectedEditor.editorInfo.id, group);
			if (foundInput) {
				return { editor: foundInput, options };
			}
		}

<<<<<<< HEAD
		// If no factory is above, return flow back to caller letting them know we could not resolve it
		if (!selectedEditor.editorFactoryObject.createEditorInput) {
			return undefined; // {{SQL CARBON EDIT}} strict nulls
		}

=======
>>>>>>> 7bc2706e
		// Respect options passed back
		const inputWithOptions = await selectedEditor.editorFactoryObject.createEditorInput(editor, group);
		options = inputWithOptions.options ?? options;
		const input = inputWithOptions.editor;

		return { editor: input, options };
	}

	/**
	 * Moves an editor with the resource and viewtype to target group if one exists
	 * Additionally will close any other editors that are open for that resource and viewtype besides the first one found
	 * @param resource The resource of the editor
	 * @param viewType the viewtype of the editor
	 * @param targetGroup The group to move it to
	 * @returns An editor input if one exists, else undefined
	 */
	private async moveExistingEditorForResource(
		resource: URI,
		viewType: string,
		targetGroup: IEditorGroup,
	): Promise<EditorInput | undefined> {
		const editorInfoForResource = this.findExistingEditorsForResource(resource, viewType);
		if (!editorInfoForResource.length) {
			return undefined;
		}

		const editorToUse = editorInfoForResource[0];

		// We should only have one editor but if there are multiple we close the others
		for (const { editor, group } of editorInfoForResource) {
			if (editor !== editorToUse.editor) {
				const closed = await group.closeEditor(editor);
				if (!closed) {
					return undefined;
				}
			}
		}

		// Move the editor already opened to the target group
		if (targetGroup.id !== editorToUse.group.id) {
			editorToUse.group.moveEditor(editorToUse.editor, targetGroup);
			return editorToUse.editor;
		}
		return undefined;
	}

	/**
	 * Given a resource and an editorId, returns all editors open for that resource and editorId.
	 * @param resource The resource specified
	 * @param editorId The editorID
	 * @returns A list of editors
	 */
	private findExistingEditorsForResource(
		resource: URI,
		editorId: string,
	): Array<{ editor: EditorInput; group: IEditorGroup }> {
		const out: Array<{ editor: EditorInput; group: IEditorGroup }> = [];
		const orderedGroups = distinct([
			...this.editorGroupService.groups,
		]);

		for (const group of orderedGroups) {
			for (const editor of group.editors) {
				if (isEqual(editor.resource, resource) && editor.editorId === editorId) {
					out.push({ editor, group });
				}
			}
		}
		return out;
	}

	private async doHandleConflictingDefaults(resource: URI, editorName: string, untypedInput: IUntypedEditorInput, currentEditor: EditorInput, group: IEditorGroup) {
		type StoredChoice = {
			[key: string]: string[];
		};
		const editors = this.findMatchingEditors(resource);
		const storedChoices: StoredChoice = JSON.parse(this.storageService.get(EditorResolverService.conflictingDefaultsStorageID, StorageScope.PROFILE, '{}'));
		const globForResource = `*${extname(resource)}`;
		// Writes to the storage service that a choice has been made for the currently installed editors
		const writeCurrentEditorsToStorage = () => {
			storedChoices[globForResource] = [];
			editors.forEach(editor => storedChoices[globForResource].push(editor.editorInfo.id));
			this.storageService.store(EditorResolverService.conflictingDefaultsStorageID, JSON.stringify(storedChoices), StorageScope.PROFILE, StorageTarget.MACHINE);
		};

		// If the user has already made a choice for this editor we don't want to ask them again
		if (storedChoices[globForResource] && storedChoices[globForResource].find(editorID => editorID === currentEditor.editorId)) {
			return;
		}

		const handle = this.notificationService.prompt(Severity.Warning,
			localize('editorResolver.conflictingDefaults', 'There are multiple default editors available for the resource.'),
			[{
				label: localize('editorResolver.configureDefault', 'Configure Default'),
				run: async () => {
					// Show the picker and tell it to update the setting to whatever the user selected
					const picked = await this.doPickEditor(untypedInput, true);
					if (!picked) {
						return;
					}
					untypedInput.options = picked;
					const replacementEditor = await this.resolveEditor(untypedInput, group);
					if (replacementEditor === ResolvedStatus.ABORT || replacementEditor === ResolvedStatus.NONE) {
						return;
					}
					// Replace the current editor with the picked one
					group.replaceEditors([
						{
							editor: currentEditor,
							replacement: replacementEditor.editor,
							options: replacementEditor.options ?? picked,
						}
					]);
				}
			},
			{
				label: localize('editorResolver.keepDefault', 'Keep {0}', editorName),
				run: writeCurrentEditorsToStorage
			}
			]);
		// If the user pressed X we assume they want to keep the current editor as default
		const onCloseListener = handle.onDidClose(() => {
			writeCurrentEditorsToStorage();
			onCloseListener.dispose();
		});
	}

	private mapEditorsToQuickPickEntry(resource: URI, showDefaultPicker?: boolean) {
		const currentEditor = firstOrDefault(this.editorGroupService.activeGroup.findEditors(resource));
		// If untitled, we want all registered editors
		let registeredEditors = resource.scheme === Schemas.untitled ? this._registeredEditors.filter(e => e.editorInfo.priority !== RegisteredEditorPriority.exclusive) : this.findMatchingEditors(resource);
		// We don't want duplicate Id entries
		registeredEditors = distinct(registeredEditors, c => c.editorInfo.id);
		const defaultSetting = this.getAssociationsForResource(resource)[0]?.viewType;
		// Not the most efficient way to do this, but we want to ensure the text editor is at the top of the quickpick
		registeredEditors = registeredEditors.sort((a, b) => {
			if (a.editorInfo.id === DEFAULT_EDITOR_ASSOCIATION.id) {
				return -1;
			} else if (b.editorInfo.id === DEFAULT_EDITOR_ASSOCIATION.id) {
				return 1;
			} else {
				return priorityToRank(b.editorInfo.priority) - priorityToRank(a.editorInfo.priority);
			}
		});
		const quickPickEntries: Array<IQuickPickItem | IQuickPickSeparator> = [];
		const currentlyActiveLabel = localize('promptOpenWith.currentlyActive', "Active");
		const currentDefaultLabel = localize('promptOpenWith.currentDefault', "Default");
		const currentDefaultAndActiveLabel = localize('promptOpenWith.currentDefaultAndActive', "Active and Default");
		// Default order = setting -> highest priority -> text
		let defaultViewType = defaultSetting;
		if (!defaultViewType && registeredEditors.length > 2 && registeredEditors[1]?.editorInfo.priority !== RegisteredEditorPriority.option) {
			defaultViewType = registeredEditors[1]?.editorInfo.id;
		}
		if (!defaultViewType) {
			defaultViewType = DEFAULT_EDITOR_ASSOCIATION.id;
		}
		// Map the editors to quickpick entries
		registeredEditors.forEach(editor => {
			const currentViewType = currentEditor?.editorId ?? DEFAULT_EDITOR_ASSOCIATION.id;
			const isActive = currentEditor ? editor.editorInfo.id === currentViewType : false;
			const isDefault = editor.editorInfo.id === defaultViewType;
			const quickPickEntry: IQuickPickItem = {
				id: editor.editorInfo.id,
				label: editor.editorInfo.label,
				description: isActive && isDefault ? currentDefaultAndActiveLabel : isActive ? currentlyActiveLabel : isDefault ? currentDefaultLabel : undefined,
				detail: editor.editorInfo.detail ?? editor.editorInfo.priority,
			};
			quickPickEntries.push(quickPickEntry);
		});
		if (!showDefaultPicker && extname(resource) !== '') {
			const separator: IQuickPickSeparator = { type: 'separator' };
			quickPickEntries.push(separator);
			const configureDefaultEntry = {
				id: EditorResolverService.configureDefaultID,
				label: localize('promptOpenWith.configureDefault', "Configure default editor for '{0}'...", `*${extname(resource)}`),
			};
			quickPickEntries.push(configureDefaultEntry);
		}
		return quickPickEntries;
	}

	private async doPickEditor(editor: IUntypedEditorInput, showDefaultPicker?: boolean): Promise<IEditorOptions | undefined> {

		type EditorPick = {
			readonly item: IQuickPickItem;
			readonly keyMods?: IKeyMods;
			readonly openInBackground: boolean;
		};

		let resource = EditorResourceAccessor.getOriginalUri(editor, { supportSideBySide: SideBySideEditor.PRIMARY });

		if (resource === undefined) {
			resource = URI.from({ scheme: Schemas.untitled });
		}

		// Get all the editors for the resource as quickpick entries
		const editorPicks = this.mapEditorsToQuickPickEntry(resource, showDefaultPicker);

		// Create the editor picker
		const editorPicker = this.quickInputService.createQuickPick<IQuickPickItem>();
		const placeHolderMessage = showDefaultPicker ?
			localize('promptOpenWith.updateDefaultPlaceHolder', "Select new default editor for '{0}'", `*${extname(resource)}`) :
			localize('promptOpenWith.placeHolder', "Select editor for '{0}'", basename(resource));
		editorPicker.placeholder = placeHolderMessage;
		editorPicker.canAcceptInBackground = true;
		editorPicker.items = editorPicks;
		const firstItem = editorPicker.items.find(item => item.type === 'item') as IQuickPickItem | undefined;
		if (firstItem) {
			editorPicker.selectedItems = [firstItem];
		}

		// Prompt the user to select an editor
		const picked: EditorPick | undefined = await new Promise<EditorPick | undefined>(resolve => {
			editorPicker.onDidAccept(e => {
				let result: EditorPick | undefined = undefined;

				if (editorPicker.selectedItems.length === 1) {
					result = {
						item: editorPicker.selectedItems[0],
						keyMods: editorPicker.keyMods,
						openInBackground: e.inBackground
					};
				}

				// If asked to always update the setting then update it even if the gear isn't clicked
				if (resource && showDefaultPicker && result?.item.id) {
					this.updateUserAssociations(`*${extname(resource)}`, result.item.id,);
				}

				resolve(result);
			});

			editorPicker.onDidHide(() => resolve(undefined));

			editorPicker.onDidTriggerItemButton(e => {

				// Trigger opening and close picker
				resolve({ item: e.item, openInBackground: false });

				// Persist setting
				if (resource && e.item && e.item.id) {
					this.updateUserAssociations(`*${extname(resource)}`, e.item.id,);
				}
			});

			editorPicker.show();
		});

		// Close picker
		editorPicker.dispose();

		// If the user picked an editor, look at how the picker was
		// used (e.g. modifier keys, open in background) and create the
		// options and group to use accordingly
		if (picked) {

			// If the user selected to configure default we trigger this picker again and tell it to show the default picker
			if (picked.item.id === EditorResolverService.configureDefaultID) {
				return this.doPickEditor(editor, true);
			}

			// Figure out options
			const targetOptions: IEditorOptions = {
				...editor.options,
				override: picked.item.id,
				preserveFocus: picked.openInBackground || editor.options?.preserveFocus,
			};

			return targetOptions;
		}

		return undefined;
	}

	private sendEditorResolutionTelemetry(chosenInput: EditorInput): void {
		type editorResolutionClassification = {
			viewType: { classification: 'PublicNonPersonalData'; purpose: 'FeatureInsight'; comment: 'The id of the editor opened. Used to gain an understanding of what editors are most popular' };
			owner: 'lramos15';
			comment: 'An event that fires when an editor type is picked';
		};
		type editorResolutionEvent = {
			viewType: string;
		};
		if (chosenInput.editorId) {
			this.telemetryService.publicLog2<editorResolutionEvent, editorResolutionClassification>('override.viewType', { viewType: chosenInput.editorId });
		}
	}

	private cacheEditors() {
		// Create a set to store glob patterns
		const cacheStorage: Set<string> = new Set<string>();

		// Store just the relative pattern pieces without any path info
		for (const [globPattern, contribPoint] of this._editors) {
			const nonOptional = !!contribPoint.find(c => c.editorInfo.priority !== RegisteredEditorPriority.option && c.editorInfo.id !== DEFAULT_EDITOR_ASSOCIATION.id);
			// Don't keep a cache of the optional ones as those wouldn't be opened on start anyways
			if (!nonOptional) {
				continue;
			}
			if (glob.isRelativePattern(globPattern)) {
				cacheStorage.add(`${globPattern.pattern}`);
			} else {
				cacheStorage.add(globPattern);
			}
		}

		// Also store the users settings as those would have to activate on startup as well
		const userAssociations = this.getAllUserAssociations();
		for (const association of userAssociations) {
			if (association.filenamePattern) {
				cacheStorage.add(association.filenamePattern);
			}
		}
		this.storageService.store(EditorResolverService.cacheStorageID, JSON.stringify(Array.from(cacheStorage)), StorageScope.PROFILE, StorageTarget.MACHINE);
	}

	/* {{SQL CARBON EDIT}} Remove unused
	private resourceMatchesCache(resource: URI): boolean {
		if (!this.cache) {
			return false;
		}

		for (const cacheEntry of this.cache) {
			if (globMatchesResource(cacheEntry, resource)) {
				return true;
			}
		}
		return false;
	}
	*/
}

registerSingleton(IEditorResolverService, EditorResolverService);<|MERGE_RESOLUTION|>--- conflicted
+++ resolved
@@ -51,14 +51,8 @@
 	private static readonly conflictingDefaultsStorageID = 'editorOverrideService.conflictingDefaults';
 
 	// Data Stores
-<<<<<<< HEAD
-	private _editors: Map<string | glob.IRelativePattern, Map<string, RegisteredEditors>> = new Map<string | glob.IRelativePattern, Map<string, RegisteredEditors>>();
-	private _flattenedEditors: Map<string | glob.IRelativePattern, RegisteredEditors> = new Map();
+	private _editors: Map<string | glob.IRelativePattern, RegisteredEditors> = new Map<string | glob.IRelativePattern, RegisteredEditors>();
 	// private cache: Set<string> | undefined; {{SQL CARBON EDIT}} Remove unused
-=======
-	private _editors: Map<string | glob.IRelativePattern, RegisteredEditors> = new Map<string | glob.IRelativePattern, RegisteredEditors>();
-	private cache: Set<string> | undefined;
->>>>>>> 7bc2706e
 
 	constructor(
 		@IEditorGroupsService private readonly editorGroupService: IEditorGroupsService,
@@ -461,14 +455,11 @@
 			}
 		}
 
-<<<<<<< HEAD
 		// If no factory is above, return flow back to caller letting them know we could not resolve it
 		if (!selectedEditor.editorFactoryObject.createEditorInput) {
 			return undefined; // {{SQL CARBON EDIT}} strict nulls
 		}
 
-=======
->>>>>>> 7bc2706e
 		// Respect options passed back
 		const inputWithOptions = await selectedEditor.editorFactoryObject.createEditorInput(editor, group);
 		options = inputWithOptions.options ?? options;
