--- conflicted
+++ resolved
@@ -462,17 +462,11 @@
 	}
 
 	suggestFilename(mode: string, untitledName: string) {
-<<<<<<< HEAD
-		// {{SQL CARBON EDIT}} - pass language not mode for getting the extension.
-		const langName = this.modeService.getLanguageName(mode);
-		const extension = langName ? this.modeService.getExtensions(langName)[0] : undefined;
-=======
 		const languageName = this.modeService.getLanguageName(mode);
 		if (!languageName) {
 			return untitledName;
 		}
 		const extension = this.modeService.getExtensions(languageName)[0];
->>>>>>> 4cd3ec37
 		if (extension) {
 			if (!untitledName.endsWith(extension)) {
 				return untitledName + extension;
