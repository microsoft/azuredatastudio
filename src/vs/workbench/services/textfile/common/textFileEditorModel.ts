--- conflicted
+++ resolved
@@ -596,13 +596,8 @@
 		// Scenario B: save is very slow (e.g. network share) and the user manages to change the buffer and trigger another save
 		//             while the first save has not returned yet.
 		//
-<<<<<<< HEAD
 		if ((this.saveSequentializer as TaskSequentializer).hasPending()) { // {{SQL CARBON EDIT}} strict-null-check
-			this.logService.trace(`[text file model] doSave(${versionId}) - exit - because busy saving`, this.resource.toString());
-=======
-		if (this.saveSequentializer.hasPending()) {
 			this.logService.trace(`[text file model] doSave(${versionId}) - exit - because busy saving`, this.resource.toString(true));
->>>>>>> 44f6625c
 
 			// Indicate to the save sequentializer that we want to
 			// cancel the pending operation so that ours can run
