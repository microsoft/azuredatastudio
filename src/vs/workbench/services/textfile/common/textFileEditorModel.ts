/*---------------------------------------------------------------------------------------------
 *  Copyright (c) Microsoft Corporation. All rights reserved.
 *  Licensed under the Source EULA. See License.txt in the project root for license information.
 *--------------------------------------------------------------------------------------------*/

import { localize } from 'vs/nls';
import { Emitter } from 'vs/base/common/event';
import { URI } from 'vs/base/common/uri';
import { assertIsDefined, withNullAsUndefined } from 'vs/base/common/types';
import { ITextFileService, TextFileEditorModelState, ITextFileEditorModel, ITextFileStreamContent, ITextFileResolveOptions, IResolvedTextFileEditorModel, ITextFileSaveOptions, TextFileResolveReason } from 'vs/workbench/services/textfile/common/textfiles';
import { EncodingMode, IRevertOptions, SaveReason } from 'vs/workbench/common/editor';
import { BaseTextEditorModel } from 'vs/workbench/common/editor/textEditorModel';
import { IBackupFileService, IResolvedBackup } from 'vs/workbench/services/backup/common/backup';
import { IFileService, FileOperationError, FileOperationResult, FileChangesEvent, FileChangeType, IFileStatWithMetadata, ETAG_DISABLED, FileSystemProviderCapabilities } from 'vs/platform/files/common/files';
import { IModeService } from 'vs/editor/common/services/modeService';
import { IModelService } from 'vs/editor/common/services/modelService';
import { timeout, TaskSequentializer } from 'vs/base/common/async';
import { ITextBufferFactory, ITextModel } from 'vs/editor/common/model';
import { INotificationService } from 'vs/platform/notification/common/notification';
import { ILogService } from 'vs/platform/log/common/log';
import { basename } from 'vs/base/common/path';
import { IWorkingCopyService, IWorkingCopyBackup, WorkingCopyCapabilities } from 'vs/workbench/services/workingCopy/common/workingCopyService';
import { IFilesConfigurationService } from 'vs/workbench/services/filesConfiguration/common/filesConfigurationService';
import { ILabelService } from 'vs/platform/label/common/label';
import { CancellationToken, CancellationTokenSource } from 'vs/base/common/cancellation';
import { UTF8 } from 'vs/workbench/services/textfile/common/encoding';

interface IBackupMetaData {
	mtime: number;
	ctime: number;
	size: number;
	etag: string;
	orphaned: boolean;
}

/**
 * The text file editor model listens to changes to its underlying code editor model and saves these changes through the file service back to the disk.
 */
export class TextFileEditorModel extends BaseTextEditorModel implements ITextFileEditorModel {

	//#region Events

	private readonly _onDidChangeContent = this._register(new Emitter<void>());
	readonly onDidChangeContent = this._onDidChangeContent.event;

	private readonly _onDidResolve = this._register(new Emitter<TextFileResolveReason>());
	readonly onDidResolve = this._onDidResolve.event;

	private readonly _onDidChangeDirty = this._register(new Emitter<void>());
	readonly onDidChangeDirty = this._onDidChangeDirty.event;

	private readonly _onDidSaveError = this._register(new Emitter<void>());
	readonly onDidSaveError = this._onDidSaveError.event;

	private readonly _onDidSave = this._register(new Emitter<SaveReason>());
	readonly onDidSave = this._onDidSave.event;

	private readonly _onDidRevert = this._register(new Emitter<void>());
	readonly onDidRevert = this._onDidRevert.event;

	private readonly _onDidChangeEncoding = this._register(new Emitter<void>());
	readonly onDidChangeEncoding = this._onDidChangeEncoding.event;

	private readonly _onDidChangeOrphaned = this._register(new Emitter<void>());
	readonly onDidChangeOrphaned = this._onDidChangeOrphaned.event;

	//#endregion

	readonly capabilities = WorkingCopyCapabilities.None;

	readonly name = basename(this.labelService.getUriLabel(this.resource));

	private contentEncoding: string | undefined; // encoding as reported from disk

	private versionId = 0;
	private bufferSavedVersionId: number | undefined;
	private ignoreDirtyOnModelContentChange = false;

	private static readonly UNDO_REDO_SAVE_PARTICIPANTS_AUTO_SAVE_THROTTLE_THRESHOLD = 500;
	private lastModelContentChangeFromUndoRedo: number | undefined = undefined;

	private lastResolvedFileStat: IFileStatWithMetadata | undefined;

	private readonly saveSequentializer = new TaskSequentializer();

	private dirty = false;
	private inConflictMode = false;
	private inOrphanMode = false;
	private inErrorMode = false;

	constructor(
		public readonly resource: URI,
		private preferredEncoding: string | undefined,	// encoding as chosen by the user
		private preferredMode: string | undefined,		// mode as chosen by the user
		@INotificationService private readonly notificationService: INotificationService,
		@IModeService modeService: IModeService,
		@IModelService modelService: IModelService,
		@IFileService private readonly fileService: IFileService,
		@ITextFileService private readonly textFileService: ITextFileService,
		@IBackupFileService private readonly backupFileService: IBackupFileService,
		@ILogService private readonly logService: ILogService,
		@IWorkingCopyService private readonly workingCopyService: IWorkingCopyService,
		@IFilesConfigurationService private readonly filesConfigurationService: IFilesConfigurationService,
		@ILabelService private readonly labelService: ILabelService
	) {
		super(modelService, modeService);

		// Make known to working copy service
		this._register(this.workingCopyService.registerWorkingCopy(this));

		this.registerListeners();
	}

	private registerListeners(): void {
		this._register(this.fileService.onDidFilesChange(e => this.onDidFilesChange(e)));
		this._register(this.filesConfigurationService.onFilesAssociationChange(e => this.onFilesAssociationChange()));
	}

	private async onDidFilesChange(e: FileChangesEvent): Promise<void> {
		let fileEventImpactsModel = false;
		let newInOrphanModeGuess: boolean | undefined;

		// If we are currently orphaned, we check if the model file was added back
		if (this.inOrphanMode) {
			const modelFileAdded = e.contains(this.resource, FileChangeType.ADDED);
			if (modelFileAdded) {
				newInOrphanModeGuess = false;
				fileEventImpactsModel = true;
			}
		}

		// Otherwise we check if the model file was deleted
		else {
			const modelFileDeleted = e.contains(this.resource, FileChangeType.DELETED);
			if (modelFileDeleted) {
				newInOrphanModeGuess = true;
				fileEventImpactsModel = true;
			}
		}

		if (fileEventImpactsModel && this.inOrphanMode !== newInOrphanModeGuess) {
			let newInOrphanModeValidated: boolean = false;
			if (newInOrphanModeGuess) {
				// We have received reports of users seeing delete events even though the file still
				// exists (network shares issue: https://github.com/microsoft/vscode/issues/13665).
				// Since we do not want to mark the model as orphaned, we have to check if the
				// file is really gone and not just a faulty file event.
				await timeout(100);

				if (this.isDisposed()) {
					newInOrphanModeValidated = true;
				} else {
					const exists = await this.fileService.exists(this.resource);
					newInOrphanModeValidated = !exists;
				}
			}

			if (this.inOrphanMode !== newInOrphanModeValidated && !this.isDisposed()) {
				this.setOrphaned(newInOrphanModeValidated);
			}
		}
	}

	private setOrphaned(orphaned: boolean): void {
		if (this.inOrphanMode !== orphaned) {
			this.inOrphanMode = orphaned;
			this._onDidChangeOrphaned.fire();
		}
	}

	private onFilesAssociationChange(): void {
		if (!this.isResolved()) {
			return;
		}

		const firstLineText = this.getFirstLineText(this.textEditorModel);
		const languageSelection = this.getOrCreateMode(this.resource, this.modeService, this.preferredMode, firstLineText);

		this.modelService.setMode(this.textEditorModel, languageSelection);
	}

	override setMode(mode: string): void {
		super.setMode(mode);

		this.preferredMode = mode;
	}

	//#region Backup

	async backup(token: CancellationToken): Promise<IWorkingCopyBackup> {

		// Fill in metadata if we are resolved
		let meta: IBackupMetaData | undefined = undefined;
		if (this.lastResolvedFileStat) {
			meta = {
				mtime: this.lastResolvedFileStat.mtime,
				ctime: this.lastResolvedFileStat.ctime,
				size: this.lastResolvedFileStat.size,
				etag: this.lastResolvedFileStat.etag,
				orphaned: this.inOrphanMode
			};
		}

		return { meta, content: withNullAsUndefined(this.createSnapshot()) };
	}

	//#endregion

	//#region Revert

	async revert(options?: IRevertOptions): Promise<void> {
		if (!this.isResolved()) {
			return;
		}

		// Unset flags
		const wasDirty = this.dirty;
		const undo = this.doSetDirty(false);

		// Force read from disk unless reverting soft
		const softUndo = options?.soft;
		if (!softUndo) {
			try {
				await this.resolve({ forceReadFromFile: true });
			} catch (error) {

				// FileNotFound means the file got deleted meanwhile, so ignore it
				if ((<FileOperationError>error).fileOperationResult !== FileOperationResult.FILE_NOT_FOUND) {

					// Set flags back to previous values, we are still dirty if revert failed
					undo();

					throw error;
				}
			}
		}

		// Emit file change event
		this._onDidRevert.fire();

		// Emit dirty change event
		if (wasDirty) {
			this._onDidChangeDirty.fire();
		}
	}

	//#endregion

	//#region Resolve

	async override resolve(options?: ITextFileResolveOptions): Promise<void> {
		this.logService.trace('[text file model] resolve() - enter', this.resource.toString(true));

		// Return early if we are disposed
		if (this.isDisposed()) {
			this.logService.trace('[text file model] resolve() - exit - without resolving because model is disposed', this.resource.toString(true));

			return;
		}

		// Unless there are explicit contents provided, it is important that we do not
		// resolve a model that is dirty or is in the process of saving to prevent data
		// loss.
		if (!options?.contents && (this.dirty || this.saveSequentializer.hasPending())) {
			this.logService.trace('[text file model] resolve() - exit - without resolving because model is dirty or being saved', this.resource.toString(true));

			return;
		}

		return this.doResolve(options);
	}

	private async doResolve(options?: ITextFileResolveOptions): Promise<void> {

		// First check if we have contents to use for the model
		if (options?.contents) {
			return this.resolveFromBuffer(options.contents, options);
		}

		// Second, check if we have a backup to resolve from (only for new models)
		const isNewModel = !this.isResolved();
		if (isNewModel) {
			const resolvedFromBackup = await this.resolveFromBackup(options);
			if (resolvedFromBackup) {
				return;
			}
		}

		// Finally, resolve from file resource
		return this.resolveFromFile(options);
	}

	private async resolveFromBuffer(buffer: ITextBufferFactory, options?: ITextFileResolveOptions): Promise<void> {
		this.logService.trace('[text file model] resolveFromBuffer()', this.resource.toString(true));

		// Try to resolve metdata from disk
		let mtime: number;
		let ctime: number;
		let size: number;
		let etag: string;
		try {
			const metadata = await this.fileService.resolve(this.resource, { resolveMetadata: true });
			mtime = metadata.mtime;
			ctime = metadata.ctime;
			size = metadata.size;
			etag = metadata.etag;

			// Clear orphaned state when resolving was successful
			this.setOrphaned(false);
		} catch (error) {

			// Put some fallback values in error case
			mtime = Date.now();
			ctime = Date.now();
			size = 0;
			etag = ETAG_DISABLED;

			// Apply orphaned state based on error code
			this.setOrphaned(error.fileOperationResult === FileOperationResult.FILE_NOT_FOUND);
		}

		const preferredEncoding = await this.textFileService.encoding.getPreferredWriteEncoding(this.resource, this.preferredEncoding);

		// Resolve with buffer
		this.resolveFromContent({
			resource: this.resource,
			name: this.name,
			mtime,
			ctime,
			size,
			etag,
			value: buffer,
			encoding: preferredEncoding.encoding
		}, true /* dirty (resolved from buffer) */, options);
	}

	private async resolveFromBackup(options?: ITextFileResolveOptions): Promise<boolean> {

		// Resolve backup if any
		const backup = await this.backupFileService.resolve<IBackupMetaData>(this.resource);

		// Resolve preferred encoding if we need it
		let encoding = UTF8;
		if (backup) {
			encoding = (await this.textFileService.encoding.getPreferredWriteEncoding(this.resource, this.preferredEncoding)).encoding;
		}

		// Abort if someone else managed to resolve the model by now
		let isNewModel = !this.isResolved();
		if (!isNewModel) {
			this.logService.trace('[text file model] resolveFromBackup() - exit - without resolving because previously new model got created meanwhile', this.resource.toString(true));

			return true; // imply that resolving has happened in another operation
		}

		// Try to resolve from backup if we have any
		if (backup) {
			this.doResolveFromBackup(backup, encoding, options);

			return true;
		}

		// Otherwise signal back that resolving did not happen
		return false;
	}

	private doResolveFromBackup(backup: IResolvedBackup<IBackupMetaData>, encoding: string, options?: ITextFileResolveOptions): void {
		this.logService.trace('[text file model] doResolveFromBackup()', this.resource.toString(true));

		// Resolve with backup
		this.resolveFromContent({
			resource: this.resource,
			name: this.name,
			mtime: backup.meta ? backup.meta.mtime : Date.now(),
			ctime: backup.meta ? backup.meta.ctime : Date.now(),
			size: backup.meta ? backup.meta.size : 0,
			etag: backup.meta ? backup.meta.etag : ETAG_DISABLED, // etag disabled if unknown!
			value: backup.value,
			encoding
		}, true /* dirty (resolved from backup) */, options);

		// Restore orphaned flag based on state
		if (backup.meta && backup.meta.orphaned) {
			this.setOrphaned(true);
		}
	}

	private async resolveFromFile(options?: ITextFileResolveOptions): Promise<void> {
		this.logService.trace('[text file model] resolveFromFile()', this.resource.toString(true));

		const forceReadFromFile = options?.forceReadFromFile;
		const allowBinary = this.isResolved() /* always allow if we resolved previously */ || options?.allowBinary;

		// Decide on etag
		let etag: string | undefined;
		if (forceReadFromFile) {
			etag = ETAG_DISABLED; // disable ETag if we enforce to read from disk
		} else if (this.lastResolvedFileStat) {
			etag = this.lastResolvedFileStat.etag; // otherwise respect etag to support caching
		}

		// Remember current version before doing any long running operation
		// to ensure we are not changing a model that was changed meanwhile
		const currentVersionId = this.versionId;

		// Resolve Content
		try {
			const content = await this.textFileService.readStream(this.resource, { acceptTextOnly: !allowBinary, etag, encoding: this.preferredEncoding });

			// Clear orphaned state when resolving was successful
			this.setOrphaned(false);

			// Return early if the model content has changed
			// meanwhile to prevent loosing any changes
			if (currentVersionId !== this.versionId) {
				this.logService.trace('[text file model] resolveFromFile() - exit - without resolving because model content changed', this.resource.toString(true));

				return;
			}

			return this.resolveFromContent(content, false /* not dirty (resolved from file) */, options);
		} catch (error) {
			const result = error.fileOperationResult;

			// Apply orphaned state based on error code
			this.setOrphaned(result === FileOperationResult.FILE_NOT_FOUND);

			// NotModified status is expected and can be handled gracefully
			// if we are resolved
			if (this.isResolved() && result === FileOperationResult.FILE_NOT_MODIFIED_SINCE) {
				return;
			}

			// Unless we are forced to read from the file, Ignore when a model has been resolved once
			// and the file was deleted meanwhile. Since we already have the model resolved, we can return
			// to this state and update the orphaned flag to indicate that this model has no version on
			// disk anymore.
			if (this.isResolved() && result === FileOperationResult.FILE_NOT_FOUND && !forceReadFromFile) {
				return;
			}

			// Otherwise bubble up the error
			throw error;
		}
	}

	private resolveFromContent(content: ITextFileStreamContent, dirty: boolean, options?: ITextFileResolveOptions): void {
		this.logService.trace('[text file model] resolveFromContent() - enter', this.resource.toString(true));

		// Return early if we are disposed
		if (this.isDisposed()) {
			this.logService.trace('[text file model] resolveFromContent() - exit - because model is disposed', this.resource.toString(true));

			return;
		}

		// Update our resolved disk stat model
		this.updateLastResolvedFileStat({
			resource: this.resource,
			name: content.name,
			mtime: content.mtime,
			ctime: content.ctime,
			size: content.size,
			etag: content.etag,
			isFile: true,
			isDirectory: false,
			isSymbolicLink: false
		});

		// Keep the original encoding to not loose it when saving
		const oldEncoding = this.contentEncoding;
		this.contentEncoding = content.encoding;

		// Handle events if encoding changed
		if (this.preferredEncoding) {
			this.updatePreferredEncoding(this.contentEncoding); // make sure to reflect the real encoding of the file (never out of sync)
		} else if (oldEncoding !== this.contentEncoding) {
			this._onDidChangeEncoding.fire();
		}

		// Update Existing Model
		if (this.textEditorModel) {
			this.doUpdateTextModel(content.value);
		}

		// Create New Model
		else {
			this.doCreateTextModel(content.resource, content.value);
		}

		// Update model dirty flag. This is very important to call
		// in both cases of dirty or not because it conditionally
		// updates the `bufferSavedVersionId` to determine the
		// version when to consider the model as saved again (e.g.
		// when undoing back to the saved state)
		this.setDirty(!!dirty);

		// Emit as event
		this._onDidResolve.fire(options?.reason ?? TextFileResolveReason.OTHER);
	}

	private doCreateTextModel(resource: URI, value: ITextBufferFactory): void {
		this.logService.trace('[text file model] doCreateTextModel()', this.resource.toString(true));

		// Create model
		const textModel = this.createTextEditorModel(value, resource, this.preferredMode);

		// Model Listeners
		this.installModelListeners(textModel);
	}

	private doUpdateTextModel(value: ITextBufferFactory): void {
		this.logService.trace('[text file model] doUpdateTextModel()', this.resource.toString(true));

		// Update model value in a block that ignores content change events for dirty tracking
		this.ignoreDirtyOnModelContentChange = true;
		try {
			this.updateTextEditorModel(value, this.preferredMode);
		} finally {
			this.ignoreDirtyOnModelContentChange = false;
		}
	}

	private installModelListeners(model: ITextModel): void {

		// See https://github.com/microsoft/vscode/issues/30189
		// This code has been extracted to a different method because it caused a memory leak
		// where `value` was captured in the content change listener closure scope.

		// Content Change
		this._register(model.onDidChangeContent(e => this.onModelContentChanged(model, e.isUndoing || e.isRedoing)));
	}

	private onModelContentChanged(model: ITextModel, isUndoingOrRedoing: boolean): void {
		this.logService.trace(`[text file model] onModelContentChanged() - enter`, this.resource.toString(true));

		// In any case increment the version id because it tracks the textual content state of the model at all times
		this.versionId++;
		this.logService.trace(`[text file model] onModelContentChanged() - new versionId ${this.versionId}`, this.resource.toString(true));

		// Remember when the user changed the model through a undo/redo operation.
		// We need this information to throttle save participants to fix
		// https://github.com/microsoft/vscode/issues/102542
		if (isUndoingOrRedoing) {
			this.lastModelContentChangeFromUndoRedo = Date.now();
		}

		// We mark check for a dirty-state change upon model content change, unless:
		// - explicitly instructed to ignore it (e.g. from model.resolve())
		// - the model is readonly (in that case we never assume the change was done by the user)
		if (!this.ignoreDirtyOnModelContentChange && !this.isReadonly()) {

			// The contents changed as a matter of Undo and the version reached matches the saved one
			// In this case we clear the dirty flag and emit a SAVED event to indicate this state.
			if (model.getAlternativeVersionId() === this.bufferSavedVersionId) {
				this.logService.trace('[text file model] onModelContentChanged() - model content changed back to last saved version', this.resource.toString(true));

				// Clear flags
				const wasDirty = this.dirty;
				this.setDirty(false);

				// Emit revert event if we were dirty
				if (wasDirty) {
					this._onDidRevert.fire();
				}
			}

			// Otherwise the content has changed and we signal this as becoming dirty
			else {
				this.logService.trace('[text file model] onModelContentChanged() - model content changed and marked as dirty', this.resource.toString(true));

				// Mark as dirty
				this.setDirty(true);
			}
		}

		// Emit as event
		this._onDidChangeContent.fire();
	}

	//#endregion

	//#region Dirty

	isDirty(): boolean { // {{SQL CARBON EDIT}} strict-null-checks
		return this.dirty;
	}

	setDirty(dirty: boolean): void {
		if (!this.isResolved()) {
			return; // only resolved models can be marked dirty
		}

		// Track dirty state and version id
		const wasDirty = this.dirty;
		this.doSetDirty(dirty);

		// Emit as Event if dirty changed
		if (dirty !== wasDirty) {
			this._onDidChangeDirty.fire();
		}
	}

	private doSetDirty(dirty: boolean): () => void {
		const wasDirty = this.dirty;
		const wasInConflictMode = this.inConflictMode;
		const wasInErrorMode = this.inErrorMode;
		const oldBufferSavedVersionId = this.bufferSavedVersionId;

		if (!dirty) {
			this.dirty = false;
			this.inConflictMode = false;
			this.inErrorMode = false;
			this.updateSavedVersionId();
		} else {
			this.dirty = true;
		}

		// Return function to revert this call
		return () => {
			this.dirty = wasDirty;
			this.inConflictMode = wasInConflictMode;
			this.inErrorMode = wasInErrorMode;
			this.bufferSavedVersionId = oldBufferSavedVersionId;
		};
	}

	//#endregion

	//#region Save

	async save(options: ITextFileSaveOptions = Object.create(null)): Promise<boolean> {
		if (!this.isResolved()) {
			return false;
		}

		if (this.isReadonly()) {
			this.logService.trace('[text file model] save() - ignoring request for readonly resource', this.resource.toString(true));

			return false; // if model is readonly we do not attempt to save at all
		}

		if (
			(this.hasState(TextFileEditorModelState.CONFLICT) || this.hasState(TextFileEditorModelState.ERROR)) &&
			(options.reason === SaveReason.AUTO || options.reason === SaveReason.FOCUS_CHANGE || options.reason === SaveReason.WINDOW_CHANGE)
		) {
			this.logService.trace('[text file model] save() - ignoring auto save request for model that is in conflict or error', this.resource.toString(true));

			return false; // if model is in save conflict or error, do not save unless save reason is explicit
		}

		// Actually do save and log
		this.logService.trace('[text file model] save() - enter', this.resource.toString(true));
		await this.doSave(options);
		this.logService.trace('[text file model] save() - exit', this.resource.toString(true));

		return true;
	}

	private async doSave(options: ITextFileSaveOptions): Promise<void> {
		if (typeof options.reason !== 'number') {
			options.reason = SaveReason.EXPLICIT;
		}

		let versionId = this.versionId;
		this.logService.trace(`[text file model] doSave(${versionId}) - enter with versionId ${versionId}`, this.resource.toString(true));

		// Lookup any running pending save for this versionId and return it if found
		//
		// Scenario: user invoked the save action multiple times quickly for the same contents
		//           while the save was not yet finished to disk
		//
		if (this.saveSequentializer.hasPending(versionId)) {
			this.logService.trace(`[text file model] doSave(${versionId}) - exit - found a pending save for versionId ${versionId}`, this.resource.toString(true));

			return this.saveSequentializer.pending;
		}

		// Return early if not dirty (unless forced)
		//
		// Scenario: user invoked save action even though the model is not dirty
		if (!options.force && !this.dirty) {
			this.logService.trace(`[text file model] doSave(${versionId}) - exit - because not dirty and/or versionId is different (this.isDirty: ${this.dirty}, this.versionId: ${this.versionId})`, this.resource.toString(true));

			return;
		}

		// Return if currently saving by storing this save request as the next save that should happen.
		// Never ever must 2 saves execute at the same time because this can lead to dirty writes and race conditions.
		//
		// Scenario A: auto save was triggered and is currently busy saving to disk. this takes long enough that another auto save
		//             kicks in.
		// Scenario B: save is very slow (e.g. network share) and the user manages to change the buffer and trigger another save
		//             while the first save has not returned yet.
		//
		if ((this.saveSequentializer as TaskSequentializer).hasPending()) { // {{SQL CARBON EDIT}} strict-null-check
			this.logService.trace(`[text file model] doSave(${versionId}) - exit - because busy saving`, this.resource.toString(true));

			// Indicate to the save sequentializer that we want to
			// cancel the pending operation so that ours can run
			// before the pending one finishes.
			// Currently this will try to cancel pending save
			// participants but never a pending save.
			(this.saveSequentializer as TaskSequentializer).cancelPending(); // {{SQL CARBON EDIT}} strict-null-check

			// Register this as the next upcoming save and return
			return (this.saveSequentializer as TaskSequentializer).setNext(() => this.doSave(options)); // {{SQL CARBON EDIT}} strict-null-check
		}

		// Push all edit operations to the undo stack so that the user has a chance to
		// Ctrl+Z back to the saved version.
		if (this.isResolved()) {
			this.textEditorModel.pushStackElement();
		}

		const saveCancellation = new CancellationTokenSource();

		return (this.saveSequentializer as TaskSequentializer).setPending(versionId, (async () => { // {{SQL CARBON EDIT}} strict-null-checks

			// A save participant can still change the model now and since we are so close to saving
			// we do not want to trigger another auto save or similar, so we block this
			// In addition we update our version right after in case it changed because of a model change
			//
			// Save participants can also be skipped through API.
			if (this.isResolved() && !options.skipSaveParticipants) {
				try {

					// Measure the time it took from the last undo/redo operation to this save. If this
					// time is below `UNDO_REDO_SAVE_PARTICIPANTS_THROTTLE_THRESHOLD`, we make sure to
					// delay the save participant for the remaining time if the reason is auto save.
					//
					// This fixes the following issue:
					// - the user has configured auto save with delay of 100ms or shorter
					// - the user has a save participant enabled that modifies the file on each save
					// - the user types into the file and the file gets saved
					// - the user triggers undo operation
					// - this will undo the save participant change but trigger the save participant right after
					// - the user has no chance to undo over the save participant
					//
					// Reported as: https://github.com/microsoft/vscode/issues/102542
					if (options.reason === SaveReason.AUTO && typeof this.lastModelContentChangeFromUndoRedo === 'number') {
						const timeFromUndoRedoToSave = Date.now() - this.lastModelContentChangeFromUndoRedo;
						if (timeFromUndoRedoToSave < TextFileEditorModel.UNDO_REDO_SAVE_PARTICIPANTS_AUTO_SAVE_THROTTLE_THRESHOLD) {
							await timeout(TextFileEditorModel.UNDO_REDO_SAVE_PARTICIPANTS_AUTO_SAVE_THROTTLE_THRESHOLD - timeFromUndoRedoToSave);
						}
					}

					// Run save participants unless save was cancelled meanwhile
					if (!saveCancellation.token.isCancellationRequested) {
						await this.textFileService.files.runSaveParticipants(this, { reason: options.reason ?? SaveReason.EXPLICIT }, saveCancellation.token);
					}
				} catch (error) {
					this.logService.error(`[text file model] runSaveParticipants(${versionId}) - resulted in an error: ${error.toString()}`, this.resource.toString(true));
				}
			}

			// It is possible that a subsequent save is cancelling this
			// running save. As such we return early when we detect that
			// However, we do not pass the token into the file service
			// because that is an atomic operation currently without
			// cancellation support, so we dispose the cancellation if
			// it was not cancelled yet.
			if (saveCancellation.token.isCancellationRequested) {
				return;
			} else {
				saveCancellation.dispose();
			}

			// We have to protect against being disposed at this point. It could be that the save() operation
			// was triggerd followed by a dispose() operation right after without waiting. Typically we cannot
			// be disposed if we are dirty, but if we are not dirty, save() and dispose() can still be triggered
			// one after the other without waiting for the save() to complete. If we are disposed(), we risk
			// saving contents to disk that are stale (see https://github.com/microsoft/vscode/issues/50942).
			// To fix this issue, we will not store the contents to disk when we got disposed.
			if (this.isDisposed()) {
				return undefined; // {{SQL CARBON EDIT}} @anthonydresser strict-null-check
			}

			// We require a resolved model from this point on, since we are about to write data to disk.
			if (!this.isResolved()) {
				return undefined; // {{SQL CARBON EDIT}} @anthonydresser strict-null-check
			}

			// update versionId with its new value (if pre-save changes happened)
			versionId = this.versionId;

			// Clear error flag since we are trying to save again
			this.inErrorMode = false;

			// Save to Disk. We mark the save operation as currently pending with
			// the latest versionId because it might have changed from a save
			// participant triggering
			this.logService.trace(`[text file model] doSave(${versionId}) - before write()`, this.resource.toString(true));
			const lastResolvedFileStat = assertIsDefined(this.lastResolvedFileStat);
			const resolvedTextFileEditorModel = this;
			return this.saveSequentializer.setPending(versionId, (async () => {
				try {
					const stat = await this.textFileService.write(lastResolvedFileStat.resource, resolvedTextFileEditorModel.createSnapshot(), {
						mtime: lastResolvedFileStat.mtime,
						encoding: this.getEncoding(),
						etag: (options.ignoreModifiedSince || !this.filesConfigurationService.preventSaveConflicts(lastResolvedFileStat.resource, resolvedTextFileEditorModel.getMode())) ? ETAG_DISABLED : lastResolvedFileStat.etag,
						unlock: options.writeUnlock,
						writeElevated: options.writeElevated
					});

					this.handleSaveSuccess(stat, versionId, options);
				} catch (error) {
					this.handleSaveError(error, versionId, options);
				}
			})());
		})(), () => saveCancellation.cancel());
	}

	private handleSaveSuccess(stat: IFileStatWithMetadata, versionId: number, options: ITextFileSaveOptions): void {

		// Updated resolved stat with updated stat
		this.updateLastResolvedFileStat(stat);

		// Update dirty state unless model has changed meanwhile
		if (versionId === this.versionId) {
			this.logService.trace(`[text file model] handleSaveSuccess(${versionId}) - setting dirty to false because versionId did not change`, this.resource.toString(true));
			this.setDirty(false);
		} else {
			this.logService.trace(`[text file model] handleSaveSuccess(${versionId}) - not setting dirty to false because versionId did change meanwhile`, this.resource.toString(true));
		}

		// Update orphan state given save was successful
		this.setOrphaned(false);

		// Emit Save Event
		this._onDidSave.fire(options.reason ?? SaveReason.EXPLICIT);
	}

	private handleSaveError(error: Error, versionId: number, options: ITextFileSaveOptions): void {
		this.logService.error(`[text file model] handleSaveError(${versionId}) - exit - resulted in a save error: ${error.toString()}`, this.resource.toString(true));

		// Return early if the save() call was made asking to
		// handle the save error itself.
		if (options.ignoreErrorHandler) {
			throw error;
		}

		// In any case of an error, we mark the model as dirty to prevent data loss
		// It could be possible that the write corrupted the file on disk (e.g. when
		// an error happened after truncating the file) and as such we want to preserve
		// the model contents to prevent data loss.
		this.setDirty(true);

		// Flag as error state in the model
		this.inErrorMode = true;

		// Look out for a save conflict
		if ((<FileOperationError>error).fileOperationResult === FileOperationResult.FILE_MODIFIED_SINCE) {
			this.inConflictMode = true;
		}

		// Show to user
		this.textFileService.files.saveErrorHandler.onSaveError(error, this);

		// Emit as event
		this._onDidSaveError.fire();
	}

	private updateSavedVersionId(): void {
		// we remember the models alternate version id to remember when the version
		// of the model matches with the saved version on disk. we need to keep this
		// in order to find out if the model changed back to a saved version (e.g.
		// when undoing long enough to reach to a version that is saved and then to
		// clear the dirty flag)
		if (this.isResolved()) {
			this.bufferSavedVersionId = this.textEditorModel.getAlternativeVersionId();
		}
	}

	private updateLastResolvedFileStat(newFileStat: IFileStatWithMetadata): void {

		// First resolve - just take
		if (!this.lastResolvedFileStat) {
			this.lastResolvedFileStat = newFileStat;
		}

		// Subsequent resolve - make sure that we only assign it if the mtime is equal or has advanced.
		// This prevents race conditions from resolving and saving. If a save comes in late after a revert
		// was called, the mtime could be out of sync.
		else if (this.lastResolvedFileStat.mtime <= newFileStat.mtime) {
			this.lastResolvedFileStat = newFileStat;
		}
	}

	//#endregion

	hasState(state: TextFileEditorModelState): boolean {
		switch (state) {
			case TextFileEditorModelState.CONFLICT:
				return this.inConflictMode;
			case TextFileEditorModelState.DIRTY:
				return this.dirty;
			case TextFileEditorModelState.ERROR:
				return this.inErrorMode;
			case TextFileEditorModelState.ORPHAN:
				return this.inOrphanMode;
			case TextFileEditorModelState.PENDING_SAVE:
				return this.saveSequentializer.hasPending();
			case TextFileEditorModelState.SAVED:
				return !this.dirty;
		}
	}

	joinState(state: TextFileEditorModelState.PENDING_SAVE): Promise<void> {
		return this.saveSequentializer.pending ?? Promise.resolve();
	}

	override getMode(this: IResolvedTextFileEditorModel): string;
	override getMode(): string | undefined;
	override getMode(): string | undefined {
		if (this.textEditorModel) {
			return this.textEditorModel.getModeId();
		}

		return this.preferredMode;
	}

	//#region Encoding

	getEncoding(): string | undefined {
		return this.preferredEncoding || this.contentEncoding;
	}

	setEncoding(encoding: string, mode: EncodingMode): void {
		if (!this.isNewEncoding(encoding)) {
			return; // return early if the encoding is already the same
		}

		// Encode: Save with encoding
		if (mode === EncodingMode.Encode) {
			this.updatePreferredEncoding(encoding);

			// Save
			if (!this.isDirty()) {
				this.versionId++; // needs to increment because we change the model potentially
				this.setDirty(true);
			}

			if (!this.inConflictMode) {
				this.save();
			}
		}

		// Decode: Resolve with encoding
		else {
			if (this.isDirty()) {
				this.notificationService.info(localize('saveFileFirst', "The file is dirty. Please save it first before reopening it with another encoding."));

				return;
			}

			this.updatePreferredEncoding(encoding);

			this.resolve({
				forceReadFromFile: true	// because encoding has changed
			});
		}
	}

	updatePreferredEncoding(encoding: string | undefined): void {
		if (!this.isNewEncoding(encoding)) {
			return;
		}

		this.preferredEncoding = encoding;

		// Emit
		this._onDidChangeEncoding.fire();
	}

	private isNewEncoding(encoding: string | undefined): boolean {
		if (this.preferredEncoding === encoding) {
			return false; // return early if the encoding is already the same
		}

		if (!this.preferredEncoding && this.contentEncoding === encoding) {
			return false; // also return if we don't have a preferred encoding but the content encoding is already the same
		}

		return true;
	}

	//#endregion

<<<<<<< HEAD
	isResolved(): boolean {  // {{SQL CARBON EDIT}} strict-null-checks
=======
	override isResolved(): this is IResolvedTextFileEditorModel {
>>>>>>> 4c3becc0
		return !!this.textEditorModel;
	}

	override isReadonly(): boolean {
		return this.fileService.hasCapability(this.resource, FileSystemProviderCapabilities.Readonly);
	}

	override dispose(): void {
		this.logService.trace('[text file model] dispose()', this.resource.toString(true));

		this.inConflictMode = false;
		this.inOrphanMode = false;
		this.inErrorMode = false;

		super.dispose();
	}
}<|MERGE_RESOLUTION|>--- conflicted
+++ resolved
@@ -987,11 +987,7 @@
 
 	//#endregion
 
-<<<<<<< HEAD
-	isResolved(): boolean {  // {{SQL CARBON EDIT}} strict-null-checks
-=======
-	override isResolved(): this is IResolvedTextFileEditorModel {
->>>>>>> 4c3becc0
+	override isResolved(): boolean { // {{SQL CARBON EDIT}} strict-null-checks
 		return !!this.textEditorModel;
 	}
 
