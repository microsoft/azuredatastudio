/*---------------------------------------------------------------------------------------------
 *  Copyright (c) Microsoft Corporation. All rights reserved.
 *  Licensed under the Source EULA. See License.txt in the project root for license information.
 *--------------------------------------------------------------------------------------------*/

import * as extpath from 'vs/base/common/extpath';
import * as nls from 'vs/nls';
import { Event, Emitter } from 'vs/base/common/event';
import { guessMimeTypes } from 'vs/base/common/mime';
import { toErrorMessage } from 'vs/base/common/errorMessage';
import { URI } from 'vs/base/common/uri';
import { isUndefinedOrNull } from 'vs/base/common/types';
import { IWorkspaceContextService } from 'vs/platform/workspace/common/workspace';
import { IEnvironmentService } from 'vs/platform/environment/common/environment';
import { ITextFileService, IAutoSaveConfiguration, ModelState, ITextFileEditorModel, ISaveOptions, ISaveErrorHandler, ISaveParticipant, StateChange, SaveReason, IRawTextContent, ILoadOptions, LoadReason } from 'vs/workbench/services/textfile/common/textfiles';
import { EncodingMode } from 'vs/workbench/common/editor';
import { BaseTextEditorModel } from 'vs/workbench/common/editor/textEditorModel';
import { IBackupFileService } from 'vs/workbench/services/backup/common/backup';
import { IFileService, IFileStat, FileOperationError, FileOperationResult, CONTENT_CHANGE_EVENT_BUFFER_DELAY, FileChangesEvent, FileChangeType } from 'vs/platform/files/common/files';
import { IInstantiationService } from 'vs/platform/instantiation/common/instantiation';
import { IModeService, ILanguageSelection } from 'vs/editor/common/services/modeService';
import { IModelService } from 'vs/editor/common/services/modelService';
import { ITelemetryService } from 'vs/platform/telemetry/common/telemetry';
import { RunOnceScheduler, timeout } from 'vs/base/common/async';
import { ITextBufferFactory } from 'vs/editor/common/model';
import { IHashService } from 'vs/workbench/services/hash/common/hashService';
import { createTextBufferFactory } from 'vs/editor/common/model/textModel';
import { INotificationService } from 'vs/platform/notification/common/notification';
import { isLinux } from 'vs/base/common/platform';
import { IDisposable, toDisposable } from 'vs/base/common/lifecycle';
import { ILogService } from 'vs/platform/log/common/log';
import { isEqual, isEqualOrParent, extname, basename } from 'vs/base/common/resources';
import { onUnexpectedError } from 'vs/base/common/errors';

/**
 * The text file editor model listens to changes to its underlying code editor model and saves these changes through the file service back to the disk.
 */
export class TextFileEditorModel extends BaseTextEditorModel implements ITextFileEditorModel {

	static DEFAULT_CONTENT_CHANGE_BUFFER_DELAY = CONTENT_CHANGE_EVENT_BUFFER_DELAY;
	static DEFAULT_ORPHANED_CHANGE_BUFFER_DELAY = 100;
	static WHITELIST_JSON = ['package.json', 'package-lock.json', 'tsconfig.json', 'jsconfig.json', 'bower.json', '.eslintrc.json', 'tslint.json', 'composer.json'];
	static WHITELIST_WORKSPACE_JSON = ['settings.json', 'extensions.json', 'tasks.json', 'launch.json'];

	private static saveErrorHandler: ISaveErrorHandler;
	static setSaveErrorHandler(handler: ISaveErrorHandler): void { TextFileEditorModel.saveErrorHandler = handler; }

	private static saveParticipant: ISaveParticipant | null;
	static setSaveParticipant(handler: ISaveParticipant | null): void { TextFileEditorModel.saveParticipant = handler; }

	private readonly _onDidContentChange: Emitter<StateChange> = this._register(new Emitter<StateChange>());
	get onDidContentChange(): Event<StateChange> { return this._onDidContentChange.event; }

	private readonly _onDidStateChange: Emitter<StateChange> = this._register(new Emitter<StateChange>());
	get onDidStateChange(): Event<StateChange> { return this._onDidStateChange.event; }

	private resource: URI;
	private contentEncoding: string; 			// encoding as reported from disk
	private preferredEncoding: string;			// encoding as chosen by the user
	private dirty: boolean;
	private versionId: number;
	private bufferSavedVersionId: number;
	private lastResolvedDiskStat: IFileStat;
	private blockModelContentChange: boolean;
	private autoSaveAfterMillies?: number;
	private autoSaveAfterMilliesEnabled: boolean;
	private autoSaveDisposable?: IDisposable;
	private contentChangeEventScheduler: RunOnceScheduler;
	private orphanedChangeEventScheduler: RunOnceScheduler;
	private saveSequentializer: SaveSequentializer;
	private disposed: boolean;
	private lastSaveAttemptTime: number;
	private createTextEditorModelPromise: Promise<TextFileEditorModel>;
	private inConflictMode: boolean;
	private inOrphanMode: boolean;
	private inErrorMode: boolean;

	constructor(
		resource: URI,
		preferredEncoding: string,
		@INotificationService private readonly notificationService: INotificationService,
		@IModeService modeService: IModeService,
		@IModelService modelService: IModelService,
		@IFileService private readonly fileService: IFileService,
		@IInstantiationService private readonly instantiationService: IInstantiationService,
		@ITelemetryService private readonly telemetryService: ITelemetryService,
		@ITextFileService private readonly textFileService: ITextFileService,
		@IBackupFileService private readonly backupFileService: IBackupFileService,
		@IEnvironmentService private readonly environmentService: IEnvironmentService,
		@IWorkspaceContextService private readonly contextService: IWorkspaceContextService,
		@IHashService private readonly hashService: IHashService,
		@ILogService private readonly logService: ILogService
	) {
		super(modelService, modeService);

		this.resource = resource;
		this.preferredEncoding = preferredEncoding;
		this.inOrphanMode = false;
		this.dirty = false;
		this.versionId = 0;
		this.lastSaveAttemptTime = 0;
		this.saveSequentializer = new SaveSequentializer();

		this.contentChangeEventScheduler = this._register(new RunOnceScheduler(() => this._onDidContentChange.fire(StateChange.CONTENT_CHANGE), TextFileEditorModel.DEFAULT_CONTENT_CHANGE_BUFFER_DELAY));
		this.orphanedChangeEventScheduler = this._register(new RunOnceScheduler(() => this._onDidStateChange.fire(StateChange.ORPHANED_CHANGE), TextFileEditorModel.DEFAULT_ORPHANED_CHANGE_BUFFER_DELAY));

		this.updateAutoSaveConfiguration(textFileService.getAutoSaveConfiguration());

		this.registerListeners();
	}

	private registerListeners(): void {
		this._register(this.fileService.onFileChanges(e => this.onFileChanges(e)));
		this._register(this.textFileService.onAutoSaveConfigurationChange(config => this.updateAutoSaveConfiguration(config)));
		this._register(this.textFileService.onFilesAssociationChange(e => this.onFilesAssociationChange()));
		this._register(this.onDidStateChange(e => this.onStateChange(e)));
	}

	private onStateChange(e: StateChange): void {
		if (e === StateChange.REVERTED) {

			// Cancel any content change event promises as they are no longer valid.
			this.contentChangeEventScheduler.cancel();

			// Refire state change reverted events as content change events
			this._onDidContentChange.fire(StateChange.REVERTED);
		}
	}

	private onFileChanges(e: FileChangesEvent): void {
		let fileEventImpactsModel = false;
		let newInOrphanModeGuess: boolean | undefined;

		// If we are currently orphaned, we check if the model file was added back
		if (this.inOrphanMode) {
			const modelFileAdded = e.contains(this.resource, FileChangeType.ADDED);
			if (modelFileAdded) {
				newInOrphanModeGuess = false;
				fileEventImpactsModel = true;
			}
		}

		// Otherwise we check if the model file was deleted
		else {
			const modelFileDeleted = e.contains(this.resource, FileChangeType.DELETED);
			if (modelFileDeleted) {
				newInOrphanModeGuess = true;
				fileEventImpactsModel = true;
			}
		}

		if (fileEventImpactsModel && this.inOrphanMode !== newInOrphanModeGuess) {
			let checkOrphanedPromise: Promise<boolean>;
			if (newInOrphanModeGuess) {
				// We have received reports of users seeing delete events even though the file still
				// exists (network shares issue: https://github.com/Microsoft/vscode/issues/13665).
				// Since we do not want to mark the model as orphaned, we have to check if the
				// file is really gone and not just a faulty file event.
				checkOrphanedPromise = timeout(100).then(() => {
					if (this.disposed) {
						return true;
					}

					return this.fileService.existsFile(this.resource).then(exists => !exists);
				});
			} else {
				checkOrphanedPromise = Promise.resolve(false);
			}

			checkOrphanedPromise.then(newInOrphanModeValidated => {
				if (this.inOrphanMode !== newInOrphanModeValidated && !this.disposed) {
					this.setOrphaned(newInOrphanModeValidated);
				}
			});
		}
	}

	private setOrphaned(orphaned: boolean): void {
		if (this.inOrphanMode !== orphaned) {
			this.inOrphanMode = orphaned;
			this.orphanedChangeEventScheduler.schedule();
		}
	}

	private updateAutoSaveConfiguration(config: IAutoSaveConfiguration): void {
		const autoSaveAfterMilliesEnabled = (typeof config.autoSaveDelay === 'number') && config.autoSaveDelay > 0;

		this.autoSaveAfterMilliesEnabled = autoSaveAfterMilliesEnabled;
		this.autoSaveAfterMillies = autoSaveAfterMilliesEnabled ? config.autoSaveDelay : undefined;
	}

	private onFilesAssociationChange(): void {
		if (!this.textEditorModel) {
			return;
		}

		const firstLineText = this.getFirstLineText(this.textEditorModel);
		const languageSelection = this.getOrCreateMode(this.modeService, undefined, firstLineText);

		this.modelService.setMode(this.textEditorModel, languageSelection);
	}

	getVersionId(): number {
		return this.versionId;
	}

	revert(soft?: boolean): Promise<void> {
		if (!this.isResolved()) {
			return Promise.resolve(undefined);
		}

		// Cancel any running auto-save
		this.cancelPendingAutoSave();

		// Unset flags
		const undo = this.setDirty(false);

		let loadPromise: Promise<any>;
		if (soft) {
			loadPromise = Promise.resolve();
		} else {
			loadPromise = this.load({ forceReadFromDisk: true });
		}

		return loadPromise.then(() => {

			// Emit file change event
			this._onDidStateChange.fire(StateChange.REVERTED);
		}, error => {

			// Set flags back to previous values, we are still dirty if revert failed
			undo();

			return Promise.reject(error);
		});
	}

	load(options?: ILoadOptions): Promise<ITextFileEditorModel> {
		this.logService.trace('load() - enter', this.resource);

		// It is very important to not reload the model when the model is dirty.
		// We also only want to reload the model from the disk if no save is pending
		// to avoid data loss.
		if (this.dirty || this.saveSequentializer.hasPendingSave()) {
			this.logService.trace('load() - exit - without loading because model is dirty or being saved', this.resource);

			return Promise.resolve(this);
		}

		// Only for new models we support to load from backup
		if (!this.textEditorModel && !this.createTextEditorModelPromise) {
			return this.loadFromBackup(options);
		}

		// Otherwise load from file resource
		return this.loadFromFile(options);
	}

	private loadFromBackup(options?: ILoadOptions): Promise<TextFileEditorModel> {
		return this.backupFileService.loadBackupResource(this.resource).then(backup => {

			// Make sure meanwhile someone else did not suceed or start loading
			if (this.createTextEditorModelPromise || this.textEditorModel) {
				return this.createTextEditorModelPromise || this;
			}

			// If we have a backup, continue loading with it
			if (!!backup) {
				const content: IRawTextContent = {
					resource: this.resource,
					name: basename(this.resource),
					mtime: Date.now(),
					etag: undefined,
					value: createTextBufferFactory(''), /* will be filled later from backup */
					encoding: this.fileService.encoding.getWriteEncoding(this.resource, this.preferredEncoding),
					isReadonly: false
				};

				return this.loadWithContent(content, options, backup);
			}

			// Otherwise load from file
			return this.loadFromFile(options);
		});
	}

	private loadFromFile(options?: ILoadOptions): Promise<TextFileEditorModel> {
		const forceReadFromDisk = options && options.forceReadFromDisk;
		const allowBinary = this.isResolved() /* always allow if we resolved previously */ || (options && options.allowBinary);

		// Decide on etag
		let etag: string | undefined;
		if (forceReadFromDisk) {
			etag = undefined; // reset ETag if we enforce to read from disk
		} else if (this.lastResolvedDiskStat) {
			etag = this.lastResolvedDiskStat.etag; // otherwise respect etag to support caching
		}

		// Ensure to track the versionId before doing a long running operation
		// to make sure the model was not changed in the meantime which would
		// indicate that the user or program has made edits. If we would ignore
		// this, we could potentially loose the changes that were made because
		// after resolving the content we update the model and reset the dirty
		// flag.
		const currentVersionId = this.versionId;

		// Resolve Content
		return this.textFileService
			.resolveTextContent(this.resource, { acceptTextOnly: !allowBinary, etag, encoding: this.preferredEncoding })
			.then(content => {

				// Clear orphaned state when loading was successful
				this.setOrphaned(false);

				// Guard against the model having changed in the meantime
				if (currentVersionId === this.versionId) {
					return this.loadWithContent(content, options);
				}

				return this;
			}, error => {
				const result = error.fileOperationResult;

				// Apply orphaned state based on error code
				this.setOrphaned(result === FileOperationResult.FILE_NOT_FOUND);

				// NotModified status is expected and can be handled gracefully
				if (result === FileOperationResult.FILE_NOT_MODIFIED_SINCE) {

					// Guard against the model having changed in the meantime
					if (currentVersionId === this.versionId) {
						this.setDirty(false); // Ensure we are not tracking a stale state
					}

					return this;
				}

				// Ignore when a model has been resolved once and the file was deleted meanwhile. Since
				// we already have the model loaded, we can return to this state and update the orphaned
				// flag to indicate that this model has no version on disk anymore.
				if (this.isResolved() && result === FileOperationResult.FILE_NOT_FOUND) {
					return this;
				}

				// Otherwise bubble up the error
				return Promise.reject<TextFileEditorModel>(error);
			});
	}

	private loadWithContent(content: IRawTextContent, options?: ILoadOptions, backup?: URI): Promise<TextFileEditorModel> {
		return this.doLoadWithContent(content, backup).then(model => {
			// Telemetry: We log the fileGet telemetry event after the model has been loaded to ensure a good mimetype
			const settingsType = this.getTypeIfSettings();
			if (settingsType) {
				/* __GDPR__
					"settingsRead" : {
						"settingsType": { "classification": "SystemMetaData", "purpose": "FeatureInsight" }
					}
				*/
				this.telemetryService.publicLog('settingsRead', { settingsType }); // Do not log read to user settings.json and .vscode folder as a fileGet event as it ruins our JSON usage data
			} else {
				/* __GDPR__
					"fileGet" : {
						"${include}": [
							"${FileTelemetryData}"
						]
					}
				*/
				this.telemetryService.publicLog('fileGet', this.getTelemetryData(options && options.reason ? options.reason : LoadReason.OTHER));
			}

			return model;
		});
	}

	private doLoadWithContent(content: IRawTextContent, backup?: URI): Promise<TextFileEditorModel> {
		this.logService.trace('load() - resolved content', this.resource);

		// Update our resolved disk stat model
		this.updateLastResolvedDiskStat({
			resource: this.resource,
			name: content.name,
			mtime: content.mtime,
			etag: content.etag,
			isDirectory: false,
			isSymbolicLink: false,
			children: undefined,
			isReadonly: content.isReadonly
		} as IFileStat);

		// Keep the original encoding to not loose it when saving
		const oldEncoding = this.contentEncoding;
		this.contentEncoding = content.encoding;

		// Handle events if encoding changed
		if (this.preferredEncoding) {
			this.updatePreferredEncoding(this.contentEncoding); // make sure to reflect the real encoding of the file (never out of sync)
		} else if (oldEncoding !== this.contentEncoding) {
			this._onDidStateChange.fire(StateChange.ENCODING);
		}

		// Update Existing Model
		if (this.textEditorModel) {
			this.doUpdateTextModel(content.value);

			return Promise.resolve(this);
		}

		// Join an existing request to create the editor model to avoid race conditions
		else if (this.createTextEditorModelPromise) {
			this.logService.trace('load() - join existing text editor model promise', this.resource);

			return this.createTextEditorModelPromise;
		}

		// Create New Model
		return this.doCreateTextModel(content.resource, content.value, backup);
	}

	private doUpdateTextModel(value: ITextBufferFactory): void {
		this.logService.trace('load() - updated text editor model', this.resource);

		// Ensure we are not tracking a stale state
		this.setDirty(false);

		// Update model value in a block that ignores model content change events
		this.blockModelContentChange = true;
		try {
			this.updateTextEditorModel(value);
		} finally {
			this.blockModelContentChange = false;
		}

		// Ensure we track the latest saved version ID given that the contents changed
		this.updateSavedVersionId();
	}

	private doCreateTextModel(resource: URI, value: ITextBufferFactory, backup: URI): Promise<TextFileEditorModel> {
		this.logService.trace('load() - created text editor model', this.resource);

		this.createTextEditorModelPromise = this.doLoadBackup(backup).then(backupContent => {
			this.createTextEditorModelPromise = null;

			// Create model
			const hasBackupContent = !!backupContent;
			this.createTextEditorModel(hasBackupContent ? backupContent : value, resource);

			// We restored a backup so we have to set the model as being dirty
			// We also want to trigger auto save if it is enabled to simulate the exact same behaviour
			// you would get if manually making the model dirty (fixes https://github.com/Microsoft/vscode/issues/16977)
			if (hasBackupContent) {
				this.makeDirty();
				if (this.autoSaveAfterMilliesEnabled) {
					this.doAutoSave(this.versionId);
				}
			}

			// Ensure we are not tracking a stale state
			else {
				this.setDirty(false);
			}

			// Model Listeners
			this.installModelListeners();

			return this;
		}, error => {
			this.createTextEditorModelPromise = null;

			return Promise.reject<TextFileEditorModel>(error);
		});

		return this.createTextEditorModelPromise;
	}

	private installModelListeners(): void {

		// See https://github.com/Microsoft/vscode/issues/30189
		// This code has been extracted to a different method because it caused a memory leak
		// where `value` was captured in the content change listener closure scope.

		// Content Change
		this._register(this.textEditorModel.onDidChangeContent(() => this.onModelContentChanged()));
	}

	private doLoadBackup(backup: URI): Promise<ITextBufferFactory | null> {
		if (!backup) {
			return Promise.resolve(null);
		}

		return this.backupFileService.resolveBackupContent(backup).then(backupContent => backupContent, error => null /* ignore errors */);
	}

	protected getOrCreateMode(modeService: IModeService, preferredModeIds: string | undefined, firstLineText?: string): ILanguageSelection {
		return modeService.createByFilepathOrFirstLine(this.resource.fsPath, firstLineText);
	}

	private onModelContentChanged(): void {
		this.logService.trace(`onModelContentChanged() - enter`, this.resource);

		// In any case increment the version id because it tracks the textual content state of the model at all times
		this.versionId++;
		this.logService.trace(`onModelContentChanged() - new versionId ${this.versionId}`, this.resource);

		// Ignore if blocking model changes
		if (this.blockModelContentChange) {
			return;
		}

		// The contents changed as a matter of Undo and the version reached matches the saved one
		// In this case we clear the dirty flag and emit a SAVED event to indicate this state.
		// Note: we currently only do this check when auto-save is turned off because there you see
		// a dirty indicator that you want to get rid of when undoing to the saved version.
		if (!this.autoSaveAfterMilliesEnabled && this.textEditorModel.getAlternativeVersionId() === this.bufferSavedVersionId) {
			this.logService.trace('onModelContentChanged() - model content changed back to last saved version', this.resource);

			// Clear flags
			const wasDirty = this.dirty;
			this.setDirty(false);

			// Emit event
			if (wasDirty) {
				this._onDidStateChange.fire(StateChange.REVERTED);
			}

			return;
		}

		this.logService.trace('onModelContentChanged() - model content changed and marked as dirty', this.resource);

		// Mark as dirty
		this.makeDirty();

		// Start auto save process unless we are in conflict resolution mode and unless it is disabled
		if (this.autoSaveAfterMilliesEnabled) {
			if (!this.inConflictMode) {
				this.doAutoSave(this.versionId);
			} else {
				this.logService.trace('makeDirty() - prevented save because we are in conflict resolution mode', this.resource);
			}
		}

		// Handle content change events
		this.contentChangeEventScheduler.schedule();
	}

	private makeDirty(): void {

		// Track dirty state and version id
		const wasDirty = this.dirty;
		this.setDirty(true);

		// Emit as Event if we turned dirty
		if (!wasDirty) {
			this._onDidStateChange.fire(StateChange.DIRTY);
		}
	}

	private doAutoSave(versionId: number): void {
		this.logService.trace(`doAutoSave() - enter for versionId ${versionId}`, this.resource);

		// Cancel any currently running auto saves to make this the one that succeeds
		this.cancelPendingAutoSave();

		// Create new save timer and store it for disposal as needed
		const handle = setTimeout(() => {

			// Only trigger save if the version id has not changed meanwhile
			if (versionId === this.versionId) {
				this.doSave(versionId, { reason: SaveReason.AUTO }); // Very important here to not return the promise because if the timeout promise is canceled it will bubble up the error otherwise - do not change
			}
		}, this.autoSaveAfterMillies);

		this.autoSaveDisposable = toDisposable(() => clearTimeout(handle));
	}

	private cancelPendingAutoSave(): void {
		if (this.autoSaveDisposable) {
			this.autoSaveDisposable.dispose();
			this.autoSaveDisposable = undefined;
		}
	}

	save(options: ISaveOptions = Object.create(null)): Promise<void> {
		if (!this.isResolved()) {
			return Promise.resolve(undefined);
		}

		this.logService.trace('save() - enter', this.resource);

		// Cancel any currently running auto saves to make this the one that succeeds
		this.cancelPendingAutoSave();

		return this.doSave(this.versionId, options);
	}

	private doSave(versionId: number, options: ISaveOptions): Promise<void> {
		if (isUndefinedOrNull(options.reason)) {
			options.reason = SaveReason.EXPLICIT;
		}

		this.logService.trace(`doSave(${versionId}) - enter with versionId ' + versionId`, this.resource);

		// Lookup any running pending save for this versionId and return it if found
		//
		// Scenario: user invoked the save action multiple times quickly for the same contents
		//           while the save was not yet finished to disk
		//
		if (this.saveSequentializer.hasPendingSave(versionId)) {
			this.logService.trace(`doSave(${versionId}) - exit - found a pending save for versionId ${versionId}`, this.resource);

			return this.saveSequentializer.pendingSave;
		}

		// Return early if not dirty (unless forced) or version changed meanwhile
		//
		// Scenario A: user invoked save action even though the model is not dirty
		// Scenario B: auto save was triggered for a certain change by the user but meanwhile the user changed
		//             the contents and the version for which auto save was started is no longer the latest.
		//             Thus we avoid spawning multiple auto saves and only take the latest.
		//
		if ((!options.force && !this.dirty) || versionId !== this.versionId) {
			this.logService.trace(`doSave(${versionId}) - exit - because not dirty and/or versionId is different (this.isDirty: ${this.dirty}, this.versionId: ${this.versionId})`, this.resource);

			return Promise.resolve(undefined);
		}

		// Return if currently saving by storing this save request as the next save that should happen.
		// Never ever must 2 saves execute at the same time because this can lead to dirty writes and race conditions.
		//
		// Scenario A: auto save was triggered and is currently busy saving to disk. this takes long enough that another auto save
		//             kicks in.
		// Scenario B: save is very slow (e.g. network share) and the user manages to change the buffer and trigger another save
		//             while the first save has not returned yet.
		//
		if (this.saveSequentializer.hasPendingSave()) {
			this.logService.trace(`doSave(${versionId}) - exit - because busy saving`, this.resource);

			// Register this as the next upcoming save and return
			return this.saveSequentializer.setNext(() => this.doSave(this.versionId /* make sure to use latest version id here */, options));
		}

		// Push all edit operations to the undo stack so that the user has a chance to
		// Ctrl+Z back to the saved version. We only do this when auto-save is turned off
		if (!this.autoSaveAfterMilliesEnabled) {
			this.textEditorModel.pushStackElement();
		}

		// A save participant can still change the model now and since we are so close to saving
		// we do not want to trigger another auto save or similar, so we block this
		// In addition we update our version right after in case it changed because of a model change
		// Save participants can also be skipped through API.
		let saveParticipantPromise: Promise<number> = Promise.resolve(versionId);
		if (TextFileEditorModel.saveParticipant && !options.skipSaveParticipants) {
			const onCompleteOrError = () => {
				this.blockModelContentChange = false;

				return this.versionId;
			};

			this.blockModelContentChange = true;
			saveParticipantPromise = TextFileEditorModel.saveParticipant.participate(this, { reason: options.reason }).then(onCompleteOrError, onCompleteOrError);
		}

		// mark the save participant as current pending save operation
		return this.saveSequentializer.setPending(versionId, saveParticipantPromise.then(newVersionId => {

			// We have to protect against being disposed at this point. It could be that the save() operation
			// was triggerd followed by a dispose() operation right after without waiting. Typically we cannot
			// be disposed if we are dirty, but if we are not dirty, save() and dispose() can still be triggered
			// one after the other without waiting for the save() to complete. If we are disposed(), we risk
			// saving contents to disk that are stale (see https://github.com/Microsoft/vscode/issues/50942).
			// To fix this issue, we will not store the contents to disk when we got disposed.
			if (this.disposed) {
				return undefined;
			}

			// Under certain conditions we do a short-cut of flushing contents to disk when we can assume that
			// the file has not changed and as such was not dirty before.
			// The conditions are all of:
			// - a forced, explicit save (Ctrl+S)
			// - the model is not dirty (otherwise we know there are changed which needs to go to the file)
			// - the model is not in orphan mode (because in that case we know the file does not exist on disk)
			// - the model version did not change due to save participants running
			if (options.force && !this.dirty && !this.inOrphanMode && options.reason === SaveReason.EXPLICIT && versionId === newVersionId) {
				return this.doTouch(newVersionId);
			}

			// update versionId with its new value (if pre-save changes happened)
			versionId = newVersionId;

			// Clear error flag since we are trying to save again
			this.inErrorMode = false;

			// Remember when this model was saved last
			this.lastSaveAttemptTime = Date.now();

			// Save to Disk
			// mark the save operation as currently pending with the versionId (it might have changed from a save participant triggering)
			this.logService.trace(`doSave(${versionId}) - before updateContent()`, this.resource);
			return this.saveSequentializer.setPending(newVersionId, this.fileService.updateContent(this.lastResolvedDiskStat.resource, this.createSnapshot(), {
				overwriteReadonly: options.overwriteReadonly,
				overwriteEncoding: options.overwriteEncoding,
				mtime: this.lastResolvedDiskStat.mtime,
				encoding: this.getEncoding(),
				etag: this.lastResolvedDiskStat.etag,
				writeElevated: options.writeElevated
			}).then(stat => {
				this.logService.trace(`doSave(${versionId}) - after updateContent()`, this.resource);

				// Telemetry
				const settingsType = this.getTypeIfSettings();
				if (settingsType) {
					/* __GDPR__
						"settingsWritten" : {
							"settingsType": { "classification": "SystemMetaData", "purpose": "FeatureInsight" }
						}
					*/
					this.telemetryService.publicLog('settingsWritten', { settingsType }); // Do not log write to user settings.json and .vscode folder as a filePUT event as it ruins our JSON usage data
				} else {
					/* __GDPR__
						"filePUT" : {
							"${include}": [
								"${FileTelemetryData}"
							]
						}
					*/
					this.telemetryService.publicLog('filePUT', this.getTelemetryData(options.reason));
				}

				// Update dirty state unless model has changed meanwhile
				if (versionId === this.versionId) {
					this.logService.trace(`doSave(${versionId}) - setting dirty to false because versionId did not change`, this.resource);
					this.setDirty(false);
				} else {
					this.logService.trace(`doSave(${versionId}) - not setting dirty to false because versionId did change meanwhile`, this.resource);
				}

				// Updated resolved stat with updated stat
				this.updateLastResolvedDiskStat(stat);

				// Cancel any content change event promises as they are no longer valid
				this.contentChangeEventScheduler.cancel();

				// Emit File Saved Event
				this._onDidStateChange.fire(StateChange.SAVED);
			}, error => {
				if (!error) {
					error = new Error('Unknown Save Error'); // TODO@remote we should never get null as error (https://github.com/Microsoft/vscode/issues/55051)
				}

				this.logService.error(`doSave(${versionId}) - exit - resulted in a save error: ${error.toString()}`, this.resource);

				// Flag as error state in the model
				this.inErrorMode = true;

				// Look out for a save conflict
				if ((<FileOperationError>error).fileOperationResult === FileOperationResult.FILE_MODIFIED_SINCE) {
					this.inConflictMode = true;
				}

				// Show to user
				this.onSaveError(error);

				// Emit as event
				this._onDidStateChange.fire(StateChange.SAVE_ERROR);
			}));
		}));
	}

	private getTypeIfSettings(): string {
		if (extname(this.resource) !== '.json') {
			return '';
		}

		// Check for global settings file
		if (isEqual(this.resource, URI.file(this.environmentService.appSettingsPath), !isLinux)) {
			return 'global-settings';
		}

		// Check for keybindings file
		if (isEqual(this.resource, URI.file(this.environmentService.appKeybindingsPath), !isLinux)) {
			return 'keybindings';
		}

		// Check for locale file
		if (isEqual(this.resource, URI.file(extpath.join(this.environmentService.appSettingsHome, 'locale.json')), !isLinux)) {
			return 'locale';
		}

		// Check for snippets
		if (isEqualOrParent(this.resource, URI.file(extpath.join(this.environmentService.appSettingsHome, 'snippets')))) {
			return 'snippets';
		}

		// Check for workspace settings file
		const folders = this.contextService.getWorkspace().folders;
		for (const folder of folders) {
<<<<<<< HEAD
			// {{SQL CARBON EDIT}}
			if (isEqualOrParent(this.resource, folder.toResource('.azuredatastudio'))) {
				const filename = path.basename(this.resource.fsPath);
=======
			if (isEqualOrParent(this.resource, folder.toResource('.vscode'))) {
				const filename = basename(this.resource);
>>>>>>> fc6f6378
				if (TextFileEditorModel.WHITELIST_WORKSPACE_JSON.indexOf(filename) > -1) {
					// {{SQL CARBON EDIT}}
					return `.azuredatastudio/${filename}`;
				}
			}
		}

		return '';
	}

	private getTelemetryData(reason: number): Object {
		const ext = extname(this.resource);
		const fileName = basename(this.resource);
		const telemetryData = {
			mimeType: guessMimeTypes(this.resource.fsPath).join(', '),
			ext,
			path: this.hashService.createSHA1(this.resource.fsPath),
			reason
		};

		if (ext === '.json' && TextFileEditorModel.WHITELIST_JSON.indexOf(fileName) > -1) {
			telemetryData['whitelistedjson'] = fileName;
		}

		/* __GDPR__FRAGMENT__
			"FileTelemetryData" : {
				"mimeType" : { "classification": "SystemMetaData", "purpose": "FeatureInsight" },
				"ext": { "classification": "SystemMetaData", "purpose": "FeatureInsight" },
				"path": { "classification": "SystemMetaData", "purpose": "FeatureInsight" },
				"reason": { "classification": "SystemMetaData", "purpose": "FeatureInsight", "isMeasurement": true },
				"whitelistedjson": { "classification": "SystemMetaData", "purpose": "FeatureInsight" }
			}
		*/
		return telemetryData;
	}

	private doTouch(versionId: number): Promise<void> {
		return this.saveSequentializer.setPending(versionId, this.fileService.updateContent(this.lastResolvedDiskStat.resource, this.createSnapshot(), {
			mtime: this.lastResolvedDiskStat.mtime,
			encoding: this.getEncoding(),
			etag: this.lastResolvedDiskStat.etag
		}).then(stat => {

			// Updated resolved stat with updated stat since touching it might have changed mtime
			this.updateLastResolvedDiskStat(stat);
		}, error => onUnexpectedError(error) /* just log any error but do not notify the user since the file was not dirty */));
	}

	private setDirty(dirty: boolean): () => void {
		const wasDirty = this.dirty;
		const wasInConflictMode = this.inConflictMode;
		const wasInErrorMode = this.inErrorMode;
		const oldBufferSavedVersionId = this.bufferSavedVersionId;

		if (!dirty) {
			this.dirty = false;
			this.inConflictMode = false;
			this.inErrorMode = false;
			this.updateSavedVersionId();
		} else {
			this.dirty = true;
		}

		// Return function to revert this call
		return () => {
			this.dirty = wasDirty;
			this.inConflictMode = wasInConflictMode;
			this.inErrorMode = wasInErrorMode;
			this.bufferSavedVersionId = oldBufferSavedVersionId;
		};
	}

	private updateSavedVersionId(): void {
		// we remember the models alternate version id to remember when the version
		// of the model matches with the saved version on disk. we need to keep this
		// in order to find out if the model changed back to a saved version (e.g.
		// when undoing long enough to reach to a version that is saved and then to
		// clear the dirty flag)
		if (this.textEditorModel) {
			this.bufferSavedVersionId = this.textEditorModel.getAlternativeVersionId();
		}
	}

	private updateLastResolvedDiskStat(newVersionOnDiskStat: IFileStat): void {

		// First resolve - just take
		if (!this.lastResolvedDiskStat) {
			this.lastResolvedDiskStat = newVersionOnDiskStat;
		}

		// Subsequent resolve - make sure that we only assign it if the mtime is equal or has advanced.
		// This prevents race conditions from loading and saving. If a save comes in late after a revert
		// was called, the mtime could be out of sync.
		else if (this.lastResolvedDiskStat.mtime <= newVersionOnDiskStat.mtime) {
			this.lastResolvedDiskStat = newVersionOnDiskStat;
		}
	}

	private onSaveError(error: any): void {

		// Prepare handler
		if (!TextFileEditorModel.saveErrorHandler) {
			TextFileEditorModel.setSaveErrorHandler(this.instantiationService.createInstance(DefaultSaveErrorHandler));
		}

		// Handle
		TextFileEditorModel.saveErrorHandler.onSaveError(error, this);
	}

	isDirty(): boolean {
		return this.dirty;
	}

	getLastSaveAttemptTime(): number {
		return this.lastSaveAttemptTime;
	}

	getETag(): string | null {
		return this.lastResolvedDiskStat ? this.lastResolvedDiskStat.etag : null;
	}

	hasState(state: ModelState): boolean {
		switch (state) {
			case ModelState.CONFLICT:
				return this.inConflictMode;
			case ModelState.DIRTY:
				return this.dirty;
			case ModelState.ERROR:
				return this.inErrorMode;
			case ModelState.ORPHAN:
				return this.inOrphanMode;
			case ModelState.PENDING_SAVE:
				return this.saveSequentializer.hasPendingSave();
			case ModelState.SAVED:
				return !this.dirty;
		}
	}

	getEncoding(): string {
		return this.preferredEncoding || this.contentEncoding;
	}

	setEncoding(encoding: string, mode: EncodingMode): void {
		if (!this.isNewEncoding(encoding)) {
			return; // return early if the encoding is already the same
		}

		// Encode: Save with encoding
		if (mode === EncodingMode.Encode) {
			this.updatePreferredEncoding(encoding);

			// Save
			if (!this.isDirty()) {
				this.versionId++; // needs to increment because we change the model potentially
				this.makeDirty();
			}

			if (!this.inConflictMode) {
				this.save({ overwriteEncoding: true });
			}
		}

		// Decode: Load with encoding
		else {
			if (this.isDirty()) {
				this.notificationService.info(nls.localize('saveFileFirst', "The file is dirty. Please save it first before reopening it with another encoding."));

				return;
			}

			this.updatePreferredEncoding(encoding);

			// Load
			this.load({
				forceReadFromDisk: true	// because encoding has changed
			});
		}
	}

	updatePreferredEncoding(encoding: string): void {
		if (!this.isNewEncoding(encoding)) {
			return;
		}

		this.preferredEncoding = encoding;

		// Emit
		this._onDidStateChange.fire(StateChange.ENCODING);
	}

	private isNewEncoding(encoding: string): boolean {
		if (this.preferredEncoding === encoding) {
			return false; // return early if the encoding is already the same
		}

		if (!this.preferredEncoding && this.contentEncoding === encoding) {
			return false; // also return if we don't have a preferred encoding but the content encoding is already the same
		}

		return true;
	}

	isResolved(): boolean {
		return !isUndefinedOrNull(this.lastResolvedDiskStat);
	}

	isReadonly(): boolean {
		return !!(this.lastResolvedDiskStat && this.lastResolvedDiskStat.isReadonly);
	}

	isDisposed(): boolean {
		return this.disposed;
	}

	getResource(): URI {
		return this.resource;
	}

	getStat(): IFileStat {
		return this.lastResolvedDiskStat;
	}

	dispose(): void {
		this.disposed = true;
		this.inConflictMode = false;
		this.inOrphanMode = false;
		this.inErrorMode = false;

		this.createTextEditorModelPromise = null;

		this.cancelPendingAutoSave();

		super.dispose();
	}
}

interface IPendingSave {
	versionId: number;
	promise: Promise<void>;
}

interface ISaveOperation {
	promise: Promise<void>;
	promiseResolve: () => void;
	promiseReject: (error: Error) => void;
	run: () => Promise<void>;
}

export class SaveSequentializer {
	private _pendingSave?: IPendingSave;
	private _nextSave?: ISaveOperation;

	hasPendingSave(versionId?: number): boolean {
		if (!this._pendingSave) {
			return false;
		}

		if (typeof versionId === 'number') {
			return this._pendingSave.versionId === versionId;
		}

		return !!this._pendingSave;
	}

	get pendingSave(): Promise<void> | undefined {
		return this._pendingSave ? this._pendingSave.promise : undefined;
	}

	setPending(versionId: number, promise: Promise<void>): Promise<void> {
		this._pendingSave = { versionId, promise };

		promise.then(() => this.donePending(versionId), () => this.donePending(versionId));

		return promise;
	}

	private donePending(versionId: number): void {
		if (this._pendingSave && versionId === this._pendingSave.versionId) {

			// only set pending to done if the promise finished that is associated with that versionId
			this._pendingSave = undefined;

			// schedule the next save now that we are free if we have any
			this.triggerNextSave();
		}
	}

	private triggerNextSave(): void {
		if (this._nextSave) {
			const saveOperation = this._nextSave;
			this._nextSave = undefined;

			// Run next save and complete on the associated promise
			saveOperation.run().then(saveOperation.promiseResolve, saveOperation.promiseReject);
		}
	}

	setNext(run: () => Promise<void>): Promise<void> {

		// this is our first next save, so we create associated promise with it
		// so that we can return a promise that completes when the save operation
		// has completed.
		if (!this._nextSave) {
			let promiseResolve: (() => void) | undefined;
			let promiseReject: ((error: Error) => void) | undefined;
			const promise = new Promise<void>((resolve, reject) => {
				promiseResolve = resolve;
				promiseReject = reject;
			});

			this._nextSave = {
				run,
				promise,
				promiseResolve: promiseResolve,
				promiseReject: promiseReject
			};
		}

		// we have a previous next save, just overwrite it
		else {
			this._nextSave.run = run;
		}

		return this._nextSave.promise;
	}
}

class DefaultSaveErrorHandler implements ISaveErrorHandler {

	constructor(@INotificationService private readonly notificationService: INotificationService) { }

	onSaveError(error: any, model: TextFileEditorModel): void {
		this.notificationService.error(nls.localize('genericSaveError', "Failed to save '{0}': {1}", basename(model.getResource()), toErrorMessage(error, false)));
	}
}<|MERGE_RESOLUTION|>--- conflicted
+++ resolved
@@ -796,14 +796,9 @@
 		// Check for workspace settings file
 		const folders = this.contextService.getWorkspace().folders;
 		for (const folder of folders) {
-<<<<<<< HEAD
 			// {{SQL CARBON EDIT}}
 			if (isEqualOrParent(this.resource, folder.toResource('.azuredatastudio'))) {
-				const filename = path.basename(this.resource.fsPath);
-=======
-			if (isEqualOrParent(this.resource, folder.toResource('.vscode'))) {
 				const filename = basename(this.resource);
->>>>>>> fc6f6378
 				if (TextFileEditorModel.WHITELIST_WORKSPACE_JSON.indexOf(filename) > -1) {
 					// {{SQL CARBON EDIT}}
 					return `.azuredatastudio/${filename}`;
