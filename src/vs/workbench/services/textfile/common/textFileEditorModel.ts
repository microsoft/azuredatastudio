/*---------------------------------------------------------------------------------------------
 *  Copyright (c) Microsoft Corporation. All rights reserved.
 *  Licensed under the Source EULA. See License.txt in the project root for license information.
 *--------------------------------------------------------------------------------------------*/

import { localize } from 'vs/nls';
import { Emitter } from 'vs/base/common/event';
import { URI } from 'vs/base/common/uri';
import { mark } from 'vs/base/common/performance';
import { assertIsDefined } from 'vs/base/common/types';
import { EncodingMode, ITextFileService, TextFileEditorModelState, ITextFileEditorModel, ITextFileStreamContent, ITextFileResolveOptions, IResolvedTextFileEditorModel, ITextFileSaveOptions, TextFileResolveReason, ITextFileEditorModelSaveEvent } from 'vs/workbench/services/textfile/common/textfiles';
import { IRevertOptions, SaveReason, SaveSourceRegistry } from 'vs/workbench/common/editor';
import { BaseTextEditorModel } from 'vs/workbench/common/editor/textEditorModel';
import { IWorkingCopyBackupService, IResolvedWorkingCopyBackup } from 'vs/workbench/services/workingCopy/common/workingCopyBackup';
import { IFileService, FileOperationError, FileOperationResult, FileChangesEvent, FileChangeType, IFileStatWithMetadata, ETAG_DISABLED, NotModifiedSinceFileOperationError } from 'vs/platform/files/common/files';
import { ILanguageService } from 'vs/editor/common/languages/language';
import { IModelService } from 'vs/editor/common/services/model';
import { timeout, TaskSequentializer } from 'vs/base/common/async';
import { ITextBufferFactory, ITextModel } from 'vs/editor/common/model';
import { ILogService } from 'vs/platform/log/common/log';
import { basename } from 'vs/base/common/path';
import { IWorkingCopyService } from 'vs/workbench/services/workingCopy/common/workingCopyService';
import { IWorkingCopyBackup, WorkingCopyCapabilities, NO_TYPE_ID, IWorkingCopyBackupMeta } from 'vs/workbench/services/workingCopy/common/workingCopy';
import { IFilesConfigurationService } from 'vs/workbench/services/filesConfiguration/common/filesConfigurationService';
import { ILabelService } from 'vs/platform/label/common/label';
import { CancellationToken, CancellationTokenSource } from 'vs/base/common/cancellation';
import { UTF16be, UTF16le, UTF8, UTF8_with_bom } from 'vs/workbench/services/textfile/common/encoding';
import { createTextBufferFactoryFromStream } from 'vs/editor/common/model/textModel';
import { ILanguageDetectionService } from 'vs/workbench/services/languageDetection/common/languageDetectionWorkerService';
import { IPathService } from 'vs/workbench/services/path/common/pathService';
import { extUri } from 'vs/base/common/resources';
import { IAccessibilityService } from 'vs/platform/accessibility/common/accessibility';
import { PLAINTEXT_LANGUAGE_ID } from 'vs/editor/common/languages/modesRegistry';
import { IExtensionService } from 'vs/workbench/services/extensions/common/extensions';
import { IMarkdownString } from 'vs/base/common/htmlContent';

interface IBackupMetaData extends IWorkingCopyBackupMeta {
	mtime: number;
	ctime: number;
	size: number;
	etag: string;
	orphaned: boolean;
}

/**
 * The text file editor model listens to changes to its underlying code editor model and saves these changes through the file service back to the disk.
 */
export class TextFileEditorModel extends BaseTextEditorModel implements ITextFileEditorModel {

	private static readonly TEXTFILE_SAVE_ENCODING_SOURCE = SaveSourceRegistry.registerSource('textFileEncoding.source', localize('textFileCreate.source', "File Encoding Changed"));

	//#region Events

	private readonly _onDidChangeContent = this._register(new Emitter<void>());
	readonly onDidChangeContent = this._onDidChangeContent.event;

	private readonly _onDidResolve = this._register(new Emitter<TextFileResolveReason>());
	readonly onDidResolve = this._onDidResolve.event;

	private readonly _onDidChangeDirty = this._register(new Emitter<void>());
	readonly onDidChangeDirty = this._onDidChangeDirty.event;

	private readonly _onDidSaveError = this._register(new Emitter<void>());
	readonly onDidSaveError = this._onDidSaveError.event;

	private readonly _onDidSave = this._register(new Emitter<ITextFileEditorModelSaveEvent>());
	readonly onDidSave = this._onDidSave.event;

	private readonly _onDidRevert = this._register(new Emitter<void>());
	readonly onDidRevert = this._onDidRevert.event;

	private readonly _onDidChangeEncoding = this._register(new Emitter<void>());
	readonly onDidChangeEncoding = this._onDidChangeEncoding.event;

	private readonly _onDidChangeOrphaned = this._register(new Emitter<void>());
	readonly onDidChangeOrphaned = this._onDidChangeOrphaned.event;

	private readonly _onDidChangeReadonly = this._register(new Emitter<void>());
	readonly onDidChangeReadonly = this._onDidChangeReadonly.event;

	//#endregion

	readonly typeId = NO_TYPE_ID; // IMPORTANT: never change this to not break existing assumptions (e.g. backups)

	readonly capabilities = WorkingCopyCapabilities.None;

	readonly name = basename(this.labelService.getUriLabel(this.resource));
	private resourceHasExtension: boolean = !!extUri.extname(this.resource);

	private contentEncoding: string | undefined; // encoding as reported from disk

	private versionId = 0;
	private bufferSavedVersionId: number | undefined;

	private ignoreDirtyOnModelContentChange = false;
	private ignoreSaveFromSaveParticipants = false;

	private static readonly UNDO_REDO_SAVE_PARTICIPANTS_AUTO_SAVE_THROTTLE_THRESHOLD = 500;
	private lastModelContentChangeFromUndoRedo: number | undefined = undefined;

	lastResolvedFileStat: IFileStatWithMetadata | undefined; // !!! DO NOT MARK PRIVATE! USED IN TESTS !!!

	private readonly saveSequentializer = new TaskSequentializer();

	private dirty = false;
	private inConflictMode = false;
	private inOrphanMode = false;
	private inErrorMode = false;

	constructor(
		readonly resource: URI,
		private preferredEncoding: string | undefined,		// encoding as chosen by the user
		private preferredLanguageId: string | undefined,	// language id as chosen by the user
		@ILanguageService languageService: ILanguageService,
		@IModelService modelService: IModelService,
		@IFileService private readonly fileService: IFileService,
		@ITextFileService private readonly textFileService: ITextFileService,
		@IWorkingCopyBackupService private readonly workingCopyBackupService: IWorkingCopyBackupService,
		@ILogService private readonly logService: ILogService,
		@IWorkingCopyService private readonly workingCopyService: IWorkingCopyService,
		@IFilesConfigurationService private readonly filesConfigurationService: IFilesConfigurationService,
		@ILabelService private readonly labelService: ILabelService,
		@ILanguageDetectionService languageDetectionService: ILanguageDetectionService,
		@IAccessibilityService accessibilityService: IAccessibilityService,
		@IPathService private readonly pathService: IPathService,
		@IExtensionService private readonly extensionService: IExtensionService
	) {
		super(modelService, languageService, languageDetectionService, accessibilityService);

		// Make known to working copy service
		this._register(this.workingCopyService.registerWorkingCopy(this));

		this.registerListeners();
	}

	private registerListeners(): void {
		this._register(this.fileService.onDidFilesChange(e => this.onDidFilesChange(e)));
		this._register(this.filesConfigurationService.onFilesAssociationChange(() => this.onFilesAssociationChange()));
		this._register(this.filesConfigurationService.onReadonlyChange(() => this._onDidChangeReadonly.fire()));
	}

	private async onDidFilesChange(e: FileChangesEvent): Promise<void> {
		let fileEventImpactsModel = false;
		let newInOrphanModeGuess: boolean | undefined;

		// If we are currently orphaned, we check if the model file was added back
		if (this.inOrphanMode) {
			const modelFileAdded = e.contains(this.resource, FileChangeType.ADDED);
			if (modelFileAdded) {
				newInOrphanModeGuess = false;
				fileEventImpactsModel = true;
			}
		}

		// Otherwise we check if the model file was deleted
		else {
			const modelFileDeleted = e.contains(this.resource, FileChangeType.DELETED);
			if (modelFileDeleted) {
				newInOrphanModeGuess = true;
				fileEventImpactsModel = true;
			}
		}

		if (fileEventImpactsModel && this.inOrphanMode !== newInOrphanModeGuess) {
			let newInOrphanModeValidated: boolean = false;
			if (newInOrphanModeGuess) {
				// We have received reports of users seeing delete events even though the file still
				// exists (network shares issue: https://github.com/microsoft/vscode/issues/13665).
				// Since we do not want to mark the model as orphaned, we have to check if the
				// file is really gone and not just a faulty file event.
				await timeout(100);

				if (this.isDisposed()) {
					newInOrphanModeValidated = true;
				} else {
					const exists = await this.fileService.exists(this.resource);
					newInOrphanModeValidated = !exists;
				}
			}

			if (this.inOrphanMode !== newInOrphanModeValidated && !this.isDisposed()) {
				this.setOrphaned(newInOrphanModeValidated);
			}
		}
	}

	private setOrphaned(orphaned: boolean): void {
		if (this.inOrphanMode !== orphaned) {
			this.inOrphanMode = orphaned;
			this._onDidChangeOrphaned.fire();
		}
	}

	private onFilesAssociationChange(): void {
		if (!this.isResolved()) {
			return;
		}

		const firstLineText = this.getFirstLineText(this.textEditorModel);
		const languageSelection = this.getOrCreateLanguage(this.resource, this.languageService, this.preferredLanguageId, firstLineText);

		this.textEditorModel.setLanguage(languageSelection);
	}

	override setLanguageId(languageId: string, source?: string): void {
		super.setLanguageId(languageId, source);

		this.preferredLanguageId = languageId;
	}

	//#region Backup

	async backup(token: CancellationToken): Promise<IWorkingCopyBackup> {

		// Fill in metadata if we are resolved
		let meta: IBackupMetaData | undefined = undefined;
		if (this.lastResolvedFileStat) {
			meta = {
				mtime: this.lastResolvedFileStat.mtime,
				ctime: this.lastResolvedFileStat.ctime,
				size: this.lastResolvedFileStat.size,
				etag: this.lastResolvedFileStat.etag,
				orphaned: this.inOrphanMode
			};
		}

		// Fill in content the same way we would do when
		// saving the file via the text file service
		// encoding support (hardcode UTF-8)
		const content = await this.textFileService.getEncodedReadable(this.resource, this.createSnapshot() ?? undefined, { encoding: UTF8 });

		return { meta, content };
	}

	//#endregion

	//#region Revert

	async revert(options?: IRevertOptions): Promise<void> {
		if (!this.isResolved()) {
			return;
		}

		// Unset flags
		const wasDirty = this.dirty;
		const undo = this.doSetDirty(false);

		// Force read from disk unless reverting soft
		const softUndo = options?.soft;
		if (!softUndo) {
			try {
				await this.forceResolveFromFile();
			} catch (error) {

				// FileNotFound means the file got deleted meanwhile, so ignore it
				if ((<FileOperationError>error).fileOperationResult !== FileOperationResult.FILE_NOT_FOUND) {

					// Set flags back to previous values, we are still dirty if revert failed
					undo();

					throw error;
				}
			}
		}

		// Emit file change event
		this._onDidRevert.fire();

		// Emit dirty change event
		if (wasDirty) {
			this._onDidChangeDirty.fire();
		}
	}

	//#endregion

	//#region Resolve

	override async resolve(options?: ITextFileResolveOptions): Promise<void> {
		this.trace('resolve() - enter');
		mark('code/willResolveTextFileEditorModel');

		// Return early if we are disposed
		if (this.isDisposed()) {
			this.trace('resolve() - exit - without resolving because model is disposed');

			return;
		}

		// Unless there are explicit contents provided, it is important that we do not
		// resolve a model that is dirty or is in the process of saving to prevent data
		// loss.
		if (!options?.contents && (this.dirty || this.saveSequentializer.isRunning())) {
			this.trace('resolve() - exit - without resolving because model is dirty or being saved');

			return;
		}

		// Resolve either from backup or from file
		await this.doResolve(options);

		mark('code/didResolveTextFileEditorModel');
	}

	private async doResolve(options?: ITextFileResolveOptions): Promise<void> {

		// First check if we have contents to use for the model
		if (options?.contents) {
			return this.resolveFromBuffer(options.contents, options);
		}

		// Second, check if we have a backup to resolve from (only for new models)
		const isNewModel = !this.isResolved();
		if (isNewModel) {
			const resolvedFromBackup = await this.resolveFromBackup(options);
			if (resolvedFromBackup) {
				return;
			}
		}

		// Finally, resolve from file resource
		return this.resolveFromFile(options);
	}

	private async resolveFromBuffer(buffer: ITextBufferFactory, options?: ITextFileResolveOptions): Promise<void> {
		this.trace('resolveFromBuffer()');

		// Try to resolve metdata from disk
		let mtime: number;
		let ctime: number;
		let size: number;
		let etag: string;
		try {
			const metadata = await this.fileService.stat(this.resource);
			mtime = metadata.mtime;
			ctime = metadata.ctime;
			size = metadata.size;
			etag = metadata.etag;

			// Clear orphaned state when resolving was successful
			this.setOrphaned(false);
		} catch (error) {

			// Put some fallback values in error case
			mtime = Date.now();
			ctime = Date.now();
			size = 0;
			etag = ETAG_DISABLED;

			// Apply orphaned state based on error code
			this.setOrphaned(error.fileOperationResult === FileOperationResult.FILE_NOT_FOUND);
		}

		const preferredEncoding = await this.textFileService.encoding.getPreferredWriteEncoding(this.resource, this.preferredEncoding);

		// Resolve with buffer
		this.resolveFromContent({
			resource: this.resource,
			name: this.name,
			mtime,
			ctime,
			size,
			etag,
			value: buffer,
			encoding: preferredEncoding.encoding,
			readonly: false,
			locked: false
		}, true /* dirty (resolved from buffer) */, options);
	}

	private async resolveFromBackup(options?: ITextFileResolveOptions): Promise<boolean> {

		// Resolve backup if any
		const backup = await this.workingCopyBackupService.resolve<IBackupMetaData>(this);

		// Resolve preferred encoding if we need it
		let encoding = UTF8;
		if (backup) {
			encoding = (await this.textFileService.encoding.getPreferredWriteEncoding(this.resource, this.preferredEncoding)).encoding;
		}

		// Abort if someone else managed to resolve the model by now
		const isNewModel = !this.isResolved();
		if (!isNewModel) {
			this.trace('resolveFromBackup() - exit - without resolving because previously new model got created meanwhile');

			return true; // imply that resolving has happened in another operation
		}

		// Try to resolve from backup if we have any
		if (backup) {
			await this.doResolveFromBackup(backup, encoding, options);

			return true;
		}

		// Otherwise signal back that resolving did not happen
		return false;
	}

	private async doResolveFromBackup(backup: IResolvedWorkingCopyBackup<IBackupMetaData>, encoding: string, options?: ITextFileResolveOptions): Promise<void> {
		this.trace('doResolveFromBackup()');

		// Resolve with backup
		this.resolveFromContent({
			resource: this.resource,
			name: this.name,
			mtime: backup.meta ? backup.meta.mtime : Date.now(),
			ctime: backup.meta ? backup.meta.ctime : Date.now(),
			size: backup.meta ? backup.meta.size : 0,
			etag: backup.meta ? backup.meta.etag : ETAG_DISABLED, // etag disabled if unknown!
			value: await createTextBufferFactoryFromStream(await this.textFileService.getDecodedStream(this.resource, backup.value, { encoding: UTF8 })),
			encoding,
			readonly: false,
			locked: false
		}, true /* dirty (resolved from backup) */, options);

		// Restore orphaned flag based on state
		if (backup.meta?.orphaned) {
			this.setOrphaned(true);
		}
	}

	private async resolveFromFile(options?: ITextFileResolveOptions): Promise<void> {
		this.trace('resolveFromFile()');

		const forceReadFromFile = options?.forceReadFromFile;
		const allowBinary = this.isResolved() /* always allow if we resolved previously */ || options?.allowBinary;

		// Decide on etag
		let etag: string | undefined;
		if (forceReadFromFile) {
			etag = ETAG_DISABLED; // disable ETag if we enforce to read from disk
		} else if (this.lastResolvedFileStat) {
			etag = this.lastResolvedFileStat.etag; // otherwise respect etag to support caching
		}

		// Remember current version before doing any long running operation
		// to ensure we are not changing a model that was changed meanwhile
		const currentVersionId = this.versionId;

		// Resolve Content
		try {
			const content = await this.textFileService.readStream(this.resource, {
				acceptTextOnly: !allowBinary,
				etag, encoding: this.preferredEncoding,
				limits: options?.limits
			});

			// Clear orphaned state when resolving was successful
			this.setOrphaned(false);

			// Return early if the model content has changed
			// meanwhile to prevent loosing any changes
			if (currentVersionId !== this.versionId) {
				this.trace('resolveFromFile() - exit - without resolving because model content changed');

				return;
			}

			return this.resolveFromContent(content, false /* not dirty (resolved from file) */, options);
		} catch (error) {
			const result = error.fileOperationResult;

			// Apply orphaned state based on error code
			this.setOrphaned(result === FileOperationResult.FILE_NOT_FOUND);

			// NotModified status is expected and can be handled gracefully
			// if we are resolved. We still want to update our last resolved
			// stat to e.g. detect changes to the file's readonly state
			if (this.isResolved() && result === FileOperationResult.FILE_NOT_MODIFIED_SINCE) {
				if (error instanceof NotModifiedSinceFileOperationError) {
					this.updateLastResolvedFileStat(error.stat);
				}

				return;
			}

			// Unless we are forced to read from the file, Ignore when a model has been resolved once
			// and the file was deleted meanwhile. Since we already have the model resolved, we can return
			// to this state and update the orphaned flag to indicate that this model has no version on
			// disk anymore.
			if (this.isResolved() && result === FileOperationResult.FILE_NOT_FOUND && !forceReadFromFile) {
				return;
			}

			// Otherwise bubble up the error
			throw error;
		}
	}

	private resolveFromContent(content: ITextFileStreamContent, dirty: boolean, options?: ITextFileResolveOptions): void {
		this.trace('resolveFromContent() - enter');

		// Return early if we are disposed
		if (this.isDisposed()) {
			this.trace('resolveFromContent() - exit - because model is disposed');

			return;
		}

		// Update our resolved disk stat model
		this.updateLastResolvedFileStat({
			resource: this.resource,
			name: content.name,
			mtime: content.mtime,
			ctime: content.ctime,
			size: content.size,
			etag: content.etag,
			readonly: content.readonly,
			locked: content.locked,
			isFile: true,
			isDirectory: false,
			isSymbolicLink: false,
			children: undefined
		});

		// Keep the original encoding to not loose it when saving
		const oldEncoding = this.contentEncoding;
		this.contentEncoding = content.encoding;

		// Handle events if encoding changed
		if (this.preferredEncoding) {
			this.updatePreferredEncoding(this.contentEncoding); // make sure to reflect the real encoding of the file (never out of sync)
		} else if (oldEncoding !== this.contentEncoding) {
			this._onDidChangeEncoding.fire();
		}

		// Update Existing Model
		if (this.textEditorModel) {
			this.doUpdateTextModel(content.value);
		}

		// Create New Model
		else {
			this.doCreateTextModel(content.resource, content.value);
		}

		// Update model dirty flag. This is very important to call
		// in both cases of dirty or not because it conditionally
		// updates the `bufferSavedVersionId` to determine the
		// version when to consider the model as saved again (e.g.
		// when undoing back to the saved state)
		this.setDirty(!!dirty);

		// Emit as event
		this._onDidResolve.fire(options?.reason ?? TextFileResolveReason.OTHER);
	}

	private doCreateTextModel(resource: URI, value: ITextBufferFactory): void {
		this.trace('doCreateTextModel()');

		// Create model
		const textModel = this.createTextEditorModel(value, resource, this.preferredLanguageId);

		// Model Listeners
		this.installModelListeners(textModel);

		// Detect language from content
		this.autoDetectLanguage();
	}

	private doUpdateTextModel(value: ITextBufferFactory): void {
		this.trace('doUpdateTextModel()');

		// Update model value in a block that ignores content change events for dirty tracking
		this.ignoreDirtyOnModelContentChange = true;
		try {
			this.updateTextEditorModel(value, this.preferredLanguageId);
		} finally {
			this.ignoreDirtyOnModelContentChange = false;
		}
	}

	protected override installModelListeners(model: ITextModel): void {

		// See https://github.com/microsoft/vscode/issues/30189
		// This code has been extracted to a different method because it caused a memory leak
		// where `value` was captured in the content change listener closure scope.

		this._register(model.onDidChangeContent(e => this.onModelContentChanged(model, e.isUndoing || e.isRedoing)));
		this._register(model.onDidChangeLanguage(() => this.onMaybeShouldChangeEncoding())); // detect possible encoding change via language specific settings

		super.installModelListeners(model);
	}

	private onModelContentChanged(model: ITextModel, isUndoingOrRedoing: boolean): void {
		this.trace(`onModelContentChanged() - enter`);

		// In any case increment the version id because it tracks the textual content state of the model at all times
		this.versionId++;
		this.trace(`onModelContentChanged() - new versionId ${this.versionId}`);

		// Remember when the user changed the model through a undo/redo operation.
		// We need this information to throttle save participants to fix
		// https://github.com/microsoft/vscode/issues/102542
		if (isUndoingOrRedoing) {
			this.lastModelContentChangeFromUndoRedo = Date.now();
		}

		// We mark check for a dirty-state change upon model content change, unless:
		// - explicitly instructed to ignore it (e.g. from model.resolve())
		// - the model is readonly (in that case we never assume the change was done by the user)
		if (!this.ignoreDirtyOnModelContentChange && !this.isReadonly()) {

			// The contents changed as a matter of Undo and the version reached matches the saved one
			// In this case we clear the dirty flag and emit a SAVED event to indicate this state.
			if (model.getAlternativeVersionId() === this.bufferSavedVersionId) {
				this.trace('onModelContentChanged() - model content changed back to last saved version');

				// Clear flags
				const wasDirty = this.dirty;
				this.setDirty(false);

				// Emit revert event if we were dirty
				if (wasDirty) {
					this._onDidRevert.fire();
				}
			}

			// Otherwise the content has changed and we signal this as becoming dirty
			else {
				this.trace('onModelContentChanged() - model content changed and marked as dirty');

				// Mark as dirty
				this.setDirty(true);
			}
		}

		// Emit as event
		this._onDidChangeContent.fire();

		// Detect language from content
		this.autoDetectLanguage();
	}

	protected override async autoDetectLanguage(): Promise<void> {

		// Wait to be ready to detect language
		await this.extensionService?.whenInstalledExtensionsRegistered();

		// Only perform language detection conditionally
		const languageId = this.getLanguageId();
		if (
			this.resource.scheme === this.pathService.defaultUriScheme &&	// make sure to not detect language for non-user visible documents
			(!languageId || languageId === PLAINTEXT_LANGUAGE_ID) &&		// only run on files with plaintext language set or no language set at all
			!this.resourceHasExtension										// only run if this particular file doesn't have an extension
		) {
			return super.autoDetectLanguage();
		}
	}

	private async forceResolveFromFile(): Promise<void> {
		if (this.isDisposed()) {
			return; // return early when the model is invalid
		}

		// We go through the text file service to make
		// sure this kind of `resolve` is properly
		// running in sequence with any other running
		// `resolve` if any, including subsequent runs
		// that are triggered right after.

		await this.textFileService.files.resolve(this.resource, {
			reload: { async: false },
			forceReadFromFile: true
		});
	}

	//#endregion

	//#region Dirty

	isDirty(): boolean { // {{SQL CARBON EDIT}} strict-null-checks
		return this.dirty;
	}

	isModified(): boolean {
		return this.isDirty();
	}

	setDirty(dirty: boolean): void {
		if (!this.isResolved()) {
			return; // only resolved models can be marked dirty
		}

		// Track dirty state and version id
		const wasDirty = this.dirty;
		this.doSetDirty(dirty);

		// Emit as Event if dirty changed
		if (dirty !== wasDirty) {
			this._onDidChangeDirty.fire();
		}
	}

	private doSetDirty(dirty: boolean): () => void {
		const wasDirty = this.dirty;
		const wasInConflictMode = this.inConflictMode;
		const wasInErrorMode = this.inErrorMode;
		const oldBufferSavedVersionId = this.bufferSavedVersionId;

		if (!dirty) {
			this.dirty = false;
			this.inConflictMode = false;
			this.inErrorMode = false;
			this.updateSavedVersionId();
		} else {
			this.dirty = true;
		}

		// Return function to revert this call
		return () => {
			this.dirty = wasDirty;
			this.inConflictMode = wasInConflictMode;
			this.inErrorMode = wasInErrorMode;
			this.bufferSavedVersionId = oldBufferSavedVersionId;
		};
	}

	//#endregion

	//#region Save

	async save(options: ITextFileSaveOptions = Object.create(null)): Promise<boolean> {
		if (!this.isResolved()) {
			return false;
		}

		if (this.isReadonly()) {
			this.trace('save() - ignoring request for readonly resource');

			return false; // if model is readonly we do not attempt to save at all
		}

		if (
			(this.hasState(TextFileEditorModelState.CONFLICT) || this.hasState(TextFileEditorModelState.ERROR)) &&
			(options.reason === SaveReason.AUTO || options.reason === SaveReason.FOCUS_CHANGE || options.reason === SaveReason.WINDOW_CHANGE)
		) {
			this.trace('save() - ignoring auto save request for model that is in conflict or error');

			return false; // if model is in save conflict or error, do not save unless save reason is explicit
		}

		// Actually do save and log
		this.trace('save() - enter');
		await this.doSave(options);
		this.trace('save() - exit');

		return this.hasState(TextFileEditorModelState.SAVED);
	}

	private async doSave(options: ITextFileSaveOptions): Promise<void> {
		if (typeof options.reason !== 'number') {
			options.reason = SaveReason.EXPLICIT;
		}

		let versionId = this.versionId;
		this.trace(`doSave(${versionId}) - enter with versionId ${versionId}`);

		// Return early if saved from within save participant to break recursion
		//
		// Scenario: a save participant triggers a save() on the model
		if (this.ignoreSaveFromSaveParticipants) {
			this.trace(`doSave(${versionId}) - exit - refusing to save() recursively from save participant`);

			return;
		}

		// Lookup any running save for this versionId and return it if found
		//
		// Scenario: user invoked the save action multiple times quickly for the same contents
		//           while the save was not yet finished to disk
		//
		if (this.saveSequentializer.isRunning(versionId)) {
			this.trace(`doSave(${versionId}) - exit - found a running save for versionId ${versionId}`);

			return this.saveSequentializer.running;
		}

		// Return early if not dirty (unless forced)
		//
		// Scenario: user invoked save action even though the model is not dirty
		if (!options.force && !this.dirty) {
			this.trace(`doSave(${versionId}) - exit - because not dirty and/or versionId is different (this.isDirty: ${this.dirty}, this.versionId: ${this.versionId})`);

			return;
		}

		// Return if currently saving by storing this save request as the next save that should happen.
		// Never ever must 2 saves execute at the same time because this can lead to dirty writes and race conditions.
		//
		// Scenario A: auto save was triggered and is currently busy saving to disk. this takes long enough that another auto save
		//             kicks in.
		// Scenario B: save is very slow (e.g. network share) and the user manages to change the buffer and trigger another save
		//             while the first save has not returned yet.
		//
<<<<<<< HEAD
		if ((this.saveSequentializer as TaskSequentializer).hasPending()) { // {{SQL CARBON EDIT}} strict-null-check
			this.trace(`doSave(${versionId}) - exit - because busy saving`);

			// Indicate to the save sequentializer that we want to
			// cancel the pending operation so that ours can run
			// before the pending one finishes.
			// Currently this will try to cancel pending save
			// participants but never a pending save.
			(this.saveSequentializer as TaskSequentializer).cancelPending(); // {{SQL CARBON EDIT}} strict-null-check

			// Register this as the next upcoming save and return
			return (this.saveSequentializer as TaskSequentializer).setNext(() => this.doSave(options)); // {{SQL CARBON EDIT}} strict-null-check
=======
		if (this.saveSequentializer.isRunning()) {
			this.trace(`doSave(${versionId}) - exit - because busy saving`);

			// Indicate to the save sequentializer that we want to
			// cancel the running operation so that ours can run
			// before the running one finishes.
			// Currently this will try to cancel running save
			// participants but never a running save.
			this.saveSequentializer.cancelRunning();

			// Queue this as the upcoming save and return
			return this.saveSequentializer.queue(() => this.doSave(options));
>>>>>>> 2db1f3b1
		}

		// Push all edit operations to the undo stack so that the user has a chance to
		// Ctrl+Z back to the saved version.
		if (this.isResolved()) {
			this.textEditorModel.pushStackElement();
		}

		const saveCancellation = new CancellationTokenSource();

<<<<<<< HEAD
		return (this.saveSequentializer as TaskSequentializer).setPending(versionId, (async () => { // {{SQL CARBON EDIT}} strict-null-checks
=======
		return this.saveSequentializer.run(versionId, (async () => {
>>>>>>> 2db1f3b1

			// A save participant can still change the model now and since we are so close to saving
			// we do not want to trigger another auto save or similar, so we block this
			// In addition we update our version right after in case it changed because of a model change
			//
			// Save participants can also be skipped through API.
			if (this.isResolved() && !options.skipSaveParticipants) {
				try {

					// Measure the time it took from the last undo/redo operation to this save. If this
					// time is below `UNDO_REDO_SAVE_PARTICIPANTS_THROTTLE_THRESHOLD`, we make sure to
					// delay the save participant for the remaining time if the reason is auto save.
					//
					// This fixes the following issue:
					// - the user has configured auto save with delay of 100ms or shorter
					// - the user has a save participant enabled that modifies the file on each save
					// - the user types into the file and the file gets saved
					// - the user triggers undo operation
					// - this will undo the save participant change but trigger the save participant right after
					// - the user has no chance to undo over the save participant
					//
					// Reported as: https://github.com/microsoft/vscode/issues/102542
					if (options.reason === SaveReason.AUTO && typeof this.lastModelContentChangeFromUndoRedo === 'number') {
						const timeFromUndoRedoToSave = Date.now() - this.lastModelContentChangeFromUndoRedo;
						if (timeFromUndoRedoToSave < TextFileEditorModel.UNDO_REDO_SAVE_PARTICIPANTS_AUTO_SAVE_THROTTLE_THRESHOLD) {
							await timeout(TextFileEditorModel.UNDO_REDO_SAVE_PARTICIPANTS_AUTO_SAVE_THROTTLE_THRESHOLD - timeFromUndoRedoToSave);
						}
					}

					// Run save participants unless save was cancelled meanwhile
					if (!saveCancellation.token.isCancellationRequested) {
						this.ignoreSaveFromSaveParticipants = true;
						try {
							await this.textFileService.files.runSaveParticipants(this, { reason: options.reason ?? SaveReason.EXPLICIT }, saveCancellation.token);
						} finally {
							this.ignoreSaveFromSaveParticipants = false;
						}
					}
				} catch (error) {
					this.logService.error(`[text file model] runSaveParticipants(${versionId}) - resulted in an error: ${error.toString()}`, this.resource.toString());
				}
			}

			// It is possible that a subsequent save is cancelling this
			// running save. As such we return early when we detect that
			// However, we do not pass the token into the file service
			// because that is an atomic operation currently without
			// cancellation support, so we dispose the cancellation if
			// it was not cancelled yet.
			if (saveCancellation.token.isCancellationRequested) {
				return;
			} else {
				saveCancellation.dispose();
			}

			// We have to protect against being disposed at this point. It could be that the save() operation
			// was triggerd followed by a dispose() operation right after without waiting. Typically we cannot
			// be disposed if we are dirty, but if we are not dirty, save() and dispose() can still be triggered
			// one after the other without waiting for the save() to complete. If we are disposed(), we risk
			// saving contents to disk that are stale (see https://github.com/microsoft/vscode/issues/50942).
			// To fix this issue, we will not store the contents to disk when we got disposed.
			if (this.isDisposed()) {
				return undefined; // {{SQL CARBON EDIT}} @anthonydresser strict-null-check
			}

			// We require a resolved model from this point on, since we are about to write data to disk.
			if (!this.isResolved()) {
				return undefined; // {{SQL CARBON EDIT}} @anthonydresser strict-null-check
			}

			// update versionId with its new value (if pre-save changes happened)
			versionId = this.versionId;

			// Clear error flag since we are trying to save again
			this.inErrorMode = false;

			// Save to Disk. We mark the save operation as currently running with
			// the latest versionId because it might have changed from a save
			// participant triggering
			this.trace(`doSave(${versionId}) - before write()`);
			const lastResolvedFileStat = assertIsDefined(this.lastResolvedFileStat);
			const resolvedTextFileEditorModel = this;
			return this.saveSequentializer.run(versionId, (async () => {
				try {
					const stat = await this.textFileService.write(lastResolvedFileStat.resource, resolvedTextFileEditorModel.createSnapshot(), {
						mtime: lastResolvedFileStat.mtime,
						encoding: this.getEncoding(),
						etag: (options.ignoreModifiedSince || !this.filesConfigurationService.preventSaveConflicts(lastResolvedFileStat.resource, resolvedTextFileEditorModel.getLanguageId())) ? ETAG_DISABLED : lastResolvedFileStat.etag,
						unlock: options.writeUnlock,
						writeElevated: options.writeElevated
					});

					this.handleSaveSuccess(stat, versionId, options);
				} catch (error) {
					this.handleSaveError(error, versionId, options);
				}
			})());
		})(), () => saveCancellation.cancel());
	}

	private handleSaveSuccess(stat: IFileStatWithMetadata, versionId: number, options: ITextFileSaveOptions): void {

		// Updated resolved stat with updated stat
		this.updateLastResolvedFileStat(stat);

		// Update dirty state unless model has changed meanwhile
		if (versionId === this.versionId) {
			this.trace(`handleSaveSuccess(${versionId}) - setting dirty to false because versionId did not change`);
			this.setDirty(false);
		} else {
			this.trace(`handleSaveSuccess(${versionId}) - not setting dirty to false because versionId did change meanwhile`);
		}

		// Update orphan state given save was successful
		this.setOrphaned(false);

		// Emit Save Event
		this._onDidSave.fire({ reason: options.reason, stat, source: options.source });
	}

	private handleSaveError(error: Error, versionId: number, options: ITextFileSaveOptions): void {
		(options.ignoreErrorHandler ? this.logService.trace : this.logService.error).apply(this.logService, [`[text file model] handleSaveError(${versionId}) - exit - resulted in a save error: ${error.toString()}`, this.resource.toString()]);

		// Return early if the save() call was made asking to
		// handle the save error itself.
		if (options.ignoreErrorHandler) {
			throw error;
		}

		// In any case of an error, we mark the model as dirty to prevent data loss
		// It could be possible that the write corrupted the file on disk (e.g. when
		// an error happened after truncating the file) and as such we want to preserve
		// the model contents to prevent data loss.
		this.setDirty(true);

		// Flag as error state in the model
		this.inErrorMode = true;

		// Look out for a save conflict
		if ((<FileOperationError>error).fileOperationResult === FileOperationResult.FILE_MODIFIED_SINCE) {
			this.inConflictMode = true;
		}

		// Show to user
		this.textFileService.files.saveErrorHandler.onSaveError(error, this);

		// Emit as event
		this._onDidSaveError.fire();
	}

	private updateSavedVersionId(): void {
		// we remember the models alternate version id to remember when the version
		// of the model matches with the saved version on disk. we need to keep this
		// in order to find out if the model changed back to a saved version (e.g.
		// when undoing long enough to reach to a version that is saved and then to
		// clear the dirty flag)
		if (this.isResolved()) {
			this.bufferSavedVersionId = this.textEditorModel.getAlternativeVersionId();
		}
	}

	private updateLastResolvedFileStat(newFileStat: IFileStatWithMetadata): void {
		const oldReadonly = this.isReadonly();

		// First resolve - just take
		if (!this.lastResolvedFileStat) {
			this.lastResolvedFileStat = newFileStat;
		}

		// Subsequent resolve - make sure that we only assign it if the mtime is equal or has advanced.
		// This prevents race conditions from resolving and saving. If a save comes in late after a revert
		// was called, the mtime could be out of sync.
		else if (this.lastResolvedFileStat.mtime <= newFileStat.mtime) {
			this.lastResolvedFileStat = newFileStat;
		}

		// Signal that the readonly state changed
		if (this.isReadonly() !== oldReadonly) {
			this._onDidChangeReadonly.fire();
		}
	}

	//#endregion

	hasState(state: TextFileEditorModelState): boolean {
		switch (state) {
			case TextFileEditorModelState.CONFLICT:
				return this.inConflictMode;
			case TextFileEditorModelState.DIRTY:
				return this.dirty;
			case TextFileEditorModelState.ERROR:
				return this.inErrorMode;
			case TextFileEditorModelState.ORPHAN:
				return this.inOrphanMode;
			case TextFileEditorModelState.PENDING_SAVE:
				return this.saveSequentializer.isRunning();
			case TextFileEditorModelState.SAVED:
				return !this.dirty;
		}
	}

	async joinState(state: TextFileEditorModelState.PENDING_SAVE): Promise<void> {
		return this.saveSequentializer.running;
	}

	override getLanguageId(this: IResolvedTextFileEditorModel): string;
	override getLanguageId(): string | undefined;
	override getLanguageId(): string | undefined {
		if (this.textEditorModel) {
			return this.textEditorModel.getLanguageId();
		}

		return this.preferredLanguageId;
	}

	//#region Encoding

	private async onMaybeShouldChangeEncoding(): Promise<void> {

		// This is a bit of a hack but there is a narrow case where
		// per-language configured encodings are not working:
		//
		// On startup we may not yet have all languages resolved so
		// we pick a wrong encoding. We never used to re-apply the
		// encoding when the language was then resolved, because that
		// is an operation that is will have to fetch the contents
		// again from disk.
		//
		// To mitigate this issue, when we detect the model language
		// changes, we see if there is a specific encoding configured
		// for the new language and apply it, only if the model is
		// not dirty and only if the encoding was not explicitly set.
		//
		// (see https://github.com/microsoft/vscode/issues/127936)

		if (this.hasEncodingSetExplicitly) {
			this.trace('onMaybeShouldChangeEncoding() - ignoring because encoding was set explicitly');

			return; // never change the user's choice of encoding
		}

		if (this.contentEncoding === UTF8_with_bom || this.contentEncoding === UTF16be || this.contentEncoding === UTF16le) {
			this.trace('onMaybeShouldChangeEncoding() - ignoring because content encoding has a BOM');

			return; // never change an encoding that we can detect 100% via BOMs
		}

		const { encoding } = await this.textFileService.encoding.getPreferredReadEncoding(this.resource);
		if (typeof encoding !== 'string' || !this.isNewEncoding(encoding)) {
			this.trace(`onMaybeShouldChangeEncoding() - ignoring because preferred encoding ${encoding} is not new`);

			return; // return early if encoding is invalid or did not change
		}

		if (this.isDirty()) {
			this.trace('onMaybeShouldChangeEncoding() - ignoring because model is dirty');

			return; // return early to prevent accident saves in this case
		}

		this.logService.info(`Adjusting encoding based on configured language override to '${encoding}' for ${this.resource.toString(true)}.`);

		// Re-open with new encoding
		return this.setEncodingInternal(encoding, EncodingMode.Decode);
	}

	private hasEncodingSetExplicitly: boolean = false;

	setEncoding(encoding: string, mode: EncodingMode): Promise<void> {

		// Remember that an explicit encoding was set
		this.hasEncodingSetExplicitly = true;

		return this.setEncodingInternal(encoding, mode);
	}

	private async setEncodingInternal(encoding: string, mode: EncodingMode): Promise<void> {

		// Encode: Save with encoding
		if (mode === EncodingMode.Encode) {
			this.updatePreferredEncoding(encoding);

			// Save
			if (!this.isDirty()) {
				this.versionId++; // needs to increment because we change the model potentially
				this.setDirty(true);
			}

			if (!this.inConflictMode) {
				await this.save({ source: TextFileEditorModel.TEXTFILE_SAVE_ENCODING_SOURCE });
			}
		}

		// Decode: Resolve with encoding
		else {
			if (!this.isNewEncoding(encoding)) {
				return; // return early if the encoding is already the same
			}

			if (this.isDirty() && !this.inConflictMode) {
				await this.save();
			}

			this.updatePreferredEncoding(encoding);

			await this.forceResolveFromFile();
		}
	}

	updatePreferredEncoding(encoding: string | undefined): void {
		if (!this.isNewEncoding(encoding)) {
			return;
		}

		this.preferredEncoding = encoding;

		// Emit
		this._onDidChangeEncoding.fire();
	}

	private isNewEncoding(encoding: string | undefined): boolean {
		if (this.preferredEncoding === encoding) {
			return false; // return early if the encoding is already the same
		}

		if (!this.preferredEncoding && this.contentEncoding === encoding) {
			return false; // also return if we don't have a preferred encoding but the content encoding is already the same
		}

		return true;
	}

	getEncoding(): string | undefined {
		return this.preferredEncoding || this.contentEncoding;
	}

	//#endregion

	private trace(msg: string): void {
		this.logService.trace(`[text file model] ${msg}`, this.resource.toString());
	}

	override isResolved(): any { //{{SQL CARBON EDIT}} - remove "this is IResolvedTextFileEditorModel" due to build error
		return !!this.textEditorModel;
	}

	override isReadonly(): boolean | IMarkdownString {
		return this.filesConfigurationService.isReadonly(this.resource, this.lastResolvedFileStat);
	}

	override dispose(): void {
		this.trace('dispose()');

		this.inConflictMode = false;
		this.inOrphanMode = false;
		this.inErrorMode = false;

		super.dispose();
	}
}<|MERGE_RESOLUTION|>--- conflicted
+++ resolved
@@ -795,20 +795,6 @@
 		// Scenario B: save is very slow (e.g. network share) and the user manages to change the buffer and trigger another save
 		//             while the first save has not returned yet.
 		//
-<<<<<<< HEAD
-		if ((this.saveSequentializer as TaskSequentializer).hasPending()) { // {{SQL CARBON EDIT}} strict-null-check
-			this.trace(`doSave(${versionId}) - exit - because busy saving`);
-
-			// Indicate to the save sequentializer that we want to
-			// cancel the pending operation so that ours can run
-			// before the pending one finishes.
-			// Currently this will try to cancel pending save
-			// participants but never a pending save.
-			(this.saveSequentializer as TaskSequentializer).cancelPending(); // {{SQL CARBON EDIT}} strict-null-check
-
-			// Register this as the next upcoming save and return
-			return (this.saveSequentializer as TaskSequentializer).setNext(() => this.doSave(options)); // {{SQL CARBON EDIT}} strict-null-check
-=======
 		if (this.saveSequentializer.isRunning()) {
 			this.trace(`doSave(${versionId}) - exit - because busy saving`);
 
@@ -821,7 +807,6 @@
 
 			// Queue this as the upcoming save and return
 			return this.saveSequentializer.queue(() => this.doSave(options));
->>>>>>> 2db1f3b1
 		}
 
 		// Push all edit operations to the undo stack so that the user has a chance to
@@ -832,11 +817,7 @@
 
 		const saveCancellation = new CancellationTokenSource();
 
-<<<<<<< HEAD
-		return (this.saveSequentializer as TaskSequentializer).setPending(versionId, (async () => { // {{SQL CARBON EDIT}} strict-null-checks
-=======
 		return this.saveSequentializer.run(versionId, (async () => {
->>>>>>> 2db1f3b1
 
 			// A save participant can still change the model now and since we are so close to saving
 			// we do not want to trigger another auto save or similar, so we block this
