/*---------------------------------------------------------------------------------------------
 *  Copyright (c) Microsoft Corporation. All rights reserved.
 *  Licensed under the Source EULA. See License.txt in the project root for license information.
 *--------------------------------------------------------------------------------------------*/

import * as nls from 'vs/nls';
import { Emitter } from 'vs/base/common/event';
import { URI } from 'vs/base/common/uri';
import { assertIsDefined, withNullAsUndefined } from 'vs/base/common/types';
import { ITextFileService, ModelState, ITextFileEditorModel, ITextFileStreamContent, ILoadOptions, IResolvedTextFileEditorModel, ITextFileSaveOptions, LoadReason } from 'vs/workbench/services/textfile/common/textfiles';
import { EncodingMode, IRevertOptions, SaveReason } from 'vs/workbench/common/editor';
import { BaseTextEditorModel } from 'vs/workbench/common/editor/textEditorModel';
import { IBackupFileService, IResolvedBackup } from 'vs/workbench/services/backup/common/backup';
import { IFileService, FileOperationError, FileOperationResult, FileChangesEvent, FileChangeType, IFileStatWithMetadata, ETAG_DISABLED, FileSystemProviderCapabilities } from 'vs/platform/files/common/files';
import { IModeService } from 'vs/editor/common/services/modeService';
import { IModelService } from 'vs/editor/common/services/modelService';
import { timeout, TaskSequentializer } from 'vs/base/common/async';
import { ITextBufferFactory, ITextModel } from 'vs/editor/common/model';
import { INotificationService } from 'vs/platform/notification/common/notification';
import { ILogService } from 'vs/platform/log/common/log';
import { basename } from 'vs/base/common/path';
import { onUnexpectedError } from 'vs/base/common/errors';
import { IWorkingCopyService, IWorkingCopyBackup } from 'vs/workbench/services/workingCopy/common/workingCopyService';
import { IFilesConfigurationService } from 'vs/workbench/services/filesConfiguration/common/filesConfigurationService';
import { ILabelService } from 'vs/platform/label/common/label';
import { CancellationTokenSource } from 'vs/base/common/cancellation';

interface IBackupMetaData {
	mtime: number;
	ctime: number;
	size: number;
	etag: string;
	orphaned: boolean;
}

/**
 * The text file editor model listens to changes to its underlying code editor model and saves these changes through the file service back to the disk.
 */
export class TextFileEditorModel extends BaseTextEditorModel implements ITextFileEditorModel {

	//#region Events

	private readonly _onDidChangeContent = this._register(new Emitter<void>());
	readonly onDidChangeContent = this._onDidChangeContent.event;

	private readonly _onDidLoad = this._register(new Emitter<LoadReason>());
	readonly onDidLoad = this._onDidLoad.event;

	private readonly _onDidChangeDirty = this._register(new Emitter<void>());
	readonly onDidChangeDirty = this._onDidChangeDirty.event;

	private readonly _onDidSaveError = this._register(new Emitter<void>());
	readonly onDidSaveError = this._onDidSaveError.event;

	private readonly _onDidSave = this._register(new Emitter<SaveReason>());
	readonly onDidSave = this._onDidSave.event;

	private readonly _onDidRevert = this._register(new Emitter<void>());
	readonly onDidRevert = this._onDidRevert.event;

	private readonly _onDidChangeEncoding = this._register(new Emitter<void>());
	readonly onDidChangeEncoding = this._onDidChangeEncoding.event;

	private readonly _onDidChangeOrphaned = this._register(new Emitter<void>());
	readonly onDidChangeOrphaned = this._onDidChangeOrphaned.event;

	//#endregion

	readonly capabilities = 0;

	readonly name = basename(this.labelService.getUriLabel(this.resource));

	private contentEncoding: string | undefined; // encoding as reported from disk

	private versionId = 0;
	private bufferSavedVersionId: number | undefined;
	private ignoreDirtyOnModelContentChange = false;

	private lastResolvedFileStat: IFileStatWithMetadata | undefined;

	private readonly saveSequentializer = new TaskSequentializer();

	private dirty = false;
	private inConflictMode = false;
	private inOrphanMode = false;
	private inErrorMode = false;
	private disposed = false;

	constructor(
		public readonly resource: URI,
		private preferredEncoding: string | undefined,	// encoding as chosen by the user
		private preferredMode: string | undefined,		// mode as chosen by the user
		@INotificationService private readonly notificationService: INotificationService,
		@IModeService modeService: IModeService,
		@IModelService modelService: IModelService,
		@IFileService private readonly fileService: IFileService,
		@ITextFileService private readonly textFileService: ITextFileService,
		@IBackupFileService private readonly backupFileService: IBackupFileService,
		@ILogService private readonly logService: ILogService,
		@IWorkingCopyService private readonly workingCopyService: IWorkingCopyService,
		@IFilesConfigurationService private readonly filesConfigurationService: IFilesConfigurationService,
		@ILabelService private readonly labelService: ILabelService
	) {
		super(modelService, modeService);

		// Make known to working copy service
		this._register(this.workingCopyService.registerWorkingCopy(this));

		this.registerListeners();
	}

	private registerListeners(): void {
		this._register(this.fileService.onFileChanges(e => this.onFileChanges(e)));
		this._register(this.filesConfigurationService.onFilesAssociationChange(e => this.onFilesAssociationChange()));
	}

	private async onFileChanges(e: FileChangesEvent): Promise<void> {
		let fileEventImpactsModel = false;
		let newInOrphanModeGuess: boolean | undefined;

		// If we are currently orphaned, we check if the model file was added back
		if (this.inOrphanMode) {
			const modelFileAdded = e.contains(this.resource, FileChangeType.ADDED);
			if (modelFileAdded) {
				newInOrphanModeGuess = false;
				fileEventImpactsModel = true;
			}
		}

		// Otherwise we check if the model file was deleted
		else {
			const modelFileDeleted = e.contains(this.resource, FileChangeType.DELETED);
			if (modelFileDeleted) {
				newInOrphanModeGuess = true;
				fileEventImpactsModel = true;
			}
		}

		if (fileEventImpactsModel && this.inOrphanMode !== newInOrphanModeGuess) {
			let newInOrphanModeValidated: boolean = false;
			if (newInOrphanModeGuess) {
				// We have received reports of users seeing delete events even though the file still
				// exists (network shares issue: https://github.com/Microsoft/vscode/issues/13665).
				// Since we do not want to mark the model as orphaned, we have to check if the
				// file is really gone and not just a faulty file event.
				await timeout(100);

				if (this.disposed) {
					newInOrphanModeValidated = true;
				} else {
					const exists = await this.fileService.exists(this.resource);
					newInOrphanModeValidated = !exists;
				}
			}

			if (this.inOrphanMode !== newInOrphanModeValidated && !this.disposed) {
				this.setOrphaned(newInOrphanModeValidated);
			}
		}
	}

	private setOrphaned(orphaned: boolean): void {
		if (this.inOrphanMode !== orphaned) {
			this.inOrphanMode = orphaned;
			this._onDidChangeOrphaned.fire();
		}
	}

	private onFilesAssociationChange(): void {
		if (!this.isResolved()) {
			return;
		}

		const firstLineText = this.getFirstLineText(this.textEditorModel);
		const languageSelection = this.getOrCreateMode(this.resource, this.modeService, this.preferredMode, firstLineText);

		this.modelService.setMode(this.textEditorModel, languageSelection);
	}

	setMode(mode: string): void {
		super.setMode(mode);

		this.preferredMode = mode;
	}

	//#region Backup

	async backup(): Promise<IWorkingCopyBackup> {

		// Fill in metadata if we are resolved
		let meta: IBackupMetaData | undefined = undefined;
		if (this.lastResolvedFileStat) {
			meta = {
				mtime: this.lastResolvedFileStat.mtime,
				ctime: this.lastResolvedFileStat.ctime,
				size: this.lastResolvedFileStat.size,
				etag: this.lastResolvedFileStat.etag,
				orphaned: this.inOrphanMode
			};
		}

		return { meta, content: withNullAsUndefined(this.createSnapshot()) };
	}

	//#endregion

	//#region Revert

	async revert(options?: IRevertOptions): Promise<boolean> {
		if (!this.isResolved()) {
			return false;
		}

		// Unset flags
		const wasDirty = this.dirty;
		const undo = this.doSetDirty(false);

		// Force read from disk unless reverting soft
		const softUndo = options?.soft;
		if (!softUndo) {
			try {
				await this.load({ forceReadFromDisk: true });
			} catch (error) {

				// FileNotFound means the file got deleted meanwhile, so ignore it
				if ((<FileOperationError>error).fileOperationResult !== FileOperationResult.FILE_NOT_FOUND) {

					// Set flags back to previous values, we are still dirty if revert failed
					undo();

					throw error;
				}
			}
		}

		// Emit file change event
		this._onDidRevert.fire();

		// Emit dirty change event
		if (wasDirty) {
			this._onDidChangeDirty.fire();
		}

		return true;
	}

	//#endregion

	//#region Load

	async load(options?: ILoadOptions): Promise<ITextFileEditorModel> {
		this.logService.trace('[text file model] load() - enter', this.resource.toString());

		// It is very important to not reload the model when the model is dirty.
		// We also only want to reload the model from the disk if no save is pending
		// to avoid data loss.
		if (this.dirty || this.saveSequentializer.hasPending()) {
			this.logService.trace('[text file model] load() - exit - without loading because model is dirty or being saved', this.resource.toString());

			return this;
		}

		// Only for new models we support to load from backup
		if (!this.isResolved()) {
			const backup = await this.backupFileService.resolve<IBackupMetaData>(this.resource);

			if (this.isResolved()) {
				return this; // Make sure meanwhile someone else did not succeed in loading
			}

			if (backup) {
				try {
					return await this.loadFromBackup(backup, options);
				} catch (error) {
					this.logService.error('[text file model] load() from backup', error); // ignore error and continue to load as file below
				}
			}
		}

		// Otherwise load from file resource
		return this.loadFromFile(options);
	}

	private async loadFromBackup(backup: IResolvedBackup<IBackupMetaData>, options?: ILoadOptions): Promise<TextFileEditorModel> {

		// Load with backup
		this.loadFromContent({
			resource: this.resource,
			name: this.name,
			mtime: backup.meta ? backup.meta.mtime : Date.now(),
			ctime: backup.meta ? backup.meta.ctime : Date.now(),
			size: backup.meta ? backup.meta.size : 0,
			etag: backup.meta ? backup.meta.etag : ETAG_DISABLED, // etag disabled if unknown!
			value: backup.value,
			encoding: this.textFileService.encoding.getPreferredWriteEncoding(this.resource, this.preferredEncoding).encoding
		}, options, true /* from backup */);

		// Restore orphaned flag based on state
		if (backup.meta && backup.meta.orphaned) {
			this.setOrphaned(true);
		}

		return this;
	}

	private async loadFromFile(options?: ILoadOptions): Promise<TextFileEditorModel> {
		const forceReadFromDisk = options?.forceReadFromDisk;
		const allowBinary = this.isResolved() /* always allow if we resolved previously */ || options?.allowBinary;

		// Decide on etag
		let etag: string | undefined;
		if (forceReadFromDisk) {
			etag = ETAG_DISABLED; // disable ETag if we enforce to read from disk
		} else if (this.lastResolvedFileStat) {
			etag = this.lastResolvedFileStat.etag; // otherwise respect etag to support caching
		}

		// Ensure to track the versionId before doing a long running operation
		// to make sure the model was not changed in the meantime which would
		// indicate that the user or program has made edits. If we would ignore
		// this, we could potentially loose the changes that were made because
		// after resolving the content we update the model and reset the dirty
		// flag.
		const currentVersionId = this.versionId;

		// Resolve Content
		try {
			const content = await this.textFileService.readStream(this.resource, { acceptTextOnly: !allowBinary, etag, encoding: this.preferredEncoding });

			// Clear orphaned state when loading was successful
			this.setOrphaned(false);

			if (currentVersionId !== this.versionId) {
				return this; // Make sure meanwhile someone else did not succeed loading
			}

			return this.loadFromContent(content, options);
		} catch (error) {
			const result = error.fileOperationResult;

			// Apply orphaned state based on error code
			this.setOrphaned(result === FileOperationResult.FILE_NOT_FOUND);

			// NotModified status is expected and can be handled gracefully
			if (result === FileOperationResult.FILE_NOT_MODIFIED_SINCE) {
				return this;
			}

			// Ignore when a model has been resolved once and the file was deleted meanwhile. Since
			// we already have the model loaded, we can return to this state and update the orphaned
			// flag to indicate that this model has no version on disk anymore.
			if (this.isResolved() && result === FileOperationResult.FILE_NOT_FOUND) {
				return this;
			}

			// Otherwise bubble up the error
			throw error;
		}
	}

	private loadFromContent(content: ITextFileStreamContent, options?: ILoadOptions, fromBackup?: boolean): TextFileEditorModel {
		this.logService.trace('[text file model] load() - resolved content', this.resource.toString());

		// Update our resolved disk stat model
		this.updateLastResolvedFileStat({
			resource: this.resource,
			name: content.name,
			mtime: content.mtime,
			ctime: content.ctime,
			size: content.size,
			etag: content.etag,
			isFile: true,
			isDirectory: false,
			isSymbolicLink: false
		});

		// Keep the original encoding to not loose it when saving
		const oldEncoding = this.contentEncoding;
		this.contentEncoding = content.encoding;

		// Handle events if encoding changed
		if (this.preferredEncoding) {
			this.updatePreferredEncoding(this.contentEncoding); // make sure to reflect the real encoding of the file (never out of sync)
		} else if (oldEncoding !== this.contentEncoding) {
			this._onDidChangeEncoding.fire();
		}

		// Update Existing Model
		if (this.textEditorModel) {
			this.doUpdateTextModel(content.value);
		}

		// Create New Model
		else {
			this.doCreateTextModel(content.resource, content.value, !!fromBackup);
		}

		// Emit as event
		this._onDidLoad.fire(options?.reason ?? LoadReason.OTHER);

		return this;
	}

	private doCreateTextModel(resource: URI, value: ITextBufferFactory, fromBackup: boolean): void {
		this.logService.trace('[text file model] load() - created text editor model', this.resource.toString());

		// Create model
		const textModel = this.createTextEditorModel(value, resource, this.preferredMode);

		// We restored a backup so we have to set the model as being dirty
		if (fromBackup) {
			this.setDirty(true);
		}

		// Model Listeners
		this.installModelListeners(textModel);
	}

	private doUpdateTextModel(value: ITextBufferFactory): void {
		this.logService.trace('[text file model] load() - updated text editor model', this.resource.toString());

		// Update model value in a block that ignores content change events for dirty tracking
		this.ignoreDirtyOnModelContentChange = true;
		try {
			this.updateTextEditorModel(value, this.preferredMode);
		} finally {
			this.ignoreDirtyOnModelContentChange = false;
		}

		// Ensure we track the latest saved version ID given that the contents changed
		this.updateSavedVersionId();
	}

	private installModelListeners(model: ITextModel): void {

		// See https://github.com/Microsoft/vscode/issues/30189
		// This code has been extracted to a different method because it caused a memory leak
		// where `value` was captured in the content change listener closure scope.

		// Content Change
		this._register(model.onDidChangeContent(() => this.onModelContentChanged(model)));
	}

	private onModelContentChanged(model: ITextModel): void {
		this.logService.trace(`[text file model] onModelContentChanged() - enter`, this.resource.toString());

		// In any case increment the version id because it tracks the textual content state of the model at all times
		this.versionId++;
		this.logService.trace(`[text file model] onModelContentChanged() - new versionId ${this.versionId}`, this.resource.toString());

		// We mark check for a dirty-state change upon model content change, unless:
		// - explicitly instructed to ignore it (e.g. from model.load())
		// - the model is readonly (in that case we never assume the change was done by the user)
		if (!this.ignoreDirtyOnModelContentChange && !this.isReadonly()) {

			// The contents changed as a matter of Undo and the version reached matches the saved one
			// In this case we clear the dirty flag and emit a SAVED event to indicate this state.
			if (model.getAlternativeVersionId() === this.bufferSavedVersionId) {
				this.logService.trace('[text file model] onModelContentChanged() - model content changed back to last saved version', this.resource.toString());

				// Clear flags
				const wasDirty = this.dirty;
				this.setDirty(false);

				// Emit revert event if we were dirty
				if (wasDirty) {
					this._onDidRevert.fire();
				}
			}

			// Otherwise the content has changed and we signal this as becoming dirty
			else {
				this.logService.trace('[text file model] onModelContentChanged() - model content changed and marked as dirty', this.resource.toString());

				// Mark as dirty
				this.setDirty(true);
			}
		}

		// Emit as event
		this._onDidChangeContent.fire();
	}

	//#endregion

	//#region Dirty

	isDirty(): this is IResolvedTextFileEditorModel {
		return this.dirty;
	}

	setDirty(dirty: boolean): void {
		if (!this.isResolved()) {
			return; // only resolved models can be marked dirty
		}

		// Track dirty state and version id
		const wasDirty = this.dirty;
		this.doSetDirty(dirty);

		// Emit as Event if dirty changed
		if (dirty !== wasDirty) {
			this._onDidChangeDirty.fire();
		}
	}

	private doSetDirty(dirty: boolean): () => void {
		const wasDirty = this.dirty;
		const wasInConflictMode = this.inConflictMode;
		const wasInErrorMode = this.inErrorMode;
		const oldBufferSavedVersionId = this.bufferSavedVersionId;

		if (!dirty) {
			this.dirty = false;
			this.inConflictMode = false;
			this.inErrorMode = false;
			this.updateSavedVersionId();
		} else {
			this.dirty = true;
		}

		// Return function to revert this call
		return () => {
			this.dirty = wasDirty;
			this.inConflictMode = wasInConflictMode;
			this.inErrorMode = wasInErrorMode;
			this.bufferSavedVersionId = oldBufferSavedVersionId;
		};
	}

	//#endregion

	//#region Save

	async save(options: ITextFileSaveOptions = Object.create(null)): Promise<boolean> {
		if (!this.isResolved()) {
			return false;
		}

		if (this.isReadonly()) {
			this.logService.trace('[text file model] save() - ignoring request for readonly resource', this.resource.toString());

			return false; // if model is readonly we do not attempt to save at all
		}

		if (
			(this.hasState(ModelState.CONFLICT) || this.hasState(ModelState.ERROR)) &&
			(options.reason === SaveReason.AUTO || options.reason === SaveReason.FOCUS_CHANGE || options.reason === SaveReason.WINDOW_CHANGE)
		) {
			this.logService.trace('[text file model] save() - ignoring auto save request for model that is in conflict or error', this.resource.toString());

			return false; // if model is in save conflict or error, do not save unless save reason is explicit
		}

		// Actually do save and log
		this.logService.trace('[text file model] save() - enter', this.resource.toString());
		await this.doSave(options);
		this.logService.trace('[text file model] save() - exit', this.resource.toString());

		return true;
	}

	private async doSave(options: ITextFileSaveOptions): Promise<void> {
		if (typeof options.reason !== 'number') {
			options.reason = SaveReason.EXPLICIT;
		}

		let versionId = this.versionId;
		this.logService.trace(`[text file model] doSave(${versionId}) - enter with versionId ${versionId}`, this.resource.toString());

		// Lookup any running pending save for this versionId and return it if found
		//
		// Scenario: user invoked the save action multiple times quickly for the same contents
		//           while the save was not yet finished to disk
		//
		if (this.saveSequentializer.hasPending(versionId)) {
			this.logService.trace(`[text file model] doSave(${versionId}) - exit - found a pending save for versionId ${versionId}`, this.resource.toString());

			return this.saveSequentializer.pending;
		}

		// Return early if not dirty (unless forced)
		//
		// Scenario: user invoked save action even though the model is not dirty
		if (!options.force && !this.dirty) {
			this.logService.trace(`[text file model] doSave(${versionId}) - exit - because not dirty and/or versionId is different (this.isDirty: ${this.dirty}, this.versionId: ${this.versionId})`, this.resource.toString());

			return;
		}

		// Return if currently saving by storing this save request as the next save that should happen.
		// Never ever must 2 saves execute at the same time because this can lead to dirty writes and race conditions.
		//
		// Scenario A: auto save was triggered and is currently busy saving to disk. this takes long enough that another auto save
		//             kicks in.
		// Scenario B: save is very slow (e.g. network share) and the user manages to change the buffer and trigger another save
		//             while the first save has not returned yet.
		//
		if ((this.saveSequentializer as TaskSequentializer).hasPending()) { // {{SQL CARBON EDIT}} strict-null-check
			this.logService.trace(`[text file model] doSave(${versionId}) - exit - because busy saving`, this.resource.toString());

			// Indicate to the save sequentializer that we want to
			// cancel the pending operation so that ours can run
			// before the pending one finishes.
			// Currently this will try to cancel pending save
			// participants but never a pending save.
			(this.saveSequentializer as TaskSequentializer).cancelPending(); // {{SQL CARBON EDIT}} strict-null-check

			// Register this as the next upcoming save and return
			return (this.saveSequentializer as TaskSequentializer).setNext(() => this.doSave(options)); // {{SQL CARBON EDIT}} strict-null-check
		}

		// Push all edit operations to the undo stack so that the user has a chance to
		// Ctrl+Z back to the saved version.
		if (this.isResolved()) {
			this.textEditorModel.pushStackElement();
		}

		const saveParticipantCancellation = new CancellationTokenSource();

		return this.saveSequentializer.setPending(versionId, (async () => {

			// A save participant can still change the model now and since we are so close to saving
			// we do not want to trigger another auto save or similar, so we block this
			// In addition we update our version right after in case it changed because of a model change
			//
			// Save participants can also be skipped through API.
			if (this.isResolved() && this.textFileService.saveParticipant && !options.skipSaveParticipants) {
				try {
					this.ignoreDirtyOnModelContentChange = true;

<<<<<<< HEAD
		// mark the save participant as current pending save operation
		return (this.saveSequentializer as TaskSequentializer).setPending(versionId, saveParticipantPromise.then(newVersionId => { // {{SQL CARBON EDIT}} strict-null-check
=======
					await this.textFileService.saveParticipant.participate(this, { reason: options.reason ?? SaveReason.EXPLICIT }, saveParticipantCancellation.token);
				} catch (error) {
					// Ignore
				} finally {
					this.ignoreDirtyOnModelContentChange = false;
				}
			}
>>>>>>> 7a8596fd

			// We have to protect against being disposed at this point. It could be that the save() operation
			// was triggerd followed by a dispose() operation right after without waiting. Typically we cannot
			// be disposed if we are dirty, but if we are not dirty, save() and dispose() can still be triggered
			// one after the other without waiting for the save() to complete. If we are disposed(), we risk
			// saving contents to disk that are stale (see https://github.com/Microsoft/vscode/issues/50942).
			// To fix this issue, we will not store the contents to disk when we got disposed.
			if (this.disposed) {
				return undefined; // {{SQL CARBON EDIT}} @anthonydresser strict-null-check
			}

			// We require a resolved model from this point on, since we are about to write data to disk.
			if (!this.isResolved()) {
				return undefined; // {{SQL CARBON EDIT}} @anthonydresser strict-null-check
			}

			// Under certain conditions we do a short-cut of flushing contents to disk when we can assume that
			// the file has not changed and as such was not dirty before.
			// The conditions are all of:
			// - a forced, explicit save (Ctrl+S)
			// - the model is not dirty (otherwise we know there are changed which needs to go to the file)
			// - the model is not in orphan mode (because in that case we know the file does not exist on disk)
			// - the model version did not change due to save participants running
			if (options.force && !this.dirty && !this.inOrphanMode && options.reason === SaveReason.EXPLICIT && versionId === this.versionId) {
				return this.doTouch(this.versionId, options.reason);
			}

			// update versionId with its new value (if pre-save changes happened)
			versionId = this.versionId;

			// Clear error flag since we are trying to save again
			this.inErrorMode = false;

			// Save to Disk. We mark the save operation as currently pending with
			// the latest versionId because it might have changed from a save
			// participant triggering
			this.logService.trace(`[text file model] doSave(${versionId}) - before write()`, this.resource.toString());
			const lastResolvedFileStat = assertIsDefined(this.lastResolvedFileStat);

			const textFileEdiorModel = this;

			return this.saveSequentializer.setPending(versionId, (async () => {
				try {
					const stat = await this.textFileService.write(lastResolvedFileStat.resource, textFileEdiorModel.createSnapshot(), {
						overwriteReadonly: options.overwriteReadonly,
						overwriteEncoding: options.overwriteEncoding,
						mtime: lastResolvedFileStat.mtime,
						encoding: this.getEncoding(),
						etag: (options.ignoreModifiedSince || !this.filesConfigurationService.preventSaveConflicts(lastResolvedFileStat.resource, textFileEdiorModel.getMode())) ? ETAG_DISABLED : lastResolvedFileStat.etag,
						writeElevated: options.writeElevated
					});

					this.handleSaveSuccess(stat, versionId, options);
				} catch (error) {
					this.handleSaveError(error, versionId, options);
				}
			})());
		})(), () => saveParticipantCancellation.cancel());
	}

	private handleSaveSuccess(stat: IFileStatWithMetadata, versionId: number, options: ITextFileSaveOptions): void {
		this.logService.trace(`[text file model] doSave(${versionId}) - after write()`, this.resource.toString());

		// Updated resolved stat with updated stat
		this.updateLastResolvedFileStat(stat);

		// Update dirty state unless model has changed meanwhile
		if (versionId === this.versionId) {
			this.logService.trace(`[text file model] handleSaveSuccess(${versionId}) - setting dirty to false because versionId did not change`, this.resource.toString());
			this.setDirty(false);
		} else {
			this.logService.trace(`[text file model] handleSaveSuccess(${versionId}) - not setting dirty to false because versionId did change meanwhile`, this.resource.toString());
		}

		// Emit Save Event
		this._onDidSave.fire(options.reason ?? SaveReason.EXPLICIT);
	}

	private handleSaveError(error: Error, versionId: number, options: ITextFileSaveOptions): void {
		this.logService.error(`[text file model] handleSaveError(${versionId}) - exit - resulted in a save error: ${error.toString()}`, this.resource.toString());

		// Return early if the save() call was made asking to
		// handle the save error itself.
		if (options.ignoreErrorHandler) {
			throw error;
		}

		// Flag as error state in the model
		this.inErrorMode = true;

		// Look out for a save conflict
		if ((<FileOperationError>error).fileOperationResult === FileOperationResult.FILE_MODIFIED_SINCE) {
			this.inConflictMode = true;
		}

		// Show to user
		this.textFileService.saveErrorHandler.onSaveError(error, this);

		// Emit as event
		this._onDidSaveError.fire();
	}

	private doTouch(this: TextFileEditorModel & IResolvedTextFileEditorModel, versionId: number, reason: SaveReason): Promise<void> {
		const lastResolvedFileStat = assertIsDefined(this.lastResolvedFileStat);

		return this.saveSequentializer.setPending(versionId, (async () => {
			try {
				const stat = await this.textFileService.write(lastResolvedFileStat.resource, this.createSnapshot(), {
					mtime: lastResolvedFileStat.mtime,
					encoding: this.getEncoding(),
					etag: lastResolvedFileStat.etag
				});

				// Updated resolved stat with updated stat since touching it might have changed mtime
				this.updateLastResolvedFileStat(stat);

				// Emit File Saved Event
				this._onDidSave.fire(reason);
			} catch (error) {
				onUnexpectedError(error); // just log any error but do not notify the user since the file was not dirty
			}
		})());
	}

	private updateSavedVersionId(): void {
		// we remember the models alternate version id to remember when the version
		// of the model matches with the saved version on disk. we need to keep this
		// in order to find out if the model changed back to a saved version (e.g.
		// when undoing long enough to reach to a version that is saved and then to
		// clear the dirty flag)
		if (this.isResolved()) {
			this.bufferSavedVersionId = this.textEditorModel.getAlternativeVersionId();
		}
	}

	private updateLastResolvedFileStat(newFileStat: IFileStatWithMetadata): void {

		// First resolve - just take
		if (!this.lastResolvedFileStat) {
			this.lastResolvedFileStat = newFileStat;
		}

		// Subsequent resolve - make sure that we only assign it if the mtime is equal or has advanced.
		// This prevents race conditions from loading and saving. If a save comes in late after a revert
		// was called, the mtime could be out of sync.
		else if (this.lastResolvedFileStat.mtime <= newFileStat.mtime) {
			this.lastResolvedFileStat = newFileStat;
		}
	}

	//#endregion

	hasState(state: ModelState): boolean {
		switch (state) {
			case ModelState.CONFLICT:
				return this.inConflictMode;
			case ModelState.DIRTY:
				return this.dirty;
			case ModelState.ERROR:
				return this.inErrorMode;
			case ModelState.ORPHAN:
				return this.inOrphanMode;
			case ModelState.PENDING_SAVE:
				return this.saveSequentializer.hasPending();
			case ModelState.SAVED:
				return !this.dirty;
		}
	}

	getMode(this: IResolvedTextFileEditorModel): string;
	getMode(): string | undefined;
	getMode(): string | undefined {
		if (this.textEditorModel) {
			return this.textEditorModel.getModeId();
		}

		return this.preferredMode;
	}

	//#region Encoding

	getEncoding(): string | undefined {
		return this.preferredEncoding || this.contentEncoding;
	}

	setEncoding(encoding: string, mode: EncodingMode): void {
		if (!this.isNewEncoding(encoding)) {
			return; // return early if the encoding is already the same
		}

		// Encode: Save with encoding
		if (mode === EncodingMode.Encode) {
			this.updatePreferredEncoding(encoding);

			// Save
			if (!this.isDirty()) {
				this.versionId++; // needs to increment because we change the model potentially
				this.setDirty(true);
			}

			if (!this.inConflictMode) {
				this.save({ overwriteEncoding: true });
			}
		}

		// Decode: Load with encoding
		else {
			if (this.isDirty()) {
				this.notificationService.info(nls.localize('saveFileFirst', "The file is dirty. Please save it first before reopening it with another encoding."));

				return;
			}

			this.updatePreferredEncoding(encoding);

			// Load
			this.load({
				forceReadFromDisk: true	// because encoding has changed
			});
		}
	}

	updatePreferredEncoding(encoding: string | undefined): void {
		if (!this.isNewEncoding(encoding)) {
			return;
		}

		this.preferredEncoding = encoding;

		// Emit
		this._onDidChangeEncoding.fire();
	}

	private isNewEncoding(encoding: string | undefined): boolean {
		if (this.preferredEncoding === encoding) {
			return false; // return early if the encoding is already the same
		}

		if (!this.preferredEncoding && this.contentEncoding === encoding) {
			return false; // also return if we don't have a preferred encoding but the content encoding is already the same
		}

		return true;
	}

	//#endregion

	isResolved(): this is IResolvedTextFileEditorModel {
		return !!this.textEditorModel;
	}

	isReadonly(): boolean {
		return this.fileService.hasCapability(this.resource, FileSystemProviderCapabilities.Readonly);
	}

	isDisposed(): boolean {
		return this.disposed;
	}

	getStat(): IFileStatWithMetadata | undefined {
		return this.lastResolvedFileStat;
	}

	dispose(): void {
		this.disposed = true;
		this.inConflictMode = false;
		this.inOrphanMode = false;
		this.inErrorMode = false;

		super.dispose();
	}
}<|MERGE_RESOLUTION|>--- conflicted
+++ resolved
@@ -618,7 +618,7 @@
 
 		const saveParticipantCancellation = new CancellationTokenSource();
 
-		return this.saveSequentializer.setPending(versionId, (async () => {
+		return (this.saveSequentializer as TaskSequentializer).setPending(versionId, (async () => { // {{SQL CARBON EDIT}} strict-null-checks
 
 			// A save participant can still change the model now and since we are so close to saving
 			// we do not want to trigger another auto save or similar, so we block this
@@ -629,10 +629,6 @@
 				try {
 					this.ignoreDirtyOnModelContentChange = true;
 
-<<<<<<< HEAD
-		// mark the save participant as current pending save operation
-		return (this.saveSequentializer as TaskSequentializer).setPending(versionId, saveParticipantPromise.then(newVersionId => { // {{SQL CARBON EDIT}} strict-null-check
-=======
 					await this.textFileService.saveParticipant.participate(this, { reason: options.reason ?? SaveReason.EXPLICIT }, saveParticipantCancellation.token);
 				} catch (error) {
 					// Ignore
@@ -640,7 +636,6 @@
 					this.ignoreDirtyOnModelContentChange = false;
 				}
 			}
->>>>>>> 7a8596fd
 
 			// We have to protect against being disposed at this point. It could be that the save() operation
 			// was triggerd followed by a dispose() operation right after without waiting. Typically we cannot
