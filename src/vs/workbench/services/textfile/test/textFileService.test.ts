--- conflicted
+++ resolved
@@ -222,141 +222,4 @@
 		sourceModel.dispose();
 		targetModel.dispose();
 	}
-<<<<<<< HEAD
-
-	suite.skip('Hot Exit', () => { // {{SQL CARBON EDIT}} skip suite
-		suite('"onExit" setting', () => {
-			test('should hot exit on non-Mac (reason: CLOSE, windows: single, workspace)', function () {
-				return hotExitTest.call(this, HotExitConfiguration.ON_EXIT, ShutdownReason.CLOSE, false, true, !!platform.isMacintosh);
-			});
-			test('should hot exit on non-Mac (reason: CLOSE, windows: single, empty workspace)', function () {
-				return hotExitTest.call(this, HotExitConfiguration.ON_EXIT, ShutdownReason.CLOSE, false, false, !!platform.isMacintosh);
-			});
-			test('should NOT hot exit (reason: CLOSE, windows: multiple, workspace)', function () {
-				return hotExitTest.call(this, HotExitConfiguration.ON_EXIT, ShutdownReason.CLOSE, true, true, true);
-			});
-			test('should NOT hot exit (reason: CLOSE, windows: multiple, empty workspace)', function () {
-				return hotExitTest.call(this, HotExitConfiguration.ON_EXIT, ShutdownReason.CLOSE, true, false, true);
-			});
-			test('should hot exit (reason: QUIT, windows: single, workspace)', function () {
-				return hotExitTest.call(this, HotExitConfiguration.ON_EXIT, ShutdownReason.QUIT, false, true, false);
-			});
-			test('should hot exit (reason: QUIT, windows: single, empty workspace)', function () {
-				return hotExitTest.call(this, HotExitConfiguration.ON_EXIT, ShutdownReason.QUIT, false, false, false);
-			});
-			test('should hot exit (reason: QUIT, windows: multiple, workspace)', function () {
-				return hotExitTest.call(this, HotExitConfiguration.ON_EXIT, ShutdownReason.QUIT, true, true, false);
-			});
-			test('should hot exit (reason: QUIT, windows: multiple, empty workspace)', function () {
-				return hotExitTest.call(this, HotExitConfiguration.ON_EXIT, ShutdownReason.QUIT, true, false, false);
-			});
-			test('should hot exit (reason: RELOAD, windows: single, workspace)', function () {
-				return hotExitTest.call(this, HotExitConfiguration.ON_EXIT, ShutdownReason.RELOAD, false, true, false);
-			});
-			test('should hot exit (reason: RELOAD, windows: single, empty workspace)', function () {
-				return hotExitTest.call(this, HotExitConfiguration.ON_EXIT, ShutdownReason.RELOAD, false, false, false);
-			});
-			test('should hot exit (reason: RELOAD, windows: multiple, workspace)', function () {
-				return hotExitTest.call(this, HotExitConfiguration.ON_EXIT, ShutdownReason.RELOAD, true, true, false);
-			});
-			test('should hot exit (reason: RELOAD, windows: multiple, empty workspace)', function () {
-				return hotExitTest.call(this, HotExitConfiguration.ON_EXIT, ShutdownReason.RELOAD, true, false, false);
-			});
-			test('should NOT hot exit (reason: LOAD, windows: single, workspace)', function () {
-				return hotExitTest.call(this, HotExitConfiguration.ON_EXIT, ShutdownReason.LOAD, false, true, true);
-			});
-			test('should NOT hot exit (reason: LOAD, windows: single, empty workspace)', function () {
-				return hotExitTest.call(this, HotExitConfiguration.ON_EXIT, ShutdownReason.LOAD, false, false, true);
-			});
-			test('should NOT hot exit (reason: LOAD, windows: multiple, workspace)', function () {
-				return hotExitTest.call(this, HotExitConfiguration.ON_EXIT, ShutdownReason.LOAD, true, true, true);
-			});
-			test('should NOT hot exit (reason: LOAD, windows: multiple, empty workspace)', function () {
-				return hotExitTest.call(this, HotExitConfiguration.ON_EXIT, ShutdownReason.LOAD, true, false, true);
-			});
-		});
-
-		suite('"onExitAndWindowClose" setting', () => {
-			test('should hot exit (reason: CLOSE, windows: single, workspace)', function () {
-				return hotExitTest.call(this, HotExitConfiguration.ON_EXIT_AND_WINDOW_CLOSE, ShutdownReason.CLOSE, false, true, false);
-			});
-			test('should hot exit (reason: CLOSE, windows: single, empty workspace)', function () {
-				return hotExitTest.call(this, HotExitConfiguration.ON_EXIT_AND_WINDOW_CLOSE, ShutdownReason.CLOSE, false, false, !!platform.isMacintosh);
-			});
-			test('should hot exit (reason: CLOSE, windows: multiple, workspace)', function () {
-				return hotExitTest.call(this, HotExitConfiguration.ON_EXIT_AND_WINDOW_CLOSE, ShutdownReason.CLOSE, true, true, false);
-			});
-			test('should NOT hot exit (reason: CLOSE, windows: multiple, empty workspace)', function () {
-				return hotExitTest.call(this, HotExitConfiguration.ON_EXIT_AND_WINDOW_CLOSE, ShutdownReason.CLOSE, true, false, true);
-			});
-			test('should hot exit (reason: QUIT, windows: single, workspace)', function () {
-				return hotExitTest.call(this, HotExitConfiguration.ON_EXIT_AND_WINDOW_CLOSE, ShutdownReason.QUIT, false, true, false);
-			});
-			test('should hot exit (reason: QUIT, windows: single, empty workspace)', function () {
-				return hotExitTest.call(this, HotExitConfiguration.ON_EXIT_AND_WINDOW_CLOSE, ShutdownReason.QUIT, false, false, false);
-			});
-			test('should hot exit (reason: QUIT, windows: multiple, workspace)', function () {
-				return hotExitTest.call(this, HotExitConfiguration.ON_EXIT_AND_WINDOW_CLOSE, ShutdownReason.QUIT, true, true, false);
-			});
-			test('should hot exit (reason: QUIT, windows: multiple, empty workspace)', function () {
-				return hotExitTest.call(this, HotExitConfiguration.ON_EXIT_AND_WINDOW_CLOSE, ShutdownReason.QUIT, true, false, false);
-			});
-			test('should hot exit (reason: RELOAD, windows: single, workspace)', function () {
-				return hotExitTest.call(this, HotExitConfiguration.ON_EXIT_AND_WINDOW_CLOSE, ShutdownReason.RELOAD, false, true, false);
-			});
-			test('should hot exit (reason: RELOAD, windows: single, empty workspace)', function () {
-				return hotExitTest.call(this, HotExitConfiguration.ON_EXIT_AND_WINDOW_CLOSE, ShutdownReason.RELOAD, false, false, false);
-			});
-			test('should hot exit (reason: RELOAD, windows: multiple, workspace)', function () {
-				return hotExitTest.call(this, HotExitConfiguration.ON_EXIT_AND_WINDOW_CLOSE, ShutdownReason.RELOAD, true, true, false);
-			});
-			test('should hot exit (reason: RELOAD, windows: multiple, empty workspace)', function () {
-				return hotExitTest.call(this, HotExitConfiguration.ON_EXIT_AND_WINDOW_CLOSE, ShutdownReason.RELOAD, true, false, false);
-			});
-			test('should hot exit (reason: LOAD, windows: single, workspace)', function () {
-				return hotExitTest.call(this, HotExitConfiguration.ON_EXIT_AND_WINDOW_CLOSE, ShutdownReason.LOAD, false, true, false);
-			});
-			test('should NOT hot exit (reason: LOAD, windows: single, empty workspace)', function () {
-				return hotExitTest.call(this, HotExitConfiguration.ON_EXIT_AND_WINDOW_CLOSE, ShutdownReason.LOAD, false, false, true);
-			});
-			test('should hot exit (reason: LOAD, windows: multiple, workspace)', function () {
-				return hotExitTest.call(this, HotExitConfiguration.ON_EXIT_AND_WINDOW_CLOSE, ShutdownReason.LOAD, true, true, false);
-			});
-			test('should NOT hot exit (reason: LOAD, windows: multiple, empty workspace)', function () {
-				return hotExitTest.call(this, HotExitConfiguration.ON_EXIT_AND_WINDOW_CLOSE, ShutdownReason.LOAD, true, false, true);
-			});
-		});
-
-		async function hotExitTest(this: any, setting: string, shutdownReason: ShutdownReason, multipleWindows: boolean, workspace: boolean, shouldVeto: boolean): Promise<void> {
-			model = instantiationService.createInstance(TextFileEditorModel, toResource.call(this, '/path/file.txt'), 'utf8', undefined);
-			(<TextFileEditorModelManager>accessor.textFileService.models).add(model.resource, model);
-
-			const service = accessor.textFileService;
-			// Set hot exit config
-			accessor.filesConfigurationService.onFilesConfigurationChange({ files: { hotExit: setting } });
-			// Set empty workspace if required
-			if (!workspace) {
-				accessor.contextService.setWorkspace(new Workspace('empty:1508317022751'));
-			}
-			// Set multiple windows if required
-			if (multipleWindows) {
-				accessor.electronService.windowCount = Promise.resolve(2);
-			}
-			// Set cancel to force a veto if hot exit does not trigger
-			accessor.fileDialogService.setConfirmResult(ConfirmResult.CANCEL);
-
-			await model.load();
-			model.textEditorModel!.setValue('foo');
-			assert.equal(service.getDirty().length, 1);
-			const event = new BeforeShutdownEventImpl();
-			event.reason = shutdownReason;
-			accessor.lifecycleService.fireWillShutdown(event);
-
-			const veto = await (<Promise<boolean>>event.value);
-			assert.ok(!service.cleanupBackupsBeforeShutdownCalled); // When hot exit is set, backups should never be cleaned since the confirm result is cancel
-			assert.equal(veto, shouldVeto);
-		}
-	});
-=======
->>>>>>> 1f5a5470
 });