--- conflicted
+++ resolved
@@ -238,13 +238,9 @@
 		return `${uri.scheme}://${uri.authority}`;
 	}
 
-<<<<<<< HEAD
+	@memoize
+	get telemetryLogResource(): URI { return joinPath(this.options.logsPath, 'telemetry.log'); }
 	get disableTelemetry(): boolean { return true; } // {{SQL CARBON EDIT}} permanently disable telemetry for web instead of perminently enable
-=======
-	@memoize
-	get telemetryLogResource(): URI { return joinPath(this.options.logsPath, 'telemetry.log'); }
-	get disableTelemetry(): boolean { return false; }
->>>>>>> 312a8124
 
 	get verbose(): boolean { return this.payload?.get('verbose') === 'true'; }
 	get logExtensionHostCommunication(): boolean { return this.payload?.get('logExtensionHostCommunication') === 'true'; }
