/*---------------------------------------------------------------------------------------------
 *  Copyright (c) Microsoft Corporation. All rights reserved.
 *  Licensed under the Source EULA. See License.txt in the project root for license information.
 *--------------------------------------------------------------------------------------------*/

import { Schemas } from 'vs/base/common/network';
import { ExportData } from 'vs/base/common/performance';
import { IProcessEnvironment } from 'vs/base/common/platform';
import { joinPath } from 'vs/base/common/resources';
import { URI } from 'vs/base/common/uri';
import { generateUuid } from 'vs/base/common/uuid';
import { BACKUPS, IDebugParams, IExtensionHostDebugParams } from 'vs/platform/environment/common/environment';
import { LogLevel } from 'vs/platform/log/common/log';
import { IPath, IPathsToWaitFor, IWindowConfiguration } from 'vs/platform/windows/common/windows';
import { ISingleFolderWorkspaceIdentifier, IWorkspaceIdentifier } from 'vs/platform/workspaces/common/workspaces';
import { IWorkbenchEnvironmentService } from 'vs/workbench/services/environment/common/environmentService';
import { IWorkbenchConstructionOptions } from 'vs/workbench/workbench.web.api';
import product from 'vs/platform/product/common/product';
import { serializableToMap } from 'vs/base/common/map';
import { memoize } from 'vs/base/common/decorators';

export class BrowserWindowConfiguration implements IWindowConfiguration {

	constructor(private readonly options: IBrowserWorkbenchEnvironemntConstructionOptions) { }

	//#region PROPERLY CONFIGURED

	get remoteAuthority(): string | undefined { return this.options.remoteAuthority; }

	//#endregion


	//#region TODO@ben TO BE DONE

	_!: any[];

	readonly machineId = generateUuid();
	windowId!: number;
	logLevel!: LogLevel;

	mainPid!: number;

	appRoot!: string;
	execPath!: string;
	isInitialStartup?: boolean;

	userEnv!: IProcessEnvironment;
	nodeCachedDataDir?: string;

	backupPath?: string;
	backupWorkspaceResource?: URI;

	workspace?: IWorkspaceIdentifier;
	folderUri?: ISingleFolderWorkspaceIdentifier;

	connectionToken?: string;

	zoomLevel?: number;
	fullscreen?: boolean;
	maximized?: boolean;
	highContrast?: boolean;
	frameless?: boolean;
	accessibilitySupport?: boolean;
	partsSplashPath?: string;

	perfStartTime?: number;
	perfAppReady?: number;
	perfWindowLoadTime?: number;
	perfEntries!: ExportData;

	filesToOpenOrCreate?: IPath[];
	filesToDiff?: IPath[];
	filesToWait?: IPathsToWaitFor;
	termProgram?: string;

	//#endregion
}

interface IBrowserWorkbenchEnvironemntConstructionOptions extends IWorkbenchConstructionOptions {
	workspaceId: string;
	logsPath: URI;
}

export class BrowserWorkbenchEnvironmentService implements IWorkbenchEnvironmentService {

	_serviceBrand: undefined;

	//#region PROPERLY CONFIGURED

<<<<<<< HEAD
	constructor(readonly options: IBrowserWorkbenchEnvironemntConstructionOptions) {
		this.args = { _: [] };
		this.logsPath = options.logsPath.path;
		this.logFile = joinPath(options.logsPath, 'window.log');
		this.appRoot = '/web/';
		this.appNameLong = 'Azure Data Studio - Web'; // {{SQL CARBON EDIT}} vscode to ads

		this.configuration.remoteAuthority = options.remoteAuthority;
		this.configuration.machineId = generateUuid();
		this.userRoamingDataHome = URI.file('/User').with({ scheme: Schemas.userData });
		this.settingsResource = joinPath(this.userRoamingDataHome, 'settings.json');
		this.settingsSyncPreviewResource = joinPath(this.userRoamingDataHome, '.settings.json');
		this.userDataSyncLogResource = joinPath(options.logsPath, 'userDataSync.log');
		this.keybindingsResource = joinPath(this.userRoamingDataHome, 'keybindings.json');
		this.keyboardLayoutResource = joinPath(this.userRoamingDataHome, 'keyboardLayout.json');
		this.argvResource = joinPath(this.userRoamingDataHome, 'argv.json');
		this.backupHome = joinPath(this.userRoamingDataHome, BACKUPS);
		this.untitledWorkspacesHome = joinPath(this.userRoamingDataHome, 'Workspaces');
		this.configuration.backupWorkspaceResource = joinPath(this.backupHome, options.workspaceId);
		this.configuration.connectionToken = options.connectionToken || getCookieValue('vscode-tkn');
=======
	@memoize
	get logsPath(): string { return this.options.logsPath.path; }
>>>>>>> a4f316ff

	@memoize
	get logFile(): URI { return joinPath(this.options.logsPath, 'window.log'); }

	@memoize
	get userRoamingDataHome(): URI { return URI.file('/User').with({ scheme: Schemas.userData }); }

	@memoize
	get settingsResource(): URI { return joinPath(this.userRoamingDataHome, 'settings.json'); }

	@memoize
	get settingsSyncPreviewResource(): URI { return joinPath(this.userRoamingDataHome, '.settings.json'); }

	@memoize
	get userDataSyncLogResource(): URI { return joinPath(this.options.logsPath, 'userDataSync.log'); }

	@memoize
	get keybindingsResource(): URI { return joinPath(this.userRoamingDataHome, 'keybindings.json'); }

	get keyboardLayoutResource(): URI { return joinPath(this.userRoamingDataHome, 'keyboardLayout.json'); }

	//#endregion


	//#region TODO@ben TO BE DONE

	private _configuration: IWindowConfiguration | undefined = undefined;
	get configuration(): IWindowConfiguration {
		if (!this._configuration) {
			this._configuration = new BrowserWindowConfiguration(this.options);
		}

		return this._configuration;
	}

	readonly args = { _: [] };
	readonly appRoot = '/web/';

	// TODO@Ben get out of product.json?!
	readonly appNameLong = 'Visual Studio Code - Web';

	untitledWorkspacesHome: URI;
	extensionTestsLocationURI?: URI;

	execPath!: string;
	cliPath!: string;
	userHome!: string;
	userDataPath!: string;
	appQuality?: string;
	appSettingsHome!: URI;
	argvResource: URI;
	machineSettingsHome!: URI;
	machineSettingsResource!: URI;
	globalStorageHome!: string;
	workspaceStorageHome!: string;
	backupHome: URI;
	backupWorkspacesPath!: string;
	workspacesHome!: string;
	isExtensionDevelopment!: boolean;
	disableExtensions!: boolean | string[];
	builtinExtensionsPath!: string;
	extensionsPath?: string;
	extensionDevelopmentLocationURI?: URI[];
	extensionTestsPath?: string;
	debugExtensionHost: IExtensionHostDebugParams;
	debugSearch!: IDebugParams;
	logExtensionHostCommunication!: boolean;
	isBuilt!: boolean;
	wait!: boolean;
	status!: boolean;
	log?: string;

	verbose!: boolean;
	skipReleaseNotes!: boolean;
	mainIPCHandle!: string;
	sharedIPCHandle!: string;
	nodeCachedDataDir?: string;
	installSourcePath!: string;
	disableUpdates!: boolean;
	disableCrashReporter!: boolean;
	driverHandle?: string;
	driverVerbose!: boolean;
	galleryMachineIdResource?: URI;

	get webviewExternalEndpoint(): string {
		// TODO: get fallback from product.json
		return (this.options.webviewEndpoint || 'https://{{uuid}}.vscode-webview-test.com/{{commit}}')
			.replace('{{commit}}', product.commit || 'c58aaab8a1cc22a7139b761166a0d4f37d41e998');
	}

	get webviewResourceRoot(): string {
		return `${this.webviewExternalEndpoint}/vscode-resource/{{resource}}`;
	}

	get webviewCspSource(): string {
		return this.webviewExternalEndpoint
			.replace('{{uuid}}', '*');
	}

	//#endregion

	constructor(readonly options: IBrowserWorkbenchEnvironemntConstructionOptions) {
		this.argvResource = joinPath(this.userRoamingDataHome, 'argv.json');
		this.backupHome = joinPath(this.userRoamingDataHome, BACKUPS);
		this.untitledWorkspacesHome = joinPath(this.userRoamingDataHome, 'Workspaces');
		this.configuration.backupWorkspaceResource = joinPath(this.backupHome, options.workspaceId);
		this.configuration.connectionToken = options.connectionToken || getCookieValue('vscode-tkn');

		this.debugExtensionHost = {
			port: null,
			break: false
		};

		// Fill in selected extra environmental properties
		if (options.workspaceProvider && Array.isArray(options.workspaceProvider.payload)) {
			const environment = serializableToMap(options.workspaceProvider.payload);
			for (const [key, value] of environment) {
				switch (key) {
					case 'extensionDevelopmentPath':
						this.extensionDevelopmentLocationURI = [URI.parse(value)];
						this.isExtensionDevelopment = true;
						break;
					case 'debugId':
						this.debugExtensionHost.debugId = value;
						break;
					case 'inspect-brk-extensions':
						this.debugExtensionHost.port = parseInt(value);
						this.debugExtensionHost.break = false;
						break;
				}
			}
		} else {
			// TODO@Ben remove me once environment is adopted
			if (document && document.location && document.location.search) {
				const map = new Map<string, string>();
				const query = document.location.search.substring(1);
				const vars = query.split('&');
				for (let p of vars) {
					const pair = p.split('=');
					if (pair.length >= 2) {
						map.set(pair[0], decodeURIComponent(pair[1]));
					}
				}

				const edp = map.get('extensionDevelopmentPath');
				if (edp) {
					this.extensionDevelopmentLocationURI = [URI.parse(edp)];
					this.isExtensionDevelopment = true;
				}

				const di = map.get('debugId');
				if (di) {
					this.debugExtensionHost.debugId = di;
				}

				const ibe = map.get('inspect-brk-extensions');
				if (ibe) {
					this.debugExtensionHost.port = parseInt(ibe);
					this.debugExtensionHost.break = false;
				}
			}
		}
	}
}

/**
 * See https://stackoverflow.com/a/25490531
 */
function getCookieValue(name: string): string | undefined {
	const m = document.cookie.match('(^|[^;]+)\\s*' + name + '\\s*=\\s*([^;]+)');
	return m ? m.pop() : undefined;
}<|MERGE_RESOLUTION|>--- conflicted
+++ resolved
@@ -87,31 +87,8 @@
 
 	//#region PROPERLY CONFIGURED
 
-<<<<<<< HEAD
-	constructor(readonly options: IBrowserWorkbenchEnvironemntConstructionOptions) {
-		this.args = { _: [] };
-		this.logsPath = options.logsPath.path;
-		this.logFile = joinPath(options.logsPath, 'window.log');
-		this.appRoot = '/web/';
-		this.appNameLong = 'Azure Data Studio - Web'; // {{SQL CARBON EDIT}} vscode to ads
-
-		this.configuration.remoteAuthority = options.remoteAuthority;
-		this.configuration.machineId = generateUuid();
-		this.userRoamingDataHome = URI.file('/User').with({ scheme: Schemas.userData });
-		this.settingsResource = joinPath(this.userRoamingDataHome, 'settings.json');
-		this.settingsSyncPreviewResource = joinPath(this.userRoamingDataHome, '.settings.json');
-		this.userDataSyncLogResource = joinPath(options.logsPath, 'userDataSync.log');
-		this.keybindingsResource = joinPath(this.userRoamingDataHome, 'keybindings.json');
-		this.keyboardLayoutResource = joinPath(this.userRoamingDataHome, 'keyboardLayout.json');
-		this.argvResource = joinPath(this.userRoamingDataHome, 'argv.json');
-		this.backupHome = joinPath(this.userRoamingDataHome, BACKUPS);
-		this.untitledWorkspacesHome = joinPath(this.userRoamingDataHome, 'Workspaces');
-		this.configuration.backupWorkspaceResource = joinPath(this.backupHome, options.workspaceId);
-		this.configuration.connectionToken = options.connectionToken || getCookieValue('vscode-tkn');
-=======
 	@memoize
 	get logsPath(): string { return this.options.logsPath.path; }
->>>>>>> a4f316ff
 
 	@memoize
 	get logFile(): URI { return joinPath(this.options.logsPath, 'window.log'); }
@@ -151,7 +128,7 @@
 	readonly appRoot = '/web/';
 
 	// TODO@Ben get out of product.json?!
-	readonly appNameLong = 'Visual Studio Code - Web';
+	readonly appNameLong = 'Azure Data Studio - Web'; // {{SQL CARBON EDIT}} vscode -> ads
 
 	untitledWorkspacesHome: URI;
 	extensionTestsLocationURI?: URI;
