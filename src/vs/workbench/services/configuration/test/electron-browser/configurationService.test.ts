--- conflicted
+++ resolved
@@ -66,21 +66,6 @@
 	}
 }
 
-<<<<<<< HEAD
-function setUpFolderWorkspace(folderName: string): Promise<{ parentDir: string, folderDir: string; }> {
-	const id = uuid.generateUuid();
-	const parentDir = path.join(os.tmpdir(), 'vsctests', id);
-	return setUpFolder(folderName, parentDir).then(folderDir => ({ parentDir, folderDir }));
-}
-
-function setUpFolder(folderName: string, parentDir: string): Promise<string> {
-	const folderDir = path.join(parentDir, folderName);
-	const workspaceSettingsDir = path.join(folderDir, '.azuredatastudio'); 	// {{SQL CARBON EDIT}} .vscode to .azuredatastudio
-	return Promise.resolve(pfs.mkdirp(workspaceSettingsDir, 493).then(() => folderDir));
-}
-
-=======
->>>>>>> c88ab9e0
 function convertToWorkspacePayload(folder: URI): ISingleFolderWorkspaceInitializationPayload {
 	return {
 		id: createHash('md5').update(folder.fsPath).digest('hex'),
