/*---------------------------------------------------------------------------------------------
 *  Copyright (c) Microsoft Corporation. All rights reserved.
 *  Licensed under the Source EULA. See License.txt in the project root for license information.
 *--------------------------------------------------------------------------------------------*/

import { CancellationToken } from 'vs/base/common/cancellation';
import { IModelService } from 'vs/editor/common/services/model';
import { IFileService } from 'vs/platform/files/common/files';
import { IInstantiationService } from 'vs/platform/instantiation/common/instantiation';
import { ILogService } from 'vs/platform/log/common/log';
import { ITelemetryService } from 'vs/platform/telemetry/common/telemetry';
import { IEditorService } from 'vs/workbench/services/editor/common/editorService';
import { IExtensionService } from 'vs/workbench/services/extensions/common/extensions';
import { IFileMatch, IFileQuery, ISearchComplete, ISearchProgressItem, ISearchResultProvider, ISearchService, ITextQuery, SearchProviderType, TextSearchCompleteMessageType } from 'vs/workbench/services/search/common/search';
import { SearchService } from 'vs/workbench/services/search/common/searchService';
import { IUriIdentityService } from 'vs/platform/uriIdentity/common/uriIdentity';
import { IWorkerClient, logOnceWebWorkerWarning, SimpleWorkerClient } from 'vs/base/common/worker/simpleWorker';
import { Disposable, DisposableStore } from 'vs/base/common/lifecycle';
import { DefaultWorkerFactory } from 'vs/base/browser/defaultWorkerFactory';
import { registerSingleton } from 'vs/platform/instantiation/common/extensions';
import { ILocalFileSearchSimpleWorker, ILocalFileSearchSimpleWorkerHost } from 'vs/workbench/services/search/common/localFileSearchWorkerTypes';
import { memoize } from 'vs/base/common/decorators';
import { HTMLFileSystemProvider } from 'vs/platform/files/browser/htmlFileSystemProvider';
import { Schemas } from 'vs/base/common/network';
import { URI, UriComponents } from 'vs/base/common/uri';
import { Emitter, Event } from 'vs/base/common/event';
import { localize } from 'vs/nls';
import { WebFileSystemAccess } from 'vs/platform/files/browser/webFileSystemAccess';

export class RemoteSearchService extends SearchService {
	constructor(
		@IModelService modelService: IModelService,
		@IEditorService editorService: IEditorService,
		@ITelemetryService telemetryService: ITelemetryService,
		@ILogService logService: ILogService,
		@IExtensionService extensionService: IExtensionService,
		@IFileService fileService: IFileService,
		@IInstantiationService readonly instantiationService: IInstantiationService,
		@IUriIdentityService uriIdentityService: IUriIdentityService,
	) {
		super(modelService, editorService, telemetryService, logService, extensionService, fileService, uriIdentityService);
		const searchProvider = this.instantiationService.createInstance(LocalFileSearchWorkerClient);
		this.registerSearchResultProvider(Schemas.file, SearchProviderType.file, searchProvider);
		this.registerSearchResultProvider(Schemas.file, SearchProviderType.text, searchProvider);
	}
}

export class LocalFileSearchWorkerClient extends Disposable implements ISearchResultProvider, ILocalFileSearchSimpleWorkerHost {

	protected _worker: IWorkerClient<ILocalFileSearchSimpleWorker> | null;
	protected readonly _workerFactory: DefaultWorkerFactory;

	private readonly _onDidReceiveTextSearchMatch = new Emitter<{ match: IFileMatch<UriComponents>; queryId: number }>();
	readonly onDidReceiveTextSearchMatch: Event<{ match: IFileMatch<UriComponents>; queryId: number }> = this._onDidReceiveTextSearchMatch.event;

	private cache: { key: string; cache: ISearchComplete } | undefined;

	private queryId: number = 0;

	constructor(
		@IFileService private fileService: IFileService,
		@IUriIdentityService private uriIdentityService: IUriIdentityService,
	) {
		super();
		this._worker = null;
		this._workerFactory = new DefaultWorkerFactory('localFileSearchWorker');
	}

	sendTextSearchMatch(match: IFileMatch<UriComponents>, queryId: number): void {
		this._onDidReceiveTextSearchMatch.fire({ match, queryId });
	}

	@memoize
	private get fileSystemProvider(): HTMLFileSystemProvider {
		return this.fileService.getProvider(Schemas.file) as HTMLFileSystemProvider;
	}

	private async cancelQuery(queryId: number) {
		const proxy = await this._getOrCreateWorker().getProxyObject();
		proxy.cancelQuery(queryId);
	}

	async textSearch(query: ITextQuery, onProgress?: (p: ISearchProgressItem) => void, token?: CancellationToken): Promise<ISearchComplete> {
		try {
			const queryDisposables = new DisposableStore();

			const proxy = await this._getOrCreateWorker().getProxyObject();
			const results: IFileMatch[] = [];

			let limitHit = false;

			await Promise.all(query.folderQueries.map(async fq => {
				const queryId = this.queryId++;
				queryDisposables.add(token?.onCancellationRequested(e => this.cancelQuery(queryId)) || Disposable.None);

				const handle: FileSystemHandle | undefined = await this.fileSystemProvider.getHandle(fq.folder);
				if (!handle || !WebFileSystemAccess.isFileSystemDirectoryHandle(handle)) {
					console.error('Could not get directory handle for ', fq);
					return;
				}

				const reviveMatch = (result: IFileMatch<UriComponents>): IFileMatch => ({
					resource: URI.revive(result.resource),
					results: result.results
				});

				queryDisposables.add(this.onDidReceiveTextSearchMatch(e => {
					if (e.queryId === queryId) {
						onProgress?.(reviveMatch(e.match));
					}
				}));

<<<<<<< HEAD
				const folderResults = await proxy.searchDirectory(<any>handle, query, fq, queryId);
=======
				const ignorePathCasing = this.uriIdentityService.extUri.ignorePathCasing(fq.folder);
				const folderResults = await proxy.searchDirectory(handle, query, fq, ignorePathCasing, queryId);
>>>>>>> 559e9bee
				for (const folderResult of folderResults.results) {
					results.push(reviveMatch(folderResult));
				}

				if (folderResults.limitHit) {
					limitHit = true;
				}

			}));

			queryDisposables.dispose();
			const result = { messages: [], results, limitHit };
			return result;
		} catch (e) {
			console.error('Error performing web worker text search', e);
			return {
				results: [],
				messages: [{
					text: localize('errorSearchText', "Unable to search with Web Worker text searcher"), type: TextSearchCompleteMessageType.Warning
				}],
			};
		}
	}

	async fileSearch(query: IFileQuery, token?: CancellationToken): Promise<ISearchComplete> {
		try {
			const queryDisposables = new DisposableStore();
			let limitHit = false;

			const proxy = await this._getOrCreateWorker().getProxyObject();
			const results: IFileMatch[] = [];
			await Promise.all(query.folderQueries.map(async fq => {
				const queryId = this.queryId++;
				queryDisposables.add(token?.onCancellationRequested(e => this.cancelQuery(queryId)) || Disposable.None);

				const handle: FileSystemHandle | undefined = await this.fileSystemProvider.getHandle(fq.folder);
				if (!handle || !WebFileSystemAccess.isFileSystemDirectoryHandle(handle)) {
					console.error('Could not get directory handle for ', fq);
					return;
				}
<<<<<<< HEAD

				const folderResults = await proxy.listDirectory(<any>handle, query, fq, queryId);
=======
				const caseSensitive = this.uriIdentityService.extUri.ignorePathCasing(fq.folder);
				const folderResults = await proxy.listDirectory(handle, query, fq, caseSensitive, queryId);
>>>>>>> 559e9bee
				for (const folderResult of folderResults.results) {
					results.push({ resource: URI.joinPath(fq.folder, folderResult) });
				}
				if (folderResults.limitHit) { limitHit = true; }
			}));

			queryDisposables.dispose();

			const result = { messages: [], results, limitHit };
			return result;
		} catch (e) {
			console.error('Error performing web worker file search', e);
			return {
				results: [],
				messages: [{
					text: localize('errorSearchFile', "Unable to search with Web Worker file searcher"), type: TextSearchCompleteMessageType.Warning
				}],
			};
		}
	}

	async clearCache(cacheKey: string): Promise<void> {
		if (this.cache?.key === cacheKey) { this.cache = undefined; }
	}

	private _getOrCreateWorker(): IWorkerClient<ILocalFileSearchSimpleWorker> {
		if (!this._worker) {
			try {
				this._worker = this._register(new SimpleWorkerClient<ILocalFileSearchSimpleWorker, ILocalFileSearchSimpleWorkerHost>(
					this._workerFactory,
					'vs/workbench/services/search/worker/localFileSearch',
					this,
				));
			} catch (err) {
				logOnceWebWorkerWarning(err);
				throw err;
			}
		}
		return this._worker;
	}
}

registerSingleton(ISearchService, RemoteSearchService, true);<|MERGE_RESOLUTION|>--- conflicted
+++ resolved
@@ -110,12 +110,8 @@
 					}
 				}));
 
-<<<<<<< HEAD
-				const folderResults = await proxy.searchDirectory(<any>handle, query, fq, queryId);
-=======
 				const ignorePathCasing = this.uriIdentityService.extUri.ignorePathCasing(fq.folder);
-				const folderResults = await proxy.searchDirectory(handle, query, fq, ignorePathCasing, queryId);
->>>>>>> 559e9bee
+				const folderResults = await proxy.searchDirectory(handle, query, fq, queryId);
 				for (const folderResult of folderResults.results) {
 					results.push(reviveMatch(folderResult));
 				}
@@ -156,13 +152,8 @@
 					console.error('Could not get directory handle for ', fq);
 					return;
 				}
-<<<<<<< HEAD
-
-				const folderResults = await proxy.listDirectory(<any>handle, query, fq, queryId);
-=======
 				const caseSensitive = this.uriIdentityService.extUri.ignorePathCasing(fq.folder);
-				const folderResults = await proxy.listDirectory(handle, query, fq, caseSensitive, queryId);
->>>>>>> 559e9bee
+				const folderResults = await proxy.listDirectory(handle, query, fq, queryId);
 				for (const folderResult of folderResults.results) {
 					results.push({ resource: URI.joinPath(fq.folder, folderResult) });
 				}
