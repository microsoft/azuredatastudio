/*---------------------------------------------------------------------------------------------
 *  Copyright (c) Microsoft Corporation. All rights reserved.
 *  Licensed under the Source EULA. See License.txt in the project root for license information.
 *--------------------------------------------------------------------------------------------*/

import * as nls from 'vs/nls';
import { ChildProcess, fork } from 'child_process';
import { ipcRenderer as ipc } from 'electron';
import { Server, Socket, createServer } from 'net';
import { getPathFromAmdModule } from 'vs/base/common/amd';
import { timeout } from 'vs/base/common/async';
import { toErrorMessage } from 'vs/base/common/errorMessage';
import { Emitter, Event } from 'vs/base/common/event';
import { IDisposable, dispose, toDisposable } from 'vs/base/common/lifecycle';
import * as objects from 'vs/base/common/objects';
import * as platform from 'vs/base/common/platform';
import { isEqual } from 'vs/base/common/resources';
import pkg from 'vs/platform/product/node/package';
import { URI } from 'vs/base/common/uri';
import { IRemoteConsoleLog, log, parse } from 'vs/base/common/console';
import { findFreePort, randomPort } from 'vs/base/node/ports';
import { IMessagePassingProtocol } from 'vs/base/parts/ipc/common/ipc';
import { PersistentProtocol } from 'vs/base/parts/ipc/common/ipc.net';
import { generateRandomPipeName, NodeSocket } from 'vs/base/parts/ipc/node/ipc.net';
import { IEnvironmentService } from 'vs/platform/environment/common/environment';
import { ILabelService } from 'vs/platform/label/common/label';
import { ILifecycleService, WillShutdownEvent } from 'vs/platform/lifecycle/common/lifecycle';
import { ILogService } from 'vs/platform/log/common/log';
import product from 'vs/platform/product/node/product';
import { INotificationService, Severity } from 'vs/platform/notification/common/notification';
import { ITelemetryService } from 'vs/platform/telemetry/common/telemetry';
import { IWindowService, IWindowsService } from 'vs/platform/windows/common/windows';
import { IWorkspaceContextService, WorkbenchState } from 'vs/platform/workspace/common/workspace';
import { IInitData } from 'vs/workbench/api/common/extHost.protocol';
import { MessageType, createMessageOfType, isMessageOfType } from 'vs/workbench/services/extensions/node/extensionHostProtocol';
import { withNullAsUndefined } from 'vs/base/common/types';
import { IExtensionDescription } from 'vs/platform/extensions/common/extensions';
import { parseExtensionDevOptions } from '../common/extensionDevOptions';
import { VSBuffer } from 'vs/base/common/buffer';
import { IExtensionHostDebugService } from 'vs/workbench/services/extensions/common/extensionHostDebug';

export interface IExtensionHostStarter {
	readonly onCrashed: Event<[number, string | null]>;
	start(): Promise<IMessagePassingProtocol> | null;
	getInspectPort(): number | undefined;
	dispose(): void;
}

export class ExtensionHostProcessWorker implements IExtensionHostStarter {

	private readonly _onCrashed: Emitter<[number, string]> = new Emitter<[number, string]>();
	public readonly onCrashed: Event<[number, string]> = this._onCrashed.event;

	private readonly _toDispose: IDisposable[];

	private readonly _isExtensionDevHost: boolean;
	private readonly _isExtensionDevDebug: boolean;
	private readonly _isExtensionDevDebugBrk: boolean;
	private readonly _isExtensionDevTestFromCli: boolean;

	// State
	private _lastExtensionHostError: string | null;
	private _terminating: boolean;

	// Resources, in order they get acquired/created when .start() is called:
	private _namedPipeServer: Server | null;
	private _inspectPort: number;
	private _extensionHostProcess: ChildProcess | null;
	private _extensionHostConnection: Socket | null;
	private _messageProtocol: Promise<PersistentProtocol> | null;

	constructor(
		private readonly _autoStart: boolean,
		private readonly _extensions: Promise<IExtensionDescription[]>,
		private readonly _extensionHostLogsLocation: URI,
		@IWorkspaceContextService private readonly _contextService: IWorkspaceContextService,
		@INotificationService private readonly _notificationService: INotificationService,
		@IWindowsService private readonly _windowsService: IWindowsService,
		@IWindowService private readonly _windowService: IWindowService,
		@ILifecycleService private readonly _lifecycleService: ILifecycleService,
		@IEnvironmentService private readonly _environmentService: IEnvironmentService,
		@ITelemetryService private readonly _telemetryService: ITelemetryService,
		@ILogService private readonly _logService: ILogService,
		@ILabelService private readonly _labelService: ILabelService,
		@IExtensionHostDebugService private readonly _extensionHostDebugService: IExtensionHostDebugService
	) {
		const devOpts = parseExtensionDevOptions(this._environmentService);
		this._isExtensionDevHost = devOpts.isExtensionDevHost;
		this._isExtensionDevDebug = devOpts.isExtensionDevDebug;
		this._isExtensionDevDebugBrk = devOpts.isExtensionDevDebugBrk;
		this._isExtensionDevTestFromCli = devOpts.isExtensionDevTestFromCli;

		this._lastExtensionHostError = null;
		this._terminating = false;

		this._namedPipeServer = null;
		this._extensionHostProcess = null;
		this._extensionHostConnection = null;
		this._messageProtocol = null;

		this._toDispose = [];
		this._toDispose.push(this._onCrashed);
		this._toDispose.push(this._lifecycleService.onWillShutdown(e => this._onWillShutdown(e)));
		this._toDispose.push(this._lifecycleService.onShutdown(reason => this.terminate()));
		this._toDispose.push(this._extensionHostDebugService.onClose(resource => {
			if (this._isExtensionDevHost && this.matchesExtDevLocations(resource)) {
				this._windowService.closeWindow();
			}
		}));
		this._toDispose.push(this._extensionHostDebugService.onReload(resource => {
			if (this._isExtensionDevHost && this.matchesExtDevLocations(resource)) {
				this._windowService.reloadWindow();
			}
		}));

		const globalExitListener = () => this.terminate();
		process.once('exit', globalExitListener);
		this._toDispose.push(toDisposable(() => {
			process.removeListener('exit', globalExitListener);
		}));
	}

<<<<<<< HEAD
	// returns true if the given resource url matches one of the extension development paths passed to VS Code
	private matchesExtDevLocations(resource: URI): boolean {

		const extDevLocs = this._environmentService.extensionDevelopmentLocationURI;
		if (Array.isArray(extDevLocs)) {
			return extDevLocs.some(extDevLoc => isEqual(extDevLoc, resource));
		} else if (extDevLocs) {
			return isEqual(extDevLocs, resource);
		}
		return false;
	}

	// {{SQL CARBON EDIT}}
	public getExtenstionHostProcess(): ChildProcess {
		return this._extensionHostProcess;
	}

=======
>>>>>>> 9bd7e30d
	public dispose(): void {
		this.terminate();
	}

	public start(): Promise<IMessagePassingProtocol> | null {
		if (this._terminating) {
			// .terminate() was called
			return null;
		}

		if (!this._messageProtocol) {
			this._messageProtocol = Promise.all([this._tryListenOnPipe(), this._tryFindDebugPort()]).then(data => {
				const pipeName = data[0];
				const portData = data[1];

				const opts = {
					env: objects.mixin(objects.deepClone(process.env), {
						AMD_ENTRYPOINT: 'vs/workbench/services/extensions/node/extensionHostProcess',
						PIPE_LOGGING: 'true',
						VERBOSE_LOGGING: true,
						VSCODE_IPC_HOOK_EXTHOST: pipeName,
						VSCODE_HANDLES_UNCAUGHT_ERRORS: true,
						VSCODE_LOG_STACK: !this._isExtensionDevTestFromCli && (this._isExtensionDevHost || !this._environmentService.isBuilt || product.quality !== 'stable' || this._environmentService.verbose),
						VSCODE_LOG_LEVEL: this._environmentService.verbose ? 'trace' : this._environmentService.log
					}),
					// We only detach the extension host on windows. Linux and Mac orphan by default
					// and detach under Linux and Mac create another process group.
					// We detach because we have noticed that when the renderer exits, its child processes
					// (i.e. extension host) are taken down in a brutal fashion by the OS
					detached: !!platform.isWindows,
					execArgv: undefined as string[] | undefined,
					silent: true
				};

				if (portData.actual) {
					opts.execArgv = [
						'--nolazy',
						(this._isExtensionDevDebugBrk ? '--inspect-brk=' : '--inspect=') + portData.actual
					];
					if (!portData.expected) {
						// No one asked for 'inspect' or 'inspect-brk', only us. We add another
						// option such that the extension host can manipulate the execArgv array
						opts.env.VSCODE_PREVENT_FOREIGN_INSPECT = true;
					}
				}

				const crashReporterOptions = undefined; // TODO@electron pass this in as options to the extension host after verifying this actually works
				if (crashReporterOptions) {
					opts.env.CRASH_REPORTER_START_OPTIONS = JSON.stringify(crashReporterOptions);
				}

				// Run Extension Host as fork of current process
				this._extensionHostProcess = fork(getPathFromAmdModule(require, 'bootstrap-fork'), ['--type=extensionHost'], opts);

				// Catch all output coming from the extension host process
				type Output = { data: string, format: string[] };
				this._extensionHostProcess.stdout.setEncoding('utf8');
				this._extensionHostProcess.stderr.setEncoding('utf8');
				const onStdout = Event.fromNodeEventEmitter<string>(this._extensionHostProcess.stdout, 'data');
				const onStderr = Event.fromNodeEventEmitter<string>(this._extensionHostProcess.stderr, 'data');
				const onOutput = Event.any(
					Event.map(onStdout, o => ({ data: `%c${o}`, format: [''] })),
					Event.map(onStderr, o => ({ data: `%c${o}`, format: ['color: red'] }))
				);

				// Debounce all output, so we can render it in the Chrome console as a group
				const onDebouncedOutput = Event.debounce<Output>(onOutput, (r, o) => {
					return r
						? { data: r.data + o.data, format: [...r.format, ...o.format] }
						: { data: o.data, format: o.format };
				}, 100);

				// Print out extension host output
				onDebouncedOutput(output => {
					const inspectorUrlMatch = output.data && output.data.match(/ws:\/\/([^\s]+:(\d+)\/[^\s]+)/);
					if (inspectorUrlMatch) {
						if (!this._environmentService.isBuilt) {
							console.log(`%c[Extension Host] %cdebugger inspector at chrome-devtools://devtools/bundled/inspector.html?experiments=true&v8only=true&ws=${inspectorUrlMatch[1]}`, 'color: blue', 'color: black');
						}
						if (!this._inspectPort) {
							this._inspectPort = Number(inspectorUrlMatch[2]);
						}
					} else {
						console.group('Extension Host');
						console.log(output.data, ...output.format);
						console.groupEnd();
					}
				});

				// Support logging from extension host
				this._extensionHostProcess.on('message', msg => {
					if (msg && (<IRemoteConsoleLog>msg).type === '__$console') {
						this._logExtensionHostMessage(<IRemoteConsoleLog>msg);
					}
				});

				// Lifecycle
				this._extensionHostProcess.on('error', (err) => this._onExtHostProcessError(err));
				this._extensionHostProcess.on('exit', (code: number, signal: string) => this._onExtHostProcessExit(code, signal));

				// Notify debugger that we are ready to attach to the process if we run a development extension
				if (this._isExtensionDevHost && portData.actual && this._isExtensionDevDebug && this._environmentService.debugExtensionHost.debugId) {
					this._extensionHostDebugService.attachSession(this._environmentService.debugExtensionHost.debugId, portData.actual);
				}
				this._inspectPort = portData.actual;

				// Help in case we fail to start it
				let startupTimeoutHandle: any;
				if (!this._environmentService.isBuilt && !this._windowService.getConfiguration().remoteAuthority || this._isExtensionDevHost) {
					startupTimeoutHandle = setTimeout(() => {
						const msg = this._isExtensionDevDebugBrk
							? nls.localize('extensionHostProcess.startupFailDebug', "Extension host did not start in 10 seconds, it might be stopped on the first line and needs a debugger to continue.")
							: nls.localize('extensionHostProcess.startupFail', "Extension host did not start in 10 seconds, that might be a problem.");

						this._notificationService.prompt(Severity.Warning, msg,
							[{
								label: nls.localize('reloadWindow', "Reload Window"),
								run: () => this._windowService.reloadWindow()
							}],
							{ sticky: true }
						);
					}, 10000);
				}

				// Initialize extension host process with hand shakes
				return this._tryExtHostHandshake().then((protocol) => {
					clearTimeout(startupTimeoutHandle);
					return protocol;
				});
			});
		}

		return this._messageProtocol;
	}

	/**
	 * Start a server (`this._namedPipeServer`) that listens on a named pipe and return the named pipe name.
	 */
	private _tryListenOnPipe(): Promise<string> {
		return new Promise<string>((resolve, reject) => {
			const pipeName = generateRandomPipeName();

			this._namedPipeServer = createServer();
			this._namedPipeServer.on('error', reject);
			this._namedPipeServer.listen(pipeName, () => {
				if (this._namedPipeServer) {
					this._namedPipeServer.removeListener('error', reject);
				}
				resolve(pipeName);
			});
		});
	}

	/**
	 * Find a free port if extension host debugging is enabled.
	 */
	private _tryFindDebugPort(): Promise<{ expected: number; actual: number }> {
		let expected: number;
		let startPort = randomPort();
		if (typeof this._environmentService.debugExtensionHost.port === 'number') {
			startPort = expected = this._environmentService.debugExtensionHost.port;
		}
		return new Promise(resolve => {
			return findFreePort(startPort, 10 /* try 10 ports */, 5000 /* try up to 5 seconds */).then(port => {
				if (!port) {
					console.warn('%c[Extension Host] %cCould not find a free port for debugging', 'color: blue', 'color: black');
				} else {
					if (expected && port !== expected) {
						console.warn(`%c[Extension Host] %cProvided debugging port ${expected} is not free, using ${port} instead.`, 'color: blue', 'color: black');
					}
					if (this._isExtensionDevDebugBrk) {
						console.warn(`%c[Extension Host] %cSTOPPED on first line for debugging on port ${port}`, 'color: blue', 'color: black');
					} else {
						console.info(`%c[Extension Host] %cdebugger listening on port ${port}`, 'color: blue', 'color: black');
					}
				}
				return resolve({ expected, actual: port });
			});
		});
	}

	private _tryExtHostHandshake(): Promise<PersistentProtocol> {

		return new Promise<PersistentProtocol>((resolve, reject) => {

			// Wait for the extension host to connect to our named pipe
			// and wrap the socket in the message passing protocol
			let handle = setTimeout(() => {
				if (this._namedPipeServer) {
					this._namedPipeServer.close();
					this._namedPipeServer = null;
				}
				reject('timeout');
			}, 60 * 1000);

			this._namedPipeServer!.on('connection', socket => {
				clearTimeout(handle);
				if (this._namedPipeServer) {
					this._namedPipeServer.close();
					this._namedPipeServer = null;
				}
				this._extensionHostConnection = socket;

				// using a buffered message protocol here because between now
				// and the first time a `then` executes some messages might be lost
				// unless we immediately register a listener for `onMessage`.
				resolve(new PersistentProtocol(new NodeSocket(this._extensionHostConnection)));
			});

		}).then((protocol) => {

			// 1) wait for the incoming `ready` event and send the initialization data.
			// 2) wait for the incoming `initialized` event.
			return new Promise<PersistentProtocol>((resolve, reject) => {

				let timeoutHandle: NodeJS.Timer;
				const installTimeoutCheck = () => {
					timeoutHandle = setTimeout(() => {
						reject('timeout');
					}, 60 * 1000);
				};
				const uninstallTimeoutCheck = () => {
					clearTimeout(timeoutHandle);
				};

				// Wait 60s for the ready message
				installTimeoutCheck();

				const disposable = protocol.onMessage(msg => {

					if (isMessageOfType(msg, MessageType.Ready)) {
						// 1) Extension Host is ready to receive messages, initialize it
						uninstallTimeoutCheck();

						this._createExtHostInitData().then(data => {

							// Wait 60s for the initialized message
							installTimeoutCheck();

							protocol.send(VSBuffer.fromString(JSON.stringify(data)));
						});
						return;
					}

					if (isMessageOfType(msg, MessageType.Initialized)) {
						// 2) Extension Host is initialized
						uninstallTimeoutCheck();

						// stop listening for messages here
						disposable.dispose();

						// release this promise
						resolve(protocol);
						return;
					}

					console.error(`received unexpected message during handshake phase from the extension host: `, msg);
				});

			});

		});
	}

	private _createExtHostInitData(): Promise<IInitData> {
		return Promise.all([this._telemetryService.getTelemetryInfo(), this._extensions])
			.then(([telemetryInfo, extensionDescriptions]) => {
				const workspace = this._contextService.getWorkspace();
				const r: IInitData = {
					commit: product.commit,
					version: pkg.version,
					parentPid: process.pid,
					environment: {
						isExtensionDevelopmentDebug: this._isExtensionDevDebug,
						appRoot: this._environmentService.appRoot ? URI.file(this._environmentService.appRoot) : undefined,
						appSettingsHome: this._environmentService.appSettingsHome ? URI.file(this._environmentService.appSettingsHome) : undefined,
						appName: product.nameLong,
						appUriScheme: product.urlProtocol,
						appLanguage: platform.language,
						extensionDevelopmentLocationURI: this._environmentService.extensionDevelopmentLocationURI,
						extensionTestsLocationURI: this._environmentService.extensionTestsLocationURI,
						globalStorageHome: URI.file(this._environmentService.globalStorageHome),
						userHome: URI.file(this._environmentService.userHome)
					},
					workspace: this._contextService.getWorkbenchState() === WorkbenchState.EMPTY ? undefined : {
						configuration: withNullAsUndefined(workspace.configuration),
						id: workspace.id,
						name: this._labelService.getWorkspaceLabel(workspace)
					},
					resolvedExtensions: [],
					hostExtensions: [],
					extensions: extensionDescriptions,
					telemetryInfo,
					logLevel: this._logService.getLevel(),
					logsLocation: this._extensionHostLogsLocation,
					autoStart: this._autoStart
				};
				return r;
			});
	}

	private _logExtensionHostMessage(entry: IRemoteConsoleLog) {

		// Send to local console unless we run tests from cli
		if (!this._isExtensionDevTestFromCli) {
			log(entry, 'Extension Host');
		}

		// Log on main side if running tests from cli
		if (this._isExtensionDevTestFromCli) {
			this._windowsService.log(entry.severity, ...parse(entry).args);
		}

		// Broadcast to other windows if we are in development mode
		else if (this._environmentService.debugExtensionHost.debugId && (!this._environmentService.isBuilt || this._isExtensionDevHost)) {
			this._extensionHostDebugService.logToSession(this._environmentService.debugExtensionHost.debugId, entry);
		}
	}

	private _onExtHostProcessError(err: any): void {
		let errorMessage = toErrorMessage(err);
		if (errorMessage === this._lastExtensionHostError) {
			return; // prevent error spam
		}

		this._lastExtensionHostError = errorMessage;

		this._notificationService.error(nls.localize('extensionHostProcess.error', "Error from the extension host: {0}", errorMessage));
	}

	private _onExtHostProcessExit(code: number, signal: string): void {
		if (this._terminating) {
			// Expected termination path (we asked the process to terminate)
			return;
		}

		// Unexpected termination
		if (!this._isExtensionDevHost) {
			this._onCrashed.fire([code, signal]);
		}

		// Expected development extension termination: When the extension host goes down we also shutdown the window
		else if (!this._isExtensionDevTestFromCli) {
			this._windowService.closeWindow();
		}

		// When CLI testing make sure to exit with proper exit code
		else {
			ipc.send('vscode:exit', code);
		}
	}

	public enableInspector(): Promise<void> {
		if (this._inspectPort) {
			return Promise.resolve();
		}
		// send SIGUSR1 and wait a little the actual port is read from the process stdout which we
		// scan here: https://github.com/Microsoft/vscode/blob/67ffab8dcd1a6752d8b62bcd13d7020101eef568/src/vs/workbench/services/extensions/electron-browser/extensionHost.ts#L225-L240
		if (this._extensionHostProcess) {
			this._extensionHostProcess.kill('SIGUSR1');
		}
		return timeout(1000);
	}

	public getInspectPort(): number {
		return this._inspectPort;
	}

	public terminate(): void {
		if (this._terminating) {
			return;
		}
		this._terminating = true;

		dispose(this._toDispose);

		if (!this._messageProtocol) {
			// .start() was not called
			return;
		}

		this._messageProtocol.then((protocol) => {

			// Send the extension host a request to terminate itself
			// (graceful termination)
			protocol.send(createMessageOfType(MessageType.Terminate));

			protocol.dispose();

			// Give the extension host 10s, after which we will
			// try to kill the process and release any resources
			setTimeout(() => this._cleanResources(), 10 * 1000);

		}, (err) => {

			// Establishing a protocol with the extension host failed, so
			// try to kill the process and release any resources.
			this._cleanResources();
		});
	}

	private _cleanResources(): void {
		if (this._namedPipeServer) {
			this._namedPipeServer.close();
			this._namedPipeServer = null;
		}
		if (this._extensionHostConnection) {
			this._extensionHostConnection.end();
			this._extensionHostConnection = null;
		}
		if (this._extensionHostProcess) {
			this._extensionHostProcess.kill();
			this._extensionHostProcess = null;
		}
	}

	private _onWillShutdown(event: WillShutdownEvent): void {

		// If the extension development host was started without debugger attached we need
		// to communicate this back to the main side to terminate the debug session
		if (this._isExtensionDevHost && !this._isExtensionDevTestFromCli && !this._isExtensionDevDebug && this._environmentService.debugExtensionHost.debugId) {
			this._extensionHostDebugService.terminateSession(this._environmentService.debugExtensionHost.debugId);
			event.join(timeout(100 /* wait a bit for IPC to get delivered */));
		}
	}
}<|MERGE_RESOLUTION|>--- conflicted
+++ resolved
@@ -120,7 +120,6 @@
 		}));
 	}
 
-<<<<<<< HEAD
 	// returns true if the given resource url matches one of the extension development paths passed to VS Code
 	private matchesExtDevLocations(resource: URI): boolean {
 
@@ -133,13 +132,6 @@
 		return false;
 	}
 
-	// {{SQL CARBON EDIT}}
-	public getExtenstionHostProcess(): ChildProcess {
-		return this._extensionHostProcess;
-	}
-
-=======
->>>>>>> 9bd7e30d
 	public dispose(): void {
 		this.terminate();
 	}
