/*---------------------------------------------------------------------------------------------
 *  Copyright (c) Microsoft Corporation. All rights reserved.
 *  Licensed under the Source EULA. See License.txt in the project root for license information.
 *--------------------------------------------------------------------------------------------*/

import * as errors from 'vs/base/common/errors';
import { Emitter, Event } from 'vs/base/common/event';
import { Disposable, IDisposable } from 'vs/base/common/lifecycle';
import * as strings from 'vs/base/common/strings';
import { IMessagePassingProtocol } from 'vs/base/parts/ipc/common/ipc';
import { IWorkbenchEnvironmentService } from 'vs/workbench/services/environment/common/environmentService';
import { IInstantiationService, ServicesAccessor } from 'vs/platform/instantiation/common/instantiation';
import { ExtHostCustomersRegistry } from 'vs/workbench/api/common/extHostCustomers';
import { ExtHostContext, ExtHostExtensionServiceShape, IExtHostContext, MainContext } from 'vs/workbench/api/common/extHost.protocol';
import { ProxyIdentifier } from 'vs/workbench/services/extensions/common/proxyIdentifier';
import { IRPCProtocolLogger, RPCProtocol, RequestInitiator, ResponsiveState } from 'vs/workbench/services/extensions/common/rpcProtocol';
import { RemoteAuthorityResolverError, ResolverResult } from 'vs/platform/remote/common/remoteAuthorityResolver';
import { ExtensionIdentifier, IExtensionDescription } from 'vs/platform/extensions/common/extensions';
import * as nls from 'vs/nls';
import { registerAction2, Action2 } from 'vs/platform/actions/common/actions';
import { IEditorService } from 'vs/workbench/services/editor/common/editorService';
import { StopWatch } from 'vs/base/common/stopwatch';
import { VSBuffer } from 'vs/base/common/buffer';
import { IExtensionHost, ExtensionHostKind } from 'vs/workbench/services/extensions/common/extensions';
import { ExtensionActivationReason } from 'vs/workbench/api/common/extHostExtensionActivator';

// Enable to see detailed message communication between window and extension host
const LOG_EXTENSION_HOST_COMMUNICATION = false;
const LOG_USE_COLORS = true;
const NO_OP_VOID_PROMISE = Promise.resolve<void>(undefined);

export class ExtensionHostProcessManager extends Disposable {

	public readonly kind: ExtensionHostKind;
	public readonly onDidExit: Event<[number, string | null]>;

	private readonly _onDidChangeResponsiveState: Emitter<ResponsiveState> = this._register(new Emitter<ResponsiveState>());
	public readonly onDidChangeResponsiveState: Event<ResponsiveState> = this._onDidChangeResponsiveState.event;

	/**
	 * A map of already activated events to speed things up if the same activation event is triggered multiple times.
	 */
	private readonly _finishedActivateEvents: { [activationEvent: string]: boolean; };
	private _rpcProtocol: RPCProtocol | null;
	private readonly _customers: IDisposable[];
	private readonly _extensionHost: IExtensionHost;
	/**
	 * winjs believes a proxy is a promise because it has a `then` method, so wrap the result in an object.
	 */
	private _proxy: Promise<{ value: ExtHostExtensionServiceShape; } | null> | null;
	private _resolveAuthorityAttempt: number;

	constructor(
		extensionHost: IExtensionHost,
		private readonly _remoteAuthority: string | null,
		initialActivationEvents: string[],
		@IInstantiationService private readonly _instantiationService: IInstantiationService,
		@IWorkbenchEnvironmentService private readonly _environmentService: IWorkbenchEnvironmentService,
	) {
		super();
		this._finishedActivateEvents = Object.create(null);
		this._rpcProtocol = null;
		this._customers = [];

		this._extensionHost = extensionHost;
		this.kind = this._extensionHost.kind;
		this.onDidExit = this._extensionHost.onExit;
		this._proxy = this._extensionHost.start()!.then(
			(protocol) => {
				return { value: this._createExtensionHostCustomers(protocol) };
			},
			(err) => {
				console.error('Error received from starting extension host');
				console.error(err);
				return null;
			}
		);
		this._proxy.then(() => {
			initialActivationEvents.forEach((activationEvent) => this.activateByEvent(activationEvent));
			this._register(registerLatencyTestProvider({
				measure: () => this.measure()
			}));
		});
		this._resolveAuthorityAttempt = 0;
	}

	public dispose(): void {
		if (this._extensionHost) {
			this._extensionHost.dispose();
		}
		if (this._rpcProtocol) {
			this._rpcProtocol.dispose();
		}
		for (let i = 0, len = this._customers.length; i < len; i++) {
			const customer = this._customers[i];
			try {
				customer.dispose();
			} catch (err) {
				errors.onUnexpectedError(err);
			}
		}
		this._proxy = null;

		super.dispose();
	}

	private async measure(): Promise<ExtHostLatencyResult | null> {
		const proxy = await this._getExtensionHostProcessProxy();
		if (!proxy) {
			return null;
		}
		const latency = await this._measureLatency(proxy);
		const down = await this._measureDown(proxy);
		const up = await this._measureUp(proxy);
		return {
			remoteAuthority: this._remoteAuthority,
			latency,
			down,
			up
		};
	}

	private async _getExtensionHostProcessProxy(): Promise<ExtHostExtensionServiceShape | null> {
		if (!this._proxy) {
			return null;
		}
		const p = await this._proxy;
		if (!p) {
			return null;
		}
		return p.value;
	}

	private async _measureLatency(proxy: ExtHostExtensionServiceShape): Promise<number> {
		const COUNT = 10;

		let sum = 0;
		for (let i = 0; i < COUNT; i++) {
			const sw = StopWatch.create(true);
			await proxy.$test_latency(i);
			sw.stop();
			sum += sw.elapsed();
		}
		return (sum / COUNT);
	}

	private static _convert(byteCount: number, elapsedMillis: number): number {
		return (byteCount * 1000 * 8) / elapsedMillis;
	}

	private async _measureUp(proxy: ExtHostExtensionServiceShape): Promise<number> {
		const SIZE = 10 * 1024 * 1024; // 10MB

		let buff = VSBuffer.alloc(SIZE);
		let value = Math.ceil(Math.random() * 256);
		for (let i = 0; i < buff.byteLength; i++) {
			buff.writeUInt8(i, value);
		}
		const sw = StopWatch.create(true);
		await proxy.$test_up(buff);
		sw.stop();
		return ExtensionHostProcessManager._convert(SIZE, sw.elapsed());
	}

	private async _measureDown(proxy: ExtHostExtensionServiceShape): Promise<number> {
		const SIZE = 10 * 1024 * 1024; // 10MB

		const sw = StopWatch.create(true);
		await proxy.$test_down(SIZE);
		sw.stop();
		return ExtensionHostProcessManager._convert(SIZE, sw.elapsed());
	}

	private _createExtensionHostCustomers(protocol: IMessagePassingProtocol): ExtHostExtensionServiceShape {

		let logger: IRPCProtocolLogger | null = null;
		if (LOG_EXTENSION_HOST_COMMUNICATION || this._environmentService.logExtensionHostCommunication) {
			logger = new RPCLogger();
		}

		this._rpcProtocol = new RPCProtocol(protocol, logger);
		this._register(this._rpcProtocol.onDidChangeResponsiveState((responsiveState: ResponsiveState) => this._onDidChangeResponsiveState.fire(responsiveState)));
		const extHostContext: IExtHostContext = {
			remoteAuthority: this._remoteAuthority! /* TODO: alexdima, remove not-null assertion */,
			getProxy: <T>(identifier: ProxyIdentifier<T>): T => this._rpcProtocol!.getProxy(identifier),
			set: <T, R extends T>(identifier: ProxyIdentifier<T>, instance: R): R => this._rpcProtocol!.set(identifier, instance),
			assertRegistered: (identifiers: ProxyIdentifier<any>[]): void => this._rpcProtocol!.assertRegistered(identifiers),
		};

		// Named customers
		const namedCustomers = ExtHostCustomersRegistry.getNamedCustomers();
		for (let i = 0, len = namedCustomers.length; i < len; i++) {
			const [id, ctor] = namedCustomers[i];
			const instance = this._instantiationService.createInstance(ctor, extHostContext);
			this._customers.push(instance);
			this._rpcProtocol.set(id, instance);
		}

		// Customers
		const customers = ExtHostCustomersRegistry.getCustomers();
		for (const ctor of customers) {
			const instance = this._instantiationService.createInstance(ctor, extHostContext);
			this._customers.push(instance);
		}

		// Check that no named customers are missing
<<<<<<< HEAD
		// {{SQL CARBON EDIT}} filter out services we don't expose
		const filtered: ProxyIdentifier<any>[] = [MainContext.MainThreadDebugService, MainContext.MainThreadTask];
		const expected: ProxyIdentifier<any>[] = Object.keys(MainContext).map((key) => (<any>MainContext)[key]).filter(v => !filtered.some(x => x === v));
		this._extensionHostProcessRPCProtocol.assertRegistered(expected);
=======
		const expected: ProxyIdentifier<any>[] = Object.keys(MainContext).map((key) => (<any>MainContext)[key]);
		this._rpcProtocol.assertRegistered(expected);
>>>>>>> 18f9cdaf

		return this._rpcProtocol.getProxy(ExtHostContext.ExtHostExtensionService);
	}

	public async activate(extension: ExtensionIdentifier, reason: ExtensionActivationReason): Promise<boolean> {
		const proxy = await this._getExtensionHostProcessProxy();
		if (!proxy) {
			return false;
		}
		return proxy.$activate(extension, reason);
	}

	public activateByEvent(activationEvent: string): Promise<void> {
		if (this._finishedActivateEvents[activationEvent] || !this._proxy) {
			return NO_OP_VOID_PROMISE;
		}
		return this._proxy.then((proxy) => {
			if (!proxy) {
				// this case is already covered above and logged.
				// i.e. the extension host could not be started
				return NO_OP_VOID_PROMISE;
			}
			return proxy.value.$activateByEvent(activationEvent);
		}).then(() => {
			this._finishedActivateEvents[activationEvent] = true;
		});
	}

	public async getInspectPort(tryEnableInspector: boolean): Promise<number> {
		if (this._extensionHost) {
			if (tryEnableInspector) {
				await this._extensionHost.enableInspectPort();
			}
			let port = this._extensionHost.getInspectPort();
			if (port) {
				return port;
			}
		}
		return 0;
	}

	public async resolveAuthority(remoteAuthority: string): Promise<ResolverResult> {
		const authorityPlusIndex = remoteAuthority.indexOf('+');
		if (authorityPlusIndex === -1) {
			// This authority does not need to be resolved, simply parse the port number
			const pieces = remoteAuthority.split(':');
			return Promise.resolve({
				authority: {
					authority: remoteAuthority,
					host: pieces[0],
					port: parseInt(pieces[1], 10)
				}
			});
		}
		const proxy = await this._getExtensionHostProcessProxy();
		if (!proxy) {
			throw new Error(`Cannot resolve authority`);
		}
		this._resolveAuthorityAttempt++;
		const result = await proxy.$resolveAuthority(remoteAuthority, this._resolveAuthorityAttempt);
		if (result.type === 'ok') {
			return result.value;
		} else {
			throw new RemoteAuthorityResolverError(result.error.message, result.error.code, result.error.detail);
		}
	}

	public async start(enabledExtensionIds: ExtensionIdentifier[]): Promise<void> {
		const proxy = await this._getExtensionHostProcessProxy();
		if (!proxy) {
			return;
		}
		return proxy.$startExtensionHost(enabledExtensionIds);
	}

	public async deltaExtensions(toAdd: IExtensionDescription[], toRemove: ExtensionIdentifier[]): Promise<void> {
		const proxy = await this._getExtensionHostProcessProxy();
		if (!proxy) {
			return;
		}
		return proxy.$deltaExtensions(toAdd, toRemove);
	}

	public async setRemoteEnvironment(env: { [key: string]: string | null }): Promise<void> {
		const proxy = await this._getExtensionHostProcessProxy();
		if (!proxy) {
			return;
		}

		return proxy.$setRemoteEnvironment(env);
	}
}

const colorTables = [
	['#2977B1', '#FC802D', '#34A13A', '#D3282F', '#9366BA'],
	['#8B564C', '#E177C0', '#7F7F7F', '#BBBE3D', '#2EBECD']
];

function prettyWithoutArrays(data: any): any {
	if (Array.isArray(data)) {
		return data;
	}
	if (data && typeof data === 'object' && typeof data.toString === 'function') {
		let result = data.toString();
		if (result !== '[object Object]') {
			return result;
		}
	}
	return data;
}

function pretty(data: any): any {
	if (Array.isArray(data)) {
		return data.map(prettyWithoutArrays);
	}
	return prettyWithoutArrays(data);
}

class RPCLogger implements IRPCProtocolLogger {

	private _totalIncoming = 0;
	private _totalOutgoing = 0;

	private _log(direction: string, totalLength: number, msgLength: number, req: number, initiator: RequestInitiator, str: string, data: any): void {
		data = pretty(data);

		const colorTable = colorTables[initiator];
		const color = LOG_USE_COLORS ? colorTable[req % colorTable.length] : '#000000';
		let args = [`%c[${direction}]%c[${strings.pad(totalLength, 7, ' ')}]%c[len: ${strings.pad(msgLength, 5, ' ')}]%c${strings.pad(req, 5, ' ')} - ${str}`, 'color: darkgreen', 'color: grey', 'color: grey', `color: ${color}`];
		if (/\($/.test(str)) {
			args = args.concat(data);
			args.push(')');
		} else {
			args.push(data);
		}
		console.log.apply(console, args as [string, ...string[]]);
	}

	logIncoming(msgLength: number, req: number, initiator: RequestInitiator, str: string, data?: any): void {
		this._totalIncoming += msgLength;
		this._log('Ext \u2192 Win', this._totalIncoming, msgLength, req, initiator, str, data);
	}

	logOutgoing(msgLength: number, req: number, initiator: RequestInitiator, str: string, data?: any): void {
		this._totalOutgoing += msgLength;
		this._log('Win \u2192 Ext', this._totalOutgoing, msgLength, req, initiator, str, data);
	}
}

interface ExtHostLatencyResult {
	remoteAuthority: string | null;
	up: number;
	down: number;
	latency: number;
}

interface ExtHostLatencyProvider {
	measure(): Promise<ExtHostLatencyResult | null>;
}

let providers: ExtHostLatencyProvider[] = [];
function registerLatencyTestProvider(provider: ExtHostLatencyProvider): IDisposable {
	providers.push(provider);
	return {
		dispose: () => {
			for (let i = 0; i < providers.length; i++) {
				if (providers[i] === provider) {
					providers.splice(i, 1);
					return;
				}
			}
		}
	};
}

function getLatencyTestProviders(): ExtHostLatencyProvider[] {
	return providers.slice(0);
}

registerAction2(class MeasureExtHostLatencyAction extends Action2 {

	constructor() {
		super({
			id: 'editor.action.measureExtHostLatency',
			title: {
				value: nls.localize('measureExtHostLatency', "Measure Extension Host Latency"),
				original: 'Measure Extension Host Latency'
			},
			category: nls.localize('developer', "Developer"),
			f1: true
		});
	}

	async run(accessor: ServicesAccessor) {

		const editorService = accessor.get(IEditorService);

		const measurements = await Promise.all(getLatencyTestProviders().map(provider => provider.measure()));
		editorService.openEditor({ contents: measurements.map(MeasureExtHostLatencyAction._print).join('\n\n'), options: { pinned: true } });
	}

	private static _print(m: ExtHostLatencyResult | null): string {
		if (!m) {
			return '';
		}
		return `${m.remoteAuthority ? `Authority: ${m.remoteAuthority}\n` : ``}Roundtrip latency: ${m.latency.toFixed(3)}ms\nUp: ${MeasureExtHostLatencyAction._printSpeed(m.up)}\nDown: ${MeasureExtHostLatencyAction._printSpeed(m.down)}\n`;
	}

	private static _printSpeed(n: number): string {
		if (n <= 1024) {
			return `${n} bps`;
		}
		if (n < 1024 * 1024) {
			return `${(n / 1024).toFixed(1)} kbps`;
		}
		return `${(n / 1024 / 1024).toFixed(1)} Mbps`;
	}
});<|MERGE_RESOLUTION|>--- conflicted
+++ resolved
@@ -204,15 +204,10 @@
 		}
 
 		// Check that no named customers are missing
-<<<<<<< HEAD
 		// {{SQL CARBON EDIT}} filter out services we don't expose
 		const filtered: ProxyIdentifier<any>[] = [MainContext.MainThreadDebugService, MainContext.MainThreadTask];
 		const expected: ProxyIdentifier<any>[] = Object.keys(MainContext).map((key) => (<any>MainContext)[key]).filter(v => !filtered.some(x => x === v));
-		this._extensionHostProcessRPCProtocol.assertRegistered(expected);
-=======
-		const expected: ProxyIdentifier<any>[] = Object.keys(MainContext).map((key) => (<any>MainContext)[key]);
 		this._rpcProtocol.assertRegistered(expected);
->>>>>>> 18f9cdaf
 
 		return this._rpcProtocol.getProxy(ExtHostContext.ExtHostExtensionService);
 	}
