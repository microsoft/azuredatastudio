/*---------------------------------------------------------------------------------------------
 *  Copyright (c) Microsoft Corporation. All rights reserved.
 *  Licensed under the Source EULA. See License.txt in the project root for license information.
 *--------------------------------------------------------------------------------------------*/

import { Emitter, Event } from 'vs/base/common/event';
import { IMessagePassingProtocol } from 'vs/base/parts/ipc/common/ipc';
import { IWorkbenchEnvironmentService } from 'vs/workbench/services/environment/common/environmentService';
import { ILabelService } from 'vs/platform/label/common/label';
import { ILogService } from 'vs/platform/log/common/log';
import { connectRemoteAgentExtensionHost, IRemoteExtensionHostStartParams, IConnectionOptions, ISocketFactory } from 'vs/platform/remote/common/remoteAgentConnection';
import { ITelemetryService } from 'vs/platform/telemetry/common/telemetry';
import { IWorkspaceContextService, WorkbenchState } from 'vs/platform/workspace/common/workspace';
import { IInitData, UIKind } from 'vs/workbench/api/common/extHost.protocol';
import { MessageType, createMessageOfType, isMessageOfType } from 'vs/workbench/services/extensions/common/extensionHostProtocol';
import { IExtensionHostStarter, ExtensionHostLogFileName } from 'vs/workbench/services/extensions/common/extensions';
import { parseExtensionDevOptions } from 'vs/workbench/services/extensions/common/extensionDevOptions';
import { IRemoteAgentEnvironment } from 'vs/platform/remote/common/remoteAgentEnvironment';
import { IRemoteAuthorityResolverService, IRemoteConnectionData } from 'vs/platform/remote/common/remoteAuthorityResolver';
import * as platform from 'vs/base/common/platform';
import { Schemas } from 'vs/base/common/network';
import { Disposable } from 'vs/base/common/lifecycle';
import { ILifecycleService } from 'vs/platform/lifecycle/common/lifecycle';
import { PersistentProtocol } from 'vs/base/parts/ipc/common/ipc.net';
import { IExtensionDescription } from 'vs/platform/extensions/common/extensions';
import { VSBuffer } from 'vs/base/common/buffer';
import { IExtensionHostDebugService } from 'vs/platform/debug/common/extensionHostDebug';
import { IProductService } from 'vs/platform/product/common/productService';
import { ISignService } from 'vs/platform/sign/common/sign';
import { joinPath } from 'vs/base/common/resources';
import { URI } from 'vs/base/common/uri';
import { Registry } from 'vs/platform/registry/common/platform';
import { IOutputChannelRegistry, Extensions } from 'vs/workbench/services/output/common/output';
import { localize } from 'vs/nls';

export interface IRemoteInitData {
	readonly connectionData: IRemoteConnectionData | null;
	readonly remoteEnvironment: IRemoteAgentEnvironment;
}

export interface IInitDataProvider {
	readonly remoteAuthority: string;
	getInitData(): Promise<IRemoteInitData>;
}

export class RemoteExtensionHostClient extends Disposable implements IExtensionHostStarter {

	private _onExit: Emitter<[number, string | null]> = this._register(new Emitter<[number, string | null]>());
	public readonly onExit: Event<[number, string | null]> = this._onExit.event;

	private _protocol: PersistentProtocol | null;

	private readonly _isExtensionDevHost: boolean;

	private _terminating: boolean;

	constructor(
		private readonly _allExtensions: Promise<IExtensionDescription[]>,
		private readonly _initDataProvider: IInitDataProvider,
		private readonly _socketFactory: ISocketFactory,
		@IWorkspaceContextService private readonly _contextService: IWorkspaceContextService,
		@IWorkbenchEnvironmentService private readonly _environmentService: IWorkbenchEnvironmentService,
		@ITelemetryService private readonly _telemetryService: ITelemetryService,
		@ILifecycleService private readonly _lifecycleService: ILifecycleService,
		@ILogService private readonly _logService: ILogService,
		@ILabelService private readonly _labelService: ILabelService,
		@IRemoteAuthorityResolverService private readonly remoteAuthorityResolverService: IRemoteAuthorityResolverService,
		@IExtensionHostDebugService private readonly _extensionHostDebugService: IExtensionHostDebugService,
		@IProductService private readonly _productService: IProductService,
		@ISignService private readonly _signService: ISignService
	) {
		super();
		this._protocol = null;
		this._terminating = false;

		this._register(this._lifecycleService.onShutdown(reason => this.dispose()));

		const devOpts = parseExtensionDevOptions(this._environmentService);
		this._isExtensionDevHost = devOpts.isExtensionDevHost;
	}

	public start(): Promise<IMessagePassingProtocol> {
		const options: IConnectionOptions = {
			commit: this._productService.commit,
			socketFactory: this._socketFactory,
			addressProvider: {
				getAddress: async () => {
					const { authority } = await this.remoteAuthorityResolverService.resolveAuthority(this._initDataProvider.remoteAuthority);
					return { host: authority.host, port: authority.port };
				}
			},
			signService: this._signService,
			logService: this._logService
		};
		return this.remoteAuthorityResolverService.resolveAuthority(this._initDataProvider.remoteAuthority).then((resolverResult) => {

			const startParams: IRemoteExtensionHostStartParams = {
				language: platform.language,
				debugId: this._environmentService.debugExtensionHost.debugId,
				break: this._environmentService.debugExtensionHost.break,
				port: this._environmentService.debugExtensionHost.port,
				env: resolverResult.options && resolverResult.options.extensionHostEnv
			};

			const extDevLocs = this._environmentService.extensionDevelopmentLocationURI;

			let debugOk = true;
			if (extDevLocs && extDevLocs.length > 0) {
				// TODO@AW: handles only first path in array
				if (extDevLocs[0].scheme === Schemas.file) {
					debugOk = false;
				}
			}

			if (!debugOk) {
				startParams.break = false;
			}

			return connectRemoteAgentExtensionHost(options, startParams).then(result => {
				let { protocol, debugPort } = result;
				const isExtensionDevelopmentDebug = typeof debugPort === 'number';
				if (debugOk && this._environmentService.isExtensionDevelopment && this._environmentService.debugExtensionHost.debugId && debugPort) {
					this._extensionHostDebugService.attachSession(this._environmentService.debugExtensionHost.debugId, debugPort, this._initDataProvider.remoteAuthority);
				}

				protocol.onClose(() => {
					this._onExtHostConnectionLost();
				});

				protocol.onSocketClose(() => {
					if (this._isExtensionDevHost) {
						this._onExtHostConnectionLost();
					}
				});

				// 1) wait for the incoming `ready` event and send the initialization data.
				// 2) wait for the incoming `initialized` event.
				return new Promise<IMessagePassingProtocol>((resolve, reject) => {

					let handle = setTimeout(() => {
						reject('timeout');
					}, 60 * 1000);

					let logFile: URI;

					const disposable = protocol.onMessage(msg => {

						if (isMessageOfType(msg, MessageType.Ready)) {
							// 1) Extension Host is ready to receive messages, initialize it
							this._createExtHostInitData(isExtensionDevelopmentDebug).then(data => {
								logFile = data.logFile;
								protocol.send(VSBuffer.fromString(JSON.stringify(data)));
							});
							return;
						}

						if (isMessageOfType(msg, MessageType.Initialized)) {
							// 2) Extension Host is initialized

							clearTimeout(handle);

							// stop listening for messages here
							disposable.dispose();

							// Register log channel for remote exthost log
							Registry.as<IOutputChannelRegistry>(Extensions.OutputChannels).registerChannel({ id: 'remoteExtHostLog', label: localize('remote extension host Log', "Remote Extension Host"), file: logFile, log: true });

							// release this promise
							this._protocol = protocol;
							resolve(protocol);

							return;
						}

						console.error(`received unexpected message during handshake phase from the extension host: `, msg);
					});

				});
			});
		});
	}

	private _onExtHostConnectionLost(): void {

		if (this._isExtensionDevHost && this._environmentService.debugExtensionHost.debugId) {
			this._extensionHostDebugService.close(this._environmentService.debugExtensionHost.debugId);
		}

		if (this._terminating) {
			// Expected termination path (we asked the process to terminate)
			return;
		}

		this._onExit.fire([0, null]);
	}

	private _createExtHostInitData(isExtensionDevelopmentDebug: boolean): Promise<IInitData> {
		return Promise.all([this._allExtensions, this._telemetryService.getTelemetryInfo(), this._initDataProvider.getInitData()]).then(([allExtensions, telemetryInfo, remoteInitData]) => {
			// Collect all identifiers for extension ids which can be considered "resolved"
			const resolvedExtensions = allExtensions.filter(extension => !extension.main).map(extension => extension.identifier);
			const hostExtensions = allExtensions.filter(extension => extension.main && extension.api === 'none').map(extension => extension.identifier);
			const workspace = this._contextService.getWorkspace();
			const remoteEnv = remoteInitData.remoteEnvironment;
			const r: IInitData = {
				commit: this._productService.commit,
				version: this._productService.version,
<<<<<<< HEAD
				vscodeVersion: this._productService.vscodeVersion, // {{SQL CARBON EDIT}} add vscode version
				parentPid: remoteExtensionHostData.pid,
=======
				parentPid: remoteEnv.pid,
>>>>>>> d6ee5437
				environment: {
					isExtensionDevelopmentDebug,
					appRoot: remoteEnv.appRoot,
					appSettingsHome: remoteEnv.appSettingsHome,
					appName: this._productService.nameLong,
					appUriScheme: this._productService.urlProtocol,
					appLanguage: platform.language,
					extensionDevelopmentLocationURI: this._environmentService.extensionDevelopmentLocationURI,
					extensionTestsLocationURI: this._environmentService.extensionTestsLocationURI,
					globalStorageHome: remoteEnv.globalStorageHome,
					userHome: remoteEnv.userHome,
					webviewResourceRoot: this._environmentService.webviewResourceRoot,
					webviewCspSource: this._environmentService.webviewCspSource,
				},
				workspace: this._contextService.getWorkbenchState() === WorkbenchState.EMPTY ? null : {
					configuration: workspace.configuration,
					id: workspace.id,
					name: this._labelService.getWorkspaceLabel(workspace)
				},
				remote: {
					isRemote: true,
					authority: this._initDataProvider.remoteAuthority,
					connectionData: remoteInitData.connectionData
				},
				resolvedExtensions: resolvedExtensions,
				hostExtensions: hostExtensions,
				extensions: remoteEnv.extensions,
				telemetryInfo,
				logLevel: this._logService.getLevel(),
				logsLocation: remoteEnv.extensionHostLogsPath,
				logFile: joinPath(remoteEnv.extensionHostLogsPath, `${ExtensionHostLogFileName}.log`),
				autoStart: true,
				uiKind: platform.isWeb ? UIKind.Web : UIKind.Desktop
			};
			return r;
		});
	}

	getInspectPort(): number | undefined {
		return undefined;
	}

	enableInspectPort(): Promise<boolean> {
		return Promise.resolve(false);
	}

	dispose(): void {
		super.dispose();

		this._terminating = true;

		if (this._protocol) {
			// Send the extension host a request to terminate itself
			// (graceful termination)
			const socket = this._protocol.getSocket();
			this._protocol.send(createMessageOfType(MessageType.Terminate));
			this._protocol.sendDisconnect();
			this._protocol.dispose();
			socket.end();
			this._protocol = null;
		}
	}
}<|MERGE_RESOLUTION|>--- conflicted
+++ resolved
@@ -204,12 +204,8 @@
 			const r: IInitData = {
 				commit: this._productService.commit,
 				version: this._productService.version,
-<<<<<<< HEAD
 				vscodeVersion: this._productService.vscodeVersion, // {{SQL CARBON EDIT}} add vscode version
-				parentPid: remoteExtensionHostData.pid,
-=======
 				parentPid: remoteEnv.pid,
->>>>>>> d6ee5437
 				environment: {
 					isExtensionDevelopmentDebug,
 					appRoot: remoteEnv.appRoot,
