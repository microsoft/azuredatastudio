/*---------------------------------------------------------------------------------------------
 *  Copyright (c) Microsoft Corporation. All rights reserved.
 *  Licensed under the Source EULA. See License.txt in the project root for license information.
 *--------------------------------------------------------------------------------------------*/

import { Barrier } from 'vs/base/common/async';
import { Emitter } from 'vs/base/common/event';
import { Disposable } from 'vs/base/common/lifecycle';
import { Schemas } from 'vs/base/common/network';
import * as perf from 'vs/base/common/performance';
import { isEqualOrParent } from 'vs/base/common/resources';
import { URI } from 'vs/base/common/uri';
import * as nls from 'vs/nls';
import { IConfigurationService } from 'vs/platform/configuration/common/configuration';
import { InstallOperation } from 'vs/platform/extensionManagement/common/extensionManagement';
import { ImplicitActivationEvents } from 'vs/platform/extensionManagement/common/implicitActivationEvents';
import { ExtensionIdentifier, ExtensionIdentifierMap, IExtension, IExtensionContributions, IExtensionDescription } from 'vs/platform/extensions/common/extensions';
import { IFileService } from 'vs/platform/files/common/files';
import { IInstantiationService } from 'vs/platform/instantiation/common/instantiation';
import { handleVetos } from 'vs/platform/lifecycle/common/lifecycle';
import { ILogService } from 'vs/platform/log/common/log';
import { INotificationService, Severity } from 'vs/platform/notification/common/notification';
import { IProductService } from 'vs/platform/product/common/productService';
import { IRemoteExtensionsScannerService } from 'vs/platform/remote/common/remoteExtensionsScanner';
import { ITelemetryService } from 'vs/platform/telemetry/common/telemetry';
import { IWorkspaceContextService } from 'vs/platform/workspace/common/workspace';
import { IWorkbenchEnvironmentService } from 'vs/workbench/services/environment/common/environmentService';
import { IWorkbenchExtensionEnablementService, IWorkbenchExtensionManagementService } from 'vs/workbench/services/extensionManagement/common/extensionManagement';
import { ExtensionDescriptionRegistryLock, IActivationEventsReader, LockableExtensionDescriptionRegistry } from 'vs/workbench/services/extensions/common/extensionDescriptionRegistry';
import { parseExtensionDevOptions } from 'vs/workbench/services/extensions/common/extensionDevOptions';
import { ExtensionHostKind, ExtensionRunningPreference, IExtensionHostKindPicker, extensionHostKindToString } from 'vs/workbench/services/extensions/common/extensionHostKind';
import { IExtensionHostManager, createExtensionHostManager } from 'vs/workbench/services/extensions/common/extensionHostManager';
import { IExtensionManifestPropertiesService } from 'vs/workbench/services/extensions/common/extensionManifestPropertiesService';
import { ExtensionRunningLocation, LocalProcessRunningLocation, LocalWebWorkerRunningLocation, RemoteRunningLocation } from 'vs/workbench/services/extensions/common/extensionRunningLocation';
import { ExtensionRunningLocationTracker, filterExtensionIdentifiers } from 'vs/workbench/services/extensions/common/extensionRunningLocationTracker';
import { ActivationKind, ActivationTimes, ExtensionActivationReason, ExtensionHostStartup, ExtensionPointContribution, IExtensionHost, IExtensionService, IExtensionsStatus, IInternalExtensionService, IMessage, IResponsiveStateChangeEvent, IWillActivateEvent, WillStopExtensionHostsEvent, toExtension } from 'vs/workbench/services/extensions/common/extensions';
import { ExtensionsProposedApi } from 'vs/workbench/services/extensions/common/extensionsProposedApi';
import { ExtensionMessageCollector, ExtensionPoint, ExtensionsRegistry, IExtensionPoint, IExtensionPointUser } from 'vs/workbench/services/extensions/common/extensionsRegistry';
import { ResponsiveState } from 'vs/workbench/services/extensions/common/rpcProtocol';
import { IExtensionActivationHost as IWorkspaceContainsActivationHost, checkActivateWorkspaceContainsExtension, checkGlobFileExists } from 'vs/workbench/services/extensions/common/workspaceContains';
import { ILifecycleService } from 'vs/workbench/services/lifecycle/common/lifecycle';
import { IExtensionHostExitInfo, IRemoteAgentService } from 'vs/workbench/services/remote/common/remoteAgentService';

const hasOwnProperty = Object.hasOwnProperty;
const NO_OP_VOID_PROMISE = Promise.resolve<void>(undefined);

export abstract class AbstractExtensionService extends Disposable implements IExtensionService {

	public _serviceBrand: undefined;

	private readonly _onDidRegisterExtensions = this._register(new Emitter<void>());
	public readonly onDidRegisterExtensions = this._onDidRegisterExtensions.event;

	private readonly _onDidChangeExtensionsStatus = this._register(new Emitter<ExtensionIdentifier[]>());
	public readonly onDidChangeExtensionsStatus = this._onDidChangeExtensionsStatus.event;

	private readonly _onDidChangeExtensions = this._register(new Emitter<{ readonly added: ReadonlyArray<IExtensionDescription>; readonly removed: ReadonlyArray<IExtensionDescription> }>({ leakWarningThreshold: 400 }));
	public readonly onDidChangeExtensions = this._onDidChangeExtensions.event;

	private readonly _onWillActivateByEvent = this._register(new Emitter<IWillActivateEvent>());
	public readonly onWillActivateByEvent = this._onWillActivateByEvent.event;

	private readonly _onDidChangeResponsiveChange = this._register(new Emitter<IResponsiveStateChangeEvent>());
	public readonly onDidChangeResponsiveChange = this._onDidChangeResponsiveChange.event;

	private readonly _onWillStop = this._register(new Emitter<WillStopExtensionHostsEvent>());
	public readonly onWillStop = this._onWillStop.event;

	private readonly _activationEventReader = new ImplicitActivationAwareReader();
	private readonly _registry = new LockableExtensionDescriptionRegistry(this._activationEventReader);
	private readonly _installedExtensionsReady = new Barrier();
	private readonly _extensionStatus = new ExtensionIdentifierMap<ExtensionStatus>();
	private readonly _allRequestedActivateEvents = new Set<string>();
	private readonly _runningLocations: ExtensionRunningLocationTracker;
	private readonly _remoteCrashTracker = new ExtensionHostCrashTracker();

	private _deltaExtensionsQueue: DeltaExtensionsQueueItem[] = [];
	private _inHandleDeltaExtensions = false;

	private _extensionHostManagers: IExtensionHostManager[] = [];

	constructor(
		private readonly _extensionsProposedApi: ExtensionsProposedApi,
		private readonly _extensionHostFactory: IExtensionHostFactory,
		private readonly _extensionHostKindPicker: IExtensionHostKindPicker,
		@IInstantiationService protected readonly _instantiationService: IInstantiationService,
		@INotificationService protected readonly _notificationService: INotificationService,
		@IWorkbenchEnvironmentService protected readonly _environmentService: IWorkbenchEnvironmentService,
		@ITelemetryService protected readonly _telemetryService: ITelemetryService,
		@IWorkbenchExtensionEnablementService protected readonly _extensionEnablementService: IWorkbenchExtensionEnablementService,
		@IFileService protected readonly _fileService: IFileService,
		@IProductService protected readonly _productService: IProductService,
		@IWorkbenchExtensionManagementService protected readonly _extensionManagementService: IWorkbenchExtensionManagementService,
		@IWorkspaceContextService private readonly _contextService: IWorkspaceContextService,
		@IConfigurationService private readonly _configurationService: IConfigurationService,
		@IExtensionManifestPropertiesService private readonly _extensionManifestPropertiesService: IExtensionManifestPropertiesService,
		@ILogService protected readonly _logService: ILogService,
		@IRemoteAgentService protected readonly _remoteAgentService: IRemoteAgentService,
		@IRemoteExtensionsScannerService protected readonly _remoteExtensionsScannerService: IRemoteExtensionsScannerService,
		@ILifecycleService private readonly _lifecycleService: ILifecycleService
	) {
		super();

		// help the file service to activate providers by activating extensions by file system event
		this._register(this._fileService.onWillActivateFileSystemProvider(e => {
			if (e.scheme !== Schemas.vscodeRemote) {
				e.join(this.activateByEvent(`onFileSystem:${e.scheme}`));
			}
		}));

		this._runningLocations = new ExtensionRunningLocationTracker(
			this._registry,
			this._extensionHostKindPicker,
			this._environmentService,
			this._configurationService,
			this._logService,
			this._extensionManifestPropertiesService
		);

		this._register(this._extensionEnablementService.onEnablementChanged((extensions) => {
			const toAdd: IExtension[] = [];
			const toRemove: IExtension[] = [];
			for (const extension of extensions) {
				if (this._safeInvokeIsEnabled(extension)) {
					// an extension has been enabled
					toAdd.push(extension);
				} else {
					// an extension has been disabled
					toRemove.push(extension);
				}
			}
			this._handleDeltaExtensions(new DeltaExtensionsQueueItem(toAdd, toRemove));
		}));

		this._register(this._extensionManagementService.onDidChangeProfile(({ added, removed }) => {
			if (added.length || removed.length) {
				this._handleDeltaExtensions(new DeltaExtensionsQueueItem(added, removed));
			}
		}));

		this._register(this._extensionManagementService.onDidInstallExtensions((result) => {
			const extensions: IExtension[] = [];
			for (const { local, operation } of result) {
				if (local && operation !== InstallOperation.Migrate && this._safeInvokeIsEnabled(local)) {
					extensions.push(local);
				}
			}
			if (extensions.length) {
				this._handleDeltaExtensions(new DeltaExtensionsQueueItem(extensions, []));
			}
		}));

		this._register(this._extensionManagementService.onDidUninstallExtension((event) => {
			if (!event.error) {
				// an extension has been uninstalled
				this._handleDeltaExtensions(new DeltaExtensionsQueueItem([], [event.identifier.id]));
			}
		}));

		this._register(this._lifecycleService.onDidShutdown(() => {
			// We need to disconnect the management connection before killing the local extension host.
			// Otherwise, the local extension host might terminate the underlying tunnel before the
			// management connection has a chance to send its disconnection message.
			const connection = this._remoteAgentService.getConnection();
			connection?.dispose();

			this._doStopExtensionHosts();
		}));
	}

	protected _getExtensionHostManagers(kind: ExtensionHostKind): IExtensionHostManager[] {
		return this._extensionHostManagers.filter(extHostManager => extHostManager.kind === kind);
	}

	private _getExtensionHostManagerByRunningLocation(runningLocation: ExtensionRunningLocation): IExtensionHostManager | null {
		for (const extensionHostManager of this._extensionHostManagers) {
			if (extensionHostManager.representsRunningLocation(runningLocation)) {
				return extensionHostManager;
			}
		}
		return null;
	}

	//#region deltaExtensions

	private async _handleDeltaExtensions(item: DeltaExtensionsQueueItem): Promise<void> {
		this._deltaExtensionsQueue.push(item);
		if (this._inHandleDeltaExtensions) {
			// Let the current item finish, the new one will be picked up
			return;
		}

		let lock: ExtensionDescriptionRegistryLock | null = null;
		try {
			this._inHandleDeltaExtensions = true;

			// wait for _initialize to finish before hanlding any delta extension events
			await this._installedExtensionsReady.wait();

			lock = await this._registry.acquireLock('handleDeltaExtensions');
			while (this._deltaExtensionsQueue.length > 0) {
				const item = this._deltaExtensionsQueue.shift()!;
				await this._deltaExtensions(lock, item.toAdd, item.toRemove);
			}
		} finally {
			this._inHandleDeltaExtensions = false;
			lock?.dispose();
		}
	}

	private async _deltaExtensions(lock: ExtensionDescriptionRegistryLock, _toAdd: IExtension[], _toRemove: string[] | IExtension[]): Promise<void> {
		let toRemove: IExtensionDescription[] = [];
		for (let i = 0, len = _toRemove.length; i < len; i++) {
			const extensionOrId = _toRemove[i];
			const extensionId = (typeof extensionOrId === 'string' ? extensionOrId : extensionOrId.identifier.id);
			const extension = (typeof extensionOrId === 'string' ? null : extensionOrId);
			const extensionDescription = this._registry.getExtensionDescription(extensionId);
			if (!extensionDescription) {
				// ignore disabling/uninstalling an extension which is not running
				continue;
			}

			if (extension && extensionDescription.extensionLocation.scheme !== extension.location.scheme) {
				// this event is for a different extension than mine (maybe for the local extension, while I have the remote extension)
				continue;
			}

			if (!this.canRemoveExtension(extensionDescription)) {
				// uses non-dynamic extension point or is activated
				continue;
			}

			toRemove.push(extensionDescription);
		}

		const toAdd: IExtensionDescription[] = [];
		for (let i = 0, len = _toAdd.length; i < len; i++) {
			const extension = _toAdd[i];

			const extensionDescription = await this._scanSingleExtension(extension);
			if (!extensionDescription) {
				// could not scan extension...
				continue;
			}

			if (!this._canAddExtension(extensionDescription, toRemove)) {
				continue;
			}

			toAdd.push(extensionDescription);
		}

		if (toAdd.length === 0 && toRemove.length === 0) {
			return;
		}

		// Update the local registry
		const result = this._registry.deltaExtensions(lock, toAdd, toRemove.map(e => e.identifier));
		this._onDidChangeExtensions.fire({ added: toAdd, removed: toRemove });

		toRemove = toRemove.concat(result.removedDueToLooping);
		if (result.removedDueToLooping.length > 0) {
			this._notificationService.notify({
				severity: Severity.Error,
				message: nls.localize('looping', "The following extensions contain dependency loops and have been disabled: {0}", result.removedDueToLooping.map(e => `'${e.identifier.value}'`).join(', '))
			});
		}

		// enable or disable proposed API per extension
		this._extensionsProposedApi.updateEnabledApiProposals(toAdd);

		// Update extension points
		this._doHandleExtensionPoints((<IExtensionDescription[]>[]).concat(toAdd).concat(toRemove));

		// Update the extension host
		await this._updateExtensionsOnExtHosts(toAdd, toRemove.map(e => e.identifier));

		for (let i = 0; i < toAdd.length; i++) {
			this._activateAddedExtensionIfNeeded(toAdd[i]);
		}
	}

	private async _updateExtensionsOnExtHosts(toAdd: IExtensionDescription[], toRemove: ExtensionIdentifier[]): Promise<void> {
		const removedRunningLocation = this._runningLocations.deltaExtensions(toAdd, toRemove);
		const promises = this._extensionHostManagers.map(
			extHostManager => this._updateExtensionsOnExtHost(extHostManager, toAdd, toRemove, removedRunningLocation)
		);
		await Promise.all(promises);
	}

	private async _updateExtensionsOnExtHost(extensionHostManager: IExtensionHostManager, toAdd: IExtensionDescription[], toRemove: ExtensionIdentifier[], removedRunningLocation: ExtensionIdentifierMap<ExtensionRunningLocation | null>): Promise<void> {
		const myToAdd = this._runningLocations.filterByExtensionHostManager(toAdd, extensionHostManager);
		const myToRemove = filterExtensionIdentifiers(toRemove, removedRunningLocation, extRunningLocation => extensionHostManager.representsRunningLocation(extRunningLocation));
		const addActivationEvents = ImplicitActivationEvents.createActivationEventsMap(toAdd);
		await extensionHostManager.deltaExtensions({ toRemove, toAdd, addActivationEvents, myToRemove, myToAdd: myToAdd.map(extension => extension.identifier) });
	}

	public canAddExtension(extension: IExtensionDescription): boolean {
		return this._canAddExtension(extension, []);
	}

	private _canAddExtension(extension: IExtensionDescription, extensionsBeingRemoved: IExtensionDescription[]): boolean {
		// (Also check for renamed extensions)
		const existing = this._registry.getExtensionDescriptionByIdOrUUID(extension.identifier, extension.id);
		if (existing) {
			// This extension is already known (most likely at a different version)
			// so it cannot be added again unless it is removed first
			const isBeingRemoved = extensionsBeingRemoved.some((extensionDescription) => ExtensionIdentifier.equals(extension.identifier, extensionDescription.identifier));
			if (!isBeingRemoved) {
				return false;
			}
		}

		const extensionKinds = this._runningLocations.readExtensionKinds(extension);
		const isRemote = extension.extensionLocation.scheme === Schemas.vscodeRemote;
		const extensionHostKind = this._extensionHostKindPicker.pickExtensionHostKind(extension.identifier, extensionKinds, !isRemote, isRemote, ExtensionRunningPreference.None);
		if (extensionHostKind === null) {
			return false;
		}

		return true;
	}

	public canRemoveExtension(extension: IExtensionDescription): boolean {
		const extensionDescription = this._registry.getExtensionDescription(extension.identifier);
		if (!extensionDescription) {
			// Can't remove an extension that is unknown!
			return false;
		}

		if (this._extensionStatus.get(extensionDescription.identifier)?.activationStarted) {
			// Extension is running, cannot remove it safely
			return false;
		}

		return true;
	}

	private async _activateAddedExtensionIfNeeded(extensionDescription: IExtensionDescription): Promise<void> {
		let shouldActivate = false;
		let shouldActivateReason: string | null = null;
		let hasWorkspaceContains = false;
		const activationEvents = this._activationEventReader.readActivationEvents(extensionDescription);
		for (let activationEvent of activationEvents) {
			// TODO@joao: there's no easy way to contribute this
			if (activationEvent === 'onUri') {
				activationEvent = `onUri:${ExtensionIdentifier.toKey(extensionDescription.identifier)}`;
			}

			if (this._allRequestedActivateEvents.has(activationEvent)) {
				// This activation event was fired before the extension was added
				shouldActivate = true;
				shouldActivateReason = activationEvent;
				break;
			}

			if (activationEvent === '*') {
				shouldActivate = true;
				shouldActivateReason = activationEvent;
				break;
			}

			if (/^workspaceContains/.test(activationEvent)) {
				hasWorkspaceContains = true;
			}

			if (activationEvent === 'onStartupFinished') {
				shouldActivate = true;
				shouldActivateReason = activationEvent;
				break;
			}
		}

		if (shouldActivate) {
			await Promise.all(
				this._extensionHostManagers.map(extHostManager => extHostManager.activate(extensionDescription.identifier, { startup: false, extensionId: extensionDescription.identifier, activationEvent: shouldActivateReason! }))
			).then(() => { });
		} else if (hasWorkspaceContains) {
			const workspace = await this._contextService.getCompleteWorkspace();
			const forceUsingSearch = !!this._environmentService.remoteAuthority;
			const host: IWorkspaceContainsActivationHost = {
				logService: this._logService,
				folders: workspace.folders.map(folder => folder.uri),
				forceUsingSearch: forceUsingSearch,
				exists: (uri) => this._fileService.exists(uri),
				checkExists: (folders, includes, token) => this._instantiationService.invokeFunction((accessor) => checkGlobFileExists(accessor, folders, includes, token))
			};

			const result = await checkActivateWorkspaceContainsExtension(host, extensionDescription);
			if (!result) {
				return;
			}

			await Promise.all(
				this._extensionHostManagers.map(extHostManager => extHostManager.activate(extensionDescription.identifier, { startup: false, extensionId: extensionDescription.identifier, activationEvent: result.activationEvent }))
			).then(() => { });
		}
	}

	//#endregion

	protected async _initialize(): Promise<void> {
		perf.mark('code/willLoadExtensions');
		this._startExtensionHostsIfNecessary(true, []);

		const lock = await this._registry.acquireLock('_initialize');
		try {
			const resolvedExtensions = await this._resolveExtensions();

			this._processExtensions(lock, resolvedExtensions);

			// Start extension hosts which are not automatically started
			const allExtensions = this._registry.getAllExtensionDescriptions();
			for (const extHostManager of this._extensionHostManagers) {
				if (extHostManager.startup !== ExtensionHostStartup.EagerAutoStart) {
					const extensions = this._runningLocations.filterByExtensionHostManager(allExtensions, extHostManager);
					extHostManager.start(allExtensions, extensions.map(extension => extension.identifier));
				}
			}
		} finally {
			lock.dispose();
		}

		this._releaseBarrier();
		perf.mark('code/didLoadExtensions');
		await this._handleExtensionTests();
	}

	private _processExtensions(lock: ExtensionDescriptionRegistryLock, resolvedExtensions: ResolvedExtensions): void {
		const { allowRemoteExtensionsInLocalWebWorker, hasLocalProcess } = resolvedExtensions;
		const localExtensions = checkEnabledAndProposedAPI(this._extensionEnablementService, this._extensionsProposedApi, resolvedExtensions.local, false);
		let remoteExtensions = checkEnabledAndProposedAPI(this._extensionEnablementService, this._extensionsProposedApi, resolvedExtensions.remote, false);

		// `initializeRunningLocation` will look at the complete picture (e.g. an extension installed on both sides),
		// takes care of duplicates and picks a running location for each extension
		this._runningLocations.initializeRunningLocation(localExtensions, remoteExtensions);

		this._startExtensionHostsIfNecessary(true, []);

		// Some remote extensions could run locally in the web worker, so store them
		const remoteExtensionsThatNeedToRunLocally = (allowRemoteExtensionsInLocalWebWorker ? this._runningLocations.filterByExtensionHostKind(remoteExtensions, ExtensionHostKind.LocalWebWorker) : []);
		const localProcessExtensions = (hasLocalProcess ? this._runningLocations.filterByExtensionHostKind(localExtensions, ExtensionHostKind.LocalProcess) : []);
		const localWebWorkerExtensions = this._runningLocations.filterByExtensionHostKind(localExtensions, ExtensionHostKind.LocalWebWorker);
		remoteExtensions = this._runningLocations.filterByExtensionHostKind(remoteExtensions, ExtensionHostKind.Remote);

		// Add locally the remote extensions that need to run locally in the web worker
		for (const ext of remoteExtensionsThatNeedToRunLocally) {
			if (!includes(localWebWorkerExtensions, ext.identifier)) {
				localWebWorkerExtensions.push(ext);
			}
		}

		const allExtensions = remoteExtensions.concat(localProcessExtensions).concat(localWebWorkerExtensions);

		const result = this._registry.deltaExtensions(lock, allExtensions, []);
		if (result.removedDueToLooping.length > 0) {
			this._notificationService.notify({
				severity: Severity.Error,
				message: nls.localize('looping', "The following extensions contain dependency loops and have been disabled: {0}", result.removedDueToLooping.map(e => `'${e.identifier.value}'`).join(', '))
			});
		}

		this._doHandleExtensionPoints(this._registry.getAllExtensionDescriptions());
	}

	private async _handleExtensionTests(): Promise<void> {
		if (!this._environmentService.isExtensionDevelopment || !this._environmentService.extensionTestsLocationURI) {
			return;
		}

		const extensionHostManager = this.findTestExtensionHost(this._environmentService.extensionTestsLocationURI);
		if (!extensionHostManager) {
			const msg = nls.localize('extensionTestError', "No extension host found that can launch the test runner at {0}.", this._environmentService.extensionTestsLocationURI.toString());
			console.error(msg);
			this._notificationService.error(msg);
			return;
		}


		let exitCode: number;
		try {
			exitCode = await extensionHostManager.extensionTestsExecute();
		} catch (err) {
			console.error(err);
			exitCode = 1 /* ERROR */;
		}

		this._onExtensionHostExit(exitCode);
	}

	private findTestExtensionHost(testLocation: URI): IExtensionHostManager | null {
		let runningLocation: ExtensionRunningLocation | null = null;

		for (const extension of this._registry.getAllExtensionDescriptions()) {
			if (isEqualOrParent(testLocation, extension.extensionLocation)) {
				runningLocation = this._runningLocations.getRunningLocation(extension.identifier);
				break;
			}
		}
		if (runningLocation === null) {
			// not sure if we should support that, but it was possible to have an test outside an extension

			if (testLocation.scheme === Schemas.vscodeRemote) {
				runningLocation = new RemoteRunningLocation();
			} else {
				// When a debugger attaches to the extension host, it will surface all console.log messages from the extension host,
				// but not necessarily from the window. So it would be best if any errors get printed to the console of the extension host.
				// That is why here we use the local process extension host even for non-file URIs
				runningLocation = new LocalProcessRunningLocation(0);
			}
		}
		if (runningLocation !== null) {
			return this._getExtensionHostManagerByRunningLocation(runningLocation);
		}
		return null;
	}

	private _releaseBarrier(): void {
		this._installedExtensionsReady.open();
		this._onDidRegisterExtensions.fire(undefined);
		this._onDidChangeExtensionsStatus.fire(this._registry.getAllExtensionDescriptions().map(e => e.identifier));
	}

	//#region Stopping / Starting / Restarting

	public stopExtensionHosts(): Promise<boolean>;
	public stopExtensionHosts(force: true): void;
	public stopExtensionHosts(force?: boolean): void | Promise<boolean> {
		if (force) {
			return this._doStopExtensionHosts();
		}

		return this._doStopExtensionHostsWithVeto();
	}

	protected _doStopExtensionHosts(): void {
		const previouslyActivatedExtensionIds: ExtensionIdentifier[] = [];
		for (const extensionStatus of this._extensionStatus.values()) {
			if (extensionStatus.activationStarted) {
				previouslyActivatedExtensionIds.push(extensionStatus.id);
			}
		}

		// See https://github.com/microsoft/vscode/issues/152204
		// Dispose extension hosts in reverse creation order because the local extension host
		// might be critical in sustaining a connection to the remote extension host
		for (let i = this._extensionHostManagers.length - 1; i >= 0; i--) {
			this._extensionHostManagers[i].dispose();
		}
		this._extensionHostManagers = [];
		for (const extensionStatus of this._extensionStatus.values()) {
			extensionStatus.clearRuntimeStatus();
		}

		if (previouslyActivatedExtensionIds.length > 0) {
			this._onDidChangeExtensionsStatus.fire(previouslyActivatedExtensionIds);
		}
	}

	private async _doStopExtensionHostsWithVeto(): Promise<boolean> {
		const vetos: (boolean | Promise<boolean>)[] = [];

		this._onWillStop.fire({
			veto(value) {
				vetos.push(value);
			}
		});

		const veto = await handleVetos(vetos, error => this._logService.error(error));
		if (!veto) {
			this._doStopExtensionHosts();
		} else {
			this._logService.warn('Extension Host stop request was vetoed');
		}

		return !veto;
	}

	private _startExtensionHostsIfNecessary(isInitialStart: boolean, initialActivationEvents: string[]): void {
		const locations: ExtensionRunningLocation[] = [];
		for (let affinity = 0; affinity <= this._runningLocations.maxLocalProcessAffinity; affinity++) {
			locations.push(new LocalProcessRunningLocation(affinity));
		}
		for (let affinity = 0; affinity <= this._runningLocations.maxLocalWebWorkerAffinity; affinity++) {
			locations.push(new LocalWebWorkerRunningLocation(affinity));
		}
		locations.push(new RemoteRunningLocation());
		for (const location of locations) {
			if (this._getExtensionHostManagerByRunningLocation(location)) {
				// already running
				continue;
			}
			const extHostManager = this._createExtensionHostManager(location, isInitialStart, initialActivationEvents);
			if (extHostManager) {
				this._extensionHostManagers.push(extHostManager);
			}
		}
	}

	private _createExtensionHostManager(runningLocation: ExtensionRunningLocation, isInitialStart: boolean, initialActivationEvents: string[]): IExtensionHostManager | null {
		const extensionHost = this._extensionHostFactory.createExtensionHost(this._runningLocations, runningLocation, isInitialStart);
		if (!extensionHost) {
			return null;
		}

		const processManager: IExtensionHostManager = this._doCreateExtensionHostManager(extensionHost, initialActivationEvents);
		processManager.onDidExit(([code, signal]) => this._onExtensionHostCrashOrExit(processManager, code, signal));
		processManager.onDidChangeResponsiveState((responsiveState) => {
			this._onDidChangeResponsiveChange.fire({
				extensionHostKind: processManager.kind,
				isResponsive: responsiveState === ResponsiveState.Responsive,
				getInspectPort: (tryEnableInspector: boolean) => {
					return processManager.getInspectPort(tryEnableInspector);
				}
			});
		});
		return processManager;
	}

	protected _doCreateExtensionHostManager(extensionHost: IExtensionHost, initialActivationEvents: string[]): IExtensionHostManager {
		return createExtensionHostManager(this._instantiationService, extensionHost, initialActivationEvents, this._acquireInternalAPI());
	}

	private _onExtensionHostCrashOrExit(extensionHost: IExtensionHostManager, code: number, signal: string | null): void {

		// Unexpected termination
		const isExtensionDevHost = parseExtensionDevOptions(this._environmentService).isExtensionDevHost;
		if (!isExtensionDevHost) {
			this._onExtensionHostCrashed(extensionHost, code, signal);
			return;
		}

		this._onExtensionHostExit(code);
	}

	protected _onExtensionHostCrashed(extensionHost: IExtensionHostManager, code: number, signal: string | null): void {
		console.error(`Extension host (${extensionHostKindToString(extensionHost.kind)}) terminated unexpectedly. Code: ${code}, Signal: ${signal}`);
		if (extensionHost.kind === ExtensionHostKind.LocalProcess) {
			this._doStopExtensionHosts();
		} else if (extensionHost.kind === ExtensionHostKind.Remote) {
			if (signal) {
				this._onRemoteExtensionHostCrashed(extensionHost, signal);
			}
			for (let i = 0; i < this._extensionHostManagers.length; i++) {
				if (this._extensionHostManagers[i] === extensionHost) {
					this._extensionHostManagers[i].dispose();
					this._extensionHostManagers.splice(i, 1);
					break;
				}
			}
		}
	}

	private _getExtensionHostExitInfoWithTimeout(reconnectionToken: string): Promise<IExtensionHostExitInfo | null> {
		return new Promise((resolve, reject) => {
			const timeoutHandle = setTimeout(() => {
				reject(new Error('getExtensionHostExitInfo timed out'));
			}, 2000);
			this._remoteAgentService.getExtensionHostExitInfo(reconnectionToken).then(
				(r) => {
					clearTimeout(timeoutHandle);
					resolve(r);
				},
				reject
			);
		});
	}

	private async _onRemoteExtensionHostCrashed(extensionHost: IExtensionHostManager, reconnectionToken: string): Promise<void> {
		try {
			const info = await this._getExtensionHostExitInfoWithTimeout(reconnectionToken);
			if (info) {
				this._logService.error(`Extension host (${extensionHostKindToString(extensionHost.kind)}) terminated unexpectedly with code ${info.code}.`);
			}

			this._logExtensionHostCrash(extensionHost);
			this._remoteCrashTracker.registerCrash();

			if (this._remoteCrashTracker.shouldAutomaticallyRestart()) {
				this._logService.info(`Automatically restarting the remote extension host.`);
				this._notificationService.status(nls.localize('extensionService.autoRestart', "The remote extension host terminated unexpectedly. Restarting..."), { hideAfter: 5000 });
				this._startExtensionHostsIfNecessary(false, Array.from(this._allRequestedActivateEvents.keys()));
			} else {
				this._notificationService.prompt(Severity.Error, nls.localize('extensionService.crash', "Remote Extension host terminated unexpectedly 3 times within the last 5 minutes."),
					[{
						label: nls.localize('restart', "Restart Remote Extension Host"),
						run: () => {
							this._startExtensionHostsIfNecessary(false, Array.from(this._allRequestedActivateEvents.keys()));
						}
					}]
				);
			}
		} catch (err) {
			// maybe this wasn't an extension host crash and it was a permanent disconnection
		}
	}

	protected _logExtensionHostCrash(extensionHost: IExtensionHostManager): void {

		const activatedExtensions: ExtensionIdentifier[] = [];
		for (const extensionStatus of this._extensionStatus.values()) {
			if (extensionStatus.activationStarted && extensionHost.containsExtension(extensionStatus.id)) {
				activatedExtensions.push(extensionStatus.id);
			}
		}

		if (activatedExtensions.length > 0) {
			this._logService.error(`Extension host (${extensionHostKindToString(extensionHost.kind)}) terminated unexpectedly. The following extensions were running: ${activatedExtensions.map(id => id.value).join(', ')}`);
		} else {
			this._logService.error(`Extension host (${extensionHostKindToString(extensionHost.kind)}) terminated unexpectedly. No extensions were activated.`);
		}
	}

	public async startExtensionHosts(): Promise<void> {
		this._doStopExtensionHosts();

		const lock = await this._registry.acquireLock('startExtensionHosts');
		try {
			this._startExtensionHostsIfNecessary(false, Array.from(this._allRequestedActivateEvents.keys()));

			const localProcessExtensionHosts = this._getExtensionHostManagers(ExtensionHostKind.LocalProcess);
			await Promise.all(localProcessExtensionHosts.map(extHost => extHost.ready()));
		} finally {
			lock.dispose();
		}
	}

	//#endregion

	//#region IExtensionService

	public activateByEvent(activationEvent: string, activationKind: ActivationKind = ActivationKind.Normal): Promise<void> {
		if (this._installedExtensionsReady.isOpen()) {
			// Extensions have been scanned and interpreted

			// Record the fact that this activationEvent was requested (in case of a restart)
			this._allRequestedActivateEvents.add(activationEvent);

			if (!this._registry.containsActivationEvent(activationEvent)) {
				// There is no extension that is interested in this activation event
				return NO_OP_VOID_PROMISE;
			}

			return this._activateByEvent(activationEvent, activationKind);
		} else {
			// Extensions have not been scanned yet.

			// Record the fact that this activationEvent was requested (in case of a restart)
			this._allRequestedActivateEvents.add(activationEvent);

			if (activationKind === ActivationKind.Immediate) {
				// Do not wait for the normal start-up of the extension host(s)
				return this._activateByEvent(activationEvent, activationKind);
			}

			return this._installedExtensionsReady.wait().then(() => this._activateByEvent(activationEvent, activationKind));
		}
	}

	private _activateByEvent(activationEvent: string, activationKind: ActivationKind): Promise<void> {
		const result = Promise.all(
			this._extensionHostManagers.map(extHostManager => extHostManager.activateByEvent(activationEvent, activationKind))
		).then(() => { });
		this._onWillActivateByEvent.fire({
			event: activationEvent,
			activation: result
		});
		return result;
	}

	public activationEventIsDone(activationEvent: string): boolean {
		if (!this._installedExtensionsReady.isOpen()) {
			return false;
		}
		if (!this._registry.containsActivationEvent(activationEvent)) {
			// There is no extension that is interested in this activation event
			return true;
		}
		return this._extensionHostManagers.every(manager => manager.activationEventIsDone(activationEvent));
	}

	public whenInstalledExtensionsRegistered(): Promise<boolean> {
		return this._installedExtensionsReady.wait();
	}

	get extensions(): IExtensionDescription[] {
		return this._registry.getAllExtensionDescriptions();
	}

	protected _getExtensions(): Promise<IExtensionDescription[]> {
		return this._installedExtensionsReady.wait().then(() => this.extensions);
	}

	public getExtension(id: string): Promise<IExtensionDescription | undefined> {
		return this._installedExtensionsReady.wait().then(() => {
			return this._registry.getExtensionDescription(id);
		});
	}

	public readExtensionPointContributions<T extends IExtensionContributions[keyof IExtensionContributions]>(extPoint: IExtensionPoint<T>): Promise<ExtensionPointContribution<T>[]> {
		return this._installedExtensionsReady.wait().then(() => {
			const availableExtensions = this._registry.getAllExtensionDescriptions();

			const result: ExtensionPointContribution<T>[] = [];
			for (const desc of availableExtensions) {
				if (desc.contributes && hasOwnProperty.call(desc.contributes, extPoint.name)) {
					result.push(new ExtensionPointContribution<T>(desc, desc.contributes[extPoint.name as keyof typeof desc.contributes] as T));
				}
			}

			return result;
		});
	}

	public getExtensionsStatus(): { [id: string]: IExtensionsStatus } {
		const result: { [id: string]: IExtensionsStatus } = Object.create(null);
		if (this._registry) {
			const extensions = this._registry.getAllExtensionDescriptions();
			for (const extension of extensions) {
				const extensionStatus = this._extensionStatus.get(extension.identifier);
				result[extension.identifier.value] = {
					id: extension.identifier,
					messages: extensionStatus?.messages ?? [],
					activationStarted: extensionStatus?.activationStarted ?? false,
					activationTimes: extensionStatus?.activationTimes ?? undefined,
					runtimeErrors: extensionStatus?.runtimeErrors ?? [],
					runningLocation: this._runningLocations.getRunningLocation(extension.identifier),
				};
			}
		}
		return result;
	}

	public async getInspectPorts(extensionHostKind: ExtensionHostKind, tryEnableInspector: boolean): Promise<number[]> {
		const result = await Promise.all(
			this._getExtensionHostManagers(extensionHostKind).map(extHost => extHost.getInspectPort(tryEnableInspector))
		);
		// remove 0s:
		return result.filter(element => Boolean(element));
	}

	public async setRemoteEnvironment(env: { [key: string]: string | null }): Promise<void> {
		await this._extensionHostManagers
			.map(manager => manager.setRemoteEnvironment(env));
	}

	//#endregion

	// --- impl

	private _safeInvokeIsEnabled(extension: IExtension): boolean {
		try {
			return this._extensionEnablementService.isEnabled(extension);
		} catch (err) {
			return false;
		}
	}

	private _doHandleExtensionPoints(affectedExtensions: IExtensionDescription[]): void {
		const affectedExtensionPoints: { [extPointName: string]: boolean } = Object.create(null);
		for (const extensionDescription of affectedExtensions) {
			if (extensionDescription.contributes) {
				for (const extPointName in extensionDescription.contributes) {
					if (hasOwnProperty.call(extensionDescription.contributes, extPointName)) {
						affectedExtensionPoints[extPointName] = true;
					}
				}
			}
		}

		const messageHandler = (msg: IMessage) => this._handleExtensionPointMessage(msg);
		const availableExtensions = this._registry.getAllExtensionDescriptions();
		const extensionPoints = ExtensionsRegistry.getExtensionPoints();
		perf.mark('code/willHandleExtensionPoints');
		for (const extensionPoint of extensionPoints) {
			if (affectedExtensionPoints[extensionPoint.name]) {
				perf.mark(`code/willHandleExtensionPoint/${extensionPoint.name}`);
				AbstractExtensionService._handleExtensionPoint(extensionPoint, availableExtensions, messageHandler);
				perf.mark(`code/didHandleExtensionPoint/${extensionPoint.name}`);
			}
		}
		perf.mark('code/didHandleExtensionPoints');
	}

	private _getOrCreateExtensionStatus(extensionId: ExtensionIdentifier): ExtensionStatus {
		if (!this._extensionStatus.has(extensionId)) {
			this._extensionStatus.set(extensionId, new ExtensionStatus(extensionId));
		}
		return this._extensionStatus.get(extensionId)!;
	}

	private _handleExtensionPointMessage(msg: IMessage) {
		const extensionStatus = this._getOrCreateExtensionStatus(msg.extensionId);
		extensionStatus.addMessage(msg);

		const extension = this._registry.getExtensionDescription(msg.extensionId);
		const strMsg = `[${msg.extensionId.value}]: ${msg.message}`;

		if (msg.type === Severity.Error) {
			if (extension && extension.isUnderDevelopment) {
				// This message is about the extension currently being developed
				this._notificationService.notify({ severity: Severity.Error, message: strMsg });
			}
			this._logService.error(strMsg);
		} else if (msg.type === Severity.Warning) {
			if (extension && extension.isUnderDevelopment) {
				// This message is about the extension currently being developed
				this._notificationService.notify({ severity: Severity.Warning, message: strMsg });
			}
			this._logService.warn(strMsg);
		} else {
			this._logService.info(strMsg);
		}

		if (msg.extensionId && this._environmentService.isBuilt && !this._environmentService.isExtensionDevelopment) {
			const { type, extensionId, extensionPointId, message } = msg;
			type ExtensionsMessageClassification = {
				owner: 'alexdima';
				comment: 'A validation message for an extension';
				type: { classification: 'SystemMetaData'; purpose: 'PerformanceAndHealth'; comment: 'Severity of problem.'; isMeasurement: true };
				extensionId: { classification: 'SystemMetaData'; purpose: 'PerformanceAndHealth'; comment: 'The identifier of the extension that has a problem.' };
				extensionPointId: { classification: 'SystemMetaData'; purpose: 'PerformanceAndHealth'; comment: 'The extension point that has a problem.' };
				message: { classification: 'SystemMetaData'; purpose: 'PerformanceAndHealth'; comment: 'The message of the problem.' };
			};
			type ExtensionsMessageEvent = {
				type: Severity;
				extensionId: string;
				extensionPointId: string;
				message: string;
			};
			this._telemetryService.publicLog2<ExtensionsMessageEvent, ExtensionsMessageClassification>('extensionsMessage', {
				type, extensionId: extensionId.value, extensionPointId, message
			});
		}
	}

	private static _handleExtensionPoint<T extends IExtensionContributions[keyof IExtensionContributions]>(extensionPoint: ExtensionPoint<T>, availableExtensions: IExtensionDescription[], messageHandler: (msg: IMessage) => void): void {
		const users: IExtensionPointUser<T>[] = [];
		for (const desc of availableExtensions) {
			if (desc.contributes && hasOwnProperty.call(desc.contributes, extensionPoint.name)) {
				users.push({
					description: desc,
					value: desc.contributes[extensionPoint.name as keyof typeof desc.contributes] as T,
					collector: new ExtensionMessageCollector(messageHandler, desc, extensionPoint.name)
				});
			}
		}
		extensionPoint.acceptUsers(users);
	}

	//#region Called by extension host

	private _acquireInternalAPI(): IInternalExtensionService {
		return {
			_activateById: (extensionId: ExtensionIdentifier, reason: ExtensionActivationReason): Promise<void> => {
				return this._activateById(extensionId, reason);
			},
			_onWillActivateExtension: (extensionId: ExtensionIdentifier): void => {
				return this._onWillActivateExtension(extensionId);
			},
			_onDidActivateExtension: (extensionId: ExtensionIdentifier, codeLoadingTime: number, activateCallTime: number, activateResolvedTime: number, activationReason: ExtensionActivationReason): void => {
				return this._onDidActivateExtension(extensionId, codeLoadingTime, activateCallTime, activateResolvedTime, activationReason);
			},
			_onDidActivateExtensionError: (extensionId: ExtensionIdentifier, error: Error): void => {
				return this._onDidActivateExtensionError(extensionId, error);
			},
			_onExtensionRuntimeError: (extensionId: ExtensionIdentifier, err: Error): void => {
				return this._onExtensionRuntimeError(extensionId, err);
			}
		};
	}

	public async _activateById(extensionId: ExtensionIdentifier, reason: ExtensionActivationReason): Promise<void> {
		const results = await Promise.all(
			this._extensionHostManagers.map(manager => manager.activate(extensionId, reason))
		);
		const activated = results.some(e => e);
		if (!activated) {
			throw new Error(`Unknown extension ${extensionId.value}`);
		}
	}

	private _onWillActivateExtension(extensionId: ExtensionIdentifier): void {
		const extensionStatus = this._getOrCreateExtensionStatus(extensionId);
		extensionStatus.onWillActivate();
	}

	private _onDidActivateExtension(extensionId: ExtensionIdentifier, codeLoadingTime: number, activateCallTime: number, activateResolvedTime: number, activationReason: ExtensionActivationReason): void {
		const extensionStatus = this._getOrCreateExtensionStatus(extensionId);
		extensionStatus.setActivationTimes(new ActivationTimes(codeLoadingTime, activateCallTime, activateResolvedTime, activationReason));
		this._onDidChangeExtensionsStatus.fire([extensionId]);
	}

	private _onDidActivateExtensionError(extensionId: ExtensionIdentifier, error: Error): void {
		type ExtensionActivationErrorClassification = {
			owner: 'alexdima';
			comment: 'An extension failed to activate';
			extensionId: { classification: 'SystemMetaData'; purpose: 'PerformanceAndHealth'; comment: 'The identifier of the extension.' };
			error: { classification: 'CallstackOrException'; purpose: 'PerformanceAndHealth'; comment: 'The error message.' };
		};
		type ExtensionActivationErrorEvent = {
			extensionId: string;
			error: string;
		};
		this._telemetryService.publicLog2<ExtensionActivationErrorEvent, ExtensionActivationErrorClassification>('extensionActivationError', {
			extensionId: extensionId.value,
			error: error.message
		});
	}

	private _onExtensionRuntimeError(extensionId: ExtensionIdentifier, err: Error): void {
		const extensionStatus = this._getOrCreateExtensionStatus(extensionId);
		extensionStatus.addRuntimeError(err);
		this._onDidChangeExtensionsStatus.fire([extensionId]);
	}

	//#endregion

	protected abstract _resolveExtensions(): Promise<ResolvedExtensions>;
	protected abstract _scanSingleExtension(extension: IExtension): Promise<IExtensionDescription | null>;
	protected abstract _onExtensionHostExit(code: number): void;
}

export class ResolvedExtensions {
	constructor(
		public readonly local: IExtensionDescription[],
		public readonly remote: IExtensionDescription[],
		public readonly hasLocalProcess: boolean,
		public readonly allowRemoteExtensionsInLocalWebWorker: boolean
	) { }
}

export interface IExtensionHostFactory {
	createExtensionHost(runningLocations: ExtensionRunningLocationTracker, runningLocation: ExtensionRunningLocation, isInitialStart: boolean): IExtensionHost | null;
}

class DeltaExtensionsQueueItem {
	constructor(
		public readonly toAdd: IExtension[],
		public readonly toRemove: string[] | IExtension[]
	) { }
}

/**
 * @argument extensions The extensions to be checked.
 * @argument ignoreWorkspaceTrust Do not take workspace trust into account.
 */
export function checkEnabledAndProposedAPI(extensionEnablementService: IWorkbenchExtensionEnablementService, extensionsProposedApi: ExtensionsProposedApi, extensions: IExtensionDescription[], ignoreWorkspaceTrust: boolean): IExtensionDescription[] {
	// enable or disable proposed API per extension
	extensionsProposedApi.updateEnabledApiProposals(extensions);

	// keep only enabled extensions
	return filterEnabledExtensions(extensionEnablementService, extensions, ignoreWorkspaceTrust);
}

/**
 * Return the subset of extensions that are enabled.
 * @argument ignoreWorkspaceTrust Do not take workspace trust into account.
 */
export function filterEnabledExtensions(extensionEnablementService: IWorkbenchExtensionEnablementService, extensions: IExtensionDescription[], ignoreWorkspaceTrust: boolean): IExtensionDescription[] {
	const enabledExtensions: IExtensionDescription[] = [], extensionsToCheck: IExtensionDescription[] = [], mappedExtensions: IExtension[] = [];
	for (const extension of extensions) {
		if (extension.isUnderDevelopment) {
			// Never disable extensions under development
			enabledExtensions.push(extension);
		} else {
			extensionsToCheck.push(extension);
			mappedExtensions.push(toExtension(extension));
		}
	}

	const enablementStates = extensionEnablementService.getEnablementStates(mappedExtensions, ignoreWorkspaceTrust ? { trusted: true } : undefined);
	for (let index = 0; index < enablementStates.length; index++) {
		if (extensionEnablementService.isEnabledEnablementState(enablementStates[index])) {
			enabledExtensions.push(extensionsToCheck[index]);
		}
	}

	return enabledExtensions;
}

/**
 * @argument extension The extension to be checked.
 * @argument ignoreWorkspaceTrust Do not take workspace trust into account.
 */
export function extensionIsEnabled(extensionEnablementService: IWorkbenchExtensionEnablementService, extension: IExtensionDescription, ignoreWorkspaceTrust: boolean): boolean {
	return filterEnabledExtensions(extensionEnablementService, [extension], ignoreWorkspaceTrust).includes(extension);
}

function includes(extensions: IExtensionDescription[], identifier: ExtensionIdentifier): boolean {
	for (const extension of extensions) {
		if (ExtensionIdentifier.equals(extension.identifier, identifier)) {
			return true;
		}
	}
	return false;
}

export class ExtensionStatus {

	private readonly _messages: IMessage[] = [];
	public get messages(): IMessage[] {
		return this._messages;
	}

	private _activationTimes: ActivationTimes | null = null;
	public get activationTimes(): ActivationTimes | null {
		return this._activationTimes;
	}

	private _runtimeErrors: Error[] = [];
	public get runtimeErrors(): Error[] {
		return this._runtimeErrors;
	}

	private _activationStarted: boolean = false;
	public get activationStarted(): boolean {
		return this._activationStarted;
	}

	constructor(
		public readonly id: ExtensionIdentifier,
	) { }

	public clearRuntimeStatus(): void {
		this._activationStarted = false;
		this._activationTimes = null;
		this._runtimeErrors = [];
	}

<<<<<<< HEAD
	updateEnabledApiProposals(_extension: IExtensionDescription): void {

		// this is a trick to make the extension description writeable...
		// type Writeable<T> = { -readonly [P in keyof T]: Writeable<T[P]> };
		const extension = <any>_extension;
		const key = ExtensionIdentifier.toKey(_extension.identifier);

		// warn about invalid proposal and remove them from the list
		if (isNonEmptyArray(extension.enabledApiProposals)) {
			extension.enabledApiProposals = extension.enabledApiProposals.filter(name => {
				const result = Boolean(allApiProposals[<ApiProposalName>name]);
				if (!result) {
					this._logService.critical(`Extension '${key}' wants API proposal '${name}' but that proposal DOES NOT EXIST. Likely, the proposal has been finalized (check 'vscode.d.ts') or was abandoned.`);
				}
				return result;
			});
		}


		if (this._productEnabledExtensions.has(key)) {
			// NOTE that proposals that are listed in product.json override whatever is declared in the extension
			// itself. This is needed for us to know what proposals are used "in the wild". Merging product.json-proposals
			// and extension-proposals would break that.

			const productEnabledProposals = this._productEnabledExtensions.get(key)!;

			// check for difference between product.json-declaration and package.json-declaration
			const productSet = new Set(productEnabledProposals);
			const extensionSet = new Set(extension.enabledApiProposals);
			const diff: any = new Set([...extensionSet].filter(a => !productSet.has(<any>a)));
			if (diff.size > 0) {
				this._logService.critical(`Extension '${key}' appears in product.json but enables LESS API proposals than the extension wants.\npackage.json (LOSES): ${[...extensionSet].join(', ')}\nproduct.json (WINS): ${[...productSet].join(', ')}`);

				if (this._environmentService.isExtensionDevelopment) {
					this._logService.critical(`Proceeding with EXTRA proposals (${[...diff].join(', ')}) because extension is in development mode. Still, this EXTENSION WILL BE BROKEN unless product.json is updated.`);
					productEnabledProposals.push(...diff);
				}
			}
=======
	public addMessage(msg: IMessage): void {
		this._messages.push(msg);
	}
>>>>>>> 5b6af074

	public setActivationTimes(activationTimes: ActivationTimes) {
		this._activationTimes = activationTimes;
	}

	public addRuntimeError(err: Error): void {
		this._runtimeErrors.push(err);
	}

	public onWillActivate() {
		this._activationStarted = true;
	}
}

interface IExtensionHostCrashInfo {
	timestamp: number;
}

export class ExtensionHostCrashTracker {

	private static _TIME_LIMIT = 5 * 60 * 1000; // 5 minutes
	private static _CRASH_LIMIT = 3;

	private readonly _recentCrashes: IExtensionHostCrashInfo[] = [];

	private _removeOldCrashes(): void {
		const limit = Date.now() - ExtensionHostCrashTracker._TIME_LIMIT;
		while (this._recentCrashes.length > 0 && this._recentCrashes[0].timestamp < limit) {
			this._recentCrashes.shift();
		}
	}

	public registerCrash(): void {
		this._removeOldCrashes();
		this._recentCrashes.push({ timestamp: Date.now() });
	}

	public shouldAutomaticallyRestart(): boolean {
		this._removeOldCrashes();
		return (this._recentCrashes.length < ExtensionHostCrashTracker._CRASH_LIMIT);
	}
}

/**
 * This can run correctly only on the renderer process because that is the only place
 * where all extension points and all implicit activation events generators are known.
 */
class ImplicitActivationAwareReader implements IActivationEventsReader {
	public readActivationEvents(extensionDescription: IExtensionDescription): string[] {
		return ImplicitActivationEvents.readActivationEvents(extensionDescription);
	}
}<|MERGE_RESOLUTION|>--- conflicted
+++ resolved
@@ -1128,50 +1128,9 @@
 		this._runtimeErrors = [];
 	}
 
-<<<<<<< HEAD
-	updateEnabledApiProposals(_extension: IExtensionDescription): void {
-
-		// this is a trick to make the extension description writeable...
-		// type Writeable<T> = { -readonly [P in keyof T]: Writeable<T[P]> };
-		const extension = <any>_extension;
-		const key = ExtensionIdentifier.toKey(_extension.identifier);
-
-		// warn about invalid proposal and remove them from the list
-		if (isNonEmptyArray(extension.enabledApiProposals)) {
-			extension.enabledApiProposals = extension.enabledApiProposals.filter(name => {
-				const result = Boolean(allApiProposals[<ApiProposalName>name]);
-				if (!result) {
-					this._logService.critical(`Extension '${key}' wants API proposal '${name}' but that proposal DOES NOT EXIST. Likely, the proposal has been finalized (check 'vscode.d.ts') or was abandoned.`);
-				}
-				return result;
-			});
-		}
-
-
-		if (this._productEnabledExtensions.has(key)) {
-			// NOTE that proposals that are listed in product.json override whatever is declared in the extension
-			// itself. This is needed for us to know what proposals are used "in the wild". Merging product.json-proposals
-			// and extension-proposals would break that.
-
-			const productEnabledProposals = this._productEnabledExtensions.get(key)!;
-
-			// check for difference between product.json-declaration and package.json-declaration
-			const productSet = new Set(productEnabledProposals);
-			const extensionSet = new Set(extension.enabledApiProposals);
-			const diff: any = new Set([...extensionSet].filter(a => !productSet.has(<any>a)));
-			if (diff.size > 0) {
-				this._logService.critical(`Extension '${key}' appears in product.json but enables LESS API proposals than the extension wants.\npackage.json (LOSES): ${[...extensionSet].join(', ')}\nproduct.json (WINS): ${[...productSet].join(', ')}`);
-
-				if (this._environmentService.isExtensionDevelopment) {
-					this._logService.critical(`Proceeding with EXTRA proposals (${[...diff].join(', ')}) because extension is in development mode. Still, this EXTENSION WILL BE BROKEN unless product.json is updated.`);
-					productEnabledProposals.push(...diff);
-				}
-			}
-=======
 	public addMessage(msg: IMessage): void {
 		this._messages.push(msg);
 	}
->>>>>>> 5b6af074
 
 	public setActivationTimes(activationTimes: ActivationTimes) {
 		this._activationTimes = activationTimes;
