/*---------------------------------------------------------------------------------------------
 *  Copyright (c) Microsoft Corporation. All rights reserved.
 *  Licensed under the Source EULA. See License.txt in the project root for license information.
 *--------------------------------------------------------------------------------------------*/

import * as nls from 'vs/nls';
import { isNonEmptyArray } from 'vs/base/common/arrays';
import { Barrier } from 'vs/base/common/async';
import { Emitter, Event } from 'vs/base/common/event';
import { Disposable } from 'vs/base/common/lifecycle';
import * as perf from 'vs/base/common/performance';
import { isEqualOrParent } from 'vs/base/common/resources';
import { IWorkbenchEnvironmentService } from 'vs/workbench/services/environment/common/environmentService';
import { IWorkbenchExtensionEnablementService } from 'vs/workbench/services/extensionManagement/common/extensionManagement';
import { BetterMergeId } from 'vs/platform/extensionManagement/common/extensionManagementUtil';
import { IInstantiationService } from 'vs/platform/instantiation/common/instantiation';
import { INotificationService, Severity } from 'vs/platform/notification/common/notification';
import { ITelemetryService } from 'vs/platform/telemetry/common/telemetry';
import { ActivationTimes, ExtensionPointContribution, IExtensionService, IExtensionsStatus, IMessage, IWillActivateEvent, IResponsiveStateChangeEvent, toExtension, IExtensionHost, ActivationKind, ExtensionHostKind } from 'vs/workbench/services/extensions/common/extensions';
import { ExtensionMessageCollector, ExtensionPoint, ExtensionsRegistry, IExtensionPoint, IExtensionPointUser } from 'vs/workbench/services/extensions/common/extensionsRegistry';
import { ExtensionDescriptionRegistry } from 'vs/workbench/services/extensions/common/extensionDescriptionRegistry';
import { ResponsiveState } from 'vs/workbench/services/extensions/common/rpcProtocol';
import { ExtensionHostManager } from 'vs/workbench/services/extensions/common/extensionHostManager';
import { ExtensionIdentifier, IExtensionDescription, ExtensionType, ITranslatedScannedExtension, IExtension, ExtensionKind, IExtensionContributions } from 'vs/platform/extensions/common/extensions';
import { IFileService } from 'vs/platform/files/common/files';
import { parseExtensionDevOptions } from 'vs/workbench/services/extensions/common/extensionDevOptions';
import { IProductService } from 'vs/platform/product/common/productService';
import { ExtensionActivationReason } from 'vs/workbench/api/common/extHostExtensionActivator';
import { IExtensionManagementService } from 'vs/platform/extensionManagement/common/extensionManagement';
import { IExtensionActivationHost as IWorkspaceContainsActivationHost, checkGlobFileExists, checkActivateWorkspaceContainsExtension } from 'vs/workbench/api/common/shared/workspaceContains';
import { IWorkspaceContextService } from 'vs/platform/workspace/common/workspace';
import { getExtensionKind } from 'vs/workbench/services/extensions/common/extensionsUtil';
import { IConfigurationService } from 'vs/platform/configuration/common/configuration';
import { Schemas } from 'vs/base/common/network';

const hasOwnProperty = Object.hasOwnProperty;
const NO_OP_VOID_PROMISE = Promise.resolve<void>(undefined);

export function parseScannedExtension(extension: ITranslatedScannedExtension): IExtensionDescription {
	return {
		identifier: new ExtensionIdentifier(`${extension.packageJSON.publisher}.${extension.packageJSON.name}`),
		isBuiltin: extension.type === ExtensionType.System,
		isUserBuiltin: false,
		isUnderDevelopment: false,
		extensionLocation: extension.location,
		...extension.packageJSON,
	};
}

class DeltaExtensionsQueueItem {
	constructor(
		public readonly toAdd: IExtension[],
		public readonly toRemove: string[]
	) { }
}

export const enum ExtensionRunningLocation {
	None,
	LocalProcess,
	LocalWebWorker,
	Remote
}

export abstract class AbstractExtensionService extends Disposable implements IExtensionService {

	public _serviceBrand: undefined;

	protected readonly _onDidRegisterExtensions: Emitter<void> = this._register(new Emitter<void>());
	public readonly onDidRegisterExtensions = this._onDidRegisterExtensions.event;

	protected readonly _onDidChangeExtensionsStatus: Emitter<ExtensionIdentifier[]> = this._register(new Emitter<ExtensionIdentifier[]>());
	public readonly onDidChangeExtensionsStatus: Event<ExtensionIdentifier[]> = this._onDidChangeExtensionsStatus.event;

	protected readonly _onDidChangeExtensions: Emitter<void> = this._register(new Emitter<void>());
	public readonly onDidChangeExtensions: Event<void> = this._onDidChangeExtensions.event;

	protected readonly _onWillActivateByEvent = this._register(new Emitter<IWillActivateEvent>());
	public readonly onWillActivateByEvent: Event<IWillActivateEvent> = this._onWillActivateByEvent.event;

	protected readonly _onDidChangeResponsiveChange = this._register(new Emitter<IResponsiveStateChangeEvent>());
	public readonly onDidChangeResponsiveChange: Event<IResponsiveStateChangeEvent> = this._onDidChangeResponsiveChange.event;

	protected readonly _registry: ExtensionDescriptionRegistry;
	private readonly _installedExtensionsReady: Barrier;
	protected readonly _isDev: boolean;
	private readonly _extensionsMessages: Map<string, IMessage[]>;
	protected readonly _allRequestedActivateEvents = new Set<string>();
	private readonly _proposedApiController: ProposedApiController;
	private readonly _isExtensionDevHost: boolean;
	protected readonly _isExtensionDevTestFromCli: boolean;
	private _deltaExtensionsQueue: DeltaExtensionsQueueItem[];
	private _inHandleDeltaExtensions: boolean;
	protected _runningLocation: Map<string, ExtensionRunningLocation>;

	// --- Members used per extension host process
	protected _extensionHostManagers: ExtensionHostManager[];
	protected _extensionHostActiveExtensions: Map<string, ExtensionIdentifier>;
	private _extensionHostActivationTimes: Map<string, ActivationTimes>;
	private _extensionHostExtensionRuntimeErrors: Map<string, Error[]>;

	constructor(
		protected readonly _runningLocationClassifier: ExtensionRunningLocationClassifier,
		@IInstantiationService protected readonly _instantiationService: IInstantiationService,
		@INotificationService protected readonly _notificationService: INotificationService,
		@IWorkbenchEnvironmentService protected readonly _environmentService: IWorkbenchEnvironmentService,
		@ITelemetryService protected readonly _telemetryService: ITelemetryService,
		@IWorkbenchExtensionEnablementService protected readonly _extensionEnablementService: IWorkbenchExtensionEnablementService,
		@IFileService protected readonly _fileService: IFileService,
		@IProductService protected readonly _productService: IProductService,
		@IExtensionManagementService protected readonly _extensionManagementService: IExtensionManagementService,
		@IWorkspaceContextService private readonly _contextService: IWorkspaceContextService,
		@IConfigurationService protected readonly _configurationService: IConfigurationService,
	) {
		super();

		// help the file service to activate providers by activating extensions by file system event
		this._register(this._fileService.onWillActivateFileSystemProvider(e => {
			e.join(this.activateByEvent(`onFileSystem:${e.scheme}`));
		}));

		this._registry = new ExtensionDescriptionRegistry([]);
		this._installedExtensionsReady = new Barrier();
		this._isDev = !this._environmentService.isBuilt || this._environmentService.isExtensionDevelopment;
		this._extensionsMessages = new Map<string, IMessage[]>();
		this._proposedApiController = new ProposedApiController(this._environmentService, this._productService);

		this._extensionHostManagers = [];
		this._extensionHostActiveExtensions = new Map<string, ExtensionIdentifier>();
		this._extensionHostActivationTimes = new Map<string, ActivationTimes>();
		this._extensionHostExtensionRuntimeErrors = new Map<string, Error[]>();

		const devOpts = parseExtensionDevOptions(this._environmentService);
		this._isExtensionDevHost = devOpts.isExtensionDevHost;
		this._isExtensionDevTestFromCli = devOpts.isExtensionDevTestFromCli;

		this._deltaExtensionsQueue = [];
		this._inHandleDeltaExtensions = false;
		this._runningLocation = new Map<string, ExtensionRunningLocation>();

		this._register(this._extensionEnablementService.onEnablementChanged((extensions) => {
			let toAdd: IExtension[] = [];
			let toRemove: string[] = [];
			for (const extension of extensions) {
				if (this._safeInvokeIsEnabled(extension)) {
					// an extension has been enabled
					toAdd.push(extension);
				} else {
					// an extension has been disabled
					toRemove.push(extension.identifier.id);
				}
			}
			this._handleDeltaExtensions(new DeltaExtensionsQueueItem(toAdd, toRemove));
		}));

		this._register(this._extensionManagementService.onDidInstallExtension((event) => {
			if (event.local) {
				if (this._safeInvokeIsEnabled(event.local)) {
					// an extension has been installed
					this._handleDeltaExtensions(new DeltaExtensionsQueueItem([event.local], []));
				}
			}
		}));

		this._register(this._extensionManagementService.onDidUninstallExtension((event) => {
			if (!event.error) {
				// an extension has been uninstalled
				this._handleDeltaExtensions(new DeltaExtensionsQueueItem([], [event.identifier.id]));
			}
		}));
	}

	protected _getExtensionHostManager(kind: ExtensionHostKind): ExtensionHostManager | null {
		for (const extensionHostManager of this._extensionHostManagers) {
			if (extensionHostManager.kind === kind) {
				return extensionHostManager;
			}
		}
		return null;
	}

	//#region deltaExtensions

	private async _handleDeltaExtensions(item: DeltaExtensionsQueueItem): Promise<void> {
		this._deltaExtensionsQueue.push(item);
		if (this._inHandleDeltaExtensions) {
			// Let the current item finish, the new one will be picked up
			return;
		}

		while (this._deltaExtensionsQueue.length > 0) {
			const item = this._deltaExtensionsQueue.shift()!;
			try {
				this._inHandleDeltaExtensions = true;
				await this._deltaExtensions(item.toAdd, item.toRemove);
			} finally {
				this._inHandleDeltaExtensions = false;
			}
		}
	}

	private async _deltaExtensions(_toAdd: IExtension[], _toRemove: string[]): Promise<void> {
		let toAdd: IExtensionDescription[] = [];
		for (let i = 0, len = _toAdd.length; i < len; i++) {
			const extension = _toAdd[i];

			if (!this._canAddExtension(extension)) {
				continue;
			}

			const extensionDescription = await this._scanSingleExtension(extension);
			if (!extensionDescription) {
				// could not scan extension...
				continue;
			}

			toAdd.push(extensionDescription);
		}

		let toRemove: IExtensionDescription[] = [];
		for (let i = 0, len = _toRemove.length; i < len; i++) {
			const extensionId = _toRemove[i];
			const extensionDescription = this._registry.getExtensionDescription(extensionId);
			if (!extensionDescription) {
				// ignore disabling/uninstalling an extension which is not running
				continue;
			}

			if (!this.canRemoveExtension(extensionDescription)) {
				// uses non-dynamic extension point or is activated
				continue;
			}

			toRemove.push(extensionDescription);
		}

		if (toAdd.length === 0 && toRemove.length === 0) {
			return;
		}

		// Update the local registry
		const result = this._registry.deltaExtensions(toAdd, toRemove.map(e => e.identifier));
		this._onDidChangeExtensions.fire(undefined);

		toRemove = toRemove.concat(result.removedDueToLooping);
		if (result.removedDueToLooping.length > 0) {
			this._logOrShowMessage(Severity.Error, nls.localize('looping', "The following extensions contain dependency loops and have been disabled: {0}", result.removedDueToLooping.map(e => `'${e.identifier.value}'`).join(', ')));
		}

		// enable or disable proposed API per extension
		this._checkEnableProposedApi(toAdd);

		// Update extension points
		this._doHandleExtensionPoints((<IExtensionDescription[]>[]).concat(toAdd).concat(toRemove));

		// Update the extension host
		await this._updateExtensionsOnExtHosts(toAdd, toRemove.map(e => e.identifier));

		for (let i = 0; i < toAdd.length; i++) {
			this._activateAddedExtensionIfNeeded(toAdd[i]);
		}
	}

	private async _updateExtensionsOnExtHosts(toAdd: IExtensionDescription[], toRemove: ExtensionIdentifier[]): Promise<void> {
		const groupedToRemove: ExtensionIdentifier[][] = [];
		const groupRemove = (extensionHostKind: ExtensionHostKind, extensionRunningLocation: ExtensionRunningLocation) => {
			groupedToRemove[extensionHostKind] = filterByRunningLocation(toRemove, extId => extId, this._runningLocation, extensionRunningLocation);
		};
		groupRemove(ExtensionHostKind.LocalProcess, ExtensionRunningLocation.LocalProcess);
		groupRemove(ExtensionHostKind.LocalWebWorker, ExtensionRunningLocation.LocalWebWorker);
		groupRemove(ExtensionHostKind.Remote, ExtensionRunningLocation.Remote);
		for (const extensionId of toRemove) {
			this._runningLocation.delete(ExtensionIdentifier.toKey(extensionId));
		}

		const groupedToAdd: IExtensionDescription[][] = [];
		const groupAdd = (extensionHostKind: ExtensionHostKind, extensionRunningLocation: ExtensionRunningLocation) => {
			groupedToAdd[extensionHostKind] = filterByRunningLocation(toAdd, ext => ext.identifier, this._runningLocation, extensionRunningLocation);
		};
		for (const extension of toAdd) {
			const extensionKind = getExtensionKind(extension, this._productService, this._configurationService);
			const isRemote = extension.extensionLocation.scheme === Schemas.vscodeRemote;
			const runningLocation = this._runningLocationClassifier.pickRunningLocation(extensionKind, !isRemote, isRemote);
			this._runningLocation.set(ExtensionIdentifier.toKey(extension.identifier), runningLocation);
		}
		groupAdd(ExtensionHostKind.LocalProcess, ExtensionRunningLocation.LocalProcess);
		groupAdd(ExtensionHostKind.LocalWebWorker, ExtensionRunningLocation.LocalWebWorker);
		groupAdd(ExtensionHostKind.Remote, ExtensionRunningLocation.Remote);

		const promises: Promise<void>[] = [];

		for (const extensionHostKind of [ExtensionHostKind.LocalProcess, ExtensionHostKind.LocalWebWorker, ExtensionHostKind.Remote]) {
			const toAdd = groupedToAdd[extensionHostKind];
			const toRemove = groupedToRemove[extensionHostKind];
			if (toAdd.length > 0 || toRemove.length > 0) {
				const extensionHostManager = this._getExtensionHostManager(extensionHostKind);
				if (extensionHostManager) {
					promises.push(extensionHostManager.deltaExtensions(toAdd, toRemove));
				}
			}
		}

		await Promise.all(promises);
	}

	public canAddExtension(extensionDescription: IExtensionDescription): boolean {
		return this._canAddExtension(toExtension(extensionDescription));
	}

	private _canAddExtension(extension: IExtension): boolean {
		const extensionDescription = this._registry.getExtensionDescription(extension.identifier.id);
		if (extensionDescription) {
			// this extension is already running (most likely at a different version)
			return false;
		}

		// Check if extension is renamed
		if (extension.identifier.uuid && this._registry.getAllExtensionDescriptions().some(e => e.uuid === extension.identifier.uuid)) {
			return false;
		}

		const extensionKind = getExtensionKind(extension.manifest, this._productService, this._configurationService);
		const isRemote = extension.location.scheme === Schemas.vscodeRemote;
		const runningLocation = this._runningLocationClassifier.pickRunningLocation(extensionKind, !isRemote, isRemote);
		if (runningLocation === ExtensionRunningLocation.None) {
			return false;
		}

		return true;
	}

	public canRemoveExtension(extension: IExtensionDescription): boolean {
		const extensionDescription = this._registry.getExtensionDescription(extension.identifier);
		if (!extensionDescription) {
			// ignore removing an extension which is not running
			return false;
		}

		if (this._extensionHostActiveExtensions.has(ExtensionIdentifier.toKey(extensionDescription.identifier))) {
			// Extension is running, cannot remove it safely
			return false;
		}

		return true;
	}

	private async _activateAddedExtensionIfNeeded(extensionDescription: IExtensionDescription): Promise<void> {
		let shouldActivate = false;
		let shouldActivateReason: string | null = null;
		let hasWorkspaceContains = false;
		if (Array.isArray(extensionDescription.activationEvents)) {
			for (let activationEvent of extensionDescription.activationEvents) {
				// TODO@joao: there's no easy way to contribute this
				if (activationEvent === 'onUri') {
					activationEvent = `onUri:${ExtensionIdentifier.toKey(extensionDescription.identifier)}`;
				}

				if (this._allRequestedActivateEvents.has(activationEvent)) {
					// This activation event was fired before the extension was added
					shouldActivate = true;
					shouldActivateReason = activationEvent;
					break;
				}

				if (activationEvent === '*') {
					shouldActivate = true;
					shouldActivateReason = activationEvent;
					break;
				}

				if (/^workspaceContains/.test(activationEvent)) {
					hasWorkspaceContains = true;
				}

				if (activationEvent === 'onStartupFinished') {
					shouldActivate = true;
					shouldActivateReason = activationEvent;
					break;
				}
			}
		}

		if (shouldActivate) {
			await Promise.all(
				this._extensionHostManagers.map(extHostManager => extHostManager.activate(extensionDescription.identifier, { startup: false, extensionId: extensionDescription.identifier, activationEvent: shouldActivateReason! }))
			).then(() => { });
		} else if (hasWorkspaceContains) {
			const workspace = await this._contextService.getCompleteWorkspace();
			const forceUsingSearch = !!this._environmentService.remoteAuthority;
			const host: IWorkspaceContainsActivationHost = {
				folders: workspace.folders.map(folder => folder.uri),
				forceUsingSearch: forceUsingSearch,
				exists: (uri) => this._fileService.exists(uri),
				checkExists: (folders, includes, token) => this._instantiationService.invokeFunction((accessor) => checkGlobFileExists(accessor, folders, includes, token))
			};

			const result = await checkActivateWorkspaceContainsExtension(host, extensionDescription);
			if (!result) {
				return;
			}

			await Promise.all(
				this._extensionHostManagers.map(extHostManager => extHostManager.activate(extensionDescription.identifier, { startup: false, extensionId: extensionDescription.identifier, activationEvent: result.activationEvent }))
			).then(() => { });
		}
	}

	//#endregion

	protected async _initialize(): Promise<void> {
		perf.mark('code/willLoadExtensions');
		this._startExtensionHosts(true, []);
		await this._scanAndHandleExtensions();
		this._releaseBarrier();
		perf.mark('code/didLoadExtensions');
	}

	private _releaseBarrier(): void {
		this._installedExtensionsReady.open();
		this._onDidRegisterExtensions.fire(undefined);
		this._onDidChangeExtensionsStatus.fire(this._registry.getAllExtensionDescriptions().map(e => e.identifier));
	}

	protected _stopExtensionHosts(): void {
		let previouslyActivatedExtensionIds: ExtensionIdentifier[] = [];
		this._extensionHostActiveExtensions.forEach((value) => {
			previouslyActivatedExtensionIds.push(value);
		});

		for (const manager of this._extensionHostManagers) {
			manager.dispose();
		}
		this._extensionHostManagers = [];
		this._extensionHostActiveExtensions = new Map<string, ExtensionIdentifier>();
		this._extensionHostActivationTimes = new Map<string, ActivationTimes>();
		this._extensionHostExtensionRuntimeErrors = new Map<string, Error[]>();

		if (previouslyActivatedExtensionIds.length > 0) {
			this._onDidChangeExtensionsStatus.fire(previouslyActivatedExtensionIds);
		}
	}

	private _startExtensionHosts(isInitialStart: boolean, initialActivationEvents: string[]): void {
		this._stopExtensionHosts();

		const extensionHosts = this._createExtensionHosts(isInitialStart);
		extensionHosts.forEach((extensionHost) => {
			const processManager = this._instantiationService.createInstance(ExtensionHostManager, extensionHost, initialActivationEvents);
			processManager.onDidExit(([code, signal]) => this._onExtensionHostCrashOrExit(processManager, code, signal));
			processManager.onDidChangeResponsiveState((responsiveState) => { this._onDidChangeResponsiveChange.fire({ isResponsive: responsiveState === ResponsiveState.Responsive }); });
			this._extensionHostManagers.push(processManager);
		});
	}

	private _onExtensionHostCrashOrExit(extensionHost: ExtensionHostManager, code: number, signal: string | null): void {

		// Unexpected termination
		if (!this._isExtensionDevHost) {
			this._onExtensionHostCrashed(extensionHost, code, signal);
			return;
		}

		this._onExtensionHostExit(code);
	}

	protected _onExtensionHostCrashed(extensionHost: ExtensionHostManager, code: number, signal: string | null): void {
		console.error('Extension host terminated unexpectedly. Code: ', code, ' Signal: ', signal);
		if (extensionHost.kind === ExtensionHostKind.LocalProcess) {
			this._stopExtensionHosts();
		}
	}

	//#region IExtensionService

	public restartExtensionHost(): void {
		this._stopExtensionHosts();
		this._startExtensionHosts(false, Array.from(this._allRequestedActivateEvents.keys()));
	}

	protected startExtensionHost(): void {
		this._startExtensionHosts(false, Array.from(this._allRequestedActivateEvents.keys()));
	}

	public activateByEvent(activationEvent: string, activationKind: ActivationKind = ActivationKind.Normal): Promise<void> {
		if (this._installedExtensionsReady.isOpen()) {
			// Extensions have been scanned and interpreted

			// Record the fact that this activationEvent was requested (in case of a restart)
			this._allRequestedActivateEvents.add(activationEvent);

			if (!this._registry.containsActivationEvent(activationEvent)) {
				// There is no extension that is interested in this activation event
				return NO_OP_VOID_PROMISE;
			}

			return this._activateByEvent(activationEvent, activationKind);
		} else {
			// Extensions have not been scanned yet.

			// Record the fact that this activationEvent was requested (in case of a restart)
			this._allRequestedActivateEvents.add(activationEvent);

			if (activationKind === ActivationKind.Immediate) {
				// Do not wait for the normal start-up of the extension host(s)
				return this._activateByEvent(activationEvent, activationKind);
			}

			return this._installedExtensionsReady.wait().then(() => this._activateByEvent(activationEvent, activationKind));
		}
	}

	private _activateByEvent(activationEvent: string, activationKind: ActivationKind): Promise<void> {
		const result = Promise.all(
			this._extensionHostManagers.map(extHostManager => extHostManager.activateByEvent(activationEvent, activationKind))
		).then(() => { });
		this._onWillActivateByEvent.fire({
			event: activationEvent,
			activation: result
		});
		return result;
	}

	public whenInstalledExtensionsRegistered(): Promise<boolean> {
		return this._installedExtensionsReady.wait();
	}

	public getExtensions(): Promise<IExtensionDescription[]> {
		return this._installedExtensionsReady.wait().then(() => {
			return this._registry.getAllExtensionDescriptions();
		});
	}

	public getExtension(id: string): Promise<IExtensionDescription | undefined> {
		return this._installedExtensionsReady.wait().then(() => {
			return this._registry.getExtensionDescription(id);
		});
	}

	public readExtensionPointContributions<T extends IExtensionContributions[keyof IExtensionContributions]>(extPoint: IExtensionPoint<T>): Promise<ExtensionPointContribution<T>[]> {
		return this._installedExtensionsReady.wait().then(() => {
			const availableExtensions = this._registry.getAllExtensionDescriptions();

			const result: ExtensionPointContribution<T>[] = [];
			for (const desc of availableExtensions) {
				if (desc.contributes && hasOwnProperty.call(desc.contributes, extPoint.name)) {
<<<<<<< HEAD
					result.push(new ExtensionPointContribution<T>(desc, desc.contributes[extPoint.name])); // {{SQL CARBON EDIT}} strict-null-checks
=======
					result.push(new ExtensionPointContribution<T>(desc, desc.contributes[extPoint.name as keyof typeof desc.contributes] as T));
>>>>>>> 52d1b626
				}
			}

			return result;
		});
	}

	public getExtensionsStatus(): { [id: string]: IExtensionsStatus; } {
		let result: { [id: string]: IExtensionsStatus; } = Object.create(null);
		if (this._registry) {
			const extensions = this._registry.getAllExtensionDescriptions();
			for (const extension of extensions) {
				const extensionKey = ExtensionIdentifier.toKey(extension.identifier);
				result[extension.identifier.value] = {
					messages: this._extensionsMessages.get(extensionKey) || [],
					activationTimes: this._extensionHostActivationTimes.get(extensionKey),
					runtimeErrors: this._extensionHostExtensionRuntimeErrors.get(extensionKey) || [],
				};
			}
		}
		return result;
	}

	public getInspectPort(_tryEnableInspector: boolean): Promise<number> {
		return Promise.resolve(0);
	}

	public async setRemoteEnvironment(env: { [key: string]: string | null }): Promise<void> {
		await this._extensionHostManagers
			.map(manager => manager.setRemoteEnvironment(env));
	}

	//#endregion

	// --- impl

	protected _checkEnableProposedApi(extensions: IExtensionDescription[]): void {
		for (let extension of extensions) {
			this._proposedApiController.updateEnableProposedApi(extension);
		}
	}

	protected _checkEnabledAndProposedAPI(extensions: IExtensionDescription[]): IExtensionDescription[] {
		// enable or disable proposed API per extension
		this._checkEnableProposedApi(extensions);

		// keep only enabled extensions
		return extensions.filter(extension => this._isEnabled(extension));
	}

	private _isExtensionUnderDevelopment(extension: IExtensionDescription): boolean {
		if (this._environmentService.isExtensionDevelopment) {
			const extDevLocs = this._environmentService.extensionDevelopmentLocationURI;
			if (extDevLocs) {
				const extLocation = extension.extensionLocation;
				for (let p of extDevLocs) {
					if (isEqualOrParent(extLocation, p)) {
						return true;
					}
				}
			}
		}
		return false;
	}

	protected _isEnabled(extension: IExtensionDescription): boolean {
		if (this._isExtensionUnderDevelopment(extension)) {
			// Never disable extensions under development
			return true;
		}

		if (ExtensionIdentifier.equals(extension.identifier, BetterMergeId)) {
			// Check if this is the better merge extension which was migrated to a built-in extension
			return false;
		}

		return this._safeInvokeIsEnabled(toExtension(extension));
	}

	protected _safeInvokeIsEnabled(extension: IExtension): boolean {
		try {
			return this._extensionEnablementService.isEnabled(extension);
		} catch (err) {
			return false;
		}
	}

	protected _doHandleExtensionPoints(affectedExtensions: IExtensionDescription[]): void {
		const affectedExtensionPoints: { [extPointName: string]: boolean; } = Object.create(null);
		for (let extensionDescription of affectedExtensions) {
			if (extensionDescription.contributes) {
				for (let extPointName in extensionDescription.contributes) {
					if (hasOwnProperty.call(extensionDescription.contributes, extPointName)) {
						affectedExtensionPoints[extPointName] = true;
					}
				}
			}
		}

		const messageHandler = (msg: IMessage) => this._handleExtensionPointMessage(msg);
		const availableExtensions = this._registry.getAllExtensionDescriptions();
		const extensionPoints = ExtensionsRegistry.getExtensionPoints();
		perf.mark('code/willHandleExtensionPoints');
		for (const extensionPoint of extensionPoints) {
			if (affectedExtensionPoints[extensionPoint.name]) {
				AbstractExtensionService._handleExtensionPoint(extensionPoint, availableExtensions, messageHandler);
			}
		}
		perf.mark('code/didHandleExtensionPoints');
	}

	private _handleExtensionPointMessage(msg: IMessage) {
		const extensionKey = ExtensionIdentifier.toKey(msg.extensionId);

		if (!this._extensionsMessages.has(extensionKey)) {
			this._extensionsMessages.set(extensionKey, []);
		}
		this._extensionsMessages.get(extensionKey)!.push(msg);

		const extension = this._registry.getExtensionDescription(msg.extensionId);
		const strMsg = `[${msg.extensionId.value}]: ${msg.message}`;
		if (extension && extension.isUnderDevelopment) {
			// This message is about the extension currently being developed
			this._showMessageToUser(msg.type, strMsg);
		} else {
			this._logMessageInConsole(msg.type, strMsg);
		}

		if (!this._isDev && msg.extensionId) {
			const { type, extensionId, extensionPointId, message } = msg;
			type ExtensionsMessageClassification = {
				type: { classification: 'SystemMetaData', purpose: 'PerformanceAndHealth', isMeasurement: true };
				extensionId: { classification: 'SystemMetaData', purpose: 'PerformanceAndHealth' };
				extensionPointId: { classification: 'SystemMetaData', purpose: 'PerformanceAndHealth' };
				message: { classification: 'SystemMetaData', purpose: 'PerformanceAndHealth' };
			};
			type ExtensionsMessageEvent = {
				type: Severity;
				extensionId: string;
				extensionPointId: string;
				message: string;
			};
			this._telemetryService.publicLog2<ExtensionsMessageEvent, ExtensionsMessageClassification>('extensionsMessage', {
				type, extensionId: extensionId.value, extensionPointId, message
			});
		}
	}

	private static _handleExtensionPoint<T extends IExtensionContributions[keyof IExtensionContributions]>(extensionPoint: ExtensionPoint<T>, availableExtensions: IExtensionDescription[], messageHandler: (msg: IMessage) => void): void {
		const users: IExtensionPointUser<T>[] = [];
		for (const desc of availableExtensions) {
			if (desc.contributes && hasOwnProperty.call(desc.contributes, extensionPoint.name)) {
				users.push({
					description: desc,
<<<<<<< HEAD
					value: desc.contributes[extensionPoint.name], // {{SQL CARBON EDIT}} strict-null-checks
=======
					value: desc.contributes[extensionPoint.name as keyof typeof desc.contributes] as T,
>>>>>>> 52d1b626
					collector: new ExtensionMessageCollector(messageHandler, desc, extensionPoint.name)
				});
			}
		}
		extensionPoint.acceptUsers(users);
	}

	private _showMessageToUser(severity: Severity, msg: string): void {
		if (severity === Severity.Error || severity === Severity.Warning) {
			this._notificationService.notify({ severity, message: msg });
		} else {
			this._logMessageInConsole(severity, msg);
		}
	}

	private _logMessageInConsole(severity: Severity, msg: string): void {
		if (severity === Severity.Error) {
			console.error(msg);
		} else if (severity === Severity.Warning) {
			console.warn(msg);
		} else {
			console.log(msg);
		}
	}

	//#region Called by extension host

	public _logOrShowMessage(severity: Severity, msg: string): void {
		if (this._isDev) {
			this._showMessageToUser(severity, msg);
		} else {
			this._logMessageInConsole(severity, msg);
		}
	}

	public async _activateById(extensionId: ExtensionIdentifier, reason: ExtensionActivationReason): Promise<void> {
		const results = await Promise.all(
			this._extensionHostManagers.map(manager => manager.activate(extensionId, reason))
		);
		const activated = results.some(e => e);
		if (!activated) {
			throw new Error(`Unknown extension ${extensionId.value}`);
		}
	}

	public _onWillActivateExtension(extensionId: ExtensionIdentifier): void {
		this._extensionHostActiveExtensions.set(ExtensionIdentifier.toKey(extensionId), extensionId);
	}

	public _onDidActivateExtension(extensionId: ExtensionIdentifier, codeLoadingTime: number, activateCallTime: number, activateResolvedTime: number, activationReason: ExtensionActivationReason): void {
		this._extensionHostActivationTimes.set(ExtensionIdentifier.toKey(extensionId), new ActivationTimes(codeLoadingTime, activateCallTime, activateResolvedTime, activationReason));
		this._onDidChangeExtensionsStatus.fire([extensionId]);
	}

	public _onExtensionRuntimeError(extensionId: ExtensionIdentifier, err: Error): void {
		const extensionKey = ExtensionIdentifier.toKey(extensionId);
		if (!this._extensionHostExtensionRuntimeErrors.has(extensionKey)) {
			this._extensionHostExtensionRuntimeErrors.set(extensionKey, []);
		}
		this._extensionHostExtensionRuntimeErrors.get(extensionKey)!.push(err);
		this._onDidChangeExtensionsStatus.fire([extensionId]);
	}

	//#endregion

	protected abstract _createExtensionHosts(isInitialStart: boolean): IExtensionHost[];
	protected abstract _scanAndHandleExtensions(): Promise<void>;
	protected abstract _scanSingleExtension(extension: IExtension): Promise<IExtensionDescription | null>;
	public abstract _onExtensionHostExit(code: number): void;
}

export class ExtensionRunningLocationClassifier {
	constructor(
		@IProductService private readonly _productService: IProductService,
		@IConfigurationService private readonly _configurationService: IConfigurationService,
		public readonly pickRunningLocation: (extensionKinds: ExtensionKind[], isInstalledLocally: boolean, isInstalledRemotely: boolean) => ExtensionRunningLocation,
	) {
	}

	public determineRunningLocation(localExtensions: IExtensionDescription[], remoteExtensions: IExtensionDescription[]): Map<string, ExtensionRunningLocation> {
		const allExtensionKinds = new Map<string, ExtensionKind[]>();
		localExtensions.forEach(ext => allExtensionKinds.set(ExtensionIdentifier.toKey(ext.identifier), getExtensionKind(ext, this._productService, this._configurationService)));
		remoteExtensions.forEach(ext => allExtensionKinds.set(ExtensionIdentifier.toKey(ext.identifier), getExtensionKind(ext, this._productService, this._configurationService)));

		const localExtensionsSet = new Set<string>();
		localExtensions.forEach(ext => localExtensionsSet.add(ExtensionIdentifier.toKey(ext.identifier)));

		const remoteExtensionsSet = new Set<string>();
		remoteExtensions.forEach(ext => remoteExtensionsSet.add(ExtensionIdentifier.toKey(ext.identifier)));

		const pickRunningLocation = (extension: IExtensionDescription): ExtensionRunningLocation => {
			const isInstalledLocally = localExtensionsSet.has(ExtensionIdentifier.toKey(extension.identifier));
			const isInstalledRemotely = remoteExtensionsSet.has(ExtensionIdentifier.toKey(extension.identifier));
			const extensionKinds = allExtensionKinds.get(ExtensionIdentifier.toKey(extension.identifier)) || [];
			return this.pickRunningLocation(extensionKinds, isInstalledLocally, isInstalledRemotely);
		};

		const runningLocation = new Map<string, ExtensionRunningLocation>();
		localExtensions.forEach(ext => runningLocation.set(ExtensionIdentifier.toKey(ext.identifier), pickRunningLocation(ext)));
		remoteExtensions.forEach(ext => runningLocation.set(ExtensionIdentifier.toKey(ext.identifier), pickRunningLocation(ext)));
		return runningLocation;
	}
}

class ProposedApiController {

	private readonly enableProposedApiFor: string[];
	private readonly enableProposedApiForAll: boolean;
	private readonly productAllowProposedApi: Set<string>;

	constructor(
		@IWorkbenchEnvironmentService private readonly _environmentService: IWorkbenchEnvironmentService,
		@IProductService productService: IProductService
	) {
		// Make enabled proposed API be lowercase for case insensitive comparison
		this.enableProposedApiFor = (_environmentService.extensionEnabledProposedApi || []).map(id => id.toLowerCase());

		this.enableProposedApiForAll =
			!_environmentService.isBuilt || // always allow proposed API when running out of sources
			(!!_environmentService.extensionDevelopmentLocationURI && productService.quality !== 'stable') || // do not allow proposed API against stable builds when developing an extension
			(this.enableProposedApiFor.length === 0 && Array.isArray(_environmentService.extensionEnabledProposedApi)); // always allow proposed API if --enable-proposed-api is provided without extension ID

		this.productAllowProposedApi = new Set<string>();
		if (isNonEmptyArray(productService.extensionAllowedProposedApi)) {
			productService.extensionAllowedProposedApi.forEach((id) => this.productAllowProposedApi.add(ExtensionIdentifier.toKey(id)));
		}
	}

	public updateEnableProposedApi(extension: IExtensionDescription): void {
		if (this._allowProposedApiFromProduct(extension.identifier)) {
			// fast lane -> proposed api is available to all extensions
			// that are listed in product.json-files
			extension.enableProposedApi = true;

		} else if (extension.enableProposedApi && !extension.isBuiltin) {
			if (
				!this.enableProposedApiForAll &&
				this.enableProposedApiFor.indexOf(extension.identifier.value.toLowerCase()) < 0
			) {
				extension.enableProposedApi = false;
				console.error(`Extension '${extension.identifier.value} cannot use PROPOSED API (must started out of dev or enabled via --enable-proposed-api)`);

			} else if (this._environmentService.isBuilt) {
				// proposed api is available when developing or when an extension was explicitly
				// spelled out via a command line argument
				console.warn(`Extension '${extension.identifier.value}' uses PROPOSED API which is subject to change and removal without notice.`);
			}
		}
	}

	private _allowProposedApiFromProduct(id: ExtensionIdentifier): boolean {
		return this.productAllowProposedApi.has(ExtensionIdentifier.toKey(id));
	}
}

function filterByRunningLocation<T>(extensions: T[], extId: (item: T) => ExtensionIdentifier, runningLocation: Map<string, ExtensionRunningLocation>, desiredRunningLocation: ExtensionRunningLocation): T[] {
	return extensions.filter(ext => runningLocation.get(ExtensionIdentifier.toKey(extId(ext))) === desiredRunningLocation);
}<|MERGE_RESOLUTION|>--- conflicted
+++ resolved
@@ -542,11 +542,7 @@
 			const result: ExtensionPointContribution<T>[] = [];
 			for (const desc of availableExtensions) {
 				if (desc.contributes && hasOwnProperty.call(desc.contributes, extPoint.name)) {
-<<<<<<< HEAD
-					result.push(new ExtensionPointContribution<T>(desc, desc.contributes[extPoint.name])); // {{SQL CARBON EDIT}} strict-null-checks
-=======
 					result.push(new ExtensionPointContribution<T>(desc, desc.contributes[extPoint.name as keyof typeof desc.contributes] as T));
->>>>>>> 52d1b626
 				}
 			}
 
@@ -701,11 +697,7 @@
 			if (desc.contributes && hasOwnProperty.call(desc.contributes, extensionPoint.name)) {
 				users.push({
 					description: desc,
-<<<<<<< HEAD
-					value: desc.contributes[extensionPoint.name], // {{SQL CARBON EDIT}} strict-null-checks
-=======
 					value: desc.contributes[extensionPoint.name as keyof typeof desc.contributes] as T,
->>>>>>> 52d1b626
 					collector: new ExtensionMessageCollector(messageHandler, desc, extensionPoint.name)
 				});
 			}
