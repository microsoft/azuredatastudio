--- conflicted
+++ resolved
@@ -217,24 +217,10 @@
 		}
 
 		const isSnap = process.platform === 'linux' && process.env.SNAP && process.env.SNAP_REVISION;
-<<<<<<< HEAD
-		const detail = nls.localize('aboutDetail', // {{SQL CARBON EDIT}} update about dialog
-			"Version: {0}\nCommit: {1}\nDate: {2}\nVS Code: {8}\nElectron: {3}\nChrome: {4}\nNode.js: {5}\nV8: {6}\nOS: {7}",
-			version,
-			product.commit || 'Unknown',
-			product.date || 'Unknown',
-			process.versions['electron'],
-			process.versions['chrome'],
-			process.versions['node'],
-			process.versions['v8'],
-			`${os.type()} ${os.arch()} ${os.release()}${isSnap ? ' snap' : ''}`,
-			product.vscodeVersion
-		);
-=======
 
 		const detailString = (useAgo: boolean): string => {
 			return nls.localize('aboutDetail',
-				"Version: {0}\nCommit: {1}\nDate: {2}\nElectron: {3}\nChrome: {4}\nNode.js: {5}\nV8: {6}\nOS: {7}",
+				"Version: {0}\nCommit: {1}\nDate: {2}\nVS Code: {8}\nElectron: {3}\nChrome: {4}\nNode.js: {5}\nV8: {6}\nOS: {7}",
 				version,
 				product.commit || 'Unknown',
 				product.date ? `${product.date}${useAgo ? ' (' + fromNow(new Date(product.date), true) + ')' : ''}` : 'Unknown',
@@ -242,13 +228,13 @@
 				process.versions['chrome'],
 				process.versions['node'],
 				process.versions['v8'],
-				`${os.type()} ${os.arch()} ${os.release()}${isSnap ? ' snap' : ''}`
+				`${os.type()} ${os.arch()} ${os.release()}${isSnap ? ' snap' : ''}`,
+				product.vscodeVersion
 			);
 		};
 
 		const detail = detailString(true);
 		const detailToCopy = detailString(false);
->>>>>>> a69a4594
 
 		const ok = nls.localize('okButton', "OK");
 		const copy = mnemonicButtonLabel(nls.localize({ key: 'copy', comment: ['&& denotes a mnemonic'] }, "&&Copy"));
