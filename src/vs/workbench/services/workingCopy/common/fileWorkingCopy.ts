/*---------------------------------------------------------------------------------------------
 *  Copyright (c) Microsoft Corporation. All rights reserved.
 *  Licensed under the MIT License. See License.txt in the project root for license information.
 *--------------------------------------------------------------------------------------------*/

import { URI } from 'vs/base/common/uri';
import { Event, Emitter } from 'vs/base/common/event';
import { CancellationToken, CancellationTokenSource } from 'vs/base/common/cancellation';
import { Disposable, IDisposable } from 'vs/base/common/lifecycle';
import { ETAG_DISABLED, FileChangesEvent, FileChangeType, FileOperationError, FileOperationResult, FileSystemProviderCapabilities, IFileService, IFileStatWithMetadata, IFileStreamContent } from 'vs/platform/files/common/files';
import { ISaveOptions, IRevertOptions, SaveReason } from 'vs/workbench/common/editor';
import { IWorkingCopyService } from 'vs/workbench/services/workingCopy/common/workingCopyService';
import { IWorkingCopy, IWorkingCopyBackup, WorkingCopyCapabilities } from 'vs/workbench/services/workingCopy/common/workingCopy';
import { raceCancellation, TaskSequentializer, timeout } from 'vs/base/common/async';
import { ILogService } from 'vs/platform/log/common/log';
import { assertIsDefined } from 'vs/base/common/types';
import { ITextFileEditorModel, ITextFileService } from 'vs/workbench/services/textfile/common/textfiles';
import { VSBufferReadableStream } from 'vs/base/common/buffer';
import { IFilesConfigurationService } from 'vs/workbench/services/filesConfiguration/common/filesConfigurationService';
import { IWorkingCopyBackupService, IWorkingCopyBackupMeta, IResolvedWorkingCopyBackup } from 'vs/workbench/services/workingCopy/common/workingCopyBackup';

export interface IFileWorkingCopyModelFactory<T extends IFileWorkingCopyModel> {

	/**
	 * Asks the file working copy delegate to create a model from the given
	 * content under the provided resource. The content may originate from
	 * different sources depending on context:
	 * - from a backup if that exists
	 * - from the underlying file resource
	 * - passed in from the caller
	 *
	 * @param resource the `URI` of the model
	 * @param contents the content of the model to create it
	 * @param token support for cancellation
	 */
	createModel(resource: URI, contents: VSBufferReadableStream, token: CancellationToken): Promise<T>;
}

/**
 * The underlying model of a file working copy provides some
 * methods for the file working copy to function. The model is
 * typically only available after the working copy has been
 * resolved via it's `resolve()` method.
 */
export interface IFileWorkingCopyModel extends IDisposable {

	/**
	 * This event signals ANY changes to the contents of the file
	 * working copy model, for example:
	 * - through the user typing into the editor
	 * - from API usage (e.g. bulk edits)
	 * - when `IFileWorkingCopyModel#update` is invoked with contents
	 *   that are different from the current contents
	 *
	 * The file working copy will listen to these changes and mark
	 * the working copy as dirty whenever this event fires.
	 *
	 * Note: ONLY report changes to the model but not the underlying
	 * file. The file working copy is tracking changes to the file
	 * automatically.
	 */
	readonly onDidChangeContent: Event<IFileWorkingCopyModelContentChangedEvent>;

	/**
	 * An event emitted right before disposing the model.
	 */
	readonly onWillDispose: Event<void>;

	/**
	 * A version ID of the model. If a `onDidChangeContent` is fired
	 * from the model and the last known saved `versionId` matches
	 * with the `model.versionId`, the file working copy will discard
	 * any dirty state.
	 *
	 * A use case is the following:
	 * - a file working copy gets edited and thus dirty
	 * - the user triggers undo to revert the changes
	 * - at this point the `versionId` should match the one we had saved
	 *
	 * This requires the model to be aware of undo/redo operations.
	 */
	readonly versionId: unknown;

	/**
	 * Snapshots the model's current content for writing. This must include
	 * any changes that were made to the model that are in memory.
	 *
	 * @param token support for cancellation
	 */
	snapshot(token: CancellationToken): Promise<VSBufferReadableStream>;

	/**
	 * Updates the model with the provided contents. The implementation should
	 * behave in a similar fashion as `IFileWorkingCopyModelFactory#createModel`
	 * except that here the model already exists and just needs to update to
	 * the provided contents.
	 *
	 * Note: it is expected that the model fires a `onDidChangeContent` event
	 * as part of the update.
	 *
	 * @param the contents to use for the model
	 * @param token support for cancellation
	 */
	update(contents: VSBufferReadableStream, token: CancellationToken): Promise<void>;

	/**
	 * Close the current undo-redo element. This offers a way
	 * to create an undo/redo stop point.
	 *
	 * This method may for example be called right before the
	 * save is triggered so that the user can always undo back
	 * to the state before saving.
	 */
	pushStackElement(): void;
}

export interface IFileWorkingCopyModelContentChangedEvent {

	/**
	 * Flag that indicates that this event was generated while undoing.
	 */
	readonly isUndoing: boolean;

	/**
	 * Flag that indicates that this event was generated while redoing.
	 */
	readonly isRedoing: boolean;
}

/**
 * A file based `IWorkingCopy` is backed by a `URI` from a
 * known file system provider. Given this assumption, a lot
 * of functionality can be built on top, such as saving in
 * a secure way to prevent data loss.
 */
export interface IFileWorkingCopy<T extends IFileWorkingCopyModel> extends IWorkingCopy, Disposable {

	/**
	 * An event for when a file working copy was resolved.
	 */
	readonly onDidResolve: Event<void>;

	/**
	 * An event for when a file working copy was saved successfully.
	 */
	readonly onDidSave: Event<SaveReason>;

	/**
	 * An event indicating that a file working copy save operation failed.
	 */
	readonly onDidSaveError: Event<void>;

	/**
	 * An event for when the file working copy was reverted.
	 */
	readonly onDidRevert: Event<void>;

	/**
	 * An event for when the orphaned state of the file working copy changes.
	 */
	readonly onDidChangeOrphaned: Event<void>;

	/**
	 * An event for when the file working copy has been disposed.
	 */
	readonly onWillDispose: Event<void>;

	/**
	 * Provides access to the underlying model of this file
	 * based working copy. As long as the file working copy
	 * has not been resolved, the model is `undefined`.
	 */
	readonly model: T | undefined;

	/**
	 * Resolves a file working copy.
	 */
	resolve(options?: IFileWorkingCopyResolveOptions): Promise<void>;

	/**
	 * Explicitly sets the working copy to be dirty.
	 */
	markDirty(): void;

	/**
	 * Whether the file working copy is in the provided `state`
	 * or not.
	 *
	 * @param state the `FileWorkingCopyState` to check on.
	 */
	hasState(state: FileWorkingCopyState): boolean;

	/**
	 * Allows to join a state change away from the provided `state`.
	 *
	 * @param state currently only `FileWorkingCopyState.PENDING_SAVE`
	 * can be awaited on to resolve.
	 */
	joinState(state: FileWorkingCopyState.PENDING_SAVE): Promise<void>;

	/**
	 * Whether we have a resolved model or not.
	 */
	isResolved(): this is IResolvedFileWorkingCopy<T>;

	/**
	 * Whether the file working copy has been disposed or not.
	 */
	isDisposed(): boolean;
}

export interface IResolvedFileWorkingCopy<T extends IFileWorkingCopyModel> extends IFileWorkingCopy<T> {

	/**
	 * A resolved file working copy has a resolved model `T`.
	 */
	readonly model: T;
}

/**
 * States the file working copy can be in.
 */
export const enum FileWorkingCopyState {

	/**
	 * A file working copy is saved.
	 */
	SAVED,

	/**
	 * A file working copy is dirty.
	 */
	DIRTY,

	/**
	 * A file working copy is currently being saved but
	 * this operation has not completed yet.
	 */
	PENDING_SAVE,

	/**
	 * A file working copy is in conflict mode when changes
	 * cannot be saved because the underlying file has changed.
	 * File working copies in conflict mode are always dirty.
	 */
	CONFLICT,

	/**
	 * A file working copy is in orphan state when the underlying
	 * file has been deleted.
	 */
	ORPHAN,

	/**
	 * Any error that happens during a save that is not causing
	 * the `FileWorkingCopyState.CONFLICT` state.
	 * File working copies in error mode are always dirty.
	 */
	ERROR
}

export interface IFileWorkingCopySaveOptions extends ISaveOptions {

	/**
	 * Save the file working copy with an attempt to unlock it.
	 */
	writeUnlock?: boolean;

	/**
	 * Save the file working copy with elevated privileges.
	 *
	 * Note: This may not be supported in all environments.
	 */
	writeElevated?: boolean;

	/**
	 * Allows to write to a file working copy even if it has been
	 * modified on disk. This should only be triggered from an
	 * explicit user action.
	 */
	ignoreModifiedSince?: boolean;

	/**
	 * If set, will bubble up the file working copy save error to
	 * the caller instead of handling it.
	 */
	ignoreErrorHandler?: boolean;
}

export interface IFileWorkingCopyResolveOptions {

	/**
	 * The contents to use for the file working copy if known. If not
	 * provided, the contents will be retrieved from the underlying
	 * resource or backup if present.
	 *
	 * If contents are provided, the file working copy will be marked
	 * as dirty right from the beginning.
	 */
	contents?: VSBufferReadableStream;

	/**
	 * Go to disk bypassing any cache of the file working copy if any.
	 */
	forceReadFromFile?: boolean;
}

/**
 * Metadata associated with a file working copy backup.
 */
interface IFileWorkingCopyBackupMetaData extends IWorkingCopyBackupMeta {
	mtime: number;
	ctime: number;
	size: number;
	etag: string;
	orphaned: boolean;
}

export class FileWorkingCopy<T extends IFileWorkingCopyModel> extends Disposable implements IFileWorkingCopy<T>  {

	readonly capabilities: WorkingCopyCapabilities = WorkingCopyCapabilities.None;

	private _model: T | undefined = undefined;
	get model(): T | undefined { return this._model; }

	//#region events

	private readonly _onDidChangeContent = this._register(new Emitter<void>());
	readonly onDidChangeContent = this._onDidChangeContent.event;

	private readonly _onDidResolve = this._register(new Emitter<void>());
	readonly onDidResolve = this._onDidResolve.event;

	private readonly _onDidChangeDirty = this._register(new Emitter<void>());
	readonly onDidChangeDirty = this._onDidChangeDirty.event;

	private readonly _onDidSaveError = this._register(new Emitter<void>());
	readonly onDidSaveError = this._onDidSaveError.event;

	private readonly _onDidSave = this._register(new Emitter<SaveReason>());
	readonly onDidSave = this._onDidSave.event;

	private readonly _onDidRevert = this._register(new Emitter<void>());
	readonly onDidRevert = this._onDidRevert.event;

	private readonly _onDidChangeOrphaned = this._register(new Emitter<void>());
	readonly onDidChangeOrphaned = this._onDidChangeOrphaned.event;

	private readonly _onWillDispose = this._register(new Emitter<void>());
	readonly onWillDispose = this._onWillDispose.event;

	//#endregion

	constructor(
		readonly typeId: string,
		readonly resource: URI,
		readonly name: string,
		private readonly modelFactory: IFileWorkingCopyModelFactory<T>,
		@IFileService private readonly fileService: IFileService,
		@ILogService private readonly logService: ILogService,
		@ITextFileService private readonly textFileService: ITextFileService,
		@IFilesConfigurationService private readonly filesConfigurationService: IFilesConfigurationService,
		@IWorkingCopyBackupService private readonly workingCopyBackupService: IWorkingCopyBackupService,
		@IWorkingCopyService workingCopyService: IWorkingCopyService
	) {
		super();

		if (!fileService.canHandleResource(this.resource)) {
			throw new Error(`The file working copy resource ${this.resource.toString(true)} does not have an associated file system provider.`);
		}

		// Make known to working copy service
		this._register(workingCopyService.registerWorkingCopy(this));

		this.registerListeners();
	}

	//#region Orphaned Tracking

	private inOrphanMode = false;

	private registerListeners(): void {
		this._register(this.fileService.onDidFilesChange(e => this.onDidFilesChange(e)));
	}

	private async onDidFilesChange(e: FileChangesEvent): Promise<void> {
		let fileEventImpactsUs = false;
		let newInOrphanModeGuess: boolean | undefined;

		// If we are currently orphaned, we check if the file was added back
		if (this.inOrphanMode) {
			const fileWorkingCopyResourceAdded = e.contains(this.resource, FileChangeType.ADDED);
			if (fileWorkingCopyResourceAdded) {
				newInOrphanModeGuess = false;
				fileEventImpactsUs = true;
			}
		}

		// Otherwise we check if the file was deleted
		else {
			const fileWorkingCopyResourceDeleted = e.contains(this.resource, FileChangeType.DELETED);
			if (fileWorkingCopyResourceDeleted) {
				newInOrphanModeGuess = true;
				fileEventImpactsUs = true;
			}
		}

		if (fileEventImpactsUs && this.inOrphanMode !== newInOrphanModeGuess) {
			let newInOrphanModeValidated: boolean = false;
			if (newInOrphanModeGuess) {

				// We have received reports of users seeing delete events even though the file still
				// exists (network shares issue: https://github.com/microsoft/vscode/issues/13665).
				// Since we do not want to mark the working copy as orphaned, we have to check if the
				// file is really gone and not just a faulty file event.
				await timeout(100);

				if (this.isDisposed()) {
					newInOrphanModeValidated = true;
				} else {
					const exists = await this.fileService.exists(this.resource);
					newInOrphanModeValidated = !exists;
				}
			}

			if (this.inOrphanMode !== newInOrphanModeValidated && !this.isDisposed()) {
				this.setOrphaned(newInOrphanModeValidated);
			}
		}
	}

	private setOrphaned(orphaned: boolean): void {
		if (this.inOrphanMode !== orphaned) {
			this.inOrphanMode = orphaned;

			this._onDidChangeOrphaned.fire();
		}
	}

	//#endregion

	//#region Dirty

	private dirty = false;
	private savedVersionId: unknown;

	isDirty(): this is IResolvedFileWorkingCopy<T> {
		return this.dirty;
	}

	markDirty(): void {
		this.setDirty(true);
	}

	private setDirty(dirty: boolean): void {
		if (!this.isResolved()) {
			return; // only resolved working copies can be marked dirty
		}

		// Track dirty state and version id
		const wasDirty = this.dirty;
		this.doSetDirty(dirty);

		// Emit as Event if dirty changed
		if (dirty !== wasDirty) {
			this._onDidChangeDirty.fire();
		}
	}

	private doSetDirty(dirty: boolean): () => void {
		const wasDirty = this.dirty;
		const wasInConflictMode = this.inConflictMode;
		const wasInErrorMode = this.inErrorMode;
		const oldSavedVersionId = this.savedVersionId;

		if (!dirty) {
			this.dirty = false;
			this.inConflictMode = false;
			this.inErrorMode = false;

			// we remember the models alternate version id to remember when the version
			// of the model matches with the saved version on disk. we need to keep this
			// in order to find out if the model changed back to a saved version (e.g.
			// when undoing long enough to reach to a version that is saved and then to
			// clear the dirty flag)
			if (this.isResolved()) {
				this.savedVersionId = this.model.versionId;
			}
		} else {
			this.dirty = true;
		}

		// Return function to revert this call
		return () => {
			this.dirty = wasDirty;
			this.inConflictMode = wasInConflictMode;
			this.inErrorMode = wasInErrorMode;
			this.savedVersionId = oldSavedVersionId;
		};
	}

	//#endregion

	//#region Resolve

	private lastResolvedFileStat: IFileStatWithMetadata | undefined;

	async resolve(options?: IFileWorkingCopyResolveOptions): Promise<void> {
		this.trace('[file working copy] resolve() - enter');

		// Return early if we are disposed
		if (this.isDisposed()) {
			this.trace('[file working copy] resolve() - exit - without resolving because file working copy is disposed');

			return;
		}

		// Unless there are explicit contents provided, it is important that we do not
		// resolve a working copy that is dirty or is in the process of saving to prevent
		// data loss.
		if (!options?.contents && (this.dirty || this.saveSequentializer.hasPending())) {
			this.trace('[file working copy] resolve() - exit - without resolving because file working copy is dirty or being saved');

			return;
		}

		return this.doResolve(options);
	}

	private async doResolve(options?: IFileWorkingCopyResolveOptions): Promise<void> {

		// First check if we have contents to use for the working copy
		if (options?.contents) {
			return this.resolveFromBuffer(options.contents);
		}

		// Second, check if we have a backup to resolve from (only for new working copies)
		const isNew = !this.isResolved();
		if (isNew) {
			const resolvedFromBackup = await this.resolveFromBackup();
			if (resolvedFromBackup) {
				return;
			}
		}

		// Finally, resolve from file resource
		return this.resolveFromFile(options);
	}

	private async resolveFromBuffer(buffer: VSBufferReadableStream): Promise<void> {
		this.trace('[file working copy] resolveFromBuffer()');

		// Try to resolve metdata from disk
		let mtime: number;
		let ctime: number;
		let size: number;
		let etag: string;
		try {
			const metadata = await this.fileService.resolve(this.resource, { resolveMetadata: true });
			mtime = metadata.mtime;
			ctime = metadata.ctime;
			size = metadata.size;
			etag = metadata.etag;

			// Clear orphaned state when resolving was successful
			this.setOrphaned(false);
		} catch (error) {

			// Put some fallback values in error case
			mtime = Date.now();
			ctime = Date.now();
			size = 0;
			etag = ETAG_DISABLED;

			// Apply orphaned state based on error code
			this.setOrphaned(error.fileOperationResult === FileOperationResult.FILE_NOT_FOUND);
		}

		// Resolve with buffer
		return this.resolveFromContent({
			resource: this.resource,
			name: this.name,
			mtime,
			ctime,
			size,
			etag,
			value: buffer
		}, true /* dirty (resolved from buffer) */);
	}

	private async resolveFromBackup(): Promise<boolean> {

		// Resolve backup if any
		const backup = await this.workingCopyBackupService.resolve<IFileWorkingCopyBackupMetaData>(this);

		// Abort if someone else managed to resolve the working copy by now
		let isNew = !this.isResolved();
		if (!isNew) {
			this.trace('[file working copy] resolveFromBackup() - exit - withoutresolving because previously new file working copy got created meanwhile');

			return true; // imply that resolving has happened in another operation
		}

		// Try to resolve from backup if we have any
		if (backup) {
			await this.doResolveFromBackup(backup);

			return true;
		}

		// Otherwise signal back that resolving did not happen
		return false;
	}

	private async doResolveFromBackup(backup: IResolvedWorkingCopyBackup<IFileWorkingCopyBackupMetaData>): Promise<void> {
		this.trace('[file working copy] doResolveFromBackup()');

		// Resolve with backup
		await this.resolveFromContent({
			resource: this.resource,
			name: this.name,
			mtime: backup.meta ? backup.meta.mtime : Date.now(),
			ctime: backup.meta ? backup.meta.ctime : Date.now(),
			size: backup.meta ? backup.meta.size : 0,
			etag: backup.meta ? backup.meta.etag : ETAG_DISABLED, // etag disabled if unknown!
			value: backup.value
		}, true /* dirty (resolved from backup) */);

		// Restore orphaned flag based on state
		if (backup.meta && backup.meta.orphaned) {
			this.setOrphaned(true);
		}
	}

	private async resolveFromFile(options?: IFileWorkingCopyResolveOptions): Promise<void> {
		this.trace('[file working copy] resolveFromFile()');

		const forceReadFromFile = options?.forceReadFromFile;

		// Decide on etag
		let etag: string | undefined;
		if (forceReadFromFile) {
			etag = ETAG_DISABLED; // disable ETag if we enforce to read from disk
		} else if (this.lastResolvedFileStat) {
			etag = this.lastResolvedFileStat.etag; // otherwise respect etag to support caching
		}

		// Remember current version before doing any long running operation
		// to ensure we are not changing a working copy that was changed
		// meanwhile
		const currentVersionId = this.versionId;

		// Resolve Content
		try {
			const content = await this.fileService.readFileStream(this.resource, { etag });

			// Clear orphaned state when resolving was successful
			this.setOrphaned(false);

			// Return early if the working copy content has changed
			// meanwhile to prevent loosing any changes
			if (currentVersionId !== this.versionId) {
				this.trace('[file working copy] resolveFromFile() - exit - without resolving because file working copy content changed');

				return;
			}

			await this.resolveFromContent(content, false /* not dirty (resolved from file) */);
		} catch (error) {
			const result = error.fileOperationResult;

			// Apply orphaned state based on error code
			this.setOrphaned(result === FileOperationResult.FILE_NOT_FOUND);

			// NotModified status is expected and can be handled gracefully
			// if we are resolved
			if (this.isResolved() && result === FileOperationResult.FILE_NOT_MODIFIED_SINCE) {
				return;
			}

			// Unless we are forced to read from the file, ignore when a working copy has
			// been resolved once and the file was deleted meanwhile. Since we already have
			// the working copy resolved, we can return to this state and update the orphaned
			// flag to indicate that this working copy has no version on disk anymore.
			if (this.isResolved() && result === FileOperationResult.FILE_NOT_FOUND && !forceReadFromFile) {
				return;
			}

			// Otherwise bubble up the error
			throw error;
		}
	}

	private async resolveFromContent(content: IFileStreamContent, dirty: boolean): Promise<void> {
		this.trace('[file working copy] resolveFromContent() - enter');

		// Return early if we are disposed
		if (this.isDisposed()) {
			this.trace('[file working copy] resolveFromContent() - exit - because working copy is disposed');

			return;
		}

		// Update our resolved disk stat
		this.updateLastResolvedFileStat({
			resource: this.resource,
			name: content.name,
			mtime: content.mtime,
			ctime: content.ctime,
			size: content.size,
			etag: content.etag,
			isFile: true,
			isDirectory: false,
			isSymbolicLink: false
		});

		// Update existing model if we had been resolved
		if ((this as FileWorkingCopy<T>).isResolved()) { // {{SQL CARBON EDIT}} Compile fixes
			await this.doUpdateModel(content.value);
		}

		// Create new model otherwise
		else {
			await this.doCreateModel(content.value);
		}

		// Update working copy dirty flag. This is very important to call
		// in both cases of dirty or not because it conditionally updates
		// the `savedVersionId` to determine the version when to consider
		// the working copy as saved again (e.g. when undoing back to the
		// saved state)
		this.setDirty(!!dirty);

		// Emit as event
		this._onDidResolve.fire();
	}

	private async doCreateModel(contents: VSBufferReadableStream): Promise<void> {
		this.trace('[file working copy] doCreateModel()');

		// Create model and dispose it when we get disposed
		this._model = this._register(await this.modelFactory.createModel(this.resource, contents, CancellationToken.None));

		// Model listeners
		this.installModelListeners(this._model);
	}

	private ignoreDirtyOnModelContentChange = false;

	private async doUpdateModel(contents: VSBufferReadableStream): Promise<void> {
		this.trace('[file working copy] doUpdateModel()');

		// Update model value in a block that ignores content change events for dirty tracking
		this.ignoreDirtyOnModelContentChange = true;
		try {
			await this.model?.update(contents, CancellationToken.None);
		} finally {
			this.ignoreDirtyOnModelContentChange = false;
		}
	}

	private installModelListeners(model: IFileWorkingCopyModel): void {

		// See https://github.com/microsoft/vscode/issues/30189
		// This code has been extracted to a different method because it caused a memory leak
		// where `value` was captured in the content change listener closure scope.

		// Content Change
		this._register(model.onDidChangeContent(e => this.onModelContentChanged(model, e.isUndoing || e.isRedoing)));

		// Lifecycle
		this._register(model.onWillDispose(() => this.dispose()));
	}

	private onModelContentChanged(model: IFileWorkingCopyModel, isUndoingOrRedoing: boolean): void {
		this.trace(`[file working copy] onModelContentChanged() - enter`);

		// In any case increment the version id because it tracks the textual content state of the model at all times
		this.versionId++;
		this.trace(`[file working copy] onModelContentChanged() - new versionId ${this.versionId}`);

		// Remember when the user changed the model through a undo/redo operation.
		// We need this information to throttle save participants to fix
		// https://github.com/microsoft/vscode/issues/102542
		if (isUndoingOrRedoing) {
			this.lastContentChangeFromUndoRedo = Date.now();
		}

		// We mark check for a dirty-state change upon model content change, unless:
		// - explicitly instructed to ignore it (e.g. from model.resolve())
		// - the model is readonly (in that case we never assume the change was done by the user)
		if (!this.ignoreDirtyOnModelContentChange && !this.isReadonly()) {

			// The contents changed as a matter of Undo and the version reached matches the saved one
			// In this case we clear the dirty flag and emit a SAVED event to indicate this state.
			if (model.versionId === this.savedVersionId) {
				this.trace('[file working copy] onModelContentChanged() - model content changed back to last saved version');

				// Clear flags
				const wasDirty = this.dirty;
				this.setDirty(false);

				// Emit revert event if we were dirty
				if (wasDirty) {
					this._onDidRevert.fire();
				}
			}

			// Otherwise the content has changed and we signal this as becoming dirty
			else {
				this.trace('[file working copy] onModelContentChanged() - model content changed and marked as dirty');

				// Mark as dirty
				this.setDirty(true);
			}
		}

		// Emit as event
		this._onDidChangeContent.fire();
	}

	//#endregion

	//#region Backup

	async backup(token: CancellationToken): Promise<IWorkingCopyBackup> {

		// Fill in metadata if we are resolved
		let meta: IFileWorkingCopyBackupMetaData | undefined = undefined;
		if (this.lastResolvedFileStat) {
			meta = {
				mtime: this.lastResolvedFileStat.mtime,
				ctime: this.lastResolvedFileStat.ctime,
				size: this.lastResolvedFileStat.size,
				etag: this.lastResolvedFileStat.etag,
				orphaned: this.inOrphanMode
			};
		}

		// Fill in content if we are resolved
		let content: VSBufferReadableStream | undefined = undefined;
		if (this.isResolved()) {
			content = await raceCancellation(this.model.snapshot(token), token);
		}

		return { meta, content };
	}

	//#endregion

	//#region Save

	private versionId = 0;

	private static readonly UNDO_REDO_SAVE_PARTICIPANTS_AUTO_SAVE_THROTTLE_THRESHOLD = 500;
	private lastContentChangeFromUndoRedo: number | undefined = undefined;

	private readonly saveSequentializer = new TaskSequentializer();

	async save(options: IFileWorkingCopySaveOptions = Object.create(null)): Promise<boolean> {
		if (!this.isResolved()) {
			return false;
		}

		if (this.isReadonly()) {
			this.trace('[file working copy] save() - ignoring request for readonly resource');

			return false; // if working copy is readonly we do not attempt to save at all
		}

		if (
			(this.hasState(FileWorkingCopyState.CONFLICT) || this.hasState(FileWorkingCopyState.ERROR)) &&
			(options.reason === SaveReason.AUTO || options.reason === SaveReason.FOCUS_CHANGE || options.reason === SaveReason.WINDOW_CHANGE)
		) {
			this.trace('[file working copy] save() - ignoring auto save request for file working copy that is in conflict or error');

			return false; // if working copy is in save conflict or error, do not save unless save reason is explicit
		}

		// Actually do save
		this.trace('[file working copy] save() - enter');
		await this.doSave(options);
		this.trace('[file working copy] save() - exit');

		return true;
	}

	private async doSave(options: IFileWorkingCopySaveOptions): Promise<void> {
		if (typeof options.reason !== 'number') {
			options.reason = SaveReason.EXPLICIT;
		}

		let versionId = this.versionId;
		this.trace(`[file working copy] doSave(${versionId}) - enter with versionId ${versionId}`);

		// Lookup any running pending save for this versionId and return it if found
		//
		// Scenario: user invoked the save action multiple times quickly for the same contents
		//           while the save was not yet finished to disk
		//
<<<<<<< HEAD
		if ((this.saveSequentializer as TaskSequentializer).hasPending(versionId)) { // {{SQL CARBON EDIT}} Compile fixes
			this.logService.trace(`[file working copy] doSave(${versionId}) - exit - found a pending save for versionId ${versionId}`, this.resource.toString(true));
=======
		if (this.saveSequentializer.hasPending(versionId)) {
			this.trace(`[file working copy] doSave(${versionId}) - exit - found a pending save for versionId ${versionId}`);
>>>>>>> 05855296

			return this.saveSequentializer.pending;
		}

		// Return early if not dirty (unless forced)
		//
		// Scenario: user invoked save action even though the working copy is not dirty
		if (!options.force && !this.dirty) {
			this.trace(`[file working copy] doSave(${versionId}) - exit - because not dirty and/or versionId is different (this.isDirty: ${this.dirty}, this.versionId: ${this.versionId})`);

			return;
		}

		// Return if currently saving by storing this save request as the next save that should happen.
		// Never ever must 2 saves execute at the same time because this can lead to dirty writes and race conditions.
		//
		// Scenario A: auto save was triggered and is currently busy saving to disk. this takes long enough that another auto save
		//             kicks in.
		// Scenario B: save is very slow (e.g. network share) and the user manages to change the working copy and trigger another save
		//             while the first save has not returned yet.
		//
<<<<<<< HEAD
		if ((this.saveSequentializer as TaskSequentializer).hasPending()) { // {{SQL CARBON EDIT}} Compile fixes
			this.logService.trace(`[file working copy] doSave(${versionId}) - exit - because busy saving`, this.resource.toString(true));
=======
		if (this.saveSequentializer.hasPending()) {
			this.trace(`[file working copy] doSave(${versionId}) - exit - because busy saving`);
>>>>>>> 05855296

			// Indicate to the save sequentializer that we want to
			// cancel the pending operation so that ours can run
			// before the pending one finishes.
			// Currently this will try to cancel pending save
			// participants and pending snapshots from the
			// save operation, but not the actual save which does
			// not support cancellation yet.
			this.saveSequentializer.cancelPending();

			// Register this as the next upcoming save and return
			return this.saveSequentializer.setNext(() => this.doSave(options));
		}

		// Push all edit operations to the undo stack so that the user has a chance to
		// Ctrl+Z back to the saved version.
		if (this.isResolved()) {
			this.model.pushStackElement();
		}

		const saveCancellation = new CancellationTokenSource();

		return this.saveSequentializer.setPending(versionId, (async () => {

			// A save participant can still change the working copy now
			// and since we are so close to saving we do not want to trigger
			// another auto save or similar, so we block this
			// In addition we update our version right after in case it changed
			// because of a working copy change
			// Save participants can also be skipped through API.
			if (this.isResolved() && !options.skipSaveParticipants && this.isTextFileModel(this.model)) {
				try {

					// Measure the time it took from the last undo/redo operation to this save. If this
					// time is below `UNDO_REDO_SAVE_PARTICIPANTS_THROTTLE_THRESHOLD`, we make sure to
					// delay the save participant for the remaining time if the reason is auto save.
					//
					// This fixes the following issue:
					// - the user has configured auto save with delay of 100ms or shorter
					// - the user has a save participant enabled that modifies the file on each save
					// - the user types into the file and the file gets saved
					// - the user triggers undo operation
					// - this will undo the save participant change but trigger the save participant right after
					// - the user has no chance to undo over the save participant
					//
					// Reported as: https://github.com/microsoft/vscode/issues/102542
					if (options.reason === SaveReason.AUTO && typeof this.lastContentChangeFromUndoRedo === 'number') {
						const timeFromUndoRedoToSave = Date.now() - this.lastContentChangeFromUndoRedo;
						if (timeFromUndoRedoToSave < FileWorkingCopy.UNDO_REDO_SAVE_PARTICIPANTS_AUTO_SAVE_THROTTLE_THRESHOLD) {
							await timeout(FileWorkingCopy.UNDO_REDO_SAVE_PARTICIPANTS_AUTO_SAVE_THROTTLE_THRESHOLD - timeFromUndoRedoToSave);
						}
					}

					// Run save participants unless save was cancelled meanwhile
					if (!saveCancellation.token.isCancellationRequested) {
						await this.textFileService.files.runSaveParticipants(this.model, { reason: options.reason ?? SaveReason.EXPLICIT }, saveCancellation.token);
					}
				} catch (error) {
					this.logService.error(`[file working copy] runSaveParticipants(${versionId}) - resulted in an error: ${error.toString()}`, this.resource.toString(true), this.typeId);
				}
			}

			// It is possible that a subsequent save is cancelling this
			// running save. As such we return early when we detect that.
			if (saveCancellation.token.isCancellationRequested) {
				return;
			}

			// We have to protect against being disposed at this point. It could be that the save() operation
			// was triggerd followed by a dispose() operation right after without waiting. Typically we cannot
			// be disposed if we are dirty, but if we are not dirty, save() and dispose() can still be triggered
			// one after the other without waiting for the save() to complete. If we are disposed(), we risk
			// saving contents to disk that are stale (see https://github.com/microsoft/vscode/issues/50942).
			// To fix this issue, we will not store the contents to disk when we got disposed.
			if (this.isDisposed()) {
				return;
			}

			// We require a resolved working copy from this point on, since we are about to write data to disk.
			if (!this.isResolved()) {
				return;
			}

			// update versionId with its new value (if pre-save changes happened)
			versionId = this.versionId;

			// Clear error flag since we are trying to save again
			this.inErrorMode = false;

			// Save to Disk. We mark the save operation as currently pending with
			// the latest versionId because it might have changed from a save
			// participant triggering
			this.trace(`[file working copy] doSave(${versionId}) - before write()`);
			const lastResolvedFileStat = assertIsDefined(this.lastResolvedFileStat);
			const resolvedFileWorkingCopy = this;
			return this.saveSequentializer.setPending(versionId, (async () => {
				try {

					// Snapshot working copy model contents
					const snapshot = await raceCancellation(resolvedFileWorkingCopy.model.snapshot(saveCancellation.token), saveCancellation.token);

					// It is possible that a subsequent save is cancelling this
					// running save. As such we return early when we detect that
					// However, we do not pass the token into the file service
					// because that is an atomic operation currently without
					// cancellation support, so we dispose the cancellation if
					// it was not cancelled yet.
					if (saveCancellation.token.isCancellationRequested) {
						return;
					} else {
						saveCancellation.dispose();
					}

					// Write them to disk
					const stat = await this.fileService.writeFile(lastResolvedFileStat.resource, assertIsDefined(snapshot), {
						mtime: lastResolvedFileStat.mtime,
						etag: (options.ignoreModifiedSince || !this.filesConfigurationService.preventSaveConflicts(lastResolvedFileStat.resource)) ? ETAG_DISABLED : lastResolvedFileStat.etag,
						unlock: options.writeUnlock
					});

					this.handleSaveSuccess(stat, versionId, options);
				} catch (error) {
					this.handleSaveError(error, versionId, options);
				}
			})(), () => saveCancellation.cancel());
		})(), () => saveCancellation.cancel());
	}

	private handleSaveSuccess(stat: IFileStatWithMetadata, versionId: number, options: IFileWorkingCopySaveOptions): void {

		// Updated resolved stat with updated stat
		this.updateLastResolvedFileStat(stat);

		// Update dirty state unless working copy has changed meanwhile
		if (versionId === this.versionId) {
			this.trace(`[file working copy] handleSaveSuccess(${versionId}) - setting dirty to false because versionId did not change`);
			this.setDirty(false);
		} else {
			this.trace(`[file working copy] handleSaveSuccess(${versionId}) - not setting dirty to false because versionId did change meanwhile`);
		}

		// Update orphan state given save was successful
		this.setOrphaned(false);

		// Emit Save Event
		this._onDidSave.fire(options.reason ?? SaveReason.EXPLICIT);
	}

	private handleSaveError(error: Error, versionId: number, options: IFileWorkingCopySaveOptions): void {
		this.logService.error(`[file working copy] handleSaveError(${versionId}) - exit - resulted in a save error: ${error.toString()}`, this.resource.toString(true), this.typeId);

		// Return early if the save() call was made asking to
		// handle the save error itself.
		if (options.ignoreErrorHandler) {
			throw error;
		}

		// In any case of an error, we mark the working copy as dirty to prevent data loss
		// It could be possible that the write corrupted the file on disk (e.g. when
		// an error happened after truncating the file) and as such we want to preserve
		// the working copy contents to prevent data loss.
		this.setDirty(true);

		// Flag as error state
		this.inErrorMode = true;

		// Look out for a save conflict
		if ((error as FileOperationError).fileOperationResult === FileOperationResult.FILE_MODIFIED_SINCE) {
			this.inConflictMode = true;
		}

		// Delegate to save error handler
		let throwError = true;
		if (this.isTextFileModel(this.model)) {
			this.textFileService.files.saveErrorHandler.onSaveError(error, this.model);
			throwError = false;
		}

		// Emit as event
		this._onDidSaveError.fire();

		if (throwError) {
			throw error;
		}
	}

	private updateLastResolvedFileStat(newFileStat: IFileStatWithMetadata): void {

		// First resolve - just take
		if (!this.lastResolvedFileStat) {
			this.lastResolvedFileStat = newFileStat;
		}

		// Subsequent resolve - make sure that we only assign it if the mtime
		// is equal or has advanced.
		// This prevents race conditions from resolving and saving. If a save
		// comes in late after a revert was called, the mtime could be out of
		// sync.
		else if (this.lastResolvedFileStat.mtime <= newFileStat.mtime) {
			this.lastResolvedFileStat = newFileStat;
		}
	}

	//#endregion

	//#region Revert

	async revert(options?: IRevertOptions): Promise<void> {
		if (!this.isResolved() || (!this.dirty && !options?.force)) {
			return; // ignore if not resolved or not dirty and not enforced
		}

		// Unset flags
		const wasDirty = this.dirty;
		const undoSetDirty = this.doSetDirty(false);

		// Force read from disk unless reverting soft
		const softUndo = options?.soft;
		if (!softUndo) {
			try {
				await this.resolve({ forceReadFromFile: true });
			} catch (error) {

				// FileNotFound means the file got deleted meanwhile, so ignore it
				if ((error as FileOperationError).fileOperationResult !== FileOperationResult.FILE_NOT_FOUND) {

					// Set flags back to previous values, we are still dirty if revert failed
					undoSetDirty();

					throw error;
				}
			}
		}

		// Emit file change event
		this._onDidRevert.fire();

		// Emit dirty change event
		if (wasDirty) {
			this._onDidChangeDirty.fire();
		}
	}

	//#endregion

	//#region State

	private inConflictMode = false;
	private inErrorMode = false;

	hasState(state: FileWorkingCopyState): boolean {
		switch (state) {
			case FileWorkingCopyState.CONFLICT:
				return this.inConflictMode;
			case FileWorkingCopyState.DIRTY:
				return this.dirty;
			case FileWorkingCopyState.ERROR:
				return this.inErrorMode;
			case FileWorkingCopyState.ORPHAN:
				return this.inOrphanMode;
			case FileWorkingCopyState.PENDING_SAVE:
				return this.saveSequentializer.hasPending();
			case FileWorkingCopyState.SAVED:
				return !this.dirty;
		}
	}

	joinState(state: FileWorkingCopyState.PENDING_SAVE): Promise<void> {
		return this.saveSequentializer.pending ?? Promise.resolve();
	}

	//#endregion

	//#region Utilities

	isResolved(): this is IResolvedFileWorkingCopy<T> {
		return !!this.model;
	}

	isReadonly(): boolean {
		return this.fileService.hasCapability(this.resource, FileSystemProviderCapabilities.Readonly);
	}

	private trace(msg: string): void {
		this.logService.trace(msg, this.resource.toString(true), this.typeId);
	}

	//#endregion

	//#region Dispose

	private disposed = false;

	isDisposed(): boolean {
		return this.disposed;
	}

	override dispose(): void {
		this.trace('[file working copy] dispose()');

		// State
		this.disposed = true;
		this.inConflictMode = false;
		this.inOrphanMode = false;
		this.inErrorMode = false;

		// Event
		this._onWillDispose.fire();

		super.dispose();
	}

	//#endregion

	//#region Remainders of text file model world (TODO@bpasero callers have to be handled in a generic way)

	private isTextFileModel(model: unknown): model is ITextFileEditorModel {
		const textFileModel = this.textFileService.files.get(this.resource);

		return !!(textFileModel && this.model && (textFileModel as unknown) === (this.model as unknown));
	}

	//#endregion
}<|MERGE_RESOLUTION|>--- conflicted
+++ resolved
@@ -898,13 +898,8 @@
 		// Scenario: user invoked the save action multiple times quickly for the same contents
 		//           while the save was not yet finished to disk
 		//
-<<<<<<< HEAD
 		if ((this.saveSequentializer as TaskSequentializer).hasPending(versionId)) { // {{SQL CARBON EDIT}} Compile fixes
-			this.logService.trace(`[file working copy] doSave(${versionId}) - exit - found a pending save for versionId ${versionId}`, this.resource.toString(true));
-=======
-		if (this.saveSequentializer.hasPending(versionId)) {
 			this.trace(`[file working copy] doSave(${versionId}) - exit - found a pending save for versionId ${versionId}`);
->>>>>>> 05855296
 
 			return this.saveSequentializer.pending;
 		}
@@ -926,13 +921,8 @@
 		// Scenario B: save is very slow (e.g. network share) and the user manages to change the working copy and trigger another save
 		//             while the first save has not returned yet.
 		//
-<<<<<<< HEAD
 		if ((this.saveSequentializer as TaskSequentializer).hasPending()) { // {{SQL CARBON EDIT}} Compile fixes
-			this.logService.trace(`[file working copy] doSave(${versionId}) - exit - because busy saving`, this.resource.toString(true));
-=======
-		if (this.saveSequentializer.hasPending()) {
 			this.trace(`[file working copy] doSave(${versionId}) - exit - because busy saving`);
->>>>>>> 05855296
 
 			// Indicate to the save sequentializer that we want to
 			// cancel the pending operation so that ours can run
