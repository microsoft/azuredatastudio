--- conflicted
+++ resolved
@@ -159,13 +159,8 @@
 	async resolve(): Promise<void> {
 		this.trace('resolve()');
 
-<<<<<<< HEAD
-		if ((this as UntitledFileWorkingCopy<M>).isResolved()) { // {{SQL CARBON EDIT}} strict-nulls
-			this.trace('[untitled file working copy] resolve() - exit (already resolved)');
-=======
 		if (this.isResolved()) {
 			this.trace('resolve() - exit (already resolved)');
->>>>>>> 559e9bee
 
 			// return early if the untitled file working copy is already
 			// resolved assuming that the contents have meanwhile changed
