/*---------------------------------------------------------------------------------------------
 *  Copyright (c) Microsoft Corporation. All rights reserved.
 *  Licensed under the Source EULA. See License.txt in the project root for license information.
 *--------------------------------------------------------------------------------------------*/

import { createDecorator } from 'vs/platform/instantiation/common/instantiation';
import { registerSingleton } from 'vs/platform/instantiation/common/extensions';
import { Event, Emitter } from 'vs/base/common/event';
import { URI } from 'vs/base/common/uri';
import { Disposable, IDisposable, toDisposable, DisposableStore, dispose } from 'vs/base/common/lifecycle';
import { ResourceMap } from 'vs/base/common/map';
<<<<<<< HEAD
import { ISaveOptions, IRevertOptions } from 'vs/workbench/common/editor';
import { ITextSnapshot } from 'vs/editor/common/model';
import { CancellationToken } from 'vs/base/common/cancellation';
import { Schemas } from 'vs/base/common/network'; // {{SQL CARBON EDIT}} @chlafreniere need to block working copies of notebook editors from being tracked

export const enum WorkingCopyCapabilities {

	/**
	 * Signals no specific capability for the working copy.
	 */
	None = 0,

	/**
	 * Signals that the working copy requires
	 * additional input when saving, e.g. an
	 * associated path to save to.
	 */
	Untitled = 1 << 1
}

/**
 * Data to be associated with working copy backups. Use
 * `IBackupFileService.resolve(workingCopy.resource)` to
 * retrieve the backup when loading the working copy.
 */
export interface IWorkingCopyBackup<MetaType = object> {

	/**
	 * Any serializable metadata to be associated with the backup.
	 */
	meta?: MetaType;

	/**
	 * Use this for larger textual content of the backup.
	 */
	content?: ITextSnapshot;
}

/**
 * A working copy is an abstract concept to unify handling of
 * data that can be worked on (e.g. edited) in an editor.
 *
 * Every working copy has in common that it is identified by
 * a resource `URI` and only one working copy can be registered
 * with the same `URI`.
 *
 * A working copy resource may be the backing store of the data
 * (e.g. a file on disk), but that is not a requirement. The
 * `URI` is mainly used to uniquely identify a working copy among
 * others.
 */
export interface IWorkingCopy {

	/**
	 * The unique resource of the working copy. There can only be one
	 * working copy in the system with the same URI.
	 */
	readonly resource: URI;

	/**
	 * Human readable name of the working copy.
	 */
	readonly name: string;

	/**
	 * The capabilities of the working copy.
	 */
	readonly capabilities: WorkingCopyCapabilities;


	//#region Events

	/**
	 * Used by the workbench to signal if the working copy
	 * is dirty or not. Typically a working copy is dirty
	 * once changed until saved or reverted.
	 */
	readonly onDidChangeDirty: Event<void>;

	/**
	 * Used by the workbench e.g. to trigger auto-save
	 * (unless this working copy is untitled) and backups.
	 */
	readonly onDidChangeContent: Event<void>;

	//#endregion


	//#region Dirty Tracking

	isDirty(): boolean;

	//#endregion


	//#region Save / Backup

	/**
	 * The workbench may call this method often after it receives
	 * the `onDidChangeContent` event for the working copy. The motivation
	 * is to allow to quit VSCode with dirty working copies present.
	 *
	 * Providers of working copies should use `IBackupFileService.resolve(workingCopy.resource)`
	 * to retrieve the backup metadata associated when loading the working copy.
	 *
	 * @param token support for cancellation
	 */
	backup(token: CancellationToken): Promise<IWorkingCopyBackup>;

	/**
	 * Asks the working copy to save. If the working copy was dirty, it is
	 * expected to be non-dirty after this operation has finished.
	 *
	 * @returns `true` if the operation was successful and `false` otherwise.
	 */
	save(options?: ISaveOptions): Promise<boolean>;

	/**
	 * Asks the working copy to revert. If the working copy was dirty, it is
	 * expected to be non-dirty after this operation has finished.
	 */
	revert(options?: IRevertOptions): Promise<void>;

	//#endregion
}
=======
import { IWorkingCopy } from 'vs/workbench/services/workingCopy/common/workingCopy';
>>>>>>> 05855296

export const IWorkingCopyService = createDecorator<IWorkingCopyService>('workingCopyService');

export interface IWorkingCopyService {

	readonly _serviceBrand: undefined;


	//#region Events

	readonly onDidRegister: Event<IWorkingCopy>;

	readonly onDidUnregister: Event<IWorkingCopy>;

	readonly onDidChangeDirty: Event<IWorkingCopy>;

	readonly onDidChangeContent: Event<IWorkingCopy>;

	//#endregion


	//#region Dirty Tracking

	readonly dirtyCount: number;

	readonly dirtyWorkingCopies: IWorkingCopy[];

	readonly hasDirty: boolean;

	/**
	 * Figure out if working copies with the given
	 * resource are dirty or not.
	 *
	 * @param resource the URI of the working copy
	 * @param typeId optional type identifier to only
	 * consider working copies of that type.
	 */
	isDirty(resource: URI, typeId?: string): boolean;

	//#endregion


	//#region Registry

	readonly workingCopies: IWorkingCopy[];

	/**
	 * Register a new working copy with the service. This method will
	 * throw if you try to register a working copy on a resource that
	 * has already been registered.
	 *
	 * Overall there can only ever be 1 working copy with the same
	 * resource.
	 */
	registerWorkingCopy(workingCopy: IWorkingCopy): IDisposable;

	//#endregion
}

export class WorkingCopyService extends Disposable implements IWorkingCopyService {

	declare readonly _serviceBrand: undefined;

	//#region Events

	private readonly _onDidRegister = this._register(new Emitter<IWorkingCopy>());
	readonly onDidRegister = this._onDidRegister.event;

	private readonly _onDidUnregister = this._register(new Emitter<IWorkingCopy>());
	readonly onDidUnregister = this._onDidUnregister.event;

	private readonly _onDidChangeDirty = this._register(new Emitter<IWorkingCopy>());
	readonly onDidChangeDirty = this._onDidChangeDirty.event;

	private readonly _onDidChangeContent = this._register(new Emitter<IWorkingCopy>());
	readonly onDidChangeContent = this._onDidChangeContent.event;

	//#endregion


	//#region Registry

	get workingCopies(): IWorkingCopy[] { return Array.from(this._workingCopies.values()); }
	private _workingCopies = new Set<IWorkingCopy>();

	private readonly mapResourceToWorkingCopies = new ResourceMap<Map<string, IWorkingCopy>>();

	registerWorkingCopy(workingCopy: IWorkingCopy): IDisposable {
		let workingCopiesForResource = this.mapResourceToWorkingCopies.get(workingCopy.resource);
		if (workingCopiesForResource?.has(workingCopy.typeId)) {
			throw new Error(`Cannot register more than one working copy with the same resource ${workingCopy.resource.toString(true)} and type ${workingCopy.typeId}.`);
		}

<<<<<<< HEAD
		const disposables = new DisposableStore();

		// {{SQL CARBON EDIT}} @chlafreniere need to block working copies of notebook editors from being tracked
		if (workingCopy.resource.path.includes('notebook-editor-') && workingCopy.resource.scheme === Schemas.untitled) {
			return disposables;
		}

		// Registry
=======
		// Registry (all)
>>>>>>> 05855296
		this._workingCopies.add(workingCopy);

		// Registry (type based)
		if (!workingCopiesForResource) {
			workingCopiesForResource = new Map();
			this.mapResourceToWorkingCopies.set(workingCopy.resource, workingCopiesForResource);
		}
		workingCopiesForResource.set(workingCopy.typeId, workingCopy);

		// Wire in Events
		const disposables = new DisposableStore();
		disposables.add(workingCopy.onDidChangeContent(() => this._onDidChangeContent.fire(workingCopy)));
		disposables.add(workingCopy.onDidChangeDirty(() => this._onDidChangeDirty.fire(workingCopy)));

		// Send some initial events
		this._onDidRegister.fire(workingCopy);
		if (workingCopy.isDirty()) {
			this._onDidChangeDirty.fire(workingCopy);
		}

		return toDisposable(() => {
			this.unregisterWorkingCopy(workingCopy);
			dispose(disposables);

			// Signal as event
			this._onDidUnregister.fire(workingCopy);
		});
	}

	private unregisterWorkingCopy(workingCopy: IWorkingCopy): void {

		// Registry (all)
		this._workingCopies.delete(workingCopy);

		// Registry (type based)
		const workingCopiesForResource = this.mapResourceToWorkingCopies.get(workingCopy.resource);
		if (workingCopiesForResource?.delete(workingCopy.typeId) && workingCopiesForResource.size === 0) {
			this.mapResourceToWorkingCopies.delete(workingCopy.resource);
		}

		// If copy is dirty, ensure to fire an event to signal the dirty change
		// (a disposed working copy cannot account for being dirty in our model)
		if (workingCopy.isDirty()) {
			this._onDidChangeDirty.fire(workingCopy);
		}
	}

	//#endregion


	//#region Dirty Tracking

	get hasDirty(): boolean {
		for (const workingCopy of this._workingCopies) {
			if (workingCopy.isDirty()) {
				return true;
			}
		}

		return false;
	}

	get dirtyCount(): number {
		let totalDirtyCount = 0;

		for (const workingCopy of this._workingCopies) {
			if (workingCopy.isDirty()) {
				totalDirtyCount++;
			}
		}

		return totalDirtyCount;
	}

	get dirtyWorkingCopies(): IWorkingCopy[] {
		return this.workingCopies.filter(workingCopy => workingCopy.isDirty());
	}

	isDirty(resource: URI, typeId?: string): boolean {
		const workingCopies = this.mapResourceToWorkingCopies.get(resource);
		if (workingCopies) {

			// For a specific type
			if (typeof typeId === 'string') {
				return workingCopies.get(typeId)?.isDirty() ?? false;
			}

			// Across all working copies
			else {
				for (const [, workingCopy] of workingCopies) {
					if (workingCopy.isDirty()) {
						return true;
					}
				}
			}
		}

		return false;
	}

	//#endregion
}

registerSingleton(IWorkingCopyService, WorkingCopyService, true);<|MERGE_RESOLUTION|>--- conflicted
+++ resolved
@@ -9,135 +9,8 @@
 import { URI } from 'vs/base/common/uri';
 import { Disposable, IDisposable, toDisposable, DisposableStore, dispose } from 'vs/base/common/lifecycle';
 import { ResourceMap } from 'vs/base/common/map';
-<<<<<<< HEAD
-import { ISaveOptions, IRevertOptions } from 'vs/workbench/common/editor';
-import { ITextSnapshot } from 'vs/editor/common/model';
-import { CancellationToken } from 'vs/base/common/cancellation';
+import { IWorkingCopy } from 'vs/workbench/services/workingCopy/common/workingCopy';
 import { Schemas } from 'vs/base/common/network'; // {{SQL CARBON EDIT}} @chlafreniere need to block working copies of notebook editors from being tracked
-
-export const enum WorkingCopyCapabilities {
-
-	/**
-	 * Signals no specific capability for the working copy.
-	 */
-	None = 0,
-
-	/**
-	 * Signals that the working copy requires
-	 * additional input when saving, e.g. an
-	 * associated path to save to.
-	 */
-	Untitled = 1 << 1
-}
-
-/**
- * Data to be associated with working copy backups. Use
- * `IBackupFileService.resolve(workingCopy.resource)` to
- * retrieve the backup when loading the working copy.
- */
-export interface IWorkingCopyBackup<MetaType = object> {
-
-	/**
-	 * Any serializable metadata to be associated with the backup.
-	 */
-	meta?: MetaType;
-
-	/**
-	 * Use this for larger textual content of the backup.
-	 */
-	content?: ITextSnapshot;
-}
-
-/**
- * A working copy is an abstract concept to unify handling of
- * data that can be worked on (e.g. edited) in an editor.
- *
- * Every working copy has in common that it is identified by
- * a resource `URI` and only one working copy can be registered
- * with the same `URI`.
- *
- * A working copy resource may be the backing store of the data
- * (e.g. a file on disk), but that is not a requirement. The
- * `URI` is mainly used to uniquely identify a working copy among
- * others.
- */
-export interface IWorkingCopy {
-
-	/**
-	 * The unique resource of the working copy. There can only be one
-	 * working copy in the system with the same URI.
-	 */
-	readonly resource: URI;
-
-	/**
-	 * Human readable name of the working copy.
-	 */
-	readonly name: string;
-
-	/**
-	 * The capabilities of the working copy.
-	 */
-	readonly capabilities: WorkingCopyCapabilities;
-
-
-	//#region Events
-
-	/**
-	 * Used by the workbench to signal if the working copy
-	 * is dirty or not. Typically a working copy is dirty
-	 * once changed until saved or reverted.
-	 */
-	readonly onDidChangeDirty: Event<void>;
-
-	/**
-	 * Used by the workbench e.g. to trigger auto-save
-	 * (unless this working copy is untitled) and backups.
-	 */
-	readonly onDidChangeContent: Event<void>;
-
-	//#endregion
-
-
-	//#region Dirty Tracking
-
-	isDirty(): boolean;
-
-	//#endregion
-
-
-	//#region Save / Backup
-
-	/**
-	 * The workbench may call this method often after it receives
-	 * the `onDidChangeContent` event for the working copy. The motivation
-	 * is to allow to quit VSCode with dirty working copies present.
-	 *
-	 * Providers of working copies should use `IBackupFileService.resolve(workingCopy.resource)`
-	 * to retrieve the backup metadata associated when loading the working copy.
-	 *
-	 * @param token support for cancellation
-	 */
-	backup(token: CancellationToken): Promise<IWorkingCopyBackup>;
-
-	/**
-	 * Asks the working copy to save. If the working copy was dirty, it is
-	 * expected to be non-dirty after this operation has finished.
-	 *
-	 * @returns `true` if the operation was successful and `false` otherwise.
-	 */
-	save(options?: ISaveOptions): Promise<boolean>;
-
-	/**
-	 * Asks the working copy to revert. If the working copy was dirty, it is
-	 * expected to be non-dirty after this operation has finished.
-	 */
-	revert(options?: IRevertOptions): Promise<void>;
-
-	//#endregion
-}
-=======
-import { IWorkingCopy } from 'vs/workbench/services/workingCopy/common/workingCopy';
->>>>>>> 05855296
 
 export const IWorkingCopyService = createDecorator<IWorkingCopyService>('workingCopyService');
 
@@ -231,18 +104,12 @@
 			throw new Error(`Cannot register more than one working copy with the same resource ${workingCopy.resource.toString(true)} and type ${workingCopy.typeId}.`);
 		}
 
-<<<<<<< HEAD
-		const disposables = new DisposableStore();
-
 		// {{SQL CARBON EDIT}} @chlafreniere need to block working copies of notebook editors from being tracked
 		if (workingCopy.resource.path.includes('notebook-editor-') && workingCopy.resource.scheme === Schemas.untitled) {
-			return disposables;
-		}
-
-		// Registry
-=======
+			return new DisposableStore();
+		}
+
 		// Registry (all)
->>>>>>> 05855296
 		this._workingCopies.add(workingCopy);
 
 		// Registry (type based)
