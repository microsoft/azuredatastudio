/*---------------------------------------------------------------------------------------------
 *  Copyright (c) Microsoft Corporation. All rights reserved.
 *  Licensed under the Source EULA. See License.txt in the project root for license information.
 *--------------------------------------------------------------------------------------------*/

import * as platform from 'vs/base/common/platform';
import * as performance from 'vs/base/common/performance';
import { URI, UriComponents } from 'vs/base/common/uri';
import { IChannel } from 'vs/base/parts/ipc/common/ipc';
import { IExtensionDescription, ExtensionIdentifier } from 'vs/platform/extensions/common/extensions';
import { IRemoteAgentEnvironment } from 'vs/platform/remote/common/remoteAgentEnvironment';
import { IDiagnosticInfoOptions, IDiagnosticInfo } from 'vs/platform/diagnostics/common/diagnostics';
import { ITelemetryData } from 'vs/platform/telemetry/common/telemetry';

export interface IGetEnvironmentDataArguments {
	remoteAuthority: string;
}

export interface IScanExtensionsArguments {
	language: string;
	remoteAuthority: string;
	extensionDevelopmentPath: UriComponents[] | undefined;
	skipExtensions: ExtensionIdentifier[];
}

export interface IScanSingleExtensionArguments {
	language: string;
	remoteAuthority: string;
	isBuiltin: boolean;
	extensionLocation: UriComponents;
}

export interface IRemoteAgentEnvironmentDTO {
	pid: number;
	connectionToken: string;
	appRoot: UriComponents;
	settingsPath: UriComponents;
	logsPath: UriComponents;
	extensionsPath: UriComponents;
	extensionHostLogsPath: UriComponents;
	globalStorageHome: UriComponents;
	workspaceStorageHome: UriComponents;
	userHome: UriComponents;
	os: platform.OperatingSystem;
<<<<<<< HEAD
	marks: performance.PerformanceMark[]
=======
	useHostProxy: boolean;
>>>>>>> 0a707c2b
}

export class RemoteExtensionEnvironmentChannelClient {

	static async getEnvironmentData(channel: IChannel, remoteAuthority: string): Promise<IRemoteAgentEnvironment> {
		const args: IGetEnvironmentDataArguments = {
			remoteAuthority
		};

		const data = await channel.call<IRemoteAgentEnvironmentDTO>('getEnvironmentData', args);

		return {
			pid: data.pid,
			connectionToken: data.connectionToken,
			appRoot: URI.revive(data.appRoot),
			settingsPath: URI.revive(data.settingsPath),
			logsPath: URI.revive(data.logsPath),
			extensionsPath: URI.revive(data.extensionsPath),
			extensionHostLogsPath: URI.revive(data.extensionHostLogsPath),
			globalStorageHome: URI.revive(data.globalStorageHome),
			workspaceStorageHome: URI.revive(data.workspaceStorageHome),
			userHome: URI.revive(data.userHome),
			os: data.os,
<<<<<<< HEAD
			marks: data.marks
=======
			useHostProxy: data.useHostProxy
>>>>>>> 0a707c2b
		};
	}

	static async whenExtensionsReady(channel: IChannel): Promise<void> {
		await channel.call<void>('whenExtensionsReady');
	}

	static async scanExtensions(channel: IChannel, remoteAuthority: string, extensionDevelopmentPath: URI[] | undefined, skipExtensions: ExtensionIdentifier[]): Promise<IExtensionDescription[]> {
		const args: IScanExtensionsArguments = {
			language: platform.language,
			remoteAuthority,
			extensionDevelopmentPath,
			skipExtensions
		};

		const extensions = await channel.call<IExtensionDescription[]>('scanExtensions', args);
		extensions.forEach(ext => { (<any>ext).extensionLocation = URI.revive(ext.extensionLocation); });

		return extensions;
	}

	static async scanSingleExtension(channel: IChannel, remoteAuthority: string, isBuiltin: boolean, extensionLocation: URI): Promise<IExtensionDescription | null> {
		const args: IScanSingleExtensionArguments = {
			language: platform.language,
			remoteAuthority,
			isBuiltin,
			extensionLocation
		};

		const extension = await channel.call<IExtensionDescription | null>('scanSingleExtension', args);
		if (extension) {
			(<any>extension).extensionLocation = URI.revive(extension.extensionLocation);
		}
		return extension;
	}

	static getDiagnosticInfo(channel: IChannel, options: IDiagnosticInfoOptions): Promise<IDiagnosticInfo> {
		return channel.call<IDiagnosticInfo>('getDiagnosticInfo', options);
	}

	static disableTelemetry(channel: IChannel): Promise<void> {
		return channel.call<void>('disableTelemetry');
	}

	static logTelemetry(channel: IChannel, eventName: string, data: ITelemetryData): Promise<void> {
		return channel.call<void>('logTelemetry', { eventName, data });
	}

	static flushTelemetry(channel: IChannel): Promise<void> {
		return channel.call<void>('flushTelemetry');
	}
}<|MERGE_RESOLUTION|>--- conflicted
+++ resolved
@@ -42,11 +42,8 @@
 	workspaceStorageHome: UriComponents;
 	userHome: UriComponents;
 	os: platform.OperatingSystem;
-<<<<<<< HEAD
 	marks: performance.PerformanceMark[]
-=======
 	useHostProxy: boolean;
->>>>>>> 0a707c2b
 }
 
 export class RemoteExtensionEnvironmentChannelClient {
@@ -70,11 +67,8 @@
 			workspaceStorageHome: URI.revive(data.workspaceStorageHome),
 			userHome: URI.revive(data.userHome),
 			os: data.os,
-<<<<<<< HEAD
-			marks: data.marks
-=======
+			marks: data.marks,
 			useHostProxy: data.useHostProxy
->>>>>>> 0a707c2b
 		};
 	}
 
