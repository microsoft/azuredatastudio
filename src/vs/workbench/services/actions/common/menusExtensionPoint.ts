/*---------------------------------------------------------------------------------------------
 *  Copyright (c) Microsoft Corporation. All rights reserved.
 *  Licensed under the Source EULA. See License.txt in the project root for license information.
 *--------------------------------------------------------------------------------------------*/

import { localize } from 'vs/nls';
import { isFalsyOrWhitespace } from 'vs/base/common/strings';
import * as resources from 'vs/base/common/resources';
import { IJSONSchema } from 'vs/base/common/jsonSchema';
import { IExtensionPointUser, ExtensionMessageCollector, ExtensionsRegistry } from 'vs/workbench/services/extensions/common/extensionsRegistry';
import { ContextKeyExpr } from 'vs/platform/contextkey/common/contextkey';
import { MenuId, MenuRegistry, IMenuItem, ISubmenuItem } from 'vs/platform/actions/common/actions';
import { URI } from 'vs/base/common/uri';
import { DisposableStore } from 'vs/base/common/lifecycle';
import { ThemeIcon } from 'vs/base/common/themables';
import { index } from 'vs/base/common/arrays';
import { isProposedApiEnabled } from 'vs/workbench/services/extensions/common/extensions';
import { ApiProposalName } from 'vs/workbench/services/extensions/common/extensionsApiProposals';
<<<<<<< HEAD
import { ILocalizedString, ICommandAction } from 'vs/platform/action/common/action';
import * as locConstants from 'sql/base/common/locConstants'; // {{SQL CARBON EDIT}}
=======
import { ILocalizedString } from 'vs/platform/action/common/action';
>>>>>>> 5b6af074

interface IAPIMenu {
	readonly key: string;
	readonly id: MenuId;
	readonly description: string;
	readonly proposed?: ApiProposalName;
	readonly supportsSubmenus?: boolean; // defaults to true
}

const apiMenus: IAPIMenu[] = [
	{
		key: 'commandPalette',
		id: MenuId.CommandPalette,
		description: localize('menus.commandPalette', "The Command Palette"),
		supportsSubmenus: false
	},
	{
		key: 'touchBar',
		id: MenuId.TouchBarContext,
		description: localize('menus.touchBar', "The touch bar (macOS only)"),
		supportsSubmenus: false
	},
	{
		key: 'editor/title',
		id: MenuId.EditorTitle,
		description: localize('menus.editorTitle', "The editor title menu")
	},
	{
		key: 'editor/title/run',
		id: MenuId.EditorTitleRun,
		description: localize('menus.editorTitleRun', "Run submenu inside the editor title menu")
	},
	{
		key: 'editor/context',
		id: MenuId.EditorContext,
		description: localize('menus.editorContext', "The editor context menu")
	},
	{
		key: 'editor/context/copy',
		id: MenuId.EditorContextCopy,
		description: localize('menus.editorContextCopyAs', "'Copy as' submenu in the editor context menu")
	},
	{
		key: 'editor/context/share',
		id: MenuId.EditorContextShare,
		description: localize('menus.editorContextShare', "'Share' submenu in the editor context menu"),
		proposed: 'contribShareMenu'
	},
	{
		key: 'explorer/context',
		id: MenuId.ExplorerContext,
		description: localize('menus.explorerContext', "The file explorer context menu")
	},
	{
		key: 'explorer/context/share',
		id: MenuId.ExplorerContextShare,
		description: localize('menus.explorerContextShare', "'Share' submenu in the file explorer context menu"),
		proposed: 'contribShareMenu'
	},
	{
		key: 'editor/title/context',
		id: MenuId.EditorTitleContext,
		description: localize('menus.editorTabContext', "The editor tabs context menu")
	},
	{
		key: 'editor/title/context/share',
		id: MenuId.EditorTitleContextShare,
		description: localize('menus.editorTitleContextShare', "'Share' submenu inside the editor title context menu"),
		proposed: 'contribShareMenu'
	},
	{
		key: 'debug/callstack/context',
		id: MenuId.DebugCallStackContext,
		description: localize('menus.debugCallstackContext', "The debug callstack view context menu")
	},
	{
		key: 'debug/variables/context',
		id: MenuId.DebugVariablesContext,
		description: localize('menus.debugVariablesContext', "The debug variables view context menu")
	},
	{
		key: 'debug/toolBar',
		id: MenuId.DebugToolBar,
		description: localize('menus.debugToolBar', "The debug toolbar menu")
	},
	{
		key: 'menuBar/home',
		id: MenuId.MenubarHomeMenu,
		description: localize('menus.home', "The home indicator context menu (web only)"),
		proposed: 'contribMenuBarHome',
		supportsSubmenus: false
	},
	{
		key: 'menuBar/edit/copy',
		id: MenuId.MenubarCopy,
		description: localize('menus.opy', "'Copy as' submenu in the top level Edit menu")
	},
	{
		key: 'scm/title',
		id: MenuId.SCMTitle,
		description: localize('menus.scmTitle', "The Source Control title menu")
	},
	{
		key: 'scm/sourceControl',
		id: MenuId.SCMSourceControl,
		description: localize('menus.scmSourceControl', "The Source Control menu")
	},
	{
		key: 'scm/resourceState/context',
		id: MenuId.SCMResourceContext,
		description: localize('menus.resourceStateContext', "The Source Control resource state context menu")
	},
	{
		key: 'scm/resourceFolder/context',
		id: MenuId.SCMResourceFolderContext,
		description: localize('menus.resourceFolderContext', "The Source Control resource folder context menu")
	},
	{
		key: 'scm/resourceGroup/context',
		id: MenuId.SCMResourceGroupContext,
		description: localize('menus.resourceGroupContext', "The Source Control resource group context menu")
	},
	{
		key: 'scm/change/title',
		id: MenuId.SCMChangeContext,
		description: localize('menus.changeTitle', "The Source Control inline change menu")
	},
	{
		key: 'statusBar/remoteIndicator',
		id: MenuId.StatusBarRemoteIndicatorMenu,
		description: localize('menus.statusBarRemoteIndicator', "The remote indicator menu in the status bar"),
		supportsSubmenus: false
	},
	{
		key: 'view/title',
		id: MenuId.ViewTitle,
		description: localize('view.viewTitle', "The contributed view title menu")
	},
	{
		key: 'view/item/context',
		id: MenuId.ViewItemContext,
		description: localize('view.itemContext', "The contributed view item context menu")
	},
	{
		key: 'comments/comment/editorActions',
		id: MenuId.CommentEditorActions,
		description: localize('commentThread.editorActions', "The contributed comment editor actions"),
		proposed: 'contribCommentEditorActionsMenu'
	},
	{
		key: 'comments/commentThread/title',
		id: MenuId.CommentThreadTitle,
		description: localize('commentThread.title', "The contributed comment thread title menu")
	},
	{
		key: 'comments/commentThread/context',
		id: MenuId.CommentThreadActions,
		description: localize('commentThread.actions', "The contributed comment thread context menu, rendered as buttons below the comment editor"),
		supportsSubmenus: false
	},
	{
		key: 'comments/commentThread/additionalActions',
		id: MenuId.CommentThreadAdditionalActions,
		description: localize('commentThread.actions', "The contributed comment thread context menu, rendered as buttons below the comment editor"),
		supportsSubmenus: false,
		proposed: 'contribCommentThreadAdditionalMenu'
	},
	{
		key: 'comments/commentThread/title/context',
		id: MenuId.CommentThreadTitleContext,
		description: localize('commentThread.titleContext', "The contributed comment thread title's peek context menu, rendered as a right click menu on the comment thread's peek title."),
		proposed: 'contribCommentPeekContext'
	},
	{
		key: 'comments/comment/title',
		id: MenuId.CommentTitle,
		description: localize('comment.title', "The contributed comment title menu")
	},
	{
		key: 'comments/comment/context',
		id: MenuId.CommentActions,
		description: localize('comment.actions', "The contributed comment context menu, rendered as buttons below the comment editor"),
		supportsSubmenus: false
	},
	/* {{SQL CARBON EDIT}} We use our own Notebook contributions
	{
		key: 'comments/commentThread/comment/context',
		id: MenuId.CommentThreadCommentContext,
		description: localize('comment.commentContext', "The contributed comment context menu, rendered as a right click menu on the an individual comment in the comment thread's peek view."),
		proposed: 'contribCommentPeekContext'
	},
	{
		key: 'notebook/toolbar',
		id: MenuId.NotebookToolbar,
		description: localize('notebook.toolbar', "The contributed notebook toolbar menu")
	},
	*/
	{
		key: 'notebook/kernelSource',
		id: MenuId.NotebookKernelSource,
		description: localize('notebook.kernelSource', "The contributed notebook kernel sources menu"),
		proposed: 'notebookKernelSource'
	},
	{
		key: 'notebook/cell/title',
		id: MenuId.NotebookCellTitle,
		description: localize('notebook.cell.title', "The contributed notebook cell title menu")
	},
	{
		key: 'notebook/cell/execute',
		id: MenuId.NotebookCellExecute,
		description: localize('notebook.cell.execute', "The contributed notebook cell execution menu")
	},
	{
		key: 'interactive/toolbar',
		id: MenuId.InteractiveToolbar,
		description: localize('interactive.toolbar', "The contributed interactive toolbar menu"),
	},
	{
		key: 'interactive/cell/title',
		id: MenuId.InteractiveCellTitle,
		description: localize('interactive.cell.title', "The contributed interactive cell title menu"),
	},
	{
		key: 'testing/item/context',
		id: MenuId.TestItem,
		description: localize('testing.item.context', "The contributed test item menu"),
	},
	{
		key: 'testing/item/gutter',
		id: MenuId.TestItemGutter,
		description: localize('testing.item.gutter.title', "The menu for a gutter decoration for a test item"),
	},
	{
		key: 'extension/context',
		id: MenuId.ExtensionContext,
		description: localize('menus.extensionContext', "The extension context menu")
	},
	{
		key: 'timeline/title',
		id: MenuId.TimelineTitle,
		description: localize('view.timelineTitle', "The Timeline view title menu")
	},
	{
		key: 'timeline/item/context',
		id: MenuId.TimelineItemContext,
		description: localize('view.timelineContext', "The Timeline view item context menu")
	},
	{
		key: 'ports/item/context',
		id: MenuId.TunnelContext,
		description: localize('view.tunnelContext', "The Ports view item context menu")
	},
	{
		key: 'ports/item/origin/inline',
		id: MenuId.TunnelOriginInline,
		description: localize('view.tunnelOriginInline', "The Ports view item origin inline menu")
	},
	{
		key: 'ports/item/port/inline',
		id: MenuId.TunnelPortInline,
		description: localize('view.tunnelPortInline', "The Ports view item port inline menu")
	},
	// {{SQL CARBON EDIT}} start menu entries
	{
		key: 'dashboard/toolbar',
		id: MenuId.DashboardToolbar,
		description: locConstants.menusExtensionPointDashboardToolbar
	},
	{
		key: 'notebook/cell/title',
		id: MenuId.NotebookCellTitle,
		description: locConstants.menusExtensionPointNotebookCellTitle
	},
	{
		key: 'notebooks/title',
		id: MenuId.NotebookTitle,
		description: locConstants.menusExtensionPointNotebookTitle
	},
	{
		key: 'notebook/toolbar',
		id: MenuId.NotebookToolbar,
		description: locConstants.menusExtensionPointNotebookToolbar
	},
	{
		key: 'dataExplorer/action',
		id: MenuId.DataExplorerAction,
		description: locConstants.menusExtensionPointDataExplorerAction
	},
	{
		key: 'dataExplorer/context',
		id: MenuId.DataExplorerContext,
		description: locConstants.menusExtensionPointDataExplorerContext
	},
	{
		key: 'objectExplorer/item/context',
		id: MenuId.ObjectExplorerItemContext,
		description: locConstants.menusExtensionPointObjectExplorerContext
	},
	{
		key: 'connectionDialog/browseTree',
		id: MenuId.ConnectionDialogBrowseTreeContext,
		description: locConstants.menusExtensionPointConnectionDialogBrowseTreeContext
	},
	{
		key: 'dataGrid/item/context',
		id: MenuId.DataGridItemContext,
		description: locConstants.menusExtensionPointDataGridContext
	},
	// {{SQL CARBON EDIT}} end menu entries
	{
		key: 'file/newFile',
		id: MenuId.NewFile,
		description: localize('file.newFile', "The 'New File...' quick pick, shown on welcome page and File menu."),
		supportsSubmenus: false,
	},
	{
		key: 'webview/context',
		id: MenuId.WebviewContext,
		description: localize('webview.context', "The webview context menu")
	},
	{
		key: 'file/share',
		id: MenuId.MenubarShare,
		description: localize('menus.share', "Share submenu shown in the top level File menu."),
		proposed: 'contribShareMenu'
	},
	{
		key: 'editor/inlineCompletions/actions',
		id: MenuId.InlineCompletionsActions,
		description: localize('inlineCompletions.actions', "The actions shown when hovering on an inline completion"),
		supportsSubmenus: false,
		proposed: 'inlineCompletionsAdditions'
	},
	{
		key: 'editor/content',
		id: MenuId.EditorContent,
		description: localize('merge.toolbar', "The prominent button in an editor, overlays its content"),
		proposed: 'contribEditorContentMenu'
	},
	{
		key: 'editor/lineNumber/context',
		id: MenuId.EditorLineNumberContext,
		description: localize('editorLineNumberContext', "The contributed editor line number context menu")
	},
	{
		key: 'mergeEditor/result/title',
		id: MenuId.MergeInputResultToolbar,
		description: localize('menus.mergeEditorResult', "The result toolbar of the merge editor"),
		proposed: 'contribMergeEditorMenus'
	},
];

namespace schema {

	// --- menus, submenus contribution point

	export interface IUserFriendlyMenuItem {
		command: string;
		alt?: string;
		when?: string;
		group?: string;
		isDefault?: boolean; // {{SQL CARBON EDIT}} - Used by object explorer, indicating whether this is the action to be executed when a node is double clicked.
	}

	export interface IUserFriendlySubmenuItem {
		submenu: string;
		when?: string;
		group?: string;
	}

	export interface IUserFriendlySubmenu {
		id: string;
		label: string;
		icon?: IUserFriendlyIcon;
	}

	export function isMenuItem(item: IUserFriendlyMenuItem | IUserFriendlySubmenuItem): item is IUserFriendlyMenuItem {
		return typeof (item as IUserFriendlyMenuItem).command === 'string';
	}

	export function isValidMenuItem(item: IUserFriendlyMenuItem, collector: ExtensionMessageCollector): boolean {
		if (typeof item.command !== 'string') {
			collector.error(localize('requirestring', "property `{0}` is mandatory and must be of type `string`", 'command'));
			return false;
		}
		if (item.alt && typeof item.alt !== 'string') {
			collector.error(localize('optstring', "property `{0}` can be omitted or must be of type `string`", 'alt'));
			return false;
		}
		if (item.when && typeof item.when !== 'string') {
			collector.error(localize('optstring', "property `{0}` can be omitted or must be of type `string`", 'when'));
			return false;
		}
		if (item.group && typeof item.group !== 'string') {
			collector.error(localize('optstring', "property `{0}` can be omitted or must be of type `string`", 'group'));
			return false;
		}

		return true;
	}

	export function isValidSubmenuItem(item: IUserFriendlySubmenuItem, collector: ExtensionMessageCollector): boolean {
		if (typeof item.submenu !== 'string') {
			collector.error(localize('requirestring', "property `{0}` is mandatory and must be of type `string`", 'submenu'));
			return false;
		}
		if (item.when && typeof item.when !== 'string') {
			collector.error(localize('optstring', "property `{0}` can be omitted or must be of type `string`", 'when'));
			return false;
		}
		if (item.group && typeof item.group !== 'string') {
			collector.error(localize('optstring', "property `{0}` can be omitted or must be of type `string`", 'group'));
			return false;
		}

		return true;
	}

	export function isValidItems(items: (IUserFriendlyMenuItem | IUserFriendlySubmenuItem)[], collector: ExtensionMessageCollector): boolean {
		if (!Array.isArray(items)) {
			collector.error(localize('requirearray', "submenu items must be an array"));
			return false;
		}

		for (const item of items) {
			if (isMenuItem(item)) {
				if (!isValidMenuItem(item, collector)) {
					return false;
				}
			} else {
				if (!isValidSubmenuItem(item, collector)) {
					return false;
				}
			}
		}

		return true;
	}

	export function isValidSubmenu(submenu: IUserFriendlySubmenu, collector: ExtensionMessageCollector): boolean {
		if (typeof submenu !== 'object') {
			collector.error(localize('require', "submenu items must be an object"));
			return false;
		}

		if (typeof submenu.id !== 'string') {
			collector.error(localize('requirestring', "property `{0}` is mandatory and must be of type `string`", 'id'));
			return false;
		}
		if (typeof submenu.label !== 'string') {
			collector.error(localize('requirestring', "property `{0}` is mandatory and must be of type `string`", 'label'));
			return false;
		}

		return true;
	}

	const menuItem: IJSONSchema = {
		type: 'object',
		required: ['command'],
		properties: {
			command: {
				description: localize('vscode.extension.contributes.menuItem.command', 'Identifier of the command to execute. The command must be declared in the \'commands\'-section'),
				type: 'string'
			},
			alt: {
				description: localize('vscode.extension.contributes.menuItem.alt', 'Identifier of an alternative command to execute. The command must be declared in the \'commands\'-section'),
				type: 'string'
			},
			when: {
				description: localize('vscode.extension.contributes.menuItem.when', 'Condition which must be true to show this item'),
				type: 'string'
			},
			group: {
				description: localize('vscode.extension.contributes.menuItem.group', 'Group into which this item belongs'),
				type: 'string'
			}
		}
	};

	const submenuItem: IJSONSchema = {
		type: 'object',
		required: ['submenu'],
		properties: {
			submenu: {
				description: localize('vscode.extension.contributes.menuItem.submenu', 'Identifier of the submenu to display in this item.'),
				type: 'string'
			},
			when: {
				description: localize('vscode.extension.contributes.menuItem.when', 'Condition which must be true to show this item'),
				type: 'string'
			},
			group: {
				description: localize('vscode.extension.contributes.menuItem.group', 'Group into which this item belongs'),
				type: 'string'
			}
		}
	};

	const submenu: IJSONSchema = {
		type: 'object',
		required: ['id', 'label'],
		properties: {
			id: {
				description: localize('vscode.extension.contributes.submenu.id', 'Identifier of the menu to display as a submenu.'),
				type: 'string'
			},
			label: {
				description: localize('vscode.extension.contributes.submenu.label', 'The label of the menu item which leads to this submenu.'),
				type: 'string'
			},
			icon: {
				description: localize({ key: 'vscode.extension.contributes.submenu.icon', comment: ['do not translate or change `\\$(zap)`, \\ in front of $ is important.'] }, '(Optional) Icon which is used to represent the submenu in the UI. Either a file path, an object with file paths for dark and light themes, or a theme icon references, like `\\$(zap)`'),
				anyOf: [{
					type: 'string'
				},
				{
					type: 'object',
					properties: {
						light: {
							description: localize('vscode.extension.contributes.submenu.icon.light', 'Icon path when a light theme is used'),
							type: 'string'
						},
						dark: {
							description: localize('vscode.extension.contributes.submenu.icon.dark', 'Icon path when a dark theme is used'),
							type: 'string'
						}
					}
				}]
			}
		}
	};

	export const menusContribution: IJSONSchema = {
		description: localize('vscode.extension.contributes.menus', "Contributes menu items to the editor"),
		type: 'object',
		properties: index(apiMenus, menu => menu.key, menu => ({
			markdownDescription: menu.proposed ? localize('proposed', "Proposed API, requires `enabledApiProposal: [\"{0}\"]` - {1}", menu.proposed, menu.description) : menu.description,
			type: 'array',
			items: menu.supportsSubmenus === false ? menuItem : { oneOf: [menuItem, submenuItem] }
		})),
		additionalProperties: {
			description: 'Submenu',
			type: 'array',
			items: { oneOf: [menuItem, submenuItem] }
		}
	};

	export const submenusContribution: IJSONSchema = {
		description: localize('vscode.extension.contributes.submenus', "Contributes submenu items to the editor"),
		type: 'array',
		items: submenu
	};

	// --- commands contribution point

	export interface IUserFriendlyCommand {
		command: string;
		title: string | ILocalizedString;
		shortTitle?: string | ILocalizedString;
		enablement?: string;
		category?: string | ILocalizedString;
		icon?: IUserFriendlyIcon;
	}

	export type IUserFriendlyIcon = string | { light: string; dark: string };

	export function isValidCommand(command: IUserFriendlyCommand, collector: ExtensionMessageCollector): boolean {
		if (!command) {
			collector.error(localize('nonempty', "expected non-empty value."));
			return false;
		}
		if (isFalsyOrWhitespace(command.command)) {
			collector.error(localize('requirestring', "property `{0}` is mandatory and must be of type `string`", 'command'));
			return false;
		}
		if (!isValidLocalizedString(command.title, collector, 'title')) {
			return false;
		}
		if (command.shortTitle && !isValidLocalizedString(command.shortTitle, collector, 'shortTitle')) {
			return false;
		}
		if (command.enablement && typeof command.enablement !== 'string') {
			collector.error(localize('optstring', "property `{0}` can be omitted or must be of type `string`", 'precondition'));
			return false;
		}
		if (command.category && !isValidLocalizedString(command.category, collector, 'category')) {
			return false;
		}
		if (!isValidIcon(command.icon, collector)) {
			return false;
		}
		return true;
	}

	function isValidIcon(icon: IUserFriendlyIcon | undefined, collector: ExtensionMessageCollector): boolean {
		if (typeof icon === 'undefined') {
			return true;
		}
		if (typeof icon === 'string') {
			return true;
		} else if (typeof icon.dark === 'string' && typeof icon.light === 'string') {
			return true;
		}
		collector.error(localize('opticon', "property `icon` can be omitted or must be either a string or a literal like `{dark, light}`"));
		return false;
	}

	function isValidLocalizedString(localized: string | ILocalizedString, collector: ExtensionMessageCollector, propertyName: string): boolean {
		if (typeof localized === 'undefined') {
			collector.error(localize('requireStringOrObject', "property `{0}` is mandatory and must be of type `string` or `object`", propertyName));
			return false;
		} else if (typeof localized === 'string' && isFalsyOrWhitespace(localized)) {
			collector.error(localize('requirestring', "property `{0}` is mandatory and must be of type `string`", propertyName));
			return false;
		} else if (typeof localized !== 'string' && (isFalsyOrWhitespace(localized.original) || isFalsyOrWhitespace(localized.value))) {
			collector.error(localize('requirestrings', "properties `{0}` and `{1}` are mandatory and must be of type `string`", `${propertyName}.value`, `${propertyName}.original`));
			return false;
		}

		return true;
	}

	const commandType: IJSONSchema = {
		type: 'object',
		required: ['command', 'title'],
		properties: {
			command: {
				description: localize('vscode.extension.contributes.commandType.command', 'Identifier of the command to execute'),
				type: 'string'
			},
			title: {
				description: localize('vscode.extension.contributes.commandType.title', 'Title by which the command is represented in the UI'),
				type: 'string'
			},
			shortTitle: {
				markdownDescription: localize('vscode.extension.contributes.commandType.shortTitle', '(Optional) Short title by which the command is represented in the UI. Menus pick either `title` or `shortTitle` depending on the context in which they show commands.'),
				type: 'string'
			},
			category: {
				description: localize('vscode.extension.contributes.commandType.category', '(Optional) Category string by which the command is grouped in the UI'),
				type: 'string'
			},
			enablement: {
				description: localize('vscode.extension.contributes.commandType.precondition', '(Optional) Condition which must be true to enable the command in the UI (menu and keybindings). Does not prevent executing the command by other means, like the `executeCommand`-api.'),
				type: 'string'
			},
			icon: {
				description: localize({ key: 'vscode.extension.contributes.commandType.icon', comment: ['do not translate or change `\\$(zap)`, \\ in front of $ is important.'] }, '(Optional) Icon which is used to represent the command in the UI. Either a file path, an object with file paths for dark and light themes, or a theme icon references, like `\\$(zap)`'),
				anyOf: [{
					type: 'string'
				},
				{
					type: 'object',
					properties: {
						light: {
							description: localize('vscode.extension.contributes.commandType.icon.light', 'Icon path when a light theme is used'),
							type: 'string'
						},
						dark: {
							description: localize('vscode.extension.contributes.commandType.icon.dark', 'Icon path when a dark theme is used'),
							type: 'string'
						}
					}
				}]
			}
		}
	};

	export const commandsContribution: IJSONSchema = {
		description: localize('vscode.extension.contributes.commands', "Contributes commands to the command palette."),
		oneOf: [
			commandType,
			{
				type: 'array',
				items: commandType
			}
		]
	};
}

const _commandRegistrations = new DisposableStore();

export const commandsExtensionPoint = ExtensionsRegistry.registerExtensionPoint<schema.IUserFriendlyCommand | schema.IUserFriendlyCommand[]>({
	extensionPoint: 'commands',
	jsonSchema: schema.commandsContribution,
	activationEventsGenerator: (contribs: schema.IUserFriendlyCommand[], result: { push(item: string): void }) => {
		for (const contrib of contribs) {
			if (contrib.command) {
				result.push(`onCommand:${contrib.command}`);
			}
		}
	}
});

commandsExtensionPoint.setHandler(extensions => {

	function handleCommand(userFriendlyCommand: schema.IUserFriendlyCommand, extension: IExtensionPointUser<any>) {

		if (!schema.isValidCommand(userFriendlyCommand, extension.collector)) {
			return;
		}

		const { icon, enablement, category, title, shortTitle, command } = userFriendlyCommand;

		let absoluteIcon: { dark: URI; light?: URI } | ThemeIcon | undefined;
		if (icon) {
			if (typeof icon === 'string') {
				absoluteIcon = ThemeIcon.fromString(icon) ?? { dark: resources.joinPath(extension.description.extensionLocation, icon), light: resources.joinPath(extension.description.extensionLocation, icon) };

			} else {
				absoluteIcon = {
					dark: resources.joinPath(extension.description.extensionLocation, icon.dark),
					light: resources.joinPath(extension.description.extensionLocation, icon.light)
				};
			}
		}

		if (MenuRegistry.getCommand(command)) {
			extension.collector.info(localize('dup', "Command `{0}` appears multiple times in the `commands` section.", userFriendlyCommand.command));
		}
		_commandRegistrations.add(MenuRegistry.addCommand({
			id: command,
			title,
			source: { id: extension.description.identifier.value, title: extension.description.displayName ?? extension.description.name },
			shortTitle,
			tooltip: title,
			category,
			precondition: ContextKeyExpr.deserialize(enablement),
			icon: absoluteIcon
		}));
	}

	// remove all previous command registrations
	_commandRegistrations.clear();

	for (const extension of extensions) {
		const { value } = extension;
		if (Array.isArray(value)) {
			for (const command of value) {
				handleCommand(command, extension);
			}
		} else {
			handleCommand(value, extension);
		}
	}
});

interface IRegisteredSubmenu {
	readonly id: MenuId;
	readonly label: string;
	readonly icon?: { dark: URI; light?: URI } | ThemeIcon;
}

const _submenus = new Map<string, IRegisteredSubmenu>();

const submenusExtensionPoint = ExtensionsRegistry.registerExtensionPoint<schema.IUserFriendlySubmenu[]>({
	extensionPoint: 'submenus',
	jsonSchema: schema.submenusContribution
});

submenusExtensionPoint.setHandler(extensions => {

	_submenus.clear();

	for (const extension of extensions) {
		const { value, collector } = extension;

		for (const [, submenuInfo] of Object.entries(value)) {

			if (!schema.isValidSubmenu(submenuInfo, collector)) {
				continue;
			}

			if (!submenuInfo.id) {
				collector.warn(localize('submenuId.invalid.id', "`{0}` is not a valid submenu identifier", submenuInfo.id));
				continue;
			}
			if (_submenus.has(submenuInfo.id)) {
				collector.info(localize('submenuId.duplicate.id', "The `{0}` submenu was already previously registered.", submenuInfo.id));
				continue;
			}
			if (!submenuInfo.label) {
				collector.warn(localize('submenuId.invalid.label', "`{0}` is not a valid submenu label", submenuInfo.label));
				continue;
			}

			let absoluteIcon: { dark: URI; light?: URI } | ThemeIcon | undefined;
			if (submenuInfo.icon) {
				if (typeof submenuInfo.icon === 'string') {
					absoluteIcon = ThemeIcon.fromString(submenuInfo.icon) || { dark: resources.joinPath(extension.description.extensionLocation, submenuInfo.icon) };
				} else {
					absoluteIcon = {
						dark: resources.joinPath(extension.description.extensionLocation, submenuInfo.icon.dark),
						light: resources.joinPath(extension.description.extensionLocation, submenuInfo.icon.light)
					};
				}
			}

			const item: IRegisteredSubmenu = {
				id: MenuId.for(`api:${submenuInfo.id}`),
				label: submenuInfo.label,
				icon: absoluteIcon
			};

			_submenus.set(submenuInfo.id, item);
		}
	}
});

const _apiMenusByKey = new Map(apiMenus.map(menu => ([menu.key, menu])));
const _menuRegistrations = new DisposableStore();
const _submenuMenuItems = new Map<string /* menu id */, Set<string /* submenu id */>>();

const menusExtensionPoint = ExtensionsRegistry.registerExtensionPoint<{ [loc: string]: (schema.IUserFriendlyMenuItem | schema.IUserFriendlySubmenuItem)[] }>({
	extensionPoint: 'menus',
	jsonSchema: schema.menusContribution,
	deps: [submenusExtensionPoint]
});

menusExtensionPoint.setHandler(extensions => {

	// remove all previous menu registrations
	_menuRegistrations.clear();
	_submenuMenuItems.clear();

	for (const extension of extensions) {
		const { value, collector } = extension;

		for (const entry of Object.entries(value)) {
			if (!schema.isValidItems(entry[1], collector)) {
				continue;
			}

			let menu = _apiMenusByKey.get(entry[0]);

			if (!menu) {
				const submenu = _submenus.get(entry[0]);

				if (submenu) {
					menu = {
						key: entry[0],
						id: submenu.id,
						description: ''
					};
				}
			}

			if (!menu) {
				continue;
			}

			if (menu.proposed && !isProposedApiEnabled(extension.description, menu.proposed)) {
				collector.error(localize('proposedAPI.invalid', "{0} is a proposed menu identifier. It requires 'package.json#enabledApiProposals: [\"{1}\"]' and is only available when running out of dev or with the following command line switch: --enable-proposed-api {2}", entry[0], menu.proposed, extension.description.identifier.value));
				continue;
			}

			for (const menuItem of entry[1]) {
				let item: IMenuItem | ISubmenuItem;

				if (schema.isMenuItem(menuItem)) {
					const command = MenuRegistry.getCommand(menuItem.command);
					const alt = menuItem.alt && MenuRegistry.getCommand(menuItem.alt) || undefined;

					if (!command) {
						collector.error(localize('missing.command', "Menu item references a command `{0}` which is not defined in the 'commands' section.", menuItem.command));
						continue;
					}
					if (menuItem.alt && !alt) {
						collector.warn(localize('missing.altCommand', "Menu item references an alt-command `{0}` which is not defined in the 'commands' section.", menuItem.alt));
					}
					if (menuItem.command === menuItem.alt) {
						collector.info(localize('dupe.command', "Menu item references the same command as default and alt-command"));
					}

					item = { command, alt, group: undefined, order: undefined, when: undefined };

					(<IMenuItem>item).isDefault = menuItem.isDefault; // {{SQL CARBON EDIT}}} Set isDefault property.
				} else {
					if (menu.supportsSubmenus === false) {
						collector.error(localize('unsupported.submenureference', "Menu item references a submenu for a menu which doesn't have submenu support."));
						continue;
					}

					const submenu = _submenus.get(menuItem.submenu);

					if (!submenu) {
						collector.error(localize('missing.submenu', "Menu item references a submenu `{0}` which is not defined in the 'submenus' section.", menuItem.submenu));
						continue;
					}

					let submenuRegistrations = _submenuMenuItems.get(menu.id.id);

					if (!submenuRegistrations) {
						submenuRegistrations = new Set();
						_submenuMenuItems.set(menu.id.id, submenuRegistrations);
					}

					if (submenuRegistrations.has(submenu.id.id)) {
						collector.warn(localize('submenuItem.duplicate', "The `{0}` submenu was already contributed to the `{1}` menu.", menuItem.submenu, entry[0]));
						continue;
					}

					submenuRegistrations.add(submenu.id.id);

					item = { submenu: submenu.id, icon: submenu.icon, title: submenu.label, group: undefined, order: undefined, when: undefined };
				}

				if (menuItem.group) {
					const idx = menuItem.group.lastIndexOf('@');
					if (idx > 0) {
						item.group = menuItem.group.substr(0, idx);
						item.order = Number(menuItem.group.substr(idx + 1)) || undefined;
					} else {
						item.group = menuItem.group;
					}
				}

				item.when = ContextKeyExpr.deserialize(menuItem.when);
				_menuRegistrations.add(MenuRegistry.appendMenuItem(menu.id, item));
			}
		}
	}
});<|MERGE_RESOLUTION|>--- conflicted
+++ resolved
@@ -16,12 +16,8 @@
 import { index } from 'vs/base/common/arrays';
 import { isProposedApiEnabled } from 'vs/workbench/services/extensions/common/extensions';
 import { ApiProposalName } from 'vs/workbench/services/extensions/common/extensionsApiProposals';
-<<<<<<< HEAD
-import { ILocalizedString, ICommandAction } from 'vs/platform/action/common/action';
+import { ILocalizedString } from 'vs/platform/action/common/action';
 import * as locConstants from 'sql/base/common/locConstants'; // {{SQL CARBON EDIT}}
-=======
-import { ILocalizedString } from 'vs/platform/action/common/action';
->>>>>>> 5b6af074
 
 interface IAPIMenu {
 	readonly key: string;
@@ -206,13 +202,13 @@
 		description: localize('comment.actions', "The contributed comment context menu, rendered as buttons below the comment editor"),
 		supportsSubmenus: false
 	},
-	/* {{SQL CARBON EDIT}} We use our own Notebook contributions
 	{
 		key: 'comments/commentThread/comment/context',
 		id: MenuId.CommentThreadCommentContext,
 		description: localize('comment.commentContext', "The contributed comment context menu, rendered as a right click menu on the an individual comment in the comment thread's peek view."),
 		proposed: 'contribCommentPeekContext'
 	},
+	/* {{SQL CARBON EDIT}} We use our own Notebook contributions
 	{
 		key: 'notebook/toolbar',
 		id: MenuId.NotebookToolbar,
