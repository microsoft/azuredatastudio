/*---------------------------------------------------------------------------------------------
 *  Copyright (c) Microsoft Corporation. All rights reserved.
 *  Licensed under the Source EULA. See License.txt in the project root for license information.
 *--------------------------------------------------------------------------------------------*/


// !!!!!!!!!!!!!!!!!!!!!!!!!!!!!!!!!!!!!!!!!!!!!!!!!!!!!!!!!!!!!!!!!!!!!!
//
// NOTE: Please do NOT register services here. Use `registerSingleton()`
//       from `workbench.common.main.ts` if the service is shared between
//       desktop and web or `workbench.sandbox.main.ts` if the service
//       is desktop only.
//
//       The `node` & `electron-browser` layer is deprecated for workbench!
//
// !!!!!!!!!!!!!!!!!!!!!!!!!!!!!!!!!!!!!!!!!!!!!!!!!!!!!!!!!!!!!!!!!!!!!!


//#region --- workbench common & sandbox

import 'vs/workbench/workbench.sandbox.main';

//#endregion


//#region --- workbench actions

import 'vs/workbench/electron-browser/actions/developerActions';

//#endregion


// !!!!!!!!!!!!!!!!!!!!!!!!!!!!!!!!!!!!!!!!!!!!!!!!!!!!!!!!!!!!!!!!!!!!!!
//
// NOTE: Please do NOT register services here. Use `registerSingleton()`
//       from `workbench.common.main.ts` if the service is shared between
//       desktop and web or `workbench.sandbox.main.ts` if the service
//       is desktop only.
//
//       The `node` & `electron-browser` layer is deprecated for workbench!
//
// !!!!!!!!!!!!!!!!!!!!!!!!!!!!!!!!!!!!!!!!!!!!!!!!!!!!!!!!!!!!!!!!!!!!!!


//#region --- workbench (desktop main)

import 'vs/workbench/electron-browser/desktop.main';

//#endregion


//#region --- workbench services


// !!!!!!!!!!!!!!!!!!!!!!!!!!!!!!!!!!!!!!!!!!!!!!!!!!!!!!!!!!!!!!!!!!!!!!
//
// NOTE: Please do NOT register services here. Use `registerSingleton()`
//       from `workbench.common.main.ts` if the service is shared between
//       desktop and web or `workbench.sandbox.main.ts` if the service
//       is desktop only.
//
//       The `node` & `electron-browser` layer is deprecated for workbench!
//
// !!!!!!!!!!!!!!!!!!!!!!!!!!!!!!!!!!!!!!!!!!!!!!!!!!!!!!!!!!!!!!!!!!!!!!


import 'vs/workbench/services/integrity/node/integrityService';
import 'vs/workbench/services/search/electron-browser/searchService';
import 'vs/workbench/services/output/electron-browser/outputChannelModelService';
import 'vs/workbench/services/textfile/electron-browser/nativeTextFileService';
import 'vs/workbench/services/keybinding/electron-browser/nativeKeymapService';
import 'vs/workbench/services/extensions/electron-browser/extensionService';
import 'vs/workbench/services/extensionManagement/electron-browser/extensionManagementServerService';
import 'vs/workbench/services/extensionManagement/electron-browser/extensionTipsService';
import 'vs/workbench/services/remote/electron-browser/remoteAgentServiceImpl';
import 'vs/workbench/services/telemetry/electron-browser/telemetryService';
import 'vs/workbench/services/backup/node/backupFileService';
import 'vs/workbench/services/userDataSync/electron-browser/userDataSyncMachinesService';
import 'vs/workbench/services/userDataSync/electron-browser/userDataSyncService';
import 'vs/workbench/services/userDataSync/electron-browser/userDataSyncAccountService';
import 'vs/workbench/services/userDataSync/electron-browser/userDataSyncStoreManagementService';
import 'vs/workbench/services/userDataSync/electron-browser/userDataAutoSyncService';
import 'vs/workbench/services/sharedProcess/electron-browser/sharedProcessService';
import 'vs/workbench/services/localizations/electron-browser/localizationsService';
import 'vs/workbench/services/diagnostics/electron-browser/diagnosticsService';
import 'vs/workbench/services/experiment/electron-browser/experimentService';


// !!!!!!!!!!!!!!!!!!!!!!!!!!!!!!!!!!!!!!!!!!!!!!!!!!!!!!!!!!!!!!!!!!!!!!
//
// NOTE: Please do NOT register services here. Use `registerSingleton()`
//       from `workbench.common.main.ts` if the service is shared between
//       desktop and web or `workbench.sandbox.main.ts` if the service
//       is desktop only.
//
//       The `node` & `electron-browser` layer is deprecated for workbench!
//
// !!!!!!!!!!!!!!!!!!!!!!!!!!!!!!!!!!!!!!!!!!!!!!!!!!!!!!!!!!!!!!!!!!!!!!


import { registerSingleton } from 'vs/platform/instantiation/common/extensions';
import { ICredentialsService } from 'vs/platform/credentials/common/credentials';
import { KeytarCredentialsService } from 'vs/platform/credentials/node/credentialsService';
import { ITunnelService } from 'vs/platform/remote/common/tunnel';
import { TunnelService } from 'vs/platform/remote/node/tunnelService';

registerSingleton(ICredentialsService, KeytarCredentialsService, true);
registerSingleton(ITunnelService, TunnelService);

//#endregion

// {{SQL CARBON EDIT}} - SQL-specific services
import { ISqlOAuthService } from 'sql/platform/oAuth/common/sqlOAuthService';
import { SqlOAuthService } from 'sql/platform/oAuth/electron-browser/sqlOAuthServiceImpl';
import { IClipboardService as sqlIClipboardService } from 'sql/platform/clipboard/common/clipboardService';
import { ClipboardService as sqlClipboardService } from 'sql/platform/clipboard/electron-browser/clipboardService';
import { IQueryHistoryService } from 'sql/workbench/services/queryHistory/common/queryHistoryService';
import { QueryHistoryService } from 'sql/workbench/services/queryHistory/common/queryHistoryServiceImpl';

registerSingleton(ISqlOAuthService, SqlOAuthService);
registerSingleton(sqlIClipboardService, sqlClipboardService);
registerSingleton(IQueryHistoryService, QueryHistoryService);
// {{SQL CARBON EDIT}} - End

// !!!!!!!!!!!!!!!!!!!!!!!!!!!!!!!!!!!!!!!!!!!!!!!!!!!!!!!!!!!!!!!!!!!!!!
//
// NOTE: Please do NOT register services here. Use `registerSingleton()`
//       from `workbench.common.main.ts` if the service is shared between
//       desktop and web or `workbench.sandbox.main.ts` if the service
//       is desktop only.
//
//       The `node` & `electron-browser` layer is deprecated for workbench!
//
// !!!!!!!!!!!!!!!!!!!!!!!!!!!!!!!!!!!!!!!!!!!!!!!!!!!!!!!!!!!!!!!!!!!!!!


//#region --- workbench contributions

// Tags
import 'vs/workbench/contrib/tags/electron-browser/workspaceTagsService';
import 'vs/workbench/contrib/tags/electron-browser/tags.contribution';

// Rapid Render Splash
import 'vs/workbench/contrib/splash/electron-browser/partsSplash.contribution';

// Debug
// import 'vs/workbench/contrib/debug/node/debugHelperService'; {{SQL CARBON EDIT}}

// Webview
import 'vs/workbench/contrib/webview/electron-browser/webview.contribution';


// !!!!!!!!!!!!!!!!!!!!!!!!!!!!!!!!!!!!!!!!!!!!!!!!!!!!!!!!!!!!!!!!!!!!!!
//
// NOTE: Please do NOT register services here. Use `registerSingleton()`
//       from `workbench.common.main.ts` if the service is shared between
//       desktop and web or `workbench.sandbox.main.ts` if the service
//       is desktop only.
//
//       The `node` & `electron-browser` layer is deprecated for workbench!
//
// !!!!!!!!!!!!!!!!!!!!!!!!!!!!!!!!!!!!!!!!!!!!!!!!!!!!!!!!!!!!!!!!!!!!!!


// Notebook
import 'vs/workbench/contrib/notebook/electron-browser/notebook.contribution';

// Extensions Management
import 'vs/workbench/contrib/extensions/electron-browser/extensions.contribution';

// Terminal
import 'vs/workbench/contrib/terminal/electron-browser/terminal.contribution';

// CodeEditor Contributions
import 'vs/workbench/contrib/codeEditor/electron-browser/codeEditor.contribution';

// External Terminal
import 'vs/workbench/contrib/externalTerminal/node/externalTerminal.contribution';


// !!!!!!!!!!!!!!!!!!!!!!!!!!!!!!!!!!!!!!!!!!!!!!!!!!!!!!!!!!!!!!!!!!!!!!
//
// NOTE: Please do NOT register services here. Use `registerSingleton()`
//       from `workbench.common.main.ts` if the service is shared between
//       desktop and web or `workbench.sandbox.main.ts` if the service
//       is desktop only.
//
//       The `node` & `electron-browser` layer is deprecated for workbench!
//
// !!!!!!!!!!!!!!!!!!!!!!!!!!!!!!!!!!!!!!!!!!!!!!!!!!!!!!!!!!!!!!!!!!!!!!


// Performance
import 'vs/workbench/contrib/performance/electron-browser/performance.contribution';

// CLI
import 'vs/workbench/contrib/cli/node/cli.contribution';

// Tasks
import 'vs/workbench/contrib/tasks/electron-browser/taskService';

// User Data Sync
import 'vs/workbench/contrib/userDataSync/electron-browser/userDataSync.contribution';

<<<<<<< HEAD
//#endregion

// {{SQL CARBON EDIT}}
// release notes
import 'sql/workbench/update/electron-browser/releaseNotes.contribution';

// query history
import 'sql/workbench/contrib/queryHistory/electron-browser/queryHistory.contribution';

// CLI
import 'sql/workbench/contrib/commandLine/electron-browser/commandLine.contribution';

//getting started
import 'sql/workbench/contrib/welcome/gettingStarted/electron-browser/gettingStarted.contribution';
=======

// !!!!!!!!!!!!!!!!!!!!!!!!!!!!!!!!!!!!!!!!!!!!!!!!!!!!!!!!!!!!!!!!!!!!!!
//
// NOTE: Please do NOT register services here. Use `registerSingleton()`
//       from `workbench.common.main.ts` if the service is shared between
//       desktop and web or `workbench.sandbox.main.ts` if the service
//       is desktop only.
//
//       The `node` & `electron-browser` layer is deprecated for workbench!
//
// !!!!!!!!!!!!!!!!!!!!!!!!!!!!!!!!!!!!!!!!!!!!!!!!!!!!!!!!!!!!!!!!!!!!!!


//#endregion
>>>>>>> e85114b2
<|MERGE_RESOLUTION|>--- conflicted
+++ resolved
@@ -202,7 +202,19 @@
 // User Data Sync
 import 'vs/workbench/contrib/userDataSync/electron-browser/userDataSync.contribution';
 
-<<<<<<< HEAD
+
+// !!!!!!!!!!!!!!!!!!!!!!!!!!!!!!!!!!!!!!!!!!!!!!!!!!!!!!!!!!!!!!!!!!!!!!
+//
+// NOTE: Please do NOT register services here. Use `registerSingleton()`
+//       from `workbench.common.main.ts` if the service is shared between
+//       desktop and web or `workbench.sandbox.main.ts` if the service
+//       is desktop only.
+//
+//       The `node` & `electron-browser` layer is deprecated for workbench!
+//
+// !!!!!!!!!!!!!!!!!!!!!!!!!!!!!!!!!!!!!!!!!!!!!!!!!!!!!!!!!!!!!!!!!!!!!!
+
+
 //#endregion
 
 // {{SQL CARBON EDIT}}
@@ -216,20 +228,4 @@
 import 'sql/workbench/contrib/commandLine/electron-browser/commandLine.contribution';
 
 //getting started
-import 'sql/workbench/contrib/welcome/gettingStarted/electron-browser/gettingStarted.contribution';
-=======
-
-// !!!!!!!!!!!!!!!!!!!!!!!!!!!!!!!!!!!!!!!!!!!!!!!!!!!!!!!!!!!!!!!!!!!!!!
-//
-// NOTE: Please do NOT register services here. Use `registerSingleton()`
-//       from `workbench.common.main.ts` if the service is shared between
-//       desktop and web or `workbench.sandbox.main.ts` if the service
-//       is desktop only.
-//
-//       The `node` & `electron-browser` layer is deprecated for workbench!
-//
-// !!!!!!!!!!!!!!!!!!!!!!!!!!!!!!!!!!!!!!!!!!!!!!!!!!!!!!!!!!!!!!!!!!!!!!
-
-
-//#endregion
->>>>>>> e85114b2
+import 'sql/workbench/contrib/welcome/gettingStarted/electron-browser/gettingStarted.contribution';