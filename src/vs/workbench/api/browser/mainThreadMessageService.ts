/*---------------------------------------------------------------------------------------------
 *  Copyright (c) Microsoft Corporation. All rights reserved.
 *  Licensed under the Source EULA. See License.txt in the project root for license information.
 *--------------------------------------------------------------------------------------------*/

import * as nls from 'vs/nls';
import Severity from 'vs/base/common/severity';
import { IAction, toAction } from 'vs/base/common/actions';
import { MainThreadMessageServiceShape, MainContext, MainThreadMessageOptions } from '../common/extHost.protocol';
import { extHostNamedCustomer, IExtHostContext } from 'vs/workbench/services/extensions/common/extHostCustomers';
import { IDialogService, IPromptButton } from 'vs/platform/dialogs/common/dialogs';
import { INotificationService } from 'vs/platform/notification/common/notification';
import { Event } from 'vs/base/common/event';
import { ICommandService } from 'vs/platform/commands/common/commands';
<<<<<<< HEAD
import { dispose } from 'vs/base/common/lifecycle';
import { ExtensionIdentifier } from 'vs/platform/extensions/common/extensions';
import { IExtensionsWorkbenchService } from 'vs/workbench/contrib/extensions/common/extensions'; // {{SQL CARBON EDIT}}}
=======
>>>>>>> 5b6af074

@extHostNamedCustomer(MainContext.MainThreadMessageService)
export class MainThreadMessageService implements MainThreadMessageServiceShape {

	constructor(
		extHostContext: IExtHostContext,
		@INotificationService private readonly _notificationService: INotificationService,
		@ICommandService private readonly _commandService: ICommandService,
		@IDialogService private readonly _dialogService: IDialogService,
		@IExtensionsWorkbenchService private readonly _extensionService?: IExtensionsWorkbenchService // {{SQL CARBON EDIT}}}
	) {
		//
	}

	dispose(): void {
		//
	}

	$showMessage(severity: Severity, message: string, options: MainThreadMessageOptions, commands: { title: string; isCloseAffordance: boolean; handle: number }[]): Promise<number | undefined> {
		if (options.modal) {
			return this._showModalMessage(severity, message, options.detail, commands, options.useCustom);
		} else {
			return this._showMessage(severity, message, commands, options);
		}
	}

	private _showMessage(severity: Severity, message: string, commands: { title: string; isCloseAffordance: boolean; handle: number }[], options: MainThreadMessageOptions): Promise<number | undefined> {

		return new Promise<number | undefined>(resolve => {

			const primaryActions: IAction[] = commands.map(command => toAction({
				id: `_extension_message_handle_${command.handle}`,
				label: command.title,
				enabled: true,
				run: () => {
					resolve(command.handle);
					return Promise.resolve();
				}
			}));

			let source: string | { label: string; id: string } | undefined;
			if (options.source) {
				source = {
					label: nls.localize('extensionSource', "{0} (Extension)", options.source.label),
					id: options.source.identifier.value
				};
			}

			if (!source) {
				source = nls.localize('defaultSource', "Extension");
			}

			const secondaryActions: IAction[] = [];
			if (options.source) {
<<<<<<< HEAD
				// {{SQL CARBON EDIT}}} - Do not expose 'manage extension' action for built-in extensions to avoid the users from disabling them by mistake.
				const extension = this._extensionService?.local.find(e => e.identifier.id.toUpperCase() === options.source.identifier.value.toUpperCase());
				if (extension && !extension.isBuiltin) {
					secondaryActions.push(new ManageExtensionAction(options.source.identifier, nls.localize('manageExtension', "Manage Extension"), this._commandService));
				}
				// Original code
				// secondaryActions.push(new ManageExtensionAction(options.source.identifier, nls.localize('manageExtension', "Manage Extension"), this._commandService));
				// {{SQL CARBON EDIT}} - End
=======
				secondaryActions.push(toAction({
					id: options.source.identifier.value,
					label: nls.localize('manageExtension', "Manage Extension"),
					run: () => {
						return this._commandService.executeCommand('_extensions.manage', options.source!.identifier.value);
					}
				}));
>>>>>>> 5b6af074
			}

			const messageHandle = this._notificationService.notify({
				severity,
				message,
				actions: { primary: primaryActions, secondary: secondaryActions },
				source
			});

			// if promise has not been resolved yet, now is the time to ensure a return value
			// otherwise if already resolved it means the user clicked one of the buttons
			Event.once(messageHandle.onDidClose)(() => {
				resolve(undefined);
			});
		});
	}

	private async _showModalMessage(severity: Severity, message: string, detail: string | undefined, commands: { title: string; isCloseAffordance: boolean; handle: number }[], useCustom?: boolean): Promise<number | undefined> {
		const buttons: IPromptButton<number>[] = [];
		let cancelButton: IPromptButton<number | undefined> | undefined = undefined;

		for (const command of commands) {
			const button: IPromptButton<number> = {
				label: command.title,
				run: () => command.handle
			};

			if (command.isCloseAffordance) {
				cancelButton = button;
			} else {
				buttons.push(button);
			}
		}

		if (!cancelButton) {
			if (buttons.length > 0) {
				cancelButton = {
					label: nls.localize('cancel', "Cancel"),
					run: () => undefined
				};
			} else {
				cancelButton = {
					label: nls.localize({ key: 'ok', comment: ['&& denotes a mnemonic'] }, "&&OK"),
					run: () => undefined
				};
			}
		}

		const { result } = await this._dialogService.prompt({
			type: severity,
			message,
			detail,
			buttons,
			cancelButton,
			custom: useCustom
		});

		return result;
	}
}<|MERGE_RESOLUTION|>--- conflicted
+++ resolved
@@ -12,12 +12,7 @@
 import { INotificationService } from 'vs/platform/notification/common/notification';
 import { Event } from 'vs/base/common/event';
 import { ICommandService } from 'vs/platform/commands/common/commands';
-<<<<<<< HEAD
-import { dispose } from 'vs/base/common/lifecycle';
-import { ExtensionIdentifier } from 'vs/platform/extensions/common/extensions';
 import { IExtensionsWorkbenchService } from 'vs/workbench/contrib/extensions/common/extensions'; // {{SQL CARBON EDIT}}}
-=======
->>>>>>> 5b6af074
 
 @extHostNamedCustomer(MainContext.MainThreadMessageService)
 export class MainThreadMessageService implements MainThreadMessageServiceShape {
@@ -72,24 +67,22 @@
 
 			const secondaryActions: IAction[] = [];
 			if (options.source) {
-<<<<<<< HEAD
+			
 				// {{SQL CARBON EDIT}}} - Do not expose 'manage extension' action for built-in extensions to avoid the users from disabling them by mistake.
 				const extension = this._extensionService?.local.find(e => e.identifier.id.toUpperCase() === options.source.identifier.value.toUpperCase());
 				if (extension && !extension.isBuiltin) {
-					secondaryActions.push(new ManageExtensionAction(options.source.identifier, nls.localize('manageExtension', "Manage Extension"), this._commandService));
+					secondaryActions.push(toAction({
+						id: options.source.identifier.value,
+						label: nls.localize('manageExtension', "Manage Extension"),
+						run: () => {
+							return this._commandService.executeCommand('_extensions.manage', options.source!.identifier.value);
+						}
+					}));
 				}
 				// Original code
 				// secondaryActions.push(new ManageExtensionAction(options.source.identifier, nls.localize('manageExtension', "Manage Extension"), this._commandService));
 				// {{SQL CARBON EDIT}} - End
-=======
-				secondaryActions.push(toAction({
-					id: options.source.identifier.value,
-					label: nls.localize('manageExtension', "Manage Extension"),
-					run: () => {
-						return this._commandService.executeCommand('_extensions.manage', options.source!.identifier.value);
-					}
-				}));
->>>>>>> 5b6af074
+
 			}
 
 			const messageHandle = this._notificationService.notify({
