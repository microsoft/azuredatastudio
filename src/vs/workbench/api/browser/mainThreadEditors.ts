/*---------------------------------------------------------------------------------------------
 *  Copyright (c) Microsoft Corporation. All rights reserved.
 *  Licensed under the Source EULA. See License.txt in the project root for license information.
 *--------------------------------------------------------------------------------------------*/

import { localize } from 'vs/nls';
import { disposed } from 'vs/base/common/errors';
import { IDisposable, dispose, DisposableStore } from 'vs/base/common/lifecycle';
import { equals as objectEquals } from 'vs/base/common/objects';
import { URI, UriComponents } from 'vs/base/common/uri';
import { IBulkEditService } from 'vs/editor/browser/services/bulkEditService';
import { ICodeEditorService } from 'vs/editor/browser/services/codeEditorService';
import { IRange } from 'vs/editor/common/core/range';
import { ISelection } from 'vs/editor/common/core/selection';
import { IDecorationOptions, IDecorationRenderOptions, ILineChange } from 'vs/editor/common/editorCommon';
import { ISingleEditOperation } from 'vs/editor/common/model';
import { CommandsRegistry } from 'vs/platform/commands/common/commands';
import { IEditorOptions, ITextEditorOptions, IResourceEditorInput, EditorActivation } from 'vs/platform/editor/common/editor';
import { ServicesAccessor } from 'vs/platform/instantiation/common/instantiation';
import { IOpenerService } from 'vs/platform/opener/common/opener';
import { MainThreadDocumentsAndEditors } from 'vs/workbench/api/browser/mainThreadDocumentsAndEditors';
import { MainThreadTextEditor } from 'vs/workbench/api/browser/mainThreadEditor';
import { ExtHostContext, ExtHostEditorsShape, IApplyEditsOptions, IExtHostContext, ITextDocumentShowOptions, ITextEditorConfigurationUpdate, ITextEditorPositionData, IUndoStopOptions, MainThreadTextEditorsShape, TextEditorRevealType, IWorkspaceEditDto, reviveWorkspaceEditDto } from 'vs/workbench/api/common/extHost.protocol';
import { EditorViewColumn, editorGroupToViewColumn, viewColumnToEditorGroup } from 'vs/workbench/api/common/shared/editor';
import { IEditorService } from 'vs/workbench/services/editor/common/editorService';
import { IEditorGroupsService } from 'vs/workbench/services/editor/common/editorGroupsService';
import { openEditorWith } from 'vs/workbench/contrib/files/common/openWith';
import { IConfigurationService } from 'vs/platform/configuration/common/configuration';
import { IQuickInputService } from 'vs/platform/quickinput/common/quickInput';

export class MainThreadTextEditors implements MainThreadTextEditorsShape {

	private static INSTANCE_COUNT: number = 0;

	private readonly _instanceId: string;
	private readonly _proxy: ExtHostEditorsShape;
	private readonly _documentsAndEditors: MainThreadDocumentsAndEditors;
	private readonly _toDispose = new DisposableStore();
	private _textEditorsListenersMap: { [editorId: string]: IDisposable[]; };
	private _editorPositionData: ITextEditorPositionData | null;
	private _registeredDecorationTypes: { [decorationType: string]: boolean; };

	constructor(
		documentsAndEditors: MainThreadDocumentsAndEditors,
		extHostContext: IExtHostContext,
		@ICodeEditorService private readonly _codeEditorService: ICodeEditorService,
		@IBulkEditService private readonly _bulkEditService: IBulkEditService,
		@IEditorService private readonly _editorService: IEditorService,
		@IEditorGroupsService private readonly _editorGroupService: IEditorGroupsService
	) {
		this._instanceId = String(++MainThreadTextEditors.INSTANCE_COUNT);
		this._proxy = extHostContext.getProxy(ExtHostContext.ExtHostEditors);
		this._documentsAndEditors = documentsAndEditors;

		this._textEditorsListenersMap = Object.create(null);
		this._editorPositionData = null;

		this._toDispose.add(documentsAndEditors.onTextEditorAdd(editors => editors.forEach(this._onTextEditorAdd, this)));
		this._toDispose.add(documentsAndEditors.onTextEditorRemove(editors => editors.forEach(this._onTextEditorRemove, this)));

		this._toDispose.add(this._editorService.onDidVisibleEditorsChange(() => this._updateActiveAndVisibleTextEditors()));
		this._toDispose.add(this._editorGroupService.onDidRemoveGroup(() => this._updateActiveAndVisibleTextEditors()));
		this._toDispose.add(this._editorGroupService.onDidMoveGroup(() => this._updateActiveAndVisibleTextEditors()));

		this._registeredDecorationTypes = Object.create(null);
	}

	public dispose(): void {
		Object.keys(this._textEditorsListenersMap).forEach((editorId) => {
			dispose(this._textEditorsListenersMap[editorId]);
		});
		this._textEditorsListenersMap = Object.create(null);
		this._toDispose.dispose();
		for (let decorationType in this._registeredDecorationTypes) {
			this._codeEditorService.removeDecorationType(decorationType);
		}
		this._registeredDecorationTypes = Object.create(null);
	}

	private _onTextEditorAdd(textEditor: MainThreadTextEditor): void {
		const id = textEditor.getId();
		const toDispose: IDisposable[] = [];
		toDispose.push(textEditor.onPropertiesChanged((data) => {
			this._proxy.$acceptEditorPropertiesChanged(id, data);
		}));

		this._textEditorsListenersMap[id] = toDispose;
	}

	private _onTextEditorRemove(id: string): void {
		dispose(this._textEditorsListenersMap[id]);
		delete this._textEditorsListenersMap[id];
	}

	private _updateActiveAndVisibleTextEditors(): void {

		// editor columns
		const editorPositionData = this._getTextEditorPositionData();
		if (!objectEquals(this._editorPositionData, editorPositionData)) {
			this._editorPositionData = editorPositionData;
			this._proxy.$acceptEditorPositionData(this._editorPositionData);
		}
	}

	private _getTextEditorPositionData(): ITextEditorPositionData {
		const result: ITextEditorPositionData = Object.create(null);
		for (let editorPane of this._editorService.visibleEditorPanes) {
			const id = this._documentsAndEditors.findTextEditorIdFor(editorPane);
			if (id) {
				result[id] = editorGroupToViewColumn(this._editorGroupService, editorPane.group);
			}
		}
		return result;
	}

	// --- from extension host process

	async $tryShowTextDocument(resource: UriComponents, options: ITextDocumentShowOptions): Promise<string | undefined> {
		const uri = URI.revive(resource);

		const editorOptions: ITextEditorOptions = {
			preserveFocus: options.preserveFocus,
			pinned: options.pinned,
			selection: options.selection,
			// preserve pre 1.38 behaviour to not make group active when preserveFocus: true
			// but make sure to restore the editor to fix https://github.com/microsoft/vscode/issues/79633
			activation: options.preserveFocus ? EditorActivation.RESTORE : undefined,
<<<<<<< HEAD
			ignoreOverrides: uri?.fsPath?.toLowerCase().endsWith('ipynb') || uri?.fsPath?.toLowerCase().endsWith('sql') ? false : true // {{SQL CARBON EDIT}}
=======
			override: false
>>>>>>> 20107ba2
		};

		const input: IResourceEditorInput = {
			resource: uri,
			options: editorOptions
		};

		const editor = await this._editorService.openEditor(input, viewColumnToEditorGroup(this._editorGroupService, options.position));
		if (!editor) {
			return undefined;
		}
		return this._documentsAndEditors.findTextEditorIdFor(editor);
	}

	async $tryShowEditor(id: string, position?: EditorViewColumn): Promise<void> {
		const mainThreadEditor = this._documentsAndEditors.getEditor(id);
		if (mainThreadEditor) {
			const model = mainThreadEditor.getModel();
			await this._editorService.openEditor({
				resource: model.uri,
				options: { preserveFocus: false }
			}, viewColumnToEditorGroup(this._editorGroupService, position));
			return;
		}
	}

	async $tryHideEditor(id: string): Promise<void> {
		const mainThreadEditor = this._documentsAndEditors.getEditor(id);
		if (mainThreadEditor) {
			const editorPanes = this._editorService.visibleEditorPanes;
			for (let editorPane of editorPanes) {
				if (mainThreadEditor.matches(editorPane)) {
					return editorPane.group.closeEditor(editorPane.input);
				}
			}
		}
	}

	$trySetSelections(id: string, selections: ISelection[]): Promise<void> {
		const editor = this._documentsAndEditors.getEditor(id);
		if (!editor) {
			return Promise.reject(disposed(`TextEditor(${id})`));
		}
		editor.setSelections(selections);
		return Promise.resolve(undefined);
	}

	$trySetDecorations(id: string, key: string, ranges: IDecorationOptions[]): Promise<void> {
		key = `${this._instanceId}-${key}`;
		const editor = this._documentsAndEditors.getEditor(id);
		if (!editor) {
			return Promise.reject(disposed(`TextEditor(${id})`));
		}
		editor.setDecorations(key, ranges);
		return Promise.resolve(undefined);
	}

	$trySetDecorationsFast(id: string, key: string, ranges: number[]): Promise<void> {
		key = `${this._instanceId}-${key}`;
		const editor = this._documentsAndEditors.getEditor(id);
		if (!editor) {
			return Promise.reject(disposed(`TextEditor(${id})`));
		}
		editor.setDecorationsFast(key, ranges);
		return Promise.resolve(undefined);
	}

	$tryRevealRange(id: string, range: IRange, revealType: TextEditorRevealType): Promise<void> {
		const editor = this._documentsAndEditors.getEditor(id);
		if (!editor) {
			return Promise.reject(disposed(`TextEditor(${id})`));
		}
		editor.revealRange(range, revealType);
		return Promise.resolve();
	}

	$trySetOptions(id: string, options: ITextEditorConfigurationUpdate): Promise<void> {
		const editor = this._documentsAndEditors.getEditor(id);
		if (!editor) {
			return Promise.reject(disposed(`TextEditor(${id})`));
		}
		editor.setConfiguration(options);
		return Promise.resolve(undefined);
	}

	$tryApplyEdits(id: string, modelVersionId: number, edits: ISingleEditOperation[], opts: IApplyEditsOptions): Promise<boolean> {
		const editor = this._documentsAndEditors.getEditor(id);
		if (!editor) {
			return Promise.reject(disposed(`TextEditor(${id})`));
		}
		return Promise.resolve(editor.applyEdits(modelVersionId, edits, opts));
	}

	$tryApplyWorkspaceEdit(dto: IWorkspaceEditDto): Promise<boolean> {
		const { edits } = reviveWorkspaceEditDto(dto)!;
		return this._bulkEditService.apply({ edits }).then(() => true, _err => false);
	}

	$tryInsertSnippet(id: string, template: string, ranges: readonly IRange[], opts: IUndoStopOptions): Promise<boolean> {
		const editor = this._documentsAndEditors.getEditor(id);
		if (!editor) {
			return Promise.reject(disposed(`TextEditor(${id})`));
		}
		return Promise.resolve(editor.insertSnippet(template, ranges, opts));
	}

	$registerTextEditorDecorationType(key: string, options: IDecorationRenderOptions): void {
		key = `${this._instanceId}-${key}`;
		this._registeredDecorationTypes[key] = true;
		this._codeEditorService.registerDecorationType(key, options);
	}

	$removeTextEditorDecorationType(key: string): void {
		key = `${this._instanceId}-${key}`;
		delete this._registeredDecorationTypes[key];
		this._codeEditorService.removeDecorationType(key);
	}

	$getDiffInformation(id: string): Promise<ILineChange[]> {
		const editor = this._documentsAndEditors.getEditor(id);

		if (!editor) {
			return Promise.reject(new Error('No such TextEditor'));
		}

		const codeEditor = editor.getCodeEditor();
		if (!codeEditor) {
			return Promise.reject(new Error('No such CodeEditor'));
		}

		const codeEditorId = codeEditor.getId();
		const diffEditors = this._codeEditorService.listDiffEditors();
		const [diffEditor] = diffEditors.filter(d => d.getOriginalEditor().getId() === codeEditorId || d.getModifiedEditor().getId() === codeEditorId);

		if (diffEditor) {
			return Promise.resolve(diffEditor.getLineChanges() || []);
		}

		const dirtyDiffContribution = codeEditor.getContribution('editor.contrib.dirtydiff');

		if (dirtyDiffContribution) {
			return Promise.resolve((dirtyDiffContribution as any).getChanges());
		}

		return Promise.resolve([]);
	}
}

// --- commands

CommandsRegistry.registerCommand('_workbench.open', function (accessor: ServicesAccessor, args: [URI, IEditorOptions, EditorViewColumn, string?]) {
	const editorService = accessor.get(IEditorService);
	const editorGroupService = accessor.get(IEditorGroupsService);
	const openerService = accessor.get(IOpenerService);

	const [resource, options, position, label] = args;

	if (options || typeof position === 'number') {
		// use editor options or editor view column as a hint to use the editor service for opening
		return editorService.openEditor({ resource, options, label }, viewColumnToEditorGroup(editorGroupService, position)).then(_ => undefined);
	}

	if (resource && resource.scheme === 'command') {
		// do not allow to execute commands from here
		return Promise.resolve(undefined);

	}
	// finally, delegate to opener service
	return openerService.open(resource).then(_ => undefined);
});

CommandsRegistry.registerCommand('_workbench.openWith', (accessor: ServicesAccessor, args: [URI, string, ITextEditorOptions | undefined, EditorViewColumn | undefined]) => {
	const editorService = accessor.get(IEditorService);
	const editorGroupsService = accessor.get(IEditorGroupsService);
	const configurationService = accessor.get(IConfigurationService);
	const quickInputService = accessor.get(IQuickInputService);

	const [resource, id, options, position] = args;

	const group = editorGroupsService.getGroup(viewColumnToEditorGroup(editorGroupsService, position)) ?? editorGroupsService.activeGroup;
	const textOptions: ITextEditorOptions = options ? { ...options, override: false } : { override: false };

	const input = editorService.createEditorInput({ resource });
	return openEditorWith(input, id, textOptions, group, editorService, configurationService, quickInputService);
});


CommandsRegistry.registerCommand('_workbench.diff', function (accessor: ServicesAccessor, args: [URI, URI, string, string, IEditorOptions, EditorViewColumn]) {
	const editorService = accessor.get(IEditorService);
	const editorGroupService = accessor.get(IEditorGroupsService);

	let [leftResource, rightResource, label, description, options, position] = args;

	if (!options || typeof options !== 'object') {
		options = {
			preserveFocus: false
		};
	}

	if (!label) {
		label = localize('diffLeftRightLabel', "{0} ⟷ {1}", leftResource.toString(true), rightResource.toString(true));
	}

	return editorService.openEditor({ leftResource, rightResource, label, description, options }, viewColumnToEditorGroup(editorGroupService, position)).then(() => undefined);
});<|MERGE_RESOLUTION|>--- conflicted
+++ resolved
@@ -125,11 +125,7 @@
 			// preserve pre 1.38 behaviour to not make group active when preserveFocus: true
 			// but make sure to restore the editor to fix https://github.com/microsoft/vscode/issues/79633
 			activation: options.preserveFocus ? EditorActivation.RESTORE : undefined,
-<<<<<<< HEAD
-			ignoreOverrides: uri?.fsPath?.toLowerCase().endsWith('ipynb') || uri?.fsPath?.toLowerCase().endsWith('sql') ? false : true // {{SQL CARBON EDIT}}
-=======
-			override: false
->>>>>>> 20107ba2
+			override: uri?.fsPath?.toLowerCase().endsWith('ipynb') || uri?.fsPath?.toLowerCase().endsWith('sql') ? undefined : false // {{SQL CARBON EDIT}}
 		};
 
 		const input: IResourceEditorInput = {
