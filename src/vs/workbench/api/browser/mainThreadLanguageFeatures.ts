--- conflicted
+++ resolved
@@ -146,12 +146,8 @@
 		if (data) {
 			data.forEach(code => reviveWorkspaceEditDto(code.edit));
 		}
-<<<<<<< HEAD
-
+		return <modes.CodeAction[]>data;
 		return <modes.CodeAction[]><unknown>data; // {{SQL CARBON EDIT}} strict-null-check
-=======
-		return <languages.CodeAction[]>data;
->>>>>>> 559e9bee
 	}
 
 	private static _reviveLinkDTO(data: ILinkDto): languages.ILink {
