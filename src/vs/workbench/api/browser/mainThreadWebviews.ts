/*---------------------------------------------------------------------------------------------
 *  Copyright (c) Microsoft Corporation. All rights reserved.
 *  Licensed under the Source EULA. See License.txt in the project root for license information.
 *--------------------------------------------------------------------------------------------*/

import { Disposable, DisposableStore } from 'vs/base/common/lifecycle';
import { Schemas } from 'vs/base/common/network';
import { isWeb } from 'vs/base/common/platform';
import { escape } from 'vs/base/common/strings';
import { URI } from 'vs/base/common/uri';
import { IWebviewOptions } from 'vs/editor/common/modes';
import { localize } from 'vs/nls';
import { ExtensionIdentifier } from 'vs/platform/extensions/common/extensions';
import { IOpenerService } from 'vs/platform/opener/common/opener';
import { IProductService } from 'vs/platform/product/common/productService';
import * as extHostProtocol from 'vs/workbench/api/common/extHost.protocol';
import { Webview, WebviewExtensionDescription, WebviewOverlay } from 'vs/workbench/contrib/webview/browser/webview';
import { WebviewInputOptions } from 'vs/workbench/contrib/webviewPanel/browser/webviewWorkbenchService';

export class MainThreadWebviews extends Disposable implements extHostProtocol.MainThreadWebviewsShape {

	private static readonly standardSupportedLinkSchemes = new Set([
		Schemas.http,
		Schemas.https,
		Schemas.mailto,
		Schemas.vscode,
		'vscode-insider',
	]);

	private readonly _proxy: extHostProtocol.ExtHostWebviewsShape;

	private readonly _webviews = new Map<string, Webview>();

	constructor(
		context: extHostProtocol.IExtHostContext,
		@IOpenerService private readonly _openerService: IOpenerService,
		@IProductService private readonly _productService: IProductService,
	) {
		super();

		this._proxy = context.getProxy(extHostProtocol.ExtHostContext.ExtHostWebviews);
	}

	public addWebview(handle: extHostProtocol.WebviewHandle, webview: WebviewOverlay): void {
		this._webviews.set(handle, webview);
		this.hookupWebviewEventDelegate(handle, webview);
	}

	public $setHtml(handle: extHostProtocol.WebviewHandle, value: string): void {
		const webview = this.getWebview(handle);
		webview.html = value;
	}

	public $setOptions(handle: extHostProtocol.WebviewHandle, options: IWebviewOptions): void {
		const webview = this.getWebview(handle);
		webview.contentOptions = reviveWebviewOptions(options);
	}

	public async $postMessage(handle: extHostProtocol.WebviewHandle, message: any): Promise<boolean> {
		const webview = this.getWebview(handle);
		webview.postMessage(message);
		return true;
	}

	private hookupWebviewEventDelegate(handle: extHostProtocol.WebviewHandle, webview: WebviewOverlay) {
		const disposables = new DisposableStore();

		disposables.add(webview.onDidClickLink((uri) => this.onDidClickLink(handle, uri)));
		disposables.add(webview.onMessage((message: any) => { this._proxy.$onMessage(handle, message); }));
		disposables.add(webview.onMissingCsp((extension: ExtensionIdentifier) => this._proxy.$onMissingCsp(handle, extension.value)));

		disposables.add(webview.onDidDispose(() => {
			disposables.dispose();
			this._webviews.delete(handle);
		}));
	}

	private onDidClickLink(handle: extHostProtocol.WebviewHandle, link: string): void {
		const webview = this.getWebview(handle);
		if (this.isSupportedLink(webview, URI.parse(link))) {
<<<<<<< HEAD
			this._openerService.open(link, { fromUserGesture: true, allowContributedOpeners: true });
=======
			this._openerService.open(link, { fromUserGesture: true, allowContributedOpeners: true, allowCommands: true });
>>>>>>> 0a707c2b
		}
	}

	private isSupportedLink(webview: Webview, link: URI): boolean {
		if (MainThreadWebviews.standardSupportedLinkSchemes.has(link.scheme)) {
			return true;
		}
		if (!isWeb && this._productService.urlProtocol === link.scheme) {
			return true;
		}
		return !!webview.contentOptions.enableCommandUris && link.scheme === Schemas.command;
	}

	private getWebview(handle: extHostProtocol.WebviewHandle): Webview {
		const webview = this._webviews.get(handle);
		if (!webview) {
			throw new Error(`Unknown webview handle:${handle}`);
		}
		return webview;
	}

	public getWebviewResolvedFailedContent(viewType: string) {
		return `<!DOCTYPE html>
		<html>
			<head>
				<meta http-equiv="Content-type" content="text/html;charset=UTF-8">
				<meta http-equiv="Content-Security-Policy" content="default-src 'none';">
			</head>
			<body>${localize('errorMessage', "An error occurred while loading view: {0}", escape(viewType))}</body>
		</html>`;
	}
}

export function reviveWebviewExtension(extensionData: extHostProtocol.WebviewExtensionDescription): WebviewExtensionDescription {
	return { id: extensionData.id, location: URI.revive(extensionData.location) };
}

export function reviveWebviewOptions(options: IWebviewOptions): WebviewInputOptions {
	return {
		...options,
		allowScripts: options.enableScripts,
		localResourceRoots: Array.isArray(options.localResourceRoots) ? options.localResourceRoots.map(r => URI.revive(r)) : undefined,
	};
}<|MERGE_RESOLUTION|>--- conflicted
+++ resolved
@@ -78,11 +78,7 @@
 	private onDidClickLink(handle: extHostProtocol.WebviewHandle, link: string): void {
 		const webview = this.getWebview(handle);
 		if (this.isSupportedLink(webview, URI.parse(link))) {
-<<<<<<< HEAD
-			this._openerService.open(link, { fromUserGesture: true, allowContributedOpeners: true });
-=======
 			this._openerService.open(link, { fromUserGesture: true, allowContributedOpeners: true, allowCommands: true });
->>>>>>> 0a707c2b
 		}
 	}
 
