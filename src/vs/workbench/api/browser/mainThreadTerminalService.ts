/*---------------------------------------------------------------------------------------------
 *  Copyright (c) Microsoft Corporation. All rights reserved.
 *  Licensed under the Source EULA. See License.txt in the project root for license information.
 *--------------------------------------------------------------------------------------------*/

import { DisposableStore, Disposable, IDisposable, MutableDisposable } from 'vs/base/common/lifecycle';
import { ExtHostContext, ExtHostTerminalServiceShape, MainThreadTerminalServiceShape, MainContext, TerminalLaunchConfig, ITerminalDimensionsDto, ExtHostTerminalIdentifier, TerminalQuickFix, ITerminalCommandDto } from 'vs/workbench/api/common/extHost.protocol';
import { extHostNamedCustomer, IExtHostContext } from 'vs/workbench/services/extensions/common/extHostCustomers';
import { URI } from 'vs/base/common/uri';
import { IInstantiationService } from 'vs/platform/instantiation/common/instantiation';
import { ILogService } from 'vs/platform/log/common/log';
import { IProcessProperty, IProcessReadyWindowsPty, IShellLaunchConfig, IShellLaunchConfigDto, ITerminalOutputMatch, ITerminalOutputMatcher, ProcessPropertyType, TerminalExitReason, TerminalLocation } from 'vs/platform/terminal/common/terminal';
import { TerminalDataBufferer } from 'vs/platform/terminal/common/terminalDataBuffering';
import { ITerminalEditorService, ITerminalExternalLinkProvider, ITerminalGroupService, ITerminalInstance, ITerminalLink, ITerminalService } from 'vs/workbench/contrib/terminal/browser/terminal';
import { TerminalProcessExtHostProxy } from 'vs/workbench/contrib/terminal/browser/terminalProcessExtHostProxy';
import { IEnvironmentVariableService } from 'vs/workbench/contrib/terminal/common/environmentVariable';
import { deserializeEnvironmentDescriptionMap, deserializeEnvironmentVariableCollection, serializeEnvironmentVariableCollection } from 'vs/platform/terminal/common/environmentVariableShared';
import { IStartExtensionTerminalRequest, ITerminalProcessExtHostProxy, ITerminalProfileResolverService, ITerminalProfileService } from 'vs/workbench/contrib/terminal/common/terminal';
import { IRemoteAgentService } from 'vs/workbench/services/remote/common/remoteAgentService';
import { OperatingSystem, OS } from 'vs/base/common/platform';
import { TerminalEditorLocationOptions } from 'vscode';
import { Promises } from 'vs/base/common/async';
import { ISerializableEnvironmentDescriptionMap, ISerializableEnvironmentVariableCollection } from 'vs/platform/terminal/common/environmentVariable';
import { ITerminalLinkProviderService } from 'vs/workbench/contrib/terminalContrib/links/browser/links';
import { ITerminalQuickFixService, ITerminalQuickFix, TerminalQuickFixType } from 'vs/workbench/contrib/terminalContrib/quickFix/browser/quickFix';
import { TerminalCapability } from 'vs/platform/terminal/common/capabilities/capabilities';


@extHostNamedCustomer(MainContext.MainThreadTerminalService)
export class MainThreadTerminalService implements MainThreadTerminalServiceShape {

	private readonly _store = new DisposableStore();
	private readonly _proxy: ExtHostTerminalServiceShape;

	/**
	 * Stores a map from a temporary terminal id (a UUID generated on the extension host side)
	 * to a numeric terminal id (an id generated on the renderer side)
	 * This comes in play only when dealing with terminals created on the extension host side
	 */
	private readonly _extHostTerminals = new Map<string, Promise<ITerminalInstance>>();
	private readonly _terminalProcessProxies = new Map<number, ITerminalProcessExtHostProxy>();
	private readonly _profileProviders = new Map<string, IDisposable>();
	private readonly _quickFixProviders = new Map<string, IDisposable>();
	private readonly _dataEventTracker = new MutableDisposable<TerminalDataEventTracker>();
	private readonly _sendCommandEventListener = new MutableDisposable();
	/**
	 * A single shared terminal link provider for the exthost. When an ext registers a link
	 * provider, this is registered with the terminal on the renderer side and all links are
	 * provided through this, even from multiple ext link providers. Xterm should remove lower
	 * priority intersecting links itself.
	 */
	private _linkProvider: IDisposable | undefined;

	private _os: OperatingSystem = OS;

	constructor(
		private readonly _extHostContext: IExtHostContext,
		@ITerminalService private readonly _terminalService: ITerminalService,
		@ITerminalLinkProviderService private readonly _terminalLinkProviderService: ITerminalLinkProviderService,
		@ITerminalQuickFixService private readonly _terminalQuickFixService: ITerminalQuickFixService,
		@IInstantiationService private readonly _instantiationService: IInstantiationService,
		@IEnvironmentVariableService private readonly _environmentVariableService: IEnvironmentVariableService,
		@ILogService private readonly _logService: ILogService,
		@ITerminalProfileResolverService private readonly _terminalProfileResolverService: ITerminalProfileResolverService,
		@IRemoteAgentService remoteAgentService: IRemoteAgentService,
		@ITerminalGroupService private readonly _terminalGroupService: ITerminalGroupService,
		@ITerminalEditorService private readonly _terminalEditorService: ITerminalEditorService,
		@ITerminalProfileService private readonly _terminalProfileService: ITerminalProfileService
	) {
		this._proxy = _extHostContext.getProxy(ExtHostContext.ExtHostTerminalService);

		// ITerminalService listeners
		this._store.add(_terminalService.onDidCreateInstance((instance) => {
			this._onTerminalOpened(instance);
			this._onInstanceDimensionsChanged(instance);
		}));

		this._store.add(_terminalService.onDidDisposeInstance(instance => this._onTerminalDisposed(instance)));
		this._store.add(_terminalService.onDidReceiveProcessId(instance => this._onTerminalProcessIdReady(instance)));
		this._store.add(_terminalService.onDidChangeInstanceDimensions(instance => this._onInstanceDimensionsChanged(instance)));
		this._store.add(_terminalService.onDidMaximumDimensionsChange(instance => this._onInstanceMaximumDimensionsChanged(instance)));
		this._store.add(_terminalService.onDidRequestStartExtensionTerminal(e => this._onRequestStartExtensionTerminal(e)));
		this._store.add(_terminalService.onDidChangeActiveInstance(instance => this._onActiveTerminalChanged(instance ? instance.instanceId : null)));
		this._store.add(_terminalService.onDidChangeInstanceTitle(instance => instance && this._onTitleChanged(instance.instanceId, instance.title)));
		this._store.add(_terminalService.onDidInputInstanceData(instance => this._proxy.$acceptTerminalInteraction(instance.instanceId)));
		this._store.add(_terminalService.onDidChangeSelection(instance => this._proxy.$acceptTerminalSelection(instance.instanceId, instance.selection)));

		// Set initial ext host state
		for (const instance of this._terminalService.instances) {
			this._onTerminalOpened(instance);
			instance.processReady.then(() => this._onTerminalProcessIdReady(instance));
		}
		const activeInstance = this._terminalService.activeInstance;
		if (activeInstance) {
			this._proxy.$acceptActiveTerminalChanged(activeInstance.instanceId);
		}
		if (this._environmentVariableService.collections.size > 0) {
			const collectionAsArray = [...this._environmentVariableService.collections.entries()];
			const serializedCollections: [string, ISerializableEnvironmentVariableCollection][] = collectionAsArray.map(e => {
				return [e[0], serializeEnvironmentVariableCollection(e[1].map)];
			});
			this._proxy.$initEnvironmentVariableCollections(serializedCollections);
		}

		remoteAgentService.getEnvironment().then(async env => {
			this._os = env?.os || OS;
			this._updateDefaultProfile();
		});
		this._store.add(this._terminalProfileService.onDidChangeAvailableProfiles(() => this._updateDefaultProfile()));
	}

	public dispose(): void {
		this._store.dispose();
		this._linkProvider?.dispose();
		for (const provider of this._profileProviders.values()) {
			provider.dispose();
		}
		for (const provider of this._quickFixProviders.values()) {
			provider.dispose();
		}
	}

	private async _updateDefaultProfile() {
		const remoteAuthority = this._extHostContext.remoteAuthority ?? undefined;
		const defaultProfile = this._terminalProfileResolverService.getDefaultProfile({ remoteAuthority, os: this._os });
		const defaultAutomationProfile = this._terminalProfileResolverService.getDefaultProfile({ remoteAuthority, os: this._os, allowAutomationShell: true });
		this._proxy.$acceptDefaultProfile(...await Promise.all([defaultProfile, defaultAutomationProfile]));
	}

	private async _getTerminalInstance(id: ExtHostTerminalIdentifier): Promise<ITerminalInstance | undefined> {
		if (typeof id === 'string') {
			return this._extHostTerminals.get(id);
		}
		return this._terminalService.getInstanceFromId(id);
	}

	public async $createTerminal(extHostTerminalId: string, launchConfig: TerminalLaunchConfig): Promise<void> {
		const shellLaunchConfig: IShellLaunchConfig = {
			name: launchConfig.name,
			executable: launchConfig.shellPath,
			args: launchConfig.shellArgs,
			cwd: typeof launchConfig.cwd === 'string' ? launchConfig.cwd : URI.revive(launchConfig.cwd),
			icon: launchConfig.icon,
			color: launchConfig.color,
			initialText: launchConfig.initialText,
			waitOnExit: launchConfig.waitOnExit,
			ignoreConfigurationCwd: true,
			env: launchConfig.env,
			strictEnv: launchConfig.strictEnv,
			hideFromUser: launchConfig.hideFromUser,
			customPtyImplementation: launchConfig.isExtensionCustomPtyTerminal
				? (id, cols, rows) => new TerminalProcessExtHostProxy(id, cols, rows, this._terminalService)
				: undefined,
			extHostTerminalId,
			isFeatureTerminal: launchConfig.isFeatureTerminal,
			isExtensionOwnedTerminal: launchConfig.isExtensionOwnedTerminal,
			useShellEnvironment: launchConfig.useShellEnvironment,
			isTransient: launchConfig.isTransient
		};
		const terminal = Promises.withAsyncBody<ITerminalInstance>(async r => {
			const terminal = await this._terminalService.createTerminal({
				config: shellLaunchConfig,
				location: await this._deserializeParentTerminal(launchConfig.location)
			});
			r(terminal);
		});
		this._extHostTerminals.set(extHostTerminalId, terminal);
		const terminalInstance = await terminal;
		this._store.add(terminalInstance.onDisposed(() => {
			this._extHostTerminals.delete(extHostTerminalId);
		}));
	}

	private async _deserializeParentTerminal(location?: TerminalLocation | TerminalEditorLocationOptions | { parentTerminal: ExtHostTerminalIdentifier } | { splitActiveTerminal: boolean; location?: TerminalLocation }): Promise<TerminalLocation | TerminalEditorLocationOptions | { parentTerminal: ITerminalInstance } | { splitActiveTerminal: boolean } | undefined> {
		if (typeof location === 'object' && 'parentTerminal' in location) {
			const parentTerminal = await this._extHostTerminals.get(location.parentTerminal.toString());
			return parentTerminal ? { parentTerminal } : undefined;
		}
		return location;
	}

	public async $show(id: ExtHostTerminalIdentifier, preserveFocus: boolean): Promise<void> {
		const terminalInstance = await this._getTerminalInstance(id);
		if (terminalInstance) {
			this._terminalService.setActiveInstance(terminalInstance);
			if (terminalInstance.target === TerminalLocation.Editor) {
				await this._terminalEditorService.revealActiveEditor(preserveFocus);
			} else {
				await this._terminalGroupService.showPanel(!preserveFocus);
			}
		}
	}

	public async $hide(id: ExtHostTerminalIdentifier): Promise<void> {
		const instanceToHide = await this._getTerminalInstance(id);
		const activeInstance = this._terminalService.activeInstance;
		if (activeInstance && activeInstance.instanceId === instanceToHide?.instanceId && activeInstance.target !== TerminalLocation.Editor) {
			this._terminalGroupService.hidePanel();
		}
	}

	public async $dispose(id: ExtHostTerminalIdentifier): Promise<void> {
		(await this._getTerminalInstance(id))?.dispose(TerminalExitReason.Extension);
	}

	public async $sendText(id: ExtHostTerminalIdentifier, text: string, addNewLine: boolean): Promise<void> {
		const instance = await this._getTerminalInstance(id);
		await instance?.sendText(text, addNewLine);
	}

	public $sendProcessExit(terminalId: number, exitCode: number | undefined): void {
		this._terminalProcessProxies.get(terminalId)?.emitExit(exitCode);
	}

	public $startSendingDataEvents(): void {
		if (!this._dataEventTracker.value) {
			this._dataEventTracker.value = this._instantiationService.createInstance(TerminalDataEventTracker, (id, data) => {
				this._onTerminalData(id, data);
			});
			// Send initial events if they exist
			for (const instance of this._terminalService.instances) {
				for (const data of instance.initialDataEvents || []) {
					this._onTerminalData(instance.instanceId, data);
				}
			}
		}
	}

	public $stopSendingDataEvents(): void {
		this._dataEventTracker.clear();
	}

	public $startSendingCommandEvents(): void {
		this._logService.info('$startSendingCommandEvents');
		if (this._sendCommandEventListener.value) {
			return;
		}

		const multiplexer = this._terminalService.onInstanceCapabilityEvent(TerminalCapability.CommandDetection, capability => capability.onCommandFinished);
		multiplexer.event(e => {
			this._onDidExecuteCommand(e.instance.instanceId, {
				commandLine: e.data.command,
				// TODO: Convert to URI if possible
				cwd: e.data.cwd,
				exitCode: e.data.exitCode,
				output: e.data.getOutput()
			});
		});
		this._sendCommandEventListener.value = multiplexer;
	}

	public $stopSendingCommandEvents(): void {
		this._logService.info('$stopSendingCommandEvents');
		this._sendCommandEventListener.clear();
	}

	public $startLinkProvider(): void {
		this._linkProvider?.dispose();
		this._linkProvider = this._terminalLinkProviderService.registerLinkProvider(new ExtensionTerminalLinkProvider(this._proxy));
	}

	public $stopLinkProvider(): void {
		this._linkProvider?.dispose();
		this._linkProvider = undefined;
	}

	public $registerProcessSupport(isSupported: boolean): void {
		this._terminalService.registerProcessSupport(isSupported);
	}

	public $registerProfileProvider(id: string, extensionIdentifier: string): void {
		// Proxy profile provider requests through the extension host
		this._profileProviders.set(id, this._terminalProfileService.registerTerminalProfileProvider(extensionIdentifier, id, {
			createContributedTerminalProfile: async (options) => {
				return this._proxy.$createContributedProfileTerminal(id, options);
			}
		}));
	}

	public $unregisterProfileProvider(id: string): void {
		this._profileProviders.get(id)?.dispose();
		this._profileProviders.delete(id);
	}

	public async $registerQuickFixProvider(id: string, extensionId: string): Promise<void> {
<<<<<<< HEAD
		this._quickFixProviders.set(id, this._terminalQuickFixService.registerQuickFixProvider(id,
			{
				provideTerminalQuickFixes: async (terminalCommand: ITerminalCommand, lines: string[], option: ITerminalQuickFixOptions, token: CancellationToken) => {
					if (token.isCancellationRequested) {
						return undefined;
					}
					if (option.outputMatcher?.length && option.outputMatcher.length > 40) {
						option.outputMatcher.length = 40;
						this._logService.warn('Cannot exceed output matcher length of 40');
					}
					const commandLineMatch = terminalCommand.command.match(option.commandLineMatcher);
					if (!commandLineMatch) {
						return undefined;
					}
					const outputMatcher = option.outputMatcher;
					let outputMatch;
					if (outputMatcher) {
						outputMatch = getOutputMatchForLines(lines, outputMatcher);
					}
					if (!outputMatch) {
						return undefined;
					}
					const matchResult = { commandLineMatch, outputMatch, commandLine: terminalCommand.command };

					if (matchResult) {
						const result = await this._proxy.$provideTerminalQuickFixes(id, matchResult, token);
						if (result && Array.isArray(result)) {
							return result.map(r => parseQuickFix(id, extensionId, r));
						} else if (result) {
							return parseQuickFix(id, extensionId, <any>result);
						}
					}
					return undefined;
=======
		this._quickFixProviders.set(id, this._terminalQuickFixService.registerQuickFixProvider(id, {
			provideTerminalQuickFixes: async (terminalCommand, lines, options, token) => {
				if (token.isCancellationRequested) {
					return;
				}
				if (options.outputMatcher?.length && options.outputMatcher.length > 40) {
					options.outputMatcher.length = 40;
					this._logService.warn('Cannot exceed output matcher length of 40');
				}
				const commandLineMatch = terminalCommand.command.match(options.commandLineMatcher);
				if (!commandLineMatch || !lines) {
					return;
>>>>>>> 2db1f3b1
				}
				const outputMatcher = options.outputMatcher;
				let outputMatch;
				if (outputMatcher) {
					outputMatch = getOutputMatchForLines(lines, outputMatcher);
				}
				if (!outputMatch) {
					return;
				}
				const matchResult = { commandLineMatch, outputMatch, commandLine: terminalCommand.command };

				if (matchResult) {
					const result = await this._proxy.$provideTerminalQuickFixes(id, matchResult, token);
					if (result && Array.isArray(result)) {
						return result.map(r => parseQuickFix(id, extensionId, r));
					} else if (result) {
						return parseQuickFix(id, extensionId, result);
					}
				}
				return;
			}
		}));
	}

	public $unregisterQuickFixProvider(id: string): void {
		this._quickFixProviders.get(id)?.dispose();
		this._quickFixProviders.delete(id);
	}

	private _onActiveTerminalChanged(terminalId: number | null): void {
		this._proxy.$acceptActiveTerminalChanged(terminalId);
	}

	private _onTerminalData(terminalId: number, data: string): void {
		this._proxy.$acceptTerminalProcessData(terminalId, data);
	}

	private _onDidExecuteCommand(terminalId: number, command: ITerminalCommandDto): void {
		this._proxy.$acceptDidExecuteCommand(terminalId, command);
	}

	private _onTitleChanged(terminalId: number, name: string): void {
		this._proxy.$acceptTerminalTitleChange(terminalId, name);
	}

	private _onTerminalDisposed(terminalInstance: ITerminalInstance): void {
		this._proxy.$acceptTerminalClosed(terminalInstance.instanceId, terminalInstance.exitCode, terminalInstance.exitReason ?? TerminalExitReason.Unknown);
	}

	private _onTerminalOpened(terminalInstance: ITerminalInstance): void {
		const extHostTerminalId = terminalInstance.shellLaunchConfig.extHostTerminalId;
		const shellLaunchConfigDto: IShellLaunchConfigDto = {
			name: terminalInstance.shellLaunchConfig.name,
			executable: terminalInstance.shellLaunchConfig.executable,
			args: terminalInstance.shellLaunchConfig.args,
			cwd: terminalInstance.shellLaunchConfig.cwd,
			env: terminalInstance.shellLaunchConfig.env,
			hideFromUser: terminalInstance.shellLaunchConfig.hideFromUser
		};
		this._proxy.$acceptTerminalOpened(terminalInstance.instanceId, extHostTerminalId, terminalInstance.title, shellLaunchConfigDto);
	}

	private _onTerminalProcessIdReady(terminalInstance: ITerminalInstance): void {
		if (terminalInstance.processId === undefined) {
			return;
		}
		this._proxy.$acceptTerminalProcessId(terminalInstance.instanceId, terminalInstance.processId);
	}

	private _onInstanceDimensionsChanged(instance: ITerminalInstance): void {
		this._proxy.$acceptTerminalDimensions(instance.instanceId, instance.cols, instance.rows);
	}

	private _onInstanceMaximumDimensionsChanged(instance: ITerminalInstance): void {
		this._proxy.$acceptTerminalMaximumDimensions(instance.instanceId, instance.maxCols, instance.maxRows);
	}

	private _onRequestStartExtensionTerminal(request: IStartExtensionTerminalRequest): void {
		const proxy = request.proxy;
		this._terminalProcessProxies.set(proxy.instanceId, proxy);

		// Note that onResize is not being listened to here as it needs to fire when max dimensions
		// change, excluding the dimension override
		const initialDimensions: ITerminalDimensionsDto | undefined = request.cols && request.rows ? {
			columns: request.cols,
			rows: request.rows
		} : undefined;

		this._proxy.$startExtensionTerminal(
			proxy.instanceId,
			initialDimensions
		).then(request.callback);

		proxy.onInput(data => this._proxy.$acceptProcessInput(proxy.instanceId, data));
		proxy.onShutdown(immediate => this._proxy.$acceptProcessShutdown(proxy.instanceId, immediate));
		proxy.onRequestCwd(() => this._proxy.$acceptProcessRequestCwd(proxy.instanceId));
		proxy.onRequestInitialCwd(() => this._proxy.$acceptProcessRequestInitialCwd(proxy.instanceId));
	}

	public $sendProcessData(terminalId: number, data: string): void {
		this._terminalProcessProxies.get(terminalId)?.emitData(data);
	}

	public $sendProcessReady(terminalId: number, pid: number, cwd: string, windowsPty: IProcessReadyWindowsPty | undefined): void {
		this._terminalProcessProxies.get(terminalId)?.emitReady(pid, cwd, windowsPty);
	}

	public $sendProcessProperty(terminalId: number, property: IProcessProperty<any>): void {
		if (property.type === ProcessPropertyType.Title) {
			const instance = this._terminalService.getInstanceFromId(terminalId);
			instance?.rename(property.value);
		}
		this._terminalProcessProxies.get(terminalId)?.emitProcessProperty(property);
	}

	$setEnvironmentVariableCollection(extensionIdentifier: string, persistent: boolean, collection: ISerializableEnvironmentVariableCollection | undefined, descriptionMap: ISerializableEnvironmentDescriptionMap): void {
		if (collection) {
			const translatedCollection = {
				persistent,
				map: deserializeEnvironmentVariableCollection(collection),
				descriptionMap: deserializeEnvironmentDescriptionMap(descriptionMap)
			};
			this._environmentVariableService.set(extensionIdentifier, translatedCollection);
		} else {
			this._environmentVariableService.delete(extensionIdentifier);
		}
	}
}

/**
 * Encapsulates temporary tracking of data events from terminal instances, once disposed all
 * listeners are removed.
 */
class TerminalDataEventTracker extends Disposable {
	private readonly _bufferer: TerminalDataBufferer;

	constructor(
		private readonly _callback: (id: number, data: string) => void,
		@ITerminalService private readonly _terminalService: ITerminalService
	) {
		super();

		this._register(this._bufferer = new TerminalDataBufferer(this._callback));

		for (const instance of this._terminalService.instances) {
			this._registerInstance(instance);
		}
		this._register(this._terminalService.onDidCreateInstance(instance => this._registerInstance(instance)));
		this._register(this._terminalService.onDidDisposeInstance(instance => this._bufferer.stopBuffering(instance.instanceId)));
	}

	private _registerInstance(instance: ITerminalInstance): void {
		// Buffer data events to reduce the amount of messages going to the extension host
		this._register(this._bufferer.startBuffering(instance.instanceId, instance.onData));
	}
}

class ExtensionTerminalLinkProvider implements ITerminalExternalLinkProvider {
	constructor(
		private readonly _proxy: ExtHostTerminalServiceShape
	) {
	}

	async provideLinks(instance: ITerminalInstance, line: string): Promise<ITerminalLink[] | undefined> {
		const proxy = this._proxy;
		const extHostLinks = await proxy.$provideLinks(instance.instanceId, line);
		return extHostLinks.map(dto => ({
			id: dto.id,
			startIndex: dto.startIndex,
			length: dto.length,
			label: dto.label,
			activate: () => proxy.$activateLink(instance.instanceId, dto.id)
		}));
	}
}

export function getOutputMatchForLines(lines: string[], outputMatcher: ITerminalOutputMatcher): ITerminalOutputMatch | undefined {
	const match: RegExpMatchArray | null | undefined = lines.join('\n').match(outputMatcher.lineMatcher);
	return match ? { regexMatch: match, outputLines: lines } : undefined;
}

function parseQuickFix(id: string, source: string, fix: TerminalQuickFix): ITerminalQuickFix {
	let type = TerminalQuickFixType.TerminalCommand;
	if ('uri' in fix) {
		fix.uri = URI.revive(fix.uri);
		type = TerminalQuickFixType.Opener;
	} else if ('id' in fix) {
		type = TerminalQuickFixType.VscodeCommand;
	}
	return { id, type, source, ...fix };
}<|MERGE_RESOLUTION|>--- conflicted
+++ resolved
@@ -283,41 +283,6 @@
 	}
 
 	public async $registerQuickFixProvider(id: string, extensionId: string): Promise<void> {
-<<<<<<< HEAD
-		this._quickFixProviders.set(id, this._terminalQuickFixService.registerQuickFixProvider(id,
-			{
-				provideTerminalQuickFixes: async (terminalCommand: ITerminalCommand, lines: string[], option: ITerminalQuickFixOptions, token: CancellationToken) => {
-					if (token.isCancellationRequested) {
-						return undefined;
-					}
-					if (option.outputMatcher?.length && option.outputMatcher.length > 40) {
-						option.outputMatcher.length = 40;
-						this._logService.warn('Cannot exceed output matcher length of 40');
-					}
-					const commandLineMatch = terminalCommand.command.match(option.commandLineMatcher);
-					if (!commandLineMatch) {
-						return undefined;
-					}
-					const outputMatcher = option.outputMatcher;
-					let outputMatch;
-					if (outputMatcher) {
-						outputMatch = getOutputMatchForLines(lines, outputMatcher);
-					}
-					if (!outputMatch) {
-						return undefined;
-					}
-					const matchResult = { commandLineMatch, outputMatch, commandLine: terminalCommand.command };
-
-					if (matchResult) {
-						const result = await this._proxy.$provideTerminalQuickFixes(id, matchResult, token);
-						if (result && Array.isArray(result)) {
-							return result.map(r => parseQuickFix(id, extensionId, r));
-						} else if (result) {
-							return parseQuickFix(id, extensionId, <any>result);
-						}
-					}
-					return undefined;
-=======
 		this._quickFixProviders.set(id, this._terminalQuickFixService.registerQuickFixProvider(id, {
 			provideTerminalQuickFixes: async (terminalCommand, lines, options, token) => {
 				if (token.isCancellationRequested) {
@@ -330,7 +295,6 @@
 				const commandLineMatch = terminalCommand.command.match(options.commandLineMatcher);
 				if (!commandLineMatch || !lines) {
 					return;
->>>>>>> 2db1f3b1
 				}
 				const outputMatcher = options.outputMatcher;
 				let outputMatch;
