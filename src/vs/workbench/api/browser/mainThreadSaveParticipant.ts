/*---------------------------------------------------------------------------------------------
 *  Copyright (c) Microsoft Corporation. All rights reserved.
 *  Licensed under the Source EULA. See License.txt in the project root for license information.
 *--------------------------------------------------------------------------------------------*/

import { IdleValue, raceCancellation } from 'vs/base/common/async';
import { CancellationTokenSource, CancellationToken } from 'vs/base/common/cancellation';
import * as strings from 'vs/base/common/strings';
import { IActiveCodeEditor } from 'vs/editor/browser/editorBrowser';
import { ICodeEditorService } from 'vs/editor/browser/services/codeEditorService';
import { trimTrailingWhitespace } from 'vs/editor/common/commands/trimTrailingWhitespaceCommand';
import { EditOperation } from 'vs/editor/common/core/editOperation';
import { Position } from 'vs/editor/common/core/position';
import { Range } from 'vs/editor/common/core/range';
import { Selection } from 'vs/editor/common/core/selection';
import { ITextModel } from 'vs/editor/common/model';
import { CodeAction, CodeActionTriggerType } from 'vs/editor/common/modes';
import { shouldSynchronizeModel } from 'vs/editor/common/services/modelService';
import { getCodeActions } from 'vs/editor/contrib/codeAction/codeAction';
import { applyCodeAction } from 'vs/editor/contrib/codeAction/codeActionCommands';
import { CodeActionKind } from 'vs/editor/contrib/codeAction/types';
import { formatDocumentWithSelectedProvider, FormattingMode } from 'vs/editor/contrib/format/format';
import { SnippetController2 } from 'vs/editor/contrib/snippet/snippetController2';
import { localize } from 'vs/nls';
import { IConfigurationService } from 'vs/platform/configuration/common/configuration';
import { IInstantiationService } from 'vs/platform/instantiation/common/instantiation';
import { ILogService } from 'vs/platform/log/common/log';
import { IProgressService, ProgressLocation, IProgressStep, IProgress } from 'vs/platform/progress/common/progress';
import { extHostCustomer } from 'vs/workbench/api/common/extHostCustomers';
import { ISaveParticipant, IResolvedTextFileEditorModel, ITextFileService } from 'vs/workbench/services/textfile/common/textfiles';
import { SaveReason } from 'vs/workbench/common/editor';
import { ExtHostContext, ExtHostDocumentSaveParticipantShape, IExtHostContext } from '../common/extHost.protocol';
import { ILabelService } from 'vs/platform/label/common/label';
import { canceled } from 'vs/base/common/errors';
import { INotebookService } from 'sql/workbench/services/notebook/browser/notebookService';

<<<<<<< HEAD
export interface ICodeActionsOnSaveOptions {
	[kind: string]: boolean;
}

/*
 * An update participant that ensures any un-tracked changes are synced to the JSON file contents for a
 * Notebook before save occurs. While every effort is made to ensure model changes are notified and a listener
 * updates the backing model in-place, this is a backup mechanism to hard-update the file before save in case
 * some are missed.
 */
class NotebookUpdateParticipant implements ISaveParticipantParticipant { // {{SQL CARBON EDIT}} add notebook participant

	constructor(
		@INotebookService private notebookService: INotebookService
	) {
		// Nothing
	}

	public participate(model: IResolvedTextFileEditorModel, env: { reason: SaveReason }): Promise<void> {
		let uri = model.resource;
		let notebookEditor = this.notebookService.findNotebookEditor(uri);
		if (notebookEditor) {
			notebookEditor.notebookParams.input.updateModel();
		}
		return Promise.resolve();
	}
}

=======
>>>>>>> 2c7809ec
export interface ISaveParticipantParticipant {
	participate(model: IResolvedTextFileEditorModel, env: { reason: SaveReason }, progress: IProgress<IProgressStep>, token: CancellationToken): Promise<void>;
}

class TrimWhitespaceParticipant implements ISaveParticipantParticipant {

	constructor(
		@IConfigurationService private readonly configurationService: IConfigurationService,
		@ICodeEditorService private readonly codeEditorService: ICodeEditorService
	) {
		// Nothing
	}

	async participate(model: IResolvedTextFileEditorModel, env: { reason: SaveReason; }): Promise<void> {
		if (this.configurationService.getValue('files.trimTrailingWhitespace', { overrideIdentifier: model.textEditorModel.getLanguageIdentifier().language, resource: model.resource })) {
			this.doTrimTrailingWhitespace(model.textEditorModel, env.reason === SaveReason.AUTO);
		}
	}

	private doTrimTrailingWhitespace(model: ITextModel, isAutoSaved: boolean): void {
		let prevSelection: Selection[] = [];
		let cursors: Position[] = [];

		const editor = findEditor(model, this.codeEditorService);
		if (editor) {
			// Find `prevSelection` in any case do ensure a good undo stack when pushing the edit
			// Collect active cursors in `cursors` only if `isAutoSaved` to avoid having the cursors jump
			prevSelection = editor.getSelections();
			if (isAutoSaved) {
				cursors = prevSelection.map(s => s.getPosition());
				const snippetsRange = SnippetController2.get(editor).getSessionEnclosingRange();
				if (snippetsRange) {
					for (let lineNumber = snippetsRange.startLineNumber; lineNumber <= snippetsRange.endLineNumber; lineNumber++) {
						cursors.push(new Position(lineNumber, model.getLineMaxColumn(lineNumber)));
					}
				}
			}
		}

		const ops = trimTrailingWhitespace(model, cursors);
		if (!ops.length) {
			return; // Nothing to do
		}

		model.pushEditOperations(prevSelection, ops, (_edits) => prevSelection);
	}
}

function findEditor(model: ITextModel, codeEditorService: ICodeEditorService): IActiveCodeEditor | null {
	let candidate: IActiveCodeEditor | null = null;

	if (model.isAttachedToEditor()) {
		for (const editor of codeEditorService.listCodeEditors()) {
			if (editor.hasModel() && editor.getModel() === model) {
				if (editor.hasTextFocus()) {
					return editor; // favour focused editor if there are multiple
				}

				candidate = editor;
			}
		}
	}

	return candidate;
}

export class FinalNewLineParticipant implements ISaveParticipantParticipant {

	constructor(
		@IConfigurationService private readonly configurationService: IConfigurationService,
		@ICodeEditorService private readonly codeEditorService: ICodeEditorService
	) {
		// Nothing
	}

	async participate(model: IResolvedTextFileEditorModel, _env: { reason: SaveReason; }): Promise<void> {
		if (this.configurationService.getValue('files.insertFinalNewline', { overrideIdentifier: model.textEditorModel.getLanguageIdentifier().language, resource: model.resource })) {
			this.doInsertFinalNewLine(model.textEditorModel);
		}
	}

	private doInsertFinalNewLine(model: ITextModel): void {
		const lineCount = model.getLineCount();
		const lastLine = model.getLineContent(lineCount);
		const lastLineIsEmptyOrWhitespace = strings.lastNonWhitespaceIndex(lastLine) === -1;

		if (!lineCount || lastLineIsEmptyOrWhitespace) {
			return;
		}

		const edits = [EditOperation.insert(new Position(lineCount, model.getLineMaxColumn(lineCount)), model.getEOL())];
		const editor = findEditor(model, this.codeEditorService);
		if (editor) {
			editor.executeEdits('insertFinalNewLine', edits, editor.getSelections());
		} else {
			model.pushEditOperations([], edits, () => null);
		}
	}
}

export class TrimFinalNewLinesParticipant implements ISaveParticipantParticipant {

	constructor(
		@IConfigurationService private readonly configurationService: IConfigurationService,
		@ICodeEditorService private readonly codeEditorService: ICodeEditorService
	) {
		// Nothing
	}

	async participate(model: IResolvedTextFileEditorModel, env: { reason: SaveReason; }): Promise<void> {
		if (this.configurationService.getValue('files.trimFinalNewlines', { overrideIdentifier: model.textEditorModel.getLanguageIdentifier().language, resource: model.resource })) {
			this.doTrimFinalNewLines(model.textEditorModel, env.reason === SaveReason.AUTO);
		}
	}

	/**
	 * returns 0 if the entire file is empty or whitespace only
	 */
	private findLastLineWithContent(model: ITextModel): number {
		for (let lineNumber = model.getLineCount(); lineNumber >= 1; lineNumber--) {
			const lineContent = model.getLineContent(lineNumber);
			if (strings.lastNonWhitespaceIndex(lineContent) !== -1) {
				// this line has content
				return lineNumber;
			}
		}
		// no line has content
		return 0;
	}

	private doTrimFinalNewLines(model: ITextModel, isAutoSaved: boolean): void {
		const lineCount = model.getLineCount();

		// Do not insert new line if file does not end with new line
		if (lineCount === 1) {
			return;
		}

		let prevSelection: Selection[] = [];
		let cannotTouchLineNumber = 0;
		const editor = findEditor(model, this.codeEditorService);
		if (editor) {
			prevSelection = editor.getSelections();
			if (isAutoSaved) {
				for (let i = 0, len = prevSelection.length; i < len; i++) {
					const positionLineNumber = prevSelection[i].positionLineNumber;
					if (positionLineNumber > cannotTouchLineNumber) {
						cannotTouchLineNumber = positionLineNumber;
					}
				}
			}
		}

		const lastLineNumberWithContent = this.findLastLineWithContent(model);
		const deleteFromLineNumber = Math.max(lastLineNumberWithContent + 1, cannotTouchLineNumber + 1);
		const deletionRange = model.validateRange(new Range(deleteFromLineNumber, 1, lineCount, model.getLineMaxColumn(lineCount)));

		if (deletionRange.isEmpty()) {
			return;
		}

		model.pushEditOperations(prevSelection, [EditOperation.delete(deletionRange)], _edits => prevSelection);

		if (editor) {
			editor.setSelections(prevSelection);
		}
	}
}

class FormatOnSaveParticipant implements ISaveParticipantParticipant {

	constructor(
		@IConfigurationService private readonly _configurationService: IConfigurationService,
		@ICodeEditorService private readonly _codeEditorService: ICodeEditorService,
		@IInstantiationService private readonly _instantiationService: IInstantiationService,
	) {
		// Nothing
	}

	async participate(editorModel: IResolvedTextFileEditorModel, env: { reason: SaveReason; }, progress: IProgress<IProgressStep>, token: CancellationToken): Promise<void> {

		const model = editorModel.textEditorModel;
		const overrides = { overrideIdentifier: model.getLanguageIdentifier().language, resource: model.uri };

		if (env.reason === SaveReason.AUTO || !this._configurationService.getValue('editor.formatOnSave', overrides)) {
			return undefined;
		}

		progress.report({ message: localize('formatting', "Formatting") });
		const editorOrModel = findEditor(model, this._codeEditorService) || model;
		await this._instantiationService.invokeFunction(formatDocumentWithSelectedProvider, editorOrModel, FormattingMode.Silent, token);
	}
}

class CodeActionOnSaveParticipant implements ISaveParticipantParticipant {

	constructor(
		@IConfigurationService private readonly _configurationService: IConfigurationService,
		@IInstantiationService private readonly _instantiationService: IInstantiationService,
	) { }

	async participate(editorModel: IResolvedTextFileEditorModel, env: { reason: SaveReason; }, progress: IProgress<IProgressStep>, token: CancellationToken): Promise<void> {
		if (env.reason === SaveReason.AUTO) {
			return undefined;
		}
		const model = editorModel.textEditorModel;

		const settingsOverrides = { overrideIdentifier: model.getLanguageIdentifier().language, resource: editorModel.resource };
		const setting = this._configurationService.getValue<{ [kind: string]: boolean }>('editor.codeActionsOnSave', settingsOverrides);
		if (!setting) {
			return undefined;
		}

		const codeActionsOnSave = Object.keys(setting)
			.filter(x => setting[x]).map(x => new CodeActionKind(x))
			.sort((a, b) => {
				if (CodeActionKind.SourceFixAll.contains(a)) {
					if (CodeActionKind.SourceFixAll.contains(b)) {
						return 0;
					}
					return -1;
				}
				if (CodeActionKind.SourceFixAll.contains(b)) {
					return 1;
				}
				return 0;
			});

		if (!codeActionsOnSave.length) {
			return undefined;
		}

		const excludedActions = Object.keys(setting)
			.filter(x => setting[x] === false)
			.map(x => new CodeActionKind(x));

		progress.report({ message: localize('codeaction', "Quick Fixes") });
		await this.applyOnSaveActions(model, codeActionsOnSave, excludedActions, token);
	}

	private async applyOnSaveActions(model: ITextModel, codeActionsOnSave: readonly CodeActionKind[], excludes: readonly CodeActionKind[], token: CancellationToken): Promise<void> {
		for (const codeActionKind of codeActionsOnSave) {
			const actionsToRun = await this.getActionsToRun(model, codeActionKind, excludes, token);
			try {
				await this.applyCodeActions(actionsToRun.validActions);
			} catch {
				// Failure to apply a code action should not block other on save actions
			} finally {
				actionsToRun.dispose();
			}
		}
	}

	private async applyCodeActions(actionsToRun: readonly CodeAction[]) {
		for (const action of actionsToRun) {
			await this._instantiationService.invokeFunction(applyCodeAction, action);
		}
	}

	private getActionsToRun(model: ITextModel, codeActionKind: CodeActionKind, excludes: readonly CodeActionKind[], token: CancellationToken) {
		return getCodeActions(model, model.getFullModelRange(), {
			type: CodeActionTriggerType.Auto,
			filter: { include: codeActionKind, excludes: excludes, includeSourceActions: true },
		}, token);
	}
}

class ExtHostSaveParticipant implements ISaveParticipantParticipant {

	private readonly _proxy: ExtHostDocumentSaveParticipantShape;

	constructor(extHostContext: IExtHostContext) {
		this._proxy = extHostContext.getProxy(ExtHostContext.ExtHostDocumentSaveParticipant);
	}

	async participate(editorModel: IResolvedTextFileEditorModel, env: { reason: SaveReason; }, _progress: IProgress<IProgressStep>, token: CancellationToken): Promise<void> {

		if (!shouldSynchronizeModel(editorModel.textEditorModel)) {
			// the model never made it to the extension
			// host meaning we cannot participate in its save
			return undefined;
		}

		return new Promise<any>((resolve, reject) => {

			token.onCancellationRequested(() => reject(canceled()));

			setTimeout(
				() => reject(new Error(localize('timeout.onWillSave', "Aborted onWillSaveTextDocument-event after 1750ms"))),
				1750
			);
			this._proxy.$participateInSave(editorModel.resource, env.reason).then(values => {
				if (!values.every(success => success)) {
					return Promise.reject(new Error('listener failed'));
				}
				return undefined;
			}).then(resolve, reject);
		});
	}
}

// The save participant can change a model before its saved to support various scenarios like trimming trailing whitespace
@extHostCustomer
export class SaveParticipant implements ISaveParticipant {

	private readonly _saveParticipants: IdleValue<ISaveParticipantParticipant[]>;

	constructor(
		extHostContext: IExtHostContext,
		@IInstantiationService instantiationService: IInstantiationService,
		@IProgressService private readonly _progressService: IProgressService,
		@ILogService private readonly _logService: ILogService,
		@ILabelService private readonly _labelService: ILabelService,
		@ITextFileService private readonly _textFileService: ITextFileService
	) {
		this._saveParticipants = new IdleValue(() => [
			instantiationService.createInstance(TrimWhitespaceParticipant),
			instantiationService.createInstance(CodeActionOnSaveParticipant),
			instantiationService.createInstance(FormatOnSaveParticipant),
			instantiationService.createInstance(FinalNewLineParticipant),
			instantiationService.createInstance(TrimFinalNewLinesParticipant),
			// {{SQL CARBON EDIT}}
			instantiationService.createInstance(NotebookUpdateParticipant),
			instantiationService.createInstance(ExtHostSaveParticipant, extHostContext),
		]);
		// Set as save participant for all text files
		this._textFileService.saveParticipant = this;
	}

	dispose(): void {
		this._textFileService.saveParticipant = undefined;
		this._saveParticipants.dispose();
	}

	async participate(model: IResolvedTextFileEditorModel, env: { reason: SaveReason; }): Promise<void> {

		const cts = new CancellationTokenSource();

		return this._progressService.withProgress({
			title: localize('saveParticipants', "Running Save Participants for '{0}'", this._labelService.getUriLabel(model.resource, { relative: true })),
			location: ProgressLocation.Notification,
			cancellable: true,
			delay: model.isDirty() ? 3000 : 5000
		}, async progress => {
			// undoStop before participation
			model.textEditorModel.pushStackElement();

			for (let p of this._saveParticipants.getValue()) {
				if (cts.token.isCancellationRequested) {
					break;
				}
				try {
					const promise = p.participate(model, env, progress, cts.token);
					await raceCancellation(promise, cts.token);
				} catch (err) {
					this._logService.warn(err);
				}
			}

			// undoStop after participation
			model.textEditorModel.pushStackElement();
		}, () => {
			// user cancel
			cts.dispose(true);
		});
	}
}<|MERGE_RESOLUTION|>--- conflicted
+++ resolved
@@ -34,9 +34,8 @@
 import { canceled } from 'vs/base/common/errors';
 import { INotebookService } from 'sql/workbench/services/notebook/browser/notebookService';
 
-<<<<<<< HEAD
-export interface ICodeActionsOnSaveOptions {
-	[kind: string]: boolean;
+export interface ISaveParticipantParticipant {
+	participate(model: IResolvedTextFileEditorModel, env: { reason: SaveReason }, progress: IProgress<IProgressStep>, token: CancellationToken): Promise<void>;
 }
 
 /*
@@ -61,12 +60,6 @@
 		}
 		return Promise.resolve();
 	}
-}
-
-=======
->>>>>>> 2c7809ec
-export interface ISaveParticipantParticipant {
-	participate(model: IResolvedTextFileEditorModel, env: { reason: SaveReason }, progress: IProgress<IProgressStep>, token: CancellationToken): Promise<void>;
 }
 
 class TrimWhitespaceParticipant implements ISaveParticipantParticipant {
