--- conflicted
+++ resolved
@@ -13,281 +13,9 @@
 import { SaveReason } from 'vs/workbench/common/editor';
 import { ExtHostContext, ExtHostDocumentSaveParticipantShape, IExtHostContext } from '../common/extHost.protocol';
 import { canceled } from 'vs/base/common/errors';
-<<<<<<< HEAD
-
-export interface ISaveParticipantParticipant {
-	participate(model: IResolvedTextFileEditorModel, env: { reason: SaveReason }, progress: IProgress<IProgressStep>, token: CancellationToken): Promise<void>;
-}
-
-class TrimWhitespaceParticipant implements ISaveParticipantParticipant {
-
-	constructor(
-		@IConfigurationService private readonly configurationService: IConfigurationService,
-		@ICodeEditorService private readonly codeEditorService: ICodeEditorService
-	) {
-		// Nothing
-	}
-
-	async participate(model: IResolvedTextFileEditorModel, env: { reason: SaveReason; }): Promise<void> {
-		if (this.configurationService.getValue('files.trimTrailingWhitespace', { overrideIdentifier: model.textEditorModel.getLanguageIdentifier().language, resource: model.resource })) {
-			this.doTrimTrailingWhitespace(model.textEditorModel, env.reason === SaveReason.AUTO);
-		}
-	}
-
-	private doTrimTrailingWhitespace(model: ITextModel, isAutoSaved: boolean): void {
-		let prevSelection: Selection[] = [];
-		let cursors: Position[] = [];
-
-		const editor = findEditor(model, this.codeEditorService);
-		if (editor) {
-			// Find `prevSelection` in any case do ensure a good undo stack when pushing the edit
-			// Collect active cursors in `cursors` only if `isAutoSaved` to avoid having the cursors jump
-			prevSelection = editor.getSelections();
-			if (isAutoSaved) {
-				cursors = prevSelection.map(s => s.getPosition());
-				const snippetsRange = SnippetController2.get(editor).getSessionEnclosingRange();
-				if (snippetsRange) {
-					for (let lineNumber = snippetsRange.startLineNumber; lineNumber <= snippetsRange.endLineNumber; lineNumber++) {
-						cursors.push(new Position(lineNumber, model.getLineMaxColumn(lineNumber)));
-					}
-				}
-			}
-		}
-
-		const ops = trimTrailingWhitespace(model, cursors);
-		if (!ops.length) {
-			return; // Nothing to do
-		}
-
-		model.pushEditOperations(prevSelection, ops, (_edits) => prevSelection);
-	}
-}
-
-function findEditor(model: ITextModel, codeEditorService: ICodeEditorService): IActiveCodeEditor | null {
-	let candidate: IActiveCodeEditor | null = null;
-
-	if (model.isAttachedToEditor()) {
-		for (const editor of codeEditorService.listCodeEditors()) {
-			if (editor.hasModel() && editor.getModel() === model) {
-				if (editor.hasTextFocus()) {
-					return editor; // favour focused editor if there are multiple
-				}
-
-				candidate = editor;
-			}
-		}
-	}
-
-	return candidate;
-}
-
-export class FinalNewLineParticipant implements ISaveParticipantParticipant {
-
-	constructor(
-		@IConfigurationService private readonly configurationService: IConfigurationService,
-		@ICodeEditorService private readonly codeEditorService: ICodeEditorService
-	) {
-		// Nothing
-	}
-
-	async participate(model: IResolvedTextFileEditorModel, _env: { reason: SaveReason; }): Promise<void> {
-		if (this.configurationService.getValue('files.insertFinalNewline', { overrideIdentifier: model.textEditorModel.getLanguageIdentifier().language, resource: model.resource })) {
-			this.doInsertFinalNewLine(model.textEditorModel);
-		}
-	}
-
-	private doInsertFinalNewLine(model: ITextModel): void {
-		const lineCount = model.getLineCount();
-		const lastLine = model.getLineContent(lineCount);
-		const lastLineIsEmptyOrWhitespace = strings.lastNonWhitespaceIndex(lastLine) === -1;
-
-		if (!lineCount || lastLineIsEmptyOrWhitespace) {
-			return;
-		}
-
-		const edits = [EditOperation.insert(new Position(lineCount, model.getLineMaxColumn(lineCount)), model.getEOL())];
-		const editor = findEditor(model, this.codeEditorService);
-		if (editor) {
-			editor.executeEdits('insertFinalNewLine', edits, editor.getSelections());
-		} else {
-			model.pushEditOperations([], edits, () => null);
-		}
-	}
-}
-
-export class TrimFinalNewLinesParticipant implements ISaveParticipantParticipant {
-
-	constructor(
-		@IConfigurationService private readonly configurationService: IConfigurationService,
-		@ICodeEditorService private readonly codeEditorService: ICodeEditorService
-	) {
-		// Nothing
-	}
-
-	async participate(model: IResolvedTextFileEditorModel, env: { reason: SaveReason; }): Promise<void> {
-		if (this.configurationService.getValue('files.trimFinalNewlines', { overrideIdentifier: model.textEditorModel.getLanguageIdentifier().language, resource: model.resource })) {
-			this.doTrimFinalNewLines(model.textEditorModel, env.reason === SaveReason.AUTO);
-		}
-	}
-
-	/**
-	 * returns 0 if the entire file is empty or whitespace only
-	 */
-	private findLastLineWithContent(model: ITextModel): number {
-		for (let lineNumber = model.getLineCount(); lineNumber >= 1; lineNumber--) {
-			const lineContent = model.getLineContent(lineNumber);
-			if (strings.lastNonWhitespaceIndex(lineContent) !== -1) {
-				// this line has content
-				return lineNumber;
-			}
-		}
-		// no line has content
-		return 0;
-	}
-
-	private doTrimFinalNewLines(model: ITextModel, isAutoSaved: boolean): void {
-		const lineCount = model.getLineCount();
-
-		// Do not insert new line if file does not end with new line
-		if (lineCount === 1) {
-			return;
-		}
-
-		let prevSelection: Selection[] = [];
-		let cannotTouchLineNumber = 0;
-		const editor = findEditor(model, this.codeEditorService);
-		if (editor) {
-			prevSelection = editor.getSelections();
-			if (isAutoSaved) {
-				for (let i = 0, len = prevSelection.length; i < len; i++) {
-					const positionLineNumber = prevSelection[i].positionLineNumber;
-					if (positionLineNumber > cannotTouchLineNumber) {
-						cannotTouchLineNumber = positionLineNumber;
-					}
-				}
-			}
-		}
-
-		const lastLineNumberWithContent = this.findLastLineWithContent(model);
-		const deleteFromLineNumber = Math.max(lastLineNumberWithContent + 1, cannotTouchLineNumber + 1);
-		const deletionRange = model.validateRange(new Range(deleteFromLineNumber, 1, lineCount, model.getLineMaxColumn(lineCount)));
-
-		if (deletionRange.isEmpty()) {
-			return;
-		}
-
-		model.pushEditOperations(prevSelection, [EditOperation.delete(deletionRange)], _edits => prevSelection);
-
-		if (editor) {
-			editor.setSelections(prevSelection);
-		}
-	}
-}
-
-class FormatOnSaveParticipant implements ISaveParticipantParticipant {
-
-	constructor(
-		@IConfigurationService private readonly _configurationService: IConfigurationService,
-		@ICodeEditorService private readonly _codeEditorService: ICodeEditorService,
-		@IInstantiationService private readonly _instantiationService: IInstantiationService,
-	) {
-		// Nothing
-	}
-
-	async participate(editorModel: IResolvedTextFileEditorModel, env: { reason: SaveReason; }, progress: IProgress<IProgressStep>, token: CancellationToken): Promise<void> {
-
-		const model = editorModel.textEditorModel;
-		const overrides = { overrideIdentifier: model.getLanguageIdentifier().language, resource: model.uri };
-
-		if (env.reason === SaveReason.AUTO || !this._configurationService.getValue('editor.formatOnSave', overrides)) {
-			return undefined;
-		}
-
-		progress.report({ message: localize('formatting', "Formatting") });
-		const editorOrModel = findEditor(model, this._codeEditorService) || model;
-		await this._instantiationService.invokeFunction(formatDocumentWithSelectedProvider, editorOrModel, FormattingMode.Silent, token);
-	}
-}
-
-class CodeActionOnSaveParticipant implements ISaveParticipantParticipant {
-
-	constructor(
-		@IConfigurationService private readonly _configurationService: IConfigurationService,
-		@IInstantiationService private readonly _instantiationService: IInstantiationService,
-	) { }
-
-	async participate(editorModel: IResolvedTextFileEditorModel, env: { reason: SaveReason; }, progress: IProgress<IProgressStep>, token: CancellationToken): Promise<void> {
-		if (env.reason === SaveReason.AUTO) {
-			return undefined;
-		}
-		const model = editorModel.textEditorModel;
-
-		const settingsOverrides = { overrideIdentifier: model.getLanguageIdentifier().language, resource: editorModel.resource };
-		const setting = this._configurationService.getValue<{ [kind: string]: boolean }>('editor.codeActionsOnSave', settingsOverrides);
-		if (!setting) {
-			return undefined;
-		}
-
-		const codeActionsOnSave = Object.keys(setting)
-			.filter(x => setting[x]).map(x => new CodeActionKind(x))
-			.sort((a, b) => {
-				if (CodeActionKind.SourceFixAll.contains(a)) {
-					if (CodeActionKind.SourceFixAll.contains(b)) {
-						return 0;
-					}
-					return -1;
-				}
-				if (CodeActionKind.SourceFixAll.contains(b)) {
-					return 1;
-				}
-				return 0;
-			});
-
-		if (!codeActionsOnSave.length) {
-			return undefined;
-		}
-
-		const excludedActions = Object.keys(setting)
-			.filter(x => setting[x] === false)
-			.map(x => new CodeActionKind(x));
-
-		progress.report({ message: localize('codeaction', "Quick Fixes") });
-		await this.applyOnSaveActions(model, codeActionsOnSave, excludedActions, token);
-	}
-
-	private async applyOnSaveActions(model: ITextModel, codeActionsOnSave: readonly CodeActionKind[], excludes: readonly CodeActionKind[], token: CancellationToken): Promise<void> {
-		for (const codeActionKind of codeActionsOnSave) {
-			const actionsToRun = await this.getActionsToRun(model, codeActionKind, excludes, token);
-			try {
-				await this.applyCodeActions(actionsToRun.validActions);
-			} catch {
-				// Failure to apply a code action should not block other on save actions
-			} finally {
-				actionsToRun.dispose();
-			}
-		}
-	}
-
-	private async applyCodeActions(actionsToRun: readonly CodeAction[]) {
-		for (const action of actionsToRun) {
-			await this._instantiationService.invokeFunction(applyCodeAction, action);
-		}
-	}
-
-	private getActionsToRun(model: ITextModel, codeActionKind: CodeActionKind, excludes: readonly CodeActionKind[], token: CancellationToken) {
-		return getCodeActions(model, model.getFullModelRange(), {
-			type: CodeActionTriggerType.Auto,
-			filter: { include: codeActionKind, excludes: excludes, includeSourceActions: true },
-		}, token);
-	}
-}
-
-class ExtHostSaveParticipant implements ISaveParticipantParticipant {
-=======
 import { IDisposable } from 'vs/base/common/lifecycle';
 
 class ExtHostSaveParticipant implements ITextFileSaveParticipant {
->>>>>>> 7eef23f2
 
 	private readonly _proxy: ExtHostDocumentSaveParticipantShape;
 
@@ -332,20 +60,7 @@
 		@IInstantiationService instantiationService: IInstantiationService,
 		@ITextFileService private readonly _textFileService: ITextFileService
 	) {
-<<<<<<< HEAD
-		this._saveParticipants = new IdleValue(() => [
-			instantiationService.createInstance(TrimWhitespaceParticipant),
-			instantiationService.createInstance(CodeActionOnSaveParticipant),
-			instantiationService.createInstance(FormatOnSaveParticipant),
-			instantiationService.createInstance(FinalNewLineParticipant),
-			instantiationService.createInstance(TrimFinalNewLinesParticipant),
-			instantiationService.createInstance(ExtHostSaveParticipant, extHostContext),
-		]);
-		// Set as save participant for all text files
-		this._textFileService.saveParticipant = this;
-=======
 		this._saveParticipantDisposable = this._textFileService.files.addSaveParticipant(instantiationService.createInstance(ExtHostSaveParticipant, extHostContext));
->>>>>>> 7eef23f2
 	}
 
 	dispose(): void {
