/*---------------------------------------------------------------------------------------------
 *  Copyright (c) Microsoft Corporation. All rights reserved.
 *  Licensed under the Source EULA. See License.txt in the project root for license information.
 *--------------------------------------------------------------------------------------------*/

import { Disposable } from 'vs/base/common/lifecycle';
import { ExtHostContext, MainThreadTreeViewsShape, ExtHostTreeViewsShape, MainContext } from 'vs/workbench/api/common/extHost.protocol';
import { ITreeViewDataProvider, ITreeItem, IViewsService, ITreeView, IViewsRegistry, ITreeViewDescriptor, IRevealOptions, Extensions, ResolvableTreeItem, ITreeViewDragAndDropController, IViewBadge } from 'vs/workbench/common/views';
import { extHostNamedCustomer, IExtHostContext } from 'vs/workbench/services/extensions/common/extHostCustomers';
import { distinct } from 'vs/base/common/arrays';
import { INotificationService } from 'vs/platform/notification/common/notification';
import { isUndefinedOrNull, isNumber } from 'vs/base/common/types';
import { Registry } from 'vs/platform/registry/common/platform';
import { IExtensionService } from 'vs/workbench/services/extensions/common/extensions';
import { ILogService } from 'vs/platform/log/common/log';
<<<<<<< HEAD
import { IConnectionTreeService } from 'sql/workbench/services/connection/common/connectionTreeService'; // {{SQL CARBON EDIT}} Add our tree service
import { DataTransferConverter } from 'vs/workbench/api/common/shared/dataTransfer';
=======
>>>>>>> 268c941b
import { CancellationToken } from 'vs/base/common/cancellation';
import { createStringDataTransferItem, VSDataTransfer } from 'vs/base/common/dataTransfer';
import { VSBuffer } from 'vs/base/common/buffer';
import { DataTransferCache } from 'vs/workbench/api/common/shared/dataTransferCache';
import * as typeConvert from 'vs/workbench/api/common/extHostTypeConverters';

@extHostNamedCustomer(MainContext.MainThreadTreeViews)
export class MainThreadTreeViews extends Disposable implements MainThreadTreeViewsShape {

	private readonly _proxy: ExtHostTreeViewsShape;
	private readonly _dataProviders: Map<string, TreeViewDataProvider> = new Map<string, TreeViewDataProvider>();
	private readonly _dndControllers = new Map<string, TreeViewDragAndDropController>();

	constructor(
		extHostContext: IExtHostContext,
		@IViewsService private readonly viewsService: IViewsService,
		@INotificationService private readonly notificationService: INotificationService,
		@IExtensionService private readonly extensionService: IExtensionService,
		@ILogService private readonly logService: ILogService,
		@IConnectionTreeService private readonly connectionTreeService: IConnectionTreeService
	) {
		super();
		this._proxy = extHostContext.getProxy(ExtHostContext.ExtHostTreeViews);
	}

	async $registerTreeViewDataProvider(treeViewId: string, options: { showCollapseAll: boolean; canSelectMany: boolean; dropMimeTypes: string[]; dragMimeTypes: string[]; hasHandleDrag: boolean; hasHandleDrop: boolean }): Promise<void> {
		this.logService.trace('MainThreadTreeViews#$registerTreeViewDataProvider', treeViewId, options);

		this.extensionService.whenInstalledExtensionsRegistered().then(() => {
			const dataProvider = new TreeViewDataProvider(treeViewId, this._proxy, this.notificationService);
			this._dataProviders.set(treeViewId, dataProvider);
			const dndController = (options.hasHandleDrag || options.hasHandleDrop)
				? new TreeViewDragAndDropController(treeViewId, options.dropMimeTypes, options.dragMimeTypes, options.hasHandleDrag, this._proxy) : undefined;
			const viewer = this.getTreeView(treeViewId);
			if (viewer) {
				// Order is important here. The internal tree isn't created until the dataProvider is set.
				// Set all other properties first!
				viewer.showCollapseAllAction = !!options.showCollapseAll;
				viewer.canSelectMany = !!options.canSelectMany;
				viewer.dragAndDropController = dndController;
				if (dndController) {
					this._dndControllers.set(treeViewId, dndController);
				}
				viewer.dataProvider = dataProvider;
				this.registerListeners(treeViewId, viewer);
				this._proxy.$setVisible(treeViewId, viewer.visible);
				// {{SQL CARBON EDIT}}
			} else if (treeViewId.includes('connectionDialog')) {
				this.connectionTreeService.registerTreeProvider(treeViewId, dataProvider);
			} else {
				this.notificationService.error('No view is registered with id: ' + treeViewId);
			}
		});
	}

	$reveal(treeViewId: string, itemInfo: { item: ITreeItem; parentChain: ITreeItem[] } | undefined, options: IRevealOptions): Promise<void> {
		this.logService.trace('MainThreadTreeViews#$reveal', treeViewId, itemInfo?.item, itemInfo?.parentChain, options);

		return this.viewsService.openView(treeViewId, options.focus)
			.then(() => {
				const viewer = this.getTreeView(treeViewId);
				if (viewer && itemInfo) {
					return this.reveal(viewer, this._dataProviders.get(treeViewId)!, itemInfo.item, itemInfo.parentChain, options);
				}
				return undefined;
			});
	}

	$refresh(treeViewId: string, itemsToRefreshByHandle: { [treeItemHandle: string]: ITreeItem }): Promise<void> {
		this.logService.trace('MainThreadTreeViews#$refresh', treeViewId, itemsToRefreshByHandle);

		const viewer = this.getTreeView(treeViewId);
		const dataProvider = this._dataProviders.get(treeViewId);
		if (viewer && dataProvider) {
			const itemsToRefresh = dataProvider.getItemsToRefresh(itemsToRefreshByHandle);
			return viewer.refresh(itemsToRefresh.length ? itemsToRefresh : undefined);
			// {{SQL CARBON EDIT}}
		} else if (treeViewId.includes('connectionDialog')) {
			const itemsToRefresh = dataProvider.getItemsToRefresh(itemsToRefreshByHandle);
			return this.connectionTreeService.view?.refresh(itemsToRefresh.length ? itemsToRefresh : undefined);
		}
		return Promise.resolve();
	}

	$setMessage(treeViewId: string, message: string): void {
		this.logService.trace('MainThreadTreeViews#$setMessage', treeViewId, message);

		const viewer = this.getTreeView(treeViewId);
		if (viewer) {
			viewer.message = message;
		}
	}

	$setTitle(treeViewId: string, title: string, description: string | undefined): void {
		this.logService.trace('MainThreadTreeViews#$setTitle', treeViewId, title, description);

		const viewer = this.getTreeView(treeViewId);
		if (viewer) {
			viewer.title = title;
			viewer.description = description;
		}
	}

	$setBadge(treeViewId: string, badge: IViewBadge | undefined): void {
		this.logService.trace('MainThreadTreeViews#$setBadge', treeViewId, badge?.value, badge?.tooltip);

		const viewer = this.getTreeView(treeViewId);
		if (viewer) {
			viewer.badge = badge;
		}
	}

	$resolveDropFileData(destinationViewId: string, requestId: number, dataItemIndex: number): Promise<VSBuffer> {
		const controller = this._dndControllers.get(destinationViewId);
		if (!controller) {
			throw new Error('Unknown tree');
		}
		return controller.resolveDropFileData(requestId, dataItemIndex);
	}

	private async reveal(treeView: ITreeView, dataProvider: TreeViewDataProvider, itemIn: ITreeItem, parentChain: ITreeItem[], options: IRevealOptions): Promise<void> {
		options = options ? options : { select: false, focus: false };
		const select = isUndefinedOrNull(options.select) ? false : options.select;
		const focus = isUndefinedOrNull(options.focus) ? false : options.focus;
		let expand = Math.min(isNumber(options.expand) ? options.expand : options.expand === true ? 1 : 0, 3);

		if (dataProvider.isEmpty()) {
			// Refresh if empty
			await treeView.refresh();
		}
		for (const parent of parentChain) {
			const parentItem = dataProvider.getItem(parent.handle);
			if (parentItem) {
				await treeView.expand(parentItem);
			}
		}
		const item = dataProvider.getItem(itemIn.handle);
		if (item) {
			await treeView.reveal(item);
			if (select) {
				treeView.setSelection([item]);
			}
			if (focus) {
				treeView.setFocus(item);
			}
			let itemsToExpand = [item];
			for (; itemsToExpand.length > 0 && expand > 0; expand--) {
				await treeView.expand(itemsToExpand);
				itemsToExpand = itemsToExpand.reduce((result, itemValue) => {
					const item = dataProvider.getItem(itemValue.handle);
					if (item && item.children && item.children.length) {
						result.push(...item.children);
					}
					return result;
				}, [] as ITreeItem[]);
			}
		}
	}

	private registerListeners(treeViewId: string, treeView: ITreeView): void {
		this._register(treeView.onDidExpandItem(item => this._proxy.$setExpanded(treeViewId, item.handle, true)));
		this._register(treeView.onDidCollapseItem(item => this._proxy.$setExpanded(treeViewId, item.handle, false)));
		this._register(treeView.onDidChangeSelection(items => this._proxy.$setSelection(treeViewId, items.map(({ handle }) => handle))));
		this._register(treeView.onDidChangeVisibility(isVisible => this._proxy.$setVisible(treeViewId, isVisible)));
	}

	private getTreeView(treeViewId: string): ITreeView | null {
		const viewDescriptor: ITreeViewDescriptor = <ITreeViewDescriptor>Registry.as<IViewsRegistry>(Extensions.ViewsRegistry).getView(treeViewId);
		return viewDescriptor ? viewDescriptor.treeView : null;
	}

	override dispose(): void {
		this._dataProviders.forEach((dataProvider, treeViewId) => {
			const treeView = this.getTreeView(treeViewId);
			if (treeView) {
				treeView.dataProvider = undefined;
			}
		});
		this._dataProviders.clear();

		this._dndControllers.clear();

		super.dispose();
	}
}

// {{SQL CARBON EDIT}}
export type TreeItemHandle = string;

class TreeViewDragAndDropController implements ITreeViewDragAndDropController {

	private readonly dataTransfersCache = new DataTransferCache();

	constructor(private readonly treeViewId: string,
		readonly dropMimeTypes: string[],
		readonly dragMimeTypes: string[],
		readonly hasWillDrop: boolean,
		private readonly _proxy: ExtHostTreeViewsShape) { }

	async handleDrop(dataTransfer: VSDataTransfer, targetTreeItem: ITreeItem | undefined, token: CancellationToken,
		operationUuid?: string, sourceTreeId?: string, sourceTreeItemHandles?: string[]): Promise<void> {
		const request = this.dataTransfersCache.add(dataTransfer);
		try {
			return await this._proxy.$handleDrop(this.treeViewId, request.id, await typeConvert.DataTransfer.toDataTransferDTO(dataTransfer), targetTreeItem?.handle, token, operationUuid, sourceTreeId, sourceTreeItemHandles);
		} finally {
			request.dispose();
		}
	}

	async handleDrag(sourceTreeItemHandles: string[], operationUuid: string, token: CancellationToken): Promise<VSDataTransfer | undefined> {
		if (!this.hasWillDrop) {
			return undefined;
		}
<<<<<<< HEAD
		const additionalTransferItems = await this._proxy.$handleDrag(this.treeViewId, sourceTreeItemHandles, operationUuid, token);
		if (!additionalTransferItems) {
			return undefined;
=======
		const additionalDataTransferDTO = await this._proxy.$handleDrag(this.treeViewId, sourceTreeItemHandles, operationUuid, token);
		if (!additionalDataTransferDTO) {
			return;
>>>>>>> 268c941b
		}

		const additionalDataTransfer = new VSDataTransfer();
		additionalDataTransferDTO.items.forEach(([type, item]) => {
			additionalDataTransfer.replace(type, createStringDataTransferItem(item.asString));
		});
		return additionalDataTransfer;
	}

	public resolveDropFileData(requestId: number, dataItemIndex: number): Promise<VSBuffer> {
		return this.dataTransfersCache.resolveDropFileData(requestId, dataItemIndex);
	}
}

// {{SQL CARBON EDIT}}
export class TreeViewDataProvider implements ITreeViewDataProvider {

	protected readonly itemsMap: Map<TreeItemHandle, ITreeItem> = new Map<TreeItemHandle, ITreeItem>(); // {{SQL CARBON EDIT}} For use by Component Tree View
	protected hasResolve: Promise<boolean>; // {{SQL CARBON EDIT}} For use by Component Tree View

	// {{SQL CARBON EDIT}}
	constructor(protected readonly treeViewId: string,
		protected readonly _proxy: ExtHostTreeViewsShape,
		private readonly notificationService: INotificationService
	) {
		this.hasResolve = this._proxy.$hasResolve(this.treeViewId);
	}

	getChildren(treeItem?: ITreeItem): Promise<ITreeItem[] | undefined> {
		return this._proxy.$getChildren(this.treeViewId, treeItem ? treeItem.handle : undefined)
			.then(
				children => this.postGetChildren(children),
				err => {
					this.notificationService.error(err);
					return [];
				});
	}

	getItemsToRefresh(itemsToRefreshByHandle: { [treeItemHandle: string]: ITreeItem }): ITreeItem[] {
		const itemsToRefresh: ITreeItem[] = [];
		if (itemsToRefreshByHandle) {
			for (const treeItemHandle of Object.keys(itemsToRefreshByHandle)) {
				const currentTreeItem = this.getItem(treeItemHandle);
				if (currentTreeItem) { // Refresh only if the item exists
					const treeItem = itemsToRefreshByHandle[treeItemHandle];
					// Update the current item with refreshed item
					this.updateTreeItem(currentTreeItem, treeItem);
					if (treeItemHandle === treeItem.handle) {
						itemsToRefresh.push(currentTreeItem);
					} else {
						// Update maps when handle is changed and refresh parent
						this.itemsMap.delete(treeItemHandle);
						this.itemsMap.set(currentTreeItem.handle, currentTreeItem);
						const parent = treeItem.parentHandle ? this.itemsMap.get(treeItem.parentHandle) : null;
						if (parent) {
							itemsToRefresh.push(parent);
						}
					}
				}
			}
		}
		return itemsToRefresh;
	}

	getItem(treeItemHandle: string): ITreeItem | undefined {
		return this.itemsMap.get(treeItemHandle);
	}

	isEmpty(): boolean {
		return this.itemsMap.size === 0;
	}

	protected async postGetChildren(elements: ITreeItem[] | undefined): Promise<ITreeItem[] | undefined> { // {{SQL CARBON EDIT}} For use by Component Tree View
		if (elements === undefined) {
			return undefined;
		}
		const result: ITreeItem[] = []; // {{SQL CARBON EDIT}} We don't always return ResolvableTreeItems
		const hasResolve = await this.hasResolve;
		if (elements) {
			for (const element of elements) {
				// {{SQL CARBON EDIT}} We rely on custom properties on the tree items in a number of places so creating a new item here was
				// {{SQL CARBON EDIT}} clearing those. Revert to old behavior if the provider doesn't support a resolve (our normal case)
				if (hasResolve) {
					const resolvable = new ResolvableTreeItem(element, hasResolve ? (token) => {
						return this._proxy.$resolve(this.treeViewId, element.handle, token);
					} : undefined);
					this.itemsMap.set(element.handle, resolvable);
					result.push(resolvable);
				} else {
					this.itemsMap.set(element.handle, element);
					result.push(element);
				}
			}
		}
		return result;
	}

	private updateTreeItem(current: ITreeItem, treeItem: ITreeItem): void {
		treeItem.children = treeItem.children ? treeItem.children : undefined;
		if (current) {
			const properties = distinct([...Object.keys(current instanceof ResolvableTreeItem ? current.asTreeItem() : current),
			...Object.keys(treeItem)]);
			for (const property of properties) {
				(<any>current)[property] = (<any>treeItem)[property];
			}
			if (current instanceof ResolvableTreeItem) {
				current.resetResolve();
			}
		}
	}
}<|MERGE_RESOLUTION|>--- conflicted
+++ resolved
@@ -13,11 +13,7 @@
 import { Registry } from 'vs/platform/registry/common/platform';
 import { IExtensionService } from 'vs/workbench/services/extensions/common/extensions';
 import { ILogService } from 'vs/platform/log/common/log';
-<<<<<<< HEAD
 import { IConnectionTreeService } from 'sql/workbench/services/connection/common/connectionTreeService'; // {{SQL CARBON EDIT}} Add our tree service
-import { DataTransferConverter } from 'vs/workbench/api/common/shared/dataTransfer';
-=======
->>>>>>> 268c941b
 import { CancellationToken } from 'vs/base/common/cancellation';
 import { createStringDataTransferItem, VSDataTransfer } from 'vs/base/common/dataTransfer';
 import { VSBuffer } from 'vs/base/common/buffer';
@@ -229,17 +225,11 @@
 
 	async handleDrag(sourceTreeItemHandles: string[], operationUuid: string, token: CancellationToken): Promise<VSDataTransfer | undefined> {
 		if (!this.hasWillDrop) {
-			return undefined;
-		}
-<<<<<<< HEAD
-		const additionalTransferItems = await this._proxy.$handleDrag(this.treeViewId, sourceTreeItemHandles, operationUuid, token);
-		if (!additionalTransferItems) {
-			return undefined;
-=======
+			return;
+		}
 		const additionalDataTransferDTO = await this._proxy.$handleDrag(this.treeViewId, sourceTreeItemHandles, operationUuid, token);
 		if (!additionalDataTransferDTO) {
 			return;
->>>>>>> 268c941b
 		}
 
 		const additionalDataTransfer = new VSDataTransfer();
