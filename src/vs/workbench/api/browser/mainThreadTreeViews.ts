/*---------------------------------------------------------------------------------------------
 *  Copyright (c) Microsoft Corporation. All rights reserved.
 *  Licensed under the Source EULA. See License.txt in the project root for license information.
 *--------------------------------------------------------------------------------------------*/

import { Disposable } from 'vs/base/common/lifecycle';
import { ExtHostContext, MainThreadTreeViewsShape, ExtHostTreeViewsShape, MainContext, IExtHostContext } from 'vs/workbench/api/common/extHost.protocol';
import { ITreeViewDataProvider, ITreeItem, IViewsService, ITreeView, IViewsRegistry, ITreeViewDescriptor, IRevealOptions, Extensions, ResolvableTreeItem, ITreeViewDragAndDropController, ITreeDataTransfer } from 'vs/workbench/common/views';
import { extHostNamedCustomer } from 'vs/workbench/api/common/extHostCustomers';
import { distinct } from 'vs/base/common/arrays';
import { INotificationService } from 'vs/platform/notification/common/notification';
import { isUndefinedOrNull, isNumber } from 'vs/base/common/types';
import { Registry } from 'vs/platform/registry/common/platform';
import { IExtensionService } from 'vs/workbench/services/extensions/common/extensions';
import { ILogService } from 'vs/platform/log/common/log';
import { IConnectionTreeService } from 'sql/workbench/services/connection/common/connectionTreeService'; // {{SQL CARBON EDIT}} Add our tree service
import { TreeDataTransferConverter } from 'vs/workbench/api/common/shared/treeDataTransfer';

@extHostNamedCustomer(MainContext.MainThreadTreeViews)
export class MainThreadTreeViews extends Disposable implements MainThreadTreeViewsShape {

	private readonly _proxy: ExtHostTreeViewsShape;
	private readonly _dataProviders: Map<string, TreeViewDataProvider> = new Map<string, TreeViewDataProvider>();

	constructor(
		extHostContext: IExtHostContext,
		@IViewsService private readonly viewsService: IViewsService,
		@INotificationService private readonly notificationService: INotificationService,
		@IExtensionService private readonly extensionService: IExtensionService,
		@ILogService private readonly logService: ILogService,
		@IConnectionTreeService private readonly connectionTreeService: IConnectionTreeService
	) {
		super();
		this._proxy = extHostContext.getProxy(ExtHostContext.ExtHostTreeViews);
	}

	async $registerTreeViewDataProvider(treeViewId: string, options: { showCollapseAll: boolean, canSelectMany: boolean, canDragAndDrop: boolean }): Promise<void> {
		this.logService.trace('MainThreadTreeViews#$registerTreeViewDataProvider', treeViewId, options);

		this.extensionService.whenInstalledExtensionsRegistered().then(() => {
			const dataProvider = new TreeViewDataProvider(treeViewId, this._proxy, this.notificationService);
			this._dataProviders.set(treeViewId, dataProvider);
			const dndController = options.canDragAndDrop ? new TreeViewDragAndDropController(treeViewId, this._proxy) : undefined;
			const viewer = this.getTreeView(treeViewId);
			if (viewer) {
				// Order is important here. The internal tree isn't created until the dataProvider is set.
				// Set all other properties first!
				viewer.showCollapseAllAction = !!options.showCollapseAll;
				viewer.canSelectMany = !!options.canSelectMany;
				viewer.dragAndDropController = dndController;
				viewer.dataProvider = dataProvider;
				this.registerListeners(treeViewId, viewer);
				this._proxy.$setVisible(treeViewId, viewer.visible);
				// {{SQL CARBON EDIT}}
			} else if (treeViewId.includes('connectionDialog')) {
				this.connectionTreeService.registerTreeProvider(treeViewId, dataProvider);
			} else {
				this.notificationService.error('No view is registered with id: ' + treeViewId);
			}
		});
	}

	$reveal(treeViewId: string, itemInfo: { item: ITreeItem, parentChain: ITreeItem[] } | undefined, options: IRevealOptions): Promise<void> {
		this.logService.trace('MainThreadTreeViews#$reveal', treeViewId, itemInfo?.item, itemInfo?.parentChain, options);

		return this.viewsService.openView(treeViewId, options.focus)
			.then(() => {
				const viewer = this.getTreeView(treeViewId);
				if (viewer && itemInfo) {
					return this.reveal(viewer, this._dataProviders.get(treeViewId)!, itemInfo.item, itemInfo.parentChain, options);
				}
				return undefined;
			});
	}

	$refresh(treeViewId: string, itemsToRefreshByHandle: { [treeItemHandle: string]: ITreeItem }): Promise<void> {
		this.logService.trace('MainThreadTreeViews#$refresh', treeViewId, itemsToRefreshByHandle);

		const viewer = this.getTreeView(treeViewId);
		const dataProvider = this._dataProviders.get(treeViewId);
		if (viewer && dataProvider) {
			const itemsToRefresh = dataProvider.getItemsToRefresh(itemsToRefreshByHandle);
			return viewer.refresh(itemsToRefresh.length ? itemsToRefresh : undefined);
			// {{SQL CARBON EDIT}}
		} else if (treeViewId.includes('connectionDialog')) {
			const itemsToRefresh = dataProvider.getItemsToRefresh(itemsToRefreshByHandle);
			return this.connectionTreeService.view?.refresh(itemsToRefresh.length ? itemsToRefresh : undefined);
		}
		return Promise.resolve();
	}

	$setMessage(treeViewId: string, message: string): void {
		this.logService.trace('MainThreadTreeViews#$setMessage', treeViewId, message);

		const viewer = this.getTreeView(treeViewId);
		if (viewer) {
			viewer.message = message;
		}
	}

	$setTitle(treeViewId: string, title: string, description: string | undefined): void {
		this.logService.trace('MainThreadTreeViews#$setTitle', treeViewId, title, description);

		const viewer = this.getTreeView(treeViewId);
		if (viewer) {
			viewer.title = title;
			viewer.description = description;
		}
	}

	private async reveal(treeView: ITreeView, dataProvider: TreeViewDataProvider, itemIn: ITreeItem, parentChain: ITreeItem[], options: IRevealOptions): Promise<void> {
		options = options ? options : { select: false, focus: false };
		const select = isUndefinedOrNull(options.select) ? false : options.select;
		const focus = isUndefinedOrNull(options.focus) ? false : options.focus;
		let expand = Math.min(isNumber(options.expand) ? options.expand : options.expand === true ? 1 : 0, 3);

		if (dataProvider.isEmpty()) {
			// Refresh if empty
			await treeView.refresh();
		}
		for (const parent of parentChain) {
			const parentItem = dataProvider.getItem(parent.handle);
			if (parentItem) {
				await treeView.expand(parentItem);
			}
		}
		const item = dataProvider.getItem(itemIn.handle);
		if (item) {
			await treeView.reveal(item);
			if (select) {
				treeView.setSelection([item]);
			}
			if (focus) {
				treeView.setFocus(item);
			}
			let itemsToExpand = [item];
			for (; itemsToExpand.length > 0 && expand > 0; expand--) {
				await treeView.expand(itemsToExpand);
				itemsToExpand = itemsToExpand.reduce((result, itemValue) => {
					const item = dataProvider.getItem(itemValue.handle);
					if (item && item.children && item.children.length) {
						result.push(...item.children);
					}
					return result;
				}, [] as ITreeItem[]);
			}
		}
	}

	private registerListeners(treeViewId: string, treeView: ITreeView): void {
		this._register(treeView.onDidExpandItem(item => this._proxy.$setExpanded(treeViewId, item.handle, true)));
		this._register(treeView.onDidCollapseItem(item => this._proxy.$setExpanded(treeViewId, item.handle, false)));
		this._register(treeView.onDidChangeSelection(items => this._proxy.$setSelection(treeViewId, items.map(({ handle }) => handle))));
		this._register(treeView.onDidChangeVisibility(isVisible => this._proxy.$setVisible(treeViewId, isVisible)));
	}

	private getTreeView(treeViewId: string): ITreeView | null {
		const viewDescriptor: ITreeViewDescriptor = <ITreeViewDescriptor>Registry.as<IViewsRegistry>(Extensions.ViewsRegistry).getView(treeViewId);
		return viewDescriptor ? viewDescriptor.treeView : null;
	}

	override dispose(): void {
		this._dataProviders.forEach((dataProvider, treeViewId) => {
			const treeView = this.getTreeView(treeViewId);
			if (treeView) {
				treeView.dataProvider = undefined;
			}
		});
		this._dataProviders.clear();
		super.dispose();
	}
}

// {{SQL CARBON EDIT}}
export type TreeItemHandle = string;

class TreeViewDragAndDropController implements ITreeViewDragAndDropController {

	constructor(private readonly treeViewId: string,
		private readonly _proxy: ExtHostTreeViewsShape) { }

	async onDrop(dataTransfer: ITreeDataTransfer, targetTreeItem: ITreeItem): Promise<void> {
		return this._proxy.$onDrop(this.treeViewId, await TreeDataTransferConverter.toTreeDataTransferDTO(dataTransfer), targetTreeItem.handle);
	}
}

// {{SQL CARBON EDIT}}
export class TreeViewDataProvider implements ITreeViewDataProvider {

	protected readonly itemsMap: Map<TreeItemHandle, ITreeItem> = new Map<TreeItemHandle, ITreeItem>(); // {{SQL CARBON EDIT}} For use by Component Tree View
	protected hasResolve: Promise<boolean>; // {{SQL CARBON EDIT}} For use by Component Tree View

	// {{SQL CARBON EDIT}}
	constructor(protected readonly treeViewId: string,
		protected readonly _proxy: ExtHostTreeViewsShape,
		private readonly notificationService: INotificationService
	) {
		this.hasResolve = this._proxy.$hasResolve(this.treeViewId);
	}

	getChildren(treeItem?: ITreeItem): Promise<ITreeItem[] | undefined> {
		return this._proxy.$getChildren(this.treeViewId, treeItem ? treeItem.handle : undefined)
			.then(
				children => this.postGetChildren(children),
				err => {
					this.notificationService.error(err);
					return [];
				});
	}

	getItemsToRefresh(itemsToRefreshByHandle: { [treeItemHandle: string]: ITreeItem }): ITreeItem[] {
		const itemsToRefresh: ITreeItem[] = [];
		if (itemsToRefreshByHandle) {
			for (const treeItemHandle of Object.keys(itemsToRefreshByHandle)) {
				const currentTreeItem = this.getItem(treeItemHandle);
				if (currentTreeItem) { // Refresh only if the item exists
					const treeItem = itemsToRefreshByHandle[treeItemHandle];
					// Update the current item with refreshed item
					this.updateTreeItem(currentTreeItem, treeItem);
					if (treeItemHandle === treeItem.handle) {
						itemsToRefresh.push(currentTreeItem);
					} else {
						// Update maps when handle is changed and refresh parent
						this.itemsMap.delete(treeItemHandle);
						this.itemsMap.set(currentTreeItem.handle, currentTreeItem);
						const parent = treeItem.parentHandle ? this.itemsMap.get(treeItem.parentHandle) : null;
						if (parent) {
							itemsToRefresh.push(parent);
						}
					}
				}
			}
		}
		return itemsToRefresh;
	}

	getItem(treeItemHandle: string): ITreeItem | undefined {
		return this.itemsMap.get(treeItemHandle);
	}

	isEmpty(): boolean {
		return this.itemsMap.size === 0;
	}

<<<<<<< HEAD
	protected async postGetChildren(elements: ITreeItem[]): Promise<ITreeItem[]> { // {{SQL CARBON EDIT}} For use by Component Tree View
		const result: ITreeItem[] = []; // {{SQL CARBON EDIT}}
=======
	private async postGetChildren(elements: ITreeItem[] | undefined): Promise<ResolvableTreeItem[] | undefined> {
		if (elements === undefined) {
			return undefined;
		}
		const result: ResolvableTreeItem[] = [];
>>>>>>> 504f9346
		const hasResolve = await this.hasResolve;
		if (elements) {
			for (const element of elements) {
				// {{SQL CARBON EDIT}} We rely on custom properties on the tree items in a number of places so creating a new item here was
				// {{SQL CARBON EDIT}} clearing those. Revert to old behavior if the provider doesn't support a resolve (our normal case)
				if (hasResolve) {
					const resolvable = new ResolvableTreeItem(element, hasResolve ? (token) => {
						return this._proxy.$resolve(this.treeViewId, element.handle, token);
					} : undefined);
					this.itemsMap.set(element.handle, resolvable);
					result.push(resolvable);
				} else {
					this.itemsMap.set(element.handle, element);
					result.push(element);
				}
			}
		}
		return result;
	}

	private updateTreeItem(current: ITreeItem, treeItem: ITreeItem): void {
		treeItem.children = treeItem.children ? treeItem.children : undefined;
		if (current) {
			const properties = distinct([...Object.keys(current instanceof ResolvableTreeItem ? current.asTreeItem() : current),
			...Object.keys(treeItem)]);
			for (const property of properties) {
				(<any>current)[property] = (<any>treeItem)[property];
			}
			if (current instanceof ResolvableTreeItem) {
				current.resetResolve();
			}
		}
	}
}<|MERGE_RESOLUTION|>--- conflicted
+++ resolved
@@ -242,16 +242,11 @@
 		return this.itemsMap.size === 0;
 	}
 
-<<<<<<< HEAD
-	protected async postGetChildren(elements: ITreeItem[]): Promise<ITreeItem[]> { // {{SQL CARBON EDIT}} For use by Component Tree View
-		const result: ITreeItem[] = []; // {{SQL CARBON EDIT}}
-=======
-	private async postGetChildren(elements: ITreeItem[] | undefined): Promise<ResolvableTreeItem[] | undefined> {
+	public async postGetChildren(elements: ITreeItem[] | undefined): Promise<ITreeItem[] | undefined> { // {{SQL CARBON EDIT}} For use by Component Tree View
 		if (elements === undefined) {
 			return undefined;
 		}
-		const result: ResolvableTreeItem[] = [];
->>>>>>> 504f9346
+		const result: ITreeItem[] = []; // {{SQL CARBON EDIT}} Use generic type for component tree view
 		const hasResolve = await this.hasResolve;
 		if (elements) {
 			for (const element of elements) {
