--- conflicted
+++ resolved
@@ -219,14 +219,12 @@
 		return this.itemsMap.size === 0;
 	}
 
-	// {{SQL CARBON EDIT}}
 	private async postGetChildren(elements: ITreeItem[]): Promise<ResolvableTreeItem[] | ITreeItem[]> {
 		const result: ResolvableTreeItem[] = [];
 		const results: ITreeItem[] = [];
 		const hasResolve = await this.hasResolve;
 		if (elements) {
 			for (const element of elements) {
-<<<<<<< HEAD
 				this.itemsMap.set(element.handle, element);
 				if (hasResolve) {
 					const resolvable = new ResolvableTreeItem(element, hasResolve ? () => {
@@ -236,13 +234,6 @@
 				} else {
 					results.push(element);
 				}
-=======
-				const resolvable = new ResolvableTreeItem(element, hasResolve ? () => {
-					return this._proxy.$resolve(this.treeViewId, element.handle);
-				} : undefined);
-				this.itemsMap.set(element.handle, resolvable);
-				result.push(resolvable);
->>>>>>> 2d989e11
 			}
 		}
 		return hasResolve ? result : results;
