--- conflicted
+++ resolved
@@ -607,156 +607,12 @@
 	$onDidEdit(resource: UriComponents, viewType: string, editId: number, label: string | undefined): void {
 		const textModel = this._notebookService.getNotebookTextModel(URI.from(resource));
 
-<<<<<<< HEAD
-	) {
-	}
-
-	async createNotebook(viewType: string, uri: URI, backup: INotebookTextModelBackup | undefined, forceReload: boolean, editorId?: string, backupId?: string): Promise<NotebookTextModel | undefined> {
-		let mainthreadNotebook = this._mapping.get(URI.from(uri).toString());
-
-		if (mainthreadNotebook) {
-			if (forceReload) {
-				const data = await this._proxy.$resolveNotebookData(viewType, uri);
-				if (!data) {
-					return undefined; // {{SQL CARBON EDIT}}
-				}
-
-				mainthreadNotebook.textModel.languages = data.languages;
-				mainthreadNotebook.textModel.metadata = data.metadata;
-				await mainthreadNotebook.applyEdit(mainthreadNotebook.textModel.versionId, [
-					{ editType: CellEditType.Delete, count: mainthreadNotebook.textModel.cells.length, index: 0 },
-					{ editType: CellEditType.Insert, index: 0, cells: data.cells }
-				], true, false);
-			}
-			return mainthreadNotebook.textModel;
-		}
-
-		let document = this._instantiationService.createInstance(MainThreadNotebookDocument, this._proxy, MainThreadNotebookController.documentHandle++, viewType, this._supportBackup, uri);
-		this._mapping.set(document.uri.toString(), document);
-
-		if (backup) {
-			// trigger events
-			document.textModel.metadata = backup.metadata;
-			document.textModel.languages = backup.languages;
-
-			// restored from backup, update the text model without emitting any event to exthost
-			await document.applyEdit(document.textModel.versionId, [
-				{
-					editType: CellEditType.Insert,
-					index: 0,
-					cells: backup.cells || []
-				}
-			], false, true);
-
-			// create document in ext host with cells data
-			await this._mainThreadNotebook.addNotebookDocument({
-				viewType: document.viewType,
-				handle: document.handle,
-				uri: document.uri,
-				metadata: document.textModel.metadata,
-				versionId: document.textModel.versionId,
-				cells: document.textModel.cells.map(cell => ({
-					handle: cell.handle,
-					uri: cell.uri,
-					source: cell.textBuffer.getLinesContent(),
-					eol: cell.textBuffer.getEOL(),
-					language: cell.language,
-					cellKind: cell.cellKind,
-					outputs: cell.outputs,
-					metadata: cell.metadata
-				})),
-				attachedEditor: editorId ? {
-					id: editorId,
-					selections: document.textModel.selections
-				} : undefined
-			});
-
-			return document.textModel;
-		}
-
-		// open notebook document
-		const data = await this._proxy.$resolveNotebookData(viewType, uri, backupId);
-		if (!data) {
-			return undefined; // {{SQL CARBON EDIT}}
-		}
-
-		document.textModel.languages = data.languages;
-		document.textModel.metadata = data.metadata;
-
-		if (data.cells.length) {
-			document.textModel.initialize(data!.cells);
-		} else {
-			const mainCell = document.textModel.createCellTextModel([''], document.textModel.languages.length ? document.textModel.languages[0] : '', CellKind.Code, [], undefined);
-			document.textModel.insertTemplateCell(mainCell);
-		}
-
-		await this._mainThreadNotebook.addNotebookDocument({
-			viewType: document.viewType,
-			handle: document.handle,
-			uri: document.uri,
-			metadata: document.textModel.metadata,
-			versionId: document.textModel.versionId,
-			cells: document.textModel.cells.map(cell => ({
-				handle: cell.handle,
-				uri: cell.uri,
-				source: cell.textBuffer.getLinesContent(),
-				eol: cell.textBuffer.getEOL(),
-				language: cell.language,
-				cellKind: cell.cellKind,
-				outputs: cell.outputs,
-				metadata: cell.metadata
-			})),
-			attachedEditor: editorId ? {
-				id: editorId,
-				selections: document.textModel.selections
-			} : undefined
-		});
-
-		this._proxy.$acceptEditorPropertiesChanged(uri, { selections: null, metadata: document.textModel.metadata });
-
-		return document.textModel;
-	}
-
-	async resolveNotebookEditor(viewType: string, uri: URI, editorId: string) {
-		await this._proxy.$resolveNotebookEditor(viewType, uri, editorId);
-	}
-
-	async tryApplyEdits(resource: UriComponents, modelVersionId: number, edits: ICellEditOperation[], renderers: number[]): Promise<boolean> {
-		let mainthreadNotebook = this._mapping.get(URI.from(resource).toString());
-
-		if (mainthreadNotebook) {
-			return await mainthreadNotebook.applyEdit(modelVersionId, edits, true, true);
-		}
-
-		return false;
-	}
-
-	async spliceNotebookCellOutputs(resource: UriComponents, cellHandle: number, splices: NotebookCellOutputsSplice[], renderers: number[]): Promise<void> {
-		let mainthreadNotebook = this._mapping.get(URI.from(resource).toString());
-		await mainthreadNotebook?.spliceNotebookCellOutputs(cellHandle, splices);
-	}
-
-	async executeNotebookByAttachedKernel(viewType: string, uri: URI, token: CancellationToken): Promise<void> {
-		return this._mainThreadNotebook.executeNotebookByAttachedKernel(viewType, uri, token);
-	}
-
-	onDidReceiveMessage(editorId: string, rendererType: string | undefined, message: unknown): void {
-		this._proxy.$onDidReceiveMessage(editorId, rendererType, message);
-	}
-
-	async removeNotebookDocument(notebook: INotebookTextModel): Promise<void> {
-		let document = this._mapping.get(URI.from(notebook.uri).toString());
-
-		if (!document) {
-			return;
-=======
 		if (textModel) {
 			textModel.$handleEdit(label, () => {
 				return this._proxy.$undoNotebook(textModel.viewType, textModel.uri, editId, textModel.isDirty);
 			}, () => {
 				return this._proxy.$redoNotebook(textModel.viewType, textModel.uri, editId, textModel.isDirty);
 			});
->>>>>>> a79a6e64
 		}
 	}
 
