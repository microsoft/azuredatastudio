/*---------------------------------------------------------------------------------------------
 *  Copyright (c) Microsoft Corporation. All rights reserved.
 *  Licensed under the Source EULA. See License.txt in the project root for license information.
 *--------------------------------------------------------------------------------------------*/

import { localize } from 'vs/nls';
import * as vscode from 'vscode';
import { basename } from 'vs/base/common/resources';
import { URI } from 'vs/base/common/uri';
import { Emitter, Event } from 'vs/base/common/event';
import { Disposable } from 'vs/base/common/lifecycle';
import { ExtHostTreeViewsShape, MainThreadTreeViewsShape } from './extHost.protocol';
import { ITreeItem, TreeViewItemHandleArg, ITreeItemLabel, IRevealOptions } from 'vs/workbench/common/views';
import { ExtHostCommands, CommandsConverter } from 'vs/workbench/api/node/extHostCommands';
import { asPromise } from 'vs/base/common/async';
import { TreeItemCollapsibleState, ThemeIcon, MarkdownString } from 'vs/workbench/api/node/extHostTypes';
import { isUndefinedOrNull, isString } from 'vs/base/common/types';
import { equals, coalesce } from 'vs/base/common/arrays';
import { ILogService } from 'vs/platform/log/common/log';
import { checkProposedApiEnabled } from 'vs/workbench/services/extensions/common/extensions';
import { IExtensionDescription } from 'vs/platform/extensions/common/extensions';

// {{SQL CARBON EDIT}}
import * as azdata from 'azdata';
import { ITreeItem as sqlITreeItem } from 'sql/workbench/common/views';
export type TreeItemHandle = string;

function toTreeItemLabel(label: any, extension: IExtensionDescription): ITreeItemLabel | undefined {
	if (isString(label)) {
		return { label };
	}

	if (label
		&& typeof label === 'object'
		&& typeof label.label === 'string') {
		checkProposedApiEnabled(extension);
		let highlights: [number, number][] | undefined = undefined;
		if (Array.isArray(label.highlights)) {
			highlights = (<[number, number][]>label.highlights).filter((highlight => highlight.length === 2 && typeof highlight[0] === 'number' && typeof highlight[1] === 'number'));
			highlights = highlights.length ? highlights : undefined;
		}
		return { label: label.label, highlights };
	}

	return undefined;
}


export class ExtHostTreeViews implements ExtHostTreeViewsShape {

	private treeViews: Map<string, ExtHostTreeView<any>> = new Map<string, ExtHostTreeView<any>>();

	constructor(
		private _proxy: MainThreadTreeViewsShape,
		private commands: ExtHostCommands,
		private logService: ILogService
	) {
		commands.registerArgumentProcessor({
			processArgument: arg => {
				if (arg && arg.$treeViewId && arg.$treeItemHandle) {
					return this.convertArgument(arg);
				}
				return arg;
			}
		});
	}

	registerTreeDataProvider<T>(id: string, treeDataProvider: vscode.TreeDataProvider<T>, extension: IExtensionDescription): vscode.Disposable {
		const treeView = this.createTreeView(id, { treeDataProvider }, extension);
		return { dispose: () => treeView.dispose() };
	}

	createTreeView<T>(viewId: string, options: vscode.TreeViewOptions<T>, extension: IExtensionDescription): vscode.TreeView<T> {
		if (!options || !options.treeDataProvider) {
			throw new Error('Options with treeDataProvider is mandatory');
		}

		const treeView = this.createExtHostTreeView(viewId, options, extension);
		return {
			get onDidCollapseElement() { return treeView.onDidCollapseElement; },
			get onDidExpandElement() { return treeView.onDidExpandElement; },
			get selection() { return treeView.selectedElements; },
			get onDidChangeSelection() { return treeView.onDidChangeSelection; },
			get visible() { return treeView.visible; },
			get onDidChangeVisibility() { return treeView.onDidChangeVisibility; },
			get message() { return treeView.message; },
			set message(message: string | MarkdownString) { checkProposedApiEnabled(extension); treeView.message = message; },
			reveal: (element: T, options?: IRevealOptions): Promise<void> => {
				return treeView.reveal(element, options);
			},
			dispose: () => {
				this.treeViews.delete(viewId);
				treeView.dispose();
			}
		};
	}

	$getChildren(treeViewId: string, treeItemHandle?: string): Promise<ITreeItem[]> {
		const treeView = this.treeViews.get(treeViewId);
		if (!treeView) {
			return Promise.reject(new Error(localize('treeView.notRegistered', 'No tree view with id \'{0}\' registered.', treeViewId)));
		}
		return treeView.getChildren(treeItemHandle);
	}

	$setExpanded(treeViewId: string, treeItemHandle: string, expanded: boolean): void {
		const treeView = this.treeViews.get(treeViewId);
		if (!treeView) {
			throw new Error(localize('treeView.notRegistered', 'No tree view with id \'{0}\' registered.', treeViewId));
		}
		treeView.setExpanded(treeItemHandle, expanded);
	}

	$setSelection(treeViewId: string, treeItemHandles: string[]): void {
		const treeView = this.treeViews.get(treeViewId);
		if (!treeView) {
			throw new Error(localize('treeView.notRegistered', 'No tree view with id \'{0}\' registered.', treeViewId));
		}
		treeView.setSelection(treeItemHandles);
	}

	$setVisible(treeViewId: string, isVisible: boolean): void {
		const treeView = this.treeViews.get(treeViewId);
		if (!treeView) {
			throw new Error(localize('treeView.notRegistered', 'No tree view with id \'{0}\' registered.', treeViewId));
		}
		treeView.setVisible(isVisible);
	}

	private createExtHostTreeView<T>(id: string, options: vscode.TreeViewOptions<T>, extension: IExtensionDescription): ExtHostTreeView<T> {
		const treeView = new ExtHostTreeView<T>(id, options, this._proxy, this.commands.converter, this.logService, extension);
		this.treeViews.set(id, treeView);
		return treeView;
	}

	private convertArgument(arg: TreeViewItemHandleArg): any {
		const treeView = this.treeViews.get(arg.$treeViewId);
		return treeView ? treeView.getExtensionElement(arg.$treeItemHandle) : null;
	}
}

<<<<<<< HEAD
// {{SQL CARBON EDIT}}
export interface TreeNode {
=======
type Root = null | undefined;
type TreeData<T> = { message: boolean, element: T | Root | false };

interface TreeNode {
>>>>>>> fdf21e19
	item: ITreeItem;
	parent: TreeNode | Root;
	children?: TreeNode[];
}

<<<<<<< HEAD
type TreeData<T> = { message: boolean, element: T | null | undefined | false };

// {{SQL CARBON EDIT}}
export class ExtHostTreeView<T> extends Disposable {
=======
class ExtHostTreeView<T> extends Disposable {
>>>>>>> fdf21e19

	private static LABEL_HANDLE_PREFIX = '0';
	private static ID_HANDLE_PREFIX = '1';

	private readonly dataProvider: vscode.TreeDataProvider<T>;

	private roots: TreeNode[] | null = null;
	private elements: Map<TreeItemHandle, T> = new Map<TreeItemHandle, T>();
	// {{SQL CARBON EDIT}}
	protected nodes: Map<T, TreeNode> = new Map<T, TreeNode>();

	private _visible: boolean = false;
	get visible(): boolean { return this._visible; }

	private _selectedHandles: TreeItemHandle[] = [];
	get selectedElements(): T[] { return <T[]>this._selectedHandles.map(handle => this.getExtensionElement(handle)).filter(element => !isUndefinedOrNull(element)); }

	private _onDidExpandElement: Emitter<vscode.TreeViewExpansionEvent<T>> = this._register(new Emitter<vscode.TreeViewExpansionEvent<T>>());
	readonly onDidExpandElement: Event<vscode.TreeViewExpansionEvent<T>> = this._onDidExpandElement.event;

	private _onDidCollapseElement: Emitter<vscode.TreeViewExpansionEvent<T>> = this._register(new Emitter<vscode.TreeViewExpansionEvent<T>>());
	readonly onDidCollapseElement: Event<vscode.TreeViewExpansionEvent<T>> = this._onDidCollapseElement.event;

	private _onDidChangeSelection: Emitter<vscode.TreeViewSelectionChangeEvent<T>> = this._register(new Emitter<vscode.TreeViewSelectionChangeEvent<T>>());
	readonly onDidChangeSelection: Event<vscode.TreeViewSelectionChangeEvent<T>> = this._onDidChangeSelection.event;

	private _onDidChangeVisibility: Emitter<vscode.TreeViewVisibilityChangeEvent> = this._register(new Emitter<vscode.TreeViewVisibilityChangeEvent>());
	readonly onDidChangeVisibility: Event<vscode.TreeViewVisibilityChangeEvent> = this._onDidChangeVisibility.event;

	private _onDidChangeData: Emitter<TreeData<T>> = this._register(new Emitter<TreeData<T>>());

	private refreshPromise: Promise<void> = Promise.resolve();

	constructor(private viewId: string, options: vscode.TreeViewOptions<T>, private proxy: MainThreadTreeViewsShape, private commands: CommandsConverter, private logService: ILogService, private extension: IExtensionDescription) {
		super();
		this.dataProvider = options.treeDataProvider;
		// {{SQL CARBON EDIT}}
		if (this.proxy) {
			this.proxy.$registerTreeViewDataProvider(viewId, { showCollapseAll: !!options.showCollapseAll });
		}
		if (this.dataProvider.onDidChangeTreeData) {
			this._register(this.dataProvider.onDidChangeTreeData(element => this._onDidChangeData.fire({ message: false, element })));
		}

		let refreshingPromise, promiseCallback;
		this._register(Event.debounce<TreeData<T>, { message: boolean, elements: (T | Root)[] }>(this._onDidChangeData.event, (result, current) => {
			if (!result) {
				result = { message: false, elements: [] };
			}
			if (current.element !== false) {
				if (!refreshingPromise) {
					// New refresh has started
					refreshingPromise = new Promise(c => promiseCallback = c);
					this.refreshPromise = this.refreshPromise.then(() => refreshingPromise);
				}
				result.elements.push(current.element);
			}
			if (current.message) {
				result.message = true;
			}
			return result;
		}, 200)(({ message, elements }) => {
			if (elements.length) {
				const _promiseCallback = promiseCallback;
				refreshingPromise = null;
				this.refresh(elements).then(() => _promiseCallback());
			}
			if (message) {
				this.proxy.$setMessage(this.viewId, this._message);
			}
		}));
	}

	getChildren(parentHandle: TreeItemHandle | Root): Promise<ITreeItem[]> {
		const parentElement = parentHandle ? this.getExtensionElement(parentHandle) : undefined;
		if (parentHandle && !parentElement) {
			console.error(`No tree item with id \'${parentHandle}\' found.`);
			return Promise.resolve([]);
		}

		const childrenNodes = this.getChildrenNodes(parentHandle); // Get it from cache
		return (childrenNodes ? Promise.resolve(childrenNodes) : this.fetchChildrenNodes(parentElement))
			.then(nodes => nodes.map(n => n.item));
	}

	getExtensionElement(treeItemHandle: TreeItemHandle): T | undefined {
		return this.elements.get(treeItemHandle);
	}

	reveal(element: T, options?: IRevealOptions): Promise<void> {
		options = options ? options : { select: true, focus: false };
		const select = isUndefinedOrNull(options.select) ? true : options.select;
		const focus = isUndefinedOrNull(options.focus) ? false : options.focus;
		const expand = isUndefinedOrNull(options.expand) ? false : options.expand;

		if (typeof this.dataProvider.getParent !== 'function') {
			return Promise.reject(new Error(`Required registered TreeDataProvider to implement 'getParent' method to access 'reveal' method`));
		}
		return this.refreshPromise
			.then(() => this.resolveUnknownParentChain(element))
			.then(parentChain => this.resolveTreeNode(element, parentChain[parentChain.length - 1])
				.then(treeNode => this.proxy.$reveal(this.viewId, treeNode.item, parentChain.map(p => p.item), { select, focus, expand })), error => this.logService.error(error));
	}

	private _message: string | MarkdownString;
	get message(): string | MarkdownString {
		return this._message;
	}

	set message(message: string | MarkdownString) {
		this._message = message;
		this._onDidChangeData.fire({ message: true, element: false });
	}

	setExpanded(treeItemHandle: TreeItemHandle, expanded: boolean): void {
		const element = this.getExtensionElement(treeItemHandle);
		if (element) {
			if (expanded) {
				this._onDidExpandElement.fire(Object.freeze({ element }));
			} else {
				this._onDidCollapseElement.fire(Object.freeze({ element }));
			}
		}
	}

	setSelection(treeItemHandles: TreeItemHandle[]): void {
		if (!equals(this._selectedHandles, treeItemHandles)) {
			this._selectedHandles = treeItemHandles;
			this._onDidChangeSelection.fire(Object.freeze({ selection: this.selectedElements }));
		}
	}

	setVisible(visible: boolean): void {
		if (visible !== this._visible) {
			this._visible = visible;
			this._onDidChangeVisibility.fire(Object.freeze({ visible: this._visible }));
		}
	}

	// {{SQL CARBON EDIT}}
	protected resolveUnknownParentChain(element: T): Promise<TreeNode[]> {
		return this.resolveParent(element)
			.then((parent) => {
				if (!parent) {
					return Promise.resolve([]);
				}
				return this.resolveUnknownParentChain(parent)
					.then(result => this.resolveTreeNode(parent, result[result.length - 1])
						.then(parentNode => {
							result.push(parentNode);
							return result;
						}));
			});
	}

	private resolveParent(element: T): Promise<T | Root> {
		const node = this.nodes.get(element);
		if (node) {
			return Promise.resolve(node.parent ? this.elements.get(node.parent.item.handle) : undefined);
		}
		return asPromise(() => this.dataProvider.getParent!(element));
	}

	// {{SQL CARBON EDIT}}
	protected resolveTreeNode(element: T, parent?: TreeNode): Promise<TreeNode> {
		const node = this.nodes.get(element);
		if (node) {
			return Promise.resolve(node);
		}
		return asPromise(() => this.dataProvider.getTreeItem(element))
			.then(extTreeItem => this.createHandle(element, extTreeItem, parent, true))
			.then(handle => this.getChildren(parent ? parent.item.handle : undefined)
				.then(() => {
					const cachedElement = this.getExtensionElement(handle);
					if (cachedElement) {
						const node = this.nodes.get(cachedElement);
						if (node) {
							return Promise.resolve(node);
						}
					}
					throw new Error(`Cannot resolve tree item for element ${handle}`);
				}));
	}

	private getChildrenNodes(parentNodeOrHandle: TreeNode | TreeItemHandle | Root): TreeNode[] | null {
		if (parentNodeOrHandle) {
			let parentNode: TreeNode | undefined;
			if (typeof parentNodeOrHandle === 'string') {
				const parentElement = this.getExtensionElement(parentNodeOrHandle);
				parentNode = parentElement ? this.nodes.get(parentElement) : undefined;
			} else {
				parentNode = parentNodeOrHandle;
			}
			return parentNode ? parentNode.children || null : null;
		}
		return this.roots;
	}

	private fetchChildrenNodes(parentElement?: T): Promise<TreeNode[]> {
		// clear children cache
		this.clearChildren(parentElement);

		const parentNode = parentElement ? this.nodes.get(parentElement) : undefined;
		return asPromise(() => this.dataProvider.getChildren(parentElement))
			.then(elements => Promise.all(
				coalesce(elements || [])
					.map(element => asPromise(() => this.dataProvider.getTreeItem(element))
						.then(extTreeItem => extTreeItem ? this.createAndRegisterTreeNode(element, extTreeItem, parentNode) : null))))
			.then(coalesce);
	}

	private refresh(elements: (T | Root)[]): Promise<void> {
		const hasRoot = elements.some(element => !element);
		if (hasRoot) {
			this.clearAll(); // clear cache
			return this.proxy.$refresh(this.viewId);
		} else {
			const handlesToRefresh = this.getHandlesToRefresh(<T[]>elements);
			if (handlesToRefresh.length) {
				return this.refreshHandles(handlesToRefresh);
			}
		}
		return Promise.resolve(undefined);
	}

	// {{SQL CARBON EDIT}}
	protected getHandlesToRefresh(elements: T[]): TreeItemHandle[] {
		const elementsToUpdate = new Set<TreeItemHandle>();
		for (const element of elements) {
			const elementNode = this.nodes.get(element);
			if (elementNode && !elementsToUpdate.has(elementNode.item.handle)) {
				// check if an ancestor of extElement is already in the elements to update list
				let currentNode: TreeNode | undefined = elementNode;
				while (currentNode && currentNode.parent && !elementsToUpdate.has(currentNode.parent.item.handle)) {
					const parentElement = this.elements.get(currentNode.parent.item.handle);
					currentNode = parentElement ? this.nodes.get(parentElement) : undefined;
				}
				if (currentNode && !currentNode.parent) {
					elementsToUpdate.add(elementNode.item.handle);
				}
			}
		}

		const handlesToUpdate: TreeItemHandle[] = [];
		// Take only top level elements
		elementsToUpdate.forEach((handle) => {
			const element = this.elements.get(handle);
			if (element) {
				const node = this.nodes.get(element);
				if (node && (!node.parent || !elementsToUpdate.has(node.parent.item.handle))) {
					handlesToUpdate.push(handle);
				}
			}
		});

		return handlesToUpdate;
	}

	// {{SQL CARBON EDIT}}
	protected refreshHandles(itemHandles: TreeItemHandle[]): Promise<void> {
		const itemsToRefresh: { [treeItemHandle: string]: ITreeItem } = {};
		return Promise.all(itemHandles.map(treeItemHandle =>
			this.refreshNode(treeItemHandle)
				.then(node => {
					if (node) {
						itemsToRefresh[treeItemHandle] = node.item;
					}
				})))
			.then(() => Object.keys(itemsToRefresh).length ? this.proxy.$refresh(this.viewId, itemsToRefresh) : undefined);
	}

<<<<<<< HEAD
	// {{SQL CARBON EDIT}}
	protected refreshNode(treeItemHandle: TreeItemHandle): Promise<TreeNode> {
=======
	private refreshNode(treeItemHandle: TreeItemHandle): Promise<TreeNode | null> {
>>>>>>> fdf21e19
		const extElement = this.getExtensionElement(treeItemHandle);
		if (extElement) {
			const existing = this.nodes.get(extElement);
			if (existing) {
				this.clearChildren(extElement); // clear children cache
				return asPromise(() => this.dataProvider.getTreeItem(extElement))
					.then(extTreeItem => {
						if (extTreeItem) {
							const newNode = this.createTreeNode(extElement, extTreeItem, existing.parent);
							this.updateNodeCache(extElement, newNode, existing, existing.parent);
							return newNode;
						}
						return null;
					});
			}
		}
		return Promise.resolve(null);
	}

	private createAndRegisterTreeNode(element: T, extTreeItem: vscode.TreeItem, parentNode: TreeNode | Root): TreeNode {
		const node = this.createTreeNode(element, extTreeItem, parentNode);
		if (extTreeItem.id && this.elements.has(node.item.handle)) {
			throw new Error(localize('treeView.duplicateElement', 'Element with id {0} is already registered', extTreeItem.id));
		}
		this.addNodeToCache(element, node);
		this.addNodeToParentCache(node, parentNode);
		return node;
	}

<<<<<<< HEAD
	// {{SQL CARBON EDIT}}
	protected createTreeNode(element: T, extensionTreeItem: vscode.TreeItem, parent: TreeNode): TreeNode {
=======
	private createTreeNode(element: T, extensionTreeItem: vscode.TreeItem, parent: TreeNode | Root): TreeNode {
>>>>>>> fdf21e19
		return {
			item: this.createTreeItem(element, extensionTreeItem, parent),
			parent,
			children: undefined
		};
	}

<<<<<<< HEAD
	// {{SQL CARBON EDIT}}
	protected createTreeItem(element: T, extensionTreeItem: azdata.TreeItem, parent?: TreeNode): sqlITreeItem {
=======
	private createTreeItem(element: T, extensionTreeItem: vscode.TreeItem, parent: TreeNode | Root): ITreeItem {
>>>>>>> fdf21e19

		const handle = this.createHandle(element, extensionTreeItem, parent);
		const icon = this.getLightIconPath(extensionTreeItem);
		const item = {
			handle,
			parentHandle: parent ? parent.item.handle : undefined,
			label: toTreeItemLabel(extensionTreeItem.label, this.extension),
			description: extensionTreeItem.description,
			resourceUri: extensionTreeItem.resourceUri,
			tooltip: typeof extensionTreeItem.tooltip === 'string' ? extensionTreeItem.tooltip : undefined,
			command: extensionTreeItem.command ? this.commands.toInternal(extensionTreeItem.command) : undefined,
			contextValue: extensionTreeItem.contextValue,
			icon,
			iconDark: this.getDarkIconPath(extensionTreeItem) || icon,
			themeIcon: extensionTreeItem.iconPath instanceof ThemeIcon ? { id: extensionTreeItem.iconPath.id } : undefined,
			collapsibleState: isUndefinedOrNull(extensionTreeItem.collapsibleState) ? TreeItemCollapsibleState.None : extensionTreeItem.collapsibleState,
			// {{SQL CARBON EDIT}}
			payload: extensionTreeItem.payload,
			childProvider: extensionTreeItem.childProvider
		};

		return item;
	}

	private createHandle(element: T, { id, label, resourceUri }: vscode.TreeItem, parent: TreeNode | Root, returnFirst?: boolean): TreeItemHandle {
		if (id) {
			return `${ExtHostTreeView.ID_HANDLE_PREFIX}/${id}`;
		}

		const treeItemLabel = toTreeItemLabel(label, this.extension);
		const prefix: string = parent ? parent.item.handle : ExtHostTreeView.LABEL_HANDLE_PREFIX;
		let elementId = treeItemLabel ? treeItemLabel.label : resourceUri ? basename(resourceUri) : '';
		elementId = elementId.indexOf('/') !== -1 ? elementId.replace('/', '//') : elementId;
		const existingHandle = this.nodes.has(element) ? this.nodes.get(element)!.item.handle : undefined;
		const childrenNodes = (this.getChildrenNodes(parent) || []);

		let handle: TreeItemHandle;
		let counter = 0;
		do {
			handle = `${prefix}/${counter}:${elementId}`;
			if (returnFirst || !this.elements.has(handle) || existingHandle === handle) {
				// Return first if asked for or
				// Return if handle does not exist or
				// Return if handle is being reused
				break;
			}
			counter++;
		} while (counter <= childrenNodes.length);

		return handle;
	}

	private getLightIconPath(extensionTreeItem: vscode.TreeItem): URI | undefined {
		if (extensionTreeItem.iconPath && !(extensionTreeItem.iconPath instanceof ThemeIcon)) {
			if (typeof extensionTreeItem.iconPath === 'string'
				|| extensionTreeItem.iconPath instanceof URI) {
				return this.getIconPath(extensionTreeItem.iconPath);
			}
			return this.getIconPath(extensionTreeItem.iconPath['light']);
		}
		return undefined;
	}

	private getDarkIconPath(extensionTreeItem: vscode.TreeItem): URI | undefined {
		if (extensionTreeItem.iconPath && !(extensionTreeItem.iconPath instanceof ThemeIcon) && extensionTreeItem.iconPath['dark']) {
			return this.getIconPath(extensionTreeItem.iconPath['dark']);
		}
		return undefined;
	}

	private getIconPath(iconPath: string | URI): URI {
		if (iconPath instanceof URI) {
			return iconPath;
		}
		return URI.file(iconPath);
	}

	private addNodeToCache(element: T, node: TreeNode): void {
		this.elements.set(node.item.handle, element);
		this.nodes.set(element, node);
	}

<<<<<<< HEAD
	// {{SQL CARBON EDIT}}
	protected updateNodeCache(element: T, newNode: TreeNode, existing: TreeNode, parentNode: TreeNode): void {
=======
	private updateNodeCache(element: T, newNode: TreeNode, existing: TreeNode, parentNode: TreeNode | Root): void {
>>>>>>> fdf21e19
		// Remove from the cache
		this.elements.delete(newNode.item.handle);
		this.nodes.delete(element);
		if (newNode.item.handle !== existing.item.handle) {
			this.elements.delete(existing.item.handle);
		}

		// Add the new node to the cache
		this.addNodeToCache(element, newNode);

		// Replace the node in parent's children nodes
		const childrenNodes = (this.getChildrenNodes(parentNode) || []);
		const childNode = childrenNodes.filter(c => c.item.handle === existing.item.handle)[0];
		if (childNode) {
			childrenNodes.splice(childrenNodes.indexOf(childNode), 1, newNode);
		}
	}

	private addNodeToParentCache(node: TreeNode, parentNode: TreeNode | Root): void {
		if (parentNode) {
			if (!parentNode.children) {
				parentNode.children = [];
			}
			parentNode.children.push(node);
		} else {
			if (!this.roots) {
				this.roots = [];
			}
			this.roots.push(node);
		}
	}

	private clearChildren(parentElement?: T): void {
		if (parentElement) {
			const node = this.nodes.get(parentElement);
			if (node) {
				if (node.children) {
					for (const child of node.children) {
						const childEleement = this.elements.get(child.item.handle);
						if (childEleement) {
							this.clear(childEleement);
						}
					}
				}
				node.children = undefined;
			}
		} else {
			this.clearAll();
		}
	}

	private clear(element: T): void {
		const node = this.nodes.get(element);
		if (node) {
			if (node.children) {
				for (const child of node.children) {
					const childEleement = this.elements.get(child.item.handle);
					if (childEleement) {
						this.clear(childEleement);
					}
				}
			}
			this.nodes.delete(element);
			this.elements.delete(node.item.handle);
		}
	}

	// {{SQL CARBON EDIT}}
	protected clearAll(): void {
		this.roots = null;
		this.elements.clear();
		this.nodes.clear();
	}

	dispose() {
		this.clearAll();
	}
}<|MERGE_RESOLUTION|>--- conflicted
+++ resolved
@@ -139,28 +139,18 @@
 	}
 }
 
-<<<<<<< HEAD
+type Root = null | undefined;
+type TreeData<T> = { message: boolean, element: T | Root | false };
+
 // {{SQL CARBON EDIT}}
 export interface TreeNode {
-=======
-type Root = null | undefined;
-type TreeData<T> = { message: boolean, element: T | Root | false };
-
-interface TreeNode {
->>>>>>> fdf21e19
 	item: ITreeItem;
 	parent: TreeNode | Root;
 	children?: TreeNode[];
 }
 
-<<<<<<< HEAD
-type TreeData<T> = { message: boolean, element: T | null | undefined | false };
-
 // {{SQL CARBON EDIT}}
 export class ExtHostTreeView<T> extends Disposable {
-=======
-class ExtHostTreeView<T> extends Disposable {
->>>>>>> fdf21e19
 
 	private static LABEL_HANDLE_PREFIX = '0';
 	private static ID_HANDLE_PREFIX = '1';
@@ -432,12 +422,8 @@
 			.then(() => Object.keys(itemsToRefresh).length ? this.proxy.$refresh(this.viewId, itemsToRefresh) : undefined);
 	}
 
-<<<<<<< HEAD
-	// {{SQL CARBON EDIT}}
-	protected refreshNode(treeItemHandle: TreeItemHandle): Promise<TreeNode> {
-=======
-	private refreshNode(treeItemHandle: TreeItemHandle): Promise<TreeNode | null> {
->>>>>>> fdf21e19
+	// {{SQL CARBON EDIT}}
+	protected refreshNode(treeItemHandle: TreeItemHandle): Promise<TreeNode | null> {
 		const extElement = this.getExtensionElement(treeItemHandle);
 		if (extElement) {
 			const existing = this.nodes.get(extElement);
@@ -467,12 +453,8 @@
 		return node;
 	}
 
-<<<<<<< HEAD
-	// {{SQL CARBON EDIT}}
-	protected createTreeNode(element: T, extensionTreeItem: vscode.TreeItem, parent: TreeNode): TreeNode {
-=======
-	private createTreeNode(element: T, extensionTreeItem: vscode.TreeItem, parent: TreeNode | Root): TreeNode {
->>>>>>> fdf21e19
+	// {{SQL CARBON EDIT}}
+	protected createTreeNode(element: T, extensionTreeItem: vscode.TreeItem, parent: TreeNode | Root): TreeNode {
 		return {
 			item: this.createTreeItem(element, extensionTreeItem, parent),
 			parent,
@@ -480,12 +462,8 @@
 		};
 	}
 
-<<<<<<< HEAD
-	// {{SQL CARBON EDIT}}
-	protected createTreeItem(element: T, extensionTreeItem: azdata.TreeItem, parent?: TreeNode): sqlITreeItem {
-=======
-	private createTreeItem(element: T, extensionTreeItem: vscode.TreeItem, parent: TreeNode | Root): ITreeItem {
->>>>>>> fdf21e19
+	// {{SQL CARBON EDIT}}
+	protected createTreeItem(element: T, extensionTreeItem: azdata.TreeItem, parent: TreeNode | Root): ITreeItem {
 
 		const handle = this.createHandle(element, extensionTreeItem, parent);
 		const icon = this.getLightIconPath(extensionTreeItem);
@@ -568,12 +546,8 @@
 		this.nodes.set(element, node);
 	}
 
-<<<<<<< HEAD
-	// {{SQL CARBON EDIT}}
-	protected updateNodeCache(element: T, newNode: TreeNode, existing: TreeNode, parentNode: TreeNode): void {
-=======
-	private updateNodeCache(element: T, newNode: TreeNode, existing: TreeNode, parentNode: TreeNode | Root): void {
->>>>>>> fdf21e19
+	// {{SQL CARBON EDIT}}
+	protected updateNodeCache(element: T, newNode: TreeNode, existing: TreeNode, parentNode: TreeNode | Root): void {
 		// Remove from the cache
 		this.elements.delete(newNode.item.handle);
 		this.nodes.delete(element);
