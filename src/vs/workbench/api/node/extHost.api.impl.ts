--- conflicted
+++ resolved
@@ -743,12 +743,8 @@
 		};
 
 		return <typeof vscode>{
-<<<<<<< HEAD
 			// {{SQL CARBON EDIT}} - Expose the VS Code version here for extensions that rely on it
 			version: product.vscodeVersion,
-=======
-			version: initData.version,
->>>>>>> 8881c88a
 			// namespaces
 			commands,
 			debug,
