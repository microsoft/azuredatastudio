--- conflicted
+++ resolved
@@ -34,7 +34,6 @@
 }
 
 
-<<<<<<< HEAD
 export interface ExtensionManagementPipeArgs {
 	type: 'extensionManagement';
 	list?: { showVersions?: boolean, category?: string; };
@@ -43,10 +42,7 @@
 	force?: boolean;
 }
 
-export type PipeCommand = OpenCommandPipeArgs | StatusPipeArgs | RunCommandPipeArgs | OpenExternalCommandPipeArgs | ExtensionManagementPipeArgs;
-=======
 export type PipeCommand = OpenCommandPipeArgs | StatusPipeArgs | OpenExternalCommandPipeArgs;
->>>>>>> 0a707c2b
 
 export interface ICommandsExecuter {
 	executeCommand<T>(id: string, ...args: any[]): Promise<T>;
@@ -98,17 +94,10 @@
 				case 'status':
 					this.getStatus(data, res);
 					break;
-<<<<<<< HEAD
-				case 'command':
-					this.runCommand(data, res)
-						.catch(this.logService.error);
-					break;
 				case 'extensionManagement':
 					this.manageExtensions(data, res)
 						.catch(this.logService.error);
 					break;
-=======
->>>>>>> 0a707c2b
 				default:
 					res.writeHead(404);
 					res.write(`Unknown message type: ${data.type}`, err => {
