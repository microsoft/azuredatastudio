/*---------------------------------------------------------------------------------------------
 *  Copyright (c) Microsoft Corporation. All rights reserved.
 *  Licensed under the Source EULA. See License.txt in the project root for license information.
 *--------------------------------------------------------------------------------------------*/

<<<<<<< HEAD
// {{SQL CARBON EDIT}}
/*
import * as paths from 'vs/base/common/paths';
=======
import * as path from 'vs/base/common/path';
>>>>>>> fc6f6378
import { Schemas } from 'vs/base/common/network';
import { URI, UriComponents } from 'vs/base/common/uri';
import { Event, Emitter } from 'vs/base/common/event';
import { asPromise } from 'vs/base/common/async';
import * as nls from 'vs/nls';
import {
	MainContext, MainThreadDebugServiceShape, ExtHostDebugServiceShape, DebugSessionUUID,
	IMainContext, IBreakpointsDeltaDto, ISourceMultiBreakpointDto, IFunctionBreakpointDto, IDebugSessionDto
} from 'vs/workbench/api/node/extHost.protocol';
import * as vscode from 'vscode';
import { Disposable, Position, Location, SourceBreakpoint, FunctionBreakpoint, DebugAdapterServer, DebugAdapterExecutable } from 'vs/workbench/api/node/extHostTypes';
import { ExecutableDebugAdapter, SocketDebugAdapter, AbstractDebugAdapter } from 'vs/workbench/contrib/debug/node/debugAdapter';
import { ExtHostWorkspace, ExtHostWorkspaceProvider } from 'vs/workbench/api/node/extHostWorkspace';
import { ExtHostExtensionService } from 'vs/workbench/api/node/extHostExtensionService';
import { ExtHostDocumentsAndEditors } from 'vs/workbench/api/node/extHostDocumentsAndEditors';
import { ITerminalSettings, IDebuggerContribution, IConfig, IDebugAdapter, IDebugAdapterServer, IDebugAdapterExecutable, IAdapterDescriptor } from 'vs/workbench/contrib/debug/common/debug';
import { getTerminalLauncher, hasChildProcesses, prepareCommand } from 'vs/workbench/contrib/debug/node/terminals';
import { IWorkspaceFolder } from 'vs/platform/workspace/common/workspace';
import { AbstractVariableResolverService } from 'vs/workbench/services/configurationResolver/common/variableResolver';
import { ExtHostConfiguration, ExtHostConfigProvider } from './extHostConfiguration';
import { convertToVSCPaths, convertToDAPaths, isDebuggerMainContribution } from 'vs/workbench/contrib/debug/common/debugUtils';
import { ExtHostTerminalService } from 'vs/workbench/api/node/extHostTerminalService';
import { IDisposable } from 'vs/base/common/lifecycle';
import { IConfigurationResolverService } from 'vs/workbench/services/configurationResolver/common/configurationResolver';
import { CancellationToken } from 'vs/base/common/cancellation';
import { ExtHostCommands } from 'vs/workbench/api/node/extHostCommands';
import { IExtensionDescription } from 'vs/workbench/services/extensions/common/extensions';
import { ExtensionDescriptionRegistry } from 'vs/workbench/services/extensions/node/extensionDescriptionRegistry';


export class ExtHostDebugService implements ExtHostDebugServiceShape {

	private _configProviderHandleCounter: number;
	private _configProviders: ConfigProviderTuple[];

	private _adapterFactoryHandleCounter: number;
	private _adapterFactories: DescriptorFactoryTuple[];

	private _trackerFactoryHandleCounter: number;
	private _trackerFactories: TrackerFactoryTuple[];

	private _debugServiceProxy: MainThreadDebugServiceShape;
	private _debugSessions: Map<DebugSessionUUID, ExtHostDebugSession> = new Map<DebugSessionUUID, ExtHostDebugSession>();

	private readonly _onDidStartDebugSession: Emitter<vscode.DebugSession>;
	get onDidStartDebugSession(): Event<vscode.DebugSession> { return this._onDidStartDebugSession.event; }

	private readonly _onDidTerminateDebugSession: Emitter<vscode.DebugSession>;
	get onDidTerminateDebugSession(): Event<vscode.DebugSession> { return this._onDidTerminateDebugSession.event; }

	private readonly _onDidChangeActiveDebugSession: Emitter<vscode.DebugSession | undefined>;
	get onDidChangeActiveDebugSession(): Event<vscode.DebugSession | undefined> { return this._onDidChangeActiveDebugSession.event; }

	private _activeDebugSession: ExtHostDebugSession | undefined;
	get activeDebugSession(): ExtHostDebugSession | undefined { return this._activeDebugSession; }

	private readonly _onDidReceiveDebugSessionCustomEvent: Emitter<vscode.DebugSessionCustomEvent>;
	get onDidReceiveDebugSessionCustomEvent(): Event<vscode.DebugSessionCustomEvent> { return this._onDidReceiveDebugSessionCustomEvent.event; }

	private _activeDebugConsole: ExtHostDebugConsole;
	get activeDebugConsole(): ExtHostDebugConsole { return this._activeDebugConsole; }

	private _breakpoints: Map<string, vscode.Breakpoint>;
	private _breakpointEventsActive: boolean;

	private readonly _onDidChangeBreakpoints: Emitter<vscode.BreakpointsChangeEvent>;

	private _aexCommands: Map<string, string>;
	private _debugAdapters: Map<number, IDebugAdapter>;
	private _debugAdaptersTrackers: Map<number, vscode.DebugAdapterTracker>;

	private _variableResolver: IConfigurationResolverService;

	private _integratedTerminalInstance: vscode.Terminal;
	private _terminalDisposedListener: IDisposable;


	constructor(mainContext: IMainContext,
		private _workspaceService: ExtHostWorkspace,
		private _extensionService: ExtHostExtensionService,
		private _editorsService: ExtHostDocumentsAndEditors,
		private _configurationService: ExtHostConfiguration,
		private _terminalService: ExtHostTerminalService,
		private _commandService: ExtHostCommands
	) {
		this._configProviderHandleCounter = 0;
		this._configProviders = [];

		this._adapterFactoryHandleCounter = 0;
		this._adapterFactories = [];

		this._trackerFactoryHandleCounter = 0;
		this._trackerFactories = [];

		this._aexCommands = new Map();
		this._debugAdapters = new Map();
		this._debugAdaptersTrackers = new Map();

		this._onDidStartDebugSession = new Emitter<vscode.DebugSession>();
		this._onDidTerminateDebugSession = new Emitter<vscode.DebugSession>();
		this._onDidChangeActiveDebugSession = new Emitter<vscode.DebugSession>();
		this._onDidReceiveDebugSessionCustomEvent = new Emitter<vscode.DebugSessionCustomEvent>();

		this._debugServiceProxy = mainContext.getProxy(MainContext.MainThreadDebugService);

		this._onDidChangeBreakpoints = new Emitter<vscode.BreakpointsChangeEvent>({
			onFirstListenerAdd: () => {
				this.startBreakpoints();
			}
		});

		this._activeDebugConsole = new ExtHostDebugConsole(this._debugServiceProxy);

		this._breakpoints = new Map<string, vscode.Breakpoint>();
		this._breakpointEventsActive = false;

		this._extensionService.getExtensionRegistry().then((extensionRegistry: ExtensionDescriptionRegistry) => {
			// register all debug extensions
			const debugTypes: string[] = [];
			for (const ed of extensionRegistry.getAllExtensionDescriptions()) {
				if (ed.contributes) {
					const debuggers = <IDebuggerContribution[]>ed.contributes['debuggers'];
					if (debuggers && debuggers.length > 0) {
						for (const dbg of debuggers) {
							if (isDebuggerMainContribution(dbg)) {
								debugTypes.push(dbg.type);
								if (dbg.adapterExecutableCommand) {
									this._aexCommands.set(dbg.type, dbg.adapterExecutableCommand);
								}
							}
						}
					}
				}
			}
			if (debugTypes.length > 0) {
				this._debugServiceProxy.$registerDebugTypes(debugTypes);
			}
		});
	}

	// extension debug API

	get onDidChangeBreakpoints(): Event<vscode.BreakpointsChangeEvent> {
		return this._onDidChangeBreakpoints.event;
	}

	get breakpoints(): vscode.Breakpoint[] {

		this.startBreakpoints();

		const result: vscode.Breakpoint[] = [];
		this._breakpoints.forEach(bp => result.push(bp));
		return result;
	}

	public addBreakpoints(breakpoints0: vscode.Breakpoint[]): Promise<void> {

		this.startBreakpoints();

		// filter only new breakpoints
		const breakpoints = breakpoints0.filter(bp => {
			const id = bp.id;
			if (!this._breakpoints.has(id)) {
				this._breakpoints.set(id, bp);
				return true;
			}
			return false;
		});

		// send notification for added breakpoints
		this.fireBreakpointChanges(breakpoints, [], []);

		// convert added breakpoints to DTOs
		const dtos: Array<ISourceMultiBreakpointDto | IFunctionBreakpointDto> = [];
		const map = new Map<string, ISourceMultiBreakpointDto>();
		for (const bp of breakpoints) {
			if (bp instanceof SourceBreakpoint) {
				let dto = map.get(bp.location.uri.toString());
				if (!dto) {
					dto = <ISourceMultiBreakpointDto>{
						type: 'sourceMulti',
						uri: bp.location.uri,
						lines: []
					};
					map.set(bp.location.uri.toString(), dto);
					dtos.push(dto);
				}
				dto.lines.push({
					id: bp.id,
					enabled: bp.enabled,
					condition: bp.condition,
					hitCondition: bp.hitCondition,
					logMessage: bp.logMessage,
					line: bp.location.range.start.line,
					character: bp.location.range.start.character
				});
			} else if (bp instanceof FunctionBreakpoint) {
				dtos.push({
					type: 'function',
					id: bp.id,
					enabled: bp.enabled,
					hitCondition: bp.hitCondition,
					logMessage: bp.logMessage,
					condition: bp.condition,
					functionName: bp.functionName
				});
			}
		}

		// send DTOs to VS Code
		return this._debugServiceProxy.$registerBreakpoints(dtos);
	}

	public removeBreakpoints(breakpoints0: vscode.Breakpoint[]): Promise<void> {

		this.startBreakpoints();

		// remove from array
		const breakpoints = breakpoints0.filter(b => this._breakpoints.delete(b.id));

		// send notification
		this.fireBreakpointChanges([], breakpoints, []);

		// unregister with VS Code
		const ids = breakpoints.filter(bp => bp instanceof SourceBreakpoint).map(bp => bp.id);
		const fids = breakpoints.filter(bp => bp instanceof FunctionBreakpoint).map(bp => bp.id);
		return this._debugServiceProxy.$unregisterBreakpoints(ids, fids);
	}

	public startDebugging(folder: vscode.WorkspaceFolder | undefined, nameOrConfig: string | vscode.DebugConfiguration): Promise<boolean> {
		return this._debugServiceProxy.$startDebugging(folder ? folder.uri : undefined, nameOrConfig);
	}

	public registerDebugConfigurationProvider(type: string, provider: vscode.DebugConfigurationProvider): vscode.Disposable {

		if (!provider) {
			return new Disposable(() => { });
		}

		if (provider.debugAdapterExecutable) {
			console.error('DebugConfigurationProvider.debugAdapterExecutable is deprecated and will be removed soon; please use DebugAdapterDescriptorFactory.createDebugAdapterDescriptor instead.');
		}

		let handle = this._configProviderHandleCounter++;
		this._configProviders.push({ type, handle, provider });

		this._debugServiceProxy.$registerDebugConfigurationProvider(type,
			!!provider.provideDebugConfigurations,
			!!provider.resolveDebugConfiguration,
			!!provider.debugAdapterExecutable,		// TODO@AW: deprecated
			handle);

		return new Disposable(() => {
			this._configProviders = this._configProviders.filter(p => p.provider !== provider);		// remove
			this._debugServiceProxy.$unregisterDebugConfigurationProvider(handle);
		});
	}

	public registerDebugAdapterDescriptorFactory(extension: IExtensionDescription, type: string, factory: vscode.DebugAdapterDescriptorFactory): vscode.Disposable {

		if (!factory) {
			return new Disposable(() => { });
		}

		// a DebugAdapterDescriptorFactory can only be registered in the extension that contributes the debugger
		if (!this.definesDebugType(extension, type)) {
			throw new Error(`a DebugAdapterDescriptorFactory can only be registered from the extension that defines the '${type}' debugger.`);
		}

		// make sure that only one factory for this type is registered
		if (this.getAdapterFactoryByType(type)) {
			throw new Error(`a DebugAdapterDescriptorFactory can only be registered once per a type.`);
		}

		let handle = this._adapterFactoryHandleCounter++;
		this._adapterFactories.push({ type, handle, factory });

		this._debugServiceProxy.$registerDebugAdapterDescriptorFactory(type, handle);

		return new Disposable(() => {
			this._adapterFactories = this._adapterFactories.filter(p => p.factory !== factory);		// remove
			this._debugServiceProxy.$unregisterDebugAdapterDescriptorFactory(handle);
		});
	}

	public registerDebugAdapterTrackerFactory(type: string, factory: vscode.DebugAdapterTrackerFactory): vscode.Disposable {

		if (!factory) {
			return new Disposable(() => { });
		}

		let handle = this._trackerFactoryHandleCounter++;
		this._trackerFactories.push({ type, handle, factory });

		this._debugServiceProxy.$registerDebugAdapterTrackerFactory(type, handle);

		return new Disposable(() => {
			this._trackerFactories = this._trackerFactories.filter(p => p.factory !== factory);		// remove
			this._debugServiceProxy.$unregisterDebugAdapterTrackerFactory(handle);
		});
	}

	// RPC methods (ExtHostDebugServiceShape)

	public $runInTerminal(args: DebugProtocol.RunInTerminalRequestArguments, config: ITerminalSettings): Promise<number | undefined> {

		if (args.kind === 'integrated') {

			if (!this._terminalDisposedListener) {
				// React on terminal disposed and check if that is the debug terminal #12956
				this._terminalDisposedListener = this._terminalService.onDidCloseTerminal(terminal => {
					if (this._integratedTerminalInstance && this._integratedTerminalInstance === terminal) {
						this._integratedTerminalInstance = null;
					}
				});
			}

			return new Promise(resolve => {
				if (this._integratedTerminalInstance) {
					this._integratedTerminalInstance.processId.then(pid => {
						resolve(hasChildProcesses(pid));
					}, err => {
						resolve(true);
					});
				} else {
					resolve(true);
				}
			}).then(needNewTerminal => {

				if (needNewTerminal) {
					this._integratedTerminalInstance = this._terminalService.createTerminal(args.title || nls.localize('debug.terminal.title', "debuggee"));
				}

				this._integratedTerminalInstance.show();

				return this._integratedTerminalInstance.processId.then(shellProcessId => {

					const command = prepareCommand(args, config);
					this._integratedTerminalInstance.sendText(command, true);

					return shellProcessId;
				});
			});

		} else if (args.kind === 'external') {

			const terminalLauncher = getTerminalLauncher();
			if (terminalLauncher) {
				return terminalLauncher.runInTerminal(args, config);
			}
		}
		return undefined;
	}

	public async $substituteVariables(folderUri: UriComponents | undefined, config: IConfig): Promise<IConfig> {
		const [workspaceProvider, configProvider] = await Promise.all([this._workspaceService.getWorkspaceProvider(), this._configurationService.getConfigProvider()]);
		if (!this._variableResolver) {
			this._variableResolver = new ExtHostVariableResolverService(workspaceProvider, this._editorsService, configProvider);
		}
		let ws: IWorkspaceFolder;
		const folder = this.getFolder(folderUri, workspaceProvider);
		if (folder) {
			ws = {
				uri: folder.uri,
				name: folder.name,
				index: folder.index,
				toResource: () => {
					throw new Error('Not implemented');
				}
			};
		}
		return this._variableResolver.resolveAny(ws, config);
	}

	public async $startDASession(debugAdapterHandle: number, sessionDto: IDebugSessionDto): Promise<void> {
		const workspaceProvider = await this._workspaceService.getWorkspaceProvider();
		const mythis = this;

		const session = this.getSession(sessionDto, workspaceProvider);
		return this.getAdapterDescriptor(this.getAdapterFactoryByType(session.type), session).then(x => {

			const adapter = this.convertToDto(x);
			let da: AbstractDebugAdapter | undefined = undefined;

			switch (adapter.type) {

				case 'server':
					da = new SocketDebugAdapter(adapter);
					break;

				case 'executable':
					da = new ExecutableDebugAdapter(adapter, session.type);
					break;

				case 'implementation':
					da = new DirectDebugAdapter(adapter.implementation);
					break;

				default:
					break;
			}

			if (da) {
				this._debugAdapters.set(debugAdapterHandle, da);

				return this.getDebugAdapterTrackers(session).then(tracker => {

					if (tracker) {
						this._debugAdaptersTrackers.set(debugAdapterHandle, tracker);
					}

					da.onMessage(message => {

						if (tracker) {
							tracker.onDidSendMessage(message);
						}

						// DA -> VS Code
						message = convertToVSCPaths(message, true);

						mythis._debugServiceProxy.$acceptDAMessage(debugAdapterHandle, message);
					});
					da.onError(err => {
						if (tracker) {
							tracker.onError(err);
						}
						this._debugServiceProxy.$acceptDAError(debugAdapterHandle, err.name, err.message, err.stack);
					});
					da.onExit(code => {
						if (tracker) {
							tracker.onExit(code, undefined);
						}
						this._debugServiceProxy.$acceptDAExit(debugAdapterHandle, code, null);
					});

					if (tracker) {
						tracker.onWillStartSession();
					}

					return da.startSession();
				});

			}
			return undefined;
		});
	}

	public $sendDAMessage(debugAdapterHandle: number, message: DebugProtocol.ProtocolMessage): Promise<void> {

		// VS Code -> DA
		message = convertToDAPaths(message, false);

		const tracker = this._debugAdaptersTrackers.get(debugAdapterHandle);	// TODO@AW: same handle?
		if (tracker) {
			tracker.onWillReceiveMessage(message);
		}

		const da = this._debugAdapters.get(debugAdapterHandle);
		if (da) {
			da.sendMessage(message);
		}
		return undefined;
	}

	public $stopDASession(debugAdapterHandle: number): Promise<void> {

		const tracker = this._debugAdaptersTrackers.get(debugAdapterHandle);
		this._debugAdaptersTrackers.delete(debugAdapterHandle);
		if (tracker) {
			tracker.onWillStopSession();
		}

		const da = this._debugAdapters.get(debugAdapterHandle);
		this._debugAdapters.delete(debugAdapterHandle);
		if (da) {
			return da.stopSession();
		} else {
			return undefined;
		}
	}

	public $acceptBreakpointsDelta(delta: IBreakpointsDeltaDto): void {

		let a: vscode.Breakpoint[] = [];
		let r: vscode.Breakpoint[] = [];
		let c: vscode.Breakpoint[] = [];

		if (delta.added) {
			for (const bpd of delta.added) {

				if (!this._breakpoints.has(bpd.id)) {
					let bp: vscode.Breakpoint;
					if (bpd.type === 'function') {
						bp = new FunctionBreakpoint(bpd.functionName, bpd.enabled, bpd.condition, bpd.hitCondition, bpd.logMessage);
					} else {
						const uri = URI.revive(bpd.uri);
						bp = new SourceBreakpoint(new Location(uri, new Position(bpd.line, bpd.character)), bpd.enabled, bpd.condition, bpd.hitCondition, bpd.logMessage);
					}
					(bp as any)._id = bpd.id;
					this._breakpoints.set(bpd.id, bp);
					a.push(bp);
				}
			}
		}

		if (delta.removed) {
			for (const id of delta.removed) {
				const bp = this._breakpoints.get(id);
				if (bp) {
					this._breakpoints.delete(id);
					r.push(bp);
				}
			}
		}

		if (delta.changed) {
			for (const bpd of delta.changed) {
				let bp = this._breakpoints.get(bpd.id);
				if (bp) {
					if (bp instanceof FunctionBreakpoint && bpd.type === 'function') {
						const fbp = <any>bp;
						fbp.enabled = bpd.enabled;
						fbp.condition = bpd.condition;
						fbp.hitCondition = bpd.hitCondition;
						fbp.logMessage = bpd.logMessage;
						fbp.functionName = bpd.functionName;
					} else if (bp instanceof SourceBreakpoint && bpd.type === 'source') {
						const sbp = <any>bp;
						sbp.enabled = bpd.enabled;
						sbp.condition = bpd.condition;
						sbp.hitCondition = bpd.hitCondition;
						sbp.logMessage = bpd.logMessage;
						sbp.location = new Location(URI.revive(bpd.uri), new Position(bpd.line, bpd.character));
					}
					c.push(bp);
				}
			}
		}

		this.fireBreakpointChanges(a, r, c);
	}

	public async $provideDebugConfigurations(configProviderHandle: number, folderUri: UriComponents | undefined): Promise<vscode.DebugConfiguration[]> {
		const workspaceProvider = await this._workspaceService.getWorkspaceProvider();
		let provider = this.getConfigProviderByHandle(configProviderHandle);
		if (!provider) {
			return Promise.reject(new Error('no handler found'));
		}
		if (!provider.provideDebugConfigurations) {
			return Promise.reject(new Error('handler has no method provideDebugConfigurations'));
		}
		return asPromise(() => provider.provideDebugConfigurations(this.getFolder(folderUri, workspaceProvider), CancellationToken.None));
	}

	public async $resolveDebugConfiguration(configProviderHandle: number, folderUri: UriComponents | undefined, debugConfiguration: vscode.DebugConfiguration): Promise<vscode.DebugConfiguration> {
		const workspaceProvider = await this._workspaceService.getWorkspaceProvider();
		let provider = this.getConfigProviderByHandle(configProviderHandle);
		if (!provider) {
			return Promise.reject(new Error('no handler found'));
		}
		if (!provider.resolveDebugConfiguration) {
			return Promise.reject(new Error('handler has no method resolveDebugConfiguration'));
		}
		return asPromise(() => provider.resolveDebugConfiguration(this.getFolder(folderUri, workspaceProvider), debugConfiguration, CancellationToken.None));
	}

	// TODO@AW legacy
	public async $legacyDebugAdapterExecutable(configProviderHandle: number, folderUri: UriComponents | undefined): Promise<IAdapterDescriptor> {
		const workspaceProvider = await this._workspaceService.getWorkspaceProvider();
		let provider = this.getConfigProviderByHandle(configProviderHandle);
		if (!provider) {
			return Promise.reject(new Error('no handler found'));
		}
		if (!provider.debugAdapterExecutable) {
			return Promise.reject(new Error('handler has no method debugAdapterExecutable'));
		}
		return asPromise(() => provider.debugAdapterExecutable(this.getFolder(folderUri, workspaceProvider), CancellationToken.None)).then(x => this.convertToDto(x));
	}

	public async $provideDebugAdapter(adapterProviderHandle: number, sessionDto: IDebugSessionDto): Promise<IAdapterDescriptor> {
		const workspaceProvider = await this._workspaceService.getWorkspaceProvider();
		let adapterProvider = this.getAdapterProviderByHandle(adapterProviderHandle);
		if (!adapterProvider) {
			return Promise.reject(new Error('no handler found'));
		}
		return this.getAdapterDescriptor(adapterProvider, this.getSession(sessionDto, workspaceProvider)).then(x => this.convertToDto(x));
	}

	public async $acceptDebugSessionStarted(sessionDto: IDebugSessionDto): Promise<void> {
		const workspaceProvider = await this._workspaceService.getWorkspaceProvider();
		this._onDidStartDebugSession.fire(this.getSession(sessionDto, workspaceProvider));
	}

	public async $acceptDebugSessionTerminated(sessionDto: IDebugSessionDto): Promise<void> {
		const workspaceProvider = await this._workspaceService.getWorkspaceProvider();
		const session = this.getSession(sessionDto, workspaceProvider);
		if (session) {
			this._onDidTerminateDebugSession.fire(session);
			this._debugSessions.delete(session.id);
		}
	}

	public async $acceptDebugSessionActiveChanged(sessionDto: IDebugSessionDto | undefined): Promise<void> {
		const workspaceProvider = await this._workspaceService.getWorkspaceProvider();
		this._activeDebugSession = sessionDto ? this.getSession(sessionDto, workspaceProvider) : undefined;
		this._onDidChangeActiveDebugSession.fire(this._activeDebugSession);
	}

	public async $acceptDebugSessionCustomEvent(sessionDto: IDebugSessionDto, event: any): Promise<void> {
		const workspaceProvider = await this._workspaceService.getWorkspaceProvider();
		const ee: vscode.DebugSessionCustomEvent = {
			session: this.getSession(sessionDto, workspaceProvider),
			event: event.event,
			body: event.body
		};
		this._onDidReceiveDebugSessionCustomEvent.fire(ee);
	}

	// private & dto helpers

	private convertToDto(x: vscode.DebugAdapterDescriptor): IAdapterDescriptor {
		if (x instanceof DebugAdapterExecutable) {
			return <IDebugAdapterExecutable>{
				type: 'executable',
				command: x.command,
				args: x.args,
				options: x.options
			};
		} else if (x instanceof DebugAdapterServer) {
			return <IDebugAdapterServer>{
				type: 'server',
				port: x.port,
				host: x.host
			};
		} else /* if (x instanceof DebugAdapterImplementation) {
			return <IDebugAdapterImplementation>{
				type: 'implementation',
				implementation: x.implementation
			};
		} else */ /* {{SQL CARBON EDIT}} {
			throw new Error('unexpected type');
		}
	}

	private getAdapterFactoryByType(type: string): vscode.DebugAdapterDescriptorFactory {
		const results = this._adapterFactories.filter(p => p.type === type);
		if (results.length > 0) {
			return results[0].factory;
		}
		return undefined;
	}

	private getAdapterProviderByHandle(handle: number): vscode.DebugAdapterDescriptorFactory {
		const results = this._adapterFactories.filter(p => p.handle === handle);
		if (results.length > 0) {
			return results[0].factory;
		}
		return undefined;
	}

	private getConfigProviderByHandle(handle: number): vscode.DebugConfigurationProvider {
		const results = this._configProviders.filter(p => p.handle === handle);
		if (results.length > 0) {
			return results[0].provider;
		}
		return undefined;
	}

	private definesDebugType(ed: IExtensionDescription, type: string) {
		if (ed.contributes) {
			const debuggers = <IDebuggerContribution[]>ed.contributes['debuggers'];
			if (debuggers && debuggers.length > 0) {
				for (const dbg of debuggers) {
					// only debugger contributions with a "label" are considered a "defining" debugger contribution
					if (dbg.label && dbg.type) {
						if (dbg.type === type) {
							return true;
						}
					}
				}
			}
		}
		return false;
	}

	private getDebugAdapterTrackers(session: ExtHostDebugSession): Promise<vscode.DebugAdapterTracker> {

		const config = session.configuration;
		const type = config.type;

		const promises = this._trackerFactories
			.filter(tuple => tuple.type === type || tuple.type === '*')
			.map(tuple => asPromise(() => tuple.factory.createDebugAdapterTracker(session)).then(p => p).catch(err => null));

		return Promise.race([
			Promise.all(promises).then(trackers => {
				trackers = trackers.filter(t => t);	// filter null
				if (trackers.length > 0) {
					return new MultiTracker(trackers);
				}
				return undefined;
			}),
			new Promise((resolve, reject) => {
				const timeout = setTimeout(() => {
					clearTimeout(timeout);
					reject(new Error('timeout'));
				}, 1000);
			})
		]).catch(err => {
			// ignore errors
			return undefined;
		});
	}

	private async getAdapterDescriptor(adapterProvider: vscode.DebugAdapterDescriptorFactory, session: ExtHostDebugSession): Promise<vscode.DebugAdapterDescriptor> {

		// a "debugServer" attribute in the launch config takes precedence
		const serverPort = session.configuration.debugServer;
		if (typeof serverPort === 'number') {
			return Promise.resolve(new DebugAdapterServer(serverPort));
		}

		// TODO@AW legacy
		const pairs = this._configProviders.filter(p => p.type === session.type);
		if (pairs.length > 0) {
			if (pairs[0].provider.debugAdapterExecutable) {
				return asPromise(() => pairs[0].provider.debugAdapterExecutable(session.workspaceFolder, CancellationToken.None));
			}
		}

		if (adapterProvider) {
			const extensionRegistry = await this._extensionService.getExtensionRegistry();
			return asPromise(() => adapterProvider.createDebugAdapterDescriptor(session, this.daExecutableFromPackage(session, extensionRegistry)));
		}

		// try deprecated command based extension API "adapterExecutableCommand" to determine the executable
		// TODO@AW legacy
		const aex = this._aexCommands.get(session.type);
		if (aex) {
			const folder = session.workspaceFolder;
			const rootFolder = folder ? folder.uri.toString() : undefined;
			return this._commandService.executeCommand(aex, rootFolder).then((ae: { command: string, args: string[] }) => {
				return new DebugAdapterExecutable(ae.command, ae.args || []);
			});
		}

		// fallback: use executable information from package.json
		const extensionRegistry = await this._extensionService.getExtensionRegistry();
		return Promise.resolve(this.daExecutableFromPackage(session, extensionRegistry));
	}

	private daExecutableFromPackage(session: ExtHostDebugSession, extensionRegistry: ExtensionDescriptionRegistry): DebugAdapterExecutable | undefined {
		const dae = ExecutableDebugAdapter.platformAdapterExecutable(extensionRegistry.getAllExtensionDescriptions(), session.type);
		if (dae) {
			return new DebugAdapterExecutable(dae.command, dae.args, dae.options);
		}
		return undefined;
	}

	private startBreakpoints() {
		if (!this._breakpointEventsActive) {
			this._breakpointEventsActive = true;
			this._debugServiceProxy.$startBreakpointEvents();
		}
	}

	private fireBreakpointChanges(added: vscode.Breakpoint[], removed: vscode.Breakpoint[], changed: vscode.Breakpoint[]) {
		if (added.length > 0 || removed.length > 0 || changed.length > 0) {
			this._onDidChangeBreakpoints.fire(Object.freeze({
				added,
				removed,
				changed,
			}));
		}
	}

	private getSession(dto: IDebugSessionDto, workspaceProvider: ExtHostWorkspaceProvider): ExtHostDebugSession {
		if (dto) {
			if (typeof dto === 'string') {
				return this._debugSessions.get(dto);
			} else {
				const debugSession = new ExtHostDebugSession(this._debugServiceProxy, dto.id, dto.type, dto.name, this.getFolder(dto.folderUri, workspaceProvider), dto.configuration);
				this._debugSessions.set(debugSession.id, debugSession);
				return debugSession;
			}
		}
		return undefined;
	}

	private getFolder(_folderUri: UriComponents | undefined, workspaceProvider: ExtHostWorkspaceProvider): vscode.WorkspaceFolder | undefined {
		if (_folderUri) {
			const folderURI = URI.revive(_folderUri);
			return workspaceProvider.resolveWorkspaceFolder(folderURI);
		}
		return undefined;
	}
}

export class ExtHostDebugSession implements vscode.DebugSession {

	constructor(
		private _debugServiceProxy: MainThreadDebugServiceShape,
		private _id: DebugSessionUUID,
		private _type: string,
		private _name: string,
		private _workspaceFolder: vscode.WorkspaceFolder | undefined,
		private _configuration: vscode.DebugConfiguration) {
	}

	public get id(): string {
		return this._id;
	}

	public get type(): string {
		return this._type;
	}

	public get name(): string {
		return this._name;
	}

	public get workspaceFolder(): vscode.WorkspaceFolder | undefined {
		return this._workspaceFolder;
	}

	public get configuration(): vscode.DebugConfiguration {
		return this._configuration;
	}

	public customRequest(command: string, args: any): Promise<any> {
		return this._debugServiceProxy.$customDebugAdapterRequest(this._id, command, args);
	}
}

export class ExtHostDebugConsole implements vscode.DebugConsole {

	private _debugServiceProxy: MainThreadDebugServiceShape;

	constructor(proxy: MainThreadDebugServiceShape) {
		this._debugServiceProxy = proxy;
	}

	append(value: string): void {
		this._debugServiceProxy.$appendDebugConsole(value);
	}

	appendLine(value: string): void {
		this.append(value + '\n');
	}
}

export class ExtHostVariableResolverService extends AbstractVariableResolverService {

	constructor(workspaceService: ExtHostWorkspaceProvider, editorService: ExtHostDocumentsAndEditors, configurationService: ExtHostConfigProvider) {
		super({
			getFolderUri: (folderName: string): URI => {
				const folders = workspaceService.getWorkspaceFolders();
				const found = folders.filter(f => f.name === folderName);
				if (found && found.length > 0) {
					return found[0].uri;
				}
				return undefined;
			},
			getWorkspaceFolderCount: (): number => {
				return workspaceService.getWorkspaceFolders().length;
			},
			getConfigurationValue: (folderUri: URI, section: string) => {
				return configurationService.getConfiguration(undefined, folderUri).get<string>(section);
			},
			getExecPath: (): string | undefined => {
				return process.env['VSCODE_EXEC_PATH'];
			},
			getFilePath: (): string | undefined => {
				const activeEditor = editorService.activeEditor();
				if (activeEditor) {
					const resource = activeEditor.document.uri;
					if (resource.scheme === Schemas.file) {
						return path.normalize(resource.fsPath);
					}
				}
				return undefined;
			},
			getSelectedText: (): string | undefined => {
				const activeEditor = editorService.activeEditor();
				if (activeEditor && !activeEditor.selection.isEmpty) {
					return activeEditor.document.getText(activeEditor.selection);
				}
				return undefined;
			},
			getLineNumber: (): string => {
				const activeEditor = editorService.activeEditor();
				if (activeEditor) {
					return String(activeEditor.selection.end.line + 1);
				}
				return undefined;
			}
		});
	}
}

interface ConfigProviderTuple {
	type: string;
	handle: number;
	provider: vscode.DebugConfigurationProvider;
}

interface DescriptorFactoryTuple {
	type: string;
	handle: number;
	factory: vscode.DebugAdapterDescriptorFactory;
}

interface TrackerFactoryTuple {
	type: string;
	handle: number;
	factory: vscode.DebugAdapterTrackerFactory;
}

class MultiTracker implements vscode.DebugAdapterTracker {

	constructor(private trackers: vscode.DebugAdapterTracker[]) {
	}

	onWillStartSession(): void {
		this.trackers.forEach(t => t.onWillStartSession ? t.onWillStartSession() : undefined);
	}

	onWillReceiveMessage(message: any): void {
		this.trackers.forEach(t => t.onWillReceiveMessage ? t.onWillReceiveMessage(message) : undefined);
	}

	onDidSendMessage(message: any): void {
		this.trackers.forEach(t => t.onDidSendMessage ? t.onDidSendMessage(message) : undefined);
	}

	onWillStopSession(): void {
		this.trackers.forEach(t => t.onWillStopSession ? t.onWillStopSession() : undefined);
	}

	onError(error: Error): void {
		this.trackers.forEach(t => t.onError ? t.onError(error) : undefined);
	}

	onExit(code: number, signal: string): void {
		this.trackers.forEach(t => t.onExit ? t.onExit(code, signal) : undefined);
	}
}

interface IDapTransport {
	start(cb: (msg: DebugProtocol.ProtocolMessage) => void, errorcb: (event: DebugProtocol.Event) => void);
	send(message: DebugProtocol.ProtocolMessage);
	stop(): void;
}

class DirectDebugAdapter extends AbstractDebugAdapter implements IDapTransport {

	readonly onError: Event<Error>;
	readonly onExit: Event<number>;

	private _sendUp: (msg: DebugProtocol.ProtocolMessage) => void;

	constructor(implementation: any) {
		super();
		if (implementation.__setTransport) {
			implementation.__setTransport(this);
		}
	}

	// IDapTransport
	start(cb: (msg: DebugProtocol.ProtocolMessage) => void, errorcb: (event: DebugProtocol.Event) => void) {
		this._sendUp = cb;
	}

	// AbstractDebugAdapter
	startSession(): Promise<void> {
		return Promise.resolve(undefined);
	}

	// AbstractDebugAdapter
	// VSCode -> DA
	sendMessage(message: DebugProtocol.ProtocolMessage): void {
		this._sendUp(message);
	}

	// AbstractDebugAdapter
	stopSession(): Promise<void> {
		this.stop();
		return Promise.resolve(undefined);
	}

	// IDapTransport
	// DA -> VSCode
	send(message: DebugProtocol.ProtocolMessage) {
		this.acceptMessage(message);
	}

	// IDapTransport
	stop(): void {
		throw new Error('Method not implemented.');
	}
}

// {{SQL CARBON EDIT}}
*/<|MERGE_RESOLUTION|>--- conflicted
+++ resolved
@@ -3,13 +3,9 @@
  *  Licensed under the Source EULA. See License.txt in the project root for license information.
  *--------------------------------------------------------------------------------------------*/
 
-<<<<<<< HEAD
 // {{SQL CARBON EDIT}}
 /*
-import * as paths from 'vs/base/common/paths';
-=======
 import * as path from 'vs/base/common/path';
->>>>>>> fc6f6378
 import { Schemas } from 'vs/base/common/network';
 import { URI, UriComponents } from 'vs/base/common/uri';
 import { Event, Emitter } from 'vs/base/common/event';
