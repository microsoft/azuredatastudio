--- conflicted
+++ resolved
@@ -23,12 +23,7 @@
 	ShellExecutionOptionsDTO, ShellExecutionDTO,
 	CustomExecutionDTO,
 	TaskDTO, TaskHandleDTO, TaskFilterDTO, TaskProcessStartedDTO, TaskProcessEndedDTO, TaskSystemInfoDTO, TaskSetDTO
-<<<<<<< HEAD
 } from '../common/shared/tasks';
-=======
-} from '../shared/tasks';
-
->>>>>>> 87765e86
 // {{SQL CARBON EDIT}}
 // import { ExtHostVariableResolverService } from 'vs/workbench/api/node/extHostDebugService';
 import { ExtHostDocumentsAndEditors } from 'vs/workbench/api/node/extHostDocumentsAndEditors';
@@ -163,20 +158,6 @@
 			return new types.ShellExecution(value.commandLine, value.options);
 		} else {
 			return new types.ShellExecution(value.command!, value.args ? value.args : [], value.options);
-<<<<<<< HEAD
-=======
-		}
-	}
-}
-
-namespace CustomExecutionDTO {
-	export function is(value: ShellExecutionDTO | ProcessExecutionDTO | CustomExecutionDTO | undefined): value is CustomExecutionDTO {
-		if (value) {
-			let candidate = value as CustomExecutionDTO;
-			return candidate && candidate.customExecution === 'customExecution';
-		} else {
-			return false;
->>>>>>> 87765e86
 		}
 	}
 
