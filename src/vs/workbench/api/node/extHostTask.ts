--- conflicted
+++ resolved
@@ -3,28 +3,17 @@
  *  Licensed under the Source EULA. See License.txt in the project root for license information.
  *--------------------------------------------------------------------------------------------*/
 
-<<<<<<< HEAD
-// import * as path from 'vs/base/common/path'; {{SQL CARBON EDIT}}
-
-import { UriComponents } from 'vs/base/common/uri'; // {{SQL CARBON EDIT}} Remove URI
-=======
 import * as path from 'vs/base/common/path';
 
 import { URI, UriComponents } from 'vs/base/common/uri';
->>>>>>> 74938d56
 import { win32 } from 'vs/base/node/processes';
 import * as types from 'vs/workbench/api/common/extHostTypes';
 import { IExtHostWorkspace } from 'vs/workbench/api/common/extHostWorkspace';
 import type * as vscode from 'vscode';
 import * as tasks from '../common/shared/tasks';
-<<<<<<< HEAD
-// import { ExtHostVariableResolverService } from 'vs/workbench/api/common/extHostDebugService'; {{SQL CARBON EDIT}}
-=======
 import { ExtHostVariableResolverService } from 'vs/workbench/api/common/extHostDebugService';
->>>>>>> 74938d56
 import { IExtHostDocumentsAndEditors } from 'vs/workbench/api/common/extHostDocumentsAndEditors';
 import { IExtHostConfiguration } from 'vs/workbench/api/common/extHostConfiguration';
-// import { IWorkspaceFolder } from 'vs/platform/workspace/common/workspace'; {{SQL CARBON EDIT}}
 import { IExtensionDescription } from 'vs/platform/extensions/common/extensions';
 import { IExtHostTerminalService } from 'vs/workbench/api/common/extHostTerminalService';
 import { IExtHostRpcService } from 'vs/workbench/api/common/extHostRpcService';
@@ -33,11 +22,7 @@
 import { Schemas } from 'vs/base/common/network';
 import { ILogService } from 'vs/platform/log/common/log';
 import { IExtHostApiDeprecationService } from 'vs/workbench/api/common/extHostApiDeprecationService';
-<<<<<<< HEAD
-// import { IExtHostEditorTabs } from 'vs/workbench/api/common/extHostEditorTabs'; {{SQL CARBON EDIT}}
-=======
 import { IWorkspaceFolder } from 'vs/platform/workspace/common/workspace';
->>>>>>> 74938d56
 
 export class ExtHostTask extends ExtHostTaskBase {
 	private _variableResolver: ExtHostVariableResolverService | undefined;
@@ -140,16 +125,6 @@
 		return resolvedTaskDTO;
 	}
 
-<<<<<<< HEAD
-	// {{SQL CARBON EDIT}}
-	// private async getVariableResolver(workspaceFolders: vscode.WorkspaceFolder[]): Promise<ExtHostVariableResolverService> {
-	// 	if (this._variableResolver === undefined) {
-	// 		const configProvider = await this._configurationService.getConfigProvider();
-	// 		this._variableResolver = new ExtHostVariableResolverService(workspaceFolders, this._editorService, configProvider, this.editorTabs, this.workspaceService);
-	// 	}
-	// 	return this._variableResolver;
-	// }
-=======
 
 	private async getVariableResolver(workspaceFolders: vscode.WorkspaceFolder[]): Promise<ExtHostVariableResolverService> {
 		if (this._variableResolver === undefined) {
@@ -158,7 +133,6 @@
 		}
 		return this._variableResolver;
 	}
->>>>>>> 74938d56
 
 	public async $resolveVariables(uriComponents: UriComponents, toResolve: { process?: { name: string; cwd?: string; path?: string }, variables: string[] }): Promise<{ process?: string, variables: { [key: string]: string; } }> {
 		const uri: URI = URI.revive(uriComponents);
