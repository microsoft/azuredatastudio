/*---------------------------------------------------------------------------------------------
 *  Copyright (c) Microsoft Corporation. All rights reserved.
 *  Licensed under the Source EULA. See License.txt in the project root for license information.
 *--------------------------------------------------------------------------------------------*/

import * as path from 'vs/base/common/path';

import { URI, UriComponents } from 'vs/base/common/uri';
import * as Objects from 'vs/base/common/objects';
import { asPromise } from 'vs/base/common/async';
import { Event, Emitter } from 'vs/base/common/event';
import { win32 } from 'vs/base/node/processes';


import { MainContext, MainThreadTaskShape, ExtHostTaskShape, IMainContext } from 'vs/workbench/api/common/extHost.protocol';

import * as types from 'vs/workbench/api/common/extHostTypes';
import { ExtHostWorkspace, IExtHostWorkspaceProvider } from 'vs/workbench/api/common/extHostWorkspace';
import * as vscode from 'vscode';
import {
	TaskDefinitionDTO, TaskExecutionDTO, TaskPresentationOptionsDTO,
	ProcessExecutionOptionsDTO, ProcessExecutionDTO,
	ShellExecutionOptionsDTO, ShellExecutionDTO,
	CustomExecutionDTO,
	CustomExecution2DTO,
	TaskDTO, TaskHandleDTO, TaskFilterDTO, TaskProcessStartedDTO, TaskProcessEndedDTO, TaskSystemInfoDTO, TaskSetDTO
} from '../common/shared/tasks';
// {{SQL CARBON EDIT}}
// import { ExtHostVariableResolverService } from 'vs/workbench/api/node/extHostDebugService';
import { ExtHostDocumentsAndEditors } from 'vs/workbench/api/common/extHostDocumentsAndEditors';
import { ExtHostConfiguration } from 'vs/workbench/api/common/extHostConfiguration';
import { ExtHostTerminalService, ExtHostTerminal } from 'vs/workbench/api/node/extHostTerminalService';
import { IWorkspaceFolder } from 'vs/platform/workspace/common/workspace';
import { CancellationToken, CancellationTokenSource } from 'vs/base/common/cancellation';
import { IDisposable, dispose } from 'vs/base/common/lifecycle';
import { IExtensionDescription } from 'vs/platform/extensions/common/extensions';

namespace TaskDefinitionDTO {
	export function from(value: vscode.TaskDefinition): TaskDefinitionDTO | undefined {
		if (value === undefined || value === null) {
			return undefined;
		}
		return value;
	}
	export function to(value: TaskDefinitionDTO): vscode.TaskDefinition | undefined {
		if (value === undefined || value === null) {
			return undefined;
		}
		return value;
	}
}

namespace TaskPresentationOptionsDTO {
	export function from(value: vscode.TaskPresentationOptions): TaskPresentationOptionsDTO | undefined {
		if (value === undefined || value === null) {
			return undefined;
		}
		return value;
	}
	export function to(value: TaskPresentationOptionsDTO): vscode.TaskPresentationOptions | undefined {
		if (value === undefined || value === null) {
			return undefined;
		}
		return value;
	}
}

namespace ProcessExecutionOptionsDTO {
	export function from(value: vscode.ProcessExecutionOptions): ProcessExecutionOptionsDTO | undefined {
		if (value === undefined || value === null) {
			return undefined;
		}
		return value;
	}
	export function to(value: ProcessExecutionOptionsDTO): vscode.ProcessExecutionOptions | undefined {
		if (value === undefined || value === null) {
			return undefined;
		}
		return value;
	}
}

namespace ProcessExecutionDTO {
	export function is(value: ShellExecutionDTO | ProcessExecutionDTO | CustomExecutionDTO | CustomExecution2DTO | undefined): value is ProcessExecutionDTO {
		if (value) {
			const candidate = value as ProcessExecutionDTO;
			return candidate && !!candidate.process;
		} else {
			return false;
		}
	}
	export function from(value: vscode.ProcessExecution): ProcessExecutionDTO | undefined {
		if (value === undefined || value === null) {
			return undefined;
		}
		const result: ProcessExecutionDTO = {
			process: value.process,
			args: value.args
		};
		if (value.options) {
			result.options = ProcessExecutionOptionsDTO.from(value.options);
		}
		return result;
	}
	export function to(value: ProcessExecutionDTO): types.ProcessExecution | undefined {
		if (value === undefined || value === null) {
			return undefined;
		}
		return new types.ProcessExecution(value.process, value.args, value.options);
	}
}

namespace ShellExecutionOptionsDTO {
	export function from(value: vscode.ShellExecutionOptions): ShellExecutionOptionsDTO | undefined {
		if (value === undefined || value === null) {
			return undefined;
		}
		return value;
	}
	export function to(value: ShellExecutionOptionsDTO): vscode.ShellExecutionOptions | undefined {
		if (value === undefined || value === null) {
			return undefined;
		}
		return value;
	}
}

namespace ShellExecutionDTO {
	export function is(value: ShellExecutionDTO | ProcessExecutionDTO | CustomExecutionDTO | CustomExecution2DTO | undefined): value is ShellExecutionDTO {
		if (value) {
			const candidate = value as ShellExecutionDTO;
			return candidate && (!!candidate.commandLine || !!candidate.command);
		} else {
			return false;
		}
	}
	export function from(value: vscode.ShellExecution): ShellExecutionDTO | undefined {
		if (value === undefined || value === null) {
			return undefined;
		}
		const result: ShellExecutionDTO = {
		};
		if (value.commandLine !== undefined) {
			result.commandLine = value.commandLine;
		} else {
			result.command = value.command;
			result.args = value.args;
		}
		if (value.options) {
			result.options = ShellExecutionOptionsDTO.from(value.options);
		}
		return result;
	}
	export function to(value: ShellExecutionDTO): types.ShellExecution | undefined {
		if (value === undefined || value === null || (value.command === undefined && value.commandLine === undefined)) {
			return undefined;
		}
		if (value.commandLine) {
			return new types.ShellExecution(value.commandLine, value.options);
		} else {
			return new types.ShellExecution(value.command!, value.args ? value.args : [], value.options);
		}
	}
}

namespace CustomExecutionDTO {
	export function is(value: ShellExecutionDTO | ProcessExecutionDTO | CustomExecutionDTO | CustomExecution2DTO | undefined): value is CustomExecutionDTO {
		if (value) {
			let candidate = value as CustomExecutionDTO;
			return candidate && candidate.customExecution === 'customExecution';
		} else {
			return false;
		}
	}

	export function from(value: vscode.CustomExecution): CustomExecutionDTO {
		return {
			customExecution: 'customExecution'
		};
	}
}

namespace CustomExecution2DTO {
	export function is(value: ShellExecutionDTO | ProcessExecutionDTO | CustomExecutionDTO | CustomExecution2DTO | undefined): value is CustomExecution2DTO {
		if (value) {
			let candidate = value as CustomExecution2DTO;
			return candidate && candidate.customExecution === 'customExecution2';
		} else {
			return false;
		}
	}

	export function from(value: vscode.CustomExecution2): CustomExecution2DTO {
		return {
			customExecution: 'customExecution2'
		};
	}
}

namespace TaskHandleDTO {
	export function from(value: types.Task): TaskHandleDTO {
		let folder: UriComponents | undefined;
		if (value.scope !== undefined && typeof value.scope !== 'number') {
			folder = value.scope.uri;
		}
		return {
			id: value._id!,
			workspaceFolder: folder!
		};
	}
}

namespace TaskDTO {

	export function fromMany(tasks: vscode.Task[], extension: IExtensionDescription): TaskDTO[] {
		if (tasks === undefined || tasks === null) {
			return [];
		}
		const result: TaskDTO[] = [];
		for (let task of tasks) {
			const converted = from(task, extension);
			if (converted) {
				result.push(converted);
			}
		}
		return result;
	}

	export function from(value: vscode.Task, extension: IExtensionDescription): TaskDTO | undefined {
		if (value === undefined || value === null) {
			return undefined;
		}
		let execution: ShellExecutionDTO | ProcessExecutionDTO | CustomExecutionDTO | CustomExecution2DTO | undefined;
		if (value.execution instanceof types.ProcessExecution) {
			execution = ProcessExecutionDTO.from(value.execution);
		} else if (value.execution instanceof types.ShellExecution) {
			execution = ShellExecutionDTO.from(value.execution);
		} else if ((<vscode.Task2>value).execution2 && (<vscode.Task2>value).execution2 instanceof types.CustomExecution) {
			execution = CustomExecutionDTO.from(<types.CustomExecution>(<vscode.Task2>value).execution2);
		} else if ((<vscode.Task2>value).execution2 && (<vscode.Task2>value).execution2 instanceof types.CustomExecution2) {
			execution = CustomExecution2DTO.from(<types.CustomExecution2>(<vscode.Task2>value).execution2);
		}

		const definition: TaskDefinitionDTO | undefined = TaskDefinitionDTO.from(value.definition);
		let scope: number | UriComponents;
		if (value.scope) {
			if (typeof value.scope === 'number') {
				scope = value.scope;
			} else {
				scope = value.scope.uri;
			}
		} else {
			// To continue to support the deprecated task constructor that doesn't take a scope, we must add a scope here:
			scope = types.TaskScope.Workspace;
		}
		if (!definition || !scope) {
			return undefined;
		}
		const group = (value.group as types.TaskGroup) ? (value.group as types.TaskGroup).id : undefined;
		const result: TaskDTO = {
			_id: (value as types.Task)._id!,
			definition,
			name: value.name,
			source: {
				extensionId: extension.identifier.value,
				label: value.source,
				scope: scope
			},
			execution: execution!,
			isBackground: value.isBackground,
			group: group,
			presentationOptions: TaskPresentationOptionsDTO.from(value.presentationOptions),
			problemMatchers: value.problemMatchers,
			hasDefinedMatchers: (value as types.Task).hasDefinedMatchers,
			runOptions: (<vscode.Task>value).runOptions ? (<vscode.Task>value).runOptions : { reevaluateOnRerun: true },
		};
		return result;
	}
	export async function to(value: TaskDTO | undefined, workspace: IExtHostWorkspaceProvider): Promise<types.Task | undefined> {
		if (value === undefined || value === null) {
			return undefined;
		}
		let execution: types.ShellExecution | types.ProcessExecution | undefined;
		if (ProcessExecutionDTO.is(value.execution)) {
			execution = ProcessExecutionDTO.to(value.execution);
		} else if (ShellExecutionDTO.is(value.execution)) {
			execution = ShellExecutionDTO.to(value.execution);
		}
		const definition: vscode.TaskDefinition | undefined = TaskDefinitionDTO.to(value.definition);
		let scope: vscode.TaskScope.Global | vscode.TaskScope.Workspace | vscode.WorkspaceFolder | undefined;
		if (value.source) {
			if (value.source.scope !== undefined) {
				if (typeof value.source.scope === 'number') {
					scope = value.source.scope;
				} else {
					scope = await workspace.resolveWorkspaceFolder(URI.revive(value.source.scope));
				}
			} else {
				scope = types.TaskScope.Workspace;
			}
		}
		if (!definition || !scope) {
			return undefined;
		}
		const result = new types.Task(definition, scope, value.name!, value.source.label, execution, value.problemMatchers);
		if (value.isBackground !== undefined) {
			result.isBackground = value.isBackground;
		}
		if (value.group !== undefined) {
			result.group = types.TaskGroup.from(value.group);
		}
		if (value.presentationOptions) {
			result.presentationOptions = TaskPresentationOptionsDTO.to(value.presentationOptions)!;
		}
		if (value._id) {
			result._id = value._id;
		}
		return result;
	}
}

namespace TaskFilterDTO {
	export function from(value: vscode.TaskFilter | undefined): TaskFilterDTO | undefined {
		return value;
	}

	export function to(value: TaskFilterDTO): vscode.TaskFilter | undefined {
		if (!value) {
			return undefined;
		}
		return Objects.assign(Object.create(null), value);
	}
}

class TaskExecutionImpl implements vscode.TaskExecution {

	constructor(private readonly _tasks: ExtHostTask, readonly _id: string, private readonly _task: vscode.Task) {
	}

	public get task(): vscode.Task {
		return this._task;
	}

	public terminate(): void {
		this._tasks.terminateTask(this);
	}

	public fireDidStartProcess(value: TaskProcessStartedDTO): void {
	}

	public fireDidEndProcess(value: TaskProcessEndedDTO): void {
	}
}

namespace TaskExecutionDTO {
	export async function to(value: TaskExecutionDTO, tasks: ExtHostTask, workspaceProvider: IExtHostWorkspaceProvider): Promise<vscode.TaskExecution> {
		const task = await TaskDTO.to(value.task, workspaceProvider);
		if (!task) {
			throw new Error('Unexpected: Task cannot be created.');
		}
		return new TaskExecutionImpl(tasks, value.id, task);
	}
	export function from(value: vscode.TaskExecution): TaskExecutionDTO {
		return {
			id: (value as TaskExecutionImpl)._id,
			task: undefined
		};
	}
}

interface HandlerData {
	type: string;
	provider: vscode.TaskProvider;
	extension: IExtensionDescription;
}

class CustomExecutionData implements IDisposable {
	private static waitForDimensionsTimeoutInMs: number = 5000;
	private _cancellationSource?: CancellationTokenSource;
	private readonly _onTaskExecutionComplete: Emitter<CustomExecutionData> = new Emitter<CustomExecutionData>();
	private readonly _disposables: IDisposable[] = [];
	private terminal?: vscode.Terminal;
	private terminalId?: number;
	public result: number | undefined;

	constructor(
		private readonly customExecution: vscode.CustomExecution,
		private readonly terminalService: ExtHostTerminalService) {
	}

	public dispose(): void {
		this._cancellationSource = undefined;
		dispose(this._disposables);
	}

	public get onTaskExecutionComplete(): Event<CustomExecutionData> {
		return this._onTaskExecutionComplete.event;
	}

	private onDidCloseTerminal(terminal: vscode.Terminal): void {
		if ((this.terminal === terminal) && this._cancellationSource) {
			this._cancellationSource.cancel();
		}
	}

	private onDidOpenTerminal(terminal: vscode.Terminal): void {
		if (!(terminal instanceof ExtHostTerminal)) {
			throw new Error('How could this not be a extension host terminal?');
		}

		if (this.terminalId && terminal._id === this.terminalId) {
			this.startCallback(this.terminalId);
		}
	}

	public async startCallback(terminalId: number): Promise<void> {
		this.terminalId = terminalId;

		// If we have already started the extension task callback, then
		// do not start it again.
		// It is completely valid for multiple terminals to be opened
		// before the one for our task.
		if (this._cancellationSource) {
			return undefined;
		}

		const callbackTerminals: vscode.Terminal[] = this.terminalService.terminals.filter((terminal) => terminal._id === terminalId);

		if (!callbackTerminals || callbackTerminals.length === 0) {
			this._disposables.push(this.terminalService.onDidOpenTerminal(this.onDidOpenTerminal.bind(this)));
			return;
		}

		if (callbackTerminals.length !== 1) {
			throw new Error(`Expected to only have one terminal at this point`);
		}

		this.terminal = callbackTerminals[0];
		const terminalRenderer: vscode.TerminalRenderer = await this.terminalService.resolveTerminalRenderer(terminalId);

		// If we don't have the maximum dimensions yet, then we need to wait for them (but not indefinitely).
		// Custom executions will expect the dimensions to be set properly before they are launched.
		// BUT, due to the API contract VSCode has for terminals and dimensions, they are still responsible for
		// handling cases where they are not set.
		if (!terminalRenderer.maximumDimensions) {
			const dimensionTimeout: Promise<void> = new Promise((resolve) => {
				setTimeout(() => {
					resolve();
				}, CustomExecutionData.waitForDimensionsTimeoutInMs);
			});

			let dimensionsRegistration: IDisposable | undefined;
			const dimensionsPromise: Promise<void> = new Promise((resolve) => {
				dimensionsRegistration = terminalRenderer.onDidChangeMaximumDimensions((newDimensions) => {
					resolve();
				});
			});

			await Promise.race([dimensionTimeout, dimensionsPromise]);
			if (dimensionsRegistration) {
				dimensionsRegistration.dispose();
			}
		}

		this._cancellationSource = new CancellationTokenSource();
		this._disposables.push(this._cancellationSource);

		this._disposables.push(this.terminalService.onDidCloseTerminal(this.onDidCloseTerminal.bind(this)));

		// Regardless of how the task completes, we are done with this custom execution task.
		this.customExecution.callback(terminalRenderer, this._cancellationSource.token).then(
			(success) => {
				this.result = success;
				this._onTaskExecutionComplete.fire(this);
			}, (rejected) => {
				this._onTaskExecutionComplete.fire(this);
			});
	}
}

export class ExtHostTask implements ExtHostTaskShape {

	private _proxy: MainThreadTaskShape;
	private _workspaceProvider: IExtHostWorkspaceProvider;
	private _editorService: ExtHostDocumentsAndEditors;
	private _configurationService: ExtHostConfiguration;
	private _terminalService: ExtHostTerminalService;
	private _handleCounter: number;
	private _handlers: Map<number, HandlerData>;
	private _taskExecutions: Map<string, TaskExecutionImpl>;
	private _providedCustomExecutions: Map<string, CustomExecutionData>;
	private _activeCustomExecutions: Map<string, CustomExecutionData>;
	private _providedCustomExecutions2: Map<string, vscode.CustomExecution2>;
	private _activeCustomExecutions2: Map<string, vscode.CustomExecution2>;

	private readonly _onDidExecuteTask: Emitter<vscode.TaskStartEvent> = new Emitter<vscode.TaskStartEvent>();
	private readonly _onDidTerminateTask: Emitter<vscode.TaskEndEvent> = new Emitter<vscode.TaskEndEvent>();

	private readonly _onDidTaskProcessStarted: Emitter<vscode.TaskProcessStartEvent> = new Emitter<vscode.TaskProcessStartEvent>();
	private readonly _onDidTaskProcessEnded: Emitter<vscode.TaskProcessEndEvent> = new Emitter<vscode.TaskProcessEndEvent>();

	constructor(
		mainContext: IMainContext,
		workspaceService: ExtHostWorkspace,
		editorService: ExtHostDocumentsAndEditors,
		configurationService: ExtHostConfiguration,
		extHostTerminalService: ExtHostTerminalService) {
		this._proxy = mainContext.getProxy(MainContext.MainThreadTask);
		this._workspaceProvider = workspaceService;
		this._editorService = editorService;
		this._configurationService = configurationService;
		this._terminalService = extHostTerminalService;
		this._handleCounter = 0;
		this._handlers = new Map<number, HandlerData>();
		this._taskExecutions = new Map<string, TaskExecutionImpl>();
		this._providedCustomExecutions = new Map<string, CustomExecutionData>();
		this._activeCustomExecutions = new Map<string, CustomExecutionData>();
		this._providedCustomExecutions2 = new Map<string, vscode.CustomExecution2>();
		this._activeCustomExecutions2 = new Map<string, vscode.CustomExecution2>();
	}

	public registerTaskProvider(extension: IExtensionDescription, type: string, provider: vscode.TaskProvider): vscode.Disposable {
		if (!provider) {
			return new types.Disposable(() => { });
		}
		const handle = this.nextHandle();
		this._handlers.set(handle, { type, provider, extension });
		this._proxy.$registerTaskProvider(handle, type);
		return new types.Disposable(() => {
			this._handlers.delete(handle);
			this._proxy.$unregisterTaskProvider(handle);
		});
	}

	public registerTaskSystem(scheme: string, info: TaskSystemInfoDTO): void {
		this._proxy.$registerTaskSystem(scheme, info);
	}

	public fetchTasks(filter?: vscode.TaskFilter): Promise<vscode.Task[]> {
		return this._proxy.$fetchTasks(TaskFilterDTO.from(filter)).then(async (values) => {
			const result: vscode.Task[] = [];
			for (let value of values) {
				const task = await TaskDTO.to(value, this._workspaceProvider);
				if (task) {
					result.push(task);
				}
			}
			return result;
		});
	}

	public async executeTask(extension: IExtensionDescription, task: vscode.Task): Promise<vscode.TaskExecution> {
		const tTask = (task as types.Task);
		// We have a preserved ID. So the task didn't change.
		if (tTask._id !== undefined) {
			return this._proxy.$executeTask(TaskHandleDTO.from(tTask)).then(value => this.getTaskExecution(value, task));
		} else {
			const dto = TaskDTO.from(task, extension);
			if (dto === undefined) {
				return Promise.reject(new Error('Task is not valid'));
			}
			return this._proxy.$executeTask(dto).then(value => this.getTaskExecution(value, task));
		}
	}

	public get taskExecutions(): vscode.TaskExecution[] {
		const result: vscode.TaskExecution[] = [];
		this._taskExecutions.forEach(value => result.push(value));
		return result;
	}

	public terminateTask(execution: vscode.TaskExecution): Promise<void> {
		if (!(execution instanceof TaskExecutionImpl)) {
			throw new Error('No valid task execution provided');
		}
		return this._proxy.$terminateTask((execution as TaskExecutionImpl)._id);
	}

	public get onDidStartTask(): Event<vscode.TaskStartEvent> {
		return this._onDidExecuteTask.event;
	}

	public async $onDidStartTask(execution: TaskExecutionDTO, terminalId: number): Promise<void> {
		const execution2: vscode.CustomExecution2 | undefined = this._providedCustomExecutions2.get(execution.id);
		if (execution2) {
			if (this._activeCustomExecutions2.get(execution.id) !== undefined) {
				throw new Error('We should not be trying to start the same custom task executions twice.');
			}

			// Clone the custom execution to keep the original untouched. This is important for multiple runs of the same task.
			this._activeCustomExecutions2.set(execution.id, execution2);
			this._terminalService.performTerminalIdAction(terminalId, async terminal => {
				this._terminalService.attachVirtualProcessToTerminal(terminalId, await execution2.callback());
			});
		}

		// Once a terminal is spun up for the custom execution task this event will be fired.
		// At that point, we need to actually start the callback, but
		// only if it hasn't already begun.
		const extensionCallback: CustomExecutionData | undefined = this._providedCustomExecutions.get(execution.id);
		if (extensionCallback) {
			if (this._activeCustomExecutions.get(execution.id) !== undefined) {
				throw new Error('We should not be trying to start the same custom task executions twice.');
			}

			this._activeCustomExecutions.set(execution.id, extensionCallback);

			const taskExecutionComplete: IDisposable = extensionCallback.onTaskExecutionComplete(() => {
				this.customExecutionComplete(execution);
				taskExecutionComplete.dispose();
			});

			extensionCallback.startCallback(terminalId);
		}

		this._onDidExecuteTask.fire({
			execution: await this.getTaskExecution(execution)
		});
	}

	public get onDidEndTask(): Event<vscode.TaskEndEvent> {
		return this._onDidTerminateTask.event;
	}

	public async $OnDidEndTask(execution: TaskExecutionDTO): Promise<void> {
		const _execution = await this.getTaskExecution(execution);
		this._taskExecutions.delete(execution.id);
		this.customExecutionComplete(execution);
		this._onDidTerminateTask.fire({
			execution: _execution
		});
	}

	public get onDidStartTaskProcess(): Event<vscode.TaskProcessStartEvent> {
		return this._onDidTaskProcessStarted.event;
	}

	public async $onDidStartTaskProcess(value: TaskProcessStartedDTO): Promise<void> {
		const execution = await this.getTaskExecution(value.id);
		if (execution) {
			this._onDidTaskProcessStarted.fire({
				execution: execution,
				processId: value.processId
			});
		}
	}

	public get onDidEndTaskProcess(): Event<vscode.TaskProcessEndEvent> {
		return this._onDidTaskProcessEnded.event;
	}

	public async $onDidEndTaskProcess(value: TaskProcessEndedDTO): Promise<void> {
		const execution = await this.getTaskExecution(value.id);
		if (execution) {
			this._onDidTaskProcessEnded.fire({
				execution: execution,
				exitCode: value.exitCode
			});
		}
	}

	public $provideTasks(handle: number, validTypes: { [key: string]: boolean; }): Thenable<TaskSetDTO> {
		const handler = this._handlers.get(handle);
		if (!handler) {
			return Promise.reject(new Error('no handler found'));
		}

		// For custom execution tasks, we need to store the execution objects locally
		// since we obviously cannot send callback functions through the proxy.
		// So, clear out any existing ones.
		this._providedCustomExecutions.clear();
		this._providedCustomExecutions2.clear();

		// Set up a list of task ID promises that we can wait on
		// before returning the provided tasks. The ensures that
		// our task IDs are calculated for any custom execution tasks.
		// Knowing this ID ahead of time is needed because when a task
		// start event is fired this is when the custom execution is called.
		// The task start event is also the first time we see the ID from the main
		// thread, which is too late for us because we need to save an map
		// from an ID to the custom execution function. (Kind of a cart before the horse problem).
		const taskIdPromises: Promise<void>[] = [];
		const fetchPromise = asPromise(() => handler.provider.provideTasks(CancellationToken.None)).then(value => {
			const taskDTOs: TaskDTO[] = [];
			if (value) {
				for (let task of value) {
					if (!task.definition || !validTypes[task.definition.type]) {
						console.warn(`The task [${task.source}, ${task.name}] uses an undefined task type. The task will be ignored in the future.`);
					}

					const taskDTO: TaskDTO | undefined = TaskDTO.from(task, handler.extension);
					if (taskDTO) {
						taskDTOs.push(taskDTO);

						if (CustomExecutionDTO.is(taskDTO.execution)) {
							// The ID is calculated on the main thread task side, so, let's call into it here.
							// We need the task id's pre-computed for custom task executions because when OnDidStartTask
							// is invoked, we have to be able to map it back to our data.
							taskIdPromises.push(this.addCustomExecution(taskDTO, <vscode.Task2>task));
						} else if (CustomExecution2DTO.is(taskDTO.execution)) {
							taskIdPromises.push(this.addCustomExecution2(taskDTO, <vscode.Task2>task));

						}
					}
				}
			}
			return {
				tasks: taskDTOs,
				extension: handler.extension
			};
		});

		return new Promise((resolve) => {
			fetchPromise.then((result) => {
				Promise.all(taskIdPromises).then(() => {
					resolve(result);
				});
			});
		});
	}

	// {{SQL CARBON EDIT}} disable debug related method
	public async $resolveTask(handle: number, taskDTO: TaskDTO): Promise<TaskDTO | undefined> {
		/*const handler = this._handlers.get(handle);
		if (!handler) {
			return Promise.reject(new Error('no handler found'));
		}

		if (taskDTO.definition.type !== handler.type) {
			throw new Error(`Unexpected: Task of type [${taskDTO.definition.type}] cannot be resolved by provider of type [${handler.type}].`);
		}

		const task = await TaskDTO.to(taskDTO, this._workspaceProvider);
		if (!task) {
			throw new Error('Unexpected: Task cannot be resolved.');
		}

		const resolvedTask = await handler.provider.resolveTask(task, CancellationToken.None);
		if (!resolvedTask) {
			return;
		}

		const resolvedTaskDTO: TaskDTO | undefined = TaskDTO.from(resolvedTask, handler.extension);
		if (!resolvedTaskDTO) {
			throw new Error('Unexpected: Task cannot be resolved.');
		}

		if (CustomExecutionDTO.is(resolvedTaskDTO.execution)) {
			await this.addCustomExecution(taskDTO, <vscode.Task2>task);
		}

<<<<<<< HEAD
		return resolvedTaskDTO;*/
		return undefined;
=======
		if (CustomExecution2DTO.is(resolvedTaskDTO.execution)) {
			await this.addCustomExecution2(taskDTO, <vscode.Task2>task);
		}

		return resolvedTaskDTO;
>>>>>>> 2498febd
	}

	public async $resolveVariables(uriComponents: UriComponents, toResolve: { process?: { name: string; cwd?: string; path?: string }, variables: string[] }): Promise<{ process?: string, variables: { [key: string]: string; } }> {
		/*const configProvider = await this._configurationService.getConfigProvider();
		const uri: URI = URI.revive(uriComponents);
		const result = {
			process: <unknown>undefined as string,
			variables: Object.create(null)
		};
		const workspaceFolder = await this._workspaceProvider.resolveWorkspaceFolder(uri);
		const workspaceFolders = await this._workspaceProvider.getWorkspaceFolders2();
		if (!workspaceFolders || !workspaceFolder) {
			throw new Error('Unexpected: Tasks can only be run in a workspace folder');
		}
		const resolver = new ExtHostVariableResolverService(workspaceFolders, this._editorService, configProvider);
		const ws: IWorkspaceFolder = {
			uri: workspaceFolder.uri,
			name: workspaceFolder.name,
			index: workspaceFolder.index,
			toResource: () => {
				throw new Error('Not implemented');
			}
		};
		for (let variable of toResolve.variables) {
			result.variables[variable] = resolver.resolve(ws, variable);
		}
		if (toResolve.process !== undefined) {
			let paths: string[] | undefined = undefined;
			if (toResolve.process.path !== undefined) {
				paths = toResolve.process.path.split(path.delimiter);
				for (let i = 0; i < paths.length; i++) {
					paths[i] = resolver.resolve(ws, paths[i]);
				}
			}
			result.process = await win32.findExecutable(
				resolver.resolve(ws, toResolve.process.name),
				toResolve.process.cwd !== undefined ? resolver.resolve(ws, toResolve.process.cwd) : undefined,
				paths
			);
		}
		return result;*/
		return undefined;
	}

	private nextHandle(): number {
		return this._handleCounter++;
	}

	private async addCustomExecution(taskDTO: TaskDTO, task: vscode.Task2): Promise<void> {
		const taskId = await this._proxy.$createTaskId(taskDTO);
		this._providedCustomExecutions.set(taskId, new CustomExecutionData(<vscode.CustomExecution>(<vscode.Task2>task).execution2, this._terminalService));
	}

	private async addCustomExecution2(taskDTO: TaskDTO, task: vscode.Task2): Promise<void> {
		const taskId = await this._proxy.$createTaskId(taskDTO);
		this._providedCustomExecutions2.set(taskId, <vscode.CustomExecution2>(<vscode.Task2>task).execution2);
	}

	private async getTaskExecution(execution: TaskExecutionDTO | string, task?: vscode.Task): Promise<TaskExecutionImpl> {
		if (typeof execution === 'string') {
			const taskExecution = this._taskExecutions.get(execution);
			if (!taskExecution) {
				throw new Error('Unexpected: The specified task is missing an execution');
			}
			return taskExecution;
		}

		let result: TaskExecutionImpl | undefined = this._taskExecutions.get(execution.id);
		if (result) {
			return result;
		}
		const taskToCreate = task ? task : await TaskDTO.to(execution.task, this._workspaceProvider);
		if (!taskToCreate) {
			throw new Error('Unexpected: Task does not exist.');
		}
		const createdResult: TaskExecutionImpl = new TaskExecutionImpl(this, execution.id, taskToCreate);
		this._taskExecutions.set(execution.id, createdResult);
		return createdResult;
	}

	private customExecutionComplete(execution: TaskExecutionDTO): void {
		const extensionCallback: CustomExecutionData | undefined = this._activeCustomExecutions.get(execution.id);
		if (extensionCallback) {
			this._activeCustomExecutions.delete(execution.id);
			this._proxy.$customExecutionComplete(execution.id, extensionCallback.result);
			extensionCallback.dispose();
		}
		const extensionCallback2: vscode.CustomExecution2 | undefined = this._activeCustomExecutions2.get(execution.id);
		if (extensionCallback2) {
			this._activeCustomExecutions2.delete(execution.id);
		}
	}
}<|MERGE_RESOLUTION|>--- conflicted
+++ resolved
@@ -749,16 +749,12 @@
 			await this.addCustomExecution(taskDTO, <vscode.Task2>task);
 		}
 
-<<<<<<< HEAD
+		if (CustomExecution2DTO.is(resolvedTaskDTO.execution)) {
+			await this.addCustomExecution2(taskDTO, <vscode.Task2>task);
+		}
+
 		return resolvedTaskDTO;*/
 		return undefined;
-=======
-		if (CustomExecution2DTO.is(resolvedTaskDTO.execution)) {
-			await this.addCustomExecution2(taskDTO, <vscode.Task2>task);
-		}
-
-		return resolvedTaskDTO;
->>>>>>> 2498febd
 	}
 
 	public async $resolveVariables(uriComponents: UriComponents, toResolve: { process?: { name: string; cwd?: string; path?: string }, variables: string[] }): Promise<{ process?: string, variables: { [key: string]: string; } }> {
