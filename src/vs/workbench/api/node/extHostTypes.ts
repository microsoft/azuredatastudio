--- conflicted
+++ resolved
@@ -2085,11 +2085,7 @@
 	}
 }
 
-<<<<<<< HEAD
-// {{SQL CARBON EDIT}}
-=======
-@es5ClassCompat
->>>>>>> db7766c4
+@es5ClassCompat
 export class DebugAdapterExecutable implements vscode.DebugAdapterExecutable {
 	readonly command: string;
 	readonly args: string[];
