/*---------------------------------------------------------------------------------------------
 *  Copyright (c) Microsoft Corporation. All rights reserved.
 *  Licensed under the Source EULA. See License.txt in the project root for license information.
 *--------------------------------------------------------------------------------------------*/

import { localize } from 'vs/nls';
import { isFalsyOrWhitespace } from 'vs/base/common/strings';
import * as resources from 'vs/base/common/resources';
import { IJSONSchema } from 'vs/base/common/jsonSchema';
import { forEach } from 'vs/base/common/collections';
import { IExtensionPointUser, ExtensionMessageCollector, ExtensionsRegistry } from 'vs/workbench/services/extensions/common/extensionsRegistry';
import { ContextKeyExpr } from 'vs/platform/contextkey/common/contextkey';
import { MenuId, MenuRegistry, ILocalizedString, IMenuItem, ICommandAction, ISubmenuItem } from 'vs/platform/actions/common/actions';
import { URI } from 'vs/base/common/uri';
import { DisposableStore } from 'vs/base/common/lifecycle';
import { ThemeIcon } from 'vs/platform/theme/common/themeService';
import { Iterable } from 'vs/base/common/iterator';
import { index } from 'vs/base/common/arrays';

interface IAPIMenu {
	readonly key: string;
	readonly id: MenuId;
	readonly description: string;
	readonly proposed?: boolean; // defaults to false
	readonly supportsSubmenus?: boolean; // defaults to true
}

const apiMenus: IAPIMenu[] = [
	{
		key: 'commandPalette',
		id: MenuId.CommandPalette,
		description: localize('menus.commandPalette', "The Command Palette"),
		supportsSubmenus: false
	},
	{
		key: 'touchBar',
		id: MenuId.TouchBarContext,
		description: localize('menus.touchBar', "The touch bar (macOS only)"),
		supportsSubmenus: false
	},
	{
		key: 'editor/title',
		id: MenuId.EditorTitle,
		description: localize('menus.editorTitle', "The editor title menu")
	},
	{
		key: 'editor/title/run',
		id: MenuId.EditorTitleRun,
		description: localize('menus.editorTitleRun', "Run submenu inside the editor title menu")
	},
	{
		key: 'editor/context',
		id: MenuId.EditorContext,
		description: localize('menus.editorContext', "The editor context menu")
	},
	{
		key: 'editor/context/copy',
		id: MenuId.EditorContextCopy,
		description: localize('menus.editorContextCopyAs', "'Copy as' submenu in the editor context menu")
	},
	{
		key: 'explorer/context',
		id: MenuId.ExplorerContext,
		description: localize('menus.explorerContext', "The file explorer context menu")
	},
	{
		key: 'editor/title/context',
		id: MenuId.EditorTitleContext,
		description: localize('menus.editorTabContext', "The editor tabs context menu")
	},
	{
		key: 'debug/callstack/context',
		id: MenuId.DebugCallStackContext,
		description: localize('menus.debugCallstackContext', "The debug callstack view context menu")
	},
	{
		key: 'debug/variables/context',
		id: MenuId.DebugVariablesContext,
		description: localize('menus.debugVariablesContext', "The debug variables view context menu")
	},
	{
		key: 'debug/toolBar',
		id: MenuId.DebugToolBar,
		description: localize('menus.debugToolBar', "The debug toolbar menu")
	},
	{
		key: 'menuBar/file',
		id: MenuId.MenubarFileMenu,
		description: localize('menus.file', "The top level file menu"),
		proposed: true
	},
	{
		key: 'menuBar/home',
		id: MenuId.MenubarHomeMenu,
		description: localize('menus.home', "The home indicator context menu (web only)"),
		proposed: true,
		supportsSubmenus: false
	},
	{
		key: 'menuBar/edit/copy',
		id: MenuId.MenubarCopy,
		description: localize('menus.opy', "'Copy as' submenu in the top level Edit menu")
	},
	{
		key: 'scm/title',
		id: MenuId.SCMTitle,
		description: localize('menus.scmTitle', "The Source Control title menu")
	},
	{
		key: 'scm/sourceControl',
		id: MenuId.SCMSourceControl,
		description: localize('menus.scmSourceControl', "The Source Control menu")
	},
	{
		key: 'scm/resourceState/context',
		id: MenuId.SCMResourceContext,
		description: localize('menus.resourceStateContext', "The Source Control resource state context menu")
	},
	{
		key: 'scm/resourceFolder/context',
		id: MenuId.SCMResourceFolderContext,
		description: localize('menus.resourceFolderContext', "The Source Control resource folder context menu")
	},
	{
		key: 'scm/resourceGroup/context',
		id: MenuId.SCMResourceGroupContext,
		description: localize('menus.resourceGroupContext', "The Source Control resource group context menu")
	},
	{
		key: 'scm/change/title',
		id: MenuId.SCMChangeContext,
		description: localize('menus.changeTitle', "The Source Control inline change menu")
	},
	{
		key: 'statusBar/windowIndicator',
		id: MenuId.StatusBarWindowIndicatorMenu,
		description: localize('menus.statusBarWindowIndicator', "The window indicator menu in the status bar"),
		proposed: true,
		supportsSubmenus: false
	},
	{
		key: 'statusBar/remoteIndicator',
		id: MenuId.StatusBarRemoteIndicatorMenu,
		description: localize('menus.statusBarRemoteIndicator', "The remote indicator menu in the status bar"),
		supportsSubmenus: false
	},
	{
		key: 'view/title',
		id: MenuId.ViewTitle,
		description: localize('view.viewTitle', "The contributed view title menu")
	},
	{
		key: 'view/item/context',
		id: MenuId.ViewItemContext,
		description: localize('view.itemContext', "The contributed view item context menu")
	},
	{
		key: 'comments/commentThread/title',
		id: MenuId.CommentThreadTitle,
		description: localize('commentThread.title', "The contributed comment thread title menu")
	},
	{
		key: 'comments/commentThread/context',
		id: MenuId.CommentThreadActions,
		description: localize('commentThread.actions', "The contributed comment thread context menu, rendered as buttons below the comment editor"),
		supportsSubmenus: false
	},
	{
		key: 'comments/comment/title',
		id: MenuId.CommentTitle,
		description: localize('comment.title', "The contributed comment title menu")
	},
	{
		key: 'comments/comment/context',
		id: MenuId.CommentActions,
		description: localize('comment.actions', "The contributed comment context menu, rendered as buttons below the comment editor"),
		supportsSubmenus: false
	},
	/* {{SQL CARBON EDIT}} We use our own Notebook contributions
	{
		key: 'notebook/toolbar',
		id: MenuId.NotebookToolbar,
		description: localize('notebook.toolbar', "The contributed notebook toolbar menu"),
		proposed: true
	},
	*/
	{
		key: 'notebook/cell/title',
		id: MenuId.NotebookCellTitle,
		description: localize('notebook.cell.title', "The contributed notebook cell title menu"),
		proposed: true
	},
	{
		key: 'testing/item/context',
		id: MenuId.TestItem,
		description: localize('testing.item.title', "The contributed test item menu"),
		proposed: true
	},
	{
		key: 'extension/context',
		id: MenuId.ExtensionContext,
		description: localize('menus.extensionContext', "The extension context menu")
	},
	{
		key: 'timeline/title',
		id: MenuId.TimelineTitle,
		description: localize('view.timelineTitle', "The Timeline view title menu")
	},
	{
		key: 'timeline/item/context',
		id: MenuId.TimelineItemContext,
		description: localize('view.timelineContext', "The Timeline view item context menu")
	},
	{
		key: 'ports/item/context',
		id: MenuId.TunnelContext,
		description: localize('view.tunnelContext', "The Ports view item context menu")
	},
	{
		key: 'ports/item/origin/inline',
		id: MenuId.TunnelOriginInline,
		description: localize('view.tunnelOriginInline', "The Ports view item origin inline menu")
	},
	{
		key: 'ports/item/port/inline',
		id: MenuId.TunnelPortInline,
		description: localize('view.tunnelPortInline', "The Ports view item port inline menu")
	},
	// {{SQL CARBON EDIT}} start menu entries
	{
		key: 'dashboard/toolbar',
		id: MenuId.DashboardToolbar,
		description: localize('dashboard.toolbar', "The dashboard toolbar action menu")
	},
	{
		key: 'notebook/cell/title',
		id: MenuId.NotebookCellTitle,
		description: localize('notebook.cellTitle', "The notebook cell title menu")
	},
	{
		key: 'notebooks/title',
		id: MenuId.NotebookTitle,
		description: localize('notebook.title', "The notebook title menu")
	},
	{
		key: 'notebook/toolbar',
		id: MenuId.NotebookToolbar,
		description: localize('notebook.toolbar', "The notebook toolbar menu")
	},
	{
		key: 'dataExplorer/action',
		id: MenuId.DataExplorerAction,
		description: localize('dataExplorer.action', "The dataexplorer view container title action menu")
	},
	{
		key: 'dataExplorer/context',
		id: MenuId.DataExplorerContext,
		description: localize('dataExplorer.context', "The dataexplorer item context menu")
	},
	{
		key: 'objectExplorer/item/context',
		id: MenuId.ObjectExplorerItemContext,
		description: localize('objectExplorer.context', "The object explorer item context menu")
	},
	{
		key: 'connectionDialog/browseTree',
		id: MenuId.ConnectionDialogBrowseTreeContext,
		description: localize('connectionDialogBrowseTree.context', "The connection dialog's browse tree context menu")
<<<<<<< HEAD
=======
	},
	{
		key: 'dataGrid/item/context',
		id: MenuId.DataGridItemContext,
		description: localize('dataGrid.context', "The data grid item context menu")
>>>>>>> 3cb2f552
	}
	// {{SQL CARBON EDIT}} end menu entries
];

namespace schema {

	// --- menus, submenus contribution point

	export interface IUserFriendlyMenuItem {
		command: string;
		alt?: string;
		when?: string;
		group?: string;
	}

	export interface IUserFriendlySubmenuItem {
		submenu: string;
		when?: string;
		group?: string;
	}

	export interface IUserFriendlySubmenu {
		id: string;
		label: string;
		icon?: IUserFriendlyIcon;
	}

	export function isMenuItem(item: IUserFriendlyMenuItem | IUserFriendlySubmenuItem): item is IUserFriendlyMenuItem {
		return typeof (item as IUserFriendlyMenuItem).command === 'string';
	}

	export function isValidMenuItem(item: IUserFriendlyMenuItem, collector: ExtensionMessageCollector): boolean {
		if (typeof item.command !== 'string') {
			collector.error(localize('requirestring', "property `{0}` is mandatory and must be of type `string`", 'command'));
			return false;
		}
		if (item.alt && typeof item.alt !== 'string') {
			collector.error(localize('optstring', "property `{0}` can be omitted or must be of type `string`", 'alt'));
			return false;
		}
		if (item.when && typeof item.when !== 'string') {
			collector.error(localize('optstring', "property `{0}` can be omitted or must be of type `string`", 'when'));
			return false;
		}
		if (item.group && typeof item.group !== 'string') {
			collector.error(localize('optstring', "property `{0}` can be omitted or must be of type `string`", 'group'));
			return false;
		}

		return true;
	}

	export function isValidSubmenuItem(item: IUserFriendlySubmenuItem, collector: ExtensionMessageCollector): boolean {
		if (typeof item.submenu !== 'string') {
			collector.error(localize('requirestring', "property `{0}` is mandatory and must be of type `string`", 'submenu'));
			return false;
		}
		if (item.when && typeof item.when !== 'string') {
			collector.error(localize('optstring', "property `{0}` can be omitted or must be of type `string`", 'when'));
			return false;
		}
		if (item.group && typeof item.group !== 'string') {
			collector.error(localize('optstring', "property `{0}` can be omitted or must be of type `string`", 'group'));
			return false;
		}

		return true;
	}

	export function isValidItems(items: (IUserFriendlyMenuItem | IUserFriendlySubmenuItem)[], collector: ExtensionMessageCollector): boolean {
		if (!Array.isArray(items)) {
			collector.error(localize('requirearray', "submenu items must be an array"));
			return false;
		}

		for (let item of items) {
			if (isMenuItem(item)) {
				if (!isValidMenuItem(item, collector)) {
					return false;
				}
			} else {
				if (!isValidSubmenuItem(item, collector)) {
					return false;
				}
			}
		}

		return true;
	}

	export function isValidSubmenu(submenu: IUserFriendlySubmenu, collector: ExtensionMessageCollector): boolean {
		if (typeof submenu !== 'object') {
			collector.error(localize('require', "submenu items must be an object"));
			return false;
		}

		if (typeof submenu.id !== 'string') {
			collector.error(localize('requirestring', "property `{0}` is mandatory and must be of type `string`", 'id'));
			return false;
		}
		if (typeof submenu.label !== 'string') {
			collector.error(localize('requirestring', "property `{0}` is mandatory and must be of type `string`", 'label'));
			return false;
		}

		return true;
	}

	const menuItem: IJSONSchema = {
		type: 'object',
		required: ['command'],
		properties: {
			command: {
				description: localize('vscode.extension.contributes.menuItem.command', 'Identifier of the command to execute. The command must be declared in the \'commands\'-section'),
				type: 'string'
			},
			alt: {
				description: localize('vscode.extension.contributes.menuItem.alt', 'Identifier of an alternative command to execute. The command must be declared in the \'commands\'-section'),
				type: 'string'
			},
			when: {
				description: localize('vscode.extension.contributes.menuItem.when', 'Condition which must be true to show this item'),
				type: 'string'
			},
			group: {
				description: localize('vscode.extension.contributes.menuItem.group', 'Group into which this item belongs'),
				type: 'string'
			}
		}
	};

	const submenuItem: IJSONSchema = {
		type: 'object',
		required: ['submenu'],
		properties: {
			submenu: {
				description: localize('vscode.extension.contributes.menuItem.submenu', 'Identifier of the submenu to display in this item.'),
				type: 'string'
			},
			when: {
				description: localize('vscode.extension.contributes.menuItem.when', 'Condition which must be true to show this item'),
				type: 'string'
			},
			group: {
				description: localize('vscode.extension.contributes.menuItem.group', 'Group into which this item belongs'),
				type: 'string'
			}
		}
	};

	const submenu: IJSONSchema = {
		type: 'object',
		required: ['id', 'label'],
		properties: {
			id: {
				description: localize('vscode.extension.contributes.submenu.id', 'Identifier of the menu to display as a submenu.'),
				type: 'string'
			},
			label: {
				description: localize('vscode.extension.contributes.submenu.label', 'The label of the menu item which leads to this submenu.'),
				type: 'string'
			},
			icon: {
				description: localize({ key: 'vscode.extension.contributes.submenu.icon', comment: ['do not translate or change `\\$(zap)`, \\ in front of $ is important.'] }, '(Optional) Icon which is used to represent the submenu in the UI. Either a file path, an object with file paths for dark and light themes, or a theme icon references, like `\\$(zap)`'),
				anyOf: [{
					type: 'string'
				},
				{
					type: 'object',
					properties: {
						light: {
							description: localize('vscode.extension.contributes.submenu.icon.light', 'Icon path when a light theme is used'),
							type: 'string'
						},
						dark: {
							description: localize('vscode.extension.contributes.submenu.icon.dark', 'Icon path when a dark theme is used'),
							type: 'string'
						}
					}
				}]
			}
		}
	};

	export const menusContribution: IJSONSchema = {
		description: localize('vscode.extension.contributes.menus', "Contributes menu items to the editor"),
		type: 'object',
		properties: index(apiMenus, menu => menu.key, menu => ({
			description: menu.proposed ? `(${localize('proposed', "Proposed API")}) ${menu.description}` : menu.description,
			type: 'array',
			items: menu.supportsSubmenus === false ? menuItem : { oneOf: [menuItem, submenuItem] }
		})),
		additionalProperties: {
			description: 'Submenu',
			type: 'array',
			items: { oneOf: [menuItem, submenuItem] }
		}
	};

	export const submenusContribution: IJSONSchema = {
		description: localize('vscode.extension.contributes.submenus', "Contributes submenu items to the editor"),
		type: 'array',
		items: submenu
	};

	// --- commands contribution point

	export interface IUserFriendlyCommand {
		command: string;
		title: string | ILocalizedString;
		enablement?: string;
		category?: string | ILocalizedString;
		icon?: IUserFriendlyIcon;
	}

	export type IUserFriendlyIcon = string | { light: string; dark: string; };

	export function isValidCommand(command: IUserFriendlyCommand, collector: ExtensionMessageCollector): boolean {
		if (!command) {
			collector.error(localize('nonempty', "expected non-empty value."));
			return false;
		}
		if (isFalsyOrWhitespace(command.command)) {
			collector.error(localize('requirestring', "property `{0}` is mandatory and must be of type `string`", 'command'));
			return false;
		}
		if (!isValidLocalizedString(command.title, collector, 'title')) {
			return false;
		}
		if (command.enablement && typeof command.enablement !== 'string') {
			collector.error(localize('optstring', "property `{0}` can be omitted or must be of type `string`", 'precondition'));
			return false;
		}
		if (command.category && !isValidLocalizedString(command.category, collector, 'category')) {
			return false;
		}
		if (!isValidIcon(command.icon, collector)) {
			return false;
		}
		return true;
	}

	function isValidIcon(icon: IUserFriendlyIcon | undefined, collector: ExtensionMessageCollector): boolean {
		if (typeof icon === 'undefined') {
			return true;
		}
		if (typeof icon === 'string') {
			return true;
		} else if (typeof icon.dark === 'string' && typeof icon.light === 'string') {
			return true;
		}
		collector.error(localize('opticon', "property `icon` can be omitted or must be either a string or a literal like `{dark, light}`"));
		return false;
	}

	function isValidLocalizedString(localized: string | ILocalizedString, collector: ExtensionMessageCollector, propertyName: string): boolean {
		if (typeof localized === 'undefined') {
			collector.error(localize('requireStringOrObject', "property `{0}` is mandatory and must be of type `string` or `object`", propertyName));
			return false;
		} else if (typeof localized === 'string' && isFalsyOrWhitespace(localized)) {
			collector.error(localize('requirestring', "property `{0}` is mandatory and must be of type `string`", propertyName));
			return false;
		} else if (typeof localized !== 'string' && (isFalsyOrWhitespace(localized.original) || isFalsyOrWhitespace(localized.value))) {
			collector.error(localize('requirestrings', "properties `{0}` and `{1}` are mandatory and must be of type `string`", `${propertyName}.value`, `${propertyName}.original`));
			return false;
		}

		return true;
	}

	const commandType: IJSONSchema = {
		type: 'object',
		required: ['command', 'title'],
		properties: {
			command: {
				description: localize('vscode.extension.contributes.commandType.command', 'Identifier of the command to execute'),
				type: 'string'
			},
			title: {
				description: localize('vscode.extension.contributes.commandType.title', 'Title by which the command is represented in the UI'),
				type: 'string'
			},
			category: {
				description: localize('vscode.extension.contributes.commandType.category', '(Optional) Category string by the command is grouped in the UI'),
				type: 'string'
			},
			enablement: {
				description: localize('vscode.extension.contributes.commandType.precondition', '(Optional) Condition which must be true to enable the command in the UI (menu and keybindings). Does not prevent executing the command by other means, like the `executeCommand`-api.'),
				type: 'string'
			},
			icon: {
				description: localize({ key: 'vscode.extension.contributes.commandType.icon', comment: ['do not translate or change `\\$(zap)`, \\ in front of $ is important.'] }, '(Optional) Icon which is used to represent the command in the UI. Either a file path, an object with file paths for dark and light themes, or a theme icon references, like `\\$(zap)`'),
				anyOf: [{
					type: 'string'
				},
				{
					type: 'object',
					properties: {
						light: {
							description: localize('vscode.extension.contributes.commandType.icon.light', 'Icon path when a light theme is used'),
							type: 'string'
						},
						dark: {
							description: localize('vscode.extension.contributes.commandType.icon.dark', 'Icon path when a dark theme is used'),
							type: 'string'
						}
					}
				}]
			}
		}
	};

	export const commandsContribution: IJSONSchema = {
		description: localize('vscode.extension.contributes.commands', "Contributes commands to the command palette."),
		oneOf: [
			commandType,
			{
				type: 'array',
				items: commandType
			}
		]
	};
}

const _commandRegistrations = new DisposableStore();

export const commandsExtensionPoint = ExtensionsRegistry.registerExtensionPoint<schema.IUserFriendlyCommand | schema.IUserFriendlyCommand[]>({
	extensionPoint: 'commands',
	jsonSchema: schema.commandsContribution
});

commandsExtensionPoint.setHandler(extensions => {

	function handleCommand(userFriendlyCommand: schema.IUserFriendlyCommand, extension: IExtensionPointUser<any>, bucket: ICommandAction[]) {

		if (!schema.isValidCommand(userFriendlyCommand, extension.collector)) {
			return;
		}

		const { icon, enablement, category, title, command } = userFriendlyCommand;

		let absoluteIcon: { dark: URI; light?: URI; } | ThemeIcon | undefined;
		if (icon) {
			if (typeof icon === 'string') {
				absoluteIcon = ThemeIcon.fromString(icon) ?? { dark: resources.joinPath(extension.description.extensionLocation, icon), light: resources.joinPath(extension.description.extensionLocation, icon) };

			} else {
				absoluteIcon = {
					dark: resources.joinPath(extension.description.extensionLocation, icon.dark),
					light: resources.joinPath(extension.description.extensionLocation, icon.light)
				};
			}
		}

		if (MenuRegistry.getCommand(command)) {
			extension.collector.info(localize('dup', "Command `{0}` appears multiple times in the `commands` section.", userFriendlyCommand.command));
		}
		bucket.push({
			id: command,
			title,
			category,
			precondition: ContextKeyExpr.deserialize(enablement),
			icon: absoluteIcon
		});
	}

	// remove all previous command registrations
	_commandRegistrations.clear();

	const newCommands: ICommandAction[] = [];
	for (const extension of extensions) {
		const { value } = extension;
		if (Array.isArray(value)) {
			for (const command of value) {
				handleCommand(command, extension, newCommands);
			}
		} else {
			handleCommand(value, extension, newCommands);
		}
	}
	_commandRegistrations.add(MenuRegistry.addCommands(newCommands));
});

interface IRegisteredSubmenu {
	readonly id: MenuId;
	readonly label: string;
	readonly icon?: { dark: URI; light?: URI; } | ThemeIcon;
}

const _submenus = new Map<string, IRegisteredSubmenu>();

const submenusExtensionPoint = ExtensionsRegistry.registerExtensionPoint<schema.IUserFriendlySubmenu[]>({
	extensionPoint: 'submenus',
	jsonSchema: schema.submenusContribution
});

submenusExtensionPoint.setHandler(extensions => {

	_submenus.clear();

	for (let extension of extensions) {
		const { value, collector } = extension;

		forEach(value, entry => {
			if (!schema.isValidSubmenu(entry.value, collector)) {
				return;
			}

			if (!entry.value.id) {
				collector.warn(localize('submenuId.invalid.id', "`{0}` is not a valid submenu identifier", entry.value.id));
				return;
			}
			if (_submenus.has(entry.value.id)) {
				collector.warn(localize('submenuId.duplicate.id', "The `{0}` submenu was already previously registered.", entry.value.id));
				return;
			}
			if (!entry.value.label) {
				collector.warn(localize('submenuId.invalid.label', "`{0}` is not a valid submenu label", entry.value.label));
				return;
			}

			let absoluteIcon: { dark: URI; light?: URI; } | ThemeIcon | undefined;
			if (entry.value.icon) {
				if (typeof entry.value.icon === 'string') {
					absoluteIcon = ThemeIcon.fromString(entry.value.icon) || { dark: resources.joinPath(extension.description.extensionLocation, entry.value.icon) };
				} else {
					absoluteIcon = {
						dark: resources.joinPath(extension.description.extensionLocation, entry.value.icon.dark),
						light: resources.joinPath(extension.description.extensionLocation, entry.value.icon.light)
					};
				}
			}

			const item: IRegisteredSubmenu = {
				id: new MenuId(`api:${entry.value.id}`),
				label: entry.value.label,
				icon: absoluteIcon
			};

			_submenus.set(entry.value.id, item);
		});
	}
});

const _apiMenusByKey = new Map(Iterable.map(Iterable.from(apiMenus), menu => ([menu.key, menu])));
const _menuRegistrations = new DisposableStore();
const _submenuMenuItems = new Map<number /* menu id */, Set<number /* submenu id */>>();

const menusExtensionPoint = ExtensionsRegistry.registerExtensionPoint<{ [loc: string]: (schema.IUserFriendlyMenuItem | schema.IUserFriendlySubmenuItem)[] }>({
	extensionPoint: 'menus',
	jsonSchema: schema.menusContribution,
	deps: [submenusExtensionPoint]
});

menusExtensionPoint.setHandler(extensions => {

	// remove all previous menu registrations
	_menuRegistrations.clear();
	_submenuMenuItems.clear();

	const items: { id: MenuId, item: IMenuItem | ISubmenuItem }[] = [];

	for (let extension of extensions) {
		const { value, collector } = extension;

		forEach(value, entry => {
			if (!schema.isValidItems(entry.value, collector)) {
				return;
			}

			let menu = _apiMenusByKey.get(entry.key);

			if (!menu) {
				const submenu = _submenus.get(entry.key);

				if (submenu) {
					menu = {
						key: entry.key,
						id: submenu.id,
						description: ''
					};
				}
			}

			if (!menu) {
				collector.warn(localize('menuId.invalid', "`{0}` is not a valid menu identifier", entry.key));
				return;
			}

			if (menu.proposed && !extension.description.enableProposedApi) {
				collector.error(localize('proposedAPI.invalid', "{0} is a proposed menu identifier and is only available when running out of dev or with the following command line switch: --enable-proposed-api {1}", entry.key, extension.description.identifier.value));
				return;
			}

			for (const menuItem of entry.value) {
				let item: IMenuItem | ISubmenuItem;

				if (schema.isMenuItem(menuItem)) {
					const command = MenuRegistry.getCommand(menuItem.command);
					const alt = menuItem.alt && MenuRegistry.getCommand(menuItem.alt) || undefined;

					if (!command) {
						collector.error(localize('missing.command', "Menu item references a command `{0}` which is not defined in the 'commands' section.", menuItem.command));
						continue;
					}
					if (menuItem.alt && !alt) {
						collector.warn(localize('missing.altCommand', "Menu item references an alt-command `{0}` which is not defined in the 'commands' section.", menuItem.alt));
					}
					if (menuItem.command === menuItem.alt) {
						collector.info(localize('dupe.command', "Menu item references the same command as default and alt-command"));
					}

					item = { command, alt, group: undefined, order: undefined, when: undefined };
				} else {
					if (menu.supportsSubmenus === false) {
						collector.error(localize('unsupported.submenureference', "Menu item references a submenu for a menu which doesn't have submenu support."));
						continue;
					}

					const submenu = _submenus.get(menuItem.submenu);

					if (!submenu) {
						collector.error(localize('missing.submenu', "Menu item references a submenu `{0}` which is not defined in the 'submenus' section.", menuItem.submenu));
						continue;
					}

					let submenuRegistrations = _submenuMenuItems.get(menu.id.id);

					if (!submenuRegistrations) {
						submenuRegistrations = new Set();
						_submenuMenuItems.set(menu.id.id, submenuRegistrations);
					}

					if (submenuRegistrations.has(submenu.id.id)) {
						collector.warn(localize('submenuItem.duplicate', "The `{0}` submenu was already contributed to the `{1}` menu.", menuItem.submenu, entry.key));
						continue;
					}

					submenuRegistrations.add(submenu.id.id);

					item = { submenu: submenu.id, icon: submenu.icon, title: submenu.label, group: undefined, order: undefined, when: undefined };
				}

				if (menuItem.group) {
					const idx = menuItem.group.lastIndexOf('@');
					if (idx > 0) {
						item.group = menuItem.group.substr(0, idx);
						item.order = Number(menuItem.group.substr(idx + 1)) || undefined;
					} else {
						item.group = menuItem.group;
					}
				}

				item.when = ContextKeyExpr.deserialize(menuItem.when);
				items.push({ id: menu.id, item });
			}
		});
	}

	_menuRegistrations.add(MenuRegistry.appendMenuItems(items));
});<|MERGE_RESOLUTION|>--- conflicted
+++ resolved
@@ -266,14 +266,11 @@
 		key: 'connectionDialog/browseTree',
 		id: MenuId.ConnectionDialogBrowseTreeContext,
 		description: localize('connectionDialogBrowseTree.context', "The connection dialog's browse tree context menu")
-<<<<<<< HEAD
-=======
 	},
 	{
 		key: 'dataGrid/item/context',
 		id: MenuId.DataGridItemContext,
 		description: localize('dataGrid.context', "The data grid item context menu")
->>>>>>> 3cb2f552
 	}
 	// {{SQL CARBON EDIT}} end menu entries
 ];
