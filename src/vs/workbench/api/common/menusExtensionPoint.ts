/*---------------------------------------------------------------------------------------------
 *  Copyright (c) Microsoft Corporation. All rights reserved.
 *  Licensed under the Source EULA. See License.txt in the project root for license information.
 *--------------------------------------------------------------------------------------------*/

import { localize } from 'vs/nls';
import { isFalsyOrWhitespace } from 'vs/base/common/strings';
import * as resources from 'vs/base/common/resources';
import { IJSONSchema } from 'vs/base/common/jsonSchema';
import { forEach } from 'vs/base/common/collections';
import { IExtensionPointUser, ExtensionMessageCollector, ExtensionsRegistry } from 'vs/workbench/services/extensions/common/extensionsRegistry';
import { ContextKeyExpr } from 'vs/platform/contextkey/common/contextkey';
import { MenuId, MenuRegistry, ILocalizedString, IMenuItem } from 'vs/platform/actions/common/actions';
import { URI } from 'vs/base/common/uri';
import { DisposableStore } from 'vs/base/common/lifecycle';
import { ThemeIcon } from 'vs/platform/theme/common/themeService';

namespace schema {

	// --- menus contribution point

	export interface IUserFriendlyMenuItem {
		command: string;
		alt?: string;
		when?: string;
		group?: string;
	}

	export function parseMenuId(value: string): MenuId | undefined {
		switch (value) {
			case 'commandPalette': return MenuId.CommandPalette;
			case 'touchBar': return MenuId.TouchBarContext;
			case 'editor/title': return MenuId.EditorTitle;
			case 'editor/context': return MenuId.EditorContext;
			case 'explorer/context': return MenuId.ExplorerContext;
			case 'editor/title/context': return MenuId.EditorTitleContext;
			case 'debug/callstack/context': return MenuId.DebugCallStackContext;
			case 'debug/toolbar': return MenuId.DebugToolBar;
			case 'debug/toolBar': return MenuId.DebugToolBar;
			case 'menuBar/file': return MenuId.MenubarFileMenu;
			case 'scm/title': return MenuId.SCMTitle;
			case 'scm/sourceControl': return MenuId.SCMSourceControl;
			case 'scm/resourceState/context': return MenuId.SCMResourceContext;
			case 'scm/resourceFolder/context': return MenuId.SCMResourceFolderContext;
			case 'scm/resourceGroup/context': return MenuId.SCMResourceGroupContext;
			case 'scm/change/title': return MenuId.SCMChangeContext;
			case 'statusBar/windowIndicator': return MenuId.StatusBarWindowIndicatorMenu;
			case 'view/title': return MenuId.ViewTitle;
			case 'view/item/context': return MenuId.ViewItemContext;
			// {{SQL CARBON EDIT}}
			case 'objectExplorer/item/context': return MenuId.ObjectExplorerItemContext;
			case 'notebook/toolbar': return MenuId.NotebookToolbar;
			case 'dataExplorer/context': return MenuId.DataExplorerContext;
			case 'dataExplorer/action': return MenuId.DataExplorerAction;
			case 'comments/commentThread/title': return MenuId.CommentThreadTitle;
			case 'comments/commentThread/context': return MenuId.CommentThreadActions;
			case 'comments/comment/title': return MenuId.CommentTitle;
			case 'comments/comment/context': return MenuId.CommentActions;
			case 'extension/context': return MenuId.ExtensionContext;
<<<<<<< HEAD
			case 'dashboard/toolbar': return MenuId.DashboardToolbar;
=======
			case 'timeline/title': return MenuId.TimelineTitle;
			case 'timeline/item/context': return MenuId.TimelineItemContext;
>>>>>>> 80ed6131
		}

		return undefined;
	}

	export function isProposedAPI(menuId: MenuId): boolean {
		switch (menuId) {
			case MenuId.StatusBarWindowIndicatorMenu:
			case MenuId.MenubarFileMenu:
				return true;
		}
		return false;
	}

	export function isValidMenuItems(menu: IUserFriendlyMenuItem[], collector: ExtensionMessageCollector): boolean {
		if (!Array.isArray(menu)) {
			collector.error(localize('requirearray', "menu items must be an array"));
			return false;
		}

		for (let item of menu) {
			if (typeof item.command !== 'string') {
				collector.error(localize('requirestring', "property `{0}` is mandatory and must be of type `string`", 'command'));
				return false;
			}
			if (item.alt && typeof item.alt !== 'string') {
				collector.error(localize('optstring', "property `{0}` can be omitted or must be of type `string`", 'alt'));
				return false;
			}
			if (item.when && typeof item.when !== 'string') {
				collector.error(localize('optstring', "property `{0}` can be omitted or must be of type `string`", 'when'));
				return false;
			}
			if (item.group && typeof item.group !== 'string') {
				collector.error(localize('optstring', "property `{0}` can be omitted or must be of type `string`", 'group'));
				return false;
			}
		}

		return true;
	}

	const menuItem: IJSONSchema = {
		type: 'object',
		properties: {
			command: {
				description: localize('vscode.extension.contributes.menuItem.command', 'Identifier of the command to execute. The command must be declared in the \'commands\'-section'),
				type: 'string'
			},
			alt: {
				description: localize('vscode.extension.contributes.menuItem.alt', 'Identifier of an alternative command to execute. The command must be declared in the \'commands\'-section'),
				type: 'string'
			},
			when: {
				description: localize('vscode.extension.contributes.menuItem.when', 'Condition which must be true to show this item'),
				type: 'string'
			},
			group: {
				description: localize('vscode.extension.contributes.menuItem.group', 'Group into which this command belongs'),
				type: 'string'
			}
		}
	};

	export const menusContribution: IJSONSchema = {
		description: localize('vscode.extension.contributes.menus', "Contributes menu items to the editor"),
		type: 'object',
		properties: {
			'commandPalette': {
				description: localize('menus.commandPalette', "The Command Palette"),
				type: 'array',
				items: menuItem
			},
			'touchBar': {
				description: localize('menus.touchBar', "The touch bar (macOS only)"),
				type: 'array',
				items: menuItem
			},
			'editor/title': {
				description: localize('menus.editorTitle', "The editor title menu"),
				type: 'array',
				items: menuItem
			},
			'editor/context': {
				description: localize('menus.editorContext', "The editor context menu"),
				type: 'array',
				items: menuItem
			},
			'explorer/context': {
				description: localize('menus.explorerContext', "The file explorer context menu"),
				type: 'array',
				items: menuItem
			},
			'editor/title/context': {
				description: localize('menus.editorTabContext', "The editor tabs context menu"),
				type: 'array',
				items: menuItem
			},
			'debug/callstack/context': {
				description: localize('menus.debugCallstackContext', "The debug callstack context menu"),
				type: 'array',
				items: menuItem
			},
			'debug/toolBar': {
				description: localize('menus.debugToolBar', "The debug toolbar menu"),
				type: 'array',
				items: menuItem
			},
			'scm/title': {
				description: localize('menus.scmTitle', "The Source Control title menu"),
				type: 'array',
				items: menuItem
			},
			'scm/sourceControl': {
				description: localize('menus.scmSourceControl', "The Source Control menu"),
				type: 'array',
				items: menuItem
			},
			'scm/resourceGroup/context': {
				description: localize('menus.resourceGroupContext', "The Source Control resource group context menu"),
				type: 'array',
				items: menuItem
			},
			'scm/resourceState/context': {
				description: localize('menus.resourceStateContext', "The Source Control resource state context menu"),
				type: 'array',
				items: menuItem
			},
			'view/title': {
				description: localize('view.viewTitle', "The contributed view title menu"),
				type: 'array',
				items: menuItem
			},
			'view/item/context': {
				description: localize('view.itemContext', "The contributed view item context menu"),
				type: 'array',
				items: menuItem
			},
			'comments/commentThread/title': {
				description: localize('commentThread.title', "The contributed comment thread title menu"),
				type: 'array',
				items: menuItem
			},
			'comments/commentThread/context': {
				description: localize('commentThread.actions', "The contributed comment thread context menu, rendered as buttons below the comment editor"),
				type: 'array',
				items: menuItem
			},
			'comments/comment/title': {
				description: localize('comment.title', "The contributed comment title menu"),
				type: 'array',
				items: menuItem
			},
			'comments/comment/context': {
				description: localize('comment.actions', "The contributed comment context menu, rendered as buttons below the comment editor"),
				type: 'array',
				items: menuItem
			},
			'extension/context': {
				description: localize('menus.extensionContext', "The extension context menu"),
				type: 'array',
				items: menuItem
			},
			'timeline/title': {
				description: localize('view.timelineTitle', "The Timeline view title menu"),
				type: 'array',
				items: menuItem
			},
			'timeline/item/context': {
				description: localize('view.timelineContext', "The Timeline view item context menu"),
				type: 'array',
				items: menuItem
			},
		}
	};

	// --- commands contribution point

	export interface IUserFriendlyCommand {
		command: string;
		title: string | ILocalizedString;
		enablement?: string;
		category?: string | ILocalizedString;
		icon?: IUserFriendlyIcon;
	}

	export type IUserFriendlyIcon = string | { light: string; dark: string; };

	export function isValidCommand(command: IUserFriendlyCommand, collector: ExtensionMessageCollector): boolean {
		if (!command) {
			collector.error(localize('nonempty', "expected non-empty value."));
			return false;
		}
		if (isFalsyOrWhitespace(command.command)) {
			collector.error(localize('requirestring', "property `{0}` is mandatory and must be of type `string`", 'command'));
			return false;
		}
		if (!isValidLocalizedString(command.title, collector, 'title')) {
			return false;
		}
		if (command.enablement && typeof command.enablement !== 'string') {
			collector.error(localize('optstring', "property `{0}` can be omitted or must be of type `string`", 'precondition'));
			return false;
		}
		if (command.category && !isValidLocalizedString(command.category, collector, 'category')) {
			return false;
		}
		if (!isValidIcon(command.icon, collector)) {
			return false;
		}
		return true;
	}

	function isValidIcon(icon: IUserFriendlyIcon | undefined, collector: ExtensionMessageCollector): boolean {
		if (typeof icon === 'undefined') {
			return true;
		}
		if (typeof icon === 'string') {
			return true;
		} else if (typeof icon.dark === 'string' && typeof icon.light === 'string') {
			return true;
		}
		collector.error(localize('opticon', "property `icon` can be omitted or must be either a string or a literal like `{dark, light}`"));
		return false;
	}

	function isValidLocalizedString(localized: string | ILocalizedString, collector: ExtensionMessageCollector, propertyName: string): boolean {
		if (typeof localized === 'undefined') {
			collector.error(localize('requireStringOrObject', "property `{0}` is mandatory and must be of type `string` or `object`", propertyName));
			return false;
		} else if (typeof localized === 'string' && isFalsyOrWhitespace(localized)) {
			collector.error(localize('requirestring', "property `{0}` is mandatory and must be of type `string`", propertyName));
			return false;
		} else if (typeof localized !== 'string' && (isFalsyOrWhitespace(localized.original) || isFalsyOrWhitespace(localized.value))) {
			collector.error(localize('requirestrings', "properties `{0}` and `{1}` are mandatory and must be of type `string`", `${propertyName}.value`, `${propertyName}.original`));
			return false;
		}

		return true;
	}

	const commandType: IJSONSchema = {
		type: 'object',
		required: ['command', 'title'],
		properties: {
			command: {
				description: localize('vscode.extension.contributes.commandType.command', 'Identifier of the command to execute'),
				type: 'string'
			},
			title: {
				description: localize('vscode.extension.contributes.commandType.title', 'Title by which the command is represented in the UI'),
				type: 'string'
			},
			category: {
				description: localize('vscode.extension.contributes.commandType.category', '(Optional) Category string by the command is grouped in the UI'),
				type: 'string'
			},
			enablement: {
				description: localize('vscode.extension.contributes.commandType.precondition', '(Optional) Condition which must be true to enable the command'),
				type: 'string'
			},
			icon: {
				description: localize('vscode.extension.contributes.commandType.icon', '(Optional) Icon which is used to represent the command in the UI. Either a file path, an object with file paths for dark and light themes, or a theme icon references, like `$(zap)`'),
				anyOf: [{
					type: 'string'
				},
				{
					type: 'object',
					properties: {
						light: {
							description: localize('vscode.extension.contributes.commandType.icon.light', 'Icon path when a light theme is used'),
							type: 'string'
						},
						dark: {
							description: localize('vscode.extension.contributes.commandType.icon.dark', 'Icon path when a dark theme is used'),
							type: 'string'
						}
					}
				}]
			}
		}
	};

	export const commandsContribution: IJSONSchema = {
		description: localize('vscode.extension.contributes.commands', "Contributes commands to the command palette."),
		oneOf: [
			commandType,
			{
				type: 'array',
				items: commandType
			}
		]
	};
}

const _commandRegistrations = new DisposableStore();

export const commandsExtensionPoint = ExtensionsRegistry.registerExtensionPoint<schema.IUserFriendlyCommand | schema.IUserFriendlyCommand[]>({
	extensionPoint: 'commands',
	jsonSchema: schema.commandsContribution
});

commandsExtensionPoint.setHandler(extensions => {

	function handleCommand(userFriendlyCommand: schema.IUserFriendlyCommand, extension: IExtensionPointUser<any>) {

		if (!schema.isValidCommand(userFriendlyCommand, extension.collector)) {
			return;
		}

		const { icon, enablement, category, title, command } = userFriendlyCommand;

		let absoluteIcon: { dark: URI; light?: URI; } | ThemeIcon | undefined;
		if (icon) {
			if (typeof icon === 'string') {
				absoluteIcon = ThemeIcon.fromString(icon) || { dark: resources.joinPath(extension.description.extensionLocation, icon) };

			} else {
				absoluteIcon = {
					dark: resources.joinPath(extension.description.extensionLocation, icon.dark),
					light: resources.joinPath(extension.description.extensionLocation, icon.light)
				};
			}
		}

		if (MenuRegistry.getCommand(command)) {
			extension.collector.info(localize('dup', "Command `{0}` appears multiple times in the `commands` section.", userFriendlyCommand.command));
		}
		const registration = MenuRegistry.addCommand({
			id: command,
			title,
			category,
			precondition: ContextKeyExpr.deserialize(enablement),
			icon: absoluteIcon
		});
		_commandRegistrations.add(registration);
	}

	// remove all previous command registrations
	_commandRegistrations.clear();

	for (const extension of extensions) {
		const { value } = extension;
		if (Array.isArray(value)) {
			for (const command of value) {
				handleCommand(command, extension);
			}
		} else {
			handleCommand(value, extension);
		}
	}
});

const _menuRegistrations = new DisposableStore();

ExtensionsRegistry.registerExtensionPoint<{ [loc: string]: schema.IUserFriendlyMenuItem[] }>({
	extensionPoint: 'menus',
	jsonSchema: schema.menusContribution
}).setHandler(extensions => {

	// remove all previous menu registrations
	_menuRegistrations.clear();

	for (let extension of extensions) {
		const { value, collector } = extension;

		forEach(value, entry => {
			if (!schema.isValidMenuItems(entry.value, collector)) {
				return;
			}

			const menu = schema.parseMenuId(entry.key);
			if (typeof menu === 'undefined') {
				collector.warn(localize('menuId.invalid', "`{0}` is not a valid menu identifier", entry.key));
				return;
			}

			if (schema.isProposedAPI(menu) && !extension.description.enableProposedApi) {
				collector.error(localize('proposedAPI.invalid', "{0} is a proposed menu identifier and is only available when running out of dev or with the following command line switch: --enable-proposed-api {1}", entry.key, extension.description.identifier.value));
				return;
			}

			for (let item of entry.value) {
				let command = MenuRegistry.getCommand(item.command);
				let alt = item.alt && MenuRegistry.getCommand(item.alt);

				if (!command) {
					collector.error(localize('missing.command', "Menu item references a command `{0}` which is not defined in the 'commands' section.", item.command));
					continue;
				}
				if (item.alt && !alt) {
					collector.warn(localize('missing.altCommand', "Menu item references an alt-command `{0}` which is not defined in the 'commands' section.", item.alt));
				}
				if (item.command === item.alt) {
					collector.info(localize('dupe.command', "Menu item references the same command as default and alt-command"));
				}

				let group: string | undefined;
				let order: number | undefined;
				if (item.group) {
					const idx = item.group.lastIndexOf('@');
					if (idx > 0) {
						group = item.group.substr(0, idx);
						order = Number(item.group.substr(idx + 1)) || undefined;
					} else {
						group = item.group;
					}
				}

				const registration = MenuRegistry.appendMenuItem(menu, {
					command,
					alt,
					group,
					order,
					when: ContextKeyExpr.deserialize(item.when)
				} as IMenuItem);
				_menuRegistrations.add(registration);
			}
		});
	}
});<|MERGE_RESOLUTION|>--- conflicted
+++ resolved
@@ -57,12 +57,9 @@
 			case 'comments/comment/title': return MenuId.CommentTitle;
 			case 'comments/comment/context': return MenuId.CommentActions;
 			case 'extension/context': return MenuId.ExtensionContext;
-<<<<<<< HEAD
 			case 'dashboard/toolbar': return MenuId.DashboardToolbar;
-=======
 			case 'timeline/title': return MenuId.TimelineTitle;
 			case 'timeline/item/context': return MenuId.TimelineItemContext;
->>>>>>> 80ed6131
 		}
 
 		return undefined;
