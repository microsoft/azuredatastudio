--- conflicted
+++ resolved
@@ -16,11 +16,8 @@
 import { ThemeIcon } from 'vs/platform/theme/common/themeService';
 import { Iterable } from 'vs/base/common/iterator';
 import { index } from 'vs/base/common/arrays';
-<<<<<<< HEAD
+import { isProposedApiEnabled } from 'vs/platform/extensions/common/extensions';
 import * as locConstants from 'sql/base/common/locConstants'; // {{SQL CARBON EDIT}}
-=======
-import { isProposedApiEnabled } from 'vs/platform/extensions/common/extensions';
->>>>>>> 54f23ce1
 
 interface IAPIMenu {
 	readonly key: string;
