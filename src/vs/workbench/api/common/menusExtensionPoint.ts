/*---------------------------------------------------------------------------------------------
 *  Copyright (c) Microsoft Corporation. All rights reserved.
 *  Licensed under the Source EULA. See License.txt in the project root for license information.
 *--------------------------------------------------------------------------------------------*/

import { localize } from 'vs/nls';
import { isFalsyOrWhitespace } from 'vs/base/common/strings';
import * as resources from 'vs/base/common/resources';
import { IJSONSchema } from 'vs/base/common/jsonSchema';
import { forEach } from 'vs/base/common/collections';
import { IExtensionPointUser, ExtensionMessageCollector, ExtensionsRegistry } from 'vs/workbench/services/extensions/common/extensionsRegistry';
import { ContextKeyExpr } from 'vs/platform/contextkey/common/contextkey';
import { MenuId, MenuRegistry, ILocalizedString, IMenuItem, ICommandAction, ISubmenuItem } from 'vs/platform/actions/common/actions';
import { URI } from 'vs/base/common/uri';
import { DisposableStore } from 'vs/base/common/lifecycle';
import { ThemeIcon } from 'vs/platform/theme/common/themeService';
import { Iterable } from 'vs/base/common/iterator';
import { index } from 'vs/base/common/arrays';

interface IAPIMenu {
	readonly key: string;
	readonly id: MenuId;
	readonly description: string;
	readonly proposed?: boolean; // defaults to false
	readonly supportsSubmenus?: boolean; // defaults to true
}

const apiMenus: IAPIMenu[] = [
	{
		key: 'commandPalette',
		id: MenuId.CommandPalette,
		description: localize('menus.commandPalette', "The Command Palette"),
		supportsSubmenus: false
	},
	{
		key: 'touchBar',
		id: MenuId.TouchBarContext,
		description: localize('menus.touchBar', "The touch bar (macOS only)"),
		supportsSubmenus: false
	},
	{
		key: 'editor/title',
		id: MenuId.EditorTitle,
		description: localize('menus.editorTitle', "The editor title menu")
	},
	{
		key: 'editor/context',
		id: MenuId.EditorContext,
		description: localize('menus.editorContext', "The editor context menu")
	},
	{
		key: 'explorer/context',
		id: MenuId.ExplorerContext,
		description: localize('menus.explorerContext', "The file explorer context menu")
	},
	{
		key: 'editor/title/context',
		id: MenuId.EditorTitleContext,
		description: localize('menus.editorTabContext', "The editor tabs context menu")
	},
	{
		key: 'debug/callstack/context',
		id: MenuId.DebugCallStackContext,
		description: localize('menus.debugCallstackContext', "The debug callstack context menu")
	},
	{
		key: 'debug/toolBar',
		id: MenuId.DebugToolBar,
		description: localize('menus.debugToolBar', "The debug toolbar menu")
	},
	{
		key: 'menuBar/webNavigation',
		id: MenuId.MenubarWebNavigationMenu,
		description: localize('menus.webNavigation', "The top level navigational menu (web only)"),
		proposed: true,
		supportsSubmenus: false
	},
	{
		key: 'scm/title',
		id: MenuId.SCMTitle,
		description: localize('menus.scmTitle', "The Source Control title menu")
	},
	{
		key: 'scm/sourceControl',
		id: MenuId.SCMSourceControl,
		description: localize('menus.scmSourceControl', "The Source Control menu")
	},
	{
		key: 'scm/resourceState/context',
		id: MenuId.SCMResourceContext,
		description: localize('menus.resourceGroupContext', "The Source Control resource group context menu")
	},
	{
		key: 'scm/resourceFolder/context',
		id: MenuId.SCMResourceFolderContext,
		description: localize('menus.resourceStateContext', "The Source Control resource state context menu")
	},
	{
		key: 'scm/resourceGroup/context',
		id: MenuId.SCMResourceGroupContext,
		description: localize('menus.resourceFolderContext', "The Source Control resource folder context menu")
	},
	{
		key: 'scm/change/title',
		id: MenuId.SCMChangeContext,
		description: localize('menus.changeTitle', "The Source Control inline change menu")
	},
	{
		key: 'statusBar/windowIndicator',
		id: MenuId.StatusBarWindowIndicatorMenu,
		description: localize('menus.statusBarWindowIndicator', "The window indicator menu in the status bar"),
		proposed: true,
		supportsSubmenus: false
	},
	{
		key: 'view/title',
		id: MenuId.ViewTitle,
		description: localize('view.viewTitle', "The contributed view title menu")
	},
	{
		key: 'view/item/context',
		id: MenuId.ViewItemContext,
		description: localize('view.itemContext', "The contributed view item context menu")
	},
	{
		key: 'comments/commentThread/title',
		id: MenuId.CommentThreadTitle,
		description: localize('commentThread.title', "The contributed comment thread title menu")
	},
	{
		key: 'comments/commentThread/context',
		id: MenuId.CommentThreadActions,
		description: localize('commentThread.actions', "The contributed comment thread context menu, rendered as buttons below the comment editor"),
		supportsSubmenus: false
	},
	{
		key: 'comments/comment/title',
		id: MenuId.CommentTitle,
		description: localize('comment.title', "The contributed comment title menu")
	},
	{
		key: 'comments/comment/context',
		id: MenuId.CommentActions,
		description: localize('comment.actions', "The contributed comment context menu, rendered as buttons below the comment editor"),
		supportsSubmenus: false
	},
	{
		key: 'notebook/cell/title',
		id: MenuId.NotebookCellTitle,
		description: localize('notebook.cell.title', "The contributed notebook cell title menu"),
		proposed: true
	},
	{
		key: 'extension/context',
		id: MenuId.ExtensionContext,
		description: localize('menus.extensionContext', "The extension context menu")
	},
	{
		key: 'timeline/title',
		id: MenuId.TimelineTitle,
		description: localize('view.timelineTitle', "The Timeline view title menu")
	},
	{
		key: 'timeline/item/context',
		id: MenuId.TimelineItemContext,
		description: localize('view.timelineContext', "The Timeline view item context menu")
	},
];

namespace schema {

	// --- menus, submenus contribution point

	export interface IUserFriendlyMenuItem {
		command: string;
		alt?: string;
		when?: string;
		group?: string;
	}

<<<<<<< HEAD
	export function parseMenuId(value: string): MenuId | undefined {
		switch (value) {
			case 'commandPalette': return MenuId.CommandPalette;
			case 'touchBar': return MenuId.TouchBarContext;
			case 'editor/title': return MenuId.EditorTitle;
			case 'editor/context': return MenuId.EditorContext;
			case 'explorer/context': return MenuId.ExplorerContext;
			case 'editor/title/context': return MenuId.EditorTitleContext;
			case 'debug/callstack/context': return MenuId.DebugCallStackContext;
			case 'debug/toolbar': return MenuId.DebugToolBar;
			case 'debug/toolBar': return MenuId.DebugToolBar;
			case 'menuBar/webNavigation': return MenuId.MenubarWebNavigationMenu;
			case 'scm/title': return MenuId.SCMTitle;
			case 'scm/sourceControl': return MenuId.SCMSourceControl;
			case 'scm/resourceState/context': return MenuId.SCMResourceContext;
			case 'scm/resourceFolder/context': return MenuId.SCMResourceFolderContext;
			case 'scm/resourceGroup/context': return MenuId.SCMResourceGroupContext;
			case 'scm/change/title': return MenuId.SCMChangeContext;//
			case 'statusBar/windowIndicator': return MenuId.StatusBarWindowIndicatorMenu;
			case 'view/title': return MenuId.ViewTitle;
			case 'view/item/context': return MenuId.ViewItemContext;
			// {{SQL CARBON EDIT}}
			case 'objectExplorer/item/context': return MenuId.ObjectExplorerItemContext;
			case 'notebook/toolbar': return MenuId.NotebookToolbar;
			case 'dataExplorer/context': return MenuId.DataExplorerContext;
			case 'dataExplorer/action': return MenuId.DataExplorerAction;
			case 'notebooks/title': return MenuId.NotebookTitle;
			case 'comments/commentThread/title': return MenuId.CommentThreadTitle;
			case 'comments/commentThread/context': return MenuId.CommentThreadActions;
			case 'comments/comment/title': return MenuId.CommentTitle;
			case 'comments/comment/context': return MenuId.CommentActions;
			case 'notebook/cell/title': return MenuId.NotebookCellTitle;
			case 'extension/context': return MenuId.ExtensionContext;
			case 'dashboard/toolbar': return MenuId.DashboardToolbar;
			case 'timeline/title': return MenuId.TimelineTitle;
			case 'timeline/item/context': return MenuId.TimelineItemContext;
=======
	export interface IUserFriendlySubmenuItem {
		submenu: string;
		when?: string;
		group?: string;
	}

	export interface IUserFriendlySubmenu {
		id: string;
		label: string;
		icon?: IUserFriendlyIcon;
	}

	export function isMenuItem(item: IUserFriendlyMenuItem | IUserFriendlySubmenuItem): item is IUserFriendlyMenuItem {
		return typeof (item as IUserFriendlyMenuItem).command === 'string';
	}

	export function isValidMenuItem(item: IUserFriendlyMenuItem, collector: ExtensionMessageCollector): boolean {
		if (typeof item.command !== 'string') {
			collector.error(localize('requirestring', "property `{0}` is mandatory and must be of type `string`", 'command'));
			return false;
		}
		if (item.alt && typeof item.alt !== 'string') {
			collector.error(localize('optstring', "property `{0}` can be omitted or must be of type `string`", 'alt'));
			return false;
		}
		if (item.when && typeof item.when !== 'string') {
			collector.error(localize('optstring', "property `{0}` can be omitted or must be of type `string`", 'when'));
			return false;
		}
		if (item.group && typeof item.group !== 'string') {
			collector.error(localize('optstring', "property `{0}` can be omitted or must be of type `string`", 'group'));
			return false;
>>>>>>> a7fdaf4f
		}

		return true;
	}

	export function isValidSubmenuItem(item: IUserFriendlySubmenuItem, collector: ExtensionMessageCollector): boolean {
		if (typeof item.submenu !== 'string') {
			collector.error(localize('requirestring', "property `{0}` is mandatory and must be of type `string`", 'submenu'));
			return false;
		}
		if (item.when && typeof item.when !== 'string') {
			collector.error(localize('optstring', "property `{0}` can be omitted or must be of type `string`", 'when'));
			return false;
		}
		if (item.group && typeof item.group !== 'string') {
			collector.error(localize('optstring', "property `{0}` can be omitted or must be of type `string`", 'group'));
			return false;
		}

		return true;
	}

	export function isValidItems(items: (IUserFriendlyMenuItem | IUserFriendlySubmenuItem)[], collector: ExtensionMessageCollector): boolean {
		if (!Array.isArray(items)) {
			collector.error(localize('requirearray', "submenu items must be an array"));
			return false;
		}

		for (let item of items) {
			if (isMenuItem(item)) {
				if (!isValidMenuItem(item, collector)) {
					return false;
				}
			} else {
				if (!isValidSubmenuItem(item, collector)) {
					return false;
				}
			}
		}

		return true;
	}

	export function isValidSubmenu(submenu: IUserFriendlySubmenu, collector: ExtensionMessageCollector): boolean {
		if (typeof submenu !== 'object') {
			collector.error(localize('require', "submenu items must be an object"));
			return false;
		}

		if (typeof submenu.id !== 'string') {
			collector.error(localize('requirestring', "property `{0}` is mandatory and must be of type `string`", 'id'));
			return false;
		}
		if (typeof submenu.label !== 'string') {
			collector.error(localize('requirestring', "property `{0}` is mandatory and must be of type `string`", 'label'));
			return false;
		}

		return true;
	}

	const menuItem: IJSONSchema = {
		type: 'object',
		required: ['command'],
		properties: {
			command: {
				description: localize('vscode.extension.contributes.menuItem.command', 'Identifier of the command to execute. The command must be declared in the \'commands\'-section'),
				type: 'string'
			},
			alt: {
				description: localize('vscode.extension.contributes.menuItem.alt', 'Identifier of an alternative command to execute. The command must be declared in the \'commands\'-section'),
				type: 'string'
			},
			when: {
				description: localize('vscode.extension.contributes.menuItem.when', 'Condition which must be true to show this item'),
				type: 'string'
			},
			group: {
				description: localize('vscode.extension.contributes.menuItem.group', 'Group into which this command belongs'),
				type: 'string'
			}
		}
	};

	const submenuItem: IJSONSchema = {
		type: 'object',
		required: ['submenu'],
		properties: {
			submenu: {
				description: localize('vscode.extension.contributes.menuItem.submenu', 'Identifier of the submenu to display in this item.'),
				type: 'string'
			},
			when: {
				description: localize('vscode.extension.contributes.menuItem.when', 'Condition which must be true to show this item'),
				type: 'string'
			},
			group: {
				description: localize('vscode.extension.contributes.menuItem.group', 'Group into which this command belongs'),
				type: 'string'
			}
		}
	};

	const submenu: IJSONSchema = {
		type: 'object',
		required: ['id', 'label'],
		properties: {
			id: {
				description: localize('vscode.extension.contributes.submenu.id', 'Identifier of the menu to display as a submenu.'),
				type: 'string'
			},
			label: {
				description: localize('vscode.extension.contributes.submenu.label', 'The label of the menu item which leads to this submenu.'),
				type: 'string'
			},
			icon: {
				description: localize('vscode.extension.contributes.submenu.icon', '(Optional) Icon which is used to represent the submenu in the UI. Either a file path, an object with file paths for dark and light themes, or a theme icon references, like `\\$(zap)`'),
				anyOf: [{
					type: 'string'
				},
				{
					type: 'object',
					properties: {
						light: {
							description: localize('vscode.extension.contributes.submenu.icon.light', 'Icon path when a light theme is used'),
							type: 'string'
						},
						dark: {
							description: localize('vscode.extension.contributes.submenu.icon.dark', 'Icon path when a dark theme is used'),
							type: 'string'
						}
					}
				}]
			}
		}
	};

	export const menusContribution: IJSONSchema = {
		description: localize('vscode.extension.contributes.menus', "Contributes menu items to the editor"),
		type: 'object',
		properties: index(apiMenus, menu => menu.key, menu => ({
			description: menu.proposed ? `(${localize('proposed', "Proposed API")}) ${menu.description}` : menu.description,
			type: 'array',
			items: menu.supportsSubmenus === false ? menuItem : { oneOf: [menuItem, submenuItem] }
		}))
	};

	export const submenusContribution: IJSONSchema = {
		description: localize('vscode.extension.contributes.submenus', "(Proposed API) Contributes submenu items to the editor"),
		type: 'array',
		items: submenu
	};

	// --- commands contribution point

	export interface IUserFriendlyCommand {
		command: string;
		title: string | ILocalizedString;
		enablement?: string;
		category?: string | ILocalizedString;
		icon?: IUserFriendlyIcon;
	}

	export type IUserFriendlyIcon = string | { light: string; dark: string; };

	export function isValidCommand(command: IUserFriendlyCommand, collector: ExtensionMessageCollector): boolean {
		if (!command) {
			collector.error(localize('nonempty', "expected non-empty value."));
			return false;
		}
		if (isFalsyOrWhitespace(command.command)) {
			collector.error(localize('requirestring', "property `{0}` is mandatory and must be of type `string`", 'command'));
			return false;
		}
		if (!isValidLocalizedString(command.title, collector, 'title')) {
			return false;
		}
		if (command.enablement && typeof command.enablement !== 'string') {
			collector.error(localize('optstring', "property `{0}` can be omitted or must be of type `string`", 'precondition'));
			return false;
		}
		if (command.category && !isValidLocalizedString(command.category, collector, 'category')) {
			return false;
		}
		if (!isValidIcon(command.icon, collector)) {
			return false;
		}
		return true;
	}

	function isValidIcon(icon: IUserFriendlyIcon | undefined, collector: ExtensionMessageCollector): boolean {
		if (typeof icon === 'undefined') {
			return true;
		}
		if (typeof icon === 'string') {
			return true;
		} else if (typeof icon.dark === 'string' && typeof icon.light === 'string') {
			return true;
		}
		collector.error(localize('opticon', "property `icon` can be omitted or must be either a string or a literal like `{dark, light}`"));
		return false;
	}

	function isValidLocalizedString(localized: string | ILocalizedString, collector: ExtensionMessageCollector, propertyName: string): boolean {
		if (typeof localized === 'undefined') {
			collector.error(localize('requireStringOrObject', "property `{0}` is mandatory and must be of type `string` or `object`", propertyName));
			return false;
		} else if (typeof localized === 'string' && isFalsyOrWhitespace(localized)) {
			collector.error(localize('requirestring', "property `{0}` is mandatory and must be of type `string`", propertyName));
			return false;
		} else if (typeof localized !== 'string' && (isFalsyOrWhitespace(localized.original) || isFalsyOrWhitespace(localized.value))) {
			collector.error(localize('requirestrings', "properties `{0}` and `{1}` are mandatory and must be of type `string`", `${propertyName}.value`, `${propertyName}.original`));
			return false;
		}

		return true;
	}

	const commandType: IJSONSchema = {
		type: 'object',
		required: ['command', 'title'],
		properties: {
			command: {
				description: localize('vscode.extension.contributes.commandType.command', 'Identifier of the command to execute'),
				type: 'string'
			},
			title: {
				description: localize('vscode.extension.contributes.commandType.title', 'Title by which the command is represented in the UI'),
				type: 'string'
			},
			category: {
				description: localize('vscode.extension.contributes.commandType.category', '(Optional) Category string by the command is grouped in the UI'),
				type: 'string'
			},
			enablement: {
				description: localize('vscode.extension.contributes.commandType.precondition', '(Optional) Condition which must be true to enable the command'),
				type: 'string'
			},
			icon: {
				description: localize('vscode.extension.contributes.commandType.icon', '(Optional) Icon which is used to represent the command in the UI. Either a file path, an object with file paths for dark and light themes, or a theme icon references, like `\\$(zap)`'),
				anyOf: [{
					type: 'string'
				},
				{
					type: 'object',
					properties: {
						light: {
							description: localize('vscode.extension.contributes.commandType.icon.light', 'Icon path when a light theme is used'),
							type: 'string'
						},
						dark: {
							description: localize('vscode.extension.contributes.commandType.icon.dark', 'Icon path when a dark theme is used'),
							type: 'string'
						}
					}
				}]
			}
		}
	};

	export const commandsContribution: IJSONSchema = {
		description: localize('vscode.extension.contributes.commands', "Contributes commands to the command palette."),
		oneOf: [
			commandType,
			{
				type: 'array',
				items: commandType
			}
		]
	};
}

const _commandRegistrations = new DisposableStore();

export const commandsExtensionPoint = ExtensionsRegistry.registerExtensionPoint<schema.IUserFriendlyCommand | schema.IUserFriendlyCommand[]>({
	extensionPoint: 'commands',
	jsonSchema: schema.commandsContribution
});

commandsExtensionPoint.setHandler(extensions => {

	function handleCommand(userFriendlyCommand: schema.IUserFriendlyCommand, extension: IExtensionPointUser<any>, bucket: ICommandAction[]) {

		if (!schema.isValidCommand(userFriendlyCommand, extension.collector)) {
			return;
		}

		const { icon, enablement, category, title, command } = userFriendlyCommand;

		let absoluteIcon: { dark: URI; light?: URI; } | ThemeIcon | undefined;
		if (icon) {
			if (typeof icon === 'string') {
				absoluteIcon = ThemeIcon.fromString(icon) || { dark: resources.joinPath(extension.description.extensionLocation, icon) };

			} else {
				absoluteIcon = {
					dark: resources.joinPath(extension.description.extensionLocation, icon.dark),
					light: resources.joinPath(extension.description.extensionLocation, icon.light)
				};
			}
		}

		if (MenuRegistry.getCommand(command)) {
			extension.collector.info(localize('dup', "Command `{0}` appears multiple times in the `commands` section.", userFriendlyCommand.command));
		}
		bucket.push({
			id: command,
			title,
			category,
			precondition: ContextKeyExpr.deserialize(enablement),
			icon: absoluteIcon
		});
	}

	// remove all previous command registrations
	_commandRegistrations.clear();

	const newCommands: ICommandAction[] = [];
	for (const extension of extensions) {
		const { value } = extension;
		if (Array.isArray(value)) {
			for (const command of value) {
				handleCommand(command, extension, newCommands);
			}
		} else {
			handleCommand(value, extension, newCommands);
		}
	}
	_commandRegistrations.add(MenuRegistry.addCommands(newCommands));
});

interface IRegisteredSubmenu {
	readonly id: MenuId;
	readonly label: string;
	readonly icon?: { dark: URI; light?: URI; } | ThemeIcon;
}

const _submenus = new Map<string, IRegisteredSubmenu>();

const submenusExtensionPoint = ExtensionsRegistry.registerExtensionPoint<schema.IUserFriendlySubmenu[]>({
	extensionPoint: 'submenus',
	jsonSchema: schema.submenusContribution
});

submenusExtensionPoint.setHandler(extensions => {

	_submenus.clear();

	for (let extension of extensions) {
		const { value, collector } = extension;

		forEach(value, entry => {
			if (!schema.isValidSubmenu(entry.value, collector)) {
				return;
			}

			if (!entry.value.id) {
				collector.warn(localize('submenuId.invalid.id', "`{0}` is not a valid submenu identifier", entry.value.id));
				return;
			}
			if (!entry.value.label) {
				collector.warn(localize('submenuId.invalid.label', "`{0}` is not a valid submenu label", entry.value.label));
				return;
			}

			if (!extension.description.enableProposedApi) {
				collector.error(localize('submenu.proposedAPI.invalid', "Submenus are proposed API and are only available when running out of dev or with the following command line switch: --enable-proposed-api {1}", extension.description.identifier.value));
				return;
			}

			let absoluteIcon: { dark: URI; light?: URI; } | ThemeIcon | undefined;
			if (entry.value.icon) {
				if (typeof entry.value.icon === 'string') {
					absoluteIcon = ThemeIcon.fromString(entry.value.icon) || { dark: resources.joinPath(extension.description.extensionLocation, entry.value.icon) };
				} else {
					absoluteIcon = {
						dark: resources.joinPath(extension.description.extensionLocation, entry.value.icon.dark),
						light: resources.joinPath(extension.description.extensionLocation, entry.value.icon.light)
					};
				}
			}

			const item: IRegisteredSubmenu = {
				id: new MenuId(`api:${entry.value.id}`),
				label: entry.value.label,
				icon: absoluteIcon
			};

			_submenus.set(entry.value.id, item);
		});
	}
});

const _apiMenusByKey = new Map(Iterable.map(Iterable.from(apiMenus), menu => ([menu.key, menu])));
const _menuRegistrations = new DisposableStore();

const menusExtensionPoint = ExtensionsRegistry.registerExtensionPoint<{ [loc: string]: (schema.IUserFriendlyMenuItem | schema.IUserFriendlySubmenuItem)[] }>({
	extensionPoint: 'menus',
	jsonSchema: schema.menusContribution,
	deps: [submenusExtensionPoint]
});

menusExtensionPoint.setHandler(extensions => {

	// remove all previous menu registrations
	_menuRegistrations.clear();

	const items: { id: MenuId, item: IMenuItem | ISubmenuItem }[] = [];

	for (let extension of extensions) {
		const { value, collector } = extension;

		forEach(value, entry => {
			if (!schema.isValidItems(entry.value, collector)) {
				return;
			}

			let menu = _apiMenusByKey.get(entry.key);
			let isSubmenu = false;

			if (!menu) {
				const submenu = _submenus.get(entry.key);

				if (submenu) {
					menu = {
						key: entry.key,
						id: submenu.id,
						description: ''
					};
					isSubmenu = true;
				}
			}

			if (!menu) {
				collector.warn(localize('menuId.invalid', "`{0}` is not a valid menu identifier", entry.key));
				return;
			}

			if (menu.proposed && !extension.description.enableProposedApi) {
				collector.error(localize('proposedAPI.invalid', "{0} is a proposed menu identifier and is only available when running out of dev or with the following command line switch: --enable-proposed-api {1}", entry.key, extension.description.identifier.value));
				return;
			}

			if (isSubmenu && !extension.description.enableProposedApi) {
				collector.error(localize('proposedAPI.invalid.submenu', "{0} is a submenu identifier and is only available when running out of dev or with the following command line switch: --enable-proposed-api {1}", entry.key, extension.description.identifier.value));
				return;
			}

			for (const menuItem of entry.value) {
				let item: IMenuItem | ISubmenuItem;

				if (schema.isMenuItem(menuItem)) {
					const command = MenuRegistry.getCommand(menuItem.command);
					const alt = menuItem.alt && MenuRegistry.getCommand(menuItem.alt) || undefined;

					if (!command) {
						collector.error(localize('missing.command', "Menu item references a command `{0}` which is not defined in the 'commands' section.", menuItem.command));
						continue;
					}
					if (menuItem.alt && !alt) {
						collector.warn(localize('missing.altCommand', "Menu item references an alt-command `{0}` which is not defined in the 'commands' section.", menuItem.alt));
					}
					if (menuItem.command === menuItem.alt) {
						collector.info(localize('dupe.command', "Menu item references the same command as default and alt-command"));
					}

					item = { command, alt, group: undefined, order: undefined, when: undefined };
				} else {
					if (!extension.description.enableProposedApi) {
						collector.error(localize('proposedAPI.invalid.submenureference', "Menu item references a submenu which is only available when running out of dev or with the following command line switch: --enable-proposed-api {0}", extension.description.identifier.value));
						continue;
					}

					if (menu.supportsSubmenus === false) {
						collector.error(localize('proposedAPI.unsupported.submenureference', "Menu item references a submenu for a menu which doesn't have submenu support."));
						continue;
					}

					const submenu = _submenus.get(menuItem.submenu);

					if (!submenu) {
						collector.error(localize('missing.submenu', "Menu item references a submenu `{0}` which is not defined in the 'submenus' section.", menuItem.submenu));
						continue;
					}

					item = { submenu: submenu.id, icon: submenu.icon, title: submenu.label, group: undefined, order: undefined, when: undefined };
				}

				if (menuItem.group) {
					const idx = menuItem.group.lastIndexOf('@');
					if (idx > 0) {
						item.group = menuItem.group.substr(0, idx);
						item.order = Number(menuItem.group.substr(idx + 1)) || undefined;
					} else {
						item.group = menuItem.group;
					}
				}

				item.when = ContextKeyExpr.deserialize(menuItem.when);
				items.push({ id: menu.id, item });
			}
		});
	}

	_menuRegistrations.add(MenuRegistry.appendMenuItems(items));
});<|MERGE_RESOLUTION|>--- conflicted
+++ resolved
@@ -165,6 +165,43 @@
 		id: MenuId.TimelineItemContext,
 		description: localize('view.timelineContext', "The Timeline view item context menu")
 	},
+	// {{SQL CARBON EDIT}} start menu entries
+	{
+		key: 'dashboard/toolbar',
+		id: MenuId.DashboardToolbar,
+		description: localize('dashboard.toolbar', "The dashboard toolbar action menu")
+	},
+	{
+		key: 'notebook/cell/title',
+		id: MenuId.NotebookCellTitle,
+		description: localize('notebook.cellTitle', "The notebook cell title menu")
+	},
+	{
+		key: 'notebooks/title',
+		id: MenuId.NotebookTitle,
+		description: localize('notebook.title', "The notebook title menu")
+	},
+	{
+		key: 'notebook/toolbar',
+		id: MenuId.NotebookToolbar,
+		description: localize('notebook.toolbar', "The notebook toolbar menu")
+	},
+	{
+		key: 'dataExplorer/action',
+		id: MenuId.DataExplorerAction,
+		description: localize('dataExplorer.action', "The dataexplorer view container title action menu")
+	},
+	{
+		key: 'dataExplorer/context',
+		id: MenuId.DataExplorerContext,
+		description: localize('dataExplorer.context', "The dataexplorer item context menu")
+	},
+	{
+		key: 'objectExplorer/item/context',
+		id: MenuId.DataExplorerContext,
+		description: localize('objectExplorer.context', "The object explorer item context menu")
+	},
+	// {{SQL CARBON EDIT}} end menu entries
 ];
 
 namespace schema {
@@ -178,44 +215,6 @@
 		group?: string;
 	}
 
-<<<<<<< HEAD
-	export function parseMenuId(value: string): MenuId | undefined {
-		switch (value) {
-			case 'commandPalette': return MenuId.CommandPalette;
-			case 'touchBar': return MenuId.TouchBarContext;
-			case 'editor/title': return MenuId.EditorTitle;
-			case 'editor/context': return MenuId.EditorContext;
-			case 'explorer/context': return MenuId.ExplorerContext;
-			case 'editor/title/context': return MenuId.EditorTitleContext;
-			case 'debug/callstack/context': return MenuId.DebugCallStackContext;
-			case 'debug/toolbar': return MenuId.DebugToolBar;
-			case 'debug/toolBar': return MenuId.DebugToolBar;
-			case 'menuBar/webNavigation': return MenuId.MenubarWebNavigationMenu;
-			case 'scm/title': return MenuId.SCMTitle;
-			case 'scm/sourceControl': return MenuId.SCMSourceControl;
-			case 'scm/resourceState/context': return MenuId.SCMResourceContext;
-			case 'scm/resourceFolder/context': return MenuId.SCMResourceFolderContext;
-			case 'scm/resourceGroup/context': return MenuId.SCMResourceGroupContext;
-			case 'scm/change/title': return MenuId.SCMChangeContext;//
-			case 'statusBar/windowIndicator': return MenuId.StatusBarWindowIndicatorMenu;
-			case 'view/title': return MenuId.ViewTitle;
-			case 'view/item/context': return MenuId.ViewItemContext;
-			// {{SQL CARBON EDIT}}
-			case 'objectExplorer/item/context': return MenuId.ObjectExplorerItemContext;
-			case 'notebook/toolbar': return MenuId.NotebookToolbar;
-			case 'dataExplorer/context': return MenuId.DataExplorerContext;
-			case 'dataExplorer/action': return MenuId.DataExplorerAction;
-			case 'notebooks/title': return MenuId.NotebookTitle;
-			case 'comments/commentThread/title': return MenuId.CommentThreadTitle;
-			case 'comments/commentThread/context': return MenuId.CommentThreadActions;
-			case 'comments/comment/title': return MenuId.CommentTitle;
-			case 'comments/comment/context': return MenuId.CommentActions;
-			case 'notebook/cell/title': return MenuId.NotebookCellTitle;
-			case 'extension/context': return MenuId.ExtensionContext;
-			case 'dashboard/toolbar': return MenuId.DashboardToolbar;
-			case 'timeline/title': return MenuId.TimelineTitle;
-			case 'timeline/item/context': return MenuId.TimelineItemContext;
-=======
 	export interface IUserFriendlySubmenuItem {
 		submenu: string;
 		when?: string;
@@ -248,7 +247,6 @@
 		if (item.group && typeof item.group !== 'string') {
 			collector.error(localize('optstring', "property `{0}` can be omitted or must be of type `string`", 'group'));
 			return false;
->>>>>>> a7fdaf4f
 		}
 
 		return true;
