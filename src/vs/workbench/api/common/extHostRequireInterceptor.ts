/*---------------------------------------------------------------------------------------------
 *  Copyright (c) Microsoft Corporation. All rights reserved.
 *  Licensed under the Source EULA. See License.txt in the project root for license information.
 *--------------------------------------------------------------------------------------------*/

import * as performance from 'vs/base/common/performance';
import { URI } from 'vs/base/common/uri';
import { MainThreadTelemetryShape, MainContext } from 'vs/workbench/api/common/extHost.protocol';
import { ExtHostConfigProvider, IExtHostConfiguration } from 'vs/workbench/api/common/extHostConfiguration';
import { nullExtensionDescription } from 'vs/workbench/services/extensions/common/extensions';
import * as vscode from 'vscode';
import { ExtensionIdentifier } from 'vs/platform/extensions/common/extensions';
import { IExtensionApiFactory, IExtensionRegistries } from 'vs/workbench/api/common/extHost.api.impl';
import { IExtHostRpcService } from 'vs/workbench/api/common/extHostRpcService';
import { IExtHostInitDataService } from 'vs/workbench/api/common/extHostInitDataService';
import { IInstantiationService } from 'vs/platform/instantiation/common/instantiation';
import { ExtensionPaths, IExtHostExtensionService } from 'vs/workbench/api/common/extHostExtensionService';
import { platform } from 'vs/base/common/process';
import { ILogService } from 'vs/platform/log/common/log';
import { escapeRegExpCharacters } from 'vs/base/common/strings';

import { AzdataNodeModuleFactory } from 'sql/workbench/api/common/extHostRequireInterceptor'; // {{SQL CARBON EDIT}}
import { IExtensionApiFactory as sqlIApiFactory } from 'sql/workbench/api/common/sqlExtHost.api.impl'; // {{SQL CARBON EDIT}}


interface LoadFunction {
	(request: string): any;
}

<<<<<<< HEAD
export interface INodeModuleFactory { // {{SQL CARBON EDIT}} export interface
=======
interface IAlternativeModuleProvider {
	alternativeModuleName(name: string): string | undefined;
}

interface INodeModuleFactory extends Partial<IAlternativeModuleProvider> {
>>>>>>> 559e9bee
	readonly nodeModuleName: string | string[];
	load(request: string, parent: URI, original: LoadFunction): any;
}

export abstract class RequireInterceptor {

	protected readonly _factories: Map<string, INodeModuleFactory>;
	protected readonly _alternatives: ((moduleName: string) => string | undefined)[];

	constructor(
<<<<<<< HEAD
		private _apiFactory: sqlIApiFactory, // {{SQL CARBON EDIT}} replace with ours
		private _extensionRegistry: ExtensionDescriptionRegistry,
=======
		private _apiFactory: IExtensionApiFactory,
		private _extensionRegistry: IExtensionRegistries,
>>>>>>> 559e9bee
		@IInstantiationService private readonly _instaService: IInstantiationService,
		@IExtHostConfiguration private readonly _extHostConfiguration: IExtHostConfiguration,
		@IExtHostExtensionService private readonly _extHostExtensionService: IExtHostExtensionService,
		@IExtHostInitDataService private readonly _initData: IExtHostInitDataService,
		@ILogService private readonly _logService: ILogService,
	) {
		this._factories = new Map<string, INodeModuleFactory>();
		this._alternatives = [];
	}

	async install(): Promise<void> {

		this._installInterceptor();

		performance.mark('code/extHost/willWaitForConfig');
		const configProvider = await this._extHostConfiguration.getConfigProvider();
		performance.mark('code/extHost/didWaitForConfig');
		const extensionPaths = await this._extHostExtensionService.getExtensionPathIndex();

		this.register(new VSCodeNodeModuleFactory(this._apiFactory.vscode, extensionPaths, this._extensionRegistry, configProvider, this._logService)); // {{SQL CARBON EDIT}} // add node module
		this.register(new AzdataNodeModuleFactory(this._apiFactory.azdata, extensionPaths, this._logService)); // {{SQL CARBON EDIT}} // add node module
		this.register(this._instaService.createInstance(KeytarNodeModuleFactory, extensionPaths));
		this.register(this._instaService.createInstance(NodeModuleAliasingModuleFactory));
		if (this._initData.remote.isRemote) {
			this.register(this._instaService.createInstance(OpenNodeModuleFactory, extensionPaths, this._initData.environment.appUriScheme));
		}
	}

	protected abstract _installInterceptor(): void;

	public register(interceptor: INodeModuleFactory | IAlternativeModuleProvider): void {
		if ('nodeModuleName' in interceptor) {
			if (Array.isArray(interceptor.nodeModuleName)) {
				for (let moduleName of interceptor.nodeModuleName) {
					this._factories.set(moduleName, interceptor);
				}
			} else {
				this._factories.set(interceptor.nodeModuleName, interceptor);
			}
		}

		if (typeof interceptor.alternativeModuleName === 'function') {
			this._alternatives.push((moduleName) => {
				return interceptor.alternativeModuleName!(moduleName);
			});
		}
	}
}

//#region --- module renames

class NodeModuleAliasingModuleFactory implements IAlternativeModuleProvider {
	/**
	 * Map of aliased internal node_modules, used to allow for modules to be
	 * renamed without breaking extensions. In the form "original -> new name".
	 */
	private static readonly aliased: ReadonlyMap<string, string> = new Map([
		['vscode-ripgrep', '@vscode/ripgrep'],
		['vscode-windows-registry', '@vscode/windows-registry'],
	]);

	private readonly re?: RegExp;

	constructor(@IExtHostInitDataService initData: IExtHostInitDataService) {
		if (initData.environment.appRoot && NodeModuleAliasingModuleFactory.aliased.size) {
			const root = escapeRegExpCharacters(this.forceForwardSlashes(initData.environment.appRoot.fsPath));
			// decompose ${appRoot}/node_modules/foo/bin to ['${appRoot}/node_modules/', 'foo', '/bin'],
			// and likewise the more complex form ${appRoot}/node_modules.asar.unpacked/@vcode/foo/bin
			// to ['${appRoot}/node_modules.asar.unpacked/',' @vscode/foo', '/bin'].
			const npmIdChrs = `[a-z0-9_.-]`;
			const npmModuleName = `@${npmIdChrs}+\\/${npmIdChrs}+|${npmIdChrs}+`;
			const moduleFolders = 'node_modules|node_modules\\.asar(?:\\.unpacked)?';
			this.re = new RegExp(`^(${root}/${moduleFolders}\\/)(${npmModuleName})(.*)$`, 'i');
		}
	}

	public alternativeModuleName(name: string): string | undefined {
		if (!this.re) {
			return;
		}

		const result = this.re.exec(this.forceForwardSlashes(name));
		if (!result) {
			return;
		}

		const [, prefix, moduleName, suffix] = result;
		const dealiased = NodeModuleAliasingModuleFactory.aliased.get(moduleName);
		if (dealiased === undefined) {
			return;
		}

		console.warn(`${moduleName} as been renamed to ${dealiased}, please update your imports`);

		return prefix + dealiased + suffix;
	}

	private forceForwardSlashes(str: string) {
		return str.replace(/\\/g, '/');
	}
}

//#endregion

//#region --- vscode-module

class VSCodeNodeModuleFactory implements INodeModuleFactory {
	public readonly nodeModuleName = 'vscode';

	private readonly _extApiImpl = new Map<string, typeof vscode>();
	private _defaultApiImpl?: typeof vscode;

	constructor(
		private readonly _apiFactory: IExtensionApiFactory,
		private readonly _extensionPaths: ExtensionPaths,
		private readonly _extensionRegistry: IExtensionRegistries,
		private readonly _configProvider: ExtHostConfigProvider,
		private readonly _logService: ILogService,
	) {
	}

	public load(_request: string, parent: URI): any {

		// get extension id from filename and api for extension
		const ext = this._extensionPaths.findSubstr(parent);
		if (ext) {
			let apiImpl = this._extApiImpl.get(ExtensionIdentifier.toKey(ext.identifier));
			if (!apiImpl) {
				apiImpl = this._apiFactory(ext, this._extensionRegistry, this._configProvider);
				this._extApiImpl.set(ExtensionIdentifier.toKey(ext.identifier), apiImpl);
			}
			return apiImpl;
		}

		// fall back to a default implementation
		if (!this._defaultApiImpl) {
			let extensionPathsPretty = '';
			this._extensionPaths.forEach((value, index) => extensionPathsPretty += `\t${index} -> ${value.identifier.value}\n`);
			this._logService.warn(`Could not identify extension for 'vscode' require call from ${parent}. These are the extension path mappings: \n${extensionPathsPretty}`);
			this._defaultApiImpl = this._apiFactory(nullExtensionDescription, this._extensionRegistry, this._configProvider);
		}
		return this._defaultApiImpl;
	}
}

//#endregion


//#region --- keytar-module

interface IKeytarModule {
	getPassword(service: string, account: string): Promise<string | null>;
	setPassword(service: string, account: string, password: string): Promise<void>;
	deletePassword(service: string, account: string): Promise<boolean>;
	findPassword(service: string): Promise<string | null>;
	findCredentials(service: string): Promise<Array<{ account: string; password: string }>>;
}

class KeytarNodeModuleFactory implements INodeModuleFactory {
	public readonly nodeModuleName: string = 'keytar';

	private readonly _mainThreadTelemetry: MainThreadTelemetryShape;
	private alternativeNames: Set<string> | undefined;
	private _impl: IKeytarModule;

	constructor(
		private readonly _extensionPaths: ExtensionPaths,
		@IExtHostRpcService rpcService: IExtHostRpcService,
		@IExtHostInitDataService initData: IExtHostInitDataService,

	) {
		this._mainThreadTelemetry = rpcService.getProxy(MainContext.MainThreadTelemetry);
		const { environment } = initData;
		const mainThreadKeytar = rpcService.getProxy(MainContext.MainThreadKeytar);

		if (environment.appRoot) {
			let appRoot = environment.appRoot.fsPath;
			if (platform === 'win32') {
				appRoot = appRoot.replace(/\\/g, '/');
			}
			if (appRoot[appRoot.length - 1] === '/') {
				appRoot = appRoot.substr(0, appRoot.length - 1);
			}
			this.alternativeNames = new Set();
			this.alternativeNames.add(`${appRoot}/node_modules.asar/keytar`);
			this.alternativeNames.add(`${appRoot}/node_modules/keytar`);
		}
		this._impl = {
			getPassword: (service: string, account: string): Promise<string | null> => {
				return mainThreadKeytar.$getPassword(service, account);
			},
			setPassword: (service: string, account: string, password: string): Promise<void> => {
				return mainThreadKeytar.$setPassword(service, account, password);
			},
			deletePassword: (service: string, account: string): Promise<boolean> => {
				return mainThreadKeytar.$deletePassword(service, account);
			},
			findPassword: (service: string): Promise<string | null> => {
				return mainThreadKeytar.$findPassword(service);
			},
			findCredentials(service: string): Promise<Array<{ account: string; password: string }>> {
				return mainThreadKeytar.$findCredentials(service);
			}
		};
	}

	public load(_request: string, parent: URI): any {
		const ext = this._extensionPaths.findSubstr(parent);
		type ShimmingKeytarClassification = {
			extension: { classification: 'SystemMetaData'; purpose: 'FeatureInsight' };
		};
		this._mainThreadTelemetry.$publicLog2<{ extension: string }, ShimmingKeytarClassification>('shimming.keytar', { extension: ext?.identifier.value ?? 'unknown_extension' });
		return this._impl;
	}

	public alternativeModuleName(name: string): string | undefined {
		const length = name.length;
		// We need at least something like: `?/keytar` which requires
		// more than 7 characters.
		if (length <= 7 || !this.alternativeNames) {
			return undefined;
		}
		const sep = length - 7;
		if ((name.charAt(sep) === '/' || name.charAt(sep) === '\\') && name.endsWith('keytar')) {
			name = name.replace(/\\/g, '/');
			if (this.alternativeNames.has(name)) {
				return 'keytar';
			}
		}
		return undefined;
	}
}

//#endregion


//#region --- opn/open-module

interface OpenOptions {
	wait: boolean;
	app: string | string[];
}

interface IOriginalOpen {
	(target: string, options?: OpenOptions): Thenable<any>;
}

interface IOpenModule {
	(target: string, options?: OpenOptions): Thenable<void>;
}

class OpenNodeModuleFactory implements INodeModuleFactory {

	public readonly nodeModuleName: string[] = ['open', 'opn'];

	private _extensionId: string | undefined;
	private _original?: IOriginalOpen;
	private _impl: IOpenModule;
	private _mainThreadTelemetry: MainThreadTelemetryShape;

	constructor(
		private readonly _extensionPaths: ExtensionPaths,
		private readonly _appUriScheme: string,
		@IExtHostRpcService rpcService: IExtHostRpcService,
	) {

		this._mainThreadTelemetry = rpcService.getProxy(MainContext.MainThreadTelemetry);
		const mainThreadWindow = rpcService.getProxy(MainContext.MainThreadWindow);

		this._impl = (target, options) => {
			const uri: URI = URI.parse(target);
			// If we have options use the original method.
			if (options) {
				return this.callOriginal(target, options);
			}
			if (uri.scheme === 'http' || uri.scheme === 'https') {
				return mainThreadWindow.$openUri(uri, target, { allowTunneling: true });
			} else if (uri.scheme === 'mailto' || uri.scheme === this._appUriScheme) {
				return mainThreadWindow.$openUri(uri, target, {});
			}
			return this.callOriginal(target, options);
		};
	}

	public load(request: string, parent: URI, original: LoadFunction): any {
		// get extension id from filename and api for extension
		const extension = this._extensionPaths.findSubstr(parent);
		if (extension) {
			this._extensionId = extension.identifier.value;
			this.sendShimmingTelemetry();
		}

		this._original = original(request);
		return this._impl;
	}

	private callOriginal(target: string, options: OpenOptions | undefined): Thenable<any> {
		this.sendNoForwardTelemetry();
		return this._original!(target, options);
	}

	private sendShimmingTelemetry(): void {
		if (!this._extensionId) {
			return;
		}
		type ShimmingOpenClassification = {
			extension: { classification: 'SystemMetaData'; purpose: 'FeatureInsight' };
		};
		this._mainThreadTelemetry.$publicLog2<{ extension: string }, ShimmingOpenClassification>('shimming.open', { extension: this._extensionId });
	}

	private sendNoForwardTelemetry(): void {
		if (!this._extensionId) {
			return;
		}
		type ShimmingOpenCallNoForwardClassification = {
			extension: { classification: 'SystemMetaData'; purpose: 'FeatureInsight' };
		};
		this._mainThreadTelemetry.$publicLog2<{ extension: string }, ShimmingOpenCallNoForwardClassification>('shimming.open.call.noForward', { extension: this._extensionId });
	}
}

//#endregion<|MERGE_RESOLUTION|>--- conflicted
+++ resolved
@@ -27,15 +27,12 @@
 	(request: string): any;
 }
 
-<<<<<<< HEAD
-export interface INodeModuleFactory { // {{SQL CARBON EDIT}} export interface
-=======
+
 interface IAlternativeModuleProvider {
 	alternativeModuleName(name: string): string | undefined;
 }
 
-interface INodeModuleFactory extends Partial<IAlternativeModuleProvider> {
->>>>>>> 559e9bee
+export interface INodeModuleFactory { // {{SQL CARBON EDIT}} export interface
 	readonly nodeModuleName: string | string[];
 	load(request: string, parent: URI, original: LoadFunction): any;
 }
@@ -46,13 +43,8 @@
 	protected readonly _alternatives: ((moduleName: string) => string | undefined)[];
 
 	constructor(
-<<<<<<< HEAD
 		private _apiFactory: sqlIApiFactory, // {{SQL CARBON EDIT}} replace with ours
-		private _extensionRegistry: ExtensionDescriptionRegistry,
-=======
-		private _apiFactory: IExtensionApiFactory,
 		private _extensionRegistry: IExtensionRegistries,
->>>>>>> 559e9bee
 		@IInstantiationService private readonly _instaService: IInstantiationService,
 		@IExtHostConfiguration private readonly _extHostConfiguration: IExtHostConfiguration,
 		@IExtHostExtensionService private readonly _extHostExtensionService: IExtHostExtensionService,
