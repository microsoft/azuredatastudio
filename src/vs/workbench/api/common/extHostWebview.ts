--- conflicted
+++ resolved
@@ -10,11 +10,7 @@
 import { normalizeVersion, parseVersion } from 'vs/platform/extensions/common/extensionValidator';
 import { ILogService } from 'vs/platform/log/common/log';
 import { IExtHostApiDeprecationService } from 'vs/workbench/api/common/extHostApiDeprecationService';
-<<<<<<< HEAD
-import { serializeWebviewMessage, deserializeWebviewMessage } from 'vs/workbench/api/common/extHostWebviewMessaging';
-=======
 import { deserializeWebviewMessage } from 'vs/workbench/api/common/extHostWebviewMessaging';
->>>>>>> 3cb2f552
 import { IExtHostWorkspace } from 'vs/workbench/api/common/extHostWorkspace';
 import { asWebviewUri, WebviewInitData } from 'vs/workbench/api/common/shared/webview';
 import type * as vscode from 'vscode';
@@ -114,11 +110,7 @@
 		if (this.#isDisposed) {
 			return false;
 		}
-<<<<<<< HEAD
-		const serialized = serializeWebviewMessage(message, { serializeBuffersForPostMessage: this.#serializeBuffersForPostMessage });
-=======
 		const serialized = serializeMessage(message, { serializeBuffersForPostMessage: this.#serializeBuffersForPostMessage });
->>>>>>> 3cb2f552
 		return this.#proxy.$postMessage(this.#handle, serialized.message, ...serialized.buffers);
 	}
 
@@ -130,11 +122,6 @@
 }
 
 export function shouldSerializeBuffersForPostMessage(extension: IExtensionDescription): boolean {
-<<<<<<< HEAD
-	try {
-		const version = normalizeVersion(parseVersion(extension.engines.vscode));
-		return !!version && version.majorBase >= 1 && version.minorBase >= 57;
-=======
 	if (!extension.enableProposedApi) {
 		return false;
 	}
@@ -142,14 +129,11 @@
 	try {
 		const version = normalizeVersion(parseVersion(extension.engines.vscode));
 		return !!version && version.majorBase >= 1 && version.minorBase >= 56;
->>>>>>> 3cb2f552
 	} catch {
 		return false;
 	}
 }
 
-<<<<<<< HEAD
-=======
 export function serializeMessage(message: any, options: { serializeBuffersForPostMessage?: boolean }): { message: string, buffers: VSBuffer[] } {
 	if (options.serializeBuffersForPostMessage) {
 		// Extract all ArrayBuffers from the message and replace them with references.
@@ -180,7 +164,6 @@
 	}
 }
 
->>>>>>> 3cb2f552
 export class ExtHostWebviews implements extHostProtocol.ExtHostWebviewsShape {
 
 	private readonly _webviewProxy: extHostProtocol.MainThreadWebviewsShape;
