/*---------------------------------------------------------------------------------------------
 *  Copyright (c) Microsoft Corporation. All rights reserved.
 *  Licensed under the Source EULA. See License.txt in the project root for license information.
 *--------------------------------------------------------------------------------------------*/

import * as performance from 'vs/base/common/performance';
import { VSBuffer } from 'vs/base/common/buffer';
import { CancellationToken } from 'vs/base/common/cancellation';
import { IRemoteConsoleLog } from 'vs/base/common/console';
import { SerializedError } from 'vs/base/common/errors';
import { IRelativePattern } from 'vs/base/common/glob';
import { IMarkdownString } from 'vs/base/common/htmlContent';
import { IDisposable } from 'vs/base/common/lifecycle';
import Severity from 'vs/base/common/severity';
import { URI, UriComponents } from 'vs/base/common/uri';
import { RenderLineNumbersType, TextEditorCursorStyle } from 'vs/editor/common/config/editorOptions';
import { IPosition } from 'vs/editor/common/core/position';
import { IRange } from 'vs/editor/common/core/range';
import { ISelection, Selection } from 'vs/editor/common/core/selection';
import * as editorCommon from 'vs/editor/common/editorCommon';
import { EndOfLineSequence, ISingleEditOperation } from 'vs/editor/common/model';
import { IModelChangedEvent } from 'vs/editor/common/model/mirrorTextModel';
import * as modes from 'vs/editor/common/modes';
import { CharacterPair, CommentRule, EnterAction } from 'vs/editor/common/modes/languageConfiguration';
import { ICommandHandlerDescription } from 'vs/platform/commands/common/commands';
import { ConfigurationTarget, IConfigurationData, IConfigurationChange, IConfigurationOverrides } from 'vs/platform/configuration/common/configuration';
import { ConfigurationScope } from 'vs/platform/configuration/common/configurationRegistry';
import { ExtensionIdentifier, IExtensionDescription } from 'vs/platform/extensions/common/extensions';
import * as files from 'vs/platform/files/common/files';
import { ResourceLabelFormatter } from 'vs/platform/label/common/label';
import { LogLevel } from 'vs/platform/log/common/log';
import { IMarkerData } from 'vs/platform/markers/common/markers';
import { IProgressOptions, IProgressStep } from 'vs/platform/progress/common/progress';
import * as quickInput from 'vs/platform/quickinput/common/quickInput';
import { RemoteAuthorityResolverErrorCode, ResolverResult, TunnelDescription, IRemoteConnectionData } from 'vs/platform/remote/common/remoteAuthorityResolver';
import * as statusbar from 'vs/workbench/services/statusbar/common/statusbar';
import { ClassifiedEvent, GDPRClassification, StrictPropertyCheck } from 'vs/platform/telemetry/common/gdprTypings';
import { ITelemetryInfo } from 'vs/platform/telemetry/common/telemetry';
import { ThemeColor } from 'vs/platform/theme/common/themeService';
import * as tasks from 'vs/workbench/api/common/shared/tasks';
import { IRevealOptions, ITreeItem } from 'vs/workbench/common/views';
import { IAdapterDescriptor, IConfig, IDebugSessionReplMode } from 'vs/workbench/contrib/debug/common/debug';
import { ITextQueryBuilderOptions } from 'vs/workbench/contrib/search/common/queryBuilder';
import { ActivationKind, MissingExtensionDependency, ExtensionHostKind } from 'vs/workbench/services/extensions/common/extensions';
import { createExtHostContextProxyIdentifier as createExtId, createMainContextProxyIdentifier as createMainId, IRPCProtocol } from 'vs/workbench/services/extensions/common/proxyIdentifier';
import * as search from 'vs/workbench/services/search/common/search';
import { EditorGroupColumn, SaveReason } from 'vs/workbench/common/editor';
import { ExtensionActivationReason } from 'vs/workbench/api/common/extHostExtensionActivator';
import { TunnelDto } from 'vs/workbench/api/common/extHostTunnelService';
import { TunnelCreationOptions, TunnelProviderFeatures, TunnelOptions, ProvidedPortAttributes } from 'vs/platform/remote/common/tunnel';
import { Timeline, TimelineChangeEvent, TimelineOptions, TimelineProviderDescriptor, InternalTimelineOptions } from 'vs/workbench/contrib/timeline/common/timeline';
import { revive } from 'vs/base/common/marshalling';
import { NotebookCellMetadata, NotebookDocumentMetadata, ICellEditOperation, NotebookCellsChangedEventDto, NotebookDataDto, IMainCellDto, TransientCellMetadata, INotebookDecorationRenderOptions, INotebookExclusiveDocumentFilter, IOutputDto, TransientOptions, IImmediateCellEditOperation, INotebookCellStatusBarItem, TransientDocumentMetadata } from 'vs/workbench/contrib/notebook/common/notebookCommon';
import { ICellRange } from 'vs/workbench/contrib/notebook/common/notebookRange';
import { CallHierarchyItem } from 'vs/workbench/contrib/callHierarchy/common/callHierarchy';
import { Dto } from 'vs/base/common/types';
import { DebugConfigurationProviderTriggerKind, TestResultState } from 'vs/workbench/api/common/extHostTypes';
import { IAccessibilityInformation } from 'vs/platform/accessibility/common/accessibility';
import { IExtensionIdWithVersion } from 'vs/platform/userDataSync/common/extensionsStorageSync';
import { InternalTestItem, RunTestForProviderRequest, RunTestsRequest, TestIdWithSrc, TestsDiff, ISerializedTestResults, ITestMessage, ITestItem, ITestRunTask, ExtensionRunTestsRequest } from 'vs/workbench/contrib/testing/common/testCollection';
import { CandidatePort } from 'vs/workbench/services/remote/common/remoteExplorerService';
import { WorkspaceTrustRequestOptions } from 'vs/platform/workspace/common/workspaceTrust';
import { ISerializableEnvironmentVariableCollection } from 'vs/workbench/contrib/terminal/common/environmentVariable';
import { IShellLaunchConfig, IShellLaunchConfigDto, ITerminalDimensions, ITerminalEnvironment, ITerminalLaunchError } from 'vs/platform/terminal/common/terminal';
import { ITerminalProfile } from 'vs/workbench/contrib/terminal/common/terminal';
import { NotebookSelector } from 'vs/workbench/contrib/notebook/common/notebookSelector';
import { InputValidationType } from 'vs/workbench/contrib/scm/common/scm';

// {{SQL CARBON EDIT}}
import { ITreeItem as sqlITreeItem } from 'sql/workbench/common/views';

export interface IEnvironment {
	isExtensionDevelopmentDebug: boolean;
	appName: string;
	appRoot?: URI;
	appLanguage: string;
	appUriScheme: string;
	extensionDevelopmentLocationURI?: URI[];
	extensionTestsLocationURI?: URI;
	globalStorageHome: URI;
	workspaceStorageHome: URI;
	webviewResourceRoot: string;
	webviewCspSource: string;
	useHostProxy?: boolean;
}

export interface IStaticWorkspaceData {
	id: string;
	name: string;
	configuration?: UriComponents | null;
	isUntitled?: boolean | null;
}

export interface IWorkspaceData extends IStaticWorkspaceData {
	folders: { uri: UriComponents, name: string, index: number; }[];
}

export interface IInitData {
	version: string;
	vscodeVersion: string; // {{SQL CARBON EDIT}} add vscodeVersion
	commit?: string;
	parentPid: number;
	environment: IEnvironment;
	workspace?: IStaticWorkspaceData | null;
	resolvedExtensions: ExtensionIdentifier[];
	hostExtensions: ExtensionIdentifier[];
	extensions: IExtensionDescription[];
	telemetryInfo: ITelemetryInfo;
	logLevel: LogLevel;
	logsLocation: URI;
	logFile: URI;
	autoStart: boolean;
	remote: { isRemote: boolean; authority: string | undefined; connectionData: IRemoteConnectionData | null; };
	uiKind: UIKind;
}

export interface IConfigurationInitData extends IConfigurationData {
	configurationScopes: [string, ConfigurationScope | undefined][];
}

export interface IExtHostContext extends IRPCProtocol {
	readonly remoteAuthority: string | null;
	readonly extensionHostKind: ExtensionHostKind;
}

export interface IMainContext extends IRPCProtocol {
}

export enum UIKind {
	Desktop = 1,
	Web = 2
}

// --- main thread

export interface MainThreadClipboardShape extends IDisposable {
	$readText(): Promise<string>;
	$writeText(value: string): Promise<void>;
}

export interface MainThreadCommandsShape extends IDisposable {
	$registerCommand(id: string): void;
	$unregisterCommand(id: string): void;
	$executeCommand<T>(id: string, args: any[], retry: boolean): Promise<T | undefined>;
	$getCommands(): Promise<string[]>;
}

export interface CommentProviderFeatures {
	reactionGroup?: modes.CommentReaction[];
	reactionHandler?: boolean;
	options?: modes.CommentOptions;
}

export type CommentThreadChanges = Partial<{
	range: IRange,
	label: string,
	contextValue: string,
	comments: modes.Comment[],
	collapseState: modes.CommentThreadCollapsibleState;
	canReply: boolean;
}>;

export interface MainThreadCommentsShape extends IDisposable {
	$registerCommentController(handle: number, id: string, label: string): void;
	$unregisterCommentController(handle: number): void;
	$updateCommentControllerFeatures(handle: number, features: CommentProviderFeatures): void;
	$createCommentThread(handle: number, commentThreadHandle: number, threadId: string, resource: UriComponents, range: IRange, extensionId: ExtensionIdentifier): modes.CommentThread | undefined;
	$updateCommentThread(handle: number, commentThreadHandle: number, threadId: string, resource: UriComponents, changes: CommentThreadChanges): void;
	$deleteCommentThread(handle: number, commentThreadHandle: number): void;
	$onDidCommentThreadsChange(handle: number, event: modes.CommentThreadChangedEvent): void;
}

export interface MainThreadAuthenticationShape extends IDisposable {
	$registerAuthenticationProvider(id: string, label: string, supportsMultipleAccounts: boolean): void;
	$unregisterAuthenticationProvider(id: string): void;
	$ensureProvider(id: string): Promise<void>;
	$sendDidChangeSessions(providerId: string, event: modes.AuthenticationSessionsChangeEvent): void;
	$getSession(providerId: string, scopes: string[], extensionId: string, extensionName: string, options: { createIfNone?: boolean, clearSessionPreference?: boolean }): Promise<modes.AuthenticationSession | undefined>;
	$removeSession(providerId: string, sessionId: string): Promise<void>;
}

export interface MainThreadSecretStateShape extends IDisposable {
	$getPassword(extensionId: string, key: string): Promise<string | undefined>;
	$setPassword(extensionId: string, key: string, value: string): Promise<void>;
	$deletePassword(extensionId: string, key: string): Promise<void>;
}

export interface MainThreadConfigurationShape extends IDisposable {
	$updateConfigurationOption(target: ConfigurationTarget | null, key: string, value: any, overrides: IConfigurationOverrides | undefined, scopeToLanguage: boolean | undefined): Promise<void>;
	$removeConfigurationOption(target: ConfigurationTarget | null, key: string, overrides: IConfigurationOverrides | undefined, scopeToLanguage: boolean | undefined): Promise<void>;
}

export interface MainThreadDiagnosticsShape extends IDisposable {
	$changeMany(owner: string, entries: [UriComponents, IMarkerData[] | undefined][]): void;
	$clear(owner: string): void;
}

export interface MainThreadDialogOpenOptions {
	defaultUri?: UriComponents;
	openLabel?: string;
	canSelectFiles?: boolean;
	canSelectFolders?: boolean;
	canSelectMany?: boolean;
	filters?: { [name: string]: string[]; };
	title?: string;
}

export interface MainThreadDialogSaveOptions {
	defaultUri?: UriComponents;
	saveLabel?: string;
	filters?: { [name: string]: string[]; };
	title?: string;
}

export interface MainThreadDiaglogsShape extends IDisposable {
	$showOpenDialog(options?: MainThreadDialogOpenOptions): Promise<UriComponents[] | undefined>;
	$showSaveDialog(options?: MainThreadDialogSaveOptions): Promise<UriComponents | undefined>;
}

export interface MainThreadDecorationsShape extends IDisposable {
	$registerDecorationProvider(handle: number, label: string): void;
	$unregisterDecorationProvider(handle: number): void;
	$onDidChange(handle: number, resources: UriComponents[] | null): void;
}

export interface MainThreadDocumentContentProvidersShape extends IDisposable {
	$registerTextContentProvider(handle: number, scheme: string): void;
	$unregisterTextContentProvider(handle: number): void;
	$onVirtualDocumentChange(uri: UriComponents, value: string): void;
}

export interface MainThreadDocumentsShape extends IDisposable {
	$tryCreateDocument(options?: { language?: string; content?: string; }): Promise<UriComponents>;
	$tryOpenDocument(uri: UriComponents): Promise<UriComponents>;
	$trySaveDocument(uri: UriComponents): Promise<boolean>;
}

export interface ITextEditorConfigurationUpdate {
	tabSize?: number | 'auto';
	insertSpaces?: boolean | 'auto';
	cursorStyle?: TextEditorCursorStyle;
	lineNumbers?: RenderLineNumbersType;
}

export interface IResolvedTextEditorConfiguration {
	tabSize: number;
	insertSpaces: boolean;
	cursorStyle: TextEditorCursorStyle;
	lineNumbers: RenderLineNumbersType;
}

export enum TextEditorRevealType {
	Default = 0,
	InCenter = 1,
	InCenterIfOutsideViewport = 2,
	AtTop = 3
}

export interface IUndoStopOptions {
	undoStopBefore: boolean;
	undoStopAfter: boolean;
}

export interface IApplyEditsOptions extends IUndoStopOptions {
	setEndOfLine?: EndOfLineSequence;
}

export interface ITextDocumentShowOptions {
	position?: EditorGroupColumn;
	preserveFocus?: boolean;
	pinned?: boolean;
	selection?: IRange;
}

export interface MainThreadBulkEditsShape extends IDisposable {
	$tryApplyWorkspaceEdit(workspaceEditDto: IWorkspaceEditDto, undoRedoGroupId?: number): Promise<boolean>;
}

export interface MainThreadTextEditorsShape extends IDisposable {
	$tryShowTextDocument(resource: UriComponents, options: ITextDocumentShowOptions): Promise<string | undefined>;
	$registerTextEditorDecorationType(key: string, options: editorCommon.IDecorationRenderOptions): void;
	$removeTextEditorDecorationType(key: string): void;
	$tryShowEditor(id: string, position: EditorGroupColumn): Promise<void>;
	$tryHideEditor(id: string): Promise<void>;
	$trySetOptions(id: string, options: ITextEditorConfigurationUpdate): Promise<void>;
	$trySetDecorations(id: string, key: string, ranges: editorCommon.IDecorationOptions[]): Promise<void>;
	$trySetDecorationsFast(id: string, key: string, ranges: number[]): Promise<void>;
	$tryRevealRange(id: string, range: IRange, revealType: TextEditorRevealType): Promise<void>;
	$trySetSelections(id: string, selections: ISelection[]): Promise<void>;
	$tryApplyEdits(id: string, modelVersionId: number, edits: ISingleEditOperation[], opts: IApplyEditsOptions): Promise<boolean>;
	$tryInsertSnippet(id: string, template: string, selections: readonly IRange[], opts: IUndoStopOptions): Promise<boolean>;
	$getDiffInformation(id: string): Promise<editorCommon.ILineChange[]>;
}

export interface MainThreadTreeViewsShape extends IDisposable {
	$registerTreeViewDataProvider(treeViewId: string, options: { showCollapseAll: boolean, canSelectMany: boolean; }): Promise<void>;
	$refresh(treeViewId: string, itemsToRefresh?: { [treeItemHandle: string]: ITreeItem; }): Promise<void>;
	$reveal(treeViewId: string, itemInfo: { item: ITreeItem, parentChain: ITreeItem[] } | undefined, options: IRevealOptions): Promise<void>;
	$setMessage(treeViewId: string, message: string): void;
	$setTitle(treeViewId: string, title: string, description: string | undefined): void;
}

export interface MainThreadDownloadServiceShape extends IDisposable {
	$download(uri: UriComponents, to: UriComponents): Promise<void>;
}

export interface MainThreadErrorsShape extends IDisposable {
	$onUnexpectedError(err: any | SerializedError): void;
}

export interface MainThreadConsoleShape extends IDisposable {
	$logExtensionHostMessage(msg: IRemoteConsoleLog): void;
}

export interface MainThreadKeytarShape extends IDisposable {
	$getPassword(service: string, account: string): Promise<string | null>;
	$setPassword(service: string, account: string, password: string): Promise<void>;
	$deletePassword(service: string, account: string): Promise<boolean>;
	$findPassword(service: string): Promise<string | null>;
	$findCredentials(service: string): Promise<Array<{ account: string, password: string; }>>;
}

export interface IRegExpDto {
	pattern: string;
	flags?: string;
}
export interface IIndentationRuleDto {
	decreaseIndentPattern: IRegExpDto;
	increaseIndentPattern: IRegExpDto;
	indentNextLinePattern?: IRegExpDto;
	unIndentedLinePattern?: IRegExpDto;
}
export interface IOnEnterRuleDto {
	beforeText: IRegExpDto;
	afterText?: IRegExpDto;
	previousLineText?: IRegExpDto;
	action: EnterAction;
}
export interface ILanguageConfigurationDto {
	comments?: CommentRule;
	brackets?: CharacterPair[];
	wordPattern?: IRegExpDto;
	indentationRules?: IIndentationRuleDto;
	onEnterRules?: IOnEnterRuleDto[];
	__electricCharacterSupport?: {
		brackets?: any;
		docComment?: {
			scope: string;
			open: string;
			lineStart: string;
			close?: string;
		};
	};
	__characterPairSupport?: {
		autoClosingPairs: {
			open: string;
			close: string;
			notIn?: string[];
		}[];
	};
}

export type GlobPattern = string | { base: string; pattern: string; };

export interface IDocumentFilterDto {
	$serialized: true;
	language?: string;
	scheme?: string;
	pattern?: string | IRelativePattern;
	exclusive?: boolean;
}

export interface ISignatureHelpProviderMetadataDto {
	readonly triggerCharacters: readonly string[];
	readonly retriggerCharacters: readonly string[];
}

export interface MainThreadLanguageFeaturesShape extends IDisposable {
	$unregister(handle: number): void;
	$registerDocumentSymbolProvider(handle: number, selector: IDocumentFilterDto[], label: string): void;
	$registerCodeLensSupport(handle: number, selector: IDocumentFilterDto[], eventHandle: number | undefined): void;
	$emitCodeLensEvent(eventHandle: number, event?: any): void;
	$registerDefinitionSupport(handle: number, selector: IDocumentFilterDto[]): void;
	$registerDeclarationSupport(handle: number, selector: IDocumentFilterDto[]): void;
	$registerImplementationSupport(handle: number, selector: IDocumentFilterDto[]): void;
	$registerTypeDefinitionSupport(handle: number, selector: IDocumentFilterDto[]): void;
	$registerHoverProvider(handle: number, selector: IDocumentFilterDto[]): void;
	$registerEvaluatableExpressionProvider(handle: number, selector: IDocumentFilterDto[]): void;
	$registerInlineValuesProvider(handle: number, selector: IDocumentFilterDto[], eventHandle: number | undefined): void;
	$emitInlineValuesEvent(eventHandle: number, event?: any): void;
	$registerDocumentHighlightProvider(handle: number, selector: IDocumentFilterDto[]): void;
	$registerLinkedEditingRangeProvider(handle: number, selector: IDocumentFilterDto[]): void;
	$registerReferenceSupport(handle: number, selector: IDocumentFilterDto[]): void;
	$registerQuickFixSupport(handle: number, selector: IDocumentFilterDto[], metadata: ICodeActionProviderMetadataDto, displayName: string, supportsResolve: boolean): void;
	$registerDocumentFormattingSupport(handle: number, selector: IDocumentFilterDto[], extensionId: ExtensionIdentifier, displayName: string): void;
	$registerRangeFormattingSupport(handle: number, selector: IDocumentFilterDto[], extensionId: ExtensionIdentifier, displayName: string): void;
	$registerOnTypeFormattingSupport(handle: number, selector: IDocumentFilterDto[], autoFormatTriggerCharacters: string[], extensionId: ExtensionIdentifier): void;
	$registerNavigateTypeSupport(handle: number): void;
	$registerRenameSupport(handle: number, selector: IDocumentFilterDto[], supportsResolveInitialValues: boolean): void;
	$registerDocumentSemanticTokensProvider(handle: number, selector: IDocumentFilterDto[], legend: modes.SemanticTokensLegend, eventHandle: number | undefined): void;
	$emitDocumentSemanticTokensEvent(eventHandle: number): void;
	$registerDocumentRangeSemanticTokensProvider(handle: number, selector: IDocumentFilterDto[], legend: modes.SemanticTokensLegend): void;
	$registerSuggestSupport(handle: number, selector: IDocumentFilterDto[], triggerCharacters: string[], supportsResolveDetails: boolean, displayName: string): void;
	$registerSignatureHelpProvider(handle: number, selector: IDocumentFilterDto[], metadata: ISignatureHelpProviderMetadataDto): void;
	$registerInlayHintsProvider(handle: number, selector: IDocumentFilterDto[], eventHandle: number | undefined): void;
	$emitInlayHintsEvent(eventHandle: number, event?: any): void;
	$registerDocumentLinkProvider(handle: number, selector: IDocumentFilterDto[], supportsResolve: boolean): void;
	$registerDocumentColorProvider(handle: number, selector: IDocumentFilterDto[]): void;
	$registerFoldingRangeProvider(handle: number, selector: IDocumentFilterDto[], eventHandle: number | undefined): void;
	$emitFoldingRangeEvent(eventHandle: number, event?: any): void;
	$registerSelectionRangeProvider(handle: number, selector: IDocumentFilterDto[]): void;
	$registerCallHierarchyProvider(handle: number, selector: IDocumentFilterDto[]): void;
	$setLanguageConfiguration(handle: number, languageId: string, configuration: ILanguageConfigurationDto): void;
}

export interface MainThreadLanguagesShape extends IDisposable {
	$getLanguages(): Promise<string[]>;
	$changeLanguage(resource: UriComponents, languageId: string): Promise<void>;
	$tokensAtPosition(resource: UriComponents, position: IPosition): Promise<undefined | { type: modes.StandardTokenType, range: IRange }>;
}

export interface MainThreadMessageOptions {
	extension?: IExtensionDescription;
	modal?: boolean;
	useCustom?: boolean;
}

export interface MainThreadMessageServiceShape extends IDisposable {
	$showMessage(severity: Severity, message: string, options: MainThreadMessageOptions, commands: { title: string; isCloseAffordance: boolean; handle: number; }[]): Promise<number | undefined>;
}

export interface MainThreadOutputServiceShape extends IDisposable {
	$register(label: string, log: boolean, file?: UriComponents): Promise<string>;
	$append(channelId: string, value: string): Promise<void> | undefined;
	$update(channelId: string): Promise<void> | undefined;
	$clear(channelId: string, till: number): Promise<void> | undefined;
	$reveal(channelId: string, preserveFocus: boolean): Promise<void> | undefined;
	$close(channelId: string): Promise<void> | undefined;
	$dispose(channelId: string): Promise<void> | undefined;
}

export interface MainThreadProgressShape extends IDisposable {

	$startProgress(handle: number, options: IProgressOptions, extension?: IExtensionDescription): void;
	$progressReport(handle: number, message: IProgressStep): void;
	$progressEnd(handle: number): void;
}

/**
 * A terminal that is created on the extension host side is temporarily assigned
 * a UUID by the extension host that created it. Once the renderer side has assigned
 * a real numeric id, the numeric id will be used.
 *
 * All other terminals (that are not created on the extension host side) always
 * use the numeric id.
 */
export type TerminalIdentifier = number | string;

export interface TerminalLaunchConfig {
	name?: string;
	shellPath?: string;
	shellArgs?: string[] | string;
	cwd?: string | UriComponents;
	env?: ITerminalEnvironment;
	icon?: string;
	initialText?: string;
	waitOnExit?: boolean;
	strictEnv?: boolean;
	hideFromUser?: boolean;
	isExtensionCustomPtyTerminal?: boolean;
	isFeatureTerminal?: boolean;
	isExtensionOwnedTerminal?: boolean;
}

export interface MainThreadTerminalServiceShape extends IDisposable {
	$createTerminal(extHostTerminalId: string, config: TerminalLaunchConfig): Promise<void>;
	$dispose(id: TerminalIdentifier): void;
	$hide(id: TerminalIdentifier): void;
	$sendText(id: TerminalIdentifier, text: string, addNewLine: boolean): void;
	$show(id: TerminalIdentifier, preserveFocus: boolean): void;
	$startSendingDataEvents(): void;
	$stopSendingDataEvents(): void;
	$startLinkProvider(): void;
	$stopLinkProvider(): void;
	$registerProcessSupport(isSupported: boolean): void;
	$setEnvironmentVariableCollection(extensionIdentifier: string, persistent: boolean, collection: ISerializableEnvironmentVariableCollection | undefined): void;

	// Process
	$sendProcessTitle(terminalId: number, title: string): void;
	$sendProcessData(terminalId: number, data: string): void;
	$sendProcessReady(terminalId: number, pid: number, cwd: string): void;
	$sendProcessExit(terminalId: number, exitCode: number | undefined): void;
	$sendProcessInitialCwd(terminalId: number, cwd: string): void;
	$sendProcessCwd(terminalId: number, initialCwd: string): void;
	$sendOverrideDimensions(terminalId: number, dimensions: ITerminalDimensions | undefined): void;
	$sendResolvedLaunchConfig(terminalId: number, shellLaunchConfig: IShellLaunchConfig): void;
}

export interface TransferQuickPickItems extends quickInput.IQuickPickItem {
	handle: number;
}

export interface TransferQuickInputButton {
	handle: number;
	iconPath: { dark: URI; light?: URI; } | { id: string; };
	tooltip?: string;
}

export type TransferQuickInput = TransferQuickPick | TransferInputBox;

export interface BaseTransferQuickInput {

	[key: string]: any;

	id: number;

	title?: string;

	type?: 'quickPick' | 'inputBox';

	enabled?: boolean;

	busy?: boolean;

	visible?: boolean;
}

export interface TransferQuickPick extends BaseTransferQuickInput {

	type?: 'quickPick';

	value?: string;

	placeholder?: string;

	buttons?: TransferQuickInputButton[];

	items?: TransferQuickPickItems[];

	activeItems?: number[];

	selectedItems?: number[];

	canSelectMany?: boolean;

	ignoreFocusOut?: boolean;

	matchOnDescription?: boolean;

	matchOnDetail?: boolean;

	sortByLabel?: boolean;
}

export interface TransferInputBox extends BaseTransferQuickInput {

	type?: 'inputBox';

	value?: string;

	placeholder?: string;

	password?: boolean;

	buttons?: TransferQuickInputButton[];

	prompt?: string;

	validationMessage?: string;
}

export interface IInputBoxOptions {
	title?: string;
	value?: string;
	valueSelection?: [number, number];
	prompt?: string;
	placeHolder?: string;
	password?: boolean;
	ignoreFocusOut?: boolean;
}

export interface MainThreadQuickOpenShape extends IDisposable {
	$show(instance: number, options: quickInput.IPickOptions<TransferQuickPickItems>, token: CancellationToken): Promise<number | number[] | undefined>;
	$setItems(instance: number, items: TransferQuickPickItems[]): Promise<void>;
	$setError(instance: number, error: Error): Promise<void>;
	$input(options: IInputBoxOptions | undefined, validateInput: boolean, token: CancellationToken): Promise<string | undefined>;
	$createOrUpdate(params: TransferQuickInput): Promise<void>;
	$dispose(id: number): Promise<void>;
}

export interface MainThreadStatusBarShape extends IDisposable {
	$setEntry(id: number, statusId: string, statusName: string, text: string, tooltip: string | undefined, command: ICommandDto | undefined, color: string | ThemeColor | undefined, backgroundColor: string | ThemeColor | undefined, alignment: statusbar.StatusbarAlignment, priority: number | undefined, accessibilityInformation: IAccessibilityInformation | undefined): void;
	$dispose(id: number): void;
}

export interface MainThreadStorageShape extends IDisposable {
	$getValue<T>(shared: boolean, key: string): Promise<T | undefined>;
	$setValue(shared: boolean, key: string, value: object): Promise<void>;
	$registerExtensionStorageKeysToSync(extension: IExtensionIdWithVersion, keys: string[]): void;
}

export interface MainThreadTelemetryShape extends IDisposable {
	$publicLog(eventName: string, data?: any): void;
	$publicLog2<E extends ClassifiedEvent<T> = never, T extends GDPRClassification<T> = never>(eventName: string, data?: StrictPropertyCheck<T, E>): void;
}

export interface MainThreadEditorInsetsShape extends IDisposable {
	$createEditorInset(handle: number, id: string, uri: UriComponents, line: number, height: number, options: IWebviewOptions, extensionId: ExtensionIdentifier, extensionLocation: UriComponents): Promise<void>;
	$disposeEditorInset(handle: number): void;

	$setHtml(handle: number, value: string): void;
	$setOptions(handle: number, options: IWebviewOptions): void;
	$postMessage(handle: number, value: any): Promise<boolean>;
}

export interface ExtHostEditorInsetsShape {
	$onDidDispose(handle: number): void;
	$onDidReceiveMessage(handle: number, message: any): void;
}

//#region --- open editors model

export interface MainThreadEditorTabsShape extends IDisposable {
	// manage tabs: move, close, rearrange etc
}

export interface IEditorTabDto {
	group: number;
	name: string;
	resource: UriComponents
}

export interface IExtHostEditorTabsShape {
	$acceptEditorTabs(tabs: IEditorTabDto[]): void;
}

//#endregion

export type WebviewHandle = string;

export interface WebviewPanelShowOptions {
	readonly viewColumn?: EditorGroupColumn;
	readonly preserveFocus?: boolean;
}

export interface WebviewExtensionDescription {
	readonly id: ExtensionIdentifier;
	readonly location: UriComponents;
}

export interface NotebookExtensionDescription {
	readonly id: ExtensionIdentifier;
	readonly location: UriComponents;
	readonly description?: string;
}

export enum WebviewEditorCapabilities {
	Editable,
	SupportsHotExit,
}

export interface IWebviewPortMapping {
	readonly webviewPort: number;
	readonly extensionHostPort: number;
}

export interface IWebviewOptions {
	readonly enableScripts?: boolean;
	readonly enableCommandUris?: boolean;
	readonly localResourceRoots?: ReadonlyArray<UriComponents>;
	readonly portMapping?: ReadonlyArray<IWebviewPortMapping>;
}

export interface IWebviewPanelOptions {
	readonly enableFindWidget?: boolean;
	readonly retainContextWhenHidden?: boolean;
}

export interface CustomTextEditorCapabilities {
	readonly supportsMove?: boolean;
}

export const enum WebviewMessageArrayBufferViewType {
	Int8Array = 1,
	Uint8Array = 2,
	Uint8ClampedArray = 3,
	Int16Array = 4,
	Uint16Array = 5,
	Int32Array = 6,
	Uint32Array = 7,
	Float32Array = 8,
	Float64Array = 9,
	BigInt64Array = 10,
	BigUint64Array = 11,
}

export interface WebviewMessageArrayBufferReference {
	readonly $$vscode_array_buffer_reference$$: true,

	readonly index: number;

	/**
	 * Tracks if the reference is to a view instead of directly to an ArrayBuffer.
	 */
	readonly view?: {
		readonly type: WebviewMessageArrayBufferViewType;
		readonly byteLength: number;
		readonly byteOffset: number;
	};
}

export interface MainThreadWebviewsShape extends IDisposable {
	$setHtml(handle: WebviewHandle, value: string): void;
	$setOptions(handle: WebviewHandle, options: IWebviewOptions): void;
<<<<<<< HEAD
	$postMessage(handle: WebviewHandle, value: string, ...buffers: VSBuffer[]): Promise<boolean>
=======
	$postMessage(handle: WebviewHandle, value: any, ...buffers: VSBuffer[]): Promise<boolean>
>>>>>>> 3cb2f552
}

export interface MainThreadWebviewPanelsShape extends IDisposable {
	$createWebviewPanel(
		extension: WebviewExtensionDescription,
		handle: WebviewHandle,
		viewType: string,
		initData: {
			title: string;
			webviewOptions: IWebviewOptions;
			panelOptions: IWebviewPanelOptions;
			serializeBuffersForPostMessage: boolean;
		},
		showOptions: WebviewPanelShowOptions,
	): void;
	$disposeWebview(handle: WebviewHandle): void;
	$reveal(handle: WebviewHandle, showOptions: WebviewPanelShowOptions): void;
	$setTitle(handle: WebviewHandle, value: string): void;
	$setIconPath(handle: WebviewHandle, value: { light: UriComponents, dark: UriComponents; } | undefined): void;

	$registerSerializer(viewType: string, options: { serializeBuffersForPostMessage: boolean }): void;
	$unregisterSerializer(viewType: string): void;
}

export interface MainThreadCustomEditorsShape extends IDisposable {
	$registerTextEditorProvider(extension: WebviewExtensionDescription, viewType: string, options: IWebviewPanelOptions, capabilities: CustomTextEditorCapabilities, serializeBuffersForPostMessage: boolean): void;
	$registerCustomEditorProvider(extension: WebviewExtensionDescription, viewType: string, options: IWebviewPanelOptions, supportsMultipleEditorsPerDocument: boolean, serializeBuffersForPostMessage: boolean): void;
	$unregisterEditorProvider(viewType: string): void;

	$onDidEdit(resource: UriComponents, viewType: string, editId: number, label: string | undefined): void;
	$onContentChange(resource: UriComponents, viewType: string): void;
}

export interface MainThreadWebviewViewsShape extends IDisposable {
	$registerWebviewViewProvider(extension: WebviewExtensionDescription, viewType: string, options: { retainContextWhenHidden?: boolean, serializeBuffersForPostMessage: boolean }): void;
	$unregisterWebviewViewProvider(viewType: string): void;

	$setWebviewViewTitle(handle: WebviewHandle, value: string | undefined): void;
	$setWebviewViewDescription(handle: WebviewHandle, value: string | undefined): void;

	$show(handle: WebviewHandle, preserveFocus: boolean): void;
}

export interface WebviewPanelViewStateData {
	[handle: string]: {
		readonly active: boolean;
		readonly visible: boolean;
		readonly position: EditorGroupColumn;
	};
}

export interface ExtHostWebviewsShape {
	$onMessage(handle: WebviewHandle, jsonSerializedMessage: string, ...buffers: VSBuffer[]): void;
	$onMissingCsp(handle: WebviewHandle, extensionId: string): void;
}

export interface ExtHostWebviewPanelsShape {
	$onDidChangeWebviewPanelViewStates(newState: WebviewPanelViewStateData): void;
	$onDidDisposeWebviewPanel(handle: WebviewHandle): Promise<void>;
	$deserializeWebviewPanel(
		newWebviewHandle: WebviewHandle,
		viewType: string,
		initData: {
			title: string;
			state: any;
			webviewOptions: IWebviewOptions;
			panelOptions: IWebviewPanelOptions;
		},
		position: EditorGroupColumn,
	): Promise<void>;
}

export interface ExtHostCustomEditorsShape {
	$resolveWebviewEditor(
		resource: UriComponents,
		newWebviewHandle: WebviewHandle,
		viewType: string,
		initData: {
			title: string;
			webviewOptions: IWebviewOptions;
			panelOptions: IWebviewPanelOptions;
		},
		position: EditorGroupColumn,
		cancellation: CancellationToken
	): Promise<void>;
	$createCustomDocument(resource: UriComponents, viewType: string, backupId: string | undefined, untitledDocumentData: VSBuffer | undefined, cancellation: CancellationToken): Promise<{ editable: boolean }>;
	$disposeCustomDocument(resource: UriComponents, viewType: string): Promise<void>;

	$undo(resource: UriComponents, viewType: string, editId: number, isDirty: boolean): Promise<void>;
	$redo(resource: UriComponents, viewType: string, editId: number, isDirty: boolean): Promise<void>;
	$revert(resource: UriComponents, viewType: string, cancellation: CancellationToken): Promise<void>;
	$disposeEdits(resourceComponents: UriComponents, viewType: string, editIds: number[]): void;

	$onSave(resource: UriComponents, viewType: string, cancellation: CancellationToken): Promise<void>;
	$onSaveAs(resource: UriComponents, viewType: string, targetResource: UriComponents, cancellation: CancellationToken): Promise<void>;

	$backup(resource: UriComponents, viewType: string, cancellation: CancellationToken): Promise<string>;

	$onMoveCustomEditor(handle: WebviewHandle, newResource: UriComponents, viewType: string): Promise<void>;
}

export interface ExtHostWebviewViewsShape {
	$resolveWebviewView(webviewHandle: WebviewHandle, viewType: string, title: string | undefined, state: any, cancellation: CancellationToken): Promise<void>;

	$onDidChangeWebviewViewVisibility(webviewHandle: WebviewHandle, visible: boolean): void;

	$disposeWebviewView(webviewHandle: WebviewHandle): void;
}

export enum CellKind {
	Markdown = 1,
	Code = 2
}

export enum CellOutputKind {
	Text = 1,
	Error = 2,
	Rich = 3
}

export interface ICellDto {
	handle: number;
	uri: UriComponents,
	source: string[];
	language: string;
	cellKind: CellKind;
	outputs: IOutputDto[];
	metadata?: NotebookCellMetadata;
}

export type NotebookCellsSplice = [
	number /* start */,
	number /* delete count */,
	ICellDto[]
];

export type NotebookCellOutputsSplice = [
	number /* start */,
	number /* delete count */,
	IOutputDto[]
];

export enum NotebookEditorRevealType {
	Default = 0,
	InCenter = 1,
	InCenterIfOutsideViewport = 2,
	AtTop = 3
}

export interface INotebookDocumentShowOptions {
	position?: EditorGroupColumn;
	preserveFocus?: boolean;
	pinned?: boolean;
	selections?: ICellRange[];
}

export type INotebookCellStatusBarEntryDto = Dto<INotebookCellStatusBarItem>;

export interface INotebookCellStatusBarListDto {
	items: INotebookCellStatusBarEntryDto[];
	cacheId: number;
}

export interface MainThreadNotebookShape extends IDisposable {
	$registerNotebookProvider(extension: NotebookExtensionDescription, viewType: string, options: {
		transientOutputs: boolean;
		transientCellMetadata: TransientCellMetadata;
		transientDocumentMetadata: TransientDocumentMetadata;
		viewOptions?: { displayName: string; filenamePattern: (string | IRelativePattern | INotebookExclusiveDocumentFilter)[]; exclusive: boolean; };
	}): Promise<void>;
	$updateNotebookProviderOptions(viewType: string, options?: { transientOutputs: boolean; transientCellMetadata: TransientCellMetadata; transientDocumentMetadata: TransientDocumentMetadata; }): Promise<void>;
	$unregisterNotebookProvider(viewType: string): Promise<void>;

	$registerNotebookSerializer(handle: number, extension: NotebookExtensionDescription, viewType: string, options: TransientOptions): void;
	$unregisterNotebookSerializer(handle: number): void;

	$registerNotebookCellStatusBarItemProvider(handle: number, eventHandle: number | undefined, selector: NotebookSelector): Promise<void>;
	$unregisterNotebookCellStatusBarItemProvider(handle: number, eventHandle: number | undefined): Promise<void>;
	$emitCellStatusBarEvent(eventHandle: number): void;
}

export interface MainThreadNotebookEditorsShape extends IDisposable {
	$tryShowNotebookDocument(uriComponents: UriComponents, viewType: string, options: INotebookDocumentShowOptions): Promise<string>;
	$tryRevealRange(id: string, range: ICellRange, revealType: NotebookEditorRevealType): Promise<void>;
	$registerNotebookEditorDecorationType(key: string, options: INotebookDecorationRenderOptions): void;
	$removeNotebookEditorDecorationType(key: string): void;
	$trySetDecorations(id: string, range: ICellRange, decorationKey: string): void;
	$tryApplyEdits(editorId: string, modelVersionId: number, cellEdits: ICellEditOperation[]): Promise<boolean>
}

export interface MainThreadNotebookDocumentsShape extends IDisposable {
	$tryOpenDocument(uriComponents: UriComponents): Promise<UriComponents>;
	$trySaveDocument(uri: UriComponents): Promise<boolean>;
	$applyEdits(resource: UriComponents, edits: IImmediateCellEditOperation[], computeUndoRedo?: boolean): Promise<void>;
}

export interface INotebookKernelDto2 {
	id: string;
	viewType: string;
	extensionId: ExtensionIdentifier;
	extensionLocation: UriComponents;
	label: string;
	detail?: string;
	description?: string;
	supportedLanguages?: string[];
	supportsInterrupt?: boolean;
	hasExecutionOrder?: boolean;
	preloads?: { uri: UriComponents; provides: string[] }[];
}

export interface MainThreadNotebookKernelsShape extends IDisposable {
	$postMessage(handle: number, editorId: string | undefined, message: any): Promise<boolean>;
	$addKernel(handle: number, data: INotebookKernelDto2): Promise<void>;
	$updateKernel(handle: number, data: Partial<INotebookKernelDto2>): void;
	$removeKernel(handle: number): void;
	$updateNotebookPriority(handle: number, uri: UriComponents, value: number | undefined): void;
}

export interface MainThreadUrlsShape extends IDisposable {
	$registerUriHandler(handle: number, extensionId: ExtensionIdentifier): Promise<void>;
	$unregisterUriHandler(handle: number): Promise<void>;
	$createAppUri(uri: UriComponents): Promise<UriComponents>;
}

export interface ExtHostUrlsShape {
	$handleExternalUri(handle: number, uri: UriComponents): Promise<void>;
}

export interface MainThreadUriOpenersShape extends IDisposable {
	$registerUriOpener(id: string, schemes: readonly string[], extensionId: ExtensionIdentifier, label: string): Promise<void>;
	$unregisterUriOpener(id: string): Promise<void>;
}

export interface ExtHostUriOpenersShape {
	$canOpenUri(id: string, uri: UriComponents, token: CancellationToken): Promise<modes.ExternalUriOpenerPriority>;
	$openUri(id: string, context: { resolvedUri: UriComponents, sourceUri: UriComponents }, token: CancellationToken): Promise<void>;
}

export interface ITextSearchComplete {
	limitHit?: boolean;
}

export interface MainThreadWorkspaceShape extends IDisposable {
	$startFileSearch(includePattern: string | null, includeFolder: UriComponents | null, excludePatternOrDisregardExcludes: string | false | null, maxResults: number | null, token: CancellationToken): Promise<UriComponents[] | null>;
	$startTextSearch(query: search.IPatternInfo, folder: UriComponents | null, options: ITextQueryBuilderOptions, requestId: number, token: CancellationToken): Promise<ITextSearchComplete | null>;
	$checkExists(folders: readonly UriComponents[], includes: string[], token: CancellationToken): Promise<boolean>;
	$saveAll(includeUntitled?: boolean): Promise<boolean>;
	$updateWorkspaceFolders(extensionName: string, index: number, deleteCount: number, workspaceFoldersToAdd: { uri: UriComponents, name?: string; }[]): Promise<void>;
	$resolveProxy(url: string): Promise<string | undefined>;
	$requestWorkspaceTrust(options?: WorkspaceTrustRequestOptions): Promise<boolean | undefined>;
}

export interface IFileChangeDto {
	resource: UriComponents;
	type: files.FileChangeType;
}

export interface MainThreadFileSystemShape extends IDisposable {
	$registerFileSystemProvider(handle: number, scheme: string, capabilities: files.FileSystemProviderCapabilities): Promise<void>;
	$unregisterProvider(handle: number): void;
	$onFileSystemChange(handle: number, resource: IFileChangeDto[]): void;

	$stat(uri: UriComponents): Promise<files.IStat>;
	$readdir(resource: UriComponents): Promise<[string, files.FileType][]>;
	$readFile(resource: UriComponents): Promise<VSBuffer>;
	$writeFile(resource: UriComponents, content: VSBuffer): Promise<void>;
	$rename(resource: UriComponents, target: UriComponents, opts: files.FileOverwriteOptions): Promise<void>;
	$copy(resource: UriComponents, target: UriComponents, opts: files.FileOverwriteOptions): Promise<void>;
	$mkdir(resource: UriComponents): Promise<void>;
	$delete(resource: UriComponents, opts: files.FileDeleteOptions): Promise<void>;
}

export interface MainThreadLabelServiceShape extends IDisposable {
	$registerResourceLabelFormatter(handle: number, formatter: ResourceLabelFormatter): void;
	$unregisterResourceLabelFormatter(handle: number): void;
}

export interface MainThreadSearchShape extends IDisposable {
	$registerFileSearchProvider(handle: number, scheme: string): void;
	$registerTextSearchProvider(handle: number, scheme: string): void;
	$unregisterProvider(handle: number): void;
	$handleFileMatch(handle: number, session: number, data: UriComponents[]): void;
	$handleTextMatch(handle: number, session: number, data: search.IRawFileMatch2[]): void;
	$handleTelemetry(eventName: string, data: any): void;
}

export interface MainThreadTaskShape extends IDisposable {
	$createTaskId(task: tasks.TaskDTO): Promise<string>;
	$registerTaskProvider(handle: number, type: string): Promise<void>;
	$unregisterTaskProvider(handle: number): Promise<void>;
	$fetchTasks(filter?: tasks.TaskFilterDTO): Promise<tasks.TaskDTO[]>;
	$getTaskExecution(value: tasks.TaskHandleDTO | tasks.TaskDTO): Promise<tasks.TaskExecutionDTO>;
	$executeTask(task: tasks.TaskHandleDTO | tasks.TaskDTO): Promise<tasks.TaskExecutionDTO>;
	$terminateTask(id: string): Promise<void>;
	$registerTaskSystem(scheme: string, info: tasks.TaskSystemInfoDTO): void;
	$customExecutionComplete(id: string, result?: number): Promise<void>;
	$registerSupportedExecutions(custom?: boolean, shell?: boolean, process?: boolean): Promise<void>;
}

export interface MainThreadExtensionServiceShape extends IDisposable {
	$activateExtension(extensionId: ExtensionIdentifier, reason: ExtensionActivationReason): Promise<void>;
	$onWillActivateExtension(extensionId: ExtensionIdentifier): Promise<void>;
	$onDidActivateExtension(extensionId: ExtensionIdentifier, codeLoadingTime: number, activateCallTime: number, activateResolvedTime: number, activationReason: ExtensionActivationReason): void;
	$onExtensionActivationError(extensionId: ExtensionIdentifier, error: SerializedError, missingExtensionDependency: MissingExtensionDependency | null): Promise<void>;
	$onExtensionRuntimeError(extensionId: ExtensionIdentifier, error: SerializedError): void;
	$setPerformanceMarks(marks: performance.PerformanceMark[]): Promise<void>;
}

export interface SCMProviderFeatures {
	hasQuickDiffProvider?: boolean;
	count?: number;
	commitTemplate?: string;
	acceptInputCommand?: modes.Command;
	statusBarCommands?: ICommandDto[];
}

export interface SCMGroupFeatures {
	hideWhenEmpty?: boolean;
}

export type SCMRawResource = [
	number /*handle*/,
	UriComponents /*resourceUri*/,
	UriComponents[] /*icons: light, dark*/,
	string /*tooltip*/,
	boolean /*strike through*/,
	boolean /*faded*/,
	string /*context value*/,
	ICommandDto | undefined /*command*/
];

export type SCMRawResourceSplice = [
	number /* start */,
	number /* delete count */,
	SCMRawResource[]
];

export type SCMRawResourceSplices = [
	number, /*handle*/
	SCMRawResourceSplice[]
];

export interface MainThreadSCMShape extends IDisposable {
	$registerSourceControl(handle: number, id: string, label: string, rootUri: UriComponents | undefined): void;
	$updateSourceControl(handle: number, features: SCMProviderFeatures): void;
	$unregisterSourceControl(handle: number): void;

	$registerGroups(sourceControlHandle: number, groups: [number /*handle*/, string /*id*/, string /*label*/, SCMGroupFeatures][], splices: SCMRawResourceSplices[]): void;
	$updateGroup(sourceControlHandle: number, handle: number, features: SCMGroupFeatures): void;
	$updateGroupLabel(sourceControlHandle: number, handle: number, label: string): void;
	$unregisterGroup(sourceControlHandle: number, handle: number): void;

	$spliceResourceStates(sourceControlHandle: number, splices: SCMRawResourceSplices[]): void;

	$setInputBoxValue(sourceControlHandle: number, value: string): void;
	$setInputBoxPlaceholder(sourceControlHandle: number, placeholder: string): void;
	$setInputBoxVisibility(sourceControlHandle: number, visible: boolean): void;
	$setInputBoxFocus(sourceControlHandle: number): void;
	$showValidationMessage(sourceControlHandle: number, message: string, type: InputValidationType): void;
	$setValidationProviderIsEnabled(sourceControlHandle: number, enabled: boolean): void;
}

export type DebugSessionUUID = string;

export interface IDebugConfiguration {
	type: string;
	name: string;
	request: string;
	[key: string]: any;
}

export interface IStartDebuggingOptions {
	parentSessionID?: DebugSessionUUID;
	repl?: IDebugSessionReplMode;
	noDebug?: boolean;
	compact?: boolean;
}

export interface MainThreadDebugServiceShape extends IDisposable {
	$registerDebugTypes(debugTypes: string[]): void;
	$sessionCached(sessionID: string): void;
	$acceptDAMessage(handle: number, message: DebugProtocol.ProtocolMessage): void;
	$acceptDAError(handle: number, name: string, message: string, stack: string | undefined): void;
	$acceptDAExit(handle: number, code: number | undefined, signal: string | undefined): void;
	$registerDebugConfigurationProvider(type: string, triggerKind: DebugConfigurationProviderTriggerKind, hasProvideMethod: boolean, hasResolveMethod: boolean, hasResolve2Method: boolean, handle: number): Promise<void>;
	$registerDebugAdapterDescriptorFactory(type: string, handle: number): Promise<void>;
	$unregisterDebugConfigurationProvider(handle: number): void;
	$unregisterDebugAdapterDescriptorFactory(handle: number): void;
	$startDebugging(folder: UriComponents | undefined, nameOrConfig: string | IDebugConfiguration, options: IStartDebuggingOptions): Promise<boolean>;
	$stopDebugging(sessionId: DebugSessionUUID | undefined): Promise<void>;
	$setDebugSessionName(id: DebugSessionUUID, name: string): void;
	$customDebugAdapterRequest(id: DebugSessionUUID, command: string, args: any): Promise<any>;
	$getDebugProtocolBreakpoint(id: DebugSessionUUID, breakpoinId: string): Promise<DebugProtocol.Breakpoint | undefined>;
	$appendDebugConsole(value: string): void;
	$startBreakpointEvents(): void;
	$registerBreakpoints(breakpoints: Array<ISourceMultiBreakpointDto | IFunctionBreakpointDto | IDataBreakpointDto>): Promise<void>;
	$unregisterBreakpoints(breakpointIds: string[], functionBreakpointIds: string[], dataBreakpointIds: string[]): Promise<void>;
}

export interface IOpenUriOptions {
	readonly allowTunneling?: boolean;
	readonly allowContributedOpeners?: boolean | string;
}

export interface MainThreadWindowShape extends IDisposable {
	$getWindowVisibility(): Promise<boolean>;
	$openUri(uri: UriComponents, uriString: string | undefined, options: IOpenUriOptions): Promise<boolean>;
	$asExternalUri(uri: UriComponents, options: IOpenUriOptions): Promise<UriComponents>;
}

export enum CandidatePortSource {
	None = 0,
	Process = 1,
	Output = 2
}

export interface PortAttributesProviderSelector {
	pid?: number;
	portRange?: [number, number];
	commandMatcher?: RegExp;
}

export interface MainThreadTunnelServiceShape extends IDisposable {
	$openTunnel(tunnelOptions: TunnelOptions, source: string | undefined): Promise<TunnelDto | undefined>;
	$closeTunnel(remote: { host: string, port: number }): Promise<void>;
	$getTunnels(): Promise<TunnelDescription[]>;
	$setTunnelProvider(features: TunnelProviderFeatures): Promise<void>;
	$setRemoteTunnelService(processId: number): Promise<void>;
	$setCandidateFilter(): Promise<void>;
	$onFoundNewCandidates(candidates: CandidatePort[]): Promise<void>;
	$setCandidatePortSource(source: CandidatePortSource): Promise<void>;
	$registerPortsAttributesProvider(selector: PortAttributesProviderSelector, providerHandle: number): Promise<void>;
	$unregisterPortsAttributesProvider(providerHandle: number): Promise<void>;
}

export interface MainThreadTimelineShape extends IDisposable {
	$registerTimelineProvider(provider: TimelineProviderDescriptor): void;
	$unregisterTimelineProvider(source: string): void;
	$emitTimelineChangeEvent(e: TimelineChangeEvent | undefined): void;
}

// -- extension host

export interface ExtHostCommandsShape {
	$executeContributedCommand<T>(id: string, ...args: any[]): Promise<T>;
	$getContributedCommandHandlerDescriptions(): Promise<{ [id: string]: string | ICommandHandlerDescription; }>;
}

export interface ExtHostConfigurationShape {
	$initializeConfiguration(data: IConfigurationInitData): void;
	$acceptConfigurationChanged(data: IConfigurationInitData, change: IConfigurationChange): void;
}

export interface ExtHostDiagnosticsShape {
	$acceptMarkersChange(data: [UriComponents, IMarkerData[]][]): void;
}

export interface ExtHostDocumentContentProvidersShape {
	$provideTextDocumentContent(handle: number, uri: UriComponents): Promise<string | null | undefined>;
}

export interface IModelAddedData {
	uri: UriComponents;
	versionId: number;
	lines: string[];
	EOL: string;
	modeId: string;
	isDirty: boolean;
}
export interface ExtHostDocumentsShape {
	$acceptModelModeChanged(strURL: UriComponents, newModeId: string): void;
	$acceptModelSaved(strURL: UriComponents): void;
	$acceptDirtyStateChanged(strURL: UriComponents, isDirty: boolean): void;
	$acceptModelChanged(strURL: UriComponents, e: IModelChangedEvent, isDirty: boolean): void;
}

export interface ExtHostDocumentSaveParticipantShape {
	$participateInSave(resource: UriComponents, reason: SaveReason): Promise<boolean[]>;
}

export interface ITextEditorAddData {
	id: string;
	documentUri: UriComponents;
	options: IResolvedTextEditorConfiguration;
	selections: ISelection[];
	visibleRanges: IRange[];
	editorPosition: EditorGroupColumn | undefined;
}
export interface ITextEditorPositionData {
	[id: string]: EditorGroupColumn;
}
export interface IEditorPropertiesChangeData {
	options: IResolvedTextEditorConfiguration | null;
	selections: ISelectionChangeEvent | null;
	visibleRanges: IRange[] | null;
}
export interface ISelectionChangeEvent {
	selections: Selection[];
	source?: string;
}

export interface ExtHostEditorsShape {
	$acceptEditorPropertiesChanged(id: string, props: IEditorPropertiesChangeData): void;
	$acceptEditorPositionData(data: ITextEditorPositionData): void;
}

export interface IDocumentsAndEditorsDelta {
	removedDocuments?: UriComponents[];
	addedDocuments?: IModelAddedData[];
	removedEditors?: string[];
	addedEditors?: ITextEditorAddData[];
	newActiveEditor?: string | null;
}

export interface ExtHostDocumentsAndEditorsShape {
	$acceptDocumentsAndEditorsDelta(delta: IDocumentsAndEditorsDelta): void;
}

export interface ExtHostTreeViewsShape {
	// {{SQL CARBON EDIT}}
	$getChildren(treeViewId: string, treeItemHandle?: string): Promise<sqlITreeItem[]>;
	$setExpanded(treeViewId: string, treeItemHandle: string, expanded: boolean): void;
	$setSelection(treeViewId: string, treeItemHandles: string[]): void;
	$setVisible(treeViewId: string, visible: boolean): void;
	$hasResolve(treeViewId: string): Promise<boolean>;
	$resolve(treeViewId: string, treeItemHandle: string, token: CancellationToken): Promise<ITreeItem | undefined>;
}

export interface ExtHostWorkspaceShape {
	$initializeWorkspace(workspace: IWorkspaceData | null, trusted: boolean): void;
	$acceptWorkspaceData(workspace: IWorkspaceData | null): void;
	$handleTextSearchResult(result: search.IRawFileMatch2, requestId: number): void;
	$onDidGrantWorkspaceTrust(): void;
}

export interface ExtHostFileSystemInfoShape {
	$acceptProviderInfos(scheme: string, capabilities: number | null): void;
}

export interface ExtHostFileSystemShape {
	$stat(handle: number, resource: UriComponents): Promise<files.IStat>;
	$readdir(handle: number, resource: UriComponents): Promise<[string, files.FileType][]>;
	$readFile(handle: number, resource: UriComponents): Promise<VSBuffer>;
	$writeFile(handle: number, resource: UriComponents, content: VSBuffer, opts: files.FileWriteOptions): Promise<void>;
	$rename(handle: number, resource: UriComponents, target: UriComponents, opts: files.FileOverwriteOptions): Promise<void>;
	$copy(handle: number, resource: UriComponents, target: UriComponents, opts: files.FileOverwriteOptions): Promise<void>;
	$mkdir(handle: number, resource: UriComponents): Promise<void>;
	$delete(handle: number, resource: UriComponents, opts: files.FileDeleteOptions): Promise<void>;
	$watch(handle: number, session: number, resource: UriComponents, opts: files.IWatchOptions): void;
	$unwatch(handle: number, session: number): void;
	$open(handle: number, resource: UriComponents, opts: files.FileOpenOptions): Promise<number>;
	$close(handle: number, fd: number): Promise<void>;
	$read(handle: number, fd: number, pos: number, length: number): Promise<VSBuffer>;
	$write(handle: number, fd: number, pos: number, data: VSBuffer): Promise<number>;
}

export interface ExtHostLabelServiceShape {
	$registerResourceLabelFormatter(formatter: ResourceLabelFormatter): IDisposable;
}

export interface ExtHostAuthenticationShape {
	$getSessions(id: string, scopes?: string[]): Promise<ReadonlyArray<modes.AuthenticationSession>>;
	$createSession(id: string, scopes: string[]): Promise<modes.AuthenticationSession>;
	$removeSession(id: string, sessionId: string): Promise<void>;
	$onDidChangeAuthenticationSessions(id: string, label: string): Promise<void>;
	$onDidChangeAuthenticationProviders(added: modes.AuthenticationProviderInformation[], removed: modes.AuthenticationProviderInformation[]): Promise<void>;
	$setProviders(providers: modes.AuthenticationProviderInformation[]): Promise<void>;
}

export interface ExtHostSecretStateShape {
	$onDidChangePassword(e: { extensionId: string, key: string }): Promise<void>;
}

export interface ExtHostSearchShape {
	$provideFileSearchResults(handle: number, session: number, query: search.IRawQuery, token: CancellationToken): Promise<search.ISearchCompleteStats>;
	$provideTextSearchResults(handle: number, session: number, query: search.IRawTextQuery, token: CancellationToken): Promise<search.ISearchCompleteStats>;
	$clearCache(cacheKey: string): Promise<void>;
}

export interface IResolveAuthorityErrorResult {
	type: 'error';
	error: {
		message: string | undefined;
		code: RemoteAuthorityResolverErrorCode;
		detail: any;
	};
}

export interface IResolveAuthorityOKResult {
	type: 'ok';
	value: ResolverResult;
}

export type IResolveAuthorityResult = IResolveAuthorityErrorResult | IResolveAuthorityOKResult;

export interface ExtHostExtensionServiceShape {
	$resolveAuthority(remoteAuthority: string, resolveAttempt: number): Promise<IResolveAuthorityResult>;
	$startExtensionHost(enabledExtensionIds: ExtensionIdentifier[]): Promise<void>;
	$extensionTestsExecute(): Promise<number>;
	$extensionTestsExit(code: number): Promise<void>;
	$activateByEvent(activationEvent: string, activationKind: ActivationKind): Promise<void>;
	$activate(extensionId: ExtensionIdentifier, reason: ExtensionActivationReason): Promise<boolean>;
	$setRemoteEnvironment(env: { [key: string]: string | null; }): Promise<void>;
	$updateRemoteConnectionData(connectionData: IRemoteConnectionData): Promise<void>;

	$deltaExtensions(toAdd: IExtensionDescription[], toRemove: ExtensionIdentifier[]): Promise<void>;

	$test_latency(n: number): Promise<number>;
	$test_up(b: VSBuffer): Promise<number>;
	$test_down(size: number): Promise<VSBuffer>;
}

export interface FileSystemEvents {
	created: UriComponents[];
	changed: UriComponents[];
	deleted: UriComponents[];
}

export interface SourceTargetPair {
	source?: UriComponents;
	target: UriComponents;
}

export interface IWillRunFileOperationParticipation {
	edit: IWorkspaceEditDto;
	extensionNames: string[]
}

export interface ExtHostFileSystemEventServiceShape {
	$onFileEvent(events: FileSystemEvents): void;
	$onWillRunFileOperation(operation: files.FileOperation, files: readonly SourceTargetPair[], timeout: number, token: CancellationToken): Promise<IWillRunFileOperationParticipation | undefined>;
	$onDidRunFileOperation(operation: files.FileOperation, files: readonly SourceTargetPair[]): void;
}

export interface ObjectIdentifier {
	$ident?: number;
}

export namespace ObjectIdentifier {
	export const name = '$ident';
	export function mixin<T>(obj: T, id: number): T & ObjectIdentifier {
		Object.defineProperty(obj, name, { value: id, enumerable: true });
		return <T & ObjectIdentifier>obj;
	}
	export function of(obj: any): number {
		return obj[name];
	}
}

export interface ExtHostHeapServiceShape {
	$onGarbageCollection(ids: number[]): void;
}
export interface IRawColorInfo {
	color: [number, number, number, number];
	range: IRange;
}

export class IdObject {
	_id?: number;
	private static _n = 0;
	static mixin<T extends object>(object: T): T & IdObject {
		(<any>object)._id = IdObject._n++;
		return <any>object;
	}
}

export const enum ISuggestDataDtoField {
	label = 'a',
	kind = 'b',
	detail = 'c',
	documentation = 'd',
	sortText = 'e',
	filterText = 'f',
	preselect = 'g',
	insertText = 'h',
	insertTextRules = 'i',
	range = 'j',
	commitCharacters = 'k',
	additionalTextEdits = 'l',
	command = 'm',
	kindModifier = 'n',

	// to merge into label
	label2 = 'o',
}

export interface ISuggestDataDto {
	[ISuggestDataDtoField.label]: string;
	[ISuggestDataDtoField.label2]?: string | modes.CompletionItemLabel;
	[ISuggestDataDtoField.kind]?: modes.CompletionItemKind;
	[ISuggestDataDtoField.detail]?: string;
	[ISuggestDataDtoField.documentation]?: string | IMarkdownString;
	[ISuggestDataDtoField.sortText]?: string;
	[ISuggestDataDtoField.filterText]?: string;
	[ISuggestDataDtoField.preselect]?: true;
	[ISuggestDataDtoField.insertText]?: string;
	[ISuggestDataDtoField.insertTextRules]?: modes.CompletionItemInsertTextRule;
	[ISuggestDataDtoField.range]?: IRange | { insert: IRange, replace: IRange; };
	[ISuggestDataDtoField.commitCharacters]?: string[];
	[ISuggestDataDtoField.additionalTextEdits]?: ISingleEditOperation[];
	[ISuggestDataDtoField.command]?: modes.Command;
	[ISuggestDataDtoField.kindModifier]?: modes.CompletionItemTag[];
	// not-standard
	x?: ChainedCacheId;
}

export const enum ISuggestResultDtoField {
	defaultRanges = 'a',
	completions = 'b',
	isIncomplete = 'c',
	duration = 'd',
}

export interface ISuggestResultDto {
	[ISuggestResultDtoField.defaultRanges]: { insert: IRange, replace: IRange; };
	[ISuggestResultDtoField.completions]: ISuggestDataDto[];
	[ISuggestResultDtoField.isIncomplete]: undefined | true;
	[ISuggestResultDtoField.duration]: number;
	x?: number;
}

export interface ISignatureHelpDto {
	id: CacheId;
	signatures: modes.SignatureInformation[];
	activeSignature: number;
	activeParameter: number;
}

export interface ISignatureHelpContextDto {
	readonly triggerKind: modes.SignatureHelpTriggerKind;
	readonly triggerCharacter?: string;
	readonly isRetrigger: boolean;
	readonly activeSignatureHelp?: ISignatureHelpDto;
}

export interface IInlayHintDto {
	text: string;
<<<<<<< HEAD
	position: IPosition;
	kind: modes.InlayHintKind;
=======
	range: IRange;
	kind: modes.InlineHintKind;
>>>>>>> 3cb2f552
	whitespaceBefore?: boolean;
	whitespaceAfter?: boolean;
	hoverMessage?: string;
}

export interface IInlayHintsDto {
	hints: IInlayHintDto[]
}

export interface ILocationDto {
	uri: UriComponents;
	range: IRange;
}

export interface IDefinitionLinkDto {
	originSelectionRange?: IRange;
	uri: UriComponents;
	range: IRange;
	targetSelectionRange?: IRange;
}

export interface IWorkspaceSymbolDto extends IdObject {
	name: string;
	containerName?: string;
	kind: modes.SymbolKind;
	location: ILocationDto;
}

export interface IWorkspaceSymbolsDto extends IdObject {
	symbols: IWorkspaceSymbolDto[];
}

export interface IWorkspaceEditEntryMetadataDto {
	needsConfirmation: boolean;
	label: string;
	description?: string;
	iconPath?: { id: string } | UriComponents | { light: UriComponents, dark: UriComponents };
}

export const enum WorkspaceEditType {
	File = 1,
	Text = 2,
	Cell = 3,
}

export interface IWorkspaceFileEditDto {
	_type: WorkspaceEditType.File;
	oldUri?: UriComponents;
	newUri?: UriComponents;
	options?: modes.WorkspaceFileEditOptions
	metadata?: IWorkspaceEditEntryMetadataDto;
}

export interface IWorkspaceTextEditDto {
	_type: WorkspaceEditType.Text;
	resource: UriComponents;
	edit: modes.TextEdit;
	modelVersionId?: number;
	metadata?: IWorkspaceEditEntryMetadataDto;
}

export interface IWorkspaceCellEditDto {
	_type: WorkspaceEditType.Cell;
	resource: UriComponents;
	edit: ICellEditOperation;
	notebookVersionId?: number;
	metadata?: IWorkspaceEditEntryMetadataDto;
}

export interface IWorkspaceEditDto {
	edits: Array<IWorkspaceFileEditDto | IWorkspaceTextEditDto | IWorkspaceCellEditDto>;
}

export function reviveWorkspaceEditDto(data: IWorkspaceEditDto | undefined): modes.WorkspaceEdit {
	if (data && data.edits) {
		for (const edit of data.edits) {
			if (typeof (<IWorkspaceTextEditDto>edit).resource === 'object') {
				(<IWorkspaceTextEditDto>edit).resource = URI.revive((<IWorkspaceTextEditDto>edit).resource);
			} else {
				(<IWorkspaceFileEditDto>edit).newUri = URI.revive((<IWorkspaceFileEditDto>edit).newUri);
				(<IWorkspaceFileEditDto>edit).oldUri = URI.revive((<IWorkspaceFileEditDto>edit).oldUri);
			}
			if (edit.metadata && edit.metadata.iconPath) {
				edit.metadata = revive(edit.metadata);
			}
		}
	}
	return <modes.WorkspaceEdit>data;
}

export type ICommandDto = ObjectIdentifier & modes.Command;

export interface ICodeActionDto {
	cacheId?: ChainedCacheId;
	title: string;
	edit?: IWorkspaceEditDto;
	diagnostics?: IMarkerData[];
	command?: ICommandDto;
	kind?: string;
	isPreferred?: boolean;
	disabled?: string;
}

export interface ICodeActionListDto {
	cacheId: CacheId;
	actions: ReadonlyArray<ICodeActionDto>;
}

export interface ICodeActionProviderMetadataDto {
	readonly providedKinds?: readonly string[];
	readonly documentation?: ReadonlyArray<{ readonly kind: string, readonly command: ICommandDto }>;
}

export type CacheId = number;
export type ChainedCacheId = [CacheId, CacheId];

export interface ILinksListDto {
	id?: CacheId;
	links: ILinkDto[];
}

export interface ILinkDto {
	cacheId?: ChainedCacheId;
	range: IRange;
	url?: string | UriComponents;
	tooltip?: string;
}

export interface ICodeLensListDto {
	cacheId?: number;
	lenses: ICodeLensDto[];
}

export interface ICodeLensDto {
	cacheId?: ChainedCacheId;
	range: IRange;
	command?: ICommandDto;
}

export type ICallHierarchyItemDto = Dto<CallHierarchyItem>;

export interface IIncomingCallDto {
	from: ICallHierarchyItemDto;
	fromRanges: IRange[];
}

export interface IOutgoingCallDto {
	fromRanges: IRange[];
	to: ICallHierarchyItemDto;
}

export interface ILanguageWordDefinitionDto {
	languageId: string;
	regexSource: string;
	regexFlags: string
}

export interface ILinkedEditingRangesDto {
	ranges: IRange[];
	wordPattern?: IRegExpDto;
}

export interface IInlineValueContextDto {
	frameId: number;
	stoppedLocation: IRange;
}

export interface ExtHostLanguageFeaturesShape {
	$provideDocumentSymbols(handle: number, resource: UriComponents, token: CancellationToken): Promise<modes.DocumentSymbol[] | undefined>;
	$provideCodeLenses(handle: number, resource: UriComponents, token: CancellationToken): Promise<ICodeLensListDto | undefined>;
	$resolveCodeLens(handle: number, symbol: ICodeLensDto, token: CancellationToken): Promise<ICodeLensDto | undefined>;
	$releaseCodeLenses(handle: number, id: number): void;
	$provideDefinition(handle: number, resource: UriComponents, position: IPosition, token: CancellationToken): Promise<IDefinitionLinkDto[]>;
	$provideDeclaration(handle: number, resource: UriComponents, position: IPosition, token: CancellationToken): Promise<IDefinitionLinkDto[]>;
	$provideImplementation(handle: number, resource: UriComponents, position: IPosition, token: CancellationToken): Promise<IDefinitionLinkDto[]>;
	$provideTypeDefinition(handle: number, resource: UriComponents, position: IPosition, token: CancellationToken): Promise<IDefinitionLinkDto[]>;
	$provideHover(handle: number, resource: UriComponents, position: IPosition, token: CancellationToken): Promise<modes.Hover | undefined>;
	$provideEvaluatableExpression(handle: number, resource: UriComponents, position: IPosition, token: CancellationToken): Promise<modes.EvaluatableExpression | undefined>;
	$provideInlineValues(handle: number, resource: UriComponents, range: IRange, context: modes.InlineValueContext, token: CancellationToken): Promise<modes.InlineValue[] | undefined>;
	$provideDocumentHighlights(handle: number, resource: UriComponents, position: IPosition, token: CancellationToken): Promise<modes.DocumentHighlight[] | undefined>;
	$provideLinkedEditingRanges(handle: number, resource: UriComponents, position: IPosition, token: CancellationToken): Promise<ILinkedEditingRangesDto | undefined>;
	$provideReferences(handle: number, resource: UriComponents, position: IPosition, context: modes.ReferenceContext, token: CancellationToken): Promise<ILocationDto[] | undefined>;
	$provideCodeActions(handle: number, resource: UriComponents, rangeOrSelection: IRange | ISelection, context: modes.CodeActionContext, token: CancellationToken): Promise<ICodeActionListDto | undefined>;
	$resolveCodeAction(handle: number, id: ChainedCacheId, token: CancellationToken): Promise<IWorkspaceEditDto | undefined>;
	$releaseCodeActions(handle: number, cacheId: number): void;
	$provideDocumentFormattingEdits(handle: number, resource: UriComponents, options: modes.FormattingOptions, token: CancellationToken): Promise<ISingleEditOperation[] | undefined>;
	$provideDocumentRangeFormattingEdits(handle: number, resource: UriComponents, range: IRange, options: modes.FormattingOptions, token: CancellationToken): Promise<ISingleEditOperation[] | undefined>;
	$provideOnTypeFormattingEdits(handle: number, resource: UriComponents, position: IPosition, ch: string, options: modes.FormattingOptions, token: CancellationToken): Promise<ISingleEditOperation[] | undefined>;
	$provideWorkspaceSymbols(handle: number, search: string, token: CancellationToken): Promise<IWorkspaceSymbolsDto>;
	$resolveWorkspaceSymbol(handle: number, symbol: IWorkspaceSymbolDto, token: CancellationToken): Promise<IWorkspaceSymbolDto | undefined>;
	$releaseWorkspaceSymbols(handle: number, id: number): void;
	$provideRenameEdits(handle: number, resource: UriComponents, position: IPosition, newName: string, token: CancellationToken): Promise<IWorkspaceEditDto & { rejectReason?: string } | undefined>;
	$resolveRenameLocation(handle: number, resource: UriComponents, position: IPosition, token: CancellationToken): Promise<modes.RenameLocation | undefined>;
	$provideDocumentSemanticTokens(handle: number, resource: UriComponents, previousResultId: number, token: CancellationToken): Promise<VSBuffer | null>;
	$releaseDocumentSemanticTokens(handle: number, semanticColoringResultId: number): void;
	$provideDocumentRangeSemanticTokens(handle: number, resource: UriComponents, range: IRange, token: CancellationToken): Promise<VSBuffer | null>;
	$provideCompletionItems(handle: number, resource: UriComponents, position: IPosition, context: modes.CompletionContext, token: CancellationToken): Promise<ISuggestResultDto | undefined>;
	$resolveCompletionItem(handle: number, id: ChainedCacheId, token: CancellationToken): Promise<ISuggestDataDto | undefined>;
	$releaseCompletionItems(handle: number, id: number): void;
	$provideSignatureHelp(handle: number, resource: UriComponents, position: IPosition, context: modes.SignatureHelpContext, token: CancellationToken): Promise<ISignatureHelpDto | undefined>;
	$releaseSignatureHelp(handle: number, id: number): void;
	$provideInlayHints(handle: number, resource: UriComponents, range: IRange, token: CancellationToken): Promise<IInlayHintsDto | undefined>
	$provideDocumentLinks(handle: number, resource: UriComponents, token: CancellationToken): Promise<ILinksListDto | undefined>;
	$resolveDocumentLink(handle: number, id: ChainedCacheId, token: CancellationToken): Promise<ILinkDto | undefined>;
	$releaseDocumentLinks(handle: number, id: number): void;
	$provideDocumentColors(handle: number, resource: UriComponents, token: CancellationToken): Promise<IRawColorInfo[]>;
	$provideColorPresentations(handle: number, resource: UriComponents, colorInfo: IRawColorInfo, token: CancellationToken): Promise<modes.IColorPresentation[] | undefined>;
	$provideFoldingRanges(handle: number, resource: UriComponents, context: modes.FoldingContext, token: CancellationToken): Promise<modes.FoldingRange[] | undefined>;
	$provideSelectionRanges(handle: number, resource: UriComponents, positions: IPosition[], token: CancellationToken): Promise<modes.SelectionRange[][]>;
	$prepareCallHierarchy(handle: number, resource: UriComponents, position: IPosition, token: CancellationToken): Promise<ICallHierarchyItemDto[] | undefined>;
	$provideCallHierarchyIncomingCalls(handle: number, sessionId: string, itemId: string, token: CancellationToken): Promise<IIncomingCallDto[] | undefined>;
	$provideCallHierarchyOutgoingCalls(handle: number, sessionId: string, itemId: string, token: CancellationToken): Promise<IOutgoingCallDto[] | undefined>;
	$releaseCallHierarchy(handle: number, sessionId: string): void;
	$setWordDefinitions(wordDefinitions: ILanguageWordDefinitionDto[]): void;
}

export interface ExtHostQuickOpenShape {
	$onItemSelected(handle: number): void;
	$validateInput(input: string): Promise<string | null | undefined>;
	$onDidChangeActive(sessionId: number, handles: number[]): void;
	$onDidChangeSelection(sessionId: number, handles: number[]): void;
	$onDidAccept(sessionId: number): void;
	$onDidChangeValue(sessionId: number, value: string): void;
	$onDidTriggerButton(sessionId: number, handle: number): void;
	$onDidHide(sessionId: number): void;
}

export interface ExtHostTelemetryShape {
	$initializeTelemetryEnabled(enabled: boolean): void;
	$onDidChangeTelemetryEnabled(enabled: boolean): void;
}

export interface IShellAndArgsDto {
	shell: string;
	args: string[] | string | undefined;
}

export interface ITerminalLinkDto {
	/** The ID of the link to enable activation and disposal. */
	id: number;
	/** The startIndex of the link in the line. */
	startIndex: number;
	/** The length of the link in the line. */
	length: number;
	/** The descriptive label for what the link does when activated. */
	label?: string;
}

export interface ITerminalDimensionsDto {
	columns: number;
	rows: number;
}

export interface ExtHostTerminalServiceShape {
	$acceptTerminalClosed(id: number, exitCode: number | undefined): void;
	$acceptTerminalOpened(id: number, extHostTerminalId: string | undefined, name: string, shellLaunchConfig: IShellLaunchConfigDto): void;
	$acceptActiveTerminalChanged(id: number | null): void;
	$acceptTerminalProcessId(id: number, processId: number): void;
	$acceptTerminalProcessData(id: number, data: string): void;
	$acceptTerminalTitleChange(id: number, name: string): void;
	$acceptTerminalDimensions(id: number, cols: number, rows: number): void;
	$acceptTerminalMaximumDimensions(id: number, cols: number, rows: number): void;
	$startExtensionTerminal(id: number, initialDimensions: ITerminalDimensionsDto | undefined): Promise<ITerminalLaunchError | undefined>;
	$acceptProcessAckDataEvent(id: number, charCount: number): void;
	$acceptProcessInput(id: number, data: string): void;
	$acceptProcessResize(id: number, cols: number, rows: number): void;
	$acceptProcessShutdown(id: number, immediate: boolean): void;
	$acceptProcessRequestInitialCwd(id: number): void;
	$acceptProcessRequestCwd(id: number): void;
	$acceptProcessRequestLatency(id: number): number;
	$getAvailableProfiles(configuredProfilesOnly: boolean): Promise<ITerminalProfile[]>;
	$getDefaultShellAndArgs(useAutomationShell: boolean): Promise<IShellAndArgsDto>;
	$provideLinks(id: number, line: string): Promise<ITerminalLinkDto[]>;
	$activateLink(id: number, linkId: number): void;
	$initEnvironmentVariableCollections(collections: [string, ISerializableEnvironmentVariableCollection][]): void;
}

export interface ExtHostSCMShape {
	$provideOriginalResource(sourceControlHandle: number, uri: UriComponents, token: CancellationToken): Promise<UriComponents | null>;
	$onInputBoxValueChange(sourceControlHandle: number, value: string): void;
	$executeResourceCommand(sourceControlHandle: number, groupHandle: number, handle: number, preserveFocus: boolean): Promise<void>;
	$validateInput(sourceControlHandle: number, value: string, cursorPosition: number): Promise<[string, number] | undefined>;
	$setSelectedSourceControl(selectedSourceControlHandle: number | undefined): Promise<void>;
}

export interface ExtHostTaskShape {
	$provideTasks(handle: number, validTypes: { [key: string]: boolean; }): Thenable<tasks.TaskSetDTO>;
	$resolveTask(handle: number, taskDTO: tasks.TaskDTO): Thenable<tasks.TaskDTO | undefined>;
	$onDidStartTask(execution: tasks.TaskExecutionDTO, terminalId: number, resolvedDefinition: tasks.TaskDefinitionDTO): void;
	$onDidStartTaskProcess(value: tasks.TaskProcessStartedDTO): void;
	$onDidEndTaskProcess(value: tasks.TaskProcessEndedDTO): void;
	$OnDidEndTask(execution: tasks.TaskExecutionDTO): void;
	$resolveVariables(workspaceFolder: UriComponents, toResolve: { process?: { name: string; cwd?: string; }, variables: string[]; }): Promise<{ process?: string; variables: { [key: string]: string; }; }>;
	$getDefaultShellAndArgs(): Thenable<{ shell: string, args: string[] | string | undefined; }>;
	$jsonTasksSupported(): Thenable<boolean>;
	$findExecutable(command: string, cwd?: string, paths?: string[]): Promise<string | undefined>;
}

export interface IBreakpointDto {
	type: string;
	id?: string;
	enabled: boolean;
	condition?: string;
	hitCondition?: string;
	logMessage?: string;
}

export interface IFunctionBreakpointDto extends IBreakpointDto {
	type: 'function';
	functionName: string;
}

export interface IDataBreakpointDto extends IBreakpointDto {
	type: 'data';
	dataId: string;
	canPersist: boolean;
	label: string;
	accessTypes?: DebugProtocol.DataBreakpointAccessType[];
	accessType: DebugProtocol.DataBreakpointAccessType;
}

export interface ISourceBreakpointDto extends IBreakpointDto {
	type: 'source';
	uri: UriComponents;
	line: number;
	character: number;
}

export interface IBreakpointsDeltaDto {
	added?: Array<ISourceBreakpointDto | IFunctionBreakpointDto | IDataBreakpointDto>;
	removed?: string[];
	changed?: Array<ISourceBreakpointDto | IFunctionBreakpointDto | IDataBreakpointDto>;
}

export interface ISourceMultiBreakpointDto {
	type: 'sourceMulti';
	uri: UriComponents;
	lines: {
		id: string;
		enabled: boolean;
		condition?: string;
		hitCondition?: string;
		logMessage?: string;
		line: number;
		character: number;
	}[];
}

export interface IDebugSessionFullDto {
	id: DebugSessionUUID;
	type: string;
	name: string;
	folderUri: UriComponents | undefined;
	configuration: IConfig;
}

export type IDebugSessionDto = IDebugSessionFullDto | DebugSessionUUID;

export interface ExtHostDebugServiceShape {
	$substituteVariables(folder: UriComponents | undefined, config: IConfig): Promise<IConfig>;
	$runInTerminal(args: DebugProtocol.RunInTerminalRequestArguments, sessionId: string): Promise<number | undefined>;
	$startDASession(handle: number, session: IDebugSessionDto): Promise<void>;
	$stopDASession(handle: number): Promise<void>;
	$sendDAMessage(handle: number, message: DebugProtocol.ProtocolMessage): void;
	$resolveDebugConfiguration(handle: number, folder: UriComponents | undefined, debugConfiguration: IConfig, token: CancellationToken): Promise<IConfig | null | undefined>;
	$resolveDebugConfigurationWithSubstitutedVariables(handle: number, folder: UriComponents | undefined, debugConfiguration: IConfig, token: CancellationToken): Promise<IConfig | null | undefined>;
	$provideDebugConfigurations(handle: number, folder: UriComponents | undefined, token: CancellationToken): Promise<IConfig[]>;
	$provideDebugAdapter(handle: number, session: IDebugSessionDto): Promise<IAdapterDescriptor>;
	$acceptDebugSessionStarted(session: IDebugSessionDto): void;
	$acceptDebugSessionTerminated(session: IDebugSessionDto): void;
	$acceptDebugSessionActiveChanged(session: IDebugSessionDto | undefined): void;
	$acceptDebugSessionCustomEvent(session: IDebugSessionDto, event: any): void;
	$acceptBreakpointsDelta(delta: IBreakpointsDeltaDto): void;
	$acceptDebugSessionNameChanged(session: IDebugSessionDto, name: string): void;
}


export interface DecorationRequest {
	readonly id: number;
	readonly uri: UriComponents;
}

export type DecorationData = [boolean, string, string, ThemeColor];
export type DecorationReply = { [id: number]: DecorationData; };

export interface ExtHostDecorationsShape {
	$provideDecorations(handle: number, requests: DecorationRequest[], token: CancellationToken): Promise<DecorationReply>;
}

export interface ExtHostWindowShape {
	$onDidChangeWindowFocus(value: boolean): void;
}

export interface ExtHostLogServiceShape {
	$setLevel(level: LogLevel): void;
}

export interface MainThreadLogShape {
	$log(file: UriComponents, level: LogLevel, args: any[]): void;
}

export interface ExtHostOutputServiceShape {
	$setVisibleChannel(channelId: string | null): void;
}

export interface ExtHostProgressShape {
	$acceptProgressCanceled(handle: number): void;
}

export interface ExtHostCommentsShape {
	$createCommentThreadTemplate(commentControllerHandle: number, uriComponents: UriComponents, range: IRange): void;
	$updateCommentThreadTemplate(commentControllerHandle: number, threadHandle: number, range: IRange): Promise<void>;
	$deleteCommentThread(commentControllerHandle: number, commentThreadHandle: number): void;
	$provideCommentingRanges(commentControllerHandle: number, uriComponents: UriComponents, token: CancellationToken): Promise<IRange[] | undefined>;
	$toggleReaction(commentControllerHandle: number, threadHandle: number, uri: UriComponents, comment: modes.Comment, reaction: modes.CommentReaction): Promise<void>;
}

export interface INotebookSelectionChangeEvent {
	selections: ICellRange[];
}

export interface INotebookVisibleRangesEvent {
	ranges: ICellRange[];
}

export interface INotebookEditorPropertiesChangeData {
	visibleRanges?: INotebookVisibleRangesEvent;
	selections?: INotebookSelectionChangeEvent;
}

export interface INotebookDocumentPropertiesChangeData {
	metadata?: NotebookDocumentMetadata;
}

export interface INotebookModelAddedData {
	uri: UriComponents;
	versionId: number;
	cells: IMainCellDto[],
	viewType: string;
	metadata?: NotebookDocumentMetadata;
}

export interface INotebookEditorAddData {
	id: string;
	documentUri: UriComponents;
	selections: ICellRange[];
	visibleRanges: ICellRange[];
	viewColumn?: number
}

export interface INotebookDocumentsAndEditorsDelta {
	removedDocuments?: UriComponents[];
	addedDocuments?: INotebookModelAddedData[];
	removedEditors?: string[];
	addedEditors?: INotebookEditorAddData[];
	newActiveEditor?: string | null;
	visibleEditors?: string[];
}

export interface INotebookKernelInfoDto2 {
	id?: string;
	friendlyId: string;
	label: string;
	extension: ExtensionIdentifier;
	extensionLocation: UriComponents;
	providerHandle?: number;
	description?: string;
	detail?: string;
	isPreferred?: boolean;
	preloads?: { uri: UriComponents; provides: string[] }[];
	supportedLanguages?: string[]
	implementsInterrupt?: boolean;
}

export interface ExtHostNotebookShape extends ExtHostNotebookDocumentsAndEditorsShape, ExtHostNotebookDocumentsShape, ExtHostNotebookEditorsShape {
	$provideNotebookCellStatusBarItems(handle: number, uri: UriComponents, index: number, token: CancellationToken): Promise<INotebookCellStatusBarListDto | undefined>;
	$releaseNotebookCellStatusBarItems(id: number): void;

	$openNotebook(viewType: string, uri: UriComponents, backupId: string | undefined, untitledDocumentData: VSBuffer | undefined, token: CancellationToken): Promise<NotebookDataDto>;
	$saveNotebook(viewType: string, uri: UriComponents, token: CancellationToken): Promise<boolean>;
	$saveNotebookAs(viewType: string, uri: UriComponents, target: UriComponents, token: CancellationToken): Promise<boolean>;
	$backupNotebook(viewType: string, uri: UriComponents, cancellation: CancellationToken): Promise<string>;

	$dataToNotebook(handle: number, data: VSBuffer, token: CancellationToken): Promise<NotebookDataDto>;
	$notebookToData(handle: number, data: NotebookDataDto, token: CancellationToken): Promise<VSBuffer>;
}

export interface ExtHostNotebookDocumentsAndEditorsShape {
	$acceptDocumentAndEditorsDelta(delta: INotebookDocumentsAndEditorsDelta): void;
}

export interface ExtHostNotebookDocumentsShape {
	$acceptModelChanged(uriComponents: UriComponents, event: NotebookCellsChangedEventDto, isDirty: boolean): void;
	$acceptDirtyStateChanged(uriComponents: UriComponents, isDirty: boolean): void;
	$acceptModelSaved(uriComponents: UriComponents): void;
	$acceptDocumentPropertiesChanged(uriComponents: UriComponents, data: INotebookDocumentPropertiesChangeData): void;
}

export type INotebookEditorViewColumnInfo = Record<string, number>;

export interface ExtHostNotebookEditorsShape {
	$acceptEditorPropertiesChanged(id: string, data: INotebookEditorPropertiesChangeData): void;
	$acceptEditorViewColumns(data: INotebookEditorViewColumnInfo): void;
}

export interface ExtHostNotebookKernelsShape {
	$acceptSelection(handle: number, uri: UriComponents, value: boolean): void;
	$executeCells(handle: number, uri: UriComponents, handles: number[]): Promise<void>;
	$cancelCells(handle: number, uri: UriComponents, handles: number[]): Promise<void>;
	$acceptRendererMessage(handle: number, editorId: string, message: any): void;
}

export interface ExtHostStorageShape {
	$acceptValue(shared: boolean, key: string, value: object | undefined): void;
}

export interface ExtHostThemingShape {
	$onColorThemeChange(themeType: string): void;
}

export interface MainThreadThemingShape extends IDisposable {
}

export interface ExtHostTunnelServiceShape {
	$forwardPort(tunnelOptions: TunnelOptions, tunnelCreationOptions: TunnelCreationOptions): Promise<TunnelDto | undefined>;
	$closeTunnel(remote: { host: string, port: number }, silent?: boolean): Promise<void>;
	$onDidTunnelsChange(): Promise<void>;
	$registerCandidateFinder(enable: boolean): Promise<void>;
	$applyCandidateFilter(candidates: CandidatePort[]): Promise<CandidatePort[]>;
	$providePortAttributes(handles: number[], ports: number[], pid: number | undefined, commandline: string | undefined, cancellationToken: CancellationToken): Promise<ProvidedPortAttributes[]>;
}

export interface ExtHostTimelineShape {
	$getTimeline(source: string, uri: UriComponents, options: TimelineOptions, token: CancellationToken, internalOptions?: InternalTimelineOptions): Promise<Timeline | undefined>;
}

export const enum ExtHostTestingResource {
	Workspace,
	TextDocument
}

export interface ExtHostTestingShape {
	$runTestsForProvider(req: RunTestForProviderRequest, token: CancellationToken): Promise<void>;
	$subscribeToTests(resource: ExtHostTestingResource, uri: UriComponents): void;
	$unsubscribeFromTests(resource: ExtHostTestingResource, uri: UriComponents): void;
	$lookupTest(test: TestIdWithSrc): Promise<InternalTestItem | undefined>;
	$acceptDiff(resource: ExtHostTestingResource, uri: UriComponents, diff: TestsDiff): void;
	$publishTestResults(results: ISerializedTestResults[]): void;
	$expandTest(src: TestIdWithSrc, levels: number): Promise<void>;
}

export interface MainThreadTestingShape {
	/** Registeres that there's a test controller with the given ID */
	$registerTestController(id: string): void;
	/** Diposes of the test controller with the given ID */
	$unregisterTestController(id: string): void;
	/** Requests tests from the given resource/uri, from the observer API. */
	$subscribeToDiffs(resource: ExtHostTestingResource, uri: UriComponents): void;
	/** Stops requesting tests from the given resource/uri, from the observer API. */
	$unsubscribeFromDiffs(resource: ExtHostTestingResource, uri: UriComponents): void;
	/** Publishes that new tests were available on the given source. */
	$publishDiff(resource: ExtHostTestingResource, uri: UriComponents, diff: TestsDiff): void;
	/** Request by an extension to run tests. */
	$runTests(req: RunTestsRequest, token: CancellationToken): Promise<string>;

	// --- test run handling:
	/**
	 * Adds tests to the run. The tests are given in descending depth. The first
	 * item will be a previously-known test, or a test root.
	 */
	$addTestsToRun(runId: string, tests: ITestItem[]): void;
	/** Updates the state of a test run in the given run. */
	$updateTestStateInRun(runId: string, taskId: string, testId: string, state: TestResultState, duration?: number): void;
	/** Appends a message to a test in the run. */
	$appendTestMessageInRun(runId: string, taskId: string, testId: string, message: ITestMessage): void;
	/** Appends raw output to the test run.. */
	$appendOutputToRun(runId: string, taskId: string, output: VSBuffer): void;
	/** Signals a task in a test run started. */
	$startedTestRunTask(runId: string, task: ITestRunTask): void;
	/** Signals a task in a test run ended. */
	$finishedTestRunTask(runId: string, taskId: string): void;
	/** Start a new extension-provided test run. */
	$startedExtensionTestRun(req: ExtensionRunTestsRequest): void;
	/** Signals that an extension-provided test run finished. */
	$finishedExtensionTestRun(runId: string): void;
}

// --- proxy identifiers

export const MainContext = {
	MainThreadAuthentication: createMainId<MainThreadAuthenticationShape>('MainThreadAuthentication'),
	MainThreadBulkEdits: createMainId<MainThreadBulkEditsShape>('MainThreadBulkEdits'),
	MainThreadClipboard: createMainId<MainThreadClipboardShape>('MainThreadClipboard'),
	MainThreadCommands: createMainId<MainThreadCommandsShape>('MainThreadCommands'),
	MainThreadComments: createMainId<MainThreadCommentsShape>('MainThreadComments'),
	MainThreadConfiguration: createMainId<MainThreadConfigurationShape>('MainThreadConfiguration'),
	MainThreadConsole: createMainId<MainThreadConsoleShape>('MainThreadConsole'),
	MainThreadDebugService: createMainId<MainThreadDebugServiceShape>('MainThreadDebugService'),
	MainThreadDecorations: createMainId<MainThreadDecorationsShape>('MainThreadDecorations'),
	MainThreadDiagnostics: createMainId<MainThreadDiagnosticsShape>('MainThreadDiagnostics'),
	MainThreadDialogs: createMainId<MainThreadDiaglogsShape>('MainThreadDiaglogs'),
	MainThreadDocuments: createMainId<MainThreadDocumentsShape>('MainThreadDocuments'),
	MainThreadDocumentContentProviders: createMainId<MainThreadDocumentContentProvidersShape>('MainThreadDocumentContentProviders'),
	MainThreadTextEditors: createMainId<MainThreadTextEditorsShape>('MainThreadTextEditors'),
	MainThreadEditorInsets: createMainId<MainThreadEditorInsetsShape>('MainThreadEditorInsets'),
	MainThreadEditorTabs: createMainId<MainThreadEditorTabsShape>('MainThreadEditorTabs'),
	MainThreadErrors: createMainId<MainThreadErrorsShape>('MainThreadErrors'),
	MainThreadTreeViews: createMainId<MainThreadTreeViewsShape>('MainThreadTreeViews'),
	MainThreadDownloadService: createMainId<MainThreadDownloadServiceShape>('MainThreadDownloadService'),
	MainThreadKeytar: createMainId<MainThreadKeytarShape>('MainThreadKeytar'),
	MainThreadLanguageFeatures: createMainId<MainThreadLanguageFeaturesShape>('MainThreadLanguageFeatures'),
	MainThreadLanguages: createMainId<MainThreadLanguagesShape>('MainThreadLanguages'),
	MainThreadLog: createMainId<MainThreadLogShape>('MainThread'),
	MainThreadMessageService: createMainId<MainThreadMessageServiceShape>('MainThreadMessageService'),
	MainThreadOutputService: createMainId<MainThreadOutputServiceShape>('MainThreadOutputService'),
	MainThreadProgress: createMainId<MainThreadProgressShape>('MainThreadProgress'),
	MainThreadQuickOpen: createMainId<MainThreadQuickOpenShape>('MainThreadQuickOpen'),
	MainThreadStatusBar: createMainId<MainThreadStatusBarShape>('MainThreadStatusBar'),
	MainThreadSecretState: createMainId<MainThreadSecretStateShape>('MainThreadSecretState'),
	MainThreadStorage: createMainId<MainThreadStorageShape>('MainThreadStorage'),
	MainThreadTelemetry: createMainId<MainThreadTelemetryShape>('MainThreadTelemetry'),
	MainThreadTerminalService: createMainId<MainThreadTerminalServiceShape>('MainThreadTerminalService'),
	MainThreadWebviews: createMainId<MainThreadWebviewsShape>('MainThreadWebviews'),
	MainThreadWebviewPanels: createMainId<MainThreadWebviewPanelsShape>('MainThreadWebviewPanels'),
	MainThreadWebviewViews: createMainId<MainThreadWebviewViewsShape>('MainThreadWebviewViews'),
	MainThreadCustomEditors: createMainId<MainThreadCustomEditorsShape>('MainThreadCustomEditors'),
	MainThreadUrls: createMainId<MainThreadUrlsShape>('MainThreadUrls'),
	MainThreadUriOpeners: createMainId<MainThreadUriOpenersShape>('MainThreadUriOpeners'),
	MainThreadWorkspace: createMainId<MainThreadWorkspaceShape>('MainThreadWorkspace'),
	MainThreadFileSystem: createMainId<MainThreadFileSystemShape>('MainThreadFileSystem'),
	MainThreadExtensionService: createMainId<MainThreadExtensionServiceShape>('MainThreadExtensionService'),
	MainThreadSCM: createMainId<MainThreadSCMShape>('MainThreadSCM'),
	MainThreadSearch: createMainId<MainThreadSearchShape>('MainThreadSearch'),
	MainThreadTask: createMainId<MainThreadTaskShape>('MainThreadTask'),
	MainThreadWindow: createMainId<MainThreadWindowShape>('MainThreadWindow'),
	MainThreadLabelService: createMainId<MainThreadLabelServiceShape>('MainThreadLabelService'),
	MainThreadNotebook: createMainId<MainThreadNotebookShape>('MainThreadNotebook'),
	MainThreadNotebookDocuments: createMainId<MainThreadNotebookDocumentsShape>('MainThreadNotebookDocumentsShape'),
	MainThreadNotebookEditors: createMainId<MainThreadNotebookEditorsShape>('MainThreadNotebookEditorsShape'),
	MainThreadNotebookKernels: createMainId<MainThreadNotebookKernelsShape>('MainThreadNotebookKernels'),
	MainThreadTheming: createMainId<MainThreadThemingShape>('MainThreadTheming'),
	MainThreadTunnelService: createMainId<MainThreadTunnelServiceShape>('MainThreadTunnelService'),
	MainThreadTimeline: createMainId<MainThreadTimelineShape>('MainThreadTimeline'),
	MainThreadTesting: createMainId<MainThreadTestingShape>('MainThreadTesting'),
};

export const ExtHostContext = {
	ExtHostCommands: createExtId<ExtHostCommandsShape>('ExtHostCommands'),
	ExtHostConfiguration: createExtId<ExtHostConfigurationShape>('ExtHostConfiguration'),
	ExtHostDiagnostics: createExtId<ExtHostDiagnosticsShape>('ExtHostDiagnostics'),
	ExtHostDebugService: createExtId<ExtHostDebugServiceShape>('ExtHostDebugService'),
	ExtHostDecorations: createExtId<ExtHostDecorationsShape>('ExtHostDecorations'),
	ExtHostDocumentsAndEditors: createExtId<ExtHostDocumentsAndEditorsShape>('ExtHostDocumentsAndEditors'),
	ExtHostDocuments: createExtId<ExtHostDocumentsShape>('ExtHostDocuments'),
	ExtHostDocumentContentProviders: createExtId<ExtHostDocumentContentProvidersShape>('ExtHostDocumentContentProviders'),
	ExtHostDocumentSaveParticipant: createExtId<ExtHostDocumentSaveParticipantShape>('ExtHostDocumentSaveParticipant'),
	ExtHostEditors: createExtId<ExtHostEditorsShape>('ExtHostEditors'),
	ExtHostTreeViews: createExtId<ExtHostTreeViewsShape>('ExtHostTreeViews'),
	ExtHostFileSystem: createExtId<ExtHostFileSystemShape>('ExtHostFileSystem'),
	ExtHostFileSystemInfo: createExtId<ExtHostFileSystemInfoShape>('ExtHostFileSystemInfo'),
	ExtHostFileSystemEventService: createExtId<ExtHostFileSystemEventServiceShape>('ExtHostFileSystemEventService'),
	ExtHostLanguageFeatures: createExtId<ExtHostLanguageFeaturesShape>('ExtHostLanguageFeatures'),
	ExtHostQuickOpen: createExtId<ExtHostQuickOpenShape>('ExtHostQuickOpen'),
	ExtHostExtensionService: createExtId<ExtHostExtensionServiceShape>('ExtHostExtensionService'),
	ExtHostLogService: createExtId<ExtHostLogServiceShape>('ExtHostLogService'),
	ExtHostTerminalService: createExtId<ExtHostTerminalServiceShape>('ExtHostTerminalService'),
	ExtHostSCM: createExtId<ExtHostSCMShape>('ExtHostSCM'),
	ExtHostSearch: createExtId<ExtHostSearchShape>('ExtHostSearch'),
	ExtHostTask: createExtId<ExtHostTaskShape>('ExtHostTask'),
	ExtHostWorkspace: createExtId<ExtHostWorkspaceShape>('ExtHostWorkspace'),
	ExtHostWindow: createExtId<ExtHostWindowShape>('ExtHostWindow'),
	ExtHostWebviews: createExtId<ExtHostWebviewsShape>('ExtHostWebviews'),
	ExtHostWebviewPanels: createExtId<ExtHostWebviewPanelsShape>('ExtHostWebviewPanels'),
	ExtHostCustomEditors: createExtId<ExtHostCustomEditorsShape>('ExtHostCustomEditors'),
	ExtHostWebviewViews: createExtId<ExtHostWebviewViewsShape>('ExtHostWebviewViews'),
	ExtHostEditorInsets: createExtId<ExtHostEditorInsetsShape>('ExtHostEditorInsets'),
	ExtHostEditorTabs: createExtId<IExtHostEditorTabsShape>('ExtHostEditorTabs'),
	ExtHostProgress: createMainId<ExtHostProgressShape>('ExtHostProgress'),
	ExtHostComments: createMainId<ExtHostCommentsShape>('ExtHostComments'),
	ExtHostSecretState: createMainId<ExtHostSecretStateShape>('ExtHostSecretState'),
	ExtHostStorage: createMainId<ExtHostStorageShape>('ExtHostStorage'),
	ExtHostUrls: createExtId<ExtHostUrlsShape>('ExtHostUrls'),
	ExtHostUriOpeners: createExtId<ExtHostUriOpenersShape>('ExtHostUriOpeners'),
	ExtHostOutputService: createMainId<ExtHostOutputServiceShape>('ExtHostOutputService'),
	ExtHosLabelService: createMainId<ExtHostLabelServiceShape>('ExtHostLabelService'),
	ExtHostNotebook: createMainId<ExtHostNotebookShape>('ExtHostNotebook'),
	ExtHostNotebookKernels: createMainId<ExtHostNotebookKernelsShape>('ExtHostNotebookKernels'),
	ExtHostTheming: createMainId<ExtHostThemingShape>('ExtHostTheming'),
	ExtHostTunnelService: createMainId<ExtHostTunnelServiceShape>('ExtHostTunnelService'),
	ExtHostAuthentication: createMainId<ExtHostAuthenticationShape>('ExtHostAuthentication'),
	ExtHostTimeline: createMainId<ExtHostTimelineShape>('ExtHostTimeline'),
	ExtHostTesting: createMainId<ExtHostTestingShape>('ExtHostTesting'),
	ExtHostTelemetry: createMainId<ExtHostTelemetryShape>('ExtHostTelemetry'),
};<|MERGE_RESOLUTION|>--- conflicted
+++ resolved
@@ -712,11 +712,7 @@
 export interface MainThreadWebviewsShape extends IDisposable {
 	$setHtml(handle: WebviewHandle, value: string): void;
 	$setOptions(handle: WebviewHandle, options: IWebviewOptions): void;
-<<<<<<< HEAD
-	$postMessage(handle: WebviewHandle, value: string, ...buffers: VSBuffer[]): Promise<boolean>
-=======
 	$postMessage(handle: WebviewHandle, value: any, ...buffers: VSBuffer[]): Promise<boolean>
->>>>>>> 3cb2f552
 }
 
 export interface MainThreadWebviewPanelsShape extends IDisposable {
@@ -1454,13 +1450,8 @@
 
 export interface IInlayHintDto {
 	text: string;
-<<<<<<< HEAD
-	position: IPosition;
-	kind: modes.InlayHintKind;
-=======
 	range: IRange;
 	kind: modes.InlineHintKind;
->>>>>>> 3cb2f552
 	whitespaceBefore?: boolean;
 	whitespaceAfter?: boolean;
 	hoverMessage?: string;
