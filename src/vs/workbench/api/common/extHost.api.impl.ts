--- conflicted
+++ resolved
@@ -793,13 +793,8 @@
 			removeBreakpoints(breakpoints: vscode.Breakpoint[]) {
 				return undefined;
 			},
-<<<<<<< HEAD
-			asDebugSourceUri(source: vscode.DebugSource, session?: vscode.DebugSession): vscode.Uri {
-				return undefined;
-=======
 			asDebugSourceUri(source: vscode.DebugProtocolSource, session?: vscode.DebugSession): vscode.Uri {
-				return extHostDebugService.asDebugSourceUri(source, session);
->>>>>>> 870d78d9
+				return undefined;
 			}
 		};
 
