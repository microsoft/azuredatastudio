/*---------------------------------------------------------------------------------------------
 *  Copyright (c) Microsoft Corporation. All rights reserved.
 *  Licensed under the Source EULA. See License.txt in the project root for license information.
 *--------------------------------------------------------------------------------------------*/

import * as nls from 'vs/nls';
import { CancellationTokenSource } from 'vs/base/common/cancellation';
import * as errors from 'vs/base/common/errors';
import { Emitter, Event } from 'vs/base/common/event';
import * as path from 'vs/base/common/path';
import Severity from 'vs/base/common/severity';
import { URI } from 'vs/base/common/uri';
import { TextEditorCursorStyle } from 'vs/editor/common/config/editorOptions';
import { OverviewRulerLane } from 'vs/editor/common/model';
import * as languageConfiguration from 'vs/editor/common/modes/languageConfiguration';
import { score } from 'vs/editor/common/modes/languageSelector';
import * as files from 'vs/platform/files/common/files';
import { ExtHostContext, MainContext, ExtHostLogServiceShape, UIKind } from 'vs/workbench/api/common/extHost.protocol';
import { ExtHostApiCommands } from 'vs/workbench/api/common/extHostApiCommands';
import { ExtHostClipboard } from 'vs/workbench/api/common/extHostClipboard';
import { IExtHostCommands } from 'vs/workbench/api/common/extHostCommands';
import { ExtHostComments } from 'vs/workbench/api/common/extHostComments';
import { ExtHostConfigProvider, IExtHostConfiguration } from 'vs/workbench/api/common/extHostConfiguration';
import { ExtHostDiagnostics } from 'vs/workbench/api/common/extHostDiagnostics';
import { ExtHostDialogs } from 'vs/workbench/api/common/extHostDialogs';
import { ExtHostDocumentContentProvider } from 'vs/workbench/api/common/extHostDocumentContentProviders';
import { ExtHostDocumentSaveParticipant } from 'vs/workbench/api/common/extHostDocumentSaveParticipant';
import { ExtHostDocuments } from 'vs/workbench/api/common/extHostDocuments';
import { IExtHostDocumentsAndEditors } from 'vs/workbench/api/common/extHostDocumentsAndEditors';
import { IExtHostExtensionService } from 'vs/workbench/api/common/extHostExtensionService';
import { ExtHostFileSystem } from 'vs/workbench/api/common/extHostFileSystem';
import { ExtHostFileSystemEventService } from 'vs/workbench/api/common/extHostFileSystemEventService';
import { ExtHostLanguageFeatures } from 'vs/workbench/api/common/extHostLanguageFeatures';
import { ExtHostLanguages } from 'vs/workbench/api/common/extHostLanguages';
import { ExtHostMessageService } from 'vs/workbench/api/common/extHostMessageService';
import { IExtHostOutputService } from 'vs/workbench/api/common/extHostOutput';
import { ExtHostProgress } from 'vs/workbench/api/common/extHostProgress';
import { ExtHostQuickOpen } from 'vs/workbench/api/common/extHostQuickOpen';
import { ExtHostSCM } from 'vs/workbench/api/common/extHostSCM';
import { ExtHostStatusBar } from 'vs/workbench/api/common/extHostStatusBar';
import { IExtHostStorage } from 'vs/workbench/api/common/extHostStorage';
import { IExtHostTerminalService } from 'vs/workbench/api/common/extHostTerminalService';
import { ExtHostEditors } from 'vs/workbench/api/common/extHostTextEditors';
import { ExtHostTreeViews } from 'vs/workbench/api/common/extHostTreeViews';
import * as typeConverters from 'vs/workbench/api/common/extHostTypeConverters';
import * as extHostTypes from 'vs/workbench/api/common/extHostTypes';
import { ExtHostUrls } from 'vs/workbench/api/common/extHostUrls';
import { ExtHostWebviews } from 'vs/workbench/api/common/extHostWebview';
import { ExtHostWindow } from 'vs/workbench/api/common/extHostWindow';
import { IExtHostWorkspace } from 'vs/workbench/api/common/extHostWorkspace';
import { throwProposedApiError, checkProposedApiEnabled } from 'vs/workbench/services/extensions/common/extensions';
import { ProxyIdentifier } from 'vs/workbench/services/extensions/common/proxyIdentifier';
import { ExtensionDescriptionRegistry } from 'vs/workbench/services/extensions/common/extensionDescriptionRegistry';
import * as vscode from 'vscode';
import { ExtensionIdentifier, IExtensionDescription } from 'vs/platform/extensions/common/extensions';
import { originalFSPath } from 'vs/base/common/resources';
import { values } from 'vs/base/common/collections';
import { ExtHostEditorInsets } from 'vs/workbench/api/common/extHostCodeInsets';
import { ExtHostLabelService } from 'vs/workbench/api/common/extHostLabelService';
import { getRemoteName } from 'vs/platform/remote/common/remoteHosts';
import { ServicesAccessor } from 'vs/platform/instantiation/common/instantiation';
import { IExtHostDecorations } from 'vs/workbench/api/common/extHostDecorations';
// import { IExtHostTask } from 'vs/workbench/api/common/extHostTask';
// import { IExtHostDebugService } from 'vs/workbench/api/common/extHostDebugService';
import { IExtHostSearch } from 'vs/workbench/api/common/extHostSearch';
import { ILogService } from 'vs/platform/log/common/log';
import { IURITransformerService } from 'vs/workbench/api/common/extHostUriTransformerService';
import { IExtHostRpcService } from 'vs/workbench/api/common/extHostRpcService';
import { IExtHostInitDataService } from 'vs/workbench/api/common/extHostInitDataService';
import { find } from 'vs/base/common/arrays';

export interface IExtensionApiFactory {
	(extension: IExtensionDescription, registry: ExtensionDescriptionRegistry, configProvider: ExtHostConfigProvider): typeof vscode;
}

/**
 * This method instantiates and returns the extension API surface
 */
export function createApiFactoryAndRegisterActors(accessor: ServicesAccessor): IExtensionApiFactory {

	// services
	const initData = accessor.get(IExtHostInitDataService);
	const extensionService = accessor.get(IExtHostExtensionService);
	const extHostWorkspace = accessor.get(IExtHostWorkspace);
	const extHostConfiguration = accessor.get(IExtHostConfiguration);
	const uriTransformer = accessor.get(IURITransformerService);
	const rpcProtocol = accessor.get(IExtHostRpcService);
	const extHostStorage = accessor.get(IExtHostStorage);
	const extHostLogService = accessor.get(ILogService);

	// register addressable instances
	rpcProtocol.set(ExtHostContext.ExtHostLogService, <ExtHostLogServiceShape><any>extHostLogService);
	rpcProtocol.set(ExtHostContext.ExtHostWorkspace, extHostWorkspace);
	rpcProtocol.set(ExtHostContext.ExtHostConfiguration, extHostConfiguration);
	rpcProtocol.set(ExtHostContext.ExtHostExtensionService, extensionService);
	rpcProtocol.set(ExtHostContext.ExtHostStorage, extHostStorage);

	// automatically create and register addressable instances
	const extHostDecorations = rpcProtocol.set(ExtHostContext.ExtHostDecorations, accessor.get(IExtHostDecorations));
	const extHostDocumentsAndEditors = rpcProtocol.set(ExtHostContext.ExtHostDocumentsAndEditors, accessor.get(IExtHostDocumentsAndEditors));
	const extHostCommands = rpcProtocol.set(ExtHostContext.ExtHostCommands, accessor.get(IExtHostCommands));
	const extHostTerminalService = rpcProtocol.set(ExtHostContext.ExtHostTerminalService, accessor.get(IExtHostTerminalService));
	// const extHostDebugService = rpcProtocol.set(ExtHostContext.ExtHostDebugService, accessor.get(IExtHostDebugService)); {{SQL CARBON EDIT}} remove debug service
	const extHostSearch = rpcProtocol.set(ExtHostContext.ExtHostSearch, accessor.get(IExtHostSearch));
	// const extHostTask = rpcProtocol.set(ExtHostContext.ExtHostTask, accessor.get(IExtHostTask)); {{SQL CARBON EDIT}} remove tasks service
	const extHostOutputService = rpcProtocol.set(ExtHostContext.ExtHostOutputService, accessor.get(IExtHostOutputService));

	// manually create and register addressable instances
	const extHostWebviews = rpcProtocol.set(ExtHostContext.ExtHostWebviews, new ExtHostWebviews(rpcProtocol, initData.environment, extHostWorkspace, extHostLogService));
	const extHostUrls = rpcProtocol.set(ExtHostContext.ExtHostUrls, new ExtHostUrls(rpcProtocol));
	const extHostDocuments = rpcProtocol.set(ExtHostContext.ExtHostDocuments, new ExtHostDocuments(rpcProtocol, extHostDocumentsAndEditors));
	const extHostDocumentContentProviders = rpcProtocol.set(ExtHostContext.ExtHostDocumentContentProviders, new ExtHostDocumentContentProvider(rpcProtocol, extHostDocumentsAndEditors, extHostLogService));
	const extHostDocumentSaveParticipant = rpcProtocol.set(ExtHostContext.ExtHostDocumentSaveParticipant, new ExtHostDocumentSaveParticipant(extHostLogService, extHostDocuments, rpcProtocol.getProxy(MainContext.MainThreadTextEditors)));
	const extHostEditors = rpcProtocol.set(ExtHostContext.ExtHostEditors, new ExtHostEditors(rpcProtocol, extHostDocumentsAndEditors));
	const extHostTreeViews = rpcProtocol.set(ExtHostContext.ExtHostTreeViews, new ExtHostTreeViews(rpcProtocol.getProxy(MainContext.MainThreadTreeViews), extHostCommands, extHostLogService));
	const extHostEditorInsets = rpcProtocol.set(ExtHostContext.ExtHostEditorInsets, new ExtHostEditorInsets(rpcProtocol.getProxy(MainContext.MainThreadEditorInsets), extHostEditors, initData.environment));
	const extHostDiagnostics = rpcProtocol.set(ExtHostContext.ExtHostDiagnostics, new ExtHostDiagnostics(rpcProtocol, extHostLogService));
	const extHostLanguageFeatures = rpcProtocol.set(ExtHostContext.ExtHostLanguageFeatures, new ExtHostLanguageFeatures(rpcProtocol, uriTransformer, extHostDocuments, extHostCommands, extHostDiagnostics, extHostLogService));
	const extHostFileSystem = rpcProtocol.set(ExtHostContext.ExtHostFileSystem, new ExtHostFileSystem(rpcProtocol, extHostLanguageFeatures));
	const extHostFileSystemEvent = rpcProtocol.set(ExtHostContext.ExtHostFileSystemEventService, new ExtHostFileSystemEventService(rpcProtocol, extHostDocumentsAndEditors));
	const extHostQuickOpen = rpcProtocol.set(ExtHostContext.ExtHostQuickOpen, new ExtHostQuickOpen(rpcProtocol, extHostWorkspace, extHostCommands));
	const extHostSCM = rpcProtocol.set(ExtHostContext.ExtHostSCM, new ExtHostSCM(rpcProtocol, extHostCommands, extHostLogService));
	const extHostComment = rpcProtocol.set(ExtHostContext.ExtHostComments, new ExtHostComments(rpcProtocol, extHostCommands, extHostDocuments));
	const extHostWindow = rpcProtocol.set(ExtHostContext.ExtHostWindow, new ExtHostWindow(rpcProtocol));
	const extHostProgress = rpcProtocol.set(ExtHostContext.ExtHostProgress, new ExtHostProgress(rpcProtocol.getProxy(MainContext.MainThreadProgress)));
	const extHostLabelService = rpcProtocol.set(ExtHostContext.ExtHosLabelService, new ExtHostLabelService(rpcProtocol));

	// Check that no named customers are missing
	// {{SQL CARBON EDIT}} filter out the services we don't expose
	const filtered: ProxyIdentifier<any>[] = [ExtHostContext.ExtHostDebugService, ExtHostContext.ExtHostTask];
	const expected: ProxyIdentifier<any>[] = values(ExtHostContext).filter(v => !find(filtered, x => x === v));
	rpcProtocol.assertRegistered(expected);

	// Other instances
	const extHostClipboard = new ExtHostClipboard(rpcProtocol);
	const extHostMessageService = new ExtHostMessageService(rpcProtocol, extHostLogService);
	const extHostDialogs = new ExtHostDialogs(rpcProtocol);
	const extHostStatusBar = new ExtHostStatusBar(rpcProtocol);
	const extHostLanguages = new ExtHostLanguages(rpcProtocol, extHostDocuments);

	// Register API-ish commands
	ExtHostApiCommands.register(extHostCommands);

	return function (extension: IExtensionDescription, extensionRegistry: ExtensionDescriptionRegistry, configProvider: ExtHostConfigProvider): typeof vscode {

		// Check document selectors for being overly generic. Technically this isn't a problem but
		// in practice many extensions say they support `fooLang` but need fs-access to do so. Those
		// extension should specify then the `file`-scheme, e.g. `{ scheme: 'fooLang', language: 'fooLang' }`
		// We only inform once, it is not a warning because we just want to raise awareness and because
		// we cannot say if the extension is doing it right or wrong...
		const checkSelector = (function () {
			let done = (!extension.isUnderDevelopment);
			function informOnce(selector: vscode.DocumentSelector) {
				if (!done) {
					extHostLogService.info(`Extension '${extension.identifier.value}' uses a document selector without scheme. Learn more about this: https://go.microsoft.com/fwlink/?linkid=872305`);
					done = true;
				}
			}
			return function perform(selector: vscode.DocumentSelector): vscode.DocumentSelector {
				if (Array.isArray(selector)) {
					selector.forEach(perform);
				} else if (typeof selector === 'string') {
					informOnce(selector);
				} else {
					if (typeof selector.scheme === 'undefined') {
						informOnce(selector);
					}
					if (!extension.enableProposedApi && typeof selector.exclusive === 'boolean') {
						throwProposedApiError(extension);
					}
				}
				return selector;
			};
		})();


		// namespace: commands
		const commands: typeof vscode.commands = {
			registerCommand(id: string, command: <T>(...args: any[]) => T | Thenable<T>, thisArgs?: any): vscode.Disposable {
				return extHostCommands.registerCommand(true, id, command, thisArgs);
			},
			registerTextEditorCommand(id: string, callback: (textEditor: vscode.TextEditor, edit: vscode.TextEditorEdit, ...args: any[]) => void, thisArg?: any): vscode.Disposable {
				return extHostCommands.registerCommand(true, id, (...args: any[]): any => {
					const activeTextEditor = extHostEditors.getActiveTextEditor();
					if (!activeTextEditor) {
						extHostLogService.warn('Cannot execute ' + id + ' because there is no active text editor.');
						return undefined;
					}

					return activeTextEditor.edit((edit: vscode.TextEditorEdit) => {
						args.unshift(activeTextEditor, edit);
						callback.apply(thisArg, args);

					}).then((result) => {
						if (!result) {
							extHostLogService.warn('Edits from command ' + id + ' were not applied.');
						}
					}, (err) => {
						extHostLogService.warn('An error occurred while running command ' + id, err);
					});
				});
			},
			registerDiffInformationCommand: (id: string, callback: (diff: vscode.LineChange[], ...args: any[]) => any, thisArg?: any): vscode.Disposable => {
				checkProposedApiEnabled(extension);
				return extHostCommands.registerCommand(true, id, async (...args: any[]): Promise<any> => {
					const activeTextEditor = extHostEditors.getActiveTextEditor();
					if (!activeTextEditor) {
						extHostLogService.warn('Cannot execute ' + id + ' because there is no active text editor.');
						return undefined;
					}

					const diff = await extHostEditors.getDiffInformation(activeTextEditor.id);
					callback.apply(thisArg, [diff, ...args]);
				});
			},
			executeCommand<T>(id: string, ...args: any[]): Thenable<T> {
				return extHostCommands.executeCommand<T>(id, ...args);
			},
			getCommands(filterInternal: boolean = false): Thenable<string[]> {
				return extHostCommands.getCommands(filterInternal);
			}
		};

		// namespace: env
		const env: typeof vscode.env = {
			get machineId() { return initData.telemetryInfo.machineId; },
			get sessionId() { return initData.telemetryInfo.sessionId; },
			get language() { return initData.environment.appLanguage; },
			get appName() { return initData.environment.appName; },
			get appRoot() { return initData.environment.appRoot!.fsPath; },
			get uriScheme() { return initData.environment.appUriScheme; },
			createAppUri(options?) {
				checkProposedApiEnabled(extension);
				return extHostUrls.proposedCreateAppUri(extension.identifier, options);
			},
			get logLevel() {
				checkProposedApiEnabled(extension);
				return typeConverters.LogLevel.to(extHostLogService.getLevel());
			},
			get onDidChangeLogLevel() {
				checkProposedApiEnabled(extension);
				return Event.map(extHostLogService.onDidChangeLogLevel, l => typeConverters.LogLevel.to(l));
			},
			get clipboard(): vscode.Clipboard {
				return extHostClipboard;
			},
			get shell() {
				return extHostTerminalService.getDefaultShell(false, configProvider);
			},
			openExternal(uri: URI) {
				return extHostWindow.openUri(uri, { allowTunneling: !!initData.remote.isRemote });
			},
			asExternalUri(uri: URI) {
				if (uri.scheme === initData.environment.appUriScheme) {
					return extHostUrls.createAppUri(uri);
				}

				return extHostWindow.asExternalUri(uri, { allowTunneling: !!initData.remote.isRemote });
			},
			get remoteName() {
				return getRemoteName(initData.remote.authority);
			},
			get uiKind() {
				return initData.uiKind;
			}
		};
		if (!initData.environment.extensionTestsLocationURI) {
			// allow to patch env-function when running tests
			Object.freeze(env);
		}

		const extensionKind = initData.remote.isRemote
			? extHostTypes.ExtensionKind.Workspace
			: extHostTypes.ExtensionKind.UI;

		// namespace: extensions
		const extensions: typeof vscode.extensions = {
			getExtension(extensionId: string): Extension<any> | undefined {
				const desc = extensionRegistry.getExtensionDescription(extensionId);
				if (desc) {
					return new Extension(extensionService, extension.identifier, desc, extensionKind);
				}
				return undefined;
			},
			get all(): Extension<any>[] {
				return extensionRegistry.getAllExtensionDescriptions().map((desc) => new Extension(extensionService, extension.identifier, desc, extensionKind));
			},
			get onDidChange() {
				return extensionRegistry.onDidChange;
			}
		};

		// namespace: languages
		const languages: typeof vscode.languages = {
			createDiagnosticCollection(name?: string): vscode.DiagnosticCollection {
				return extHostDiagnostics.createDiagnosticCollection(name);
			},
			get onDidChangeDiagnostics() {
				return extHostDiagnostics.onDidChangeDiagnostics;
			},
			getDiagnostics: (resource?: vscode.Uri) => {
				return <any>extHostDiagnostics.getDiagnostics(resource);
			},
			getLanguages(): Thenable<string[]> {
				return extHostLanguages.getLanguages();
			},
			setTextDocumentLanguage(document: vscode.TextDocument, languageId: string): Thenable<vscode.TextDocument> {
				return extHostLanguages.changeLanguage(document.uri, languageId);
			},
			match(selector: vscode.DocumentSelector, document: vscode.TextDocument): number {
				return score(typeConverters.LanguageSelector.from(selector), document.uri, document.languageId, true);
			},
			registerCodeActionsProvider(selector: vscode.DocumentSelector, provider: vscode.CodeActionProvider, metadata?: vscode.CodeActionProviderMetadata): vscode.Disposable {
				return extHostLanguageFeatures.registerCodeActionProvider(extension, checkSelector(selector), provider, metadata);
			},
			registerCodeLensProvider(selector: vscode.DocumentSelector, provider: vscode.CodeLensProvider): vscode.Disposable {
				return extHostLanguageFeatures.registerCodeLensProvider(extension, checkSelector(selector), provider);
			},
			registerDefinitionProvider(selector: vscode.DocumentSelector, provider: vscode.DefinitionProvider): vscode.Disposable {
				return extHostLanguageFeatures.registerDefinitionProvider(extension, checkSelector(selector), provider);
			},
			registerDeclarationProvider(selector: vscode.DocumentSelector, provider: vscode.DeclarationProvider): vscode.Disposable {
				return extHostLanguageFeatures.registerDeclarationProvider(extension, checkSelector(selector), provider);
			},
			registerImplementationProvider(selector: vscode.DocumentSelector, provider: vscode.ImplementationProvider): vscode.Disposable {
				return extHostLanguageFeatures.registerImplementationProvider(extension, checkSelector(selector), provider);
			},
			registerTypeDefinitionProvider(selector: vscode.DocumentSelector, provider: vscode.TypeDefinitionProvider): vscode.Disposable {
				return extHostLanguageFeatures.registerTypeDefinitionProvider(extension, checkSelector(selector), provider);
			},
			registerHoverProvider(selector: vscode.DocumentSelector, provider: vscode.HoverProvider): vscode.Disposable {
				return extHostLanguageFeatures.registerHoverProvider(extension, checkSelector(selector), provider, extension.identifier);
			},
			registerDocumentHighlightProvider(selector: vscode.DocumentSelector, provider: vscode.DocumentHighlightProvider): vscode.Disposable {
				return extHostLanguageFeatures.registerDocumentHighlightProvider(extension, checkSelector(selector), provider);
			},
			registerReferenceProvider(selector: vscode.DocumentSelector, provider: vscode.ReferenceProvider): vscode.Disposable {
				return extHostLanguageFeatures.registerReferenceProvider(extension, checkSelector(selector), provider);
			},
			registerRenameProvider(selector: vscode.DocumentSelector, provider: vscode.RenameProvider): vscode.Disposable {
				return extHostLanguageFeatures.registerRenameProvider(extension, checkSelector(selector), provider);
			},
			registerDocumentSymbolProvider(selector: vscode.DocumentSelector, provider: vscode.DocumentSymbolProvider, metadata?: vscode.DocumentSymbolProviderMetadata): vscode.Disposable {
				return extHostLanguageFeatures.registerDocumentSymbolProvider(extension, checkSelector(selector), provider, metadata);
			},
			registerWorkspaceSymbolProvider(provider: vscode.WorkspaceSymbolProvider): vscode.Disposable {
				return extHostLanguageFeatures.registerWorkspaceSymbolProvider(extension, provider);
			},
			registerDocumentFormattingEditProvider(selector: vscode.DocumentSelector, provider: vscode.DocumentFormattingEditProvider): vscode.Disposable {
				return extHostLanguageFeatures.registerDocumentFormattingEditProvider(extension, checkSelector(selector), provider);
			},
			registerDocumentRangeFormattingEditProvider(selector: vscode.DocumentSelector, provider: vscode.DocumentRangeFormattingEditProvider): vscode.Disposable {
				return extHostLanguageFeatures.registerDocumentRangeFormattingEditProvider(extension, checkSelector(selector), provider);
			},
			registerOnTypeFormattingEditProvider(selector: vscode.DocumentSelector, provider: vscode.OnTypeFormattingEditProvider, firstTriggerCharacter: string, ...moreTriggerCharacters: string[]): vscode.Disposable {
				return extHostLanguageFeatures.registerOnTypeFormattingEditProvider(extension, checkSelector(selector), provider, [firstTriggerCharacter].concat(moreTriggerCharacters));
			},
			registerSignatureHelpProvider(selector: vscode.DocumentSelector, provider: vscode.SignatureHelpProvider, firstItem?: string | vscode.SignatureHelpProviderMetadata, ...remaining: string[]): vscode.Disposable {
				if (typeof firstItem === 'object') {
					return extHostLanguageFeatures.registerSignatureHelpProvider(extension, checkSelector(selector), provider, firstItem);
				}
				return extHostLanguageFeatures.registerSignatureHelpProvider(extension, checkSelector(selector), provider, typeof firstItem === 'undefined' ? [] : [firstItem, ...remaining]);
			},
			registerCompletionItemProvider(selector: vscode.DocumentSelector, provider: vscode.CompletionItemProvider, ...triggerCharacters: string[]): vscode.Disposable {
				return extHostLanguageFeatures.registerCompletionItemProvider(extension, checkSelector(selector), provider, triggerCharacters);
			},
			registerDocumentLinkProvider(selector: vscode.DocumentSelector, provider: vscode.DocumentLinkProvider): vscode.Disposable {
				return extHostLanguageFeatures.registerDocumentLinkProvider(extension, checkSelector(selector), provider);
			},
			registerColorProvider(selector: vscode.DocumentSelector, provider: vscode.DocumentColorProvider): vscode.Disposable {
				return extHostLanguageFeatures.registerColorProvider(extension, checkSelector(selector), provider);
			},
			registerFoldingRangeProvider(selector: vscode.DocumentSelector, provider: vscode.FoldingRangeProvider): vscode.Disposable {
				return extHostLanguageFeatures.registerFoldingRangeProvider(extension, checkSelector(selector), provider);
			},
			registerSelectionRangeProvider(selector: vscode.DocumentSelector, provider: vscode.SelectionRangeProvider): vscode.Disposable {
				return extHostLanguageFeatures.registerSelectionRangeProvider(extension, selector, provider);
			},
			registerCallHierarchyProvider(selector: vscode.DocumentSelector, provider: vscode.CallHierarchyProvider): vscode.Disposable {
				return extHostLanguageFeatures.registerCallHierarchyProvider(extension, selector, provider);
			},
			setLanguageConfiguration: (language: string, configuration: vscode.LanguageConfiguration): vscode.Disposable => {
				return extHostLanguageFeatures.setLanguageConfiguration(language, configuration);
			}
		};

		// namespace: window
		const window: typeof vscode.window = {
			get activeTextEditor() {
				return extHostEditors.getActiveTextEditor();
			},
			get visibleTextEditors() {
				return extHostEditors.getVisibleTextEditors();
			},
			get activeTerminal() {
				return extHostTerminalService.activeTerminal;
			},
			get terminals() {
				return extHostTerminalService.terminals;
			},
			showTextDocument(documentOrUri: vscode.TextDocument | vscode.Uri, columnOrOptions?: vscode.ViewColumn | vscode.TextDocumentShowOptions, preserveFocus?: boolean): Thenable<vscode.TextEditor> {
				let documentPromise: Promise<vscode.TextDocument>;
				if (URI.isUri(documentOrUri)) {
					documentPromise = Promise.resolve(workspace.openTextDocument(documentOrUri));
				} else {
					documentPromise = Promise.resolve(<vscode.TextDocument>documentOrUri);
				}
				return documentPromise.then(document => {
					return extHostEditors.showTextDocument(document, columnOrOptions, preserveFocus);
				});
			},
			createTextEditorDecorationType(options: vscode.DecorationRenderOptions): vscode.TextEditorDecorationType {
				return extHostEditors.createTextEditorDecorationType(options);
			},
			onDidChangeActiveTextEditor(listener, thisArg?, disposables?) {
				return extHostEditors.onDidChangeActiveTextEditor(listener, thisArg, disposables);
			},
			onDidChangeVisibleTextEditors(listener, thisArg, disposables) {
				return extHostEditors.onDidChangeVisibleTextEditors(listener, thisArg, disposables);
			},
			onDidChangeTextEditorSelection(listener: (e: vscode.TextEditorSelectionChangeEvent) => any, thisArgs?: any, disposables?: extHostTypes.Disposable[]) {
				return extHostEditors.onDidChangeTextEditorSelection(listener, thisArgs, disposables);
			},
			onDidChangeTextEditorOptions(listener: (e: vscode.TextEditorOptionsChangeEvent) => any, thisArgs?: any, disposables?: extHostTypes.Disposable[]) {
				return extHostEditors.onDidChangeTextEditorOptions(listener, thisArgs, disposables);
			},
			onDidChangeTextEditorVisibleRanges(listener: (e: vscode.TextEditorVisibleRangesChangeEvent) => any, thisArgs?: any, disposables?: extHostTypes.Disposable[]) {
				return extHostEditors.onDidChangeTextEditorVisibleRanges(listener, thisArgs, disposables);
			},
			onDidChangeTextEditorViewColumn(listener, thisArg?, disposables?) {
				return extHostEditors.onDidChangeTextEditorViewColumn(listener, thisArg, disposables);
			},
			onDidCloseTerminal(listener, thisArg?, disposables?) {
				return extHostTerminalService.onDidCloseTerminal(listener, thisArg, disposables);
			},
			onDidOpenTerminal(listener, thisArg?, disposables?) {
				return extHostTerminalService.onDidOpenTerminal(listener, thisArg, disposables);
			},
			onDidChangeActiveTerminal(listener, thisArg?, disposables?) {
				return extHostTerminalService.onDidChangeActiveTerminal(listener, thisArg, disposables);
			},
			onDidChangeTerminalDimensions(listener, thisArg?, disposables?) {
				checkProposedApiEnabled(extension);
				return extHostTerminalService.onDidChangeTerminalDimensions(listener, thisArg, disposables);
			},
			onDidWriteTerminalData(listener, thisArg?, disposables?) {
				checkProposedApiEnabled(extension);
				return extHostTerminalService.onDidWriteTerminalData(listener, thisArg, disposables);
			},
			get state() {
				return extHostWindow.state;
			},
			onDidChangeWindowState(listener, thisArg?, disposables?) {
				return extHostWindow.onDidChangeWindowState(listener, thisArg, disposables);
			},
			// {{SQL CARBON EDIT}} Typing needs to be disabled; enabled strict null checks allows the typing once we get there
			showInformationMessage(message, first, ...rest) {
				return extHostMessageService.showMessage(extension, Severity.Info, message, first, rest);
			},
			// {{SQL CARBON EDIT}} Typing needs to be disabled; enabled strict null checks allows the typing once we get there
			showWarningMessage(message, first, ...rest) {
				return extHostMessageService.showMessage(extension, Severity.Warning, message, first, rest);
			},
			// {{SQL CARBON EDIT}} Typing needs to be disabled; enabled strict null checks allows the typing once we get there
			showErrorMessage(message, first, ...rest) {
				return extHostMessageService.showMessage(extension, Severity.Error, message, first, rest);
			},
			showQuickPick(items: any, options: vscode.QuickPickOptions, token?: vscode.CancellationToken): any {
				return extHostQuickOpen.showQuickPick(items, !!extension.enableProposedApi, options, token);
			},
			showWorkspaceFolderPick(options: vscode.WorkspaceFolderPickOptions) {
				return extHostQuickOpen.showWorkspaceFolderPick(options);
			},
			showInputBox(options?: vscode.InputBoxOptions, token?: vscode.CancellationToken) {
				return extHostQuickOpen.showInput(options, token);
			},
			showOpenDialog(options) {
				return extHostDialogs.showOpenDialog(options);
			},
			showSaveDialog(options) {
				return extHostDialogs.showSaveDialog(options);
			},
			createStatusBarItem(alignmentOrOptions?: vscode.StatusBarAlignment | vscode.window.StatusBarItemOptions, priority?: number): vscode.StatusBarItem {
				let id: string;
				let name: string;
				let alignment: number | undefined;

				if (alignmentOrOptions && typeof alignmentOrOptions !== 'number') {
					id = alignmentOrOptions.id;
					name = alignmentOrOptions.name;
					alignment = alignmentOrOptions.alignment;
					priority = alignmentOrOptions.priority;
				} else {
					id = extension.identifier.value;
					name = nls.localize('extensionLabel', "{0} (Extension)", extension.displayName || extension.name);
					alignment = alignmentOrOptions as number; // {{SQL CARBON EDIT}} strict-null-check
					priority = priority;
				}

				return extHostStatusBar.createStatusBarEntry(id, name, alignment, priority);
			},
			setStatusBarMessage(text: string, timeoutOrThenable?: number | Thenable<any>): vscode.Disposable {
				return extHostStatusBar.setStatusBarMessage(text, timeoutOrThenable);
			},
			withScmProgress<R>(task: (progress: vscode.Progress<number>) => Thenable<R>) {
				console.warn(`[Deprecation Warning] function 'withScmProgress' is deprecated and should no longer be used. Use 'withProgress' instead.`);
				return extHostProgress.withProgress(extension, { location: extHostTypes.ProgressLocation.SourceControl }, (progress, token) => task({ report(n: number) { /*noop*/ } }));
			},
			withProgress<R>(options: vscode.ProgressOptions, task: (progress: vscode.Progress<{ message?: string; worked?: number }>, token: vscode.CancellationToken) => Thenable<R>) {
				return extHostProgress.withProgress(extension, options, task);
			},
			createOutputChannel(name: string): vscode.OutputChannel {
				return extHostOutputService.createOutputChannel(name);
			},
			createWebviewPanel(viewType: string, title: string, showOptions: vscode.ViewColumn | { viewColumn: vscode.ViewColumn, preserveFocus?: boolean }, options: vscode.WebviewPanelOptions & vscode.WebviewOptions): vscode.WebviewPanel {
				return extHostWebviews.createWebviewPanel(extension, viewType, title, showOptions, options);
			},
			createWebviewTextEditorInset(editor: vscode.TextEditor, line: number, height: number, options: vscode.WebviewOptions): vscode.WebviewEditorInset {
				checkProposedApiEnabled(extension);
				return extHostEditorInsets.createWebviewEditorInset(editor, line, height, options, extension);
			},
			createTerminal(nameOrOptions?: vscode.TerminalOptions | vscode.ExtensionTerminalOptions | string, shellPath?: string, shellArgs?: string[] | string): vscode.Terminal {
				if (typeof nameOrOptions === 'object') {
					if ('pty' in nameOrOptions) {
						return extHostTerminalService.createExtensionTerminal(nameOrOptions);
					}
					return extHostTerminalService.createTerminalFromOptions(nameOrOptions);
				}
				return extHostTerminalService.createTerminal(nameOrOptions, shellPath, shellArgs);
			},
			registerTreeDataProvider(viewId: string, treeDataProvider: vscode.TreeDataProvider<any>): vscode.Disposable {
				return extHostTreeViews.registerTreeDataProvider(viewId, treeDataProvider, extension);
			},
			createTreeView(viewId: string, options: { treeDataProvider: vscode.TreeDataProvider<any> }): vscode.TreeView<any> {
				return extHostTreeViews.createTreeView(viewId, options, extension);
			},
			registerWebviewPanelSerializer: (viewType: string, serializer: vscode.WebviewPanelSerializer) => {
				return extHostWebviews.registerWebviewPanelSerializer(extension, viewType, serializer);
			},
			registerWebviewEditorProvider: (viewType: string, provider: vscode.WebviewEditorProvider, options?: vscode.WebviewPanelOptions) => {
				checkProposedApiEnabled(extension);
				return extHostWebviews.registerWebviewEditorProvider(extension, viewType, provider, options);
			},
			registerDecorationProvider(provider: vscode.DecorationProvider) {
				checkProposedApiEnabled(extension);
				return extHostDecorations.registerDecorationProvider(provider, extension.identifier);
			},
			registerUriHandler(handler: vscode.UriHandler) {
				return extHostUrls.registerUriHandler(extension.identifier, handler);
			},
			createQuickPick<T extends vscode.QuickPickItem>(): vscode.QuickPick<T> {
				return extHostQuickOpen.createQuickPick(extension.identifier, !!extension.enableProposedApi);
			},
			createInputBox(): vscode.InputBox {
				return extHostQuickOpen.createInputBox(extension.identifier);
			}
		};

		// namespace: workspace
		let warnedRootPathDeprecated = false;
		const workspace: typeof vscode.workspace = {
			get rootPath() {
				if (extension.isUnderDevelopment && !warnedRootPathDeprecated) {
					warnedRootPathDeprecated = true;
					console.warn(`[Deprecation Warning] 'workspace.rootPath' is deprecated and should no longer be used. Please use 'workspace.workspaceFolders' instead. More details: https://aka.ms/vscode-eliminating-rootpath`);
				}

				return extHostWorkspace.getPath();
			},
			set rootPath(value) {
				throw errors.readonly();
			},
			getWorkspaceFolder(resource) {
				return extHostWorkspace.getWorkspaceFolder(resource);
			},
			get workspaceFolders() {
				return extHostWorkspace.getWorkspaceFolders();
			},
			get name() {
				return extHostWorkspace.name;
			},
			set name(value) {
				throw errors.readonly();
			},
			get workspaceFile() {
				return extHostWorkspace.workspaceFile;
			},
			set workspaceFile(value) {
				throw errors.readonly();
			},
			updateWorkspaceFolders: (index, deleteCount, ...workspaceFoldersToAdd) => {
				return extHostWorkspace.updateWorkspaceFolders(extension, index, deleteCount || 0, ...workspaceFoldersToAdd);
			},
			onDidChangeWorkspaceFolders: function (listener, thisArgs?, disposables?) {
				return extHostWorkspace.onDidChangeWorkspace(listener, thisArgs, disposables);
			},
			asRelativePath: (pathOrUri, includeWorkspace?) => {
				return extHostWorkspace.getRelativePath(pathOrUri, includeWorkspace);
			},
			findFiles: (include, exclude, maxResults?, token?) => {
				// Note, undefined/null have different meanings on "exclude"
				return extHostWorkspace.findFiles(typeConverters.GlobPattern.from(include), typeConverters.GlobPattern.from(exclude), maxResults, extension.identifier, token);
			},
			findTextInFiles: (query: vscode.TextSearchQuery, optionsOrCallback: vscode.FindTextInFilesOptions | ((result: vscode.TextSearchResult) => void), callbackOrToken?: vscode.CancellationToken | ((result: vscode.TextSearchResult) => void), token?: vscode.CancellationToken) => {
				let options: vscode.FindTextInFilesOptions;
				let callback: (result: vscode.TextSearchResult) => void;

				if (typeof optionsOrCallback === 'object') {
					options = optionsOrCallback;
					callback = callbackOrToken as (result: vscode.TextSearchResult) => void;
				} else {
					options = {};
					callback = optionsOrCallback;
					token = callbackOrToken as vscode.CancellationToken;
				}

				return extHostWorkspace.findTextInFiles(query, options || {}, callback, extension.identifier, token);
			},
			saveAll: (includeUntitled?) => {
				return extHostWorkspace.saveAll(includeUntitled);
			},
			applyEdit(edit: vscode.WorkspaceEdit): Thenable<boolean> {
				return extHostEditors.applyWorkspaceEdit(edit);
			},
			createFileSystemWatcher: (pattern, ignoreCreate, ignoreChange, ignoreDelete): vscode.FileSystemWatcher => {
				return extHostFileSystemEvent.createFileSystemWatcher(typeConverters.GlobPattern.from(pattern), ignoreCreate, ignoreChange, ignoreDelete);
			},
			get textDocuments() {
				return extHostDocuments.getAllDocumentData().map(data => data.document);
			},
			set textDocuments(value) {
				throw errors.readonly();
			},
			openTextDocument(uriOrFileNameOrOptions?: vscode.Uri | string | { language?: string; content?: string; }) {
				let uriPromise: Thenable<URI>;

				const options = uriOrFileNameOrOptions as { language?: string; content?: string; };
				if (typeof uriOrFileNameOrOptions === 'string') {
					uriPromise = Promise.resolve(URI.file(uriOrFileNameOrOptions));
				} else if (URI.isUri(uriOrFileNameOrOptions)) {
					uriPromise = Promise.resolve(uriOrFileNameOrOptions);
				} else if (!options || typeof options === 'object') {
					uriPromise = extHostDocuments.createDocumentData(options);
				} else {
					throw new Error('illegal argument - uriOrFileNameOrOptions');
				}

				return uriPromise.then(uri => {
					return extHostDocuments.ensureDocumentData(uri).then(() => {
						return extHostDocuments.getDocument(uri);
					});
				});
			},
			onDidOpenTextDocument: (listener, thisArgs?, disposables?) => {
				return extHostDocuments.onDidAddDocument(listener, thisArgs, disposables);
			},
			onDidCloseTextDocument: (listener, thisArgs?, disposables?) => {
				return extHostDocuments.onDidRemoveDocument(listener, thisArgs, disposables);
			},
			onDidChangeTextDocument: (listener, thisArgs?, disposables?) => {
				return extHostDocuments.onDidChangeDocument(listener, thisArgs, disposables);
			},
			onDidSaveTextDocument: (listener, thisArgs?, disposables?) => {
				return extHostDocuments.onDidSaveDocument(listener, thisArgs, disposables);
			},
			onWillSaveTextDocument: (listener, thisArgs?, disposables?) => {
				return extHostDocumentSaveParticipant.getOnWillSaveTextDocumentEvent(extension)(listener, thisArgs, disposables);
			},
			onDidChangeConfiguration: (listener: (_: any) => any, thisArgs?: any, disposables?: extHostTypes.Disposable[]) => {
				return configProvider.onDidChangeConfiguration(listener, thisArgs, disposables);
			},
			getConfiguration(section?: string, resource?: vscode.Uri): vscode.WorkspaceConfiguration {
				resource = arguments.length === 1 ? undefined : resource;
				return configProvider.getConfiguration(section, resource, extension.identifier);
			},
			registerTextDocumentContentProvider(scheme: string, provider: vscode.TextDocumentContentProvider) {
				return extHostDocumentContentProviders.registerTextDocumentContentProvider(scheme, provider);
			},
			registerTaskProvider: (type: string, provider: vscode.TaskProvider) => {
				return undefined; // {{SQL CARBON EDIT}} disable task
			},
			registerFileSystemProvider(scheme, provider, options) {
				return extHostFileSystem.registerFileSystemProvider(scheme, provider, options);
			},
			get fs() {
				return extHostFileSystem.fileSystem;
			},
			registerFileSearchProvider: (scheme: string, provider: vscode.FileSearchProvider) => {
				checkProposedApiEnabled(extension);
				return extHostSearch.registerFileSearchProvider(scheme, provider);
			},
			registerTextSearchProvider: (scheme: string, provider: vscode.TextSearchProvider) => {
				checkProposedApiEnabled(extension);
				return extHostSearch.registerTextSearchProvider(scheme, provider);
			},
			registerRemoteAuthorityResolver: (authorityPrefix: string, resolver: vscode.RemoteAuthorityResolver) => {
				checkProposedApiEnabled(extension);
				return extensionService.registerRemoteAuthorityResolver(authorityPrefix, resolver);
			},
			registerResourceLabelFormatter: (formatter: vscode.ResourceLabelFormatter) => {
				checkProposedApiEnabled(extension);
				return extHostLabelService.$registerResourceLabelFormatter(formatter);
			},
			onDidCreateFiles: (listener, thisArg, disposables) => {
				checkProposedApiEnabled(extension);
				return extHostFileSystemEvent.onDidCreateFile(listener, thisArg, disposables);
			},
			onDidDeleteFiles: (listener, thisArg, disposables) => {
				checkProposedApiEnabled(extension);
				return extHostFileSystemEvent.onDidDeleteFile(listener, thisArg, disposables);
			},
			onDidRenameFiles: (listener, thisArg, disposables) => {
				checkProposedApiEnabled(extension);
				return extHostFileSystemEvent.onDidRenameFile(listener, thisArg, disposables);
			},
			onWillCreateFiles: (listener: (e: vscode.FileWillCreateEvent) => any, thisArg?: any, disposables?: vscode.Disposable[]) => {
				checkProposedApiEnabled(extension);
				return extHostFileSystemEvent.getOnWillCreateFileEvent(extension)(listener, thisArg, disposables);
			},
			onWillDeleteFiles: (listener: (e: vscode.FileWillDeleteEvent) => any, thisArg?: any, disposables?: vscode.Disposable[]) => {
				checkProposedApiEnabled(extension);
				return extHostFileSystemEvent.getOnWillDeleteFileEvent(extension)(listener, thisArg, disposables);
			},
			onWillRenameFiles: (listener: (e: vscode.FileWillRenameEvent) => any, thisArg?: any, disposables?: vscode.Disposable[]) => {
				checkProposedApiEnabled(extension);
				return extHostFileSystemEvent.getOnWillRenameFileEvent(extension)(listener, thisArg, disposables);
			}
		};

		// namespace: scm
		const scm: typeof vscode.scm = {
			get inputBox() {
				return extHostSCM.getLastInputBox(extension)!; // Strict null override - Deprecated api
			},
			createSourceControl(id: string, label: string, rootUri?: vscode.Uri) {
				return extHostSCM.createSourceControl(extension, id, label, rootUri);
			}
		};

		const comment: typeof vscode.comments = {
			createCommentController(id: string, label: string) {
				return extHostComment.createCommentController(extension, id, label);
			}
		};

		const comments = comment;

		// {{SQL CARBON EDIT}} -- no-op debug extensibility API
		// namespace: debug
		const debug: typeof vscode.debug = {
			get activeDebugSession() {
				return undefined;
			},
			get activeDebugConsole() {
				return undefined;
			},
			get breakpoints() {
				return [];
			},
			onDidStartDebugSession(listener, thisArg?, disposables?) {
				return undefined;
			},
			onDidTerminateDebugSession(listener, thisArg?, disposables?) {
				return undefined;
			},
			onDidChangeActiveDebugSession(listener, thisArg?, disposables?) {
				return undefined;
			},
			onDidReceiveDebugSessionCustomEvent(listener, thisArg?, disposables?) {
				return undefined;
			},
			onDidChangeBreakpoints(listener, thisArgs?, disposables?) {
				return undefined;
			},
			registerDebugConfigurationProvider(debugType: string, provider: vscode.DebugConfigurationProvider) {
				return undefined;
			},
			registerDebugAdapterDescriptorFactory(debugType: string, factory: vscode.DebugAdapterDescriptorFactory) {
				return undefined;
			},
			registerDebugAdapterTrackerFactory(debugType: string, factory: vscode.DebugAdapterTrackerFactory) {
				return undefined;
			},
			startDebugging(folder: vscode.WorkspaceFolder | undefined, nameOrConfig: string | vscode.DebugConfiguration, parentSessionOrOptions?: vscode.DebugSession | vscode.DebugSessionOptions) {
<<<<<<< HEAD
				return undefined;
=======
				if (!parentSessionOrOptions || (typeof parentSessionOrOptions === 'object' && 'configuration' in parentSessionOrOptions)) {
					return extHostDebugService.startDebugging(folder, nameOrConfig, { parentSession: parentSessionOrOptions });
				}
				return extHostDebugService.startDebugging(folder, nameOrConfig, parentSessionOrOptions || {});
>>>>>>> 4a61f339
			},
			addBreakpoints(breakpoints: vscode.Breakpoint[]) {
				return undefined;
			},
			removeBreakpoints(breakpoints: vscode.Breakpoint[]) {
<<<<<<< HEAD
				return undefined;
=======
				return extHostDebugService.removeBreakpoints(breakpoints);
			},
			asDebugSourceUri(source: vscode.DebugSource, session?: vscode.DebugSession): vscode.Uri {
				checkProposedApiEnabled(extension);
				return extHostDebugService.asDebugSourceUri(source, session);
>>>>>>> 4a61f339
			}
		};

		const tasks: typeof vscode.tasks = { // {{SQL CARBON EDIT}} disable tasks api
			registerTaskProvider: (type: string, provider: vscode.TaskProvider) => {
				return undefined;
			},
			fetchTasks: (filter?: vscode.TaskFilter): Thenable<vscode.Task[]> => {
				return undefined;
			},
			executeTask: (task: vscode.Task): Thenable<vscode.TaskExecution> => {
				return undefined;
			},
			get taskExecutions(): vscode.TaskExecution[] {
				return undefined;
			},
			onDidStartTask: (listeners, thisArgs?, disposables?) => {
				return undefined;
			},
			onDidEndTask: (listeners, thisArgs?, disposables?) => {
				return undefined;
			},
			onDidStartTaskProcess: (listeners, thisArgs?, disposables?) => {
				return undefined;
			},
			onDidEndTaskProcess: (listeners, thisArgs?, disposables?) => {
				return undefined;
			}
		};

		return <typeof vscode>{
			// {{SQL CARBON EDIT}} - Expose the VS Code version here for extensions that rely on it
			version: initData.vscodeVersion,
			// namespaces
			commands,
			debug,
			env,
			extensions,
			languages,
			scm,
			comment,
			comments,
			tasks,
			window,
			workspace,
			// types
			Breakpoint: extHostTypes.Breakpoint,
			CancellationTokenSource: CancellationTokenSource,
			CodeAction: extHostTypes.CodeAction,
			CodeActionKind: extHostTypes.CodeActionKind,
			CodeActionTrigger: extHostTypes.CodeActionTrigger,
			CodeLens: extHostTypes.CodeLens,
			CodeInset: extHostTypes.CodeInset,
			Color: extHostTypes.Color,
			ColorInformation: extHostTypes.ColorInformation,
			ColorPresentation: extHostTypes.ColorPresentation,
			CommentThreadCollapsibleState: extHostTypes.CommentThreadCollapsibleState,
			CommentMode: extHostTypes.CommentMode,
			CompletionItem: extHostTypes.CompletionItem,
			CompletionItemKind: extHostTypes.CompletionItemKind,
			CompletionItemTag: extHostTypes.CompletionItemTag,
			CompletionList: extHostTypes.CompletionList,
			CompletionTriggerKind: extHostTypes.CompletionTriggerKind,
			ConfigurationTarget: extHostTypes.ConfigurationTarget,
			DebugAdapterExecutable: extHostTypes.DebugAdapterExecutable,
			DebugAdapterServer: extHostTypes.DebugAdapterServer,
			DecorationRangeBehavior: extHostTypes.DecorationRangeBehavior,
			Diagnostic: extHostTypes.Diagnostic,
			DiagnosticRelatedInformation: extHostTypes.DiagnosticRelatedInformation,
			DiagnosticSeverity: extHostTypes.DiagnosticSeverity,
			DiagnosticTag: extHostTypes.DiagnosticTag,
			Disposable: extHostTypes.Disposable,
			DocumentHighlight: extHostTypes.DocumentHighlight,
			DocumentHighlightKind: extHostTypes.DocumentHighlightKind,
			DocumentLink: extHostTypes.DocumentLink,
			DocumentSymbol: extHostTypes.DocumentSymbol,
			EndOfLine: extHostTypes.EndOfLine,
			EventEmitter: Emitter,
			ExtensionKind: extHostTypes.ExtensionKind,
			CustomExecution: extHostTypes.CustomExecution,
			CustomExecution2: extHostTypes.CustomExecution,
			FileChangeType: extHostTypes.FileChangeType,
			FileSystemError: extHostTypes.FileSystemError,
			FileType: files.FileType,
			FoldingRange: extHostTypes.FoldingRange,
			FoldingRangeKind: extHostTypes.FoldingRangeKind,
			FunctionBreakpoint: extHostTypes.FunctionBreakpoint,
			Hover: extHostTypes.Hover,
			IndentAction: languageConfiguration.IndentAction,
			Location: extHostTypes.Location,
			LogLevel: extHostTypes.LogLevel,
			MarkdownString: extHostTypes.MarkdownString,
			OverviewRulerLane: OverviewRulerLane,
			ParameterInformation: extHostTypes.ParameterInformation,
			Position: extHostTypes.Position,
			ProcessExecution: extHostTypes.ProcessExecution,
			ProgressLocation: extHostTypes.ProgressLocation,
			QuickInputButtons: extHostTypes.QuickInputButtons,
			Range: extHostTypes.Range,
			RelativePattern: extHostTypes.RelativePattern,
			ResolvedAuthority: extHostTypes.ResolvedAuthority,
			RemoteAuthorityResolverError: extHostTypes.RemoteAuthorityResolverError,
			Selection: extHostTypes.Selection,
			SelectionRange: extHostTypes.SelectionRange,
			ShellExecution: extHostTypes.ShellExecution,
			ShellQuoting: extHostTypes.ShellQuoting,
			SignatureHelpTriggerKind: extHostTypes.SignatureHelpTriggerKind,
			SignatureHelp: extHostTypes.SignatureHelp,
			SignatureInformation: extHostTypes.SignatureInformation,
			SnippetString: extHostTypes.SnippetString,
			SourceBreakpoint: extHostTypes.SourceBreakpoint,
			SourceControlInputBoxValidationType: extHostTypes.SourceControlInputBoxValidationType,
			StatusBarAlignment: extHostTypes.StatusBarAlignment,
			SymbolInformation: extHostTypes.SymbolInformation,
			SymbolKind: extHostTypes.SymbolKind,
			SymbolTag: extHostTypes.SymbolTag,
			Task: extHostTypes.Task,
			Task2: extHostTypes.Task,
			TaskGroup: extHostTypes.TaskGroup,
			TaskPanelKind: extHostTypes.TaskPanelKind,
			TaskRevealKind: extHostTypes.TaskRevealKind,
			TaskScope: extHostTypes.TaskScope,
			TextDocumentSaveReason: extHostTypes.TextDocumentSaveReason,
			TextEdit: extHostTypes.TextEdit,
			TextEditorCursorStyle: TextEditorCursorStyle,
			TextEditorLineNumbersStyle: extHostTypes.TextEditorLineNumbersStyle,
			TextEditorRevealType: extHostTypes.TextEditorRevealType,
			TextEditorSelectionChangeKind: extHostTypes.TextEditorSelectionChangeKind,
			ThemeColor: extHostTypes.ThemeColor,
			ThemeIcon: extHostTypes.ThemeIcon,
			TreeItem: extHostTypes.TreeItem,
			TreeItem2: extHostTypes.TreeItem,
			TreeItemCollapsibleState: extHostTypes.TreeItemCollapsibleState,
			Uri: URI,
			ViewColumn: extHostTypes.ViewColumn,
			WorkspaceEdit: extHostTypes.WorkspaceEdit,
			// proposed
			CallHierarchyOutgoingCall: extHostTypes.CallHierarchyOutgoingCall,
			CallHierarchyIncomingCall: extHostTypes.CallHierarchyIncomingCall,
			CallHierarchyItem: extHostTypes.CallHierarchyItem,
			DebugConsoleMode: extHostTypes.DebugConsoleMode,
			Decoration: extHostTypes.Decoration,
			WebviewContentState: extHostTypes.WebviewContentState,
			UIKind: UIKind
		};
	};
}

class Extension<T> implements vscode.Extension<T> {

	private _extensionService: IExtHostExtensionService;
	private _originExtensionId: ExtensionIdentifier;
	private _identifier: ExtensionIdentifier;

	readonly id: string;
	readonly extensionPath: string;
	readonly packageJSON: IExtensionDescription;
	readonly extensionKind: vscode.ExtensionKind;

	constructor(extensionService: IExtHostExtensionService, originExtensionId: ExtensionIdentifier, description: IExtensionDescription, kind: extHostTypes.ExtensionKind) {
		this._extensionService = extensionService;
		this._originExtensionId = originExtensionId;
		this._identifier = description.identifier;
		this.id = description.identifier.value;
		this.extensionPath = path.normalize(originalFSPath(description.extensionLocation));
		this.packageJSON = description;
		this.extensionKind = kind;
	}

	get isActive(): boolean {
		return this._extensionService.isActivated(this._identifier);
	}

	get exports(): T {
		if (this.packageJSON.api === 'none') {
			return undefined!; // Strict nulloverride - Public api
		}
		return <T>this._extensionService.getExtensionExports(this._identifier);
	}

	activate(): Thenable<T> {
		return this._extensionService.activateByIdWithErrors(this._identifier, { startup: false, extensionId: this._originExtensionId, activationEvent: 'api' }).then(() => this.exports);
	}
}<|MERGE_RESOLUTION|>--- conflicted
+++ resolved
@@ -782,28 +782,16 @@
 				return undefined;
 			},
 			startDebugging(folder: vscode.WorkspaceFolder | undefined, nameOrConfig: string | vscode.DebugConfiguration, parentSessionOrOptions?: vscode.DebugSession | vscode.DebugSessionOptions) {
-<<<<<<< HEAD
-				return undefined;
-=======
-				if (!parentSessionOrOptions || (typeof parentSessionOrOptions === 'object' && 'configuration' in parentSessionOrOptions)) {
-					return extHostDebugService.startDebugging(folder, nameOrConfig, { parentSession: parentSessionOrOptions });
-				}
-				return extHostDebugService.startDebugging(folder, nameOrConfig, parentSessionOrOptions || {});
->>>>>>> 4a61f339
+				return undefined;
 			},
 			addBreakpoints(breakpoints: vscode.Breakpoint[]) {
 				return undefined;
 			},
 			removeBreakpoints(breakpoints: vscode.Breakpoint[]) {
-<<<<<<< HEAD
-				return undefined;
-=======
-				return extHostDebugService.removeBreakpoints(breakpoints);
+				return undefined;
 			},
 			asDebugSourceUri(source: vscode.DebugSource, session?: vscode.DebugSession): vscode.Uri {
-				checkProposedApiEnabled(extension);
-				return extHostDebugService.asDebugSourceUri(source, session);
->>>>>>> 4a61f339
+				return undefined;
 			}
 		};
 
