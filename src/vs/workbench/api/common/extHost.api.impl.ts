/*---------------------------------------------------------------------------------------------
 *  Copyright (c) Microsoft Corporation. All rights reserved.
 *  Licensed under the Source EULA. See License.txt in the project root for license information.
 *--------------------------------------------------------------------------------------------*/

import { CancellationTokenSource } from 'vs/base/common/cancellation';
import * as errors from 'vs/base/common/errors';
import { Emitter, Event } from 'vs/base/common/event';
import Severity from 'vs/base/common/severity';
import { URI } from 'vs/base/common/uri';
import { TextEditorCursorStyle } from 'vs/editor/common/config/editorOptions';
import { OverviewRulerLane } from 'vs/editor/common/model';
import * as languageConfiguration from 'vs/editor/common/modes/languageConfiguration';
import { score } from 'vs/editor/common/modes/languageSelector';
import * as files from 'vs/platform/files/common/files';
import { ExtHostContext, MainContext, UIKind, CandidatePortSource, ExtHostLogLevelServiceShape } from 'vs/workbench/api/common/extHost.protocol';
import { ExtHostApiCommands } from 'vs/workbench/api/common/extHostApiCommands';
import { ExtHostClipboard } from 'vs/workbench/api/common/extHostClipboard';
import { IExtHostCommands } from 'vs/workbench/api/common/extHostCommands';
import { createExtHostComments } from 'vs/workbench/api/common/extHostComments';
import { ExtHostConfigProvider, IExtHostConfiguration } from 'vs/workbench/api/common/extHostConfiguration';
import { ExtHostDiagnostics } from 'vs/workbench/api/common/extHostDiagnostics';
import { ExtHostDialogs } from 'vs/workbench/api/common/extHostDialogs';
import { ExtHostDocumentContentProvider } from 'vs/workbench/api/common/extHostDocumentContentProviders';
import { ExtHostDocumentSaveParticipant } from 'vs/workbench/api/common/extHostDocumentSaveParticipant';
import { ExtHostDocuments } from 'vs/workbench/api/common/extHostDocuments';
import { IExtHostDocumentsAndEditors } from 'vs/workbench/api/common/extHostDocumentsAndEditors';
import { Extension, IExtHostExtensionService } from 'vs/workbench/api/common/extHostExtensionService';
import { ExtHostFileSystem } from 'vs/workbench/api/common/extHostFileSystem';
import { ExtHostFileSystemEventService } from 'vs/workbench/api/common/extHostFileSystemEventService';
import { ExtHostLanguageFeatures, InlineCompletionController } from 'vs/workbench/api/common/extHostLanguageFeatures';
import { ExtHostLanguages } from 'vs/workbench/api/common/extHostLanguages';
import { ExtHostMessageService } from 'vs/workbench/api/common/extHostMessageService';
import { IExtHostOutputService } from 'vs/workbench/api/common/extHostOutput';
import { ExtHostProgress } from 'vs/workbench/api/common/extHostProgress';
import { createExtHostQuickOpen } from 'vs/workbench/api/common/extHostQuickOpen';
import { ExtHostSCM } from 'vs/workbench/api/common/extHostSCM';
import { ExtHostStatusBar } from 'vs/workbench/api/common/extHostStatusBar';
import { IExtHostStorage } from 'vs/workbench/api/common/extHostStorage';
import { IExtHostTerminalService } from 'vs/workbench/api/common/extHostTerminalService';
import { ExtHostEditors } from 'vs/workbench/api/common/extHostTextEditors';
import { ExtHostTreeViews } from 'vs/workbench/api/common/extHostTreeViews';
import * as typeConverters from 'vs/workbench/api/common/extHostTypeConverters';
import * as extHostTypes from 'vs/workbench/api/common/extHostTypes';
import { ExtHostUrls } from 'vs/workbench/api/common/extHostUrls';
import { ExtHostWebviews } from 'vs/workbench/api/common/extHostWebview';
import { IExtHostWindow } from 'vs/workbench/api/common/extHostWindow';
import { IExtHostWorkspace } from 'vs/workbench/api/common/extHostWorkspace';
import { ProxyIdentifier } from 'vs/workbench/services/extensions/common/proxyIdentifier';
import { ExtensionDescriptionRegistry } from 'vs/workbench/services/extensions/common/extensionDescriptionRegistry';
import type * as vscode from 'vscode';
import { checkProposedApiEnabled, IExtensionDescription, isProposedApiEnabled } from 'vs/platform/extensions/common/extensions';
import { values } from 'vs/base/common/collections';
import { ExtHostEditorInsets } from 'vs/workbench/api/common/extHostCodeInsets';
import { ExtHostLabelService } from 'vs/workbench/api/common/extHostLabelService';
import { getRemoteName } from 'vs/platform/remote/common/remoteHosts';
import { ServicesAccessor } from 'vs/platform/instantiation/common/instantiation';
import { IExtHostDecorations } from 'vs/workbench/api/common/extHostDecorations';
import { IExtHostTask } from 'vs/workbench/api/common/extHostTask';
// import { IExtHostDebugService } from 'vs/workbench/api/common/extHostDebugService'; {{SQL CARBON EDIT}}
import { IExtHostSearch } from 'vs/workbench/api/common/extHostSearch';
import { ILoggerService, ILogService } from 'vs/platform/log/common/log';
import { IURITransformerService } from 'vs/workbench/api/common/extHostUriTransformerService';
import { IExtHostRpcService } from 'vs/workbench/api/common/extHostRpcService';
import { IExtHostInitDataService } from 'vs/workbench/api/common/extHostInitDataService';
// import { ExtHostNotebookController } from 'vs/workbench/api/common/extHostNotebook'; {{SQL CARBON EDIT}} Disable VS Code notebooks
import { ExtHostTheming } from 'vs/workbench/api/common/extHostTheming';
import { IExtHostTunnelService } from 'vs/workbench/api/common/extHostTunnelService';
import { IExtHostApiDeprecationService } from 'vs/workbench/api/common/extHostApiDeprecationService';
import { ExtHostAuthentication } from 'vs/workbench/api/common/extHostAuthentication';
import { ExtHostTimeline } from 'vs/workbench/api/common/extHostTimeline';
// import { ExtHostNotebookConcatDocument } from 'vs/workbench/api/common/extHostNotebookConcatDocument'; {{SQL CARBON EDIT}} Disable VS Code notebooks
import { IExtensionStoragePaths } from 'vs/workbench/api/common/extHostStoragePaths';
import { IExtHostConsumerFileSystem } from 'vs/workbench/api/common/extHostFileSystemConsumer';
import { ExtHostWebviewViews } from 'vs/workbench/api/common/extHostWebviewView';
import { ExtHostCustomEditors } from 'vs/workbench/api/common/extHostCustomEditors';
import { ExtHostWebviewPanels } from 'vs/workbench/api/common/extHostWebviewPanels';
import { ExtHostBulkEdits } from 'vs/workbench/api/common/extHostBulkEdits';
import { IExtHostFileSystemInfo } from 'vs/workbench/api/common/extHostFileSystemInfo';
import { ExtHostTesting } from 'vs/workbench/api/common/extHostTesting';
import { ExtHostUriOpeners } from 'vs/workbench/api/common/extHostUriOpener';
import { IExtHostSecretState } from 'vs/workbench/api/common/exHostSecretState';
import { IExtHostEditorTabs } from 'vs/workbench/api/common/extHostEditorTabs';
import { IExtHostTelemetry } from 'vs/workbench/api/common/extHostTelemetry';
// import { ExtHostNotebookKernels } from 'vs/workbench/api/common/extHostNotebookKernels'; {{SQL CARBON EDIT}} Disable VS Code notebooks
import { TextSearchCompleteMessageType } from 'vs/workbench/services/search/common/searchExtTypes';
// import { ExtHostNotebookRenderers } from 'vs/workbench/api/common/extHostNotebookRenderers'; {{SQL CARBON EDIT}} Disable VS Code notebooks
import { Schemas } from 'vs/base/common/network';
import { matchesScheme } from 'vs/platform/opener/common/opener';
// import { ExtHostNotebookEditors } from 'vs/workbench/api/common/extHostNotebookEditors'; {{SQL CARBON EDIT}} Disable VS Code notebooks
// import { ExtHostNotebookDocuments } from 'vs/workbench/api/common/extHostNotebookDocuments'; {{SQL CARBON EDIT}} Disable VS Code notebooks
// import { ExtHostInteractive } from 'vs/workbench/api/common/extHostInteractive'; {{SQL CARBON EDIT}} Remove until we need it
import { ExtHostNotebook } from 'sql/workbench/api/common/extHostNotebook';
import { docCreationFailedError, functionalityNotSupportedError, invalidArgumentsError } from 'sql/base/common/locConstants';
import { ExtHostNotebookDocumentsAndEditors } from 'sql/workbench/api/common/extHostNotebookDocumentsAndEditors';
import { VSCodeNotebookDocument } from 'sql/workbench/api/common/notebooks/vscodeNotebookDocument';
import { VSCodeNotebookEditor } from 'sql/workbench/api/common/notebooks/vscodeNotebookEditor';
import { IdGenerator } from 'vs/base/common/idGenerator';
import { convertToADSNotebookContents } from 'sql/workbench/api/common/notebooks/notebookUtils';

export interface IExtensionApiFactory {
	(extension: IExtensionDescription, registry: ExtensionDescriptionRegistry, configProvider: ExtHostConfigProvider): typeof vscode;
}

/**
 * This method instantiates and returns the extension API surface
 */
export function createApiFactoryAndRegisterActors(accessor: ServicesAccessor, extHostNotebook: ExtHostNotebook, extHostNotebookDocumentsAndEditors: ExtHostNotebookDocumentsAndEditors): IExtensionApiFactory { // {{SQL CARBON EDIT}} Add ExtHostNotebook

	// services
	const initData = accessor.get(IExtHostInitDataService);
	const extHostFileSystemInfo = accessor.get(IExtHostFileSystemInfo);
	const extHostConsumerFileSystem = accessor.get(IExtHostConsumerFileSystem);
	const extensionService = accessor.get(IExtHostExtensionService);
	const extHostWorkspace = accessor.get(IExtHostWorkspace);
	const extHostTelemetry = accessor.get(IExtHostTelemetry);
	const extHostConfiguration = accessor.get(IExtHostConfiguration);
	const uriTransformer = accessor.get(IURITransformerService);
	const rpcProtocol = accessor.get(IExtHostRpcService);
	const extHostStorage = accessor.get(IExtHostStorage);
	const extensionStoragePaths = accessor.get(IExtensionStoragePaths);
	const extHostLoggerService = accessor.get(ILoggerService);
	const extHostLogService = accessor.get(ILogService);
	const extHostTunnelService = accessor.get(IExtHostTunnelService);
	const extHostApiDeprecation = accessor.get(IExtHostApiDeprecationService);
	const extHostWindow = accessor.get(IExtHostWindow);
	const extHostSecretState = accessor.get(IExtHostSecretState);
	const extHostEditorTabs = accessor.get(IExtHostEditorTabs);

	// register addressable instances
	rpcProtocol.set(ExtHostContext.ExtHostFileSystemInfo, extHostFileSystemInfo);
	rpcProtocol.set(ExtHostContext.ExtHostLogLevelServiceShape, <ExtHostLogLevelServiceShape><any>extHostLoggerService);
	rpcProtocol.set(ExtHostContext.ExtHostWorkspace, extHostWorkspace);
	rpcProtocol.set(ExtHostContext.ExtHostConfiguration, extHostConfiguration);
	rpcProtocol.set(ExtHostContext.ExtHostExtensionService, extensionService);
	rpcProtocol.set(ExtHostContext.ExtHostStorage, extHostStorage);
	rpcProtocol.set(ExtHostContext.ExtHostTunnelService, extHostTunnelService);
	rpcProtocol.set(ExtHostContext.ExtHostWindow, extHostWindow);
	rpcProtocol.set(ExtHostContext.ExtHostSecretState, extHostSecretState);
	rpcProtocol.set(ExtHostContext.ExtHostTelemetry, extHostTelemetry);
	rpcProtocol.set(ExtHostContext.ExtHostEditorTabs, extHostEditorTabs);

	// automatically create and register addressable instances
	const extHostDecorations = rpcProtocol.set(ExtHostContext.ExtHostDecorations, accessor.get(IExtHostDecorations));
	const extHostDocumentsAndEditors = rpcProtocol.set(ExtHostContext.ExtHostDocumentsAndEditors, accessor.get(IExtHostDocumentsAndEditors));
	const extHostCommands = rpcProtocol.set(ExtHostContext.ExtHostCommands, accessor.get(IExtHostCommands));
	const extHostTerminalService = rpcProtocol.set(ExtHostContext.ExtHostTerminalService, accessor.get(IExtHostTerminalService));
	// const extHostDebugService = rpcProtocol.set(ExtHostContext.ExtHostDebugService, accessor.get(IExtHostDebugService)); {{SQL CARBON EDIT}} remove debug service
	const extHostSearch = rpcProtocol.set(ExtHostContext.ExtHostSearch, accessor.get(IExtHostSearch));
	const extHostTask = rpcProtocol.set(ExtHostContext.ExtHostTask, accessor.get(IExtHostTask));
	const extHostOutputService = rpcProtocol.set(ExtHostContext.ExtHostOutputService, accessor.get(IExtHostOutputService));

	// manually create and register addressable instances
	const extHostUrls = rpcProtocol.set(ExtHostContext.ExtHostUrls, new ExtHostUrls(rpcProtocol));
	const extHostDocuments = rpcProtocol.set(ExtHostContext.ExtHostDocuments, new ExtHostDocuments(rpcProtocol, extHostDocumentsAndEditors));
	const extHostDocumentContentProviders = rpcProtocol.set(ExtHostContext.ExtHostDocumentContentProviders, new ExtHostDocumentContentProvider(rpcProtocol, extHostDocumentsAndEditors, extHostLogService));
	const extHostDocumentSaveParticipant = rpcProtocol.set(ExtHostContext.ExtHostDocumentSaveParticipant, new ExtHostDocumentSaveParticipant(extHostLogService, extHostDocuments, rpcProtocol.getProxy(MainContext.MainThreadBulkEdits)));
	/* {{SQL CARBON EDIT }} Disable VS Code notebooks
	const extHostNotebook = rpcProtocol.set(ExtHostContext.ExtHostNotebook, new ExtHostNotebookController(rpcProtocol, extHostCommands, extHostDocumentsAndEditors, extHostDocuments, extensionStoragePaths));
	const extHostNotebookDocuments = rpcProtocol.set(ExtHostContext.ExtHostNotebookDocuments, new ExtHostNotebookDocuments(extHostLogService, extHostNotebook));
	const extHostNotebookEditors = rpcProtocol.set(ExtHostContext.ExtHostNotebookEditors, new ExtHostNotebookEditors(extHostLogService, rpcProtocol, extHostNotebook));
	const extHostNotebookKernels = rpcProtocol.set(ExtHostContext.ExtHostNotebookKernels, new ExtHostNotebookKernels(rpcProtocol, initData, extHostNotebook, extHostCommands, extHostLogService));
	const extHostNotebookRenderers = rpcProtocol.set(ExtHostContext.ExtHostNotebookRenderers, new ExtHostNotebookRenderers(rpcProtocol, extHostNotebook));
	*/
	const extHostEditors = rpcProtocol.set(ExtHostContext.ExtHostEditors, new ExtHostEditors(rpcProtocol, extHostDocumentsAndEditors));
	const extHostTreeViews = rpcProtocol.set(ExtHostContext.ExtHostTreeViews, new ExtHostTreeViews(rpcProtocol.getProxy(MainContext.MainThreadTreeViews), extHostCommands, extHostLogService));
	const extHostEditorInsets = rpcProtocol.set(ExtHostContext.ExtHostEditorInsets, new ExtHostEditorInsets(rpcProtocol.getProxy(MainContext.MainThreadEditorInsets), extHostEditors, initData));
	const extHostDiagnostics = rpcProtocol.set(ExtHostContext.ExtHostDiagnostics, new ExtHostDiagnostics(rpcProtocol, extHostLogService, extHostFileSystemInfo));
	const extHostLanguages = rpcProtocol.set(ExtHostContext.ExtHostLanguages, new ExtHostLanguages(rpcProtocol, extHostDocuments, extHostCommands.converter, uriTransformer));
	const extHostLanguageFeatures = rpcProtocol.set(ExtHostContext.ExtHostLanguageFeatures, new ExtHostLanguageFeatures(rpcProtocol, uriTransformer, extHostDocuments, extHostCommands, extHostDiagnostics, extHostLogService, extHostApiDeprecation));
	const extHostFileSystem = rpcProtocol.set(ExtHostContext.ExtHostFileSystem, new ExtHostFileSystem(rpcProtocol, extHostLanguageFeatures));
	const extHostFileSystemEvent = rpcProtocol.set(ExtHostContext.ExtHostFileSystemEventService, new ExtHostFileSystemEventService(rpcProtocol, extHostLogService, extHostDocumentsAndEditors));
	const extHostQuickOpen = rpcProtocol.set(ExtHostContext.ExtHostQuickOpen, createExtHostQuickOpen(rpcProtocol, extHostWorkspace, extHostCommands));
	const extHostSCM = rpcProtocol.set(ExtHostContext.ExtHostSCM, new ExtHostSCM(rpcProtocol, extHostCommands, extHostLogService));
	const extHostComment = rpcProtocol.set(ExtHostContext.ExtHostComments, createExtHostComments(rpcProtocol, extHostCommands, extHostDocuments));
	const extHostProgress = rpcProtocol.set(ExtHostContext.ExtHostProgress, new ExtHostProgress(rpcProtocol.getProxy(MainContext.MainThreadProgress)));
	const extHostLabelService = rpcProtocol.set(ExtHostContext.ExtHosLabelService, new ExtHostLabelService(rpcProtocol));
	const extHostTheming = rpcProtocol.set(ExtHostContext.ExtHostTheming, new ExtHostTheming(rpcProtocol));
	const extHostAuthentication = rpcProtocol.set(ExtHostContext.ExtHostAuthentication, new ExtHostAuthentication(rpcProtocol));
	const extHostTimeline = rpcProtocol.set(ExtHostContext.ExtHostTimeline, new ExtHostTimeline(rpcProtocol, extHostCommands));
	const extHostWebviews = rpcProtocol.set(ExtHostContext.ExtHostWebviews, new ExtHostWebviews(rpcProtocol, { remote: initData.remote }, extHostWorkspace, extHostLogService, extHostApiDeprecation));
	const extHostWebviewPanels = rpcProtocol.set(ExtHostContext.ExtHostWebviewPanels, new ExtHostWebviewPanels(rpcProtocol, extHostWebviews, extHostWorkspace));
	const extHostCustomEditors = rpcProtocol.set(ExtHostContext.ExtHostCustomEditors, new ExtHostCustomEditors(rpcProtocol, extHostDocuments, extensionStoragePaths, extHostWebviews, extHostWebviewPanels));
	const extHostWebviewViews = rpcProtocol.set(ExtHostContext.ExtHostWebviewViews, new ExtHostWebviewViews(rpcProtocol, extHostWebviews));
	const extHostTesting = rpcProtocol.set(ExtHostContext.ExtHostTesting, new ExtHostTesting(rpcProtocol, extHostCommands));
	const extHostUriOpeners = rpcProtocol.set(ExtHostContext.ExtHostUriOpeners, new ExtHostUriOpeners(rpcProtocol));
	// rpcProtocol.set(ExtHostContext.ExtHostInteractive, new ExtHostInteractive(rpcProtocol, extHostNotebook, extHostDocumentsAndEditors, extHostCommands)); {{SQL CARBON EDIT}} Disable interactive stuff until we need it

	// Check that no named customers are missing
	// {{SQL CARBON EDIT}} filter out the services we don't expose
	const filteredProxies: Set<ProxyIdentifier<any>> = new Set([
		ExtHostContext.ExtHostDebugService,
		ExtHostContext.ExtHostNotebook,
		ExtHostContext.ExtHostNotebookDocuments,
		ExtHostContext.ExtHostNotebookEditors,
		ExtHostContext.ExtHostNotebookKernels,
		ExtHostContext.ExtHostNotebookRenderers,
		ExtHostContext.ExtHostInteractive
	]);
	const expected: ProxyIdentifier<any>[] = values(ExtHostContext).filter(v => !filteredProxies.has(v));

	rpcProtocol.assertRegistered(expected);

	// Other instances
	const extHostBulkEdits = new ExtHostBulkEdits(rpcProtocol, extHostDocumentsAndEditors);
	const extHostClipboard = new ExtHostClipboard(rpcProtocol);
	const extHostMessageService = new ExtHostMessageService(rpcProtocol, extHostLogService);
	const extHostDialogs = new ExtHostDialogs(rpcProtocol);
	const extHostStatusBar = new ExtHostStatusBar(rpcProtocol, extHostCommands.converter);

	// Register API-ish commands
	ExtHostApiCommands.register(extHostCommands);

	// {{SQL CARBON EDIT}} Used for creating stubbed out DecorationTypes for compatibility purposes
	const DecorationTypeKeys = new IdGenerator('VSCodeNotebookEditorDecorationType');

	return function (extension: IExtensionDescription, extensionRegistry: ExtensionDescriptionRegistry, configProvider: ExtHostConfigProvider): typeof vscode {

		// Check document selectors for being overly generic. Technically this isn't a problem but
		// in practice many extensions say they support `fooLang` but need fs-access to do so. Those
		// extension should specify then the `file`-scheme, e.g. `{ scheme: 'fooLang', language: 'fooLang' }`
		// We only inform once, it is not a warning because we just want to raise awareness and because
		// we cannot say if the extension is doing it right or wrong...
		const checkSelector = (function () {
			let done = !extension.isUnderDevelopment;
			function informOnce() {
				if (!done) {
					extHostLogService.info(`Extension '${extension.identifier.value}' uses a document selector without scheme. Learn more about this: https://go.microsoft.com/fwlink/?linkid=872305`);
					done = true;
				}
			}
			return function perform(selector: vscode.DocumentSelector): vscode.DocumentSelector {
				if (Array.isArray(selector)) {
					selector.forEach(perform);
				} else if (typeof selector === 'string') {
					informOnce();
				} else {
					const filter = selector as vscode.DocumentFilter; // TODO: microsoft/TypeScript#42768
					if (typeof filter.scheme === 'undefined') {
						informOnce();
					}
					if (typeof filter.exclusive === 'boolean') {
						checkProposedApiEnabled(extension);
					}
				}
				return selector;
			};
		})();

		const authentication: typeof vscode.authentication = {
			getSession(providerId: string, scopes: readonly string[], options?: vscode.AuthenticationGetSessionOptions) {
				if (options?.forceNewSession) {
					checkProposedApiEnabled(extension);
				}
				return extHostAuthentication.getSession(extension, providerId, scopes, options as any);
			},
			// TODO: remove this after GHPR and Codespaces move off of it
			async hasSession(providerId: string, scopes: readonly string[]) {
				checkProposedApiEnabled(extension);
				return !!(await extHostAuthentication.getSession(extension, providerId, scopes, { silent: true } as any));
			},
			get onDidChangeSessions(): Event<vscode.AuthenticationSessionsChangeEvent> {
				return extHostAuthentication.onDidChangeSessions;
			},
			registerAuthenticationProvider(id: string, label: string, provider: vscode.AuthenticationProvider, options?: vscode.AuthenticationProviderOptions): vscode.Disposable {
				return extHostAuthentication.registerAuthenticationProvider(id, label, provider, options);
			}
		};

		// namespace: commands
		const commands: typeof vscode.commands = {
			registerCommand(id: string, command: <T>(...args: any[]) => T | Thenable<T>, thisArgs?: any): vscode.Disposable {
				return extHostCommands.registerCommand(true, id, command, thisArgs, undefined, extension);
			},
			registerTextEditorCommand(id: string, callback: (textEditor: vscode.TextEditor, edit: vscode.TextEditorEdit, ...args: any[]) => void, thisArg?: any): vscode.Disposable {
				return extHostCommands.registerCommand(true, id, (...args: any[]): any => {
					const activeTextEditor = extHostEditors.getActiveTextEditor();
					if (!activeTextEditor) {
						extHostLogService.warn('Cannot execute ' + id + ' because there is no active text editor.');
						return undefined;
					}

					return activeTextEditor.edit((edit: vscode.TextEditorEdit) => {
						callback.apply(thisArg, [activeTextEditor, edit, ...args]);

					}).then((result) => {
						if (!result) {
							extHostLogService.warn('Edits from command ' + id + ' were not applied.');
						}
					}, (err) => {
						extHostLogService.warn('An error occurred while running command ' + id, err);
					});
				}, undefined, undefined, extension);
			},
			registerDiffInformationCommand: (id: string, callback: (diff: vscode.LineChange[], ...args: any[]) => any, thisArg?: any): vscode.Disposable => {
				checkProposedApiEnabled(extension);
				return extHostCommands.registerCommand(true, id, async (...args: any[]): Promise<any> => {
					const activeTextEditor = extHostDocumentsAndEditors.activeEditor(true);
					if (!activeTextEditor) {
						extHostLogService.warn('Cannot execute ' + id + ' because there is no active text editor.');
						return undefined;
					}

					const diff = await extHostEditors.getDiffInformation(activeTextEditor.id);
					callback.apply(thisArg, [diff, ...args]);
				}, undefined, undefined, extension);
			},
			executeCommand<T>(id: string, ...args: any[]): Thenable<T> {
				return extHostCommands.executeCommand<T>(id, ...args);
			},
			getCommands(filterInternal: boolean = false): Thenable<string[]> {
				return extHostCommands.getCommands(filterInternal);
			}
		};

		// namespace: env
		const env: typeof vscode.env = {
			get machineId() { return initData.telemetryInfo.machineId; },
			get sessionId() { return initData.telemetryInfo.sessionId; },
			get language() { return initData.environment.appLanguage; },
			get appName() { return initData.environment.appName; },
			get appRoot() { return initData.environment.appRoot?.fsPath ?? ''; },
			get appHost() { return initData.environment.appHost; },
			get uriScheme() { return initData.environment.appUriScheme; },
			get clipboard(): vscode.Clipboard { return extHostClipboard.value; },
			get shell() {
				return extHostTerminalService.getDefaultShell(false);
			},
			get isTelemetryEnabled() {
				return extHostTelemetry.getTelemetryEnabled();
			},
			get onDidChangeTelemetryEnabled(): Event<boolean> {
				return extHostTelemetry.onDidChangeTelemetryEnabled;
			},
			get isNewAppInstall() {
				const installAge = Date.now() - new Date(initData.telemetryInfo.firstSessionDate).getTime();
				return isNaN(installAge) ? false : installAge < 1000 * 60 * 60 * 24; // install age is less than a day
			},
			openExternal(uri: URI, options?: { allowContributedOpeners?: boolean | string; }) {
				return extHostWindow.openUri(uri, {
					allowTunneling: !!initData.remote.authority,
					allowContributedOpeners: options?.allowContributedOpeners,
				});
			},
			async asExternalUri(uri: URI) {
				if (uri.scheme === initData.environment.appUriScheme) {
					return extHostUrls.createAppUri(uri);
				}

				try {
					return await extHostWindow.asExternalUri(uri, { allowTunneling: !!initData.remote.authority });
				} catch (err) {
					if (matchesScheme(uri, Schemas.http) || matchesScheme(uri, Schemas.https)) {
						return uri;
					}

					throw err;
				}
			},
			get remoteName() {
				return getRemoteName(initData.remote.authority);
			},
			get remoteAuthority() {
				checkProposedApiEnabled(extension);
				return initData.remote.authority;
			},
			get uiKind() {
				return initData.uiKind;
			}
		};
		if (!initData.environment.extensionTestsLocationURI) {
			// allow to patch env-function when running tests
			Object.freeze(env);
		}

		const extensionKind = initData.remote.isRemote
			? extHostTypes.ExtensionKind.Workspace
			: extHostTypes.ExtensionKind.UI;

		const tests: typeof vscode.tests = {
			createTestController(provider, label) {
				return extHostTesting.createTestController(provider, label);
			},
			createTestObserver() {
				checkProposedApiEnabled(extension);
				return extHostTesting.createTestObserver();
			},
			runTests(provider) {
				checkProposedApiEnabled(extension);
				return extHostTesting.runTests(provider);
			},
			get onDidChangeTestResults() {
				checkProposedApiEnabled(extension);
				return extHostTesting.onResultsChanged;
			},
			get testResults() {
				checkProposedApiEnabled(extension);
				return extHostTesting.results;
			},
		};

		// namespace: extensions
		const extensions: typeof vscode.extensions = {
			getExtension(extensionId: string): vscode.Extension<any> | undefined {
				const desc = extensionRegistry.getExtensionDescription(extensionId);
				if (desc) {
					return new Extension(extensionService, extension.identifier, desc, extensionKind);
				}
				return undefined;
			},
			get all(): vscode.Extension<any>[] {
				return extensionRegistry.getAllExtensionDescriptions().map((desc) => new Extension(extensionService, extension.identifier, desc, extensionKind));
			},
			get onDidChange() {
				return extensionRegistry.onDidChange;
			}
		};

		// namespace: languages
		const languages: typeof vscode.languages = {
			createDiagnosticCollection(name?: string): vscode.DiagnosticCollection {
				return extHostDiagnostics.createDiagnosticCollection(extension.identifier, name);
			},
			get onDidChangeDiagnostics() {
				return extHostDiagnostics.onDidChangeDiagnostics;
			},
			getDiagnostics: (resource?: vscode.Uri) => {
				return <any>extHostDiagnostics.getDiagnostics(resource);
			},
			getLanguages(): Thenable<string[]> {
				return extHostLanguages.getLanguages();
			},
			setTextDocumentLanguage(document: vscode.TextDocument, languageId: string): Thenable<vscode.TextDocument> {
				return extHostLanguages.changeLanguage(document.uri, languageId);
			},
			match(selector: vscode.DocumentSelector, document: vscode.TextDocument): number {
				return score(typeConverters.LanguageSelector.from(selector), document.uri, document.languageId, true);
			},
			registerCodeActionsProvider(selector: vscode.DocumentSelector, provider: vscode.CodeActionProvider, metadata?: vscode.CodeActionProviderMetadata): vscode.Disposable {
				return extHostLanguageFeatures.registerCodeActionProvider(extension, checkSelector(selector), provider, metadata);
			},
			registerCodeLensProvider(selector: vscode.DocumentSelector, provider: vscode.CodeLensProvider): vscode.Disposable {
				return extHostLanguageFeatures.registerCodeLensProvider(extension, checkSelector(selector), provider);
			},
			registerDefinitionProvider(selector: vscode.DocumentSelector, provider: vscode.DefinitionProvider): vscode.Disposable {
				return extHostLanguageFeatures.registerDefinitionProvider(extension, checkSelector(selector), provider);
			},
			registerDeclarationProvider(selector: vscode.DocumentSelector, provider: vscode.DeclarationProvider): vscode.Disposable {
				return extHostLanguageFeatures.registerDeclarationProvider(extension, checkSelector(selector), provider);
			},
			registerImplementationProvider(selector: vscode.DocumentSelector, provider: vscode.ImplementationProvider): vscode.Disposable {
				return extHostLanguageFeatures.registerImplementationProvider(extension, checkSelector(selector), provider);
			},
			registerTypeDefinitionProvider(selector: vscode.DocumentSelector, provider: vscode.TypeDefinitionProvider): vscode.Disposable {
				return extHostLanguageFeatures.registerTypeDefinitionProvider(extension, checkSelector(selector), provider);
			},
			registerHoverProvider(selector: vscode.DocumentSelector, provider: vscode.HoverProvider): vscode.Disposable {
				return extHostLanguageFeatures.registerHoverProvider(extension, checkSelector(selector), provider, extension.identifier);
			},
			registerEvaluatableExpressionProvider(selector: vscode.DocumentSelector, provider: vscode.EvaluatableExpressionProvider): vscode.Disposable {
				return extHostLanguageFeatures.registerEvaluatableExpressionProvider(extension, checkSelector(selector), provider, extension.identifier);
			},
			registerInlineValuesProvider(selector: vscode.DocumentSelector, provider: vscode.InlineValuesProvider): vscode.Disposable {
				return extHostLanguageFeatures.registerInlineValuesProvider(extension, checkSelector(selector), provider, extension.identifier);
			},
			registerDocumentHighlightProvider(selector: vscode.DocumentSelector, provider: vscode.DocumentHighlightProvider): vscode.Disposable {
				return extHostLanguageFeatures.registerDocumentHighlightProvider(extension, checkSelector(selector), provider);
			},
			registerLinkedEditingRangeProvider(selector: vscode.DocumentSelector, provider: vscode.LinkedEditingRangeProvider): vscode.Disposable {
				return extHostLanguageFeatures.registerLinkedEditingRangeProvider(extension, checkSelector(selector), provider);
			},
			registerReferenceProvider(selector: vscode.DocumentSelector, provider: vscode.ReferenceProvider): vscode.Disposable {
				return extHostLanguageFeatures.registerReferenceProvider(extension, checkSelector(selector), provider);
			},
			registerRenameProvider(selector: vscode.DocumentSelector, provider: vscode.RenameProvider): vscode.Disposable {
				return extHostLanguageFeatures.registerRenameProvider(extension, checkSelector(selector), provider);
			},
			registerDocumentSymbolProvider(selector: vscode.DocumentSelector, provider: vscode.DocumentSymbolProvider, metadata?: vscode.DocumentSymbolProviderMetadata): vscode.Disposable {
				return extHostLanguageFeatures.registerDocumentSymbolProvider(extension, checkSelector(selector), provider, metadata);
			},
			registerWorkspaceSymbolProvider(provider: vscode.WorkspaceSymbolProvider): vscode.Disposable {
				return extHostLanguageFeatures.registerWorkspaceSymbolProvider(extension, provider);
			},
			registerDocumentFormattingEditProvider(selector: vscode.DocumentSelector, provider: vscode.DocumentFormattingEditProvider): vscode.Disposable {
				return extHostLanguageFeatures.registerDocumentFormattingEditProvider(extension, checkSelector(selector), provider);
			},
			registerDocumentRangeFormattingEditProvider(selector: vscode.DocumentSelector, provider: vscode.DocumentRangeFormattingEditProvider): vscode.Disposable {
				return extHostLanguageFeatures.registerDocumentRangeFormattingEditProvider(extension, checkSelector(selector), provider);
			},
			registerOnTypeFormattingEditProvider(selector: vscode.DocumentSelector, provider: vscode.OnTypeFormattingEditProvider, firstTriggerCharacter: string, ...moreTriggerCharacters: string[]): vscode.Disposable {
				return extHostLanguageFeatures.registerOnTypeFormattingEditProvider(extension, checkSelector(selector), provider, [firstTriggerCharacter].concat(moreTriggerCharacters));
			},
			registerDocumentSemanticTokensProvider(selector: vscode.DocumentSelector, provider: vscode.DocumentSemanticTokensProvider, legend: vscode.SemanticTokensLegend): vscode.Disposable {
				return extHostLanguageFeatures.registerDocumentSemanticTokensProvider(extension, checkSelector(selector), provider, legend);
			},
			registerDocumentRangeSemanticTokensProvider(selector: vscode.DocumentSelector, provider: vscode.DocumentRangeSemanticTokensProvider, legend: vscode.SemanticTokensLegend): vscode.Disposable {
				return extHostLanguageFeatures.registerDocumentRangeSemanticTokensProvider(extension, checkSelector(selector), provider, legend);
			},
			registerSignatureHelpProvider(selector: vscode.DocumentSelector, provider: vscode.SignatureHelpProvider, firstItem?: string | vscode.SignatureHelpProviderMetadata, ...remaining: string[]): vscode.Disposable {
				if (typeof firstItem === 'object') {
					return extHostLanguageFeatures.registerSignatureHelpProvider(extension, checkSelector(selector), provider, firstItem);
				}
				return extHostLanguageFeatures.registerSignatureHelpProvider(extension, checkSelector(selector), provider, typeof firstItem === 'undefined' ? [] : [firstItem, ...remaining]);
			},
			registerCompletionItemProvider(selector: vscode.DocumentSelector, provider: vscode.CompletionItemProvider, ...triggerCharacters: string[]): vscode.Disposable {
				return extHostLanguageFeatures.registerCompletionItemProvider(extension, checkSelector(selector), provider, triggerCharacters);
			},
			registerInlineCompletionItemProvider(selector: vscode.DocumentSelector, provider: vscode.InlineCompletionItemProvider): vscode.Disposable {
				checkProposedApiEnabled(extension);
				return extHostLanguageFeatures.registerInlineCompletionsProvider(extension, checkSelector(selector), provider);
			},
			registerDocumentLinkProvider(selector: vscode.DocumentSelector, provider: vscode.DocumentLinkProvider): vscode.Disposable {
				return extHostLanguageFeatures.registerDocumentLinkProvider(extension, checkSelector(selector), provider);
			},
			registerColorProvider(selector: vscode.DocumentSelector, provider: vscode.DocumentColorProvider): vscode.Disposable {
				return extHostLanguageFeatures.registerColorProvider(extension, checkSelector(selector), provider);
			},
			registerFoldingRangeProvider(selector: vscode.DocumentSelector, provider: vscode.FoldingRangeProvider): vscode.Disposable {
				return extHostLanguageFeatures.registerFoldingRangeProvider(extension, checkSelector(selector), provider);
			},
			registerSelectionRangeProvider(selector: vscode.DocumentSelector, provider: vscode.SelectionRangeProvider): vscode.Disposable {
				return extHostLanguageFeatures.registerSelectionRangeProvider(extension, selector, provider);
			},
			registerCallHierarchyProvider(selector: vscode.DocumentSelector, provider: vscode.CallHierarchyProvider): vscode.Disposable {
				return extHostLanguageFeatures.registerCallHierarchyProvider(extension, selector, provider);
			},
			registerTypeHierarchyProvider(selector: vscode.DocumentSelector, provider: vscode.TypeHierarchyProvider): vscode.Disposable {
				return extHostLanguageFeatures.registerTypeHierarchyProvider(extension, selector, provider);
			},
			setLanguageConfiguration: (language: string, configuration: vscode.LanguageConfiguration): vscode.Disposable => {
				return extHostLanguageFeatures.setLanguageConfiguration(extension, language, configuration);
			},
			getTokenInformationAtPosition(doc: vscode.TextDocument, pos: vscode.Position) {
				checkProposedApiEnabled(extension);
				return extHostLanguages.tokenAtPosition(doc, pos);
			},
			registerInlayHintsProvider(selector: vscode.DocumentSelector, provider: vscode.InlayHintsProvider): vscode.Disposable {
				checkProposedApiEnabled(extension);
				return extHostLanguageFeatures.registerInlayHintsProvider(extension, selector, provider);
			},
			createLanguageStatusItem(id: string, selector: vscode.DocumentSelector): vscode.LanguageStatusItem {
				checkProposedApiEnabled(extension);
				return extHostLanguages.createLanguageStatusItem(extension, id, selector);
			}
		};

		// namespace: window
		const window: typeof vscode.window = {
			get activeTextEditor() {
				return extHostEditors.getActiveTextEditor();
			},
			get visibleTextEditors() {
				return extHostEditors.getVisibleTextEditors();
			},
			get activeTerminal() {
				return extHostTerminalService.activeTerminal;
			},
			get terminals() {
				return extHostTerminalService.terminals;
			},
			async showTextDocument(documentOrUri: vscode.TextDocument | vscode.Uri, columnOrOptions?: vscode.ViewColumn | vscode.TextDocumentShowOptions, preserveFocus?: boolean): Promise<vscode.TextEditor> {
				const document = await (URI.isUri(documentOrUri)
					? Promise.resolve(workspace.openTextDocument(documentOrUri))
					: Promise.resolve(<vscode.TextDocument>documentOrUri));

				return extHostEditors.showTextDocument(document, columnOrOptions, preserveFocus);
			},
			createTextEditorDecorationType(options: vscode.DecorationRenderOptions): vscode.TextEditorDecorationType {
				return extHostEditors.createTextEditorDecorationType(extension, options);
			},
			onDidChangeActiveTextEditor(listener, thisArg?, disposables?) {
				return extHostEditors.onDidChangeActiveTextEditor(listener, thisArg, disposables);
			},
			onDidChangeVisibleTextEditors(listener, thisArg, disposables) {
				return extHostEditors.onDidChangeVisibleTextEditors(listener, thisArg, disposables);
			},
			onDidChangeTextEditorSelection(listener: (e: vscode.TextEditorSelectionChangeEvent) => any, thisArgs?: any, disposables?: extHostTypes.Disposable[]) {
				return extHostEditors.onDidChangeTextEditorSelection(listener, thisArgs, disposables);
			},
			onDidChangeTextEditorOptions(listener: (e: vscode.TextEditorOptionsChangeEvent) => any, thisArgs?: any, disposables?: extHostTypes.Disposable[]) {
				return extHostEditors.onDidChangeTextEditorOptions(listener, thisArgs, disposables);
			},
			onDidChangeTextEditorVisibleRanges(listener: (e: vscode.TextEditorVisibleRangesChangeEvent) => any, thisArgs?: any, disposables?: extHostTypes.Disposable[]) {
				return extHostEditors.onDidChangeTextEditorVisibleRanges(listener, thisArgs, disposables);
			},
			onDidChangeTextEditorViewColumn(listener, thisArg?, disposables?) {
				return extHostEditors.onDidChangeTextEditorViewColumn(listener, thisArg, disposables);
			},
			onDidCloseTerminal(listener, thisArg?, disposables?) {
				return extHostTerminalService.onDidCloseTerminal(listener, thisArg, disposables);
			},
			onDidOpenTerminal(listener, thisArg?, disposables?) {
				return extHostTerminalService.onDidOpenTerminal(listener, thisArg, disposables);
			},
			onDidChangeActiveTerminal(listener, thisArg?, disposables?) {
				return extHostTerminalService.onDidChangeActiveTerminal(listener, thisArg, disposables);
			},
			onDidChangeTerminalDimensions(listener, thisArg?, disposables?) {
				checkProposedApiEnabled(extension);
				return extHostTerminalService.onDidChangeTerminalDimensions(listener, thisArg, disposables);
			},
			onDidChangeTerminalState(listener, thisArg?, disposables?) {
				return extHostTerminalService.onDidChangeTerminalState(listener, thisArg, disposables);
			},
			onDidWriteTerminalData(listener, thisArg?, disposables?) {
				checkProposedApiEnabled(extension);
				return extHostTerminalService.onDidWriteTerminalData(listener, thisArg, disposables);
			},
			get state() {
				return extHostWindow.state;
			},
			onDidChangeWindowState(listener, thisArg?, disposables?) {
				return extHostWindow.onDidChangeWindowState(listener, thisArg, disposables);
			},
			showInformationMessage(message: string, ...rest: Array<vscode.MessageOptions | string | vscode.MessageItem>) {
				return <Thenable<any>>extHostMessageService.showMessage(extension, Severity.Info, message, rest[0], <Array<string | vscode.MessageItem>>rest.slice(1));
			},
			showWarningMessage(message: string, ...rest: Array<vscode.MessageOptions | string | vscode.MessageItem>) {
				return <Thenable<any>>extHostMessageService.showMessage(extension, Severity.Warning, message, rest[0], <Array<string | vscode.MessageItem>>rest.slice(1));
			},
			showErrorMessage(message: string, ...rest: Array<vscode.MessageOptions | string | vscode.MessageItem>) {
				return <Thenable<any>>extHostMessageService.showMessage(extension, Severity.Error, message, rest[0], <Array<string | vscode.MessageItem>>rest.slice(1));
			},
			showQuickPick(items: any, options?: vscode.QuickPickOptions, token?: vscode.CancellationToken): any {
				return extHostQuickOpen.showQuickPick(items, isProposedApiEnabled(extension), options, token);
			},
			showWorkspaceFolderPick(options?: vscode.WorkspaceFolderPickOptions) {
				return extHostQuickOpen.showWorkspaceFolderPick(options);
			},
			showInputBox(options?: vscode.InputBoxOptions, token?: vscode.CancellationToken) {
				return extHostQuickOpen.showInput(options, token);
			},
			showOpenDialog(options) {
				return extHostDialogs.showOpenDialog(options);
			},
			showSaveDialog(options) {
				return extHostDialogs.showSaveDialog(options);
			},
			createStatusBarItem(alignmentOrId?: vscode.StatusBarAlignment | string, priorityOrAlignment?: number | vscode.StatusBarAlignment, priorityArg?: number): vscode.StatusBarItem {
				let id: string | undefined;
				let alignment: number | undefined;
				let priority: number | undefined;

				if (typeof alignmentOrId === 'string') {
					id = alignmentOrId;
					alignment = priorityOrAlignment;
					priority = priorityArg;
				} else {
					alignment = alignmentOrId;
					priority = priorityOrAlignment;
				}

				return extHostStatusBar.createStatusBarEntry(extension, id, alignment, priority);
			},
			setStatusBarMessage(text: string, timeoutOrThenable?: number | Thenable<any>): vscode.Disposable {
				return extHostStatusBar.setStatusBarMessage(text, timeoutOrThenable);
			},
			withScmProgress<R>(task: (progress: vscode.Progress<number>) => Thenable<R>) {
				extHostApiDeprecation.report('window.withScmProgress', extension,
					`Use 'withProgress' instead.`);

				return extHostProgress.withProgress(extension, { location: extHostTypes.ProgressLocation.SourceControl }, (progress, token) => task({ report(n: number) { /*noop*/ } }));
			},
			withProgress<R>(options: vscode.ProgressOptions, task: (progress: vscode.Progress<{ message?: string; worked?: number }>, token: vscode.CancellationToken) => Thenable<R>) {
				return extHostProgress.withProgress(extension, options, task);
			},
			createOutputChannel(name: string): vscode.OutputChannel {
				return extHostOutputService.createOutputChannel(name, extension);
			},
			createWebviewPanel(viewType: string, title: string, showOptions: vscode.ViewColumn | { viewColumn: vscode.ViewColumn, preserveFocus?: boolean }, options?: vscode.WebviewPanelOptions & vscode.WebviewOptions): vscode.WebviewPanel {
				return extHostWebviewPanels.createWebviewPanel(extension, viewType, title, showOptions, options);
			},
			createWebviewTextEditorInset(editor: vscode.TextEditor, line: number, height: number, options?: vscode.WebviewOptions): vscode.WebviewEditorInset {
				checkProposedApiEnabled(extension);
				return extHostEditorInsets.createWebviewEditorInset(editor, line, height, options, extension);
			},
			createTerminal(nameOrOptions?: vscode.TerminalOptions | vscode.ExtensionTerminalOptions | string, shellPath?: string, shellArgs?: string[] | string): vscode.Terminal {
				if (typeof nameOrOptions === 'object') {
					if ('location' in nameOrOptions) {
						checkProposedApiEnabled(extension);
					}
					if ('pty' in nameOrOptions) {
						return extHostTerminalService.createExtensionTerminal(nameOrOptions);
					}
					return extHostTerminalService.createTerminalFromOptions(nameOrOptions);
				}
				return extHostTerminalService.createTerminal(nameOrOptions, shellPath, shellArgs);
			},
			registerTerminalLinkProvider(provider: vscode.TerminalLinkProvider): vscode.Disposable {
				return extHostTerminalService.registerLinkProvider(provider);
			},
			registerTerminalProfileProvider(id: string, provider: vscode.TerminalProfileProvider): vscode.Disposable {
				return extHostTerminalService.registerProfileProvider(extension, id, provider);
			},
			registerTreeDataProvider(viewId: string, treeDataProvider: vscode.TreeDataProvider<any>): vscode.Disposable {
				return extHostTreeViews.registerTreeDataProvider(viewId, treeDataProvider, extension);
			},
			createTreeView(viewId: string, options: { treeDataProvider: vscode.TreeDataProvider<any> }): vscode.TreeView<any> {
				return extHostTreeViews.createTreeView(viewId, options, extension);
			},
			registerWebviewPanelSerializer: (viewType: string, serializer: vscode.WebviewPanelSerializer) => {
				return extHostWebviewPanels.registerWebviewPanelSerializer(extension, viewType, serializer);
			},
			registerCustomEditorProvider: (viewType: string, provider: vscode.CustomTextEditorProvider | vscode.CustomReadonlyEditorProvider, options: { webviewOptions?: vscode.WebviewPanelOptions, supportsMultipleEditorsPerDocument?: boolean } = {}) => {
				return extHostCustomEditors.registerCustomEditorProvider(extension, viewType, provider, options);
			},
			registerFileDecorationProvider(provider: vscode.FileDecorationProvider) {
				return extHostDecorations.registerFileDecorationProvider(provider, extension.identifier);
			},
			registerUriHandler(handler: vscode.UriHandler) {
				return extHostUrls.registerUriHandler(extension.identifier, handler);
			},
			createQuickPick<T extends vscode.QuickPickItem>(): vscode.QuickPick<T> {
				return extHostQuickOpen.createQuickPick(extension.identifier, isProposedApiEnabled(extension));
			},
			createInputBox(): vscode.InputBox {
				return extHostQuickOpen.createInputBox(extension.identifier);
			},
			get activeColorTheme(): vscode.ColorTheme {
				return extHostTheming.activeColorTheme;
			},
			onDidChangeActiveColorTheme(listener, thisArg?, disposables?) {
				return extHostTheming.onDidChangeActiveColorTheme(listener, thisArg, disposables);
			},
			registerWebviewViewProvider(viewId: string, provider: vscode.WebviewViewProvider, options?: {
				webviewOptions?: {
					retainContextWhenHidden?: boolean
				}
			}) {
				return extHostWebviewViews.registerWebviewViewProvider(extension, viewId, provider, options?.webviewOptions);
			},
			get activeNotebookEditor(): vscode.NotebookEditor | undefined {
				// {{SQL CARBON EDIT}} Use our own notebooks
				return new VSCodeNotebookEditor(extHostNotebookDocumentsAndEditors.getActiveEditor());
			},
			onDidChangeActiveNotebookEditor(listener, thisArgs?, disposables?) {
				// {{SQL CARBON EDIT}} Use our own notebooks
				return extHostNotebookDocumentsAndEditors.onDidChangeActiveVSCodeEditor(listener, thisArgs, disposables);
			},
			get visibleNotebookEditors() {
				// {{SQL CARBON EDIT}} Use our own notebooks
				return extHostNotebookDocumentsAndEditors.getAllEditors().map(editor => new VSCodeNotebookEditor(editor));
			},
			get onDidChangeVisibleNotebookEditors() {
				// {{SQL CARBON EDIT}} Use our own notebooks
				return extHostNotebookDocumentsAndEditors.onDidChangeVisibleVSCodeEditors;
			},
			onDidChangeNotebookEditorSelection(listener, thisArgs?, disposables?) {
				// {{SQL CARBON EDIT}} Use our own notebooks
				return extHostNotebookDocumentsAndEditors.onDidChangeVSCodeEditorSelection(listener, thisArgs, disposables);
			},
			onDidChangeNotebookEditorVisibleRanges(listener, thisArgs?, disposables?) {
				// {{SQL CARBON EDIT}} Use our own notebooks
				return extHostNotebookDocumentsAndEditors.onDidChangeVSCodeEditorRanges(listener, thisArgs, disposables);
			},
			showNotebookDocument(uriOrDocument: URI | vscode.NotebookDocument, options?: vscode.NotebookDocumentShowOptions): Thenable<vscode.NotebookEditor> {
				// {{SQL CARBON EDIT}} Use our own notebooks
				let targetUri: URI;
				if (URI.isUri(uriOrDocument)) {
					targetUri = uriOrDocument;
				} else {
					targetUri = uriOrDocument.uri;
				}
				return extHostNotebookDocumentsAndEditors.showNotebookDocument(targetUri, {
					viewColumn: options?.viewColumn,
					preserveFocus: options?.preserveFocus,
					preview: options?.preview
				}).then(editor => new VSCodeNotebookEditor(editor));
			},
			registerExternalUriOpener(id: string, opener: vscode.ExternalUriOpener, metadata: vscode.ExternalUriOpenerMetadata) {
				checkProposedApiEnabled(extension);
				return extHostUriOpeners.registerExternalUriOpener(extension.identifier, id, opener, metadata);
			},
			get tabs() {
				checkProposedApiEnabled(extension);
				return extHostEditorTabs.tabs;
			},
			get activeTab() {
				checkProposedApiEnabled(extension);
				return extHostEditorTabs.activeTab;
			},
			get onDidChangeTabs() {
				checkProposedApiEnabled(extension);
				return extHostEditorTabs.onDidChangeTabs;
			},
			get onDidChangeActiveTab() {
				checkProposedApiEnabled(extension);
				return extHostEditorTabs.onDidChangeActiveTab;
			},
			getInlineCompletionItemController<T extends vscode.InlineCompletionItem>(provider: vscode.InlineCompletionItemProvider<T>): vscode.InlineCompletionController<T> {
				checkProposedApiEnabled(extension);
				return InlineCompletionController.get(provider);
			}
		};

		// namespace: workspace

		const workspace: typeof vscode.workspace = {
			get rootPath() {
				extHostApiDeprecation.report('workspace.rootPath', extension,
					`Please use 'workspace.workspaceFolders' instead. More details: https://aka.ms/vscode-eliminating-rootpath`);

				return extHostWorkspace.getPath();
			},
			set rootPath(value) {
				throw errors.readonly();
			},
			getWorkspaceFolder(resource) {
				return extHostWorkspace.getWorkspaceFolder(resource);
			},
			get workspaceFolders() {
				return extHostWorkspace.getWorkspaceFolders();
			},
			get name() {
				return extHostWorkspace.name;
			},
			set name(value) {
				throw errors.readonly();
			},
			get workspaceFile() {
				return extHostWorkspace.workspaceFile;
			},
			set workspaceFile(value) {
				throw errors.readonly();
			},
			updateWorkspaceFolders: (index, deleteCount, ...workspaceFoldersToAdd) => {
				return extHostWorkspace.updateWorkspaceFolders(extension, index, deleteCount || 0, ...workspaceFoldersToAdd);
			},
			onDidChangeWorkspaceFolders: function (listener, thisArgs?, disposables?) {
				return extHostWorkspace.onDidChangeWorkspace(listener, thisArgs, disposables);
			},
			asRelativePath: (pathOrUri, includeWorkspace?) => {
				return extHostWorkspace.getRelativePath(pathOrUri, includeWorkspace);
			},
			findFiles: (include, exclude, maxResults?, token?) => {
				// Note, undefined/null have different meanings on "exclude"
				return extHostWorkspace.findFiles(typeConverters.GlobPattern.from(include), typeConverters.GlobPattern.from(exclude), maxResults, extension.identifier, token);
			},
			findTextInFiles: (query: vscode.TextSearchQuery, optionsOrCallback: vscode.FindTextInFilesOptions | ((result: vscode.TextSearchResult) => void), callbackOrToken?: vscode.CancellationToken | ((result: vscode.TextSearchResult) => void), token?: vscode.CancellationToken) => {
				let options: vscode.FindTextInFilesOptions;
				let callback: (result: vscode.TextSearchResult) => void;

				if (typeof optionsOrCallback === 'object') {
					options = optionsOrCallback;
					callback = callbackOrToken as (result: vscode.TextSearchResult) => void;
				} else {
					options = {};
					callback = optionsOrCallback;
					token = callbackOrToken as vscode.CancellationToken;
				}

				return extHostWorkspace.findTextInFiles(query, options || {}, callback, extension.identifier, token);
			},
			saveAll: (includeUntitled?) => {
				return extHostWorkspace.saveAll(includeUntitled);
			},
			applyEdit(edit: vscode.WorkspaceEdit): Thenable<boolean> {
				return extHostBulkEdits.applyWorkspaceEdit(edit);
			},
			createFileSystemWatcher: (pattern, ignoreCreate, ignoreChange, ignoreDelete): vscode.FileSystemWatcher => {
				return extHostFileSystemEvent.createFileSystemWatcher(typeConverters.GlobPattern.from(pattern), ignoreCreate, ignoreChange, ignoreDelete);
			},
			get textDocuments() {
				return extHostDocuments.getAllDocumentData().map(data => data.document);
			},
			set textDocuments(value) {
				throw errors.readonly();
			},
			openTextDocument(uriOrFileNameOrOptions?: vscode.Uri | string | { language?: string; content?: string; }) {
				let uriPromise: Thenable<URI>;

				const options = uriOrFileNameOrOptions as { language?: string; content?: string; };
				if (typeof uriOrFileNameOrOptions === 'string') {
					uriPromise = Promise.resolve(URI.file(uriOrFileNameOrOptions));
				} else if (URI.isUri(uriOrFileNameOrOptions)) {
					uriPromise = Promise.resolve(uriOrFileNameOrOptions);
				} else if (!options || typeof options === 'object') {
					uriPromise = extHostDocuments.createDocumentData(options);
				} else {
					throw new Error('illegal argument - uriOrFileNameOrOptions');
				}

				return uriPromise.then(uri => {
					return extHostDocuments.ensureDocumentData(uri).then(documentData => {
						return documentData.document;
					});
				});
			},
			onDidOpenTextDocument: (listener, thisArgs?, disposables?) => {
				return extHostDocuments.onDidAddDocument(listener, thisArgs, disposables);
			},
			onDidCloseTextDocument: (listener, thisArgs?, disposables?) => {
				return extHostDocuments.onDidRemoveDocument(listener, thisArgs, disposables);
			},
			onDidChangeTextDocument: (listener, thisArgs?, disposables?) => {
				return extHostDocuments.onDidChangeDocument(listener, thisArgs, disposables);
			},
			onDidSaveTextDocument: (listener, thisArgs?, disposables?) => {
				return extHostDocuments.onDidSaveDocument(listener, thisArgs, disposables);
			},
			onWillSaveTextDocument: (listener, thisArgs?, disposables?) => {
				return extHostDocumentSaveParticipant.getOnWillSaveTextDocumentEvent(extension)(listener, thisArgs, disposables);
			},
			get notebookDocuments(): vscode.NotebookDocument[] {
				// {{SQL CARBON EDIT}} Use our own notebooks
				return extHostNotebookDocumentsAndEditors.getAllDocuments().map(doc => new VSCodeNotebookDocument(doc.document));
			},
			async openNotebookDocument(uriOrType?: URI | string, content?: vscode.NotebookData): Promise<vscode.NotebookDocument> {
				// {{SQL CARBON EDIT}} Use our own notebooks
				let uri: URI;
				if (URI.isUri(uriOrType)) {
					uri = uriOrType;
					await extHostNotebookDocumentsAndEditors.openNotebookDocument(uriOrType);
				} else if (typeof uriOrType === 'string') {
					uri = URI.revive(await extHostNotebookDocumentsAndEditors.createNotebookDocument(uriOrType, convertToADSNotebookContents(content)));
				} else {
					throw new Error(invalidArgumentsError);
				}
				let doc = extHostNotebookDocumentsAndEditors.getDocument(uri.toString())?.document;
				if (!doc) {
					throw new Error(docCreationFailedError);
				}
				return new VSCodeNotebookDocument(doc);
			},
			get onDidOpenNotebookDocument(): Event<vscode.NotebookDocument> {
				// {{SQL CARBON EDIT}} Use our own notebooks
				return extHostNotebookDocumentsAndEditors.onDidOpenVSCodeNotebookDocument;
			},
			get onDidCloseNotebookDocument(): Event<vscode.NotebookDocument> {
				// {{SQL CARBON EDIT}} Use our own notebooks
				return extHostNotebookDocumentsAndEditors.onDidCloseVSCodeNotebookDocument;
			},
			registerNotebookSerializer(viewType: string, serializer: vscode.NotebookSerializer, options?: vscode.NotebookDocumentContentOptions, registration?: vscode.NotebookRegistrationData) {
<<<<<<< HEAD
				// {{SQL CARBON EDIT}} Use our own notebooks
				return extHostNotebook.registerNotebookSerializer(viewType, serializer, options, extension.enableProposedApi ? registration : undefined);
			},
			registerNotebookContentProvider: (viewType: string, provider: vscode.NotebookContentProvider, options?: vscode.NotebookDocumentContentOptions, registration?: vscode.NotebookRegistrationData) => {
				// {{SQL CARBON EDIT}} Disable VS Code notebooks
				throw new Error(functionalityNotSupportedError);
				// checkProposedApiEnabled(extension);
				// return extHostNotebook.registerNotebookContentProvider(extension, viewType, provider, options, extension.enableProposedApi ? registration : undefined);
=======
				return extHostNotebook.registerNotebookSerializer(extension, viewType, serializer, options, isProposedApiEnabled(extension) ? registration : undefined);
			},
			registerNotebookContentProvider: (viewType: string, provider: vscode.NotebookContentProvider, options?: vscode.NotebookDocumentContentOptions, registration?: vscode.NotebookRegistrationData) => {
				checkProposedApiEnabled(extension);
				return extHostNotebook.registerNotebookContentProvider(extension, viewType, provider, options, isProposedApiEnabled(extension) ? registration : undefined);
>>>>>>> 54f23ce1
			},
			onDidChangeConfiguration: (listener: (_: any) => any, thisArgs?: any, disposables?: extHostTypes.Disposable[]) => {
				return configProvider.onDidChangeConfiguration(listener, thisArgs, disposables);
			},
			getConfiguration(section?: string, scope?: vscode.ConfigurationScope | null): vscode.WorkspaceConfiguration {
				scope = arguments.length === 1 ? undefined : scope;
				return configProvider.getConfiguration(section, scope, extension);
			},
			registerTextDocumentContentProvider(scheme: string, provider: vscode.TextDocumentContentProvider) {
				return extHostDocumentContentProviders.registerTextDocumentContentProvider(scheme, provider);
			},
			registerTaskProvider: (type: string, provider: vscode.TaskProvider) => {
				extHostApiDeprecation.report('window.registerTaskProvider', extension,
					`Use the corresponding function on the 'tasks' namespace instead`);

				return extHostTask.registerTaskProvider(extension, type, provider);
			},
			registerFileSystemProvider(scheme, provider, options) {
				return extHostFileSystem.registerFileSystemProvider(extension.identifier, scheme, provider, options);
			},
			get fs() {
				return extHostConsumerFileSystem.value;
			},
			registerFileSearchProvider: (scheme: string, provider: vscode.FileSearchProvider) => {
				checkProposedApiEnabled(extension);
				return extHostSearch.registerFileSearchProvider(scheme, provider);
			},
			registerTextSearchProvider: (scheme: string, provider: vscode.TextSearchProvider) => {
				checkProposedApiEnabled(extension);
				return extHostSearch.registerTextSearchProvider(scheme, provider);
			},
			registerRemoteAuthorityResolver: (authorityPrefix: string, resolver: vscode.RemoteAuthorityResolver) => {
				checkProposedApiEnabled(extension);
				return extensionService.registerRemoteAuthorityResolver(authorityPrefix, resolver);
			},
			registerResourceLabelFormatter: (formatter: vscode.ResourceLabelFormatter) => {
				checkProposedApiEnabled(extension);
				return extHostLabelService.$registerResourceLabelFormatter(formatter);
			},
			onDidCreateFiles: (listener, thisArg, disposables) => {
				return extHostFileSystemEvent.onDidCreateFile(listener, thisArg, disposables);
			},
			onDidDeleteFiles: (listener, thisArg, disposables) => {
				return extHostFileSystemEvent.onDidDeleteFile(listener, thisArg, disposables);
			},
			onDidRenameFiles: (listener, thisArg, disposables) => {
				return extHostFileSystemEvent.onDidRenameFile(listener, thisArg, disposables);
			},
			onWillCreateFiles: (listener: (e: vscode.FileWillCreateEvent) => any, thisArg?: any, disposables?: vscode.Disposable[]) => {
				return extHostFileSystemEvent.getOnWillCreateFileEvent(extension)(listener, thisArg, disposables);
			},
			onWillDeleteFiles: (listener: (e: vscode.FileWillDeleteEvent) => any, thisArg?: any, disposables?: vscode.Disposable[]) => {
				return extHostFileSystemEvent.getOnWillDeleteFileEvent(extension)(listener, thisArg, disposables);
			},
			onWillRenameFiles: (listener: (e: vscode.FileWillRenameEvent) => any, thisArg?: any, disposables?: vscode.Disposable[]) => {
				return extHostFileSystemEvent.getOnWillRenameFileEvent(extension)(listener, thisArg, disposables);
			},
			openTunnel: (forward: vscode.TunnelOptions) => {
				checkProposedApiEnabled(extension);
				return extHostTunnelService.openTunnel(extension, forward).then(value => {
					if (!value) {
						throw new Error('cannot open tunnel');
					}
					return value;
				});
			},
			get tunnels() {
				checkProposedApiEnabled(extension);
				return extHostTunnelService.getTunnels();
			},
			onDidChangeTunnels: (listener, thisArg?, disposables?) => {
				checkProposedApiEnabled(extension);
				return extHostTunnelService.onDidChangeTunnels(listener, thisArg, disposables);
			},
			registerPortAttributesProvider: (portSelector: { pid?: number, portRange?: [number, number], commandMatcher?: RegExp }, provider: vscode.PortAttributesProvider) => {
				checkProposedApiEnabled(extension);
				return extHostTunnelService.registerPortsAttributesProvider(portSelector, provider);
			},
			registerTimelineProvider: (scheme: string | string[], provider: vscode.TimelineProvider) => {
				checkProposedApiEnabled(extension);
				return extHostTimeline.registerTimelineProvider(scheme, provider, extension.identifier, extHostCommands.converter);
			},
			get isTrusted() {
				return extHostWorkspace.trusted;
			},
			requestWorkspaceTrust: (options?: vscode.WorkspaceTrustRequestOptions) => {
				checkProposedApiEnabled(extension);
				return extHostWorkspace.requestWorkspaceTrust(options);
			},
			onDidGrantWorkspaceTrust: (listener, thisArgs?, disposables?) => {
				return extHostWorkspace.onDidGrantWorkspaceTrust(listener, thisArgs, disposables);
			}
		};

		// namespace: scm
		const scm: typeof vscode.scm = {
			get inputBox() {
				extHostApiDeprecation.report('scm.inputBox', extension,
					`Use 'SourceControl.inputBox' instead`);

				return extHostSCM.getLastInputBox(extension)!; // Strict null override - Deprecated api
			},
			createSourceControl(id: string, label: string, rootUri?: vscode.Uri) {
				return extHostSCM.createSourceControl(extension, id, label, rootUri);
			}
		};

		// namespace: comments
		const comments: typeof vscode.comments = {
			createCommentController(id: string, label: string) {
				return extHostComment.createCommentController(extension, id, label);
			}
		};

		// namespace: debug
		const debug: typeof vscode.debug = {
			get activeDebugSession() {
				extHostLogService.warn('Debug API is disabled in Azure Data Studio');
				return undefined!;
				// return extHostDebugService.activeDebugSession; {{SQL CARBON EDIT}} Removed
			},
			get activeDebugConsole() {
				extHostLogService.warn('Debug API is disabled in Azure Data Studio');
				return undefined!;
				// return extHostDebugService.activeDebugConsole; {{SQL CARBON EDIT}} Removed
			},
			get breakpoints() {
				extHostLogService.warn('Debug API is disabled in Azure Data Studio');
				return undefined!;
				// return extHostDebugService.breakpoints; {{SQL CARBON EDIT}} Removed
			},
			onDidStartDebugSession(listener, thisArg?, disposables?) {
				extHostLogService.warn('Debug API is disabled in Azure Data Studio');
				return undefined!;
				// return extHostDebugService.onDidStartDebugSession(listener, thisArg, disposables); {{SQL CARBON EDIT}} Removed
			},
			onDidTerminateDebugSession(listener, thisArg?, disposables?) {
				extHostLogService.warn('Debug API is disabled in Azure Data Studio');
				return undefined!;
				// return extHostDebugService.onDidTerminateDebugSession(listener, thisArg, disposables); {{SQL CARBON EDIT}} Removed
			},
			onDidChangeActiveDebugSession(listener, thisArg?, disposables?) {
				extHostLogService.warn('Debug API is disabled in Azure Data Studio');
				return undefined!;
				// return extHostDebugService.onDidChangeActiveDebugSession(listener, thisArg, disposables); {{SQL CARBON EDIT}} Removed
			},
			onDidReceiveDebugSessionCustomEvent(listener, thisArg?, disposables?) {
				extHostLogService.warn('Debug API is disabled in Azure Data Studio');
				return undefined!;
				// return extHostDebugService.onDidReceiveDebugSessionCustomEvent(listener, thisArg, disposables); {{SQL CARBON EDIT}} Removed
			},
			onDidChangeBreakpoints(listener, thisArgs?, disposables?) {
				extHostLogService.warn('Debug API is disabled in Azure Data Studio');
				return undefined!;
				// return extHostDebugService.onDidChangeBreakpoints(listener, thisArgs, disposables); {{SQL CARBON EDIT}} Removed
			},
			registerDebugConfigurationProvider(debugType: string, provider: vscode.DebugConfigurationProvider, triggerKind?: vscode.DebugConfigurationProviderTriggerKind) {
				extHostLogService.warn('Debug API is disabled in Azure Data Studio');
				return undefined!;
				// return extHostDebugService.registerDebugConfigurationProvider(debugType, provider, triggerKind || extHostTypes.DebugConfigurationProviderTriggerKind.Initial); {{SQL CARBON EDIT}} Removed
			},
			registerDebugAdapterDescriptorFactory(debugType: string, factory: vscode.DebugAdapterDescriptorFactory) {
				extHostLogService.warn('Debug API is disabled in Azure Data Studio');
				return undefined!;
				// return extHostDebugService.registerDebugAdapterDescriptorFactory(extension, debugType, factory); {{SQL CARBON EDIT}} Removed
			},
			registerDebugAdapterTrackerFactory(debugType: string, factory: vscode.DebugAdapterTrackerFactory) {
				extHostLogService.warn('Debug API is disabled in Azure Data Studio');
				return undefined!;
				// return extHostDebugService.registerDebugAdapterTrackerFactory(debugType, factory); {{SQL CARBON EDIT}} Removed
			},
			startDebugging(folder: vscode.WorkspaceFolder | undefined, nameOrConfig: string | vscode.DebugConfiguration, parentSessionOrOptions?: vscode.DebugSession | vscode.DebugSessionOptions) {
				extHostLogService.warn('Debug API is disabled in Azure Data Studio');
				return undefined!;
				/* {{SQL CARBON EDIT}} Removed
				if (!parentSessionOrOptions || (typeof parentSessionOrOptions === 'object' && 'configuration' in parentSessionOrOptions)) {
					return extHostDebugService.startDebugging(folder, nameOrConfig, { parentSession: parentSessionOrOptions });
				}
				return extHostDebugService.startDebugging(folder, nameOrConfig, parentSessionOrOptions || {});
				*/
			},
			stopDebugging(session?: vscode.DebugSession) {
				extHostLogService.warn('Debug API is disabled in Azure Data Studio');
				return undefined!;
				// return extHostDebugService.stopDebugging(session); {{SQL CARBON EDIT}} Removed
			},
			addBreakpoints(breakpoints: readonly vscode.Breakpoint[]) {
				extHostLogService.warn('Debug API is disabled in Azure Data Studio');
				return undefined!;
				// return extHostDebugService.addBreakpoints(breakpoints); {{SQL CARBON EDIT}} Removed
			},
			removeBreakpoints(breakpoints: readonly vscode.Breakpoint[]) {
				extHostLogService.warn('Debug API is disabled in Azure Data Studio');
				return undefined!;
				// return extHostDebugService.removeBreakpoints(breakpoints); {{SQL CARBON EDIT}} Removed
			},
			asDebugSourceUri(source: vscode.DebugProtocolSource, session?: vscode.DebugSession): vscode.Uri {
				extHostLogService.warn('Debug API is disabled in Azure Data Studio');
				return undefined!;
				// return extHostDebugService.asDebugSourceUri(source, session); {{SQL CARBON EDIT}} Removed
			}
		};

		const tasks: typeof vscode.tasks = {
			registerTaskProvider: (type: string, provider: vscode.TaskProvider) => {
				return extHostTask.registerTaskProvider(extension, type, provider);
			},
			fetchTasks: (filter?: vscode.TaskFilter): Thenable<vscode.Task[]> => {
				return extHostTask.fetchTasks(filter);
			},
			executeTask: (task: vscode.Task): Thenable<vscode.TaskExecution> => {
				return extHostTask.executeTask(extension, task);
			},
			get taskExecutions(): vscode.TaskExecution[] {
				return extHostTask.taskExecutions;
			},
			onDidStartTask: (listeners, thisArgs?, disposables?) => {
				return extHostTask.onDidStartTask(listeners, thisArgs, disposables);
			},
			onDidEndTask: (listeners, thisArgs?, disposables?) => {
				return extHostTask.onDidEndTask(listeners, thisArgs, disposables);
			},
			onDidStartTaskProcess: (listeners, thisArgs?, disposables?) => {
				return extHostTask.onDidStartTaskProcess(listeners, thisArgs, disposables);
			},
			onDidEndTaskProcess: (listeners, thisArgs?, disposables?) => {
				return extHostTask.onDidEndTaskProcess(listeners, thisArgs, disposables);
			}
		};

		// namespace: notebook
		const notebooks: typeof vscode.notebooks = {
			createNotebookController(id: string, notebookType: string, label: string, handler?, rendererScripts?: vscode.NotebookRendererScript[]) {
<<<<<<< HEAD
				// {{SQL CARBON EDIT}} Use our own notebooks
				let getDocHandler = (notebookUri: URI) => extHostNotebookDocumentsAndEditors.getDocument(notebookUri.toString())?.document;
				return extHostNotebook.createNotebookController(extension, id, notebookType, label, getDocHandler, handler, extension.enableProposedApi ? rendererScripts : undefined);
=======
				return extHostNotebookKernels.createNotebookController(extension, id, notebookType, label, handler, isProposedApiEnabled(extension) ? rendererScripts : undefined);
>>>>>>> 54f23ce1
			},
			registerNotebookCellStatusBarItemProvider: (notebookType: string, provider: vscode.NotebookCellStatusBarItemProvider) => {
				// {{SQL CARBON EDIT}} Disable VS Code notebooks
				throw new Error(functionalityNotSupportedError);
				// return extHostNotebook.registerNotebookCellStatusBarItemProvider(extension, notebookType, provider);
			},
			get onDidSaveNotebookDocument(): Event<vscode.NotebookDocument> {
				// {{SQL CARBON EDIT}} Use our own notebooks
				return extHostNotebookDocumentsAndEditors.onDidSaveVSCodeNotebookDocument;
			},
			createNotebookEditorDecorationType(options: vscode.NotebookDecorationRenderOptions): vscode.NotebookEditorDecorationType {
				// {{SQL CARBON EDIT}} Use our own notebooks
				// Returning this stub class for now, since we don't support renderer contributions yet
				return {
					key: DecorationTypeKeys.nextId(),
					dispose: () => undefined
				};
			},
			createRendererMessaging(rendererId) {
				// {{SQL CARBON EDIT}} Use our own notebooks
				// Returning this stub class for now, since we don't support renderer contributions yet
				let receivedMessage = new Emitter<{ editor: vscode.NotebookEditor, message: any }>();
				let rendererMessaging: vscode.NotebookRendererMessaging = {
					onDidReceiveMessage: (listener, thisArg, disposables) => receivedMessage.event(listener, thisArg, disposables),
					postMessage: () => Promise.resolve(false)
				};
				return rendererMessaging;
			},
			onDidChangeNotebookDocumentMetadata(listener, thisArgs?, disposables?) {
				// {{SQL CARBON EDIT}} Use our own notebooks
				return extHostNotebookDocumentsAndEditors.onDidChangeVSCodeDocumentMetadata(listener, thisArgs, disposables);
			},
			onDidChangeNotebookCells(listener, thisArgs?, disposables?) {
				// {{SQL CARBON EDIT}} Use our own notebooks
				return extHostNotebookDocumentsAndEditors.onDidChangeVSCodeNotebookCells(listener, thisArgs, disposables);
			},
			onDidChangeNotebookCellExecutionState(listener, thisArgs?, disposables?) {
				// {{SQL CARBON EDIT}} Use our own notebooks
				return extHostNotebookDocumentsAndEditors.onDidChangeVSCodeExecutionState(listener, thisArgs, disposables);
			},
			onDidChangeCellOutputs(listener, thisArgs?, disposables?) {
				// {{SQL CARBON EDIT}} Use our own notebooks
				return extHostNotebookDocumentsAndEditors.onDidChangeVSCodeCellOutputs(listener, thisArgs, disposables);
			},
			onDidChangeCellMetadata(listener, thisArgs?, disposables?) {
				// {{SQL CARBON EDIT}} Use our own notebooks
				return extHostNotebookDocumentsAndEditors.onDidChangeVSCodeCellMetadata(listener, thisArgs, disposables);
			},
			createConcatTextDocument(notebook, selector) {
				// {{SQL CARBON EDIT}} Disable VS Code notebooks
				throw new Error(functionalityNotSupportedError);
				// checkProposedApiEnabled(extension);
				// return new ExtHostNotebookConcatDocument(extHostNotebook, extHostDocuments, notebook, selector);
			},
		};

		return <typeof vscode>{
			// {{SQL CARBON EDIT}} - Expose the VS Code version here for extensions that rely on it
			version: initData.vscodeVersion,
			// namespaces
			authentication,
			commands,
			comments,
			debug,
			env,
			extensions,
			languages,
			notebooks,
			scm,
			tasks,
			tests,
			window,
			workspace,
			// types
			Breakpoint: extHostTypes.Breakpoint,
			CallHierarchyIncomingCall: extHostTypes.CallHierarchyIncomingCall,
			CallHierarchyItem: extHostTypes.CallHierarchyItem,
			CallHierarchyOutgoingCall: extHostTypes.CallHierarchyOutgoingCall,
			CancellationError: errors.CancellationError,
			CancellationTokenSource: CancellationTokenSource,
			CandidatePortSource: CandidatePortSource,
			CodeAction: extHostTypes.CodeAction,
			CodeActionKind: extHostTypes.CodeActionKind,
			CodeActionTriggerKind: extHostTypes.CodeActionTriggerKind,
			CodeLens: extHostTypes.CodeLens,
			Color: extHostTypes.Color,
			ColorInformation: extHostTypes.ColorInformation,
			ColorPresentation: extHostTypes.ColorPresentation,
			ColorThemeKind: extHostTypes.ColorThemeKind,
			CommentMode: extHostTypes.CommentMode,
			CommentThreadCollapsibleState: extHostTypes.CommentThreadCollapsibleState,
			CompletionItem: extHostTypes.CompletionItem,
			CompletionItemKind: extHostTypes.CompletionItemKind,
			CompletionItemTag: extHostTypes.CompletionItemTag,
			CompletionList: extHostTypes.CompletionList,
			CompletionTriggerKind: extHostTypes.CompletionTriggerKind,
			ConfigurationTarget: extHostTypes.ConfigurationTarget,
			CustomExecution: extHostTypes.CustomExecution,
			DebugAdapterExecutable: extHostTypes.DebugAdapterExecutable,
			DebugAdapterInlineImplementation: extHostTypes.DebugAdapterInlineImplementation,
			DebugAdapterNamedPipeServer: extHostTypes.DebugAdapterNamedPipeServer,
			DebugAdapterServer: extHostTypes.DebugAdapterServer,
			DebugConfigurationProviderTriggerKind: extHostTypes.DebugConfigurationProviderTriggerKind,
			DebugConsoleMode: extHostTypes.DebugConsoleMode,
			DecorationRangeBehavior: extHostTypes.DecorationRangeBehavior,
			Diagnostic: extHostTypes.Diagnostic,
			DiagnosticRelatedInformation: extHostTypes.DiagnosticRelatedInformation,
			DiagnosticSeverity: extHostTypes.DiagnosticSeverity,
			DiagnosticTag: extHostTypes.DiagnosticTag,
			Disposable: extHostTypes.Disposable,
			DocumentHighlight: extHostTypes.DocumentHighlight,
			DocumentHighlightKind: extHostTypes.DocumentHighlightKind,
			DocumentLink: extHostTypes.DocumentLink,
			DocumentSymbol: extHostTypes.DocumentSymbol,
			EndOfLine: extHostTypes.EndOfLine,
			EnvironmentVariableMutatorType: extHostTypes.EnvironmentVariableMutatorType,
			EvaluatableExpression: extHostTypes.EvaluatableExpression,
			InlineValueText: extHostTypes.InlineValueText,
			InlineValueVariableLookup: extHostTypes.InlineValueVariableLookup,
			InlineValueEvaluatableExpression: extHostTypes.InlineValueEvaluatableExpression,
			InlineCompletionTriggerKind: extHostTypes.InlineCompletionTriggerKind,
			EventEmitter: Emitter,
			ExtensionKind: extHostTypes.ExtensionKind,
			ExtensionMode: extHostTypes.ExtensionMode,
			ExternalUriOpenerPriority: extHostTypes.ExternalUriOpenerPriority,
			FileChangeType: extHostTypes.FileChangeType,
			FileDecoration: extHostTypes.FileDecoration,
			FileSystemError: extHostTypes.FileSystemError,
			FileType: files.FileType,
			FilePermission: files.FilePermission,
			FoldingRange: extHostTypes.FoldingRange,
			FoldingRangeKind: extHostTypes.FoldingRangeKind,
			FunctionBreakpoint: extHostTypes.FunctionBreakpoint,
			InlineCompletionItem: extHostTypes.InlineSuggestion,
			InlineCompletionList: extHostTypes.InlineSuggestions,
			Hover: extHostTypes.Hover,
			IndentAction: languageConfiguration.IndentAction,
			Location: extHostTypes.Location,
			MarkdownString: extHostTypes.MarkdownString,
			OverviewRulerLane: OverviewRulerLane,
			ParameterInformation: extHostTypes.ParameterInformation,
			PortAutoForwardAction: extHostTypes.PortAutoForwardAction,
			Position: extHostTypes.Position,
			ProcessExecution: extHostTypes.ProcessExecution,
			ProgressLocation: extHostTypes.ProgressLocation,
			QuickInputButtons: extHostTypes.QuickInputButtons,
			Range: extHostTypes.Range,
			RelativePattern: extHostTypes.RelativePattern,
			Selection: extHostTypes.Selection,
			SelectionRange: extHostTypes.SelectionRange,
			SemanticTokens: extHostTypes.SemanticTokens,
			SemanticTokensBuilder: extHostTypes.SemanticTokensBuilder,
			SemanticTokensEdit: extHostTypes.SemanticTokensEdit,
			SemanticTokensEdits: extHostTypes.SemanticTokensEdits,
			SemanticTokensLegend: extHostTypes.SemanticTokensLegend,
			ShellExecution: extHostTypes.ShellExecution,
			ShellQuoting: extHostTypes.ShellQuoting,
			SignatureHelp: extHostTypes.SignatureHelp,
			SignatureHelpTriggerKind: extHostTypes.SignatureHelpTriggerKind,
			SignatureInformation: extHostTypes.SignatureInformation,
			SnippetString: extHostTypes.SnippetString,
			SourceBreakpoint: extHostTypes.SourceBreakpoint,
			StandardTokenType: extHostTypes.StandardTokenType,
			StatusBarAlignment: extHostTypes.StatusBarAlignment,
			SymbolInformation: extHostTypes.SymbolInformation,
			SymbolKind: extHostTypes.SymbolKind,
			SymbolTag: extHostTypes.SymbolTag,
			Task: extHostTypes.Task,
			TaskGroup: extHostTypes.TaskGroup,
			TaskPanelKind: extHostTypes.TaskPanelKind,
			TaskRevealKind: extHostTypes.TaskRevealKind,
			TaskScope: extHostTypes.TaskScope,
			TerminalLink: extHostTypes.TerminalLink,
			TerminalLocation: extHostTypes.TerminalLocation,
			TerminalProfile: extHostTypes.TerminalProfile,
			TextDocumentSaveReason: extHostTypes.TextDocumentSaveReason,
			TextEdit: extHostTypes.TextEdit,
			TextEditorCursorStyle: TextEditorCursorStyle,
			TextEditorLineNumbersStyle: extHostTypes.TextEditorLineNumbersStyle,
			TextEditorRevealType: extHostTypes.TextEditorRevealType,
			TextEditorSelectionChangeKind: extHostTypes.TextEditorSelectionChangeKind,
			TextDocumentChangeReason: extHostTypes.TextDocumentChangeReason,
			ThemeColor: extHostTypes.ThemeColor,
			ThemeIcon: extHostTypes.ThemeIcon,
			TreeItem: extHostTypes.TreeItem,
			TreeItemCollapsibleState: extHostTypes.TreeItemCollapsibleState,
			TypeHierarchyItem: extHostTypes.TypeHierarchyItem,
			UIKind: UIKind,
			Uri: URI,
			ViewColumn: extHostTypes.ViewColumn,
			WorkspaceEdit: extHostTypes.WorkspaceEdit,
			// proposed api types
			InlayHint: extHostTypes.InlayHint,
			InlayHintKind: extHostTypes.InlayHintKind,
			RemoteAuthorityResolverError: extHostTypes.RemoteAuthorityResolverError,
			ResolvedAuthority: extHostTypes.ResolvedAuthority,
			SourceControlInputBoxValidationType: extHostTypes.SourceControlInputBoxValidationType,
			ExtensionRuntime: extHostTypes.ExtensionRuntime,
			TimelineItem: extHostTypes.TimelineItem,
			NotebookRange: extHostTypes.NotebookRange,
			NotebookCellKind: extHostTypes.NotebookCellKind,
			NotebookCellExecutionState: extHostTypes.NotebookCellExecutionState,
			NotebookCellData: extHostTypes.NotebookCellData,
			NotebookData: extHostTypes.NotebookData,
			NotebookRendererScript: extHostTypes.NotebookRendererScript,
			NotebookCellStatusBarAlignment: extHostTypes.NotebookCellStatusBarAlignment,
			NotebookEditorRevealType: extHostTypes.NotebookEditorRevealType,
			NotebookCellOutput: extHostTypes.NotebookCellOutput,
			NotebookCellOutputItem: extHostTypes.NotebookCellOutputItem,
			NotebookCellStatusBarItem: extHostTypes.NotebookCellStatusBarItem,
			NotebookControllerAffinity: extHostTypes.NotebookControllerAffinity,
			PortAttributes: extHostTypes.PortAttributes,
			LinkedEditingRanges: extHostTypes.LinkedEditingRanges,
			TestResultState: extHostTypes.TestResultState,
			TestRunRequest: extHostTypes.TestRunRequest,
			TestMessage: extHostTypes.TestMessage,
			TestTag: extHostTypes.TestTag,
			TestRunProfileKind: extHostTypes.TestRunProfileKind,
			TextSearchCompleteMessageType: TextSearchCompleteMessageType,
			CoveredCount: extHostTypes.CoveredCount,
			FileCoverage: extHostTypes.FileCoverage,
			StatementCoverage: extHostTypes.StatementCoverage,
			BranchCoverage: extHostTypes.BranchCoverage,
			FunctionCoverage: extHostTypes.FunctionCoverage,
			WorkspaceTrustState: extHostTypes.WorkspaceTrustState,
			LanguageStatusSeverity: extHostTypes.LanguageStatusSeverity,
		};
	};
}<|MERGE_RESOLUTION|>--- conflicted
+++ resolved
@@ -931,7 +931,6 @@
 				return extHostNotebookDocumentsAndEditors.onDidCloseVSCodeNotebookDocument;
 			},
 			registerNotebookSerializer(viewType: string, serializer: vscode.NotebookSerializer, options?: vscode.NotebookDocumentContentOptions, registration?: vscode.NotebookRegistrationData) {
-<<<<<<< HEAD
 				// {{SQL CARBON EDIT}} Use our own notebooks
 				return extHostNotebook.registerNotebookSerializer(viewType, serializer, options, extension.enableProposedApi ? registration : undefined);
 			},
@@ -940,13 +939,6 @@
 				throw new Error(functionalityNotSupportedError);
 				// checkProposedApiEnabled(extension);
 				// return extHostNotebook.registerNotebookContentProvider(extension, viewType, provider, options, extension.enableProposedApi ? registration : undefined);
-=======
-				return extHostNotebook.registerNotebookSerializer(extension, viewType, serializer, options, isProposedApiEnabled(extension) ? registration : undefined);
-			},
-			registerNotebookContentProvider: (viewType: string, provider: vscode.NotebookContentProvider, options?: vscode.NotebookDocumentContentOptions, registration?: vscode.NotebookRegistrationData) => {
-				checkProposedApiEnabled(extension);
-				return extHostNotebook.registerNotebookContentProvider(extension, viewType, provider, options, isProposedApiEnabled(extension) ? registration : undefined);
->>>>>>> 54f23ce1
 			},
 			onDidChangeConfiguration: (listener: (_: any) => any, thisArgs?: any, disposables?: extHostTypes.Disposable[]) => {
 				return configProvider.onDidChangeConfiguration(listener, thisArgs, disposables);
@@ -1180,13 +1172,9 @@
 		// namespace: notebook
 		const notebooks: typeof vscode.notebooks = {
 			createNotebookController(id: string, notebookType: string, label: string, handler?, rendererScripts?: vscode.NotebookRendererScript[]) {
-<<<<<<< HEAD
 				// {{SQL CARBON EDIT}} Use our own notebooks
 				let getDocHandler = (notebookUri: URI) => extHostNotebookDocumentsAndEditors.getDocument(notebookUri.toString())?.document;
 				return extHostNotebook.createNotebookController(extension, id, notebookType, label, getDocHandler, handler, extension.enableProposedApi ? rendererScripts : undefined);
-=======
-				return extHostNotebookKernels.createNotebookController(extension, id, notebookType, label, handler, isProposedApiEnabled(extension) ? rendererScripts : undefined);
->>>>>>> 54f23ce1
 			},
 			registerNotebookCellStatusBarItemProvider: (notebookType: string, provider: vscode.NotebookCellStatusBarItemProvider) => {
 				// {{SQL CARBON EDIT}} Disable VS Code notebooks
