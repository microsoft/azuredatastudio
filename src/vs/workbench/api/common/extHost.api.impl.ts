--- conflicted
+++ resolved
@@ -1029,21 +1029,13 @@
 				extHostLogService.warn('Debug API is disabled in Azure Data Studio');
 				return undefined!;
 			},
-<<<<<<< HEAD
 			addBreakpoints(breakpoints: vscode.Breakpoint[]) {
-				extHostLogService.warn('Debug API is disabled in Azure Data Studio');
+				extHostLogService.warn('Debug API is disabled in Azure Data Studio'); // {{SQL CARBON EDIT}}
 				return undefined!;
 			},
 			removeBreakpoints(breakpoints: vscode.Breakpoint[]) {
-				extHostLogService.warn('Debug API is disabled in Azure Data Studio');
-				return undefined!;
-=======
-			addBreakpoints(breakpoints: readonly vscode.Breakpoint[]) {
-				return extHostDebugService.addBreakpoints(breakpoints);
-			},
-			removeBreakpoints(breakpoints: readonly vscode.Breakpoint[]) {
-				return extHostDebugService.removeBreakpoints(breakpoints);
->>>>>>> daabc187
+				extHostLogService.warn('Debug API is disabled in Azure Data Studio'); // {{SQL CARBON EDIT}}
+				return undefined!;
 			},
 			asDebugSourceUri(source: vscode.DebugProtocolSource, session?: vscode.DebugSession): vscode.Uri {
 				extHostLogService.warn('Debug API is disabled in Azure Data Studio');
