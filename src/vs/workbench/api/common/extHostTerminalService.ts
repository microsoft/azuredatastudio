--- conflicted
+++ resolved
@@ -320,15 +320,11 @@
 			});
 		}
 		if (this._pty.onDidOverrideDimensions) {
-<<<<<<< HEAD
-			this._pty.onDidOverrideDimensions(e => this._onProcessOverrideDimensions.fire(e ? { cols: e.columns, rows: e.rows } : undefined)); // {{SQL CARBON EDIT}} strict-null-checks
-=======
 			this._pty.onDidOverrideDimensions(e => {
 				if (e) {
 					this._onDidChangeProperty.fire({ type: ProcessPropertyType.OverrideDimensions, value: { cols: e.columns, rows: e.rows } });
 				}
 			});
->>>>>>> 9375113a
 		}
 		if (this._pty.onDidChangeName) {
 			this._pty.onDidChangeName(title => {
