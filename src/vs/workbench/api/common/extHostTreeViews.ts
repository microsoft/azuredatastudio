--- conflicted
+++ resolved
@@ -243,13 +243,8 @@
 	}
 }
 
-<<<<<<< HEAD
 export type Root = null | undefined | void; // {{SQL CARBON EDIT}} export interface
-type TreeData<T> = { message: boolean, element: T | T[] | Root | false };
-=======
-type Root = null | undefined | void;
 type TreeData<T> = { message: boolean; element: T | T[] | Root | false };
->>>>>>> 559e9bee
 
 export interface TreeNode extends IDisposable { // {{SQL CARBON EDIT}} export interface
 	item: ITreeItem;
@@ -315,21 +310,14 @@
 		}
 		this.dataProvider = options.treeDataProvider;
 		this.dndController = options.dragAndDropController;
-<<<<<<< HEAD
 
 		// {{SQL CARBON EDIT}}
 		if (this.proxy) {
 			this.proxy.$registerTreeViewDataProvider(viewId, { showCollapseAll: !!options.showCollapseAll, canSelectMany: !!options.canSelectMany, canDragAndDrop: options.dragAndDropController !== undefined });
 		}
 		this.dndController = options.dragAndDropController;
-		if (this.dataProvider.onDidChangeTreeData2) {
-			this._register(this.dataProvider.onDidChangeTreeData2(elementOrElements => this._onDidChangeData.fire({ message: false, element: elementOrElements })));
-		} else if (this.dataProvider.onDidChangeTreeData) {
-			this._register(this.dataProvider.onDidChangeTreeData(element => this._onDidChangeData.fire({ message: false, element })));
-=======
 		if (this.dataProvider.onDidChangeTreeData) {
 			this._register(this.dataProvider.onDidChangeTreeData(elementOrElements => this._onDidChangeData.fire({ message: false, element: elementOrElements })));
->>>>>>> 559e9bee
 		}
 
 		let refreshingPromise: Promise<void> | null;
