/*---------------------------------------------------------------------------------------------
 *  Copyright (c) Microsoft Corporation. All rights reserved.
 *  Licensed under the Source EULA. See License.txt in the project root for license information.
 *--------------------------------------------------------------------------------------------*/

import { localize } from 'vs/nls';
import type * as vscode from 'vscode';
import { basename } from 'vs/base/common/resources';
import { URI } from 'vs/base/common/uri';
import { Emitter, Event } from 'vs/base/common/event';
import { Disposable, DisposableStore, IDisposable } from 'vs/base/common/lifecycle';
import { ExtHostTreeViewsShape, MainThreadTreeViewsShape } from './extHost.protocol';
import { ITreeItem, TreeViewItemHandleArg, ITreeItemLabel, IRevealOptions, TREE_ITEM_DATA_TRANSFER_TYPE } from 'vs/workbench/common/views';
import { ExtHostCommands, CommandsConverter } from 'vs/workbench/api/common/extHostCommands';
import { asPromise } from 'vs/base/common/async';
import { TreeItemCollapsibleState, ThemeIcon, MarkdownString as MarkdownStringType } from 'vs/workbench/api/common/extHostTypes';
import { isUndefinedOrNull, isString } from 'vs/base/common/types';
import { equals, coalesce } from 'vs/base/common/arrays';
import { ILogService } from 'vs/platform/log/common/log';
import { IExtensionDescription } from 'vs/platform/extensions/common/extensions';
import { MarkdownString } from 'vs/workbench/api/common/extHostTypeConverters';
import { IMarkdownString } from 'vs/base/common/htmlContent';
import { CancellationTokenSource } from 'vs/base/common/cancellation';
import { Command } from 'vs/editor/common/modes';
import { TreeDataTransferConverter, TreeDataTransferDTO } from 'vs/workbench/api/common/shared/treeDataTransfer';

// {{SQL CARBON EDIT}}
import * as azdata from 'azdata';
export type TreeItemHandle = string;

function toTreeItemLabel(label: any, extension: IExtensionDescription): ITreeItemLabel | undefined {
	if (isString(label)) {
		return { label };
	}

	if (label
		&& typeof label === 'object'
		&& typeof label.label === 'string') {
		let highlights: [number, number][] | undefined = undefined;
		if (Array.isArray(label.highlights)) {
			highlights = (<[number, number][]>label.highlights).filter((highlight => highlight.length === 2 && typeof highlight[0] === 'number' && typeof highlight[1] === 'number'));
			highlights = highlights.length ? highlights : undefined;
		}
		return { label: label.label, highlights };
	}

	return undefined;
}


export class ExtHostTreeViews implements ExtHostTreeViewsShape {

	private treeViews: Map<string, ExtHostTreeView<any>> = new Map<string, ExtHostTreeView<any>>();

	constructor(
		private _proxy: MainThreadTreeViewsShape,
		private commands: ExtHostCommands,
		private logService: ILogService
	) {

		function isTreeViewItemHandleArg(arg: any): boolean {
			return arg && arg.$treeViewId && arg.$treeItemHandle && !arg.$treeItem?.payload; // {{SQL CARBON EDIT}} Don't process Data Explorer tree items
		}
		commands.registerArgumentProcessor({
			processArgument: arg => {
				if (isTreeViewItemHandleArg(arg)) {
					return this.convertArgument(arg);
				} else if (Array.isArray(arg) && (arg.length > 0)) {
					return arg.map(item => {
						if (isTreeViewItemHandleArg(item)) {
							return this.convertArgument(item);
						}
						return item;
					});
				}
				return arg;
			}
		});
	}

	registerTreeDataProvider<T>(id: string, treeDataProvider: vscode.TreeDataProvider<T>, extension: IExtensionDescription): vscode.Disposable {
		const treeView = this.createTreeView(id, { treeDataProvider }, extension);
		return { dispose: () => treeView.dispose() };
	}

	createTreeView<T>(viewId: string, options: vscode.TreeViewOptions<T>, extension: IExtensionDescription): vscode.TreeView<T> {
		if (!options || !options.treeDataProvider) {
			throw new Error('Options with treeDataProvider is mandatory');
		}
		const canDragAndDrop = options.dragAndDropController !== undefined;
		const registerPromise = this._proxy.$registerTreeViewDataProvider(viewId, { showCollapseAll: !!options.showCollapseAll, canSelectMany: !!options.canSelectMany, canDragAndDrop: canDragAndDrop });
		const treeView = this.createExtHostTreeView(viewId, options, extension);
		return {
			get onDidCollapseElement() { return treeView.onDidCollapseElement; },
			get onDidExpandElement() { return treeView.onDidExpandElement; },
			get selection() { return treeView.selectedElements; },
			get onDidChangeSelection() { return treeView.onDidChangeSelection; },
			get visible() { return treeView.visible; },
			get onDidChangeVisibility() { return treeView.onDidChangeVisibility; },
			get message() { return treeView.message; },
			set message(message: string) {
				treeView.message = message;
			},
			get title() { return treeView.title; },
			set title(title: string) {
				treeView.title = title;
			},
			get description() {
				return treeView.description;
			},
			set description(description: string | undefined) {
				treeView.description = description;
			},
			reveal: (element: T, options?: IRevealOptions): Promise<void> => {
				return treeView.reveal(element, options);
			},
			dispose: async () => {
				// Wait for the registration promise to finish before doing the dispose.
				await registerPromise;
				this.treeViews.delete(viewId);
				treeView.dispose();
			}
		};
	}

	$getChildren(treeViewId: string, treeItemHandle?: string): Promise<ITreeItem[]> {
		const treeView = this.treeViews.get(treeViewId);
		if (!treeView) {
			return Promise.reject(new Error(localize('treeView.notRegistered', 'No tree view with id \'{0}\' registered.', treeViewId)));
		}
		return treeView.getChildren(treeItemHandle);
	}

<<<<<<< HEAD
	$onDrop(treeViewId: string, treeItemHandles: string[], newParentItemHandle: string): Promise<void> {
=======
	async $onDrop(treeViewId: string, treeDataTransferDTO: TreeDataTransferDTO, newParentItemHandle: string): Promise<void> {
>>>>>>> 30393a1f
		const treeView = this.treeViews.get(treeViewId);
		if (!treeView) {
			return Promise.reject(new Error(localize('treeView.notRegistered', 'No tree view with id \'{0}\' registered.', treeViewId)));
		}
<<<<<<< HEAD
		return treeView.onDrop(treeItemHandles, newParentItemHandle);
=======

		const treeDataTransfer = TreeDataTransferConverter.toITreeDataTransfer(treeDataTransferDTO);
		if (treeDataTransfer.items.has(TREE_ITEM_DATA_TRANSFER_TYPE)) {
			const sourceHandles: string[] = JSON.parse(await treeDataTransfer.items.get(TREE_ITEM_DATA_TRANSFER_TYPE)!.asString());
			const sourceElements = sourceHandles.map(handle => treeView.getExtensionElement(handle)).filter(element => !!element);
			if (sourceElements.length > 0) {
				treeDataTransfer.items.set(TREE_ITEM_DATA_TRANSFER_TYPE, {
					asString: async () => JSON.stringify(sourceElements)
				});
			} else {
				treeDataTransfer.items.delete(TREE_ITEM_DATA_TRANSFER_TYPE);
			}
		}
		return treeView.onDrop(treeDataTransfer, newParentItemHandle);
>>>>>>> 30393a1f
	}

	async $hasResolve(treeViewId: string): Promise<boolean> {
		const treeView = this.treeViews.get(treeViewId);
		if (!treeView) {
			throw new Error(localize('treeView.notRegistered', 'No tree view with id \'{0}\' registered.', treeViewId));
		}
		return treeView.hasResolve;
	}

	$resolve(treeViewId: string, treeItemHandle: string, token: vscode.CancellationToken): Promise<ITreeItem | undefined> {
		const treeView = this.treeViews.get(treeViewId);
		if (!treeView) {
			throw new Error(localize('treeView.notRegistered', 'No tree view with id \'{0}\' registered.', treeViewId));
		}
		return treeView.resolveTreeItem(treeItemHandle, token);
	}

	$setExpanded(treeViewId: string, treeItemHandle: string, expanded: boolean): void {
		const treeView = this.treeViews.get(treeViewId);
		if (!treeView) {
			throw new Error(localize('treeView.notRegistered', 'No tree view with id \'{0}\' registered.', treeViewId));
		}
		treeView.setExpanded(treeItemHandle, expanded);
	}

	$setSelection(treeViewId: string, treeItemHandles: string[]): void {
		const treeView = this.treeViews.get(treeViewId);
		if (!treeView) {
			throw new Error(localize('treeView.notRegistered', 'No tree view with id \'{0}\' registered.', treeViewId));
		}
		treeView.setSelection(treeItemHandles);
	}

	$setVisible(treeViewId: string, isVisible: boolean): void {
		const treeView = this.treeViews.get(treeViewId);
		if (!treeView) {
			throw new Error(localize('treeView.notRegistered', 'No tree view with id \'{0}\' registered.', treeViewId));
		}
		treeView.setVisible(isVisible);
	}

	private createExtHostTreeView<T>(id: string, options: vscode.TreeViewOptions<T>, extension: IExtensionDescription): ExtHostTreeView<T> {
		const treeView = new ExtHostTreeView<T>(id, options, this._proxy, this.commands.converter, this.logService, extension);
		this.treeViews.set(id, treeView);
		return treeView;
	}

	private convertArgument(arg: TreeViewItemHandleArg): any {
		const treeView = this.treeViews.get(arg.$treeViewId);
		return treeView ? treeView.getExtensionElement(arg.$treeItemHandle) : null;
	}
}

export type Root = null | undefined | void; // {{SQL CARBON EDIT}} export interface
type TreeData<T> = { message: boolean, element: T | T[] | Root | false };

export interface TreeNode extends IDisposable { // {{SQL CARBON EDIT}} export interface
	item: ITreeItem;
	extensionItem: vscode.TreeItem;
	parent: TreeNode | Root;
	children?: TreeNode[];
	disposableStore: DisposableStore;
}

// {{SQL CARBON EDIT}}
export class ExtHostTreeView<T> extends Disposable {

	private static readonly LABEL_HANDLE_PREFIX = '0';
	private static readonly ID_HANDLE_PREFIX = '1';

	private readonly dataProvider: vscode.TreeDataProvider<T>;
	private readonly dndController: vscode.DragAndDropController<T> | undefined;

	private roots: TreeNode[] | null = null;
	private elements: Map<TreeItemHandle, T> = new Map<TreeItemHandle, T>();
	// {{SQL CARBON EDIT}}
	protected nodes: Map<T, TreeNode> = new Map<T, TreeNode>();

	private _visible: boolean = false;
	get visible(): boolean { return this._visible; }

	private _selectedHandles: TreeItemHandle[] = [];
	get selectedElements(): T[] { return <T[]>this._selectedHandles.map(handle => this.getExtensionElement(handle)).filter(element => !isUndefinedOrNull(element)); }

	private _onDidExpandElement: Emitter<vscode.TreeViewExpansionEvent<T>> = this._register(new Emitter<vscode.TreeViewExpansionEvent<T>>());
	readonly onDidExpandElement: Event<vscode.TreeViewExpansionEvent<T>> = this._onDidExpandElement.event;

	private _onDidCollapseElement: Emitter<vscode.TreeViewExpansionEvent<T>> = this._register(new Emitter<vscode.TreeViewExpansionEvent<T>>());
	readonly onDidCollapseElement: Event<vscode.TreeViewExpansionEvent<T>> = this._onDidCollapseElement.event;

	private _onDidChangeSelection: Emitter<vscode.TreeViewSelectionChangeEvent<T>> = this._register(new Emitter<vscode.TreeViewSelectionChangeEvent<T>>());
	readonly onDidChangeSelection: Event<vscode.TreeViewSelectionChangeEvent<T>> = this._onDidChangeSelection.event;

	private _onDidChangeVisibility: Emitter<vscode.TreeViewVisibilityChangeEvent> = this._register(new Emitter<vscode.TreeViewVisibilityChangeEvent>());
	readonly onDidChangeVisibility: Event<vscode.TreeViewVisibilityChangeEvent> = this._onDidChangeVisibility.event;

	private _onDidChangeData: Emitter<TreeData<T>> = this._register(new Emitter<TreeData<T>>());

	private refreshPromise: Promise<void> = Promise.resolve();
	private refreshQueue: Promise<void> = Promise.resolve();

	constructor(
		private viewId: string, options: vscode.TreeViewOptions<T>,
		private proxy: MainThreadTreeViewsShape,
		private commands: CommandsConverter,
		private logService: ILogService,
		private extension: IExtensionDescription
	) {
		super();
		if (extension.contributes && extension.contributes.views) {
			for (const location in extension.contributes.views) {
				for (const view of extension.contributes.views[location]) {
					if (view.id === viewId) {
						this._title = view.name;
					}
				}
			}
		}
		this.dataProvider = options.treeDataProvider;
		this.dndController = options.dragAndDropController;

		// {{SQL CARBON EDIT}}
		if (this.proxy) {
			this.proxy.$registerTreeViewDataProvider(viewId, { showCollapseAll: !!options.showCollapseAll, canSelectMany: !!options.canSelectMany, canDragAndDrop: options.dragAndDropController !== undefined });
		}
		this.dndController = options.dragAndDropController;
		if (this.dataProvider.onDidChangeTreeData2) {
			this._register(this.dataProvider.onDidChangeTreeData2(elementOrElements => this._onDidChangeData.fire({ message: false, element: elementOrElements })));
		} else if (this.dataProvider.onDidChangeTreeData) {
			this._register(this.dataProvider.onDidChangeTreeData(element => this._onDidChangeData.fire({ message: false, element })));
		}

		let refreshingPromise: Promise<void> | null;
		let promiseCallback: () => void;
		this._register(Event.debounce<TreeData<T>, { message: boolean, elements: (T | Root)[] }>(this._onDidChangeData.event, (result, current) => {
			if (!result) {
				result = { message: false, elements: [] };
			}
			if (current.element !== false) {
				if (!refreshingPromise) {
					// New refresh has started
					refreshingPromise = new Promise(c => promiseCallback = c);
					this.refreshPromise = this.refreshPromise.then(() => refreshingPromise!);
				}
				if (Array.isArray(current.element)) {
					result.elements.push(...current.element);
				} else {
					result.elements.push(current.element);
				}
			}
			if (current.message) {
				result.message = true;
			}
			return result;
		}, 200, true)(({ message, elements }) => {
			if (elements.length) {
				this.refreshQueue = this.refreshQueue.then(() => {
					const _promiseCallback = promiseCallback;
					refreshingPromise = null;
					return this.refresh(elements).then(() => _promiseCallback());
				});
			}
			if (message) {
				this.proxy.$setMessage(this.viewId, this._message);
			}
		}));
	}

	getChildren(parentHandle: TreeItemHandle | Root): Promise<ITreeItem[]> {
		const parentElement = parentHandle ? this.getExtensionElement(parentHandle) : undefined;
		if (parentHandle && !parentElement) {
			this.logService.error(`No tree item with id \'${parentHandle}\' found.`);
			return Promise.resolve([]);
		}

		const childrenNodes = this.getChildrenNodes(parentHandle); // Get it from cache
		return (childrenNodes ? Promise.resolve(childrenNodes) : this.fetchChildrenNodes(parentElement))
			.then(nodes => nodes.map(n => n.item));
	}

	getExtensionElement(treeItemHandle: TreeItemHandle): T | undefined {
		return this.elements.get(treeItemHandle);
	}

	reveal(element: T | undefined, options?: IRevealOptions): Promise<void> {
		options = options ? options : { select: true, focus: false };
		const select = isUndefinedOrNull(options.select) ? true : options.select;
		const focus = isUndefinedOrNull(options.focus) ? false : options.focus;
		const expand = isUndefinedOrNull(options.expand) ? false : options.expand;

		if (typeof this.dataProvider.getParent !== 'function') {
			return Promise.reject(new Error(`Required registered TreeDataProvider to implement 'getParent' method to access 'reveal' method`));
		}

		if (element) {
			return this.refreshPromise
				.then(() => this.resolveUnknownParentChain(element))
				.then(parentChain => this.resolveTreeNode(element, parentChain[parentChain.length - 1])
					.then(treeNode => this.proxy.$reveal(this.viewId, { item: treeNode.item, parentChain: parentChain.map(p => p.item) }, { select, focus, expand })), error => this.logService.error(error));
		} else {
			return this.proxy.$reveal(this.viewId, undefined, { select, focus, expand });
		}
	}

	private _message: string = '';
	get message(): string {
		return this._message;
	}

	set message(message: string) {
		this._message = message;
		this._onDidChangeData.fire({ message: true, element: false });
	}

	private _title: string = '';
	get title(): string {
		return this._title;
	}

	set title(title: string) {
		this._title = title;
		this.proxy.$setTitle(this.viewId, title, this._description);
	}

	private _description: string | undefined;
	get description(): string | undefined {
		return this._description;
	}

	set description(description: string | undefined) {
		this._description = description;
		this.proxy.$setTitle(this.viewId, this._title, description);
	}

	setExpanded(treeItemHandle: TreeItemHandle, expanded: boolean): void {
		const element = this.getExtensionElement(treeItemHandle);
		if (element) {
			if (expanded) {
				this._onDidExpandElement.fire(Object.freeze({ element }));
			} else {
				this._onDidCollapseElement.fire(Object.freeze({ element }));
			}
		}
	}

	setSelection(treeItemHandles: TreeItemHandle[]): void {
		if (!equals(this._selectedHandles, treeItemHandles)) {
			this._selectedHandles = treeItemHandles;
			this._onDidChangeSelection.fire(Object.freeze({ selection: this.selectedElements }));
		}
	}

	setVisible(visible: boolean): void {
		if (visible !== this._visible) {
			this._visible = visible;
			this._onDidChangeVisibility.fire(Object.freeze({ visible: this._visible }));
		}
	}

<<<<<<< HEAD
	onDrop(treeItemHandleOrNodes: TreeItemHandle[], targetHandleOrNode: TreeItemHandle): Promise<void> {
		const elements = <T[]>treeItemHandleOrNodes.map(item => this.getExtensionElement(item)).filter(element => !isUndefinedOrNull(element));
		const target = this.getExtensionElement(targetHandleOrNode);
		if (elements && target) {
			return asPromise(() => this.dndController?.onDrop(elements, target));
		}
		return Promise.resolve(undefined);
=======
	async onDrop(treeDataTransfer: vscode.TreeDataTransfer, targetHandleOrNode: TreeItemHandle): Promise<void> {
		const target = this.getExtensionElement(targetHandleOrNode);
		if (!target) {
			return;
		}
		return asPromise(() => this.dndController?.onDrop(treeDataTransfer, target));
>>>>>>> 30393a1f
	}

	get hasResolve(): boolean {
		return !!this.dataProvider.resolveTreeItem;
	}

	async resolveTreeItem(treeItemHandle: string, token: vscode.CancellationToken): Promise<ITreeItem | undefined> {
		if (!this.dataProvider.resolveTreeItem) {
			return undefined; // {{SQL CARBON EDIT}} strict-null-checks
		}
		const element = this.elements.get(treeItemHandle);
		if (element) {
			const node = this.nodes.get(element);
			if (node) {
				const resolve = await this.dataProvider.resolveTreeItem(node.extensionItem, element, token) ?? node.extensionItem;
				// Resolvable elements. Currently only tooltip and command.
				node.item.tooltip = this.getTooltip(resolve.tooltip);
				node.item.command = this.getCommand(node.disposableStore, resolve.command);
				return node.item;
			}
		}
		return undefined; // {{SQL CARBON EDIT}} strict-null-checks
	}

	protected resolveUnknownParentChain(element: T): Promise<TreeNode[]> { // {{SQL CARBON EDIT}}
		return this.resolveParent(element)
			.then((parent) => {
				if (!parent) {
					return Promise.resolve([]);
				}
				return this.resolveUnknownParentChain(parent)
					.then(result => this.resolveTreeNode(parent, result[result.length - 1])
						.then(parentNode => {
							result.push(parentNode);
							return result;
						}));
			});
	}

	private resolveParent(element: T): Promise<T | Root> {
		const node = this.nodes.get(element);
		if (node) {
			return Promise.resolve(node.parent ? this.elements.get(node.parent.item.handle) : undefined);
		}
		return asPromise(() => this.dataProvider.getParent!(element));
	}

	// {{SQL CARBON EDIT}}
	protected resolveTreeNode(element: T, parent?: TreeNode): Promise<TreeNode> {
		const node = this.nodes.get(element);
		if (node) {
			return Promise.resolve(node);
		}
		return asPromise(() => this.dataProvider.getTreeItem(element))
			.then(extTreeItem => this.createHandle(element, extTreeItem, parent, true))
			.then(handle => this.getChildren(parent ? parent.item.handle : undefined)
				.then(() => {
					const cachedElement = this.getExtensionElement(handle);
					if (cachedElement) {
						const node = this.nodes.get(cachedElement);
						if (node) {
							return Promise.resolve(node);
						}
					}
					throw new Error(`Cannot resolve tree item for element ${handle}`);
				}));
	}

	private getChildrenNodes(parentNodeOrHandle: TreeNode | TreeItemHandle | Root): TreeNode[] | null {
		if (parentNodeOrHandle) {
			let parentNode: TreeNode | undefined;
			if (typeof parentNodeOrHandle === 'string') {
				const parentElement = this.getExtensionElement(parentNodeOrHandle);
				parentNode = parentElement ? this.nodes.get(parentElement) : undefined;
			} else {
				parentNode = parentNodeOrHandle;
			}
			return parentNode ? parentNode.children || null : null;
		}
		return this.roots;
	}

	private async fetchChildrenNodes(parentElement?: T): Promise<TreeNode[]> {
		// clear children cache
		this.clearChildren(parentElement);

		const cts = new CancellationTokenSource(this._refreshCancellationSource.token);

		try {
			const parentNode = parentElement ? this.nodes.get(parentElement) : undefined;
			const elements = await this.dataProvider.getChildren(parentElement);
			if (cts.token.isCancellationRequested) {
				return [];
			}

			const items = await Promise.all(coalesce(elements || []).map(async element => {
				const item = await this.dataProvider.getTreeItem(element);
				return item && !cts.token.isCancellationRequested ? this.createAndRegisterTreeNode(element, item, parentNode) : null;
			}));
			if (cts.token.isCancellationRequested) {
				return [];
			}

			return coalesce(items);
		} finally {
			cts.dispose();
		}
	}

	private _refreshCancellationSource = new CancellationTokenSource();

	private refresh(elements: (T | Root)[]): Promise<void> {
		const hasRoot = elements.some(element => !element);
		if (hasRoot) {
			// Cancel any pending children fetches
			this._refreshCancellationSource.dispose(true);
			this._refreshCancellationSource = new CancellationTokenSource();

			this.clearAll(); // clear cache
			return this.proxy.$refresh(this.viewId);
		} else {
			const handlesToRefresh = this.getHandlesToRefresh(<T[]>elements);
			if (handlesToRefresh.length) {
				return this.refreshHandles(handlesToRefresh);
			}
		}
		return Promise.resolve(undefined);
	}

	// {{SQL CARBON EDIT}}
	protected getHandlesToRefresh(elements: T[]): TreeItemHandle[] {
		const elementsToUpdate = new Set<TreeItemHandle>();
		const elementNodes = elements.map(element => this.nodes.get(element));
		for (const elementNode of elementNodes) {
			if (elementNode && !elementsToUpdate.has(elementNode.item.handle)) {
				// check if an ancestor of extElement is already in the elements list
				let currentNode: TreeNode | undefined = elementNode;
				while (currentNode && currentNode.parent && elementNodes.findIndex(node => currentNode && currentNode.parent && node && node.item.handle === currentNode.parent.item.handle) === -1) {
					const parentElement: T | undefined = this.elements.get(currentNode.parent.item.handle);
					currentNode = parentElement ? this.nodes.get(parentElement) : undefined;
				}
				if (currentNode && !currentNode.parent) {
					elementsToUpdate.add(elementNode.item.handle);
				}
			}
		}

		const handlesToUpdate: TreeItemHandle[] = [];
		// Take only top level elements
		elementsToUpdate.forEach((handle) => {
			const element = this.elements.get(handle);
			if (element) {
				const node = this.nodes.get(element);
				if (node && (!node.parent || !elementsToUpdate.has(node.parent.item.handle))) {
					handlesToUpdate.push(handle);
				}
			}
		});

		return handlesToUpdate;
	}

	// {{SQL CARBON EDIT}}
	protected refreshHandles(itemHandles: TreeItemHandle[]): Promise<void> {
		const itemsToRefresh: { [treeItemHandle: string]: ITreeItem } = {};
		return Promise.all(itemHandles.map(treeItemHandle =>
			this.refreshNode(treeItemHandle)
				.then(node => {
					if (node) {
						itemsToRefresh[treeItemHandle] = node.item;
					}
				})))
			.then(() => Object.keys(itemsToRefresh).length ? this.proxy.$refresh(this.viewId, itemsToRefresh) : undefined);
	}

	// {{SQL CARBON EDIT}}
	protected refreshNode(treeItemHandle: TreeItemHandle): Promise<TreeNode | null> {
		const extElement = this.getExtensionElement(treeItemHandle);
		if (extElement) {
			const existing = this.nodes.get(extElement);
			if (existing) {
				this.clearChildren(extElement); // clear children cache
				return asPromise(() => this.dataProvider.getTreeItem(extElement))
					.then(extTreeItem => {
						if (extTreeItem) {
							const newNode = this.createTreeNode(extElement, extTreeItem, existing.parent);
							this.updateNodeCache(extElement, newNode, existing, existing.parent);
							existing.dispose();
							return newNode;
						}
						return null;
					});
			}
		}
		return Promise.resolve(null);
	}

	private createAndRegisterTreeNode(element: T, extTreeItem: vscode.TreeItem, parentNode: TreeNode | Root): TreeNode {
		const node = this.createTreeNode(element, extTreeItem, parentNode);
		if (extTreeItem.id && this.elements.has(node.item.handle)) {
			throw new Error(localize('treeView.duplicateElement', 'Element with id {0} is already registered', extTreeItem.id));
		}
		this.addNodeToCache(element, node);
		this.addNodeToParentCache(node, parentNode);
		return node;
	}

	private getTooltip(tooltip?: string | vscode.MarkdownString): string | IMarkdownString | undefined {
		if (MarkdownStringType.isMarkdownString(tooltip)) {
			return MarkdownString.from(tooltip);
		}
		return tooltip;
	}

	private getCommand(disposable: DisposableStore, command?: vscode.Command): Command | undefined {
		return command ? this.commands.toInternal(command, disposable) : undefined;
	}

	protected createTreeNode(element: T, extensionTreeItem: azdata.TreeItem, parent: TreeNode | Root): TreeNode { // {{SQL CARBON EDIT}} change to protected, change to azdata.TreeItem
		const disposableStore = new DisposableStore();
		const handle = this.createHandle(element, extensionTreeItem, parent);
		const icon = this.getLightIconPath(extensionTreeItem);
		// {{SQL CARBON EDIT}}
		const item = {
			handle,
			parentHandle: parent ? parent.item.handle : undefined,
			label: toTreeItemLabel(extensionTreeItem.label, this.extension),
			description: extensionTreeItem.description,
			resourceUri: extensionTreeItem.resourceUri,
			tooltip: this.getTooltip(extensionTreeItem.tooltip),
			command: this.getCommand(disposableStore, extensionTreeItem.command),
			contextValue: extensionTreeItem.contextValue,
			icon,
			iconDark: this.getDarkIconPath(extensionTreeItem) || icon,
			themeIcon: this.getThemeIcon(extensionTreeItem),
			collapsibleState: isUndefinedOrNull(extensionTreeItem.collapsibleState) ? TreeItemCollapsibleState.None : extensionTreeItem.collapsibleState,
			accessibilityInformation: extensionTreeItem.accessibilityInformation,
			payload: extensionTreeItem.payload, // {{SQL CARBON EDIT}}
			childProvider: extensionTreeItem.childProvider, // {{SQL CARBON EDIT}}
			type: extensionTreeItem.type // {{SQL CARBON EDIT}}
		};

		return {
			item,
			extensionItem: extensionTreeItem,
			parent,
			children: undefined,
			disposableStore,
			dispose(): void { disposableStore.dispose(); }
		};
	}

	private getThemeIcon(extensionTreeItem: vscode.TreeItem): ThemeIcon | undefined {
		return extensionTreeItem.iconPath instanceof ThemeIcon ? extensionTreeItem.iconPath : undefined;
	}

	private createHandle(element: T, { id, label, resourceUri }: vscode.TreeItem, parent: TreeNode | Root, returnFirst?: boolean): TreeItemHandle {
		if (id) {
			return `${ExtHostTreeView.ID_HANDLE_PREFIX}/${id}`;
		}

		const treeItemLabel = toTreeItemLabel(label, this.extension);
		const prefix: string = parent ? parent.item.handle : ExtHostTreeView.LABEL_HANDLE_PREFIX;
		let elementId = treeItemLabel ? treeItemLabel.label : resourceUri ? basename(resourceUri) : '';
		elementId = elementId.indexOf('/') !== -1 ? elementId.replace('/', '//') : elementId;
		const existingHandle = this.nodes.has(element) ? this.nodes.get(element)!.item.handle : undefined;
		const childrenNodes = (this.getChildrenNodes(parent) || []);

		let handle: TreeItemHandle;
		let counter = 0;
		do {
			handle = `${prefix}/${counter}:${elementId}`;
			if (returnFirst || !this.elements.has(handle) || existingHandle === handle) {
				// Return first if asked for or
				// Return if handle does not exist or
				// Return if handle is being reused
				break;
			}
			counter++;
		} while (counter <= childrenNodes.length);

		return handle;
	}

	private getLightIconPath(extensionTreeItem: vscode.TreeItem): URI | undefined {
		if (extensionTreeItem.iconPath && !(extensionTreeItem.iconPath instanceof ThemeIcon)) {
			if (typeof extensionTreeItem.iconPath === 'string'
				|| URI.isUri(extensionTreeItem.iconPath)) {
				return this.getIconPath(extensionTreeItem.iconPath);
			}
			return this.getIconPath((<{ light: string | URI; dark: string | URI }>extensionTreeItem.iconPath).light);
		}
		return undefined;
	}

	private getDarkIconPath(extensionTreeItem: vscode.TreeItem): URI | undefined {
		if (extensionTreeItem.iconPath && !(extensionTreeItem.iconPath instanceof ThemeIcon) && (<{ light: string | URI; dark: string | URI }>extensionTreeItem.iconPath).dark) {
			return this.getIconPath((<{ light: string | URI; dark: string | URI }>extensionTreeItem.iconPath).dark);
		}
		return undefined;
	}

	private getIconPath(iconPath: string | URI): URI {
		if (URI.isUri(iconPath)) {
			return iconPath;
		}
		return URI.file(iconPath);
	}

	private addNodeToCache(element: T, node: TreeNode): void {
		this.elements.set(node.item.handle, element);
		this.nodes.set(element, node);
	}

	// {{SQL CARBON EDIT}}
	protected updateNodeCache(element: T, newNode: TreeNode, existing: TreeNode, parentNode: TreeNode | Root): void {
		// Remove from the cache
		this.elements.delete(newNode.item.handle);
		this.nodes.delete(element);
		if (newNode.item.handle !== existing.item.handle) {
			this.elements.delete(existing.item.handle);
		}

		// Add the new node to the cache
		this.addNodeToCache(element, newNode);

		// Replace the node in parent's children nodes
		const childrenNodes = (this.getChildrenNodes(parentNode) || []);
		const childNode = childrenNodes.filter(c => c.item.handle === existing.item.handle)[0];
		if (childNode) {
			childrenNodes.splice(childrenNodes.indexOf(childNode), 1, newNode);
		}
	}

	private addNodeToParentCache(node: TreeNode, parentNode: TreeNode | Root): void {
		if (parentNode) {
			if (!parentNode.children) {
				parentNode.children = [];
			}
			parentNode.children.push(node);
		} else {
			if (!this.roots) {
				this.roots = [];
			}
			this.roots.push(node);
		}
	}

	private clearChildren(parentElement?: T): void {
		if (parentElement) {
			const node = this.nodes.get(parentElement);
			if (node) {
				if (node.children) {
					for (const child of node.children) {
						const childElement = this.elements.get(child.item.handle);
						if (childElement) {
							this.clear(childElement);
						}
					}
				}
				node.children = undefined;
			}
		} else {
			this.clearAll();
		}
	}

	private clear(element: T): void {
		const node = this.nodes.get(element);
		if (node) {
			if (node.children) {
				for (const child of node.children) {
					const childElement = this.elements.get(child.item.handle);
					if (childElement) {
						this.clear(childElement);
					}
				}
			}
			this.nodes.delete(element);
			this.elements.delete(node.item.handle);
			node.dispose();
		}
	}

	// {{SQL CARBON EDIT}}
	protected clearAll(): void {
		this.roots = null;
		this.elements.clear();
		this.nodes.forEach(node => node.dispose());
		this.nodes.clear();
	}

	override dispose() {
		this._refreshCancellationSource.dispose();

		this.clearAll();
	}
}<|MERGE_RESOLUTION|>--- conflicted
+++ resolved
@@ -131,18 +131,11 @@
 		return treeView.getChildren(treeItemHandle);
 	}
 
-<<<<<<< HEAD
-	$onDrop(treeViewId: string, treeItemHandles: string[], newParentItemHandle: string): Promise<void> {
-=======
 	async $onDrop(treeViewId: string, treeDataTransferDTO: TreeDataTransferDTO, newParentItemHandle: string): Promise<void> {
->>>>>>> 30393a1f
 		const treeView = this.treeViews.get(treeViewId);
 		if (!treeView) {
 			return Promise.reject(new Error(localize('treeView.notRegistered', 'No tree view with id \'{0}\' registered.', treeViewId)));
 		}
-<<<<<<< HEAD
-		return treeView.onDrop(treeItemHandles, newParentItemHandle);
-=======
 
 		const treeDataTransfer = TreeDataTransferConverter.toITreeDataTransfer(treeDataTransferDTO);
 		if (treeDataTransfer.items.has(TREE_ITEM_DATA_TRANSFER_TYPE)) {
@@ -157,7 +150,6 @@
 			}
 		}
 		return treeView.onDrop(treeDataTransfer, newParentItemHandle);
->>>>>>> 30393a1f
 	}
 
 	async $hasResolve(treeViewId: string): Promise<boolean> {
@@ -418,22 +410,12 @@
 		}
 	}
 
-<<<<<<< HEAD
-	onDrop(treeItemHandleOrNodes: TreeItemHandle[], targetHandleOrNode: TreeItemHandle): Promise<void> {
-		const elements = <T[]>treeItemHandleOrNodes.map(item => this.getExtensionElement(item)).filter(element => !isUndefinedOrNull(element));
-		const target = this.getExtensionElement(targetHandleOrNode);
-		if (elements && target) {
-			return asPromise(() => this.dndController?.onDrop(elements, target));
-		}
-		return Promise.resolve(undefined);
-=======
 	async onDrop(treeDataTransfer: vscode.TreeDataTransfer, targetHandleOrNode: TreeItemHandle): Promise<void> {
 		const target = this.getExtensionElement(targetHandleOrNode);
 		if (!target) {
 			return;
 		}
 		return asPromise(() => this.dndController?.onDrop(treeDataTransfer, target));
->>>>>>> 30393a1f
 	}
 
 	get hasResolve(): boolean {
