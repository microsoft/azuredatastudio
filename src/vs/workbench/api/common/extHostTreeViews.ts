/*---------------------------------------------------------------------------------------------
 *  Copyright (c) Microsoft Corporation. All rights reserved.
 *  Licensed under the Source EULA. See License.txt in the project root for license information.
 *--------------------------------------------------------------------------------------------*/

import { localize } from 'vs/nls';
import type * as vscode from 'vscode';
import { basename } from 'vs/base/common/resources';
import { URI } from 'vs/base/common/uri';
import { Emitter, Event } from 'vs/base/common/event';
import { Disposable, DisposableStore, IDisposable } from 'vs/base/common/lifecycle';
import { ExtHostTreeViewsShape, MainThreadTreeViewsShape } from './extHost.protocol';
import { ITreeItem, TreeViewItemHandleArg, ITreeItemLabel, IRevealOptions } from 'vs/workbench/common/views';
import { ExtHostCommands, CommandsConverter } from 'vs/workbench/api/common/extHostCommands';
import { asPromise } from 'vs/base/common/async';
import { TreeItemCollapsibleState, ThemeIcon } from 'vs/workbench/api/common/extHostTypes';
import { isUndefinedOrNull, isString } from 'vs/base/common/types';
import { equals, coalesce } from 'vs/base/common/arrays';
import { ILogService } from 'vs/platform/log/common/log';
import { checkProposedApiEnabled } from 'vs/workbench/services/extensions/common/extensions';
import { IExtensionDescription } from 'vs/platform/extensions/common/extensions';

// {{SQL CARBON EDIT}}
import * as azdata from 'azdata';
export type TreeItemHandle = string;

function toTreeItemLabel(label: any, extension: IExtensionDescription): ITreeItemLabel | undefined {
	if (isString(label)) {
		return { label };
	}

	if (label
		&& typeof label === 'object'
		&& typeof label.label === 'string') {
		checkProposedApiEnabled(extension);
		let highlights: [number, number][] | undefined = undefined;
		if (Array.isArray(label.highlights)) {
			highlights = (<[number, number][]>label.highlights).filter((highlight => highlight.length === 2 && typeof highlight[0] === 'number' && typeof highlight[1] === 'number'));
			highlights = highlights.length ? highlights : undefined;
		}
		return { label: label.label, highlights };
	}

	return undefined;
}


export class ExtHostTreeViews implements ExtHostTreeViewsShape {

	private treeViews: Map<string, ExtHostTreeView<any>> = new Map<string, ExtHostTreeView<any>>();

	constructor(
		private _proxy: MainThreadTreeViewsShape,
		private commands: ExtHostCommands,
		private logService: ILogService
	) {

		function isTreeViewItemHandleArg(arg: any): boolean {
			return arg && arg.$treeViewId && arg.$treeItemHandle;
		}
		commands.registerArgumentProcessor({
			processArgument: arg => {
				if (isTreeViewItemHandleArg(arg)) {
					return this.convertArgument(arg);
				} else if (Array.isArray(arg) && (arg.length > 0)) {
					return arg.map(item => {
						if (isTreeViewItemHandleArg(item)) {
							return this.convertArgument(item);
						}
						return item;
					});
				}
				return arg;
			}
		});
	}

	registerTreeDataProvider<T>(id: string, treeDataProvider: vscode.TreeDataProvider<T>, extension: IExtensionDescription): vscode.Disposable {
		const treeView = this.createTreeView(id, { treeDataProvider }, extension);
		return { dispose: () => treeView.dispose() };
	}

	createTreeView<T>(viewId: string, options: vscode.TreeViewOptions<T>, extension: IExtensionDescription): vscode.TreeView<T> {
		if (!options || !options.treeDataProvider) {
			throw new Error('Options with treeDataProvider is mandatory');
		}

		const treeView = this.createExtHostTreeView(viewId, options, extension);
		return {
			get onDidCollapseElement() { return treeView.onDidCollapseElement; },
			get onDidExpandElement() { return treeView.onDidExpandElement; },
			get selection() { return treeView.selectedElements; },
			get onDidChangeSelection() { return treeView.onDidChangeSelection; },
			get visible() { return treeView.visible; },
			get onDidChangeVisibility() { return treeView.onDidChangeVisibility; },
			get message() { return treeView.message; },
			set message(message: string) {
				treeView.message = message;
			},
			get title() { return treeView.title; },
			set title(title: string) {
				treeView.title = title;
			},
			reveal: (element: T, options?: IRevealOptions): Promise<void> => {
				return treeView.reveal(element, options);
			},
			dispose: () => {
				this.treeViews.delete(viewId);
				treeView.dispose();
			}
		};
	}

	$getChildren(treeViewId: string, treeItemHandle?: string): Promise<ITreeItem[]> {
		const treeView = this.treeViews.get(treeViewId);
		if (!treeView) {
			return Promise.reject(new Error(localize('treeView.notRegistered', 'No tree view with id \'{0}\' registered.', treeViewId)));
		}
		return treeView.getChildren(treeItemHandle);
	}

	$setExpanded(treeViewId: string, treeItemHandle: string, expanded: boolean): void {
		const treeView = this.treeViews.get(treeViewId);
		if (!treeView) {
			throw new Error(localize('treeView.notRegistered', 'No tree view with id \'{0}\' registered.', treeViewId));
		}
		treeView.setExpanded(treeItemHandle, expanded);
	}

	$setSelection(treeViewId: string, treeItemHandles: string[]): void {
		const treeView = this.treeViews.get(treeViewId);
		if (!treeView) {
			throw new Error(localize('treeView.notRegistered', 'No tree view with id \'{0}\' registered.', treeViewId));
		}
		treeView.setSelection(treeItemHandles);
	}

	$setVisible(treeViewId: string, isVisible: boolean): void {
		const treeView = this.treeViews.get(treeViewId);
		if (!treeView) {
			throw new Error(localize('treeView.notRegistered', 'No tree view with id \'{0}\' registered.', treeViewId));
		}
		treeView.setVisible(isVisible);
	}

	private createExtHostTreeView<T>(id: string, options: vscode.TreeViewOptions<T>, extension: IExtensionDescription): ExtHostTreeView<T> {
		const treeView = new ExtHostTreeView<T>(id, options, this._proxy, this.commands.converter, this.logService, extension);
		this.treeViews.set(id, treeView);
		return treeView;
	}

	private convertArgument(arg: TreeViewItemHandleArg): any {
		const treeView = this.treeViews.get(arg.$treeViewId);
		return treeView ? treeView.getExtensionElement(arg.$treeItemHandle) : null;
	}
}

export type Root = null | undefined | void; // {{SQL CARBON EDIT}} export interface
type TreeData<T> = { message: boolean, element: T | Root | false };

export interface TreeNode extends IDisposable { // {{SQL CARBON EDIT}} export interface
	item: ITreeItem;
	parent: TreeNode | Root;
	children?: TreeNode[];
}

// {{SQL CARBON EDIT}}
export class ExtHostTreeView<T> extends Disposable {

	private static readonly LABEL_HANDLE_PREFIX = '0';
	private static readonly ID_HANDLE_PREFIX = '1';

	private readonly dataProvider: vscode.TreeDataProvider<T>;

	private roots: TreeNode[] | null = null;
	private elements: Map<TreeItemHandle, T> = new Map<TreeItemHandle, T>();
	// {{SQL CARBON EDIT}}
	protected nodes: Map<T, TreeNode> = new Map<T, TreeNode>();

	private _visible: boolean = false;
	get visible(): boolean { return this._visible; }

	private _selectedHandles: TreeItemHandle[] = [];
	get selectedElements(): T[] { return <T[]>this._selectedHandles.map(handle => this.getExtensionElement(handle)).filter(element => !isUndefinedOrNull(element)); }

	private _onDidExpandElement: Emitter<vscode.TreeViewExpansionEvent<T>> = this._register(new Emitter<vscode.TreeViewExpansionEvent<T>>());
	readonly onDidExpandElement: Event<vscode.TreeViewExpansionEvent<T>> = this._onDidExpandElement.event;

	private _onDidCollapseElement: Emitter<vscode.TreeViewExpansionEvent<T>> = this._register(new Emitter<vscode.TreeViewExpansionEvent<T>>());
	readonly onDidCollapseElement: Event<vscode.TreeViewExpansionEvent<T>> = this._onDidCollapseElement.event;

	private _onDidChangeSelection: Emitter<vscode.TreeViewSelectionChangeEvent<T>> = this._register(new Emitter<vscode.TreeViewSelectionChangeEvent<T>>());
	readonly onDidChangeSelection: Event<vscode.TreeViewSelectionChangeEvent<T>> = this._onDidChangeSelection.event;

	private _onDidChangeVisibility: Emitter<vscode.TreeViewVisibilityChangeEvent> = this._register(new Emitter<vscode.TreeViewVisibilityChangeEvent>());
	readonly onDidChangeVisibility: Event<vscode.TreeViewVisibilityChangeEvent> = this._onDidChangeVisibility.event;

	private _onDidChangeData: Emitter<TreeData<T>> = this._register(new Emitter<TreeData<T>>());

	private refreshPromise: Promise<void> = Promise.resolve();
	private refreshQueue: Promise<void> = Promise.resolve();

	constructor(
		private viewId: string, options: vscode.TreeViewOptions<T>,
		private proxy: MainThreadTreeViewsShape,
		private commands: CommandsConverter,
		private logService: ILogService,
		private extension: IExtensionDescription
	) {
		super();
		if (extension.contributes && extension.contributes.views) {
			for (const location in extension.contributes.views) {
				for (const view of extension.contributes.views[location]) {
					if (view.id === viewId) {
						this._title = view.name;
					}
				}
			}
		}
		this.dataProvider = options.treeDataProvider;
		// {{SQL CARBON EDIT}}
		if (this.proxy) {
			this.proxy.$registerTreeViewDataProvider(viewId, { showCollapseAll: !!options.showCollapseAll, canSelectMany: !!options.canSelectMany });
		}
		if (this.dataProvider.onDidChangeTreeData) {
			this._register(this.dataProvider.onDidChangeTreeData(element => this._onDidChangeData.fire({ message: false, element })));
		}

		let refreshingPromise: Promise<void> | null;
		let promiseCallback: () => void;
		this._register(Event.debounce<TreeData<T>, { message: boolean, elements: (T | Root)[] }>(this._onDidChangeData.event, (result, current) => {
			if (!result) {
				result = { message: false, elements: [] };
			}
			if (current.element !== false) {
				if (!refreshingPromise) {
					// New refresh has started
					refreshingPromise = new Promise(c => promiseCallback = c);
					this.refreshPromise = this.refreshPromise.then(() => refreshingPromise!);
				}
				result.elements.push(current.element);
			}
			if (current.message) {
				result.message = true;
			}
			return result;
		}, 200, true)(({ message, elements }) => {
			if (elements.length) {
				this.refreshQueue = this.refreshQueue.then(() => {
					const _promiseCallback = promiseCallback;
					refreshingPromise = null;
					return this.refresh(elements).then(() => _promiseCallback());
				});
			}
			if (message) {
				this.proxy.$setMessage(this.viewId, this._message);
			}
		}));
	}

	getChildren(parentHandle: TreeItemHandle | Root): Promise<ITreeItem[]> {
		const parentElement = parentHandle ? this.getExtensionElement(parentHandle) : undefined;
		if (parentHandle && !parentElement) {
			this.logService.error(`No tree item with id \'${parentHandle}\' found.`);
			return Promise.resolve([]);
		}

		const childrenNodes = this.getChildrenNodes(parentHandle); // Get it from cache
		return (childrenNodes ? Promise.resolve(childrenNodes) : this.fetchChildrenNodes(parentElement))
			.then(nodes => nodes.map(n => n.item));
	}

	getExtensionElement(treeItemHandle: TreeItemHandle): T | undefined {
		return this.elements.get(treeItemHandle);
	}

	reveal(element: T, options?: IRevealOptions): Promise<void> {
		options = options ? options : { select: true, focus: false };
		const select = isUndefinedOrNull(options.select) ? true : options.select;
		const focus = isUndefinedOrNull(options.focus) ? false : options.focus;
		const expand = isUndefinedOrNull(options.expand) ? false : options.expand;

		if (typeof this.dataProvider.getParent !== 'function') {
			return Promise.reject(new Error(`Required registered TreeDataProvider to implement 'getParent' method to access 'reveal' method`));
		}
		return this.refreshPromise
			.then(() => this.resolveUnknownParentChain(element))
			.then(parentChain => this.resolveTreeNode(element, parentChain[parentChain.length - 1])
				.then(treeNode => this.proxy.$reveal(this.viewId, treeNode.item, parentChain.map(p => p.item), { select, focus, expand })), error => this.logService.error(error));
	}

	private _message: string = '';
	get message(): string {
		return this._message;
	}

	set message(message: string) {
		this._message = message;
		this._onDidChangeData.fire({ message: true, element: false });
	}

	private _title: string = '';
	get title(): string {
		return this._title;
	}

	set title(title: string) {
		this._title = title;
		this.proxy.$setTitle(this.viewId, title);
	}

	setExpanded(treeItemHandle: TreeItemHandle, expanded: boolean): void {
		const element = this.getExtensionElement(treeItemHandle);
		if (element) {
			if (expanded) {
				this._onDidExpandElement.fire(Object.freeze({ element }));
			} else {
				this._onDidCollapseElement.fire(Object.freeze({ element }));
			}
		}
	}

	setSelection(treeItemHandles: TreeItemHandle[]): void {
		if (!equals(this._selectedHandles, treeItemHandles)) {
			this._selectedHandles = treeItemHandles;
			this._onDidChangeSelection.fire(Object.freeze({ selection: this.selectedElements }));
		}
	}

	setVisible(visible: boolean): void {
		if (visible !== this._visible) {
			this._visible = visible;
			this._onDidChangeVisibility.fire(Object.freeze({ visible: this._visible }));
		}
	}

	// {{SQL CARBON EDIT}}
	protected resolveUnknownParentChain(element: T): Promise<TreeNode[]> {
		return this.resolveParent(element)
			.then((parent) => {
				if (!parent) {
					return Promise.resolve([]);
				}
				return this.resolveUnknownParentChain(parent)
					.then(result => this.resolveTreeNode(parent, result[result.length - 1])
						.then(parentNode => {
							result.push(parentNode);
							return result;
						}));
			});
	}

	private resolveParent(element: T): Promise<T | Root> {
		const node = this.nodes.get(element);
		if (node) {
			return Promise.resolve(node.parent ? this.elements.get(node.parent.item.handle) : undefined);
		}
		return asPromise(() => this.dataProvider.getParent!(element));
	}

	// {{SQL CARBON EDIT}}
	protected resolveTreeNode(element: T, parent?: TreeNode): Promise<TreeNode> {
		const node = this.nodes.get(element);
		if (node) {
			return Promise.resolve(node);
		}
		return asPromise(() => this.dataProvider.getTreeItem(element))
			.then(extTreeItem => this.createHandle(element, extTreeItem, parent, true))
			.then(handle => this.getChildren(parent ? parent.item.handle : undefined)
				.then(() => {
					const cachedElement = this.getExtensionElement(handle);
					if (cachedElement) {
						const node = this.nodes.get(cachedElement);
						if (node) {
							return Promise.resolve(node);
						}
					}
					throw new Error(`Cannot resolve tree item for element ${handle}`);
				}));
	}

	private getChildrenNodes(parentNodeOrHandle: TreeNode | TreeItemHandle | Root): TreeNode[] | null {
		if (parentNodeOrHandle) {
			let parentNode: TreeNode | undefined;
			if (typeof parentNodeOrHandle === 'string') {
				const parentElement = this.getExtensionElement(parentNodeOrHandle);
				parentNode = parentElement ? this.nodes.get(parentElement) : undefined;
			} else {
				parentNode = parentNodeOrHandle;
			}
			return parentNode ? parentNode.children || null : null;
		}
		return this.roots;
	}

	private fetchChildrenNodes(parentElement?: T): Promise<TreeNode[]> {
		// clear children cache
		this.clearChildren(parentElement);

		const parentNode = parentElement ? this.nodes.get(parentElement) : undefined;
		return asPromise(() => this.dataProvider.getChildren(parentElement))
			.then(elements => Promise.all(
				coalesce(elements || [])
					.map(element => asPromise(() => this.dataProvider.getTreeItem(element))
						.then(extTreeItem => extTreeItem ? this.createAndRegisterTreeNode(element, extTreeItem, parentNode) : null))))
			.then(coalesce);
	}

	private refresh(elements: (T | Root)[]): Promise<void> {
		const hasRoot = elements.some(element => !element);
		if (hasRoot) {
			this.clearAll(); // clear cache
			return this.proxy.$refresh(this.viewId);
		} else {
			const handlesToRefresh = this.getHandlesToRefresh(<T[]>elements);
			if (handlesToRefresh.length) {
				return this.refreshHandles(handlesToRefresh);
			}
		}
		return Promise.resolve(undefined);
	}

	// {{SQL CARBON EDIT}}
	protected getHandlesToRefresh(elements: T[]): TreeItemHandle[] {
		const elementsToUpdate = new Set<TreeItemHandle>();
		for (const element of elements) {
			const elementNode = this.nodes.get(element);
			if (elementNode && !elementsToUpdate.has(elementNode.item.handle)) {
				// check if an ancestor of extElement is already in the elements to update list
				let currentNode: TreeNode | undefined = elementNode;
				while (currentNode && currentNode.parent && !elementsToUpdate.has(currentNode.parent.item.handle)) {
					const parentElement: T | undefined = this.elements.get(currentNode.parent.item.handle);
					currentNode = parentElement ? this.nodes.get(parentElement) : undefined;
				}
				if (currentNode && !currentNode.parent) {
					elementsToUpdate.add(elementNode.item.handle);
				}
			}
		}

		const handlesToUpdate: TreeItemHandle[] = [];
		// Take only top level elements
		elementsToUpdate.forEach((handle) => {
			const element = this.elements.get(handle);
			if (element) {
				const node = this.nodes.get(element);
				if (node && (!node.parent || !elementsToUpdate.has(node.parent.item.handle))) {
					handlesToUpdate.push(handle);
				}
			}
		});

		return handlesToUpdate;
	}

	// {{SQL CARBON EDIT}}
	protected refreshHandles(itemHandles: TreeItemHandle[]): Promise<void> {
		const itemsToRefresh: { [treeItemHandle: string]: ITreeItem } = {};
		return Promise.all(itemHandles.map(treeItemHandle =>
			this.refreshNode(treeItemHandle)
				.then(node => {
					if (node) {
						itemsToRefresh[treeItemHandle] = node.item;
					}
				})))
			.then(() => Object.keys(itemsToRefresh).length ? this.proxy.$refresh(this.viewId, itemsToRefresh) : undefined);
	}

	// {{SQL CARBON EDIT}}
	protected refreshNode(treeItemHandle: TreeItemHandle): Promise<TreeNode | null> {
		const extElement = this.getExtensionElement(treeItemHandle);
		if (extElement) {
			const existing = this.nodes.get(extElement);
			if (existing) {
				this.clearChildren(extElement); // clear children cache
				return asPromise(() => this.dataProvider.getTreeItem(extElement))
					.then(extTreeItem => {
						if (extTreeItem) {
							const newNode = this.createTreeNode(extElement, extTreeItem, existing.parent);
							this.updateNodeCache(extElement, newNode, existing, existing.parent);
							existing.dispose();
							return newNode;
						}
						return null;
					});
			}
		}
		return Promise.resolve(null);
	}

	private createAndRegisterTreeNode(element: T, extTreeItem: vscode.TreeItem, parentNode: TreeNode | Root): TreeNode {
		const node = this.createTreeNode(element, extTreeItem, parentNode);
		if (extTreeItem.id && this.elements.has(node.item.handle)) {
			throw new Error(localize('treeView.duplicateElement', 'Element with id {0} is already registered', extTreeItem.id));
		}
		this.addNodeToCache(element, node);
		this.addNodeToParentCache(node, parentNode);
		return node;
	}

<<<<<<< HEAD
	protected createTreeNode(element: T, extensionTreeItem: azdata.TreeItem, parent: TreeNode | Root): TreeNode { 	// {{SQL CARBON EDIT}} change to protected, change to azdata.TreeItem
=======
	private createTreeNode(element: T, extensionTreeItem: vscode.TreeItem2, parent: TreeNode | Root): TreeNode {
>>>>>>> 33187ab3
		const disposable = new DisposableStore();
		const handle = this.createHandle(element, extensionTreeItem, parent);
		const icon = this.getLightIconPath(extensionTreeItem);
		const item = {
			handle,
			parentHandle: parent ? parent.item.handle : undefined,
			label: toTreeItemLabel(extensionTreeItem.label, this.extension),
			description: extensionTreeItem.description,
			resourceUri: extensionTreeItem.resourceUri,
			tooltip: typeof extensionTreeItem.tooltip === 'string' ? extensionTreeItem.tooltip : undefined,
			command: extensionTreeItem.command ? this.commands.toInternal(extensionTreeItem.command, disposable) : undefined,
			contextValue: extensionTreeItem.contextValue,
			icon,
			iconDark: this.getDarkIconPath(extensionTreeItem) || icon,
			themeIcon: extensionTreeItem.iconPath instanceof ThemeIcon ? { id: extensionTreeItem.iconPath.id } : undefined,
			collapsibleState: isUndefinedOrNull(extensionTreeItem.collapsibleState) ? TreeItemCollapsibleState.None : extensionTreeItem.collapsibleState,
<<<<<<< HEAD
			// {{SQL CARBON EDIT}}
			payload: extensionTreeItem.payload,
			childProvider: extensionTreeItem.childProvider,
			type: extensionTreeItem.type
=======
			accessibilityInformation: extensionTreeItem.accessibilityInformation
>>>>>>> 33187ab3
		};

		return {
			item,
			parent,
			children: undefined,
			dispose(): void { disposable.dispose(); }
		};
	}

	private createHandle(element: T, { id, label, resourceUri }: vscode.TreeItem, parent: TreeNode | Root, returnFirst?: boolean): TreeItemHandle {
		if (id) {
			return `${ExtHostTreeView.ID_HANDLE_PREFIX}/${id}`;
		}

		const treeItemLabel = toTreeItemLabel(label, this.extension);
		const prefix: string = parent ? parent.item.handle : ExtHostTreeView.LABEL_HANDLE_PREFIX;
		let elementId = treeItemLabel ? treeItemLabel.label : resourceUri ? basename(resourceUri) : '';
		elementId = elementId.indexOf('/') !== -1 ? elementId.replace('/', '//') : elementId;
		const existingHandle = this.nodes.has(element) ? this.nodes.get(element)!.item.handle : undefined;
		const childrenNodes = (this.getChildrenNodes(parent) || []);

		let handle: TreeItemHandle;
		let counter = 0;
		do {
			handle = `${prefix}/${counter}:${elementId}`;
			if (returnFirst || !this.elements.has(handle) || existingHandle === handle) {
				// Return first if asked for or
				// Return if handle does not exist or
				// Return if handle is being reused
				break;
			}
			counter++;
		} while (counter <= childrenNodes.length);

		return handle;
	}

	private getLightIconPath(extensionTreeItem: vscode.TreeItem): URI | undefined {
		if (extensionTreeItem.iconPath && !(extensionTreeItem.iconPath instanceof ThemeIcon)) {
			if (typeof extensionTreeItem.iconPath === 'string'
				|| URI.isUri(extensionTreeItem.iconPath)) {
				return this.getIconPath(extensionTreeItem.iconPath);
			}
			return this.getIconPath((<{ light: string | URI; dark: string | URI }>extensionTreeItem.iconPath).light);
		}
		return undefined;
	}

	private getDarkIconPath(extensionTreeItem: vscode.TreeItem): URI | undefined {
		if (extensionTreeItem.iconPath && !(extensionTreeItem.iconPath instanceof ThemeIcon) && (<{ light: string | URI; dark: string | URI }>extensionTreeItem.iconPath).dark) {
			return this.getIconPath((<{ light: string | URI; dark: string | URI }>extensionTreeItem.iconPath).dark);
		}
		return undefined;
	}

	private getIconPath(iconPath: string | URI): URI {
		if (URI.isUri(iconPath)) {
			return iconPath;
		}
		return URI.file(iconPath);
	}

	private addNodeToCache(element: T, node: TreeNode): void {
		this.elements.set(node.item.handle, element);
		this.nodes.set(element, node);
	}

	// {{SQL CARBON EDIT}}
	protected updateNodeCache(element: T, newNode: TreeNode, existing: TreeNode, parentNode: TreeNode | Root): void {
		// Remove from the cache
		this.elements.delete(newNode.item.handle);
		this.nodes.delete(element);
		if (newNode.item.handle !== existing.item.handle) {
			this.elements.delete(existing.item.handle);
		}

		// Add the new node to the cache
		this.addNodeToCache(element, newNode);

		// Replace the node in parent's children nodes
		const childrenNodes = (this.getChildrenNodes(parentNode) || []);
		const childNode = childrenNodes.filter(c => c.item.handle === existing.item.handle)[0];
		if (childNode) {
			childrenNodes.splice(childrenNodes.indexOf(childNode), 1, newNode);
		}
	}

	private addNodeToParentCache(node: TreeNode, parentNode: TreeNode | Root): void {
		if (parentNode) {
			if (!parentNode.children) {
				parentNode.children = [];
			}
			parentNode.children.push(node);
		} else {
			if (!this.roots) {
				this.roots = [];
			}
			this.roots.push(node);
		}
	}

	private clearChildren(parentElement?: T): void {
		if (parentElement) {
			const node = this.nodes.get(parentElement);
			if (node) {
				if (node.children) {
					for (const child of node.children) {
						const childElement = this.elements.get(child.item.handle);
						if (childElement) {
							this.clear(childElement);
						}
					}
				}
				node.children = undefined;
			}
		} else {
			this.clearAll();
		}
	}

	private clear(element: T): void {
		const node = this.nodes.get(element);
		if (node) {
			if (node.children) {
				for (const child of node.children) {
					const childElement = this.elements.get(child.item.handle);
					if (childElement) {
						this.clear(childElement);
					}
				}
			}
			this.nodes.delete(element);
			this.elements.delete(node.item.handle);
			node.dispose();
		}
	}

	// {{SQL CARBON EDIT}}
	protected clearAll(): void {
		this.roots = null;
		this.elements.clear();
		this.nodes.forEach(node => node.dispose());
		this.nodes.clear();
	}

	dispose() {
		this.clearAll();
	}
}<|MERGE_RESOLUTION|>--- conflicted
+++ resolved
@@ -498,11 +498,7 @@
 		return node;
 	}
 
-<<<<<<< HEAD
-	protected createTreeNode(element: T, extensionTreeItem: azdata.TreeItem, parent: TreeNode | Root): TreeNode { 	// {{SQL CARBON EDIT}} change to protected, change to azdata.TreeItem
-=======
-	private createTreeNode(element: T, extensionTreeItem: vscode.TreeItem2, parent: TreeNode | Root): TreeNode {
->>>>>>> 33187ab3
+	protected createTreeNode(element: T, extensionTreeItem: azdata.TreeItem2, parent: TreeNode | Root): TreeNode { 	// {{SQL CARBON EDIT}} change to protected, change to azdata.TreeItem
 		const disposable = new DisposableStore();
 		const handle = this.createHandle(element, extensionTreeItem, parent);
 		const icon = this.getLightIconPath(extensionTreeItem);
@@ -519,14 +515,10 @@
 			iconDark: this.getDarkIconPath(extensionTreeItem) || icon,
 			themeIcon: extensionTreeItem.iconPath instanceof ThemeIcon ? { id: extensionTreeItem.iconPath.id } : undefined,
 			collapsibleState: isUndefinedOrNull(extensionTreeItem.collapsibleState) ? TreeItemCollapsibleState.None : extensionTreeItem.collapsibleState,
-<<<<<<< HEAD
-			// {{SQL CARBON EDIT}}
-			payload: extensionTreeItem.payload,
-			childProvider: extensionTreeItem.childProvider,
-			type: extensionTreeItem.type
-=======
-			accessibilityInformation: extensionTreeItem.accessibilityInformation
->>>>>>> 33187ab3
+			accessibilityInformation: extensionTreeItem.accessibilityInformation,
+			payload: extensionTreeItem.payload, // {{SQL CARBON EDIT}}
+			childProvider: extensionTreeItem.childProvider, // {{SQL CARBON EDIT}}
+			type: extensionTreeItem.type // {{SQL CARBON EDIT}}
 		};
 
 		return {
