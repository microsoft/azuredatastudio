--- conflicted
+++ resolved
@@ -1078,33 +1078,7 @@
 	async $resolveNotebookData(viewType: string, uri: UriComponents, backupId?: string): Promise<NotebookDataDto> {
 		const provider = this._notebookContentProviders.get(viewType);
 		if (!provider) {
-<<<<<<< HEAD
-			return undefined; // {{SQL CARBON EDIT}} strict-null-checks
-		}
-
-		const storageRoot = this._extensionStoragePaths.workspaceValue(provider.extension) ?? this._extensionStoragePaths.globalValue(provider.extension);
-		let document = this._documents.get(revivedUri);
-
-		if (!document) {
-			const that = this;
-			document = this._unInitializedDocuments.get(revivedUri) ?? new ExtHostNotebookDocument(this._proxy, this._documentsAndEditors, {
-				emitModelChange(event: vscode.NotebookCellsChangeEvent): void {
-					that._onDidChangeNotebookCells.fire(event);
-				},
-				emitCellOutputsChange(event: vscode.NotebookCellOutputsChangeEvent): void {
-					that._onDidChangeCellOutputs.fire(event);
-				},
-				emitCellLanguageChange(event: vscode.NotebookCellLanguageChangeEvent): void {
-					that._onDidChangeCellLanguage.fire(event);
-				},
-				emitCellMetadataChange(event: vscode.NotebookCellMetadataChangeEvent): void {
-					that._onDidChangeCellMetadata.fire(event);
-				},
-			}, viewType, revivedUri, this, storageRoot);
-			this._unInitializedDocuments.set(revivedUri, document);
-=======
 			throw new Error(`NO provider for '${viewType}'`);
->>>>>>> 8b0a7c95
 		}
 
 		const data = await provider.provider.openNotebook(URI.revive(uri), { backupId });
