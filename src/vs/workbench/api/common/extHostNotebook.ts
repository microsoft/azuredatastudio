/*---------------------------------------------------------------------------------------------
 *  Copyright (c) Microsoft Corporation. All rights reserved.
 *  Licensed under the Source EULA. See License.txt in the project root for license information.
 *--------------------------------------------------------------------------------------------*/

import { CancellationToken, CancellationTokenSource } from 'vs/base/common/cancellation';
import { Emitter, Event } from 'vs/base/common/event';
import { Disposable, DisposableStore, IDisposable, toDisposable } from 'vs/base/common/lifecycle';
import { URI, UriComponents } from 'vs/base/common/uri';
import { IExtensionDescription } from 'vs/platform/extensions/common/extensions';
import { ExtHostNotebookShape, IMainContext, IModelAddedData, INotebookCellStatusBarListDto, INotebookDocumentPropertiesChangeData, INotebookDocumentsAndEditorsDelta, INotebookDocumentShowOptions, INotebookEditorAddData, INotebookEditorPropertiesChangeData, INotebookEditorViewColumnInfo, MainContext, MainThreadNotebookDocumentsShape, MainThreadNotebookEditorsShape, MainThreadNotebookShape } from 'vs/workbench/api/common/extHost.protocol';
import { ILogService } from 'vs/platform/log/common/log';
import { CommandsConverter, ExtHostCommands } from 'vs/workbench/api/common/extHostCommands';
import { ExtHostDocumentsAndEditors } from 'vs/workbench/api/common/extHostDocumentsAndEditors';
import { IExtensionStoragePaths } from 'vs/workbench/api/common/extHostStoragePaths';
import * as typeConverters from 'vs/workbench/api/common/extHostTypeConverters';
import * as extHostTypes from 'vs/workbench/api/common/extHostTypes';
import { CellEditType, INotebookExclusiveDocumentFilter, NotebookCellsChangedEventDto, NotebookCellsChangeType, NotebookDataDto, NullablePartialNotebookCellMetadata, IImmediateCellEditOperation } from 'vs/workbench/contrib/notebook/common/notebookCommon';
import type * as vscode from 'vscode';
import { ResourceMap } from 'vs/base/common/map';
import { ExtHostCell, ExtHostNotebookDocument } from './extHostNotebookDocument';
import { ExtHostNotebookEditor } from './extHostNotebookEditor';
import { IdGenerator } from 'vs/base/common/idGenerator';
import { IRelativePattern } from 'vs/base/common/glob';
import { assertIsDefined } from 'vs/base/common/types';
import { VSBuffer } from 'vs/base/common/buffer';
import { hash } from 'vs/base/common/hash';
import { ExtHostDocuments } from 'vs/workbench/api/common/extHostDocuments';
import { Cache } from 'vs/workbench/api/common/cache';
import { isFalsyOrWhitespace } from 'vs/base/common/strings';


export class NotebookEditorDecorationType {

	private static readonly _Keys = new IdGenerator('NotebookEditorDecorationType');

	readonly value: vscode.NotebookEditorDecorationType;

	constructor(proxy: MainThreadNotebookEditorsShape, options: vscode.NotebookDecorationRenderOptions) {
		const key = NotebookEditorDecorationType._Keys.nextId();
		proxy.$registerNotebookEditorDecorationType(key, typeConverters.NotebookDecorationRenderOptions.from(options));

		this.value = {
			key,
			dispose() {
				proxy.$removeNotebookEditorDecorationType(key);
			}
		};
	}
}


type NotebookContentProviderData = {
	readonly provider: vscode.NotebookContentProvider;
	readonly extension: IExtensionDescription;
};

export class ExtHostNotebookController implements ExtHostNotebookShape {
	private static _notebookStatusBarItemProviderHandlePool: number = 0;

	private readonly _notebookProxy: MainThreadNotebookShape;
	private readonly _notebookDocumentsProxy: MainThreadNotebookDocumentsShape;
	private readonly _notebookEditorsProxy: MainThreadNotebookEditorsShape;

	private readonly _notebookContentProviders = new Map<string, NotebookContentProviderData>();
	private readonly _notebookStatusBarItemProviders = new Map<number, vscode.NotebookCellStatusBarItemProvider>();
	private readonly _documents = new ResourceMap<ExtHostNotebookDocument>();
	private readonly _editors = new Map<string, ExtHostNotebookEditor>();
	private readonly _commandsConverter: CommandsConverter;
	private readonly _onDidChangeNotebookEditorSelection = new Emitter<vscode.NotebookEditorSelectionChangeEvent>();
	readonly onDidChangeNotebookEditorSelection = this._onDidChangeNotebookEditorSelection.event;
	private readonly _onDidChangeNotebookEditorVisibleRanges = new Emitter<vscode.NotebookEditorVisibleRangesChangeEvent>();
	readonly onDidChangeNotebookEditorVisibleRanges = this._onDidChangeNotebookEditorVisibleRanges.event;
	private readonly _onDidChangeNotebookDocumentMetadata = new Emitter<vscode.NotebookDocumentMetadataChangeEvent>();
	readonly onDidChangeNotebookDocumentMetadata = this._onDidChangeNotebookDocumentMetadata.event;
	private readonly _onDidChangeNotebookCells = new Emitter<vscode.NotebookCellsChangeEvent>();
	readonly onDidChangeNotebookCells = this._onDidChangeNotebookCells.event;
	private readonly _onDidChangeCellOutputs = new Emitter<vscode.NotebookCellOutputsChangeEvent>();
	readonly onDidChangeCellOutputs = this._onDidChangeCellOutputs.event;
	private readonly _onDidChangeCellMetadata = new Emitter<vscode.NotebookCellMetadataChangeEvent>();
	readonly onDidChangeCellMetadata = this._onDidChangeCellMetadata.event;
	private readonly _onDidChangeActiveNotebookEditor = new Emitter<vscode.NotebookEditor | undefined>();
	readonly onDidChangeActiveNotebookEditor = this._onDidChangeActiveNotebookEditor.event;
	private readonly _onDidChangeCellExecutionState = new Emitter<vscode.NotebookCellExecutionStateChangeEvent>();
	readonly onDidChangeNotebookCellExecutionState = this._onDidChangeCellExecutionState.event;

	private _activeNotebookEditor: ExtHostNotebookEditor | undefined;
	get activeNotebookEditor(): vscode.NotebookEditor | undefined {
		return this._activeNotebookEditor?.apiEditor;
	}
	private _visibleNotebookEditors: ExtHostNotebookEditor[] = [];
	get visibleNotebookEditors(): vscode.NotebookEditor[] {
		return this._visibleNotebookEditors.map(editor => editor.apiEditor);
	}

	private _onDidOpenNotebookDocument = new Emitter<vscode.NotebookDocument>();
	onDidOpenNotebookDocument: Event<vscode.NotebookDocument> = this._onDidOpenNotebookDocument.event;
	private _onDidCloseNotebookDocument = new Emitter<vscode.NotebookDocument>();
	onDidCloseNotebookDocument: Event<vscode.NotebookDocument> = this._onDidCloseNotebookDocument.event;
	private _onDidSaveNotebookDocument = new Emitter<vscode.NotebookDocument>();
	onDidSaveNotebookDocument: Event<vscode.NotebookDocument> = this._onDidSaveNotebookDocument.event;
	private _onDidChangeVisibleNotebookEditors = new Emitter<vscode.NotebookEditor[]>();
	onDidChangeVisibleNotebookEditors = this._onDidChangeVisibleNotebookEditors.event;

	private _activeExecutions = new ResourceMap<NotebookCellExecutionTask>();

	private _statusBarCache = new Cache<IDisposable>('NotebookCellStatusBarCache');

	constructor(
		mainContext: IMainContext,
		commands: ExtHostCommands,
		private _textDocumentsAndEditors: ExtHostDocumentsAndEditors,
		private _textDocuments: ExtHostDocuments,
		private readonly logService: ILogService,
		private readonly _extensionStoragePaths: IExtensionStoragePaths,
	) {
		this._notebookProxy = mainContext.getProxy(MainContext.MainThreadNotebook);
		this._notebookDocumentsProxy = mainContext.getProxy(MainContext.MainThreadNotebookDocuments);
		this._notebookEditorsProxy = mainContext.getProxy(MainContext.MainThreadNotebookEditors);
		this._commandsConverter = commands.converter;

		commands.registerArgumentProcessor({
			// Serialized INotebookCellActionContext
			processArgument: (arg) => {
				if (arg && arg.$mid === 12) {
					const notebookUri = arg.notebookEditor?.notebookUri;
					const cellHandle = arg.cell.handle;

					const data = this._documents.get(notebookUri);
					const cell = data?.getCell(cellHandle);
					if (cell) {
						return cell.apiCell;
					}
				}
				return arg;
			}
		});
	}

	getEditorById(editorId: string): ExtHostNotebookEditor | undefined {
		return this._editors.get(editorId);
	}

	getIdByEditor(editor: vscode.NotebookEditor): string | undefined {
		for (const [id, candidate] of this._editors) {
			if (candidate.apiEditor === editor) {
				return id;
			}
		}
		return undefined;
	}

	get notebookDocuments() {
		return [...this._documents.values()];
	}

	lookupNotebookDocument(uri: URI): ExtHostNotebookDocument | undefined {
		return this._documents.get(uri);
	}

	private _getNotebookDocument(uri: URI): ExtHostNotebookDocument {
		const result = this._documents.get(uri);
		if (!result) {
			throw new Error(`NO notebook document for '${uri}'`);
		}
		return result;
	}

	private _getProviderData(viewType: string): NotebookContentProviderData {
		const result = this._notebookContentProviders.get(viewType);
		if (!result) {
			throw new Error(`NO provider for '${viewType}'`);
		}
		return result;
	}

	registerNotebookContentProvider(
		extension: IExtensionDescription,
		viewType: string,
		provider: vscode.NotebookContentProvider,
		options?: vscode.NotebookDocumentContentOptions & {
			viewOptions?: {
				displayName: string;
				filenamePattern: (vscode.GlobPattern | { include: vscode.GlobPattern; exclude: vscode.GlobPattern })[];
				exclusive?: boolean;
			};
		}
	): vscode.Disposable {
		if (isFalsyOrWhitespace(viewType)) {
			throw new Error(`viewType cannot be empty or just whitespace`);
		}
		if (this._notebookContentProviders.has(viewType)) {
			throw new Error(`Notebook provider for '${viewType}' already registered`);
		}

		this._notebookContentProviders.set(viewType, { extension, provider });


		let listener: IDisposable | undefined;
		if (provider.onDidChangeNotebookContentOptions) {
			listener = provider.onDidChangeNotebookContentOptions(() => {
				const internalOptions = typeConverters.NotebookDocumentContentOptions.from(provider.options);
				this._notebookProxy.$updateNotebookProviderOptions(viewType, internalOptions);
			});
		}

		const viewOptionsFilenamePattern = options?.viewOptions?.filenamePattern
			.map(pattern => typeConverters.NotebookExclusiveDocumentPattern.from(pattern))
			.filter(pattern => pattern !== undefined) as (string | IRelativePattern | INotebookExclusiveDocumentFilter)[];

		if (options?.viewOptions?.filenamePattern && !viewOptionsFilenamePattern) {
			console.warn(`Notebook content provider view options file name pattern is invalid ${options?.viewOptions?.filenamePattern}`);
		}

		const internalOptions = typeConverters.NotebookDocumentContentOptions.from(options);
		this._notebookProxy.$registerNotebookProvider({ id: extension.identifier, location: extension.extensionLocation, description: extension.description }, viewType, {
			transientOutputs: internalOptions.transientOutputs,
			transientCellMetadata: internalOptions.transientCellMetadata,
			transientDocumentMetadata: internalOptions.transientDocumentMetadata,
			viewOptions: options?.viewOptions && viewOptionsFilenamePattern ? { displayName: options.viewOptions.displayName, filenamePattern: viewOptionsFilenamePattern, exclusive: options.viewOptions.exclusive || false } : undefined
		});

		return new extHostTypes.Disposable(() => {
			listener?.dispose();
			this._notebookContentProviders.delete(viewType);
			this._notebookProxy.$unregisterNotebookProvider(viewType);
		});
	}

	registerNotebookCellStatusBarItemProvider(extension: IExtensionDescription, selector: vscode.NotebookSelector, provider: vscode.NotebookCellStatusBarItemProvider) {

		const handle = ExtHostNotebookController._notebookStatusBarItemProviderHandlePool++;
		const eventHandle = typeof provider.onDidChangeCellStatusBarItems === 'function' ? ExtHostNotebookController._notebookStatusBarItemProviderHandlePool++ : undefined;

		this._notebookStatusBarItemProviders.set(handle, provider);
		this._notebookProxy.$registerNotebookCellStatusBarItemProvider(handle, eventHandle, selector);

		let subscription: vscode.Disposable | undefined;
		if (eventHandle !== undefined) {
			subscription = provider.onDidChangeCellStatusBarItems!(_ => this._notebookProxy.$emitCellStatusBarEvent(eventHandle));
		}

		return new extHostTypes.Disposable(() => {
			this._notebookStatusBarItemProviders.delete(handle);
			this._notebookProxy.$unregisterNotebookCellStatusBarItemProvider(handle, eventHandle);
			if (subscription) {
				subscription.dispose();
			}
		});
	}

	createNotebookEditorDecorationType(options: vscode.NotebookDecorationRenderOptions): vscode.NotebookEditorDecorationType {
		return new NotebookEditorDecorationType(this._notebookEditorsProxy, options).value;
	}

	async openNotebookDocument(uri: URI): Promise<vscode.NotebookDocument> {
		const cached = this._documents.get(uri);
		if (cached) {
			return cached.apiNotebook;
		}
		const canonicalUri = await this._notebookDocumentsProxy.$tryOpenDocument(uri);
		const document = this._documents.get(URI.revive(canonicalUri));
		return assertIsDefined(document?.apiNotebook);
	}


	async showNotebookDocument(notebookOrUri: vscode.NotebookDocument | URI, options?: vscode.NotebookDocumentShowOptions): Promise<vscode.NotebookEditor> {

		if (URI.isUri(notebookOrUri)) {
			notebookOrUri = await this.openNotebookDocument(notebookOrUri);
		}

		let resolvedOptions: INotebookDocumentShowOptions;
		if (typeof options === 'object') {
			resolvedOptions = {
				position: typeConverters.ViewColumn.from(options.viewColumn),
				preserveFocus: options.preserveFocus,
				selections: options.selections && options.selections.map(typeConverters.NotebookRange.from),
				pinned: typeof options.preview === 'boolean' ? !options.preview : undefined
			};
		} else {
			resolvedOptions = {
				preserveFocus: false
			};
		}

		const editorId = await this._notebookEditorsProxy.$tryShowNotebookDocument(notebookOrUri.uri, notebookOrUri.viewType, resolvedOptions);
		const editor = editorId && this._editors.get(editorId)?.apiEditor;

		if (editor) {
			return editor;
		}

		if (editorId) {
			throw new Error(`Could NOT open editor for "${notebookOrUri.toString()}" because another editor opened in the meantime.`);
		} else {
			throw new Error(`Could NOT open editor for "${notebookOrUri.toString()}".`);
		}
	}

	async $provideNotebookCellStatusBarItems(handle: number, uri: UriComponents, index: number, token: CancellationToken): Promise<INotebookCellStatusBarListDto | undefined> {
		const provider = this._notebookStatusBarItemProviders.get(handle);
		const revivedUri = URI.revive(uri);
		const document = this._documents.get(revivedUri);
		if (!document || !provider) {
			return undefined; // {{SQL CARBON EDIT}} Strict nulls
		}

		const cell = document.getCellFromIndex(index);
		if (!cell) {
			return undefined; // {{SQL CARBON EDIT}} Strict nulls
		}

		const result = await provider.provideCellStatusBarItems(cell.apiCell, token);
		if (!result) {
			return undefined;
		}

		const disposables = new DisposableStore();
		const cacheId = this._statusBarCache.add([disposables]);
		const items = (result && result.map(item => typeConverters.NotebookStatusBarItem.from(item, this._commandsConverter, disposables))) ?? undefined;
		return {
			cacheId,
			items
		};
	}

	$releaseNotebookCellStatusBarItems(cacheId: number): void {
		this._statusBarCache.delete(cacheId);
	}

	// --- serialize/deserialize

	private _handlePool = 0;
	private readonly _notebookSerializer = new Map<number, vscode.NotebookSerializer>();

	registerNotebookSerializer(extension: IExtensionDescription, viewType: string, serializer: vscode.NotebookSerializer, options?: vscode.NotebookDocumentContentOptions): vscode.Disposable {
		if (isFalsyOrWhitespace(viewType)) {
			throw new Error(`viewType cannot be empty or just whitespace`);
		}
		const handle = this._handlePool++;
		this._notebookSerializer.set(handle, serializer);
		const internalOptions = typeConverters.NotebookDocumentContentOptions.from(options);
		this._notebookProxy.$registerNotebookSerializer(
			handle,
			{ id: extension.identifier, location: extension.extensionLocation, description: extension.description },
			viewType,
			internalOptions
		);
		return toDisposable(() => {
			this._notebookProxy.$unregisterNotebookSerializer(handle);
		});
	}

	async $dataToNotebook(handle: number, bytes: VSBuffer, token: CancellationToken): Promise<NotebookDataDto> {
		const serializer = this._notebookSerializer.get(handle);
		if (!serializer) {
			throw new Error('NO serializer found');
		}
		const data = await serializer.deserializeNotebook(bytes.buffer, token);
		return {
			metadata: typeConverters.NotebookDocumentMetadata.from(data.metadata),
			cells: data.cells.map(typeConverters.NotebookCellData.from),
		};
	}

	async $notebookToData(handle: number, data: NotebookDataDto, token: CancellationToken): Promise<VSBuffer> {
		const serializer = this._notebookSerializer.get(handle);
		if (!serializer) {
			throw new Error('NO serializer found');
		}
		const bytes = await serializer.serializeNotebook({
			metadata: typeConverters.NotebookDocumentMetadata.to(data.metadata),
			cells: data.cells.map(typeConverters.NotebookCellData.to)
		}, token);
		return VSBuffer.wrap(bytes);
	}

	cancelOneNotebookCellExecution(cell: ExtHostCell): void {
		const execution = this._activeExecutions.get(cell.uri);
		execution?.cancel();
	}

	// --- open, save, saveAs, backup

	async $openNotebook(viewType: string, uri: UriComponents, backupId: string | undefined, untitledDocumentData: VSBuffer | undefined, token: CancellationToken): Promise<NotebookDataDto> {
		const { provider } = this._getProviderData(viewType);
		const data = await provider.openNotebook(URI.revive(uri), { backupId, untitledDocumentData: untitledDocumentData?.buffer }, token);
		return {
			metadata: typeConverters.NotebookDocumentMetadata.from(data.metadata),
			cells: data.cells.map(typeConverters.NotebookCellData.from),
		};
	}

	async $saveNotebook(viewType: string, uri: UriComponents, token: CancellationToken): Promise<boolean> {
		const document = this._getNotebookDocument(URI.revive(uri));
		const { provider } = this._getProviderData(viewType);
		await provider.saveNotebook(document.apiNotebook, token);
		return true;
	}

	async $saveNotebookAs(viewType: string, uri: UriComponents, target: UriComponents, token: CancellationToken): Promise<boolean> {
		const document = this._getNotebookDocument(URI.revive(uri));
		const { provider } = this._getProviderData(viewType);
		await provider.saveNotebookAs(URI.revive(target), document.apiNotebook, token);
		return true;
	}

	private _backupIdPool: number = 0;

	async $backupNotebook(viewType: string, uri: UriComponents, cancellation: CancellationToken): Promise<string> {
		const document = this._getNotebookDocument(URI.revive(uri));
		const provider = this._getProviderData(viewType);

		const storagePath = this._extensionStoragePaths.workspaceValue(provider.extension) ?? this._extensionStoragePaths.globalValue(provider.extension);
		const fileName = String(hash([document.uri.toString(), this._backupIdPool++]));
		const backupUri = URI.joinPath(storagePath, fileName);

		const backup = await provider.provider.backupNotebook(document.apiNotebook, { destination: backupUri }, cancellation);
		document.updateBackup(backup);
		return backup.id;
	}

	$acceptModelChanged(uri: UriComponents, event: NotebookCellsChangedEventDto, isDirty: boolean): void {
		const document = this._getNotebookDocument(URI.revive(uri));
		document.acceptModelChanged(event, isDirty);
	}

	$acceptDirtyStateChanged(uri: UriComponents, isDirty: boolean): void {
		const document = this._getNotebookDocument(URI.revive(uri));
		document.acceptModelChanged({ rawEvents: [], versionId: document.apiNotebook.version }, isDirty);
	}

	$acceptModelSaved(uri: UriComponents): void {
		const document = this._getNotebookDocument(URI.revive(uri));
		this._onDidSaveNotebookDocument.fire(document.apiNotebook);
	}

	$acceptEditorPropertiesChanged(id: string, data: INotebookEditorPropertiesChangeData): void {
		this.logService.debug('ExtHostNotebook#$acceptEditorPropertiesChanged', id, data);

		const editor = this._editors.get(id);
		if (!editor) {
			throw new Error(`unknown text editor: ${id}. known editors: ${[...this._editors.keys()]} `);
		}

		// ONE: make all state updates
		if (data.visibleRanges) {
			editor._acceptVisibleRanges(data.visibleRanges.ranges.map(typeConverters.NotebookRange.to));
		}
		if (data.selections) {
			editor._acceptSelections(data.selections.selections.map(typeConverters.NotebookRange.to));
		}

		// TWO: send all events after states have been updated
		if (data.visibleRanges) {
			this._onDidChangeNotebookEditorVisibleRanges.fire({
				notebookEditor: editor.apiEditor,
				visibleRanges: editor.apiEditor.visibleRanges
			});
		}
		if (data.selections) {
			this._onDidChangeNotebookEditorSelection.fire(Object.freeze({
				notebookEditor: editor.apiEditor,
				selections: editor.apiEditor.selections
			}));
		}
	}

	$acceptEditorViewColumns(data: INotebookEditorViewColumnInfo): void {
		for (const id in data) {
			const editor = this._editors.get(id);
			if (!editor) {
				throw new Error(`unknown text editor: ${id}. known editors: ${[...this._editors.keys()]} `);
			}
			editor._acceptViewColumn(typeConverters.ViewColumn.to(data[id]));
		}
	}

	$acceptDocumentPropertiesChanged(uri: UriComponents, data: INotebookDocumentPropertiesChangeData): void {
		this.logService.debug('ExtHostNotebook#$acceptDocumentPropertiesChanged', uri.path, data);
		const document = this._getNotebookDocument(URI.revive(uri));
		document.acceptDocumentPropertiesChanged(data);
		if (data.metadata) {
			this._onDidChangeNotebookDocumentMetadata.fire({ document: document.apiNotebook });
		}
	}

	private _createExtHostEditor(document: ExtHostNotebookDocument, editorId: string, data: INotebookEditorAddData) {

		if (this._editors.has(editorId)) {
			throw new Error(`editor with id ALREADY EXSIST: ${editorId}`);
		}

		const editor = new ExtHostNotebookEditor(
			editorId,
			this._notebookEditorsProxy,
			document,
			data.visibleRanges.map(typeConverters.NotebookRange.to),
			data.selections.map(typeConverters.NotebookRange.to),
			typeof data.viewColumn === 'number' ? typeConverters.ViewColumn.to(data.viewColumn) : undefined
		);

		this._editors.set(editorId, editor);
	}

	$acceptDocumentAndEditorsDelta(delta: INotebookDocumentsAndEditorsDelta): void {

		if (delta.removedDocuments) {
			for (const uri of delta.removedDocuments) {
				const revivedUri = URI.revive(uri);
				const document = this._documents.get(revivedUri);

				if (document) {
					document.dispose();
					this._documents.delete(revivedUri);
					this._textDocumentsAndEditors.$acceptDocumentsAndEditorsDelta({ removedDocuments: document.apiNotebook.getCells().map(cell => cell.document.uri) });
					this._onDidCloseNotebookDocument.fire(document.apiNotebook);
				}

				for (const editor of this._editors.values()) {
					if (editor.notebookData.uri.toString() === revivedUri.toString()) {
						this._editors.delete(editor.id);
					}
				}
			}
		}

		if (delta.addedDocuments) {

			const addedCellDocuments: IModelAddedData[] = [];

			for (const modelData of delta.addedDocuments) {
				const uri = URI.revive(modelData.uri);
				const viewType = modelData.viewType;

				if (this._documents.has(uri)) {
					throw new Error(`adding EXISTING notebook ${uri} `);
				}
				const that = this;

				const document = new ExtHostNotebookDocument(
					this._notebookDocumentsProxy,
					this._textDocumentsAndEditors,
					this._textDocuments,
					{
						emitModelChange(event: vscode.NotebookCellsChangeEvent): void {
							that._onDidChangeNotebookCells.fire(event);
						},
						emitCellOutputsChange(event: vscode.NotebookCellOutputsChangeEvent): void {
							that._onDidChangeCellOutputs.fire(event);
						},
						emitCellMetadataChange(event: vscode.NotebookCellMetadataChangeEvent): void {
							that._onDidChangeCellMetadata.fire(event);
						},
						emitCellExecutionStateChange(event: vscode.NotebookCellExecutionStateChangeEvent): void {
							that._onDidChangeCellExecutionState.fire(event);
						}
					},
					viewType,
					modelData.metadata ? typeConverters.NotebookDocumentMetadata.to(modelData.metadata) : new extHostTypes.NotebookDocumentMetadata(),
					uri,
				);

				document.acceptModelChanged({
					versionId: modelData.versionId,
					rawEvents: [{
						kind: NotebookCellsChangeType.Initialize,
						changes: [[0, 0, modelData.cells]]
					}]
				}, false);

				// add cell document as vscode.TextDocument
				addedCellDocuments.push(...modelData.cells.map(cell => ExtHostCell.asModelAddData(document.apiNotebook, cell)));

				this._documents.get(uri)?.dispose();
				this._documents.set(uri, document);
				this._textDocumentsAndEditors.$acceptDocumentsAndEditorsDelta({ addedDocuments: addedCellDocuments });

				this._onDidOpenNotebookDocument.fire(document.apiNotebook);
			}
		}

		if (delta.addedEditors) {
			for (const editorModelData of delta.addedEditors) {
				if (this._editors.has(editorModelData.id)) {
					return;
				}

				const revivedUri = URI.revive(editorModelData.documentUri);
				const document = this._documents.get(revivedUri);

				if (document) {
					this._createExtHostEditor(document, editorModelData.id, editorModelData);
				}
			}
		}

		const removedEditors: ExtHostNotebookEditor[] = [];

		if (delta.removedEditors) {
			for (const editorid of delta.removedEditors) {
				const editor = this._editors.get(editorid);

				if (editor) {
					this._editors.delete(editorid);

					if (this._activeNotebookEditor?.id === editor.id) {
						this._activeNotebookEditor = undefined;
					}

					removedEditors.push(editor);
				}
			}
		}

		if (delta.visibleEditors) {
			this._visibleNotebookEditors = delta.visibleEditors.map(id => this._editors.get(id)!).filter(editor => !!editor) as ExtHostNotebookEditor[];
			const visibleEditorsSet = new Set<string>();
			this._visibleNotebookEditors.forEach(editor => visibleEditorsSet.add(editor.id));

			for (const editor of this._editors.values()) {
				const newValue = visibleEditorsSet.has(editor.id);
				editor._acceptVisibility(newValue);
			}

			this._visibleNotebookEditors = [...this._editors.values()].map(e => e).filter(e => e.visible);
			this._onDidChangeVisibleNotebookEditors.fire(this.visibleNotebookEditors);
		}

		if (delta.newActiveEditor === null) {
			// clear active notebook as current active editor is non-notebook editor
			this._activeNotebookEditor = undefined;
		} else if (delta.newActiveEditor) {
			this._activeNotebookEditor = this._editors.get(delta.newActiveEditor);
		}
		if (delta.newActiveEditor !== undefined) {
			this._onDidChangeActiveNotebookEditor.fire(this._activeNotebookEditor?.apiEditor);
		}
	}
	createNotebookCellExecution(docUri: vscode.Uri, index: number, kernelId: string): vscode.NotebookCellExecutionTask | undefined {
		const document = this.lookupNotebookDocument(docUri);
		if (!document) {
			throw new Error(`Invalid uri: ${docUri} `);
		}

		const cell = document.getCellFromIndex(index);
		if (!cell) {
			throw new Error(`Invalid cell index: ${docUri}, ${index} `);
		}

		// TODO@roblou also validate kernelId, once kernel has moved from editor to document
		if (this._activeExecutions.has(cell.uri)) {
<<<<<<< HEAD
			return undefined; // {{SQL CARBON EDIT}} Strict null
=======
			throw new Error(`duplicate execution for ${cell.uri}`);
>>>>>>> 71b23eb3
		}

		const execution = new NotebookCellExecutionTask(docUri, document, cell, this._notebookDocumentsProxy);
		this._activeExecutions.set(cell.uri, execution);
		const listener = execution.onDidChangeState(() => {
			if (execution.state === NotebookCellExecutionTaskState.Resolved) {
				execution.dispose();
				listener.dispose();
				this._activeExecutions.delete(cell.uri);
			}
		});

		return execution.asApiObject();
	}
}

enum NotebookCellExecutionTaskState {
	Init,
	Started,
	Resolved
}

class NotebookCellExecutionTask extends Disposable {
	private _onDidChangeState = new Emitter<void>();
	readonly onDidChangeState = this._onDidChangeState.event;

	private _state = NotebookCellExecutionTaskState.Init;
	get state(): NotebookCellExecutionTaskState { return this._state; }

	private readonly _tokenSource: CancellationTokenSource;

	private _executionOrder: number | undefined;

	constructor(
		private readonly _uri: vscode.Uri,
		private readonly _document: ExtHostNotebookDocument,
		private readonly _cell: ExtHostCell,
		private readonly _proxy: MainThreadNotebookDocumentsShape) {
		super();
		this._tokenSource = this._register(new CancellationTokenSource());

		this._executionOrder = _cell.internalMetadata.executionOrder;
		this.mixinMetadata({
			runState: extHostTypes.NotebookCellExecutionState.Pending,
			executionOrder: null
		});
	}

	cancel(): void {
		this._tokenSource.cancel();
	}

	private async applyEdits(edits: IImmediateCellEditOperation[]): Promise<void> {
		return this._proxy.$applyEdits(this._uri, edits, false);
	}

	private verifyStateForOutput() {
		if (this._state === NotebookCellExecutionTaskState.Init) {
			throw new Error('Must call start before modifying cell output');
		}

		if (this._state === NotebookCellExecutionTaskState.Resolved) {
			throw new Error('Cannot modify cell output after calling resolve');
		}
	}

	private mixinMetadata(mixinMetadata: NullablePartialNotebookCellMetadata) {
		const edits: IImmediateCellEditOperation[] = [
			{ editType: CellEditType.PartialMetadata, handle: this._cell.handle, metadata: mixinMetadata }
		];
		this.applyEdits(edits);
	}

	private cellIndexToHandle(cellIndex: number | undefined): number | undefined {
		const cell = typeof cellIndex === 'number' ? this._document.getCellFromIndex(cellIndex) : this._cell;
		if (!cell) {
			return undefined; // {{SQL CARBON EDIT}} Strict null
		}

		return cell.handle;
	}

	asApiObject(): vscode.NotebookCellExecutionTask {
		const that = this;
		return Object.freeze(<vscode.NotebookCellExecutionTask>{
			get document() { return that._document.apiNotebook; },
			get cell() { return that._cell.apiCell; },

			get executionOrder() { return that._executionOrder; },
			set executionOrder(v: number | undefined) {
				that._executionOrder = v;
				that.mixinMetadata({
					executionOrder: v
				});
			},

			start(context?: vscode.NotebookCellExecuteStartContext): void {
				if (that._state === NotebookCellExecutionTaskState.Resolved || that._state === NotebookCellExecutionTaskState.Started) {
					throw new Error('Cannot call start again');
				}

				that._state = NotebookCellExecutionTaskState.Started;
				that._onDidChangeState.fire();

				that.mixinMetadata({
					runState: extHostTypes.NotebookCellExecutionState.Executing,
					runStartTime: context?.startTime ?? null
				});
			},

			end(result?: vscode.NotebookCellExecuteEndContext): void {
				if (that._state === NotebookCellExecutionTaskState.Resolved) {
					throw new Error('Cannot call resolve twice');
				}

				that._state = NotebookCellExecutionTaskState.Resolved;
				that._onDidChangeState.fire();

				that.mixinMetadata({
					runState: extHostTypes.NotebookCellExecutionState.Idle,
					lastRunSuccess: result?.success ?? null,
					runEndTime: result?.endTime ?? null,
				});
			},

			clearOutput(cellIndex?: number): Thenable<void> {
				that.verifyStateForOutput();
				return this.replaceOutput([], cellIndex);
			},

			async appendOutput(outputs: vscode.NotebookCellOutput | vscode.NotebookCellOutput[], cellIndex?: number): Promise<void> {
				that.verifyStateForOutput();
				const handle = that.cellIndexToHandle(cellIndex);
				if (typeof handle !== 'number') {
					return;
				}

				outputs = Array.isArray(outputs) ? outputs : [outputs];
				return that.applyEdits([{ editType: CellEditType.Output, handle, append: true, outputs: outputs.map(typeConverters.NotebookCellOutput.from) }]);
			},

			async replaceOutput(outputs: vscode.NotebookCellOutput | vscode.NotebookCellOutput[], cellIndex?: number): Promise<void> {
				that.verifyStateForOutput();
				const handle = that.cellIndexToHandle(cellIndex);
				if (typeof handle !== 'number') {
					return;
				}

				outputs = Array.isArray(outputs) ? outputs : [outputs];
				return that.applyEdits([{ editType: CellEditType.Output, handle, outputs: outputs.map(typeConverters.NotebookCellOutput.from) }]);
			},

			async appendOutputItems(items: vscode.NotebookCellOutputItem | vscode.NotebookCellOutputItem[], outputId: string): Promise<void> {
				that.verifyStateForOutput();
				items = Array.isArray(items) ? items : [items];
				return that.applyEdits([{ editType: CellEditType.OutputItems, append: true, items: items.map(typeConverters.NotebookCellOutputItem.from), outputId }]);
			},

			async replaceOutputItems(items: vscode.NotebookCellOutputItem | vscode.NotebookCellOutputItem[], outputId: string): Promise<void> {
				that.verifyStateForOutput();
				items = Array.isArray(items) ? items : [items];
				return that.applyEdits([{ editType: CellEditType.OutputItems, items: items.map(typeConverters.NotebookCellOutputItem.from), outputId }]);
			},

			token: that._tokenSource.token
		});
	}
}<|MERGE_RESOLUTION|>--- conflicted
+++ resolved
@@ -651,11 +651,7 @@
 
 		// TODO@roblou also validate kernelId, once kernel has moved from editor to document
 		if (this._activeExecutions.has(cell.uri)) {
-<<<<<<< HEAD
-			return undefined; // {{SQL CARBON EDIT}} Strict null
-=======
 			throw new Error(`duplicate execution for ${cell.uri}`);
->>>>>>> 71b23eb3
 		}
 
 		const execution = new NotebookCellExecutionTask(docUri, document, cell, this._notebookDocumentsProxy);
