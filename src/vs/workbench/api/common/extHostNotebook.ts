--- conflicted
+++ resolved
@@ -642,216 +642,4 @@
 			this._onDidChangeActiveNotebookEditor.fire(this._activeNotebookEditor?.apiEditor);
 		}
 	}
-<<<<<<< HEAD
-	createNotebookCellExecution(docUri: vscode.Uri, index: number, kernelId: string): vscode.NotebookCellExecutionTask | undefined {
-		const document = this.lookupNotebookDocument(docUri);
-		if (!document) {
-			throw new Error(`Invalid uri: ${docUri} `);
-		}
-
-		const cell = document.getCellFromIndex(index);
-		if (!cell) {
-			throw new Error(`Invalid cell index: ${docUri}, ${index} `);
-		}
-
-		// TODO@roblou also validate kernelId, once kernel has moved from editor to document
-		if (this._activeExecutions.has(cell.uri)) {
-			throw new Error(`duplicate execution for ${cell.uri}`);
-		}
-
-		const execution = new NotebookCellExecutionTask(docUri, document, cell, this._notebookDocumentsProxy);
-		this._activeExecutions.set(cell.uri, execution);
-		const listener = execution.onDidChangeState(() => {
-			if (execution.state === NotebookCellExecutionTaskState.Resolved) {
-				execution.dispose();
-				listener.dispose();
-				this._activeExecutions.delete(cell.uri);
-			}
-		});
-
-		return execution.asApiObject();
-	}
-}
-
-enum NotebookCellExecutionTaskState {
-	Init,
-	Started,
-	Resolved
-}
-
-class NotebookCellExecutionTask extends Disposable {
-	private _onDidChangeState = new Emitter<void>();
-	readonly onDidChangeState = this._onDidChangeState.event;
-
-	private _state = NotebookCellExecutionTaskState.Init;
-	get state(): NotebookCellExecutionTaskState { return this._state; }
-
-	private readonly _tokenSource = this._register(new CancellationTokenSource());
-
-	private readonly _collector: TimeoutBasedCollector<IImmediateCellEditOperation>;
-
-	private _executionOrder: number | undefined;
-
-	constructor(
-		private readonly _uri: vscode.Uri,
-		private readonly _document: ExtHostNotebookDocument,
-		private readonly _cell: ExtHostCell,
-		private readonly _proxy: MainThreadNotebookDocumentsShape) {
-		super();
-
-		this._collector = new TimeoutBasedCollector(10, edits => this.applyEdits(edits));
-
-		this._executionOrder = _cell.internalMetadata.executionOrder;
-		this.mixinMetadata({
-			runState: extHostTypes.NotebookCellExecutionState.Pending,
-			executionOrder: null
-		});
-	}
-
-	cancel(): void {
-		this._tokenSource.cancel();
-	}
-
-	private async applyEditSoon(edit: IImmediateCellEditOperation): Promise<void> {
-		await this._collector.addItem(edit);
-	}
-
-	private async applyEdits(edits: IImmediateCellEditOperation[]): Promise<void> {
-		return this._proxy.$applyEdits(this._uri, edits, false);
-	}
-
-	private verifyStateForOutput() {
-		if (this._state === NotebookCellExecutionTaskState.Init) {
-			throw new Error('Must call start before modifying cell output');
-		}
-
-		if (this._state === NotebookCellExecutionTaskState.Resolved) {
-			throw new Error('Cannot modify cell output after calling resolve');
-		}
-	}
-
-	private mixinMetadata(mixinMetadata: NullablePartialNotebookCellMetadata) {
-		const edit: IImmediateCellEditOperation = { editType: CellEditType.PartialMetadata, handle: this._cell.handle, metadata: mixinMetadata };
-		this.applyEdits([edit]);
-	}
-
-	private cellIndexToHandle(cellIndex: number | undefined): number | undefined {
-		const cell = typeof cellIndex === 'number' ? this._document.getCellFromIndex(cellIndex) : this._cell;
-		if (!cell) {
-			return undefined; // {{SQL CARBON EDIT}} Strict null
-		}
-
-		return cell.handle;
-	}
-
-	asApiObject(): vscode.NotebookCellExecutionTask {
-		const that = this;
-		return Object.freeze(<vscode.NotebookCellExecutionTask>{
-			get document() { return that._document.apiNotebook; },
-			get cell() { return that._cell.apiCell; },
-
-			get executionOrder() { return that._executionOrder; },
-			set executionOrder(v: number | undefined) {
-				that._executionOrder = v;
-				that.mixinMetadata({
-					executionOrder: v
-				});
-			},
-
-			start(context?: vscode.NotebookCellExecuteStartContext): void {
-				if (that._state === NotebookCellExecutionTaskState.Resolved || that._state === NotebookCellExecutionTaskState.Started) {
-					throw new Error('Cannot call start again');
-				}
-
-				that._state = NotebookCellExecutionTaskState.Started;
-				that._onDidChangeState.fire();
-
-				that.mixinMetadata({
-					runState: extHostTypes.NotebookCellExecutionState.Executing,
-					runStartTime: context?.startTime ?? null
-				});
-			},
-
-			end(result?: vscode.NotebookCellExecuteEndContext): void {
-				if (that._state === NotebookCellExecutionTaskState.Resolved) {
-					throw new Error('Cannot call resolve twice');
-				}
-
-				that._state = NotebookCellExecutionTaskState.Resolved;
-				that._onDidChangeState.fire();
-
-				that.mixinMetadata({
-					runState: extHostTypes.NotebookCellExecutionState.Idle,
-					lastRunSuccess: result?.success ?? null,
-					runEndTime: result?.endTime ?? null,
-				});
-			},
-
-			clearOutput(cellIndex?: number): Thenable<void> {
-				that.verifyStateForOutput();
-				return this.replaceOutput([], cellIndex);
-			},
-
-			async appendOutput(outputs: vscode.NotebookCellOutput | vscode.NotebookCellOutput[], cellIndex?: number): Promise<void> {
-				that.verifyStateForOutput();
-				const handle = that.cellIndexToHandle(cellIndex);
-				if (typeof handle !== 'number') {
-					return;
-				}
-
-				outputs = Array.isArray(outputs) ? outputs : [outputs];
-				return that.applyEditSoon({ editType: CellEditType.Output, handle, append: true, outputs: outputs.map(typeConverters.NotebookCellOutput.from) });
-			},
-
-			async replaceOutput(outputs: vscode.NotebookCellOutput | vscode.NotebookCellOutput[], cellIndex?: number): Promise<void> {
-				that.verifyStateForOutput();
-				const handle = that.cellIndexToHandle(cellIndex);
-				if (typeof handle !== 'number') {
-					return;
-				}
-
-				outputs = Array.isArray(outputs) ? outputs : [outputs];
-				return that.applyEditSoon({ editType: CellEditType.Output, handle, outputs: outputs.map(typeConverters.NotebookCellOutput.from) });
-			},
-
-			async appendOutputItems(items: vscode.NotebookCellOutputItem | vscode.NotebookCellOutputItem[], outputId: string): Promise<void> {
-				that.verifyStateForOutput();
-				items = Array.isArray(items) ? items : [items];
-				return that.applyEditSoon({ editType: CellEditType.OutputItems, append: true, items: items.map(typeConverters.NotebookCellOutputItem.from), outputId });
-			},
-
-			async replaceOutputItems(items: vscode.NotebookCellOutputItem | vscode.NotebookCellOutputItem[], outputId: string): Promise<void> {
-				that.verifyStateForOutput();
-				items = Array.isArray(items) ? items : [items];
-				return that.applyEditSoon({ editType: CellEditType.OutputItems, items: items.map(typeConverters.NotebookCellOutputItem.from), outputId });
-			},
-
-			token: that._tokenSource.token
-		});
-	}
-}
-
-class TimeoutBasedCollector<T> {
-	private batch: T[] = [];
-	private waitPromise: Promise<void> | undefined;
-
-	constructor(
-		private readonly delay: number,
-		private readonly callback: (items: T[]) => Promise<void>) { }
-
-	addItem(item: T): Promise<void> {
-		this.batch.push(item);
-		if (!this.waitPromise) {
-			this.waitPromise = timeout(this.delay).then(() => {
-				this.waitPromise = undefined;
-				const batch = this.batch;
-				this.batch = [];
-				return this.callback(batch);
-			});
-		}
-
-		return this.waitPromise;
-	}
-=======
->>>>>>> 1b591be3
 }