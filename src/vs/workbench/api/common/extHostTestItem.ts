--- conflicted
+++ resolved
@@ -186,14 +186,9 @@
 	constructor(controllerId: string, controllerLabel: string, editors: ExtHostDocumentsAndEditors) {
 		super({
 			controllerId,
-<<<<<<< HEAD
-			getApiFor: <any>getPrivateApiFor, // as (impl: TestItemImpl) => ITestItemApi<TestItemImpl>,
-			getChildren: (item) => <any>item.children, // as ITestChildrenLike<TestItemImpl>,
-=======
 			getDocumentVersion: uri => uri && editors.getDocument(uri)?.version,
 			getApiFor: getPrivateApiFor as (impl: TestItemImpl) => ITestItemApi<TestItemImpl>,
 			getChildren: (item) => item.children as ITestChildrenLike<TestItemImpl>,
->>>>>>> 5b6af074
 			root: new TestItemRootImpl(controllerId, controllerLabel),
 			toITestItem: Convert.TestItem.from,
 		});
