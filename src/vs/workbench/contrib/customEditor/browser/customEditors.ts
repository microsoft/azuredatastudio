/*---------------------------------------------------------------------------------------------
 *  Copyright (c) Microsoft Corporation. All rights reserved.
 *  Licensed under the Source EULA. See License.txt in the project root for license information.
 *--------------------------------------------------------------------------------------------*/

import { coalesce, distinct } from 'vs/base/common/arrays';
import * as glob from 'vs/base/common/glob';
import { UnownedDisposable } from 'vs/base/common/lifecycle';
import { Schemas } from 'vs/base/common/network';
import { basename, DataUri, isEqual } from 'vs/base/common/resources';
import { withNullAsUndefined } from 'vs/base/common/types';
import { URI } from 'vs/base/common/uri';
import { generateUuid } from 'vs/base/common/uuid';
import * as nls from 'vs/nls';
import { IConfigurationService } from 'vs/platform/configuration/common/configuration';
import { IEditorOptions, ITextEditorOptions } from 'vs/platform/editor/common/editor';
import { IInstantiationService } from 'vs/platform/instantiation/common/instantiation';
import { IQuickInputService, IQuickPickItem } from 'vs/platform/quickinput/common/quickInput';
import * as colorRegistry from 'vs/platform/theme/common/colorRegistry';
import { registerThemingParticipant } from 'vs/platform/theme/common/themeService';
import { IWorkbenchContribution } from 'vs/workbench/common/contributions';
import { EditorInput, EditorOptions, IEditor, IEditorInput } from 'vs/workbench/common/editor';
import { DiffEditorInput } from 'vs/workbench/common/editor/diffEditorInput';
import { webviewEditorsExtensionPoint } from 'vs/workbench/contrib/customEditor/browser/extensionPoint';
import { CustomEditorPriority, CustomEditorInfo, CustomEditorSelector, ICustomEditorService } from 'vs/workbench/contrib/customEditor/common/customEditor';
import { FileEditorInput } from 'vs/workbench/contrib/files/common/editors/fileEditorInput';
import { IWebviewService } from 'vs/workbench/contrib/webview/browser/webview';
import { IEditorGroup } from 'vs/workbench/services/editor/common/editorGroupsService';
import { IEditorService, IOpenEditorOverride } from 'vs/workbench/services/editor/common/editorService';
import { CustomFileEditorInput } from './customEditorInput';

const defaultEditorId = 'default';

const defaultEditorInfo: CustomEditorInfo = {
	id: defaultEditorId,
	displayName: nls.localize('promptOpenWith.defaultEditor', "VS Code's standard text editor"),
	selector: [
		{ filenamePattern: '*' }
	],
	priority: CustomEditorPriority.default,
};

export class CustomEditorStore {
	private readonly contributedEditors = new Map<string, CustomEditorInfo>();

	public clear() {
		this.contributedEditors.clear();
	}

	public get(viewType: string): CustomEditorInfo | undefined {
		return viewType === defaultEditorId
			? defaultEditorInfo
			: this.contributedEditors.get(viewType);
	}

	public add(info: CustomEditorInfo): void {
		if (info.id === defaultEditorId || this.contributedEditors.has(info.id)) {
			console.log(`Custom editor with id '${info.id}' already registered`);
			return;
		}
		this.contributedEditors.set(info.id, info);
	}

	public getContributedEditors(resource: URI): readonly CustomEditorInfo[] {
		return Array.from(this.contributedEditors.values()).filter(customEditor =>
			customEditor.selector.some(selector => matches(selector, resource)));
	}
}

export class CustomEditorService implements ICustomEditorService {
	_serviceBrand: any;

	private readonly editors = new CustomEditorStore();

	constructor(
		@IConfigurationService private readonly configurationService: IConfigurationService,
		@IEditorService private readonly editorService: IEditorService,
		@IInstantiationService private readonly instantiationService: IInstantiationService,
		@IQuickInputService private readonly quickInputService: IQuickInputService,
		@IWebviewService private readonly webviewService: IWebviewService,
	) {
		webviewEditorsExtensionPoint.setHandler(extensions => {
			this.editors.clear();

			for (const extension of extensions) {
				for (const webviewEditorContribution of extension.value) {
					this.editors.add({
						id: webviewEditorContribution.viewType,
						displayName: webviewEditorContribution.displayName,
						selector: webviewEditorContribution.selector || [],
						priority: webviewEditorContribution.priority || CustomEditorPriority.default,
					});
				}
			}
		});
	}

	public getContributedCustomEditors(resource: URI): readonly CustomEditorInfo[] {
		return this.editors.getContributedEditors(resource);
	}

	public getUserConfiguredCustomEditors(resource: URI): readonly CustomEditorInfo[] {
		const rawAssociations = this.configurationService.getValue<CustomEditorsAssociations>(customEditorsAssociationsKey) || [];
		return coalesce(rawAssociations
			.filter(association => matches(association, resource))
			.map(association => this.editors.get(association.viewType)));
	}

	public async promptOpenWith(
		resource: URI,
		options?: ITextEditorOptions,
		group?: IEditorGroup,
	): Promise<IEditor | undefined> {
		const customEditors = distinct([
			defaultEditorInfo,
			...this.getUserConfiguredCustomEditors(resource),
			...this.getContributedCustomEditors(resource),
		], editor => editor.id);

		const pick = await this.quickInputService.pick(
			customEditors.map((editorDescriptor): IQuickPickItem => ({
				label: editorDescriptor.displayName,
				id: editorDescriptor.id,
			})), {
			placeHolder: nls.localize('promptOpenWith.placeHolder', "Select editor to use for '{0}'...", basename(resource)),
		});

		if (!pick || !pick.id) {
			return undefined; // {{SQL CARBON EDIT}} strict-null-check
		}
		return this.openWith(resource, pick.id, options, group);
	}

	public openWith(
		resource: URI,
		viewType: string,
		options?: ITextEditorOptions,
		group?: IEditorGroup,
	): Promise<IEditor | undefined> {
		if (viewType === defaultEditorId) {
			const fileInput = this.instantiationService.createInstance(FileEditorInput, resource, undefined, undefined);
			return this.openEditorForResource(resource, fileInput, { ...options, ignoreOverrides: true }, group);
		}

		if (!this.editors.get(viewType)) {
			return this.promptOpenWith(resource, options, group);
		}

		const input = this.createInput(resource, viewType, group);
		return this.openEditorForResource(resource, input, options, group);
	}

	public createInput(
		resource: URI,
		viewType: string,
		group: IEditorGroup | undefined,
		options?: { readonly customClasses: string },
	): CustomFileEditorInput {
		const id = generateUuid();
		const webview = this.webviewService.createWebviewEditorOverlay(id, { customClasses: options ? options.customClasses : undefined }, {});
		const input = this.instantiationService.createInstance(CustomFileEditorInput, resource, viewType, id, new UnownedDisposable(webview));
		if (group) {
			input.updateGroup(group.id);
		}
		return input;
	}

	private async openEditorForResource(
		resource: URI,
		input: IEditorInput,
		options?: IEditorOptions,
		group?: IEditorGroup
	): Promise<IEditor | undefined> {
		if (group) {
			const existingEditors = group.editors.filter(editor => editor.getResource() && isEqual(editor.getResource()!, resource));
			if (existingEditors.length) {
				const existing = existingEditors[0];
<<<<<<< HEAD
				if (input.matches(existing)) {
					return undefined; // {{SQL CARBON EDIT}} strict-null-check
				}

				await this.editorService.replaceEditors([{
					editor: existing,
					replacement: input,
					options: options ? EditorOptions.create(options) : undefined,
				}], group);

				if (existing instanceof CustomFileEditorInput) {
					existing.dispose();
=======
				if (!input.matches(existing)) {
					await this.editorService.replaceEditors([{
						editor: existing,
						replacement: input,
						options: options ? EditorOptions.create(options) : undefined,
					}], group);

					if (existing instanceof CustomFileEditorInput) {
						existing.dispose();
					}
>>>>>>> c71cbdaa
				}
			}
		}
		return this.editorService.openEditor(input, options, group);
	}
}

export const customEditorsAssociationsKey = 'workbench.experimental.editorAssociations';

export type CustomEditorsAssociations = readonly (CustomEditorSelector & { readonly viewType: string })[];

export class CustomEditorContribution implements IWorkbenchContribution {
	constructor(
		@IEditorService private readonly editorService: IEditorService,
		@ICustomEditorService private readonly customEditorService: ICustomEditorService,
	) {
		this.editorService.overrideOpenEditor((editor, options, group) => this.onEditorOpening(editor, options, group));
	}

	private onEditorOpening(
		editor: IEditorInput,
		options: ITextEditorOptions | undefined,
		group: IEditorGroup
	): IOpenEditorOverride | undefined {
		if (editor instanceof CustomFileEditorInput) {
			if (editor.group === group.id) {
				return undefined;
			}
		}

		if (editor instanceof DiffEditorInput) {
			return this.onDiffEditorOpening(editor, options, group);
		}

		const resource = editor.getResource();
		if (resource) {
			return this.onResourceEditorOpening(resource, editor, options, group);
		}
		return undefined;
	}

	private onResourceEditorOpening(
		resource: URI,
		editor: IEditorInput,
		options: ITextEditorOptions | undefined,
		group: IEditorGroup
	): IOpenEditorOverride | undefined {
		const userConfiguredEditors = this.customEditorService.getUserConfiguredCustomEditors(resource);
		const contributedEditors = this.customEditorService.getContributedCustomEditors(resource);

		if (!userConfiguredEditors.length) {
			if (!contributedEditors.length) {
				return undefined; // {{SQL CARBON EDIT}} strict-null-check
			}

			const defaultEditors = contributedEditors.filter(editor => editor.priority === CustomEditorPriority.default);
			if (defaultEditors.length === 1) {
				return {
					override: this.customEditorService.openWith(resource, defaultEditors[0].id, options, group),
				};
			}
		}

		for (const input of group.editors) {
			if (input instanceof CustomFileEditorInput && isEqual(input.getResource(), resource)) {
				return {
					override: group.openEditor(input, options).then(withNullAsUndefined)
				};
			}
		}

		if (userConfiguredEditors.length) {
			return {
				override: this.customEditorService.openWith(resource, userConfiguredEditors[0].id, options, group),
			};
		}

		// Open default editor but prompt user to see if they wish to use a custom one instead
		return {
			override: (async () => {
				const standardEditor = await this.editorService.openEditor(editor, { ...options, ignoreOverrides: true }, group);
				const selectedEditor = await this.customEditorService.promptOpenWith(resource, options, group);
				if (selectedEditor && selectedEditor.input) {
					await group.replaceEditors([{
						editor,
						replacement: selectedEditor.input
					}]);
					return selectedEditor;
				}

				return standardEditor;
			})()
		};
	}

	private onDiffEditorOpening(
		editor: DiffEditorInput,
		options: ITextEditorOptions | undefined,
		group: IEditorGroup
	): IOpenEditorOverride | undefined {
		const getCustomEditorOverrideForSubInput = (subInput: IEditorInput, customClasses: string): EditorInput | undefined => {
			if (subInput instanceof CustomFileEditorInput) {
				return undefined;
			}
			const resource = subInput.getResource();
			if (!resource) {
				return undefined;
			}

			const editors = distinct([
				...this.customEditorService.getUserConfiguredCustomEditors(resource),
				...this.customEditorService.getContributedCustomEditors(resource),
			], editor => editor.id);

			if (!editors.length) {
				return undefined;
			}
			// Always prefer the first editor in the diff editor case
			return this.customEditorService.createInput(resource, editors[0].id, group, { customClasses });
		};

		const modifiedOverride = getCustomEditorOverrideForSubInput(editor.modifiedInput, 'modified');
		const originalOverride = getCustomEditorOverrideForSubInput(editor.originalInput, 'original');

		if (modifiedOverride || originalOverride) {
			return {
				override: (async () => {
					const input = new DiffEditorInput(editor.getName(), editor.getDescription(), originalOverride || editor.originalInput, modifiedOverride || editor.modifiedInput);
					return this.editorService.openEditor(input, { ...options, ignoreOverrides: true }, group);
				})(),
			};
		}

		return undefined;
	}
}

function matches(selector: CustomEditorSelector, resource: URI): boolean {
	if (resource.scheme === Schemas.data) {
		if (!selector.mime) {
			return false;
		}
		const metadata = DataUri.parseMetaData(resource);
		const mime = metadata.get(DataUri.META_DATA_MIME);
		if (!mime) {
			return false;
		}
		return glob.match(selector.mime, mime.toLowerCase());
	}

	if (selector.filenamePattern) {
		if (glob.match(selector.filenamePattern.toLowerCase(), basename(resource).toLowerCase())) {
			return true;
		}
	}

	return false;
}

registerThemingParticipant((theme, collector) => {
	const shadow = theme.getColor(colorRegistry.scrollbarShadow);
	if (shadow) {
		collector.addRule(`.webview.modified { box-shadow: -6px 0 5px -5px ${shadow}; }`);
	}
});<|MERGE_RESOLUTION|>--- conflicted
+++ resolved
@@ -175,20 +175,6 @@
 			const existingEditors = group.editors.filter(editor => editor.getResource() && isEqual(editor.getResource()!, resource));
 			if (existingEditors.length) {
 				const existing = existingEditors[0];
-<<<<<<< HEAD
-				if (input.matches(existing)) {
-					return undefined; // {{SQL CARBON EDIT}} strict-null-check
-				}
-
-				await this.editorService.replaceEditors([{
-					editor: existing,
-					replacement: input,
-					options: options ? EditorOptions.create(options) : undefined,
-				}], group);
-
-				if (existing instanceof CustomFileEditorInput) {
-					existing.dispose();
-=======
 				if (!input.matches(existing)) {
 					await this.editorService.replaceEditors([{
 						editor: existing,
@@ -199,7 +185,6 @@
 					if (existing instanceof CustomFileEditorInput) {
 						existing.dispose();
 					}
->>>>>>> c71cbdaa
 				}
 			}
 		}
