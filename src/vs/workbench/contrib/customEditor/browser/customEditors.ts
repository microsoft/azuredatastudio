--- conflicted
+++ resolved
@@ -324,13 +324,8 @@
 		}
 
 		// If we have all optional editors, then open VS Code's standard editor
-<<<<<<< HEAD
-		if (contributedEditors.every(editor => editor.priority === CustomEditorPriority.option)) {
+		if (contributedEditors.allEditors.every(editor => editor.priority === CustomEditorPriority.option)) {
 			return undefined; // {{SQL CARBON EDIT}} strict-null-check
-=======
-		if (contributedEditors.allEditors.every(editor => editor.priority === CustomEditorPriority.option)) {
-			return;
->>>>>>> 5d9bcb29
 		}
 
 		// Open VS Code's standard editor but prompt user to see if they wish to use a custom one instead
