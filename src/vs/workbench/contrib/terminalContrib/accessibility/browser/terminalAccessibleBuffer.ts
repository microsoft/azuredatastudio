/*---------------------------------------------------------------------------------------------
 *  Copyright (c) Microsoft Corporation. All rights reserved.
 *  Licensed under the Source EULA. See License.txt in the project root for license information.
 *--------------------------------------------------------------------------------------------*/

import { Event } from 'vs/base/common/event';
import { IEditorViewState } from 'vs/editor/common/editorCommon';
import { ITextModel } from 'vs/editor/common/model';
import { IModelService } from 'vs/editor/common/services/model';
import { localize } from 'vs/nls';
import { AudioCue, IAudioCueService } from 'vs/platform/audioCues/browser/audioCueService';
import { IConfigurationService } from 'vs/platform/configuration/common/configuration';
import { IContextKeyService } from 'vs/platform/contextkey/common/contextkey';
import { IInstantiationService } from 'vs/platform/instantiation/common/instantiation';
import { IQuickInputService, IQuickPick, IQuickPickItem } from 'vs/platform/quickinput/common/quickInput';
import { ITerminalCommand, TerminalCapability } from 'vs/platform/terminal/common/capabilities/capabilities';
import { ICurrentPartialCommand } from 'vs/platform/terminal/common/capabilities/commandDetectionCapability';
import { ITerminalLogService } from 'vs/platform/terminal/common/terminal';
import { ITerminalInstance, ITerminalService, IXtermTerminal } from 'vs/workbench/contrib/terminal/browser/terminal';
import { TerminalContextKeys } from 'vs/workbench/contrib/terminal/common/terminalContextKey';
import { BufferContentTracker } from 'vs/workbench/contrib/terminalContrib/accessibility/browser/bufferContentTracker';
import { TerminalAccessibleWidget } from 'vs/workbench/contrib/terminalContrib/accessibility/browser/terminalAccessibleWidget';
import type { Terminal } from 'xterm';

export const enum NavigationType {
	Next = 'next',
	Previous = 'previous'
}

interface IAccessibleBufferQuickPickItem extends IQuickPickItem {
	lineNumber: number;
	exitCode?: number;
}

export const enum ClassName {
	AccessibleBuffer = 'accessible-buffer',
	Active = 'active'
}

export class AccessibleBufferWidget extends TerminalAccessibleWidget {
	private _isUpdating: boolean = false;
	private _pendingUpdates = 0;

	private _bufferTracker: BufferContentTracker;

	private _cursorPosition: { lineNumber: number; column: number } | undefined;

	constructor(
		_instance: Pick<ITerminalInstance, 'shellType' | 'capabilities' | 'onDidRequestFocus' | 'resource'>,
		_xterm: Pick<IXtermTerminal, 'shellIntegration' | 'getFont'> & { raw: Terminal },
		@IInstantiationService _instantiationService: IInstantiationService,
		@IModelService _modelService: IModelService,
		@IConfigurationService _configurationService: IConfigurationService,
		@IQuickInputService private readonly _quickInputService: IQuickInputService,
		@IAudioCueService private readonly _audioCueService: IAudioCueService,
		@IContextKeyService _contextKeyService: IContextKeyService,
		@ITerminalLogService private readonly _logService: ITerminalLogService,
		@ITerminalService _terminalService: ITerminalService
	) {
		super(ClassName.AccessibleBuffer, _instance, _xterm, TerminalContextKeys.accessibleBufferFocus, TerminalContextKeys.accessibleBufferOnLastLine, _instantiationService, _modelService, _configurationService, _contextKeyService, _terminalService);
		this._bufferTracker = _instantiationService.createInstance(BufferContentTracker, _xterm);
		this.element.ariaRoleDescription = localize('terminal.integrated.accessibleBuffer', 'Terminal buffer');
		_instance.onDidRequestFocus(() => this.hide(true));
		this.updateEditor();
		// xterm's initial layout call has already happened
		this.layout();
	}

	navigateToCommand(type: NavigationType): void {
		const currentLine = this.editorWidget.getPosition()?.lineNumber || this._getDefaultCursorPosition()?.lineNumber;
		const commands = this._getCommandsWithEditorLine();
		if (!commands?.length || !currentLine) {
			return;
		}

		const filteredCommands = type === NavigationType.Previous ? commands.filter(c => c.lineNumber < currentLine).sort((a, b) => b.lineNumber - a.lineNumber) : commands.filter(c => c.lineNumber > currentLine).sort((a, b) => a.lineNumber - b.lineNumber);
		if (!filteredCommands.length) {
			return;
		}
		this._cursorPosition = { lineNumber: filteredCommands[0].lineNumber, column: 1 };
		this._resetPosition();
	}

<<<<<<< HEAD
	private _getEditorLineForCommand(command: ITerminalCommand): number | undefined {
		let line = command.marker?.line;
		if (line === undefined || !command.command.length || line < 0) {
			return undefined;
=======
	private _getEditorLineForCommand(command: ITerminalCommand | ICurrentPartialCommand): number | undefined {
		let line: number | undefined;
		if ('marker' in command) {
			line = command.marker?.line;
		} else if ('commandStartMarker' in command) {
			line = command.commandStartMarker?.line;
		}
		if (line === undefined || line < 0) {
			return;
>>>>>>> 2db1f3b1
		}
		line = this._bufferTracker.bufferToEditorLineMapping.get(line);
		if (line === undefined) {
			return undefined;
		}
		return line + 1;
	}

	private _getCommandsWithEditorLine(): ICommandWithEditorLine[] | undefined {
		const capability = this._instance.capabilities.get(TerminalCapability.CommandDetection);
		const commands = capability?.commands;
		const currentCommand = capability?.currentCommand;
		if (!commands?.length) {
			return undefined;
		}
		const result: ICommandWithEditorLine[] = [];
		for (const command of commands) {
			const lineNumber = this._getEditorLineForCommand(command);
			if (!lineNumber) {
				continue;
			}
			result.push({ command, lineNumber });
		}
		if (currentCommand) {
			const lineNumber = this._getEditorLineForCommand(currentCommand);
			if (!!lineNumber) {
				result.push({ command: currentCommand, lineNumber });
			}
		}
		return result;
	}

	async createQuickPick(): Promise<IQuickPick<IAccessibleBufferQuickPickItem> | undefined> {
		this._cursorPosition = this.editorWidget.getPosition() ?? undefined;
		const commands = this._getCommandsWithEditorLine();
		if (!commands) {
			return undefined;
		}
		const quickPickItems: IAccessibleBufferQuickPickItem[] = [];
		for (const { command, lineNumber } of commands) {
			const line = this._getEditorLineForCommand(command);
			if (!line) {
				continue;
			}
			quickPickItems.push(
				{
					label: localize('terminal.integrated.symbolQuickPick.labelNoExitCode', '{0}', command.command),
					lineNumber,
					exitCode: 'exitCode' in command ? command.exitCode : undefined
				});
		}
		const quickPick = this._quickInputService.createQuickPick<IAccessibleBufferQuickPickItem>();
		quickPick.canSelectMany = false;
		quickPick.onDidChangeActive(() => {
			const activeItem = quickPick.activeItems[0];
			if (!activeItem) {
				return;
			}
			if (activeItem.exitCode) {
				this._audioCueService.playAudioCue(AudioCue.error, { allowManyInParallel: true, source: 'accessibleBufferWidget' });
			}
			this.editorWidget.revealLine(activeItem.lineNumber, 0);
		});
		quickPick.onDidHide(() => {
			this._resetPosition();
			quickPick.dispose();
		});
		quickPick.onDidAccept(() => {
			const item = quickPick.activeItems[0];
			const model = this.editorWidget.getModel();
			if (!model) {
				return;
			}
			if (!item && this._cursorPosition) {
				this._resetPosition();
			} else {
				this._cursorPosition = { lineNumber: item.lineNumber, column: 1 };
			}
			quickPick.dispose();
			this.editorWidget.focus();
			return;
		});
		quickPick.items = quickPickItems.reverse();
		return quickPick;
	}

	private _resetPosition(): void {
		this._cursorPosition = this._cursorPosition ?? this._getDefaultCursorPosition();
		if (!this._cursorPosition) {
			return;
		}
		this.editorWidget.setPosition(this._cursorPosition);
		this.editorWidget.setScrollPosition({ scrollTop: this.editorWidget.getTopForLineNumber(this._cursorPosition.lineNumber) });
	}

	override layout(): void {
		if (this._bufferTracker) {
			this._bufferTracker.reset();
		}
		super.layout();
	}

	async updateEditor(dataChanged?: boolean): Promise<void> {
		if (this._isUpdating) {
			this._pendingUpdates++;
			return;
		}
		this._isUpdating = true;
		const model = await this._updateModel(dataChanged);
		if (!model) {
			return;
		}
		this._isUpdating = false;
		if (this._pendingUpdates) {
			this._logService.debug('TerminalAccessibleBuffer._updateEditor: pending updates', this._pendingUpdates);
			this._pendingUpdates--;
			await this.updateEditor(dataChanged);
		}
	}

	override registerListeners(): void {
		super.registerListeners();
		this._xterm.raw.onWriteParsed(async () => {
			if (this._xterm.raw.buffer.active.baseY === 0) {
				await this.updateEditor(true);
			}
		});
		const onRequestUpdateEditor = Event.latch(this._xterm.raw.onScroll);
		this._listeners.push(onRequestUpdateEditor(async () => await this.updateEditor(true)));
	}

	private _getDefaultCursorPosition(): { lineNumber: number; column: number } | undefined {
		const modelLineCount = this.editorWidget.getModel()?.getLineCount();
		return modelLineCount ? { lineNumber: modelLineCount, column: 1 } : undefined;
	}

	private async _updateModel(dataChanged?: boolean): Promise<ITextModel> {
		const linesBefore = this._bufferTracker.lines.length;
		this._bufferTracker.update();
		const linesAfter = this._bufferTracker.lines.length;
		const modelChanged = linesBefore !== linesAfter;

		// Save the view state before the update if it was set by the user
		let savedViewState: IEditorViewState | undefined;
		if (dataChanged) {
			savedViewState = this.editorWidget.saveViewState() ?? undefined;
		}

		let model = this.editorWidget.getModel();
		const text = this._bufferTracker.lines.join('\n');
		if (model) {
			model.setValue(text);
		} else {
			model = await this.getTextModel(this._instance.resource.with({ fragment: `${ClassName.AccessibleBuffer}-${text}` }));
		}
		this.editorWidget.setModel(model);

		// If the model changed due to new data, restore the view state
		// If the model changed due to a refresh or the cursor is a the top, set to the bottom of the buffer
		// Otherwise, don't change the position
		const positionTopOfBuffer = this.editorWidget.getPosition()?.lineNumber === 1 && this.editorWidget.getPosition()?.column === 1;
		if (savedViewState) {
			this.editorWidget.restoreViewState(savedViewState);
		} else if (modelChanged || positionTopOfBuffer) {
			const defaultPosition = this._getDefaultCursorPosition();
			if (defaultPosition) {
				this.editorWidget.setPosition(defaultPosition);
				this.editorWidget.setScrollPosition({ scrollTop: this.editorWidget.getTopForLineNumber(defaultPosition.lineNumber) });
			}
		}
		return model!;
	}
}

interface ICommandWithEditorLine { command: ITerminalCommand | ICurrentPartialCommand; lineNumber: number }
<|MERGE_RESOLUTION|>--- conflicted
+++ resolved
@@ -81,12 +81,6 @@
 		this._resetPosition();
 	}
 
-<<<<<<< HEAD
-	private _getEditorLineForCommand(command: ITerminalCommand): number | undefined {
-		let line = command.marker?.line;
-		if (line === undefined || !command.command.length || line < 0) {
-			return undefined;
-=======
 	private _getEditorLineForCommand(command: ITerminalCommand | ICurrentPartialCommand): number | undefined {
 		let line: number | undefined;
 		if ('marker' in command) {
@@ -96,7 +90,6 @@
 		}
 		if (line === undefined || line < 0) {
 			return;
->>>>>>> 2db1f3b1
 		}
 		line = this._bufferTracker.bufferToEditorLineMapping.get(line);
 		if (line === undefined) {
