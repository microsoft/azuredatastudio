--- conflicted
+++ resolved
@@ -25,13 +25,8 @@
 	update?: { mode?: string };
 	debug?: { console?: { wordWrap?: boolean } };
 	editor?: { accessibilitySupport?: 'on' | 'off' | 'auto' };
-<<<<<<< HEAD
-	security?: { workspace?: { trust?: { enabled?: boolean } }; allowedUNCHosts?: string[] };
-	window: IWindowSettings & { experimental?: { windowControlsOverlay?: { enabled?: boolean }; useSandbox?: boolean } };
-=======
 	security?: { workspace?: { trust?: { enabled?: boolean } }; restrictUNCAccess?: boolean };
 	window: IWindowSettings & { experimental?: { windowControlsOverlay?: { enabled?: boolean } } };
->>>>>>> 7a0d9626
 	workbench?: { enableExperiments?: boolean };
 	_extensionsGallery?: { enablePPE?: boolean };
 }
@@ -49,11 +44,6 @@
 		'security.workspace.trust.enabled',
 		'workbench.enableExperiments',
 		'_extensionsGallery.enablePPE',
-<<<<<<< HEAD
-		'security.allowedUNCHosts'
-=======
-		'security.restrictUNCAccess'
->>>>>>> 7a0d9626
 	];
 
 	private readonly titleBarStyle = new ChangeObserver<'native' | 'custom'>('string');
@@ -66,11 +56,7 @@
 	private readonly workspaceTrustEnabled = new ChangeObserver('boolean');
 	private readonly experimentsEnabled = new ChangeObserver('boolean');
 	private readonly enablePPEExtensionsGallery = new ChangeObserver('boolean');
-<<<<<<< HEAD
-	private readonly allowedUNCHosts = new ChangeObserver('string');
-=======
 	private readonly restrictUNCAccess = new ChangeObserver('boolean');
->>>>>>> 7a0d9626
 
 	constructor(
 		@IHostService private readonly hostService: IHostService,
@@ -128,13 +114,8 @@
 			// Workspace trust
 			processChanged(this.workspaceTrustEnabled.handleChange(config?.security?.workspace?.trust?.enabled));
 
-<<<<<<< HEAD
-			// Allowed UNC Hosts
-			processChanged(this.allowedUNCHosts.handleChange(config?.security?.allowedUNCHosts?.join('\\')));
-=======
 			// UNC host access restrictions
 			processChanged(this.restrictUNCAccess.handleChange(config?.security?.restrictUNCAccess));
->>>>>>> 7a0d9626
 		}
 
 		// Experiments
