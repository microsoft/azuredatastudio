--- conflicted
+++ resolved
@@ -77,24 +77,16 @@
 		}
 		this.enabled = false;
 
-<<<<<<< HEAD
-		// return showReleaseNotes(this.instantiationService, this.version) // {{SQL CARBON EDIT}} just open release notes in browser
-		// .then(undefined, () => {
-		const action = this.instantiationService.createInstance(OpenLatestReleaseNotesInBrowserAction);
-		return action.run().then(() => false);
-		// });
-=======
-		try {
+		/*try { // {{SQL CARBON EDIT}} just open release notes in browser
 			await showReleaseNotes(this.instantiationService, this.version);
 		} catch (err) {
-			const action = this.instantiationService.createInstance(OpenLatestReleaseNotesInBrowserAction);
-			try {
-				await action.run();
-			} catch (err2) {
-				throw new Error(`${err.message} and ${err2.message}`);
-			}
-		}
->>>>>>> d0c1d2ed
+			*/const action = this.instantiationService.createInstance(OpenLatestReleaseNotesInBrowserAction);
+		try {
+			await action.run();
+		} catch (err2) {
+			throw new Error(`${err2.message}`);
+		}
+		// }
 	}
 }
 
@@ -508,4 +500,4 @@
 	run(): Promise<void> {
 		return this.updateService.checkForUpdates(this.workbenchEnvironmentService.configuration.sessionId);
 	}
-}
+}