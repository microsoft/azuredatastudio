--- conflicted
+++ resolved
@@ -134,12 +134,8 @@
 
 		// was there an update? if so, open release notes
 		const releaseNotesUrl = productService.releaseNotesUrl;
-<<<<<<< HEAD
-		if (shouldShowReleaseNotes && !environmentService.skipReleaseNotes && releaseNotesUrl && lastVersion && productService.version !== lastVersion && productService.quality === 'stable') { // {{SQL CARBON EDIT}} Only show release notes for stable build
+		if (shouldShowReleaseNotes && !environmentService.args['skip-release-notes'] && releaseNotesUrl && lastVersion && productService.version !== lastVersion && productService.quality === 'stable') { // {{SQL CARBON EDIT}} Only show release notes for stable build
 			/* // {{SQL CARBON EDIT}} Prompt user to open release notes in browser until we can get ADS release notes from the web
-=======
-		if (shouldShowReleaseNotes && !environmentService.args['skip-release-notes'] && releaseNotesUrl && lastVersion && productService.version !== lastVersion) {
->>>>>>> 200d66a6
 			showReleaseNotes(instantiationService, productService.version)
 				.then(undefined, () => {
 			*/
