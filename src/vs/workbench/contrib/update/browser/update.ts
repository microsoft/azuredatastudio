/*---------------------------------------------------------------------------------------------
 *  Copyright (c) Microsoft Corporation. All rights reserved.
 *  Licensed under the Source EULA. See License.txt in the project root for license information.
 *--------------------------------------------------------------------------------------------*/

import * as nls from 'vs/nls';
import severity from 'vs/base/common/severity';
import { Disposable, MutableDisposable } from 'vs/base/common/lifecycle';
import { URI } from 'vs/base/common/uri';
import { IActivityService, NumberBadge, IBadge, ProgressBadge } from 'vs/workbench/services/activity/common/activity';
import { IInstantiationService, ServicesAccessor } from 'vs/platform/instantiation/common/instantiation';
import { IOpenerService } from 'vs/platform/opener/common/opener';
import { IWorkbenchContribution } from 'vs/workbench/common/contributions';
import { IStorageService, StorageScope, StorageTarget } from 'vs/platform/storage/common/storage';
import { IUpdateService, State as UpdateState, StateType, IUpdate } from 'vs/platform/update/common/update';
import { INotificationService, Severity } from 'vs/platform/notification/common/notification';
import { IDialogService } from 'vs/platform/dialogs/common/dialogs';
import { IBrowserWorkbenchEnvironmentService } from 'vs/workbench/services/environment/browser/environmentService';
<<<<<<< HEAD
// import { ReleaseNotesManager } from './releaseNotesEditor'; // {{SQL CARBON EDIT}}
import { isWindows } from 'vs/base/common/platform';
=======
import { ReleaseNotesManager } from 'vs/workbench/contrib/update/browser/releaseNotesEditor';
import { isWeb, isWindows } from 'vs/base/common/platform';
>>>>>>> 5b6af074
import { IConfigurationService } from 'vs/platform/configuration/common/configuration';
import { RawContextKey, IContextKey, IContextKeyService, ContextKeyExpr } from 'vs/platform/contextkey/common/contextkey';
import { MenuRegistry, MenuId, registerAction2, Action2 } from 'vs/platform/actions/common/actions';
import { CommandsRegistry } from 'vs/platform/commands/common/commands';
import { IHostService } from 'vs/workbench/services/host/browser/host';
import { IProductService } from 'vs/platform/product/common/productService';
import { IUserDataSyncEnablementService, IUserDataSyncService, IUserDataSyncStoreManagementService, SyncStatus, UserDataSyncStoreType } from 'vs/platform/userDataSync/common/userDataSync';
import { IsWebContext } from 'vs/platform/contextkey/common/contextkeys';
import { Promises } from 'vs/base/common/async';
import { IUserDataSyncWorkbenchService } from 'vs/workbench/services/userDataSync/common/userDataSync';
import { Event } from 'vs/base/common/event';

export const CONTEXT_UPDATE_STATE = new RawContextKey<string>('updateState', StateType.Uninitialized);
export const RELEASE_NOTES_URL = new RawContextKey<string>('releaseNotesUrl', '');
export const DOWNLOAD_URL = new RawContextKey<string>('downloadUrl', '');

/*let releaseNotesManager: ReleaseNotesManager | undefined = undefined; {{SQL CARBON EDIT}} comment out for no unused

export function showReleaseNotesInEditor(instantiationService: IInstantiationService, version: string) {
	if (!releaseNotesManager) {
		releaseNotesManager = instantiationService.createInstance(ReleaseNotesManager);
	}

<<<<<<< HEAD
	return instantiationService.invokeFunction(accessor => releaseNotesManager!.show(accessor, version));
}*/
=======
	return releaseNotesManager.show(version);
}
>>>>>>> 5b6af074

async function openLatestReleaseNotesInBrowser(accessor: ServicesAccessor) {
	const openerService = accessor.get(IOpenerService);
	const productService = accessor.get(IProductService);

	if (productService.releaseNotesUrl) {
		const uri = URI.parse(productService.releaseNotesUrl);
		await openerService.open(uri);
	} else {
		throw new Error(nls.localize('update.noReleaseNotesOnline', "This version of {0} does not have release notes online", productService.nameLong));
	}
}

<<<<<<< HEAD
export abstract class AbstractShowReleaseNotesAction extends Action {

	constructor(
		id: string,
		label: string,
		/*private */version: string, // {{SQL CARBON EDIT}} no unused
		@IInstantiationService private readonly instantiationService: IInstantiationService
	) {
		super(id, label, undefined, true);
	}

	override async run(): Promise<void> {
		if (!this.enabled) {
			return;
		}
		this.enabled = false;

		/*try { // {{SQL CARBON EDIT}} just open release notes in browser
			await showReleaseNotes(this.instantiationService, this.version);
		} catch (err) {
			*/const action = this.instantiationService.createInstance(OpenLatestReleaseNotesInBrowserAction);
		try {
			await action.run();
		} catch (err2) {
			throw new Error(`${err2.message}`);
=======
async function showReleaseNotes(accessor: ServicesAccessor, version: string) {
	const instantiationService = accessor.get(IInstantiationService);
	try {
		await showReleaseNotesInEditor(instantiationService, version);
	} catch (err) {
		try {
			await instantiationService.invokeFunction(openLatestReleaseNotesInBrowser);
		} catch (err2) {
			throw new Error(`${err.message} and ${err2.message}`);
>>>>>>> 5b6af074
		}
		// }
	}
}

interface IVersion {
	major: number;
	minor: number;
	patch: number;
}

function parseVersion(version: string): IVersion | undefined {
	const match = /([0-9]+)\.([0-9]+)\.([0-9]+)/.exec(version);

	if (!match) {
		return undefined;
	}

	return {
		major: parseInt(match[1]),
		minor: parseInt(match[2]),
		patch: parseInt(match[3])
	};
}

function isMajorMinorUpdate(before: IVersion, after: IVersion): boolean {
	return before.major < after.major || before.minor < after.minor;
}

export class ProductContribution implements IWorkbenchContribution {

	private static readonly KEY = 'releaseNotes/lastVersion';

	constructor(
		@IStorageService storageService: IStorageService,
		@IInstantiationService instantiationService: IInstantiationService,
		@INotificationService notificationService: INotificationService,
		@IBrowserWorkbenchEnvironmentService environmentService: IBrowserWorkbenchEnvironmentService,
		@IOpenerService openerService: IOpenerService,
		@IConfigurationService configurationService: IConfigurationService,
		@IHostService hostService: IHostService,
		@IProductService productService: IProductService,
		@IContextKeyService contextKeyService: IContextKeyService,
	) {
		if (productService.releaseNotesUrl) {
			const releaseNotesUrlKey = RELEASE_NOTES_URL.bindTo(contextKeyService);
			releaseNotesUrlKey.set(productService.releaseNotesUrl);
		}
		if (productService.downloadUrl) {
			const downloadUrlKey = DOWNLOAD_URL.bindTo(contextKeyService);
			downloadUrlKey.set(productService.downloadUrl);
		}

		if (isWeb) {
			return;
		}

		hostService.hadLastFocus().then(async hadLastFocus => {
			if (!hadLastFocus) {
				return;
			}

			const lastVersion = parseVersion(storageService.get(ProductContribution.KEY, StorageScope.APPLICATION, ''));
			const currentVersion = parseVersion(productService.version);
			const shouldShowReleaseNotes = configurationService.getValue<boolean>('update.showReleaseNotes');
			const releaseNotesUrl = productService.releaseNotesUrl;

			// was there a major/minor update? if so, open release notes
			if (shouldShowReleaseNotes && !environmentService.skipReleaseNotes && releaseNotesUrl && lastVersion && currentVersion && isMajorMinorUpdate(lastVersion, currentVersion)) {
<<<<<<< HEAD
				/*showReleaseNotes(instantiationService, productService.version)
					.then(undefined, () => { */
				notificationService.prompt(
					severity.Info,
					nls.localize('read the release notes', "Welcome to {0} v{1}! Would you like to read the Release Notes?", productService.nameLong, productService.version),
					[{
						label: nls.localize('releaseNotes', "Release Notes"),
						run: () => {
							const uri = URI.parse(releaseNotesUrl);
							openerService.open(uri);
						}
					}],
					{ sticky: true }
				);
				/*});*/
=======
				showReleaseNotesInEditor(instantiationService, productService.version)
					.then(undefined, () => {
						notificationService.prompt(
							severity.Info,
							nls.localize('read the release notes', "Welcome to {0} v{1}! Would you like to read the Release Notes?", productService.nameLong, productService.version),
							[{
								label: nls.localize('releaseNotes', "Release Notes"),
								run: () => {
									const uri = URI.parse(releaseNotesUrl);
									openerService.open(uri);
								}
							}]
						);
					});
>>>>>>> 5b6af074
			}

			storageService.store(ProductContribution.KEY, productService.version, StorageScope.APPLICATION, StorageTarget.MACHINE);
		});
	}
}

export class UpdateContribution extends Disposable implements IWorkbenchContribution {

	private state: UpdateState;
	private readonly badgeDisposable = this._register(new MutableDisposable());
	private updateStateContextKey: IContextKey<string>;

	constructor(
		@IStorageService private readonly storageService: IStorageService,
		@IInstantiationService private readonly instantiationService: IInstantiationService,
		@INotificationService private readonly notificationService: INotificationService,
		@IDialogService private readonly dialogService: IDialogService,
		@IUpdateService private readonly updateService: IUpdateService,
		@IActivityService private readonly activityService: IActivityService,
		@IContextKeyService private readonly contextKeyService: IContextKeyService,
		@IProductService private readonly productService: IProductService,
		@IHostService private readonly hostService: IHostService
	) {
		super();
		this.state = updateService.state;
		this.updateStateContextKey = CONTEXT_UPDATE_STATE.bindTo(this.contextKeyService);

		this._register(updateService.onStateChange(this.onUpdateStateChange, this));
		this.onUpdateStateChange(this.updateService.state);

		/*
		The `update/lastKnownVersion` and `update/updateNotificationTime` storage keys are used in
		combination to figure out when to show a message to the user that he should update.

		This message should appear if the user has received an update notification but hasn't
		updated since 5 days.
		*/

		const currentVersion = this.productService.commit;
		const lastKnownVersion = this.storageService.get('update/lastKnownVersion', StorageScope.APPLICATION);

		// if current version != stored version, clear both fields
		if (currentVersion !== lastKnownVersion) {
			this.storageService.remove('update/lastKnownVersion', StorageScope.APPLICATION);
			this.storageService.remove('update/updateNotificationTime', StorageScope.APPLICATION);
		}

		this.registerGlobalActivityActions();
	}

	private async onUpdateStateChange(state: UpdateState): Promise<void> {
		this.updateStateContextKey.set(state.type);

		switch (state.type) {
			case StateType.Idle:
				if (state.error) {
					this.onError(state.error);
				} else if (this.state.type === StateType.CheckingForUpdates && this.state.explicit && await this.hostService.hadLastFocus()) {
					this.onUpdateNotAvailable();
				}
				break;

			case StateType.AvailableForDownload:
				this.onUpdateAvailable(state.update);
				break;

			case StateType.Downloaded:
				this.onUpdateDownloaded(state.update);
				break;

			case StateType.Ready:
				this.onUpdateReady(state.update);
				break;
		}

		let badge: IBadge | undefined = undefined;
		let clazz: string | undefined;
		let priority: number | undefined = undefined;

		if (state.type === StateType.AvailableForDownload || state.type === StateType.Downloaded || state.type === StateType.Ready) {
			badge = new NumberBadge(1, () => nls.localize('updateIsReady', "New {0} update available.", this.productService.nameLong)); // {{SQL CARBON EDIT}} change to namelong
		} else if (state.type === StateType.CheckingForUpdates) {
			badge = new ProgressBadge(() => nls.localize('checkingForUpdates', "Checking for Updates..."));
			clazz = 'progress-badge';
			priority = 1;
		} else if (state.type === StateType.Downloading) {
			badge = new ProgressBadge(() => nls.localize('downloading', "Downloading..."));
			clazz = 'progress-badge';
			priority = 1;
		} else if (state.type === StateType.Updating) {
			badge = new ProgressBadge(() => nls.localize('updating', "Updating..."));
			clazz = 'progress-badge';
			priority = 1;
		}

		this.badgeDisposable.clear();

		if (badge) {
			this.badgeDisposable.value = this.activityService.showGlobalActivity({ badge, clazz, priority });
		}

		this.state = state;
	}

	private onError(error: string): void {
		if (/The request timed out|The network connection was lost/i.test(error)) {
			return;
		}

		error = error.replace(/See https:\/\/github\.com\/Squirrel\/Squirrel\.Mac\/issues\/182 for more information/, 'This might mean the application was put on quarantine by macOS. See [this link](https://github.com/microsoft/vscode/issues/7426#issuecomment-425093469) for more information');

		this.notificationService.notify({
			severity: Severity.Error,
			message: error,
			source: nls.localize('update service', "Update Service"),
		});
	}

	private onUpdateNotAvailable(): void {
		this.dialogService.info(nls.localize('noUpdatesAvailable', "There are currently no updates available."));
	}

	// linux
	private onUpdateAvailable(update: IUpdate): void {
		if (!this.shouldShowNotification()) {
			return;
		}

		this.notificationService.prompt(
			severity.Info,
			nls.localize('thereIsUpdateAvailable', "There is an available update."),
			[{
				label: nls.localize('download update', "Download Update"),
				run: () => this.updateService.downloadUpdate()
			}, {
				label: nls.localize('later', "Later"),
				run: () => { }
			}, {
				label: nls.localize('releaseNotes', "Release Notes"),
				run: () => {
					this.instantiationService.invokeFunction(accessor => showReleaseNotes(accessor, update.productVersion));
				}
			}]
		);
	}

	// windows fast updates (target === system)
	private onUpdateDownloaded(update: IUpdate): void {
		if (!this.shouldShowNotification()) {
			return;
		}

		this.notificationService.prompt(
			severity.Info,
			nls.localize('updateAvailable', "There's an update available: {0} {1}", this.productService.nameLong, update.productVersion),
			[{
				label: nls.localize('installUpdate', "Install Update"),
				run: () => this.updateService.applyUpdate()
			}, {
				label: nls.localize('later', "Later"),
				run: () => { }
			}, {
				label: nls.localize('releaseNotes', "Release Notes"),
				run: () => {
					this.instantiationService.invokeFunction(accessor => showReleaseNotes(accessor, update.productVersion));
				}
			}]
		);
	}

	// windows and mac
	private onUpdateReady(update: IUpdate): void {
		if (!(isWindows && this.productService.target !== 'user') && !this.shouldShowNotification()) {
			return;
		}

		const actions = [{
			label: nls.localize('updateNow', "Update Now"),
			run: () => this.updateService.quitAndInstall()
		}, {
			label: nls.localize('later', "Later"),
			run: () => { }
		}];

		// TODO@joao check why snap updates send `update` as falsy
		if (update.productVersion) {
			actions.push({
				label: nls.localize('releaseNotes', "Release Notes"),
				run: () => {
<<<<<<< HEAD
					const action = this.instantiationService.createInstance(OpenLatestReleaseNotesInBrowserAction); // {{SQL CARBON EDIT}} change action
					action.run();
					action.dispose();
=======
					this.instantiationService.invokeFunction(accessor => showReleaseNotes(accessor, update.productVersion));
>>>>>>> 5b6af074
				}
			});
		}

		// windows user fast updates and mac
		this.notificationService.prompt(
			severity.Info,
			nls.localize('updateAvailableAfterRestart', "Restart {0} to apply the latest update.", this.productService.nameLong),
			actions,
			{ sticky: true }
		);
	}

	private shouldShowNotification(): boolean {
		const currentVersion = this.productService.commit;
		const currentMillis = new Date().getTime();
		const lastKnownVersion = this.storageService.get('update/lastKnownVersion', StorageScope.APPLICATION);

		// if version != stored version, save version and date
		if (currentVersion !== lastKnownVersion) {
			this.storageService.store('update/lastKnownVersion', currentVersion!, StorageScope.APPLICATION, StorageTarget.MACHINE);
			this.storageService.store('update/updateNotificationTime', currentMillis, StorageScope.APPLICATION, StorageTarget.MACHINE);
		}

		const updateNotificationMillis = this.storageService.getNumber('update/updateNotificationTime', StorageScope.APPLICATION, currentMillis);
		const diffDays = (currentMillis - updateNotificationMillis) / (1000 * 60 * 60 * 24);

		return diffDays > 5;
	}

	private registerGlobalActivityActions(): void {
		CommandsRegistry.registerCommand('update.check', () => this.updateService.checkForUpdates(true));
		MenuRegistry.appendMenuItem(MenuId.GlobalActivity, {
			group: '7_update',
			command: {
				id: 'update.check',
				title: nls.localize('checkForUpdates', "Check for Updates...")
			},
			when: CONTEXT_UPDATE_STATE.isEqualTo(StateType.Idle)
		});

		CommandsRegistry.registerCommand('update.checking', () => { });
		MenuRegistry.appendMenuItem(MenuId.GlobalActivity, {
			group: '7_update',
			command: {
				id: 'update.checking',
				title: nls.localize('checkingForUpdates', "Checking for Updates..."),
				precondition: ContextKeyExpr.false()
			},
			when: CONTEXT_UPDATE_STATE.isEqualTo(StateType.CheckingForUpdates)
		});

		CommandsRegistry.registerCommand('update.downloadNow', () => this.updateService.downloadUpdate());
		MenuRegistry.appendMenuItem(MenuId.GlobalActivity, {
			group: '7_update',
			command: {
				id: 'update.downloadNow',
				title: nls.localize('download update_1', "Download Update (1)")
			},
			when: CONTEXT_UPDATE_STATE.isEqualTo(StateType.AvailableForDownload)
		});

		CommandsRegistry.registerCommand('update.downloading', () => { });
		MenuRegistry.appendMenuItem(MenuId.GlobalActivity, {
			group: '7_update',
			command: {
				id: 'update.downloading',
				title: nls.localize('DownloadingUpdate', "Downloading Update..."),
				precondition: ContextKeyExpr.false()
			},
			when: CONTEXT_UPDATE_STATE.isEqualTo(StateType.Downloading)
		});

		CommandsRegistry.registerCommand('update.install', () => this.updateService.applyUpdate());
		MenuRegistry.appendMenuItem(MenuId.GlobalActivity, {
			group: '7_update',
			command: {
				id: 'update.install',
				title: nls.localize('installUpdate...', "Install Update... (1)")
			},
			when: CONTEXT_UPDATE_STATE.isEqualTo(StateType.Downloaded)
		});

		CommandsRegistry.registerCommand('update.updating', () => { });
		MenuRegistry.appendMenuItem(MenuId.GlobalActivity, {
			group: '7_update',
			command: {
				id: 'update.updating',
				title: nls.localize('installingUpdate', "Installing Update..."),
				precondition: ContextKeyExpr.false()
			},
			when: CONTEXT_UPDATE_STATE.isEqualTo(StateType.Updating)
		});

		CommandsRegistry.registerCommand('update.restart', () => this.updateService.quitAndInstall());
		MenuRegistry.appendMenuItem(MenuId.GlobalActivity, {
			group: '7_update',
			command: {
				id: 'update.restart',
				title: nls.localize('restartToUpdate', "Restart to Update (1)")
			},
			when: CONTEXT_UPDATE_STATE.isEqualTo(StateType.Ready)
		});

		CommandsRegistry.registerCommand('_update.state', () => {
			return this.state;
		});
	}
}

export class SwitchProductQualityContribution extends Disposable implements IWorkbenchContribution {

	constructor(
		@IProductService private readonly productService: IProductService,
		@IBrowserWorkbenchEnvironmentService private readonly environmentService: IBrowserWorkbenchEnvironmentService
	) {
		super();

		this.registerGlobalActivityActions();
	}

	private registerGlobalActivityActions(): void {
		const quality = this.productService.quality;
		const productQualityChangeHandler = this.environmentService.options?.productQualityChangeHandler;
		if (productQualityChangeHandler && (quality === 'stable' || quality === 'insider')) {
			const newQuality = quality === 'stable' ? 'insider' : 'stable';
			const commandId = `update.switchQuality.${newQuality}`;
			const isSwitchingToInsiders = newQuality === 'insider';
			registerAction2(class SwitchQuality extends Action2 {
				constructor() {
					super({
						id: commandId,
						title: isSwitchingToInsiders ? nls.localize('switchToInsiders', "Switch to Insiders Version...") : nls.localize('switchToStable', "Switch to Stable Version..."),
						precondition: IsWebContext,
						menu: {
							id: MenuId.GlobalActivity,
							when: IsWebContext,
							group: '7_update',
						}
					});
				}

				async run(accessor: ServicesAccessor): Promise<void> {
					const dialogService = accessor.get(IDialogService);
					const userDataSyncEnablementService = accessor.get(IUserDataSyncEnablementService);
					const userDataSyncStoreManagementService = accessor.get(IUserDataSyncStoreManagementService);
					const storageService = accessor.get(IStorageService);
					const userDataSyncWorkbenchService = accessor.get(IUserDataSyncWorkbenchService);
					const userDataSyncService = accessor.get(IUserDataSyncService);
					const notificationService = accessor.get(INotificationService);

					try {
						const selectSettingsSyncServiceDialogShownKey = 'switchQuality.selectSettingsSyncServiceDialogShown';
						const userDataSyncStore = userDataSyncStoreManagementService.userDataSyncStore;
						let userDataSyncStoreType: UserDataSyncStoreType | undefined;
						if (userDataSyncStore && isSwitchingToInsiders && userDataSyncEnablementService.isEnabled()
							&& !storageService.getBoolean(selectSettingsSyncServiceDialogShownKey, StorageScope.APPLICATION, false)) {
							userDataSyncStoreType = await this.selectSettingsSyncService(dialogService);
							if (!userDataSyncStoreType) {
								return;
							}
							storageService.store(selectSettingsSyncServiceDialogShownKey, true, StorageScope.APPLICATION, StorageTarget.USER);
							if (userDataSyncStoreType === 'stable') {
								// Update the stable service type in the current window, so that it uses stable service after switched to insiders version (after reload).
								await userDataSyncStoreManagementService.switch(userDataSyncStoreType);
							}
						}

						const res = await dialogService.confirm({
							type: 'info',
							message: nls.localize('relaunchMessage', "Changing the version requires a reload to take effect"),
							detail: newQuality === 'insider' ?
								nls.localize('relaunchDetailInsiders', "Press the reload button to switch to the Insiders version of VS Code.") :
								nls.localize('relaunchDetailStable', "Press the reload button to switch to the Stable version of VS Code."),
							primaryButton: nls.localize({ key: 'reload', comment: ['&& denotes a mnemonic'] }, "&&Reload")
						});

						if (res.confirmed) {
							const promises: Promise<any>[] = [];

							// If sync is happening wait until it is finished before reload
							if (userDataSyncService.status === SyncStatus.Syncing) {
								promises.push(Event.toPromise(Event.filter(userDataSyncService.onDidChangeStatus, status => status !== SyncStatus.Syncing)));
							}

							// If user chose the sync service then synchronise the store type option in insiders service, so that other clients using insiders service are also updated.
							if (isSwitchingToInsiders && userDataSyncStoreType) {
								promises.push(userDataSyncWorkbenchService.synchroniseUserDataSyncStoreType());
							}

							await Promises.settled(promises);

							productQualityChangeHandler(newQuality);
						} else {
							// Reset
							if (userDataSyncStoreType) {
								storageService.remove(selectSettingsSyncServiceDialogShownKey, StorageScope.APPLICATION);
							}
						}
					} catch (error) {
						notificationService.error(error);
					}
				}

				private async selectSettingsSyncService(dialogService: IDialogService): Promise<UserDataSyncStoreType | undefined> {
					const { result } = await dialogService.prompt<UserDataSyncStoreType>({
						type: Severity.Info,
						message: nls.localize('selectSyncService.message', "Choose the settings sync service to use after changing the version"),
						detail: nls.localize('selectSyncService.detail', "The Insiders version of VS Code will synchronize your settings, keybindings, extensions, snippets and UI State using separate insiders settings sync service by default."),
						buttons: [
							{
								label: nls.localize({ key: 'use insiders', comment: ['&& denotes a mnemonic'] }, "&&Insiders"),
								run: () => 'insiders'
							},
							{
								label: nls.localize({ key: 'use stable', comment: ['&& denotes a mnemonic'] }, "&&Stable (current)"),
								run: () => 'stable'
							}
						],
						cancelButton: true
					});
					return result;
				}
			});
		}
	}
}<|MERGE_RESOLUTION|>--- conflicted
+++ resolved
@@ -16,13 +16,8 @@
 import { INotificationService, Severity } from 'vs/platform/notification/common/notification';
 import { IDialogService } from 'vs/platform/dialogs/common/dialogs';
 import { IBrowserWorkbenchEnvironmentService } from 'vs/workbench/services/environment/browser/environmentService';
-<<<<<<< HEAD
 // import { ReleaseNotesManager } from './releaseNotesEditor'; // {{SQL CARBON EDIT}}
-import { isWindows } from 'vs/base/common/platform';
-=======
-import { ReleaseNotesManager } from 'vs/workbench/contrib/update/browser/releaseNotesEditor';
 import { isWeb, isWindows } from 'vs/base/common/platform';
->>>>>>> 5b6af074
 import { IConfigurationService } from 'vs/platform/configuration/common/configuration';
 import { RawContextKey, IContextKey, IContextKeyService, ContextKeyExpr } from 'vs/platform/contextkey/common/contextkey';
 import { MenuRegistry, MenuId, registerAction2, Action2 } from 'vs/platform/actions/common/actions';
@@ -46,13 +41,8 @@
 		releaseNotesManager = instantiationService.createInstance(ReleaseNotesManager);
 	}
 
-<<<<<<< HEAD
-	return instantiationService.invokeFunction(accessor => releaseNotesManager!.show(accessor, version));
+	return releaseNotesManager.show(version);
 }*/
-=======
-	return releaseNotesManager.show(version);
-}
->>>>>>> 5b6af074
 
 async function openLatestReleaseNotesInBrowser(accessor: ServicesAccessor) {
 	const openerService = accessor.get(IOpenerService);
@@ -66,46 +56,18 @@
 	}
 }
 
-<<<<<<< HEAD
-export abstract class AbstractShowReleaseNotesAction extends Action {
-
-	constructor(
-		id: string,
-		label: string,
-		/*private */version: string, // {{SQL CARBON EDIT}} no unused
-		@IInstantiationService private readonly instantiationService: IInstantiationService
-	) {
-		super(id, label, undefined, true);
-	}
-
-	override async run(): Promise<void> {
-		if (!this.enabled) {
-			return;
-		}
-		this.enabled = false;
-
-		/*try { // {{SQL CARBON EDIT}} just open release notes in browser
-			await showReleaseNotes(this.instantiationService, this.version);
-		} catch (err) {
-			*/const action = this.instantiationService.createInstance(OpenLatestReleaseNotesInBrowserAction);
-		try {
-			await action.run();
-		} catch (err2) {
-			throw new Error(`${err2.message}`);
-=======
 async function showReleaseNotes(accessor: ServicesAccessor, version: string) {
 	const instantiationService = accessor.get(IInstantiationService);
-	try {
-		await showReleaseNotesInEditor(instantiationService, version);
-	} catch (err) {
+	// {{SQL CARBON EDIT}} just open release notes in browser
+	//try {
+	//	await showReleaseNotesInEditor(instantiationService, version);
+	//} catch (err) {
 		try {
 			await instantiationService.invokeFunction(openLatestReleaseNotesInBrowser);
 		} catch (err2) {
 			throw new Error(`${err.message} and ${err2.message}`);
->>>>>>> 5b6af074
-		}
-		// }
-	}
+		}
+	//}
 }
 
 interface IVersion {
@@ -172,25 +134,8 @@
 
 			// was there a major/minor update? if so, open release notes
 			if (shouldShowReleaseNotes && !environmentService.skipReleaseNotes && releaseNotesUrl && lastVersion && currentVersion && isMajorMinorUpdate(lastVersion, currentVersion)) {
-<<<<<<< HEAD
-				/*showReleaseNotes(instantiationService, productService.version)
+				/*showReleaseNotesInEditor(instantiationService, productService.version)
 					.then(undefined, () => { */
-				notificationService.prompt(
-					severity.Info,
-					nls.localize('read the release notes', "Welcome to {0} v{1}! Would you like to read the Release Notes?", productService.nameLong, productService.version),
-					[{
-						label: nls.localize('releaseNotes', "Release Notes"),
-						run: () => {
-							const uri = URI.parse(releaseNotesUrl);
-							openerService.open(uri);
-						}
-					}],
-					{ sticky: true }
-				);
-				/*});*/
-=======
-				showReleaseNotesInEditor(instantiationService, productService.version)
-					.then(undefined, () => {
 						notificationService.prompt(
 							severity.Info,
 							nls.localize('read the release notes', "Welcome to {0} v{1}! Would you like to read the Release Notes?", productService.nameLong, productService.version),
@@ -200,10 +145,10 @@
 									const uri = URI.parse(releaseNotesUrl);
 									openerService.open(uri);
 								}
-							}]
+							}],
+							{ sticky: true }
 						);
-					});
->>>>>>> 5b6af074
+					/* }); */
 			}
 
 			storageService.store(ProductContribution.KEY, productService.version, StorageScope.APPLICATION, StorageTarget.MACHINE);
@@ -394,13 +339,9 @@
 			actions.push({
 				label: nls.localize('releaseNotes', "Release Notes"),
 				run: () => {
-<<<<<<< HEAD
 					const action = this.instantiationService.createInstance(OpenLatestReleaseNotesInBrowserAction); // {{SQL CARBON EDIT}} change action
 					action.run();
 					action.dispose();
-=======
-					this.instantiationService.invokeFunction(accessor => showReleaseNotes(accessor, update.productVersion));
->>>>>>> 5b6af074
 				}
 			});
 		}
