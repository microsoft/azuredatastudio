--- conflicted
+++ resolved
@@ -245,11 +245,7 @@
 		if (state.type === StateType.AvailableForDownload || state.type === StateType.Downloaded || state.type === StateType.Ready) {
 			badge = new NumberBadge(1, () => nls.localize('updateIsReady', "New {0} update available.", this.productService.nameLong)); // {{SQL CARBON EDIT}} change to namelong
 		} else if (state.type === StateType.CheckingForUpdates || state.type === StateType.Downloading || state.type === StateType.Updating) {
-<<<<<<< HEAD
-			badge = new ProgressBadge(() => nls.localize('updateIsReady', "New {0} update available.", this.productService.nameLong)); // {{SQL CARBON EDIT}} change to namelong
-=======
 			badge = new ProgressBadge(() => nls.localize('checkingForUpdates', "Checking for Updates..."));
->>>>>>> 7111cb27
 			clazz = 'progress-badge';
 			priority = 1;
 		}
