--- conflicted
+++ resolved
@@ -55,11 +55,7 @@
 		if (this.productService.releaseNotesUrl) {
 			const uri = URI.parse(this.productService.releaseNotesUrl);
 			await this.openerService.open(uri);
-<<<<<<< HEAD
-		} else { //{{SQL CARBON EDIT}}
-=======
 		} else {
->>>>>>> 5c7e8629
 			throw new Error(nls.localize('update.noReleaseNotesOnline', "This version of {0} does not have release notes online", this.productService.nameLong));
 		}
 	}
