--- conflicted
+++ resolved
@@ -128,41 +128,7 @@
 		@IWindowService windowService: IWindowService,
 		@IWindowsService windowsService: IWindowsService
 	) {
-<<<<<<< HEAD
-		// {{SQL CARBON EDIT}}
-		/*
-		const lastVersion = storageService.get(ProductContribution.KEY, StorageScope.GLOBAL, '');
-		const shouldShowReleaseNotes = configurationService.getValue<boolean>('update.showReleaseNotes');
-
-		// was there an update? if so, open release notes
-		if (shouldShowReleaseNotes && !environmentService.skipReleaseNotes && product.releaseNotesUrl && lastVersion && pkg.version !== lastVersion) {
-			showReleaseNotes(instantiationService, pkg.version)
-				.then(undefined, () => {
-					notificationService.prompt(
-						severity.Info,
-						nls.localize('read the release notes', "Welcome to {0} v{1}! Would you like to read the Release Notes?", product.nameLong, pkg.version),
-						[{
-							label: nls.localize('releaseNotes', "Release Notes"),
-							run: () => {
-								const uri = URI.parse(product.releaseNotesUrl);
-								openerService.open(uri);
-							}
-						}],
-						{ sticky: true }
-					);
-				});
-		}
-
-		// should we show the new license?
-		if (product.licenseUrl && lastVersion && semver.satisfies(lastVersion, '<1.0.0') && semver.satisfies(pkg.version, '>=1.0.0')) {
-			notificationService.info(nls.localize('licenseChanged', "Our license terms have changed, please click [here]({0}) to go through them.", product.licenseUrl));
-		}
-
-		storageService.store(ProductContribution.KEY, pkg.version, StorageScope.GLOBAL);
-		// {{SQL CARBON EDIT}}
-		*/
-=======
-		windowsService.getActiveWindowId().then(async windowId => {
+		/* windowsService.getActiveWindowId().then(async windowId => { {{SQL CARBON EDIT}} comment out
 			if (windowId !== windowService.windowId) {
 				return;
 			}
@@ -195,8 +161,7 @@
 			}
 
 			storageService.store(ProductContribution.KEY, pkg.version, StorageScope.GLOBAL);
-		});
->>>>>>> 01c2f555
+		});*/
 	}
 }
 
