--- conflicted
+++ resolved
@@ -42,14 +42,8 @@
 	SCMViewlet,
 	VIEWLET_ID,
 	localize('source control', "Source Control"),
-<<<<<<< HEAD
-	'scm',
-	// {{SQL CARBON EDIT}}
-	12
-=======
 	'codicon-source-control',
-	2
->>>>>>> 200d66a6
+	12 // {{SQL CARBON EDIT}}
 ));
 
 Registry.as<IWorkbenchContributionsRegistry>(WorkbenchExtensions.Workbench)
