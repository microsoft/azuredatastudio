--- conflicted
+++ resolved
@@ -949,15 +949,9 @@
 		this.container?.style.setProperty(fontWeightVar, fontInfo.fontWeight);
 
 		content.push(`.monaco-editor .review-widget .body code {
-<<<<<<< HEAD
-			font-family: '${fontInfo.fontFamily}';
-			font-size: ${fontInfo.fontSize}px;
-			font-weight: ${fontInfo.fontWeight};
-=======
 			font-family: var(${fontFamilyVar});
 			font-weight: var(${fontWeightVar});
 			font-size: var(${fontSizeVar});
->>>>>>> 0a707c2b
 		}`);
 
 		this._styleElement.textContent = content.join('\n');
