--- conflicted
+++ resolved
@@ -17,17 +17,8 @@
 import { getInitializedMainTestCollection, testStubs, TestTestCollection } from 'vs/workbench/contrib/testing/test/common/testStubs';
 import { TestStorageService } from 'vs/workbench/test/common/workbenchTestServices';
 
-<<<<<<< HEAD
-export const emptyOutputController = () => new LiveOutputController(
-	new Lazy(() => [newWriteableBufferStream(), Promise.resolve()]),
-	() => Promise.resolve(bufferToStream(VSBuffer.alloc(0))),
-);
-
 // {{SQL CARBON EDIT}} Skip failing tests, we don't support the test contribution stuff
 suite.skip('Workbench - Test Results Service', () => {
-=======
-suite('Workbench - Test Results Service', () => {
->>>>>>> 5b6af074
 	const getLabelsIn = (it: Iterable<TestResultItem>) => [...it].map(t => t.item.label).sort();
 	const getChangeSummary = () => [...changed]
 		.map(c => ({ reason: c.reason, label: c.item.item.label }))
