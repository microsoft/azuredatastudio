/*---------------------------------------------------------------------------------------------
 *  Copyright (c) Microsoft Corporation. All rights reserved.
 *  Licensed under the Source EULA. See License.txt in the project root for license information.
 *--------------------------------------------------------------------------------------------*/

import * as dom from 'vs/base/browser/dom';
import { Codicon } from 'vs/base/common/codicons';
import { Color } from 'vs/base/common/color';
import { KeyCode } from 'vs/base/common/keyCodes';
import { Disposable, IReference, MutableDisposable } from 'vs/base/common/lifecycle';
import { clamp } from 'vs/base/common/numbers';
import { count } from 'vs/base/common/strings';
import { URI } from 'vs/base/common/uri';
import { ICodeEditor, isCodeEditor } from 'vs/editor/browser/editorBrowser';
import { EditorAction2 } from 'vs/editor/browser/editorExtensions';
import { ICodeEditorService } from 'vs/editor/browser/services/codeEditorService';
import { EmbeddedCodeEditorWidget, EmbeddedDiffEditorWidget } from 'vs/editor/browser/widget/embeddedCodeEditorWidget';
import { IDiffEditorOptions, IEditorOptions } from 'vs/editor/common/config/editorOptions';
import { IEditorContribution } from 'vs/editor/common/editorCommon';
import { IResolvedTextEditorModel, ITextModelService } from 'vs/editor/common/services/resolverService';
import { getOuterEditor, IPeekViewService, peekViewTitleBackground, peekViewTitleForeground, peekViewTitleInfoForeground, PeekViewWidget } from 'vs/editor/contrib/peekView/peekView';
import { localize } from 'vs/nls';
import { IConfigurationService } from 'vs/platform/configuration/common/configuration';
import { ContextKeyExpr, IContextKey, IContextKeyService } from 'vs/platform/contextkey/common/contextkey';
import { ITextEditorOptions } from 'vs/platform/editor/common/editor';
import { createDecorator, IInstantiationService, ServicesAccessor } from 'vs/platform/instantiation/common/instantiation';
import { KeybindingWeight } from 'vs/platform/keybinding/common/keybindingsRegistry';
import { IColorTheme, IThemeService } from 'vs/platform/theme/common/themeService';
import { EditorModel } from 'vs/workbench/common/editor';
import { testingPeekBorder } from 'vs/workbench/contrib/testing/browser/theme';
import { AutoOpenPeekViewWhen, getTestingConfiguration, TestingConfigKeys } from 'vs/workbench/contrib/testing/common/configuration';
import { Testing } from 'vs/workbench/contrib/testing/common/constants';
import { ITestItem, ITestMessage, ITestState } from 'vs/workbench/contrib/testing/common/testCollection';
import { TestingContextKeys } from 'vs/workbench/contrib/testing/common/testingContextKeys';
import { isFailedState } from 'vs/workbench/contrib/testing/common/testingStates';
import { buildTestUri, parseTestUri, TestUriType } from 'vs/workbench/contrib/testing/common/testingUri';
import { ITestResult, ITestResultService, TestResultItem, TestResultItemChange, TestResultItemChangeReason } from 'vs/workbench/contrib/testing/common/testResultService';
import { IEditorService } from 'vs/workbench/services/editor/common/editorService';

interface ITestDto {
	test: ITestItem,
	messageIndex: number;
	state: ITestState;
	expectedUri: URI;
	actualUri: URI;
	messageUri: URI;
}

export interface ITestingPeekOpener {
	_serviceBrand: undefined;

	/**
	 * Tries to peek the first test error, if the item is in a failed state.
	 * @returns a boolean indicating whether a peek was opened
	 */
	tryPeekFirstError(result: ITestResult, test: TestResultItem, options?: Partial<ITextEditorOptions>): Promise<boolean>;
}

export const ITestingPeekOpener = createDecorator<ITestingPeekOpener>('testingPeekOpener');

export class TestingPeekOpener extends Disposable implements ITestingPeekOpener {
	declare _serviceBrand: undefined;

	constructor(
		@IConfigurationService private readonly configuration: IConfigurationService,
		@IEditorService private readonly editorService: IEditorService,
		@ICodeEditorService private readonly codeEditorService: ICodeEditorService,
		@ITestResultService testResults: ITestResultService,
	) {
		super();
		this._register(testResults.onTestChanged(this.openPeekOnFailure, this));
	}

	/**
	 * Tries to peek the first test error, if the item is in a failed state.
	 * @returns a boolean if a peek was opened
	 */
	public async tryPeekFirstError(result: ITestResult, test: TestResultItem, options?: Partial<ITextEditorOptions>) {
		const index = test.state.messages.findIndex(m => !!m.location);
		if (index === -1) {
			return false;
		}

		const message = test.state.messages[index];
		const pane = await this.editorService.openEditor({
			resource: message.location!.uri,
			options: { selection: message.location!.range, revealIfOpened: true, ...options }
		});

		const control = pane?.getControl();
		if (!isCodeEditor(control)) {
			return false;
		}

		TestingOutputPeekController.get(control).show(buildTestUri({
			type: TestUriType.ResultMessage,
			messageIndex: index,
			resultId: result.id,
			testExtId: test.item.extId,
		}));

		return true;
	}

	/**
	 * Opens the peek view on a test failure, based on user preferences.
	 */
	private openPeekOnFailure(evt: TestResultItemChange) {
		if (!isFailedState(evt.item.state.state) || !evt.item.state.messages.length) {
			return;
		}

		if (evt.result.isAutoRun && !getTestingConfiguration(this.configuration, TestingConfigKeys.AutoOpenPeekViewDuringAutoRun)) {
			return;
		}

		const editors = this.codeEditorService.listCodeEditors();
		const cfg = getTestingConfiguration(this.configuration, TestingConfigKeys.AutoOpenPeekView);

		// don't show the peek if the user asked to only auto-open peeks for visible tests,
		// and this test is not in any of the editors' models.
		const testUri = evt.item.item.location?.uri.toString();
		if (cfg === AutoOpenPeekViewWhen.FailureVisible && (!testUri || !editors.some(e => e.getModel()?.uri.toString() === testUri))) {
			return;
		}

		const controllers = editors.map(TestingOutputPeekController.get);
		if (controllers.some(c => c?.isVisible)) {
			return;
		}

		this.tryPeekFirstError(evt.result, evt.item);
	}
}

/**
 * Adds output/message peek functionality to code editors.
 */
export class TestingOutputPeekController extends Disposable implements IEditorContribution {
	/**
	 * Gets the controller associated with the given code editor.
	 */
	public static get(editor: ICodeEditor): TestingOutputPeekController {
		return editor.getContribution<TestingOutputPeekController>(Testing.OutputPeekContributionId);
	}

	/**
	 * Currently-shown peek view.
	 */
	private readonly peek = this._register(new MutableDisposable<TestingOutputPeek>());

	/**
	 * Context key updated when the peek is visible/hidden.
	 */
	private readonly visible: IContextKey<boolean>;

	/**
	 * Gets whether a peek is currently shown in the associated editor.
	 */
	public get isVisible() {
		return this.peek.value;
	}

	constructor(
		private readonly editor: ICodeEditor,
		@IInstantiationService private readonly instantiationService: IInstantiationService,
		@ITestResultService private readonly testResults: ITestResultService,
		@IContextKeyService contextKeyService: IContextKeyService,
	) {
		super();
		this.visible = TestingContextKeys.isPeekVisible.bindTo(contextKeyService);
		this._register(editor.onDidChangeModel(() => this.peek.clear()));
		this._register(testResults.onTestChanged((evt) => this.closePeekOnTestChange(evt)));
	}

	/**
	 * Shows a peek for the message in th editor.
	 */
	public async show(uri: URI) {
		const dto = await this.retrieveTest(uri);
		if (!dto) {
			return;
		}

		const message = dto.state.messages[dto.messageIndex];
		if (!message?.location) {
			return;
		}

		const ctor = message.actualOutput !== undefined && message.expectedOutput !== undefined
			? TestingDiffOutputPeek : TestingMessageOutputPeek;
		const isNew = !(this.peek.value instanceof ctor);
		if (isNew) {
			this.peek.value = this.instantiationService.createInstance(ctor, this.editor);
			this.peek.value.onDidClose(() => {
				this.visible.set(false);
				this.peek.value = undefined;
			});
		}

		if (isNew) {
			this.visible.set(true);
			this.peek.value!.create();
		}

		this.peek.value!.setModel(dto);
	}

	/**
	 * Disposes the peek view, if any.
	 */
	public removePeek() {
		this.peek.clear();
	}

	/**
	 * If the test we're currently showing has its state change to something
	 * else, then clear the peek.
	 */
	private closePeekOnTestChange(evt: TestResultItemChange) {
		if (evt.reason !== TestResultItemChangeReason.OwnStateChange || evt.previous.state === evt.item.state.state) {
			return;
		}

		const displayed = this.peek.value?.currentTest();
		if (displayed?.extId === evt.item.item.extId) {
			this.peek.clear();
		}
	}

<<<<<<< HEAD
		const test = await this.testService.lookupTest({ providerId: parts.providerId, testId: parts.testId });
		if (!test) {
=======
	private retrieveTest(uri: URI): ITestDto | undefined {
		const parts = parseTestUri(uri);
		if (!parts) {
>>>>>>> f08f99a1
			return undefined;
		}

		const test = this.testResults.getResult(parts.resultId)?.getStateByExtId(parts.testExtId);
		return test && {
			test: test.item,
			state: test.state,
			messageIndex: parts.messageIndex,
			expectedUri: buildTestUri({ ...parts, type: TestUriType.ResultExpectedOutput }),
			actualUri: buildTestUri({ ...parts, type: TestUriType.ResultActualOutput }),
			messageUri: buildTestUri({ ...parts, type: TestUriType.ResultMessage }),
		};
	}
}

abstract class TestingOutputPeek extends PeekViewWidget {
	protected model = new MutableDisposable();
	protected dimension?: dom.Dimension;

	constructor(
		editor: ICodeEditor,
		@IThemeService themeService: IThemeService,
		@IPeekViewService peekViewService: IPeekViewService,
		@IContextKeyService contextKeyService: IContextKeyService,
		@IInstantiationService protected readonly instantiationService: IInstantiationService,
		@ITextModelService protected readonly modelService: ITextModelService,
	) {
		super(editor, { showFrame: false, showArrow: true, isResizeable: true, isAccessible: true, className: 'test-output-peek' }, instantiationService);

		TestingContextKeys.isInPeek.bindTo(contextKeyService);
		this._disposables.add(themeService.onDidColorThemeChange(this.applyTheme, this));
		this._disposables.add(this.model);
		this.applyTheme(themeService.getColorTheme());
		peekViewService.addExclusiveWidget(editor, this);
	}

	private applyTheme(theme: IColorTheme) {
		const borderColor = theme.getColor(testingPeekBorder) || Color.transparent;
		this.style({
			arrowColor: borderColor,
			frameColor: borderColor,
			headerBackgroundColor: theme.getColor(peekViewTitleBackground) || Color.transparent,
			primaryHeadingColor: theme.getColor(peekViewTitleForeground),
			secondaryHeadingColor: theme.getColor(peekViewTitleInfoForeground)
		});
	}

	/**
	 * Updates the test to be shown.
	 */
	public abstract setModel(dto: ITestDto): Promise<void>;

	/**
	 * Returns the test whose data is currently shown in the peek view.
	 */
	public abstract currentTest(): ITestItem | undefined;

	/**
	 * @override
	 */
	protected _doLayoutBody(height: number, width: number) {
		super._doLayoutBody(height, width);
		this.dimension = new dom.Dimension(width, height);
	}
}

const commonEditorOptions: IEditorOptions = {
	scrollBeyondLastLine: false,
	scrollbar: {
		verticalScrollbarSize: 14,
		horizontal: 'auto',
		useShadows: true,
		verticalHasArrows: false,
		horizontalHasArrows: false,
		alwaysConsumeMouseWheel: false
	},
	fixedOverflowWidgets: true,
	readOnly: true,
	minimap: {
		enabled: false
	},
};

const diffEditorOptions: IDiffEditorOptions = {
	...commonEditorOptions,
	enableSplitViewResizing: true,
	isInEmbeddedEditor: true,
	renderOverviewRuler: false,
	ignoreTrimWhitespace: false,
	renderSideBySide: true,
};

class TestingDiffOutputPeek extends TestingOutputPeek {
	private readonly diff = this._disposables.add(new MutableDisposable<EmbeddedDiffEditorWidget>());
	private test: ITestItem | undefined;

	/**
	 * @override
	 */
	protected _fillBody(containerElement: HTMLElement): void {
		const diffContainer = dom.append(containerElement, dom.$('div.preview.inline'));
		const preview = this.diff.value = this.instantiationService.createInstance(EmbeddedDiffEditorWidget, diffContainer, diffEditorOptions, this.editor);

		if (this.dimension) {
			preview.layout(this.dimension);
		}
	}

	/**
	 * @override
	 */
	public async setModel({ test, state, messageIndex, expectedUri, actualUri }: ITestDto) {
		const message = state.messages[messageIndex];
		if (!message?.location) {
			return;
		}

		this.test = test;
		this.show(message.location.range, hintDiffPeekHeight(message));
		this.setTitle(message.message.toString(), test.label);

		const [original, modified] = await Promise.all([
			this.modelService.createModelReference(expectedUri),
			this.modelService.createModelReference(actualUri),
		]);

		const model = this.model.value = new SimpleDiffEditorModel(original, modified);
		if (!this.diff.value) {
			this.model.value = undefined;
		} else {
			this.diff.value.setModel(model);
		}
	}

	/**
	 * @override
	 */
	public currentTest() {
		return this.test;
	}

	/**
	 * @override
	 */
	protected _doLayoutBody(height: number, width: number) {
		super._doLayoutBody(height, width);
		this.diff.value?.layout(this.dimension);
	}
}

class TestingMessageOutputPeek extends TestingOutputPeek {
	private readonly preview = this._disposables.add(new MutableDisposable<EmbeddedCodeEditorWidget>());
	private test: ITestItem | undefined;

	/**
	 * @override
	 */
	protected _fillBody(containerElement: HTMLElement): void {
		const diffContainer = dom.append(containerElement, dom.$('div.preview.inline'));
		const preview = this.preview.value = this.instantiationService.createInstance(EmbeddedCodeEditorWidget, diffContainer, commonEditorOptions, this.editor);

		if (this.dimension) {
			preview.layout(this.dimension);
		}
	}

	/**
	 * @override
	 */
	public async setModel({ state, test, messageIndex, messageUri }: ITestDto) {
		const message = state.messages[messageIndex];
		if (!message?.location) {
			return;
		}

		this.test = test;
		this.show(message.location.range, hintPeekStrHeight(message.message.toString()));
		this.setTitle(message.message.toString(), test.label);

		const modelRef = this.model.value = await this.modelService.createModelReference(messageUri);
		if (this.preview.value) {
			this.preview.value.setModel(modelRef.object.textEditorModel);
		} else {
			this.model.value = undefined;
		}
	}

	/**
	 * @override
	 */
	public currentTest() {
		return this.test;
	}

	/**
	 * @override
	 */
	protected _doLayoutBody(height: number, width: number) {
		super._doLayoutBody(height, width);
		this.preview.value?.layout(this.dimension);
	}
}

const hintDiffPeekHeight = (message: ITestMessage) =>
	Math.max(hintPeekStrHeight(message.actualOutput), hintPeekStrHeight(message.expectedOutput));

const hintPeekStrHeight = (str: string | undefined) => clamp(count(str || '', '\n'), 5, 20);

class SimpleDiffEditorModel extends EditorModel {
	public readonly original = this._original.object.textEditorModel;
	public readonly modified = this._modified.object.textEditorModel;

	constructor(
		private readonly _original: IReference<IResolvedTextEditorModel>,
		private readonly _modified: IReference<IResolvedTextEditorModel>,
	) {
		super();
	}

	async load(): Promise<this> {
		return this;
	}

	public dispose() {
		super.dispose();
		this._original.dispose();
		this._modified.dispose();
	}
}

function getOuterEditorFromDiffEditor(accessor: ServicesAccessor): ICodeEditor | null {
	const diffEditors = accessor.get(ICodeEditorService).listDiffEditors();

	for (const diffEditor of diffEditors) {
		if (diffEditor.hasTextFocus() && diffEditor instanceof EmbeddedDiffEditorWidget) {
			return diffEditor.getParentEditor();
		}
	}

	return getOuterEditor(accessor);
}

export class CloseTestPeek extends EditorAction2 {
	constructor() {
		super({
			id: 'editor.closeTestPeek',
			title: localize('close', 'Close'),
			icon: Codicon.close,
			precondition: ContextKeyExpr.and(
				ContextKeyExpr.or(TestingContextKeys.isInPeek, TestingContextKeys.isPeekVisible),
				ContextKeyExpr.not('config.editor.stablePeek')
			),
			keybinding: {
				weight: KeybindingWeight.EditorContrib - 101,
				primary: KeyCode.Escape
			}
		});
	}

	runEditorCommand(accessor: ServicesAccessor, editor: ICodeEditor): void {
		const parent = getOuterEditorFromDiffEditor(accessor);
		TestingOutputPeekController.get(parent ?? editor).removePeek();
	}
}<|MERGE_RESOLUTION|>--- conflicted
+++ resolved
@@ -228,14 +228,9 @@
 		}
 	}
 
-<<<<<<< HEAD
-		const test = await this.testService.lookupTest({ providerId: parts.providerId, testId: parts.testId });
-		if (!test) {
-=======
 	private retrieveTest(uri: URI): ITestDto | undefined {
 		const parts = parseTestUri(uri);
 		if (!parts) {
->>>>>>> f08f99a1
 			return undefined;
 		}
 
