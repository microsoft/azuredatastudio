--- conflicted
+++ resolved
@@ -572,183 +572,12 @@
 			options.fileKind = FileKind.ROOT_FOLDER;
 		}
 
-<<<<<<< HEAD
-		data.label.setResource(label, options);
-	}
-
-	disposeTemplate(templateData: TestTemplateData): void {
-		templateData.label.dispose();
-		templateData.actionBar.dispose();
-	}
-}
-
-
-export interface ITestTreeProjection extends IDisposable {
-	/**
-	 * Event that fires when the projection changes.
-	 */
-	onUpdate: Event<void>;
-
-	/**
-	 * Applies pending update to the tree.
-	 */
-	applyTo(tree: ObjectTree<ITestTreeElement, FuzzyScore>): void;
-}
-
-export interface ITestTreeElement {
-	/**
-	 * Computed element state. Will be set automatically if not initially provided.
-	 * The projection is responsible for clearing (or updating) this if it
-	 * becomes invalid.
-	 */
-	computedState: TestRunState | undefined;
-
-	/**
-	 * Unique ID of the element in the tree.
-	 */
-	readonly treeId: string;
-
-	/**
-	 * Location of the test, if any.
-	 */
-	readonly location?: { uri: URI; range: ITextEditorSelection };
-
-	/**
-	 * Test item, if any.
-	 */
-	readonly test?: Readonly<InternalTestItem>;
-
-	/**
-	 * Tree description.
-	 */
-	readonly description?: string;
-
-	/**
-	 * State of of the tree item. Mostly used for deriving the computed state.
-	 */
-	readonly state?: TestRunState;
-	readonly label: string;
-	readonly parentItem: ITestTreeElement | null;
-	getChildren(): Iterable<ITestTreeElement>;
-}
-
-class HierarchalElement implements ITestTreeElement {
-	public readonly children = new Set<HierarchalElement>();
-	public computedState: TestRunState | undefined;
-
-	public get treeId() {
-		return `test:${this.test.id}`;
-	}
-
-	public get label() {
-		return this.test.item.label;
-	}
-
-	public get state() {
-		return this.test.item.state.runState;
-	}
-
-	public get location() {
-		const location = this.test.item.location;
-		if (!location) {
-			return undefined;
-		}
-
-		return {
-			uri: URI.revive(location.uri),
-			range: location.range,
-		};
-	}
-
-	constructor(public readonly test: InternalTestItem, public readonly parentItem: HierarchalFolder | HierarchalElement) {
-		this.test = { ...test, item: { ...test.item } }; // clone since we Object.assign updatese
-	}
-
-	public getChildren() {
-		return this.children;
-	}
-
-	public update(actual: InternalTestItem, addUpdated: (n: ITestTreeElement) => void) {
-		const stateChange = actual.item.state.runState !== this.state;
-		Object.assign(this.test, actual);
-		if (stateChange) {
-			refreshComputedState(this, addUpdated);
-		}
-	}
-}
-
-class HierarchalFolder implements ITestTreeElement {
-	public readonly children = new Set<HierarchalElement>();
-	public readonly parentItem = null;
-	public computedState: TestRunState | undefined;
-
-	public get treeId() {
-		return `folder:${this.folder.index}`;
-	}
-
-	constructor(private readonly folder: IWorkspaceFolder) { }
-
-	public get label() {
-		return this.folder.name;
-	}
-
-	public getChildren() {
-		return this.children;
-	}
-}
-
-const enum ListElementType {
-	TestLeaf,
-	BranchWithLeaf,
-	BranchWithoutLeaf,
-	Unset,
-}
-
-class ListElement extends HierarchalElement {
-	public elementType: ListElementType = ListElementType.Unset;
-	public readonly isTestRoot = !this.actualParent;
-	private readonly actualChildren = new Set<ListElement>();
-
-	public get description() {
-		let description: string | undefined;
-		for (let parent = this.actualParent; parent && !parent.isTestRoot; parent = parent.actualParent) {
-			description = description ? `${parent.label} › ${description}` : parent.label;
-		}
-
-		return description;
-	}
-
-	/**
-	 * @param actualParent Parent of the item in the test heirarchy
-	 */
-	constructor(
-		internal: InternalTestItem,
-		parentItem: HierarchalFolder | HierarchalElement,
-		private readonly addUpdated: (n: ITestTreeElement) => void,
-		private readonly actualParent?: ListElement,
-	) {
-		super(internal, parentItem);
-		actualParent?.addChild(this);
-		this.updateLeafTestState();
-	}
-
-	/**
-	 * @override
-	 */
-	public update(actual: InternalTestItem, addUpdated: (n: ITestTreeElement) => void) {
-		const wasRunnable = this.test.item.runnable;
-		super.update(actual, addUpdated);
-
-		if (this.test.item.runnable !== wasRunnable) {
-			this.updateLeafTestState();
-=======
 		const running = state === TestRunState.Running;
 		if (!Iterable.isEmpty(element.runnable)) {
 			data.actionBar.push(
 				this.instantiationService.createInstance(RunAction, element.runnable, running),
 				{ icon: true, label: false },
 			);
->>>>>>> 1e44ae5d
 		}
 
 		if (!Iterable.isEmpty(element.debuggable)) {
