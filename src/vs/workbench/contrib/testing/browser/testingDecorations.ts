/*---------------------------------------------------------------------------------------------
 *  Copyright (c) Microsoft Corporation. All rights reserved.
 *  Licensed under the Source EULA. See License.txt in the project root for license information.
 *--------------------------------------------------------------------------------------------*/

import { renderStringAsPlaintext } from 'vs/base/browser/markdownRenderer';
import { Action, IAction, Separator, SubmenuAction } from 'vs/base/common/actions';
import { Event } from 'vs/base/common/event';
import { MarkdownString } from 'vs/base/common/htmlContent';
import { Disposable, dispose, IDisposable } from 'vs/base/common/lifecycle';
import { URI } from 'vs/base/common/uri';
import { generateUuid } from 'vs/base/common/uuid';
import { ICodeEditor, IEditorMouseEvent, MouseTargetType } from 'vs/editor/browser/editorBrowser';
import { ICodeEditorService } from 'vs/editor/browser/services/codeEditorService';
import { EditorOption } from 'vs/editor/common/config/editorOptions';
import { IRange } from 'vs/editor/common/core/range';
import { IEditorContribution } from 'vs/editor/common/editorCommon';
import { IModelDeltaDecoration, OverviewRulerLane, TrackedRangeStickiness } from 'vs/editor/common/model';
import { overviewRulerError, overviewRulerInfo, overviewRulerWarning } from 'vs/editor/common/view/editorColorRegistry';
import { localize } from 'vs/nls';
import { ICommandService } from 'vs/platform/commands/common/commands';
import { IConfigurationService } from 'vs/platform/configuration/common/configuration';
import { IContextMenuService } from 'vs/platform/contextview/browser/contextView';
import { IInstantiationService } from 'vs/platform/instantiation/common/instantiation';
import { IThemeService, themeColorFromId, ThemeIcon } from 'vs/platform/theme/common/themeService';
import { TestMessageSeverity, TestResultState } from 'vs/workbench/api/common/extHostTypes';
import { BREAKPOINT_EDITOR_CONTRIBUTION_ID, IBreakpointEditorContribution } from 'vs/workbench/contrib/debug/common/debug';
import { testingRunAllIcon, testingRunIcon, testingStatesToIcons } from 'vs/workbench/contrib/testing/browser/icons';
import { TestingOutputPeekController } from 'vs/workbench/contrib/testing/browser/testingOutputPeek';
import { testMessageSeverityColors } from 'vs/workbench/contrib/testing/browser/theme';
import { DefaultGutterClickAction, getTestingConfiguration, TestingConfigKeys } from 'vs/workbench/contrib/testing/common/configuration';
import { labelForTestInState } from 'vs/workbench/contrib/testing/common/constants';
import { identifyTest, IncrementalTestCollectionItem, InternalTestItem, IRichLocation, ITestMessage, ITestRunProfile, TestResultItem, TestRunProfileBitset } from 'vs/workbench/contrib/testing/common/testCollection';
import { ITestProfileService } from 'vs/workbench/contrib/testing/common/testConfigurationService';
import { maxPriority } from 'vs/workbench/contrib/testing/common/testingStates';
import { buildTestUri, TestUriType } from 'vs/workbench/contrib/testing/common/testingUri';
import { ITestResultService } from 'vs/workbench/contrib/testing/common/testResultService';
import { IMainThreadTestCollection, ITestService, testsInFile } from 'vs/workbench/contrib/testing/common/testService';

function isOriginalInDiffEditor(codeEditorService: ICodeEditorService, codeEditor: ICodeEditor): boolean {
	const diffEditors = codeEditorService.listDiffEditors();

	for (const diffEditor of diffEditors) {
		if (diffEditor.getOriginalEditor() === codeEditor) {
			return true;
		}
	}

	return false;
}

const FONT_FAMILY_VAR = `--testMessageDecorationFontFamily`;

export class TestingDecorations extends Disposable implements IEditorContribution {
	private currentUri?: URI;
	private lastDecorations: ITestDecoration[] = [];

	/**
	 * List of messages that should be hidden because an editor changed their
	 * underlying ranges. I think this is good enough, because:
	 *  - Message decorations are never shown across reloads; this does not
	 *    need to persist
	 *  - Message instances are stable for any completed test results for
	 *    the duration of the session.
	 */
	private invalidatedMessages = new WeakSet<ITestMessage>();

	constructor(
		private readonly editor: ICodeEditor,
		@ICodeEditorService private readonly codeEditorService: ICodeEditorService,
		@ITestService private readonly testService: ITestService,
		@ITestResultService private readonly results: ITestResultService,
		@IInstantiationService private readonly instantiationService: IInstantiationService,
	) {
		super();
		this.attachModel(editor.getModel()?.uri);
		this._register(this.editor.onDidChangeModel(e => this.attachModel(e.newModelUrl || undefined)));
		this._register(this.editor.onMouseDown(e => {
			for (const decoration of this.lastDecorations) {
				if (decoration.click(e)) {
					e.event.stopPropagation();
					return;
				}
			}
		}));
		this._register(this.editor.onDidChangeModelContent(e => {
			if (!this.currentUri) {
				return;
			}

			let update = false;
			for (const change of e.changes) {
				for (const deco of this.lastDecorations) {
					if (deco instanceof TestMessageDecoration
						&& deco.location.range.startLineNumber >= change.range.startLineNumber
						&& deco.location.range.endLineNumber <= change.range.endLineNumber
					) {
						this.invalidatedMessages.add(deco.testMessage);
						update = true;
					}
				}
			}

			if (update) {
				this.setDecorations(this.currentUri);
			}
		}));

		const updateFontFamilyVar = () => {
			this.editor.getContainerDomNode().style.setProperty(FONT_FAMILY_VAR, editor.getOption(EditorOption.fontFamily));
		};
		this._register(this.editor.onDidChangeConfiguration((e) => {
			if (e.hasChanged(EditorOption.fontFamily)) {
				updateFontFamilyVar();
			}
		}));
		updateFontFamilyVar();

		this._register(this.results.onTestChanged(({ item: result }) => {
			if (this.currentUri && result.item.uri && result.item.uri.toString() === this.currentUri.toString()) {
				this.setDecorations(this.currentUri);
			}
		}));

		this._register(Event.any(this.results.onResultsChanged, this.testService.excluded.onTestExclusionsChanged)(() => {
			if (this.currentUri) {
				this.setDecorations(this.currentUri);
			}
		}));

		this._register(this.testService.onDidProcessDiff(() => {
			if (this.currentUri) {
				this.setDecorations(this.currentUri);
			}
		}));
	}

	private attachModel(uri?: URI) {
		if (isOriginalInDiffEditor(this.codeEditorService, this.editor)) {
			uri = undefined;
		}

		this.currentUri = uri;

		if (!uri) {
			this.clearDecorations();
			return;
		}

		(async () => {
			for await (const _test of testsInFile(this.testService.collection, uri)) {
				// consume the iterator so that all tests in the file get expanded. Or
				// at least until the URI changes. If new items are requested, changes
				// will be trigged in the `onDidProcessDiff` callback.
				if (this.currentUri !== uri) {
					break;
				}
			}
		})();

		this.setDecorations(uri);
	}

	private setDecorations(uri: URI): void {
		this.editor.changeDecorations(accessor => {
			const newDecorations: ITestDecoration[] = [];
			for (const test of this.testService.collection.all) {
				const stateLookup = this.results.getStateById(test.item.extId);
				if (test.item.range && test.item.uri?.toString() === uri.toString()) {
					const line = test.item.range.startLineNumber;
					const resultItem = stateLookup?.[1];
					const existing = newDecorations.findIndex(d => d instanceof RunTestDecoration && d.line === line);
					if (existing !== -1) {
						newDecorations[existing] = (newDecorations[existing] as RunTestDecoration).merge(test, resultItem);
					} else {
						newDecorations.push(this.instantiationService.createInstance(RunSingleTestDecoration, test, this.editor, stateLookup?.[1]));
					}
				}

				if (!stateLookup) {
					continue;
				}

				const [result, stateItem] = stateLookup;
				if (stateItem.retired) {
					continue; // do not show decorations for outdated tests
				}

				for (let taskId = 0; taskId < stateItem.tasks.length; taskId++) {
					const state = stateItem.tasks[taskId];
					for (let i = 0; i < state.messages.length; i++) {
						const m = state.messages[i];
						if (!this.invalidatedMessages.has(m) && hasValidLocation(uri, m)) {
							const uri = buildTestUri({
								type: TestUriType.ResultActualOutput,
								messageIndex: i,
								taskIndex: taskId,
								resultId: result.id,
								testExtId: stateItem.item.extId,
							});

							newDecorations.push(this.instantiationService.createInstance(TestMessageDecoration, m, uri, m.location, this.editor));
						}
					}
				}
			}

			accessor
				.deltaDecorations(this.lastDecorations.map(d => d.id), newDecorations.map(d => d.editorDecoration))
				.forEach((id, i) => newDecorations[i].id = id);

			this.lastDecorations = newDecorations;
		});
	}

	private clearDecorations(): void {
		this.editor.changeDecorations(accessor => {
			for (const decoration of this.lastDecorations) {
				accessor.removeDecoration(decoration.id);
			}

			this.lastDecorations = [];
		});
	}
}

interface ITestDecoration extends IDisposable {
	/**
	 * ID of the decoration after being added to the editor, set after the
	 * decoration is applied.
	 */
	id: string;

	readonly editorDecoration: IModelDeltaDecoration;

	/**
	 * Handles a click event, returns true if it was handled.
	 */
	click(e: IEditorMouseEvent): boolean;
}

const hasValidLocation = <T extends { location?: IRichLocation }>(editorUri: URI, t: T): t is T & { location: IRichLocation } =>
	t.location?.uri.toString() === editorUri.toString();

const firstLineRange = (originalRange: IRange) => ({
	startLineNumber: originalRange.startLineNumber,
	endLineNumber: originalRange.startLineNumber,
	startColumn: 0,
	endColumn: 1,
});

const createRunTestDecoration = (tests: readonly IncrementalTestCollectionItem[], states: readonly (TestResultItem | undefined)[]): IModelDeltaDecoration => {
	const range = tests[0]?.item.range;
	if (!range) {
		throw new Error('Test decorations can only be created for tests with a range');
	}

	let computedState = TestResultState.Unset;
	let hoverMessageParts: string[] = [];
	let testIdWithMessages: string | undefined;
	let retired = false;
	for (let i = 0; i < tests.length; i++) {
		const test = tests[i];
		const resultItem = states[i];
		const state = resultItem?.computedState ?? TestResultState.Unset;
		hoverMessageParts.push(labelForTestInState(test.item.label, state));
		computedState = maxPriority(computedState, state);
		retired = retired || !!resultItem?.retired;
		if (!testIdWithMessages && resultItem?.tasks.some(t => t.messages.length)) {
			testIdWithMessages = test.item.extId;
		}
	}

	const hasMultipleTests = tests.length > 1 || tests[0].children.size > 0;
	const icon = computedState === TestResultState.Unset
		? (hasMultipleTests ? testingRunAllIcon : testingRunIcon)
		: testingStatesToIcons.get(computedState)!;

	const hoverMessage = new MarkdownString('', true).appendText(hoverMessageParts.join(', ') + '.');
	if (testIdWithMessages) {
		const args = encodeURIComponent(JSON.stringify([testIdWithMessages]));
		hoverMessage.appendMarkdown(`[${localize('peekTestOutout', 'Peek Test Output')}](command:vscode.peekTestError?${args})`);
	}

	let glyphMarginClassName = ThemeIcon.asClassName(icon) + ' testing-run-glyph';
	if (retired) {
		glyphMarginClassName += ' retired';
	}

	return {
		range: firstLineRange(range),
		options: {
			description: 'run-test-decoration',
			isWholeLine: true,
			hoverMessage,
			glyphMarginClassName,
			stickiness: TrackedRangeStickiness.NeverGrowsWhenTypingAtEdges,
		}
	};
};

abstract class RunTestDecoration extends Disposable {
	/** @inheritdoc */
	public id = '';

	public get line() {
		return this.editorDecoration.range.startLineNumber;
	}

	constructor(
		public editorDecoration: IModelDeltaDecoration,
		protected readonly editor: ICodeEditor,
		@ITestService protected readonly testService: ITestService,
		@IContextMenuService protected readonly contextMenuService: IContextMenuService,
		@ICommandService protected readonly commandService: ICommandService,
		@IConfigurationService protected readonly configurationService: IConfigurationService,
		@ITestProfileService protected readonly testProfileService: ITestProfileService,
	) {
		super();
		editorDecoration.options.glyphMarginHoverMessage = new MarkdownString().appendText(this.getGutterLabel());
	}

	/** @inheritdoc */
	public click(e: IEditorMouseEvent): boolean {
		if (e.target.position?.lineNumber !== this.line || e.target.type !== MouseTargetType.GUTTER_GLYPH_MARGIN) {
			return false;
		}

		if (e.event.rightButton) {
			this.showContextMenu(e);
			return true;
		}

		switch (getTestingConfiguration(this.configurationService, TestingConfigKeys.DefaultGutterClickAction)) {
			case DefaultGutterClickAction.ContextMenu:
				this.showContextMenu(e);
				break;
			case DefaultGutterClickAction.Debug:
				this.defaultDebug();
				break;
			case DefaultGutterClickAction.Run:
			default:
				this.defaultRun();
				break;
		}

		return true;
	}

	/**
	 * Adds the test to this decoration.
	 */
	public abstract merge(other: IncrementalTestCollectionItem, resultItem: TestResultItem | undefined): RunTestDecoration;

	/**
	 * Called when the decoration is clicked on.
	 */
	protected abstract getContextMenuActions(e: IEditorMouseEvent): IAction[];

	/**
	 * Default run action.
	 */
	protected abstract defaultRun(): void;

	/**
	 * Default debug action.
	 */
	protected abstract defaultDebug(): void;

	private showContextMenu(e: IEditorMouseEvent) {
		let actions = this.getContextMenuActions(e);

		const model = this.editor.getModel();
		if (model) {
			actions = Separator.join(
				actions,
				this.editor
					.getContribution<IBreakpointEditorContribution>(BREAKPOINT_EDITOR_CONTRIBUTION_ID)
					.getContextMenuActionsAtPosition(this.line, model)
			);
		}

		this.contextMenuService.showContextMenu({
			getAnchor: () => ({ x: e.event.posx, y: e.event.posy }),
			getActions: () => actions,
			onHide: () => dispose(actions),
		});
	}

	private getGutterLabel() {
		switch (getTestingConfiguration(this.configurationService, TestingConfigKeys.DefaultGutterClickAction)) {
			case DefaultGutterClickAction.ContextMenu:
				return localize('testing.gutterMsg.contextMenu', 'Click for test options');
			case DefaultGutterClickAction.Debug:
				return localize('testing.gutterMsg.debug', 'Click to debug tests, right click for more options');
			case DefaultGutterClickAction.Run:
			default:
				return localize('testing.gutterMsg.run', 'Click to run tests, right click for more options');
		}
	}

	/**
	 * Gets context menu actions relevant for a singel test.
	 */
	protected getTestContextMenuActions(collection: IMainThreadTestCollection, test: InternalTestItem) {
		const testActions: IAction[] = [];
		const capabilities = this.testProfileService.controllerCapabilities(test.controllerId);
		if (capabilities & TestRunProfileBitset.Run) {
			testActions.push(new Action('testing.gutter.run', localize('run test', 'Run Test'), undefined, undefined, () => this.testService.runTests({
				group: TestRunProfileBitset.Run,
				tests: [identifyTest(test)],
			})));
		}

		if (capabilities & TestRunProfileBitset.Debug) {
			testActions.push(new Action('testing.gutter.debug', localize('debug test', 'Debug Test'), undefined, undefined, () => this.testService.runTests({
				group: TestRunProfileBitset.Debug,
				tests: [identifyTest(test)],
			})));
		}

		if (capabilities & TestRunProfileBitset.HasNonDefaultProfile) {
			testActions.push(new Action('testing.runUsing', localize('testing.runUsing', 'Execute Using Profile...'), undefined, undefined, async () => {
				const profile: ITestRunProfile | undefined = await this.commandService.executeCommand('vscode.pickTestProfile', { onlyControllerId: test.controllerId });
				if (!profile) {
					return;
				}

				this.testService.runResolvedTests({
					targets: [{
						profileGroup: profile.group,
						profileId: profile.profileId,
						controllerId: profile.controllerId,
						testIds: [test.item.extId]
					}]
				});
			}));
		}

		testActions.push(new Action('testing.gutter.reveal', localize('reveal test', 'Reveal in Test Explorer'), undefined, undefined,
			() => this.commandService.executeCommand('vscode.revealTestInExplorer', test.item.extId)));

		return testActions;
	}
}

class MultiRunTestDecoration extends RunTestDecoration implements ITestDecoration {
	constructor(
		private readonly tests: {
			test: IncrementalTestCollectionItem,
			resultItem: TestResultItem | undefined,
		}[],
		editor: ICodeEditor,
		@ITestService testService: ITestService,
		@ICommandService commandService: ICommandService,
		@IContextMenuService contextMenuService: IContextMenuService,
		@IConfigurationService configurationService: IConfigurationService,
		@ITestProfileService testProfiles: ITestProfileService,
	) {
		super(createRunTestDecoration(tests.map(t => t.test), tests.map(t => t.resultItem)), editor, testService, contextMenuService, commandService, configurationService, testProfiles);
	}

	public override merge(test: IncrementalTestCollectionItem, resultItem: TestResultItem | undefined): RunTestDecoration {
		this.tests.push({ test, resultItem });
		this.editorDecoration = createRunTestDecoration(this.tests.map(t => t.test), this.tests.map(t => t.resultItem));
		return this;
	}

	protected override getContextMenuActions() {
		const allActions: IAction[] = [];
		if (this.tests.some(({ test }) => this.testProfileService.controllerCapabilities(test.controllerId) & TestRunProfileBitset.Run)) {
			allActions.push(new Action('testing.gutter.runAll', localize('run all test', 'Run All Tests'), undefined, undefined, () => this.defaultRun()));
		}

		if (this.tests.some(({ test }) => this.testProfileService.controllerCapabilities(test.controllerId) & TestRunProfileBitset.Debug)) {
			allActions.push(new Action('testing.gutter.debugAll', localize('debug all test', 'Debug All Tests'), undefined, undefined, () => this.defaultDebug()));
		}

		const testSubmenus = this.tests.map(({ test }) =>
			new SubmenuAction(test.item.extId, test.item.label, this.getTestContextMenuActions(this.testService.collection, test)));

		return Separator.join(allActions, testSubmenus);
	}

	protected override defaultRun() {
		return this.testService.runTests({
			tests: this.tests.map(({ test }) => identifyTest(test)),
			group: TestRunProfileBitset.Run,
		});
	}

	protected override defaultDebug() {
		return this.testService.runTests({
			tests: this.tests.map(({ test }) => identifyTest(test)),
			group: TestRunProfileBitset.Run,
		});
	}
}

class RunSingleTestDecoration extends RunTestDecoration implements ITestDecoration {
	constructor(
		private readonly test: IncrementalTestCollectionItem,
		editor: ICodeEditor,
		private readonly resultItem: TestResultItem | undefined,
		@ITestService testService: ITestService,
		@ICommandService commandService: ICommandService,
		@IContextMenuService contextMenuService: IContextMenuService,
		@IConfigurationService configurationService: IConfigurationService,
		@ITestProfileService testProfiles: ITestProfileService,
	) {
		super(createRunTestDecoration([test], [resultItem]), editor, testService, contextMenuService, commandService, configurationService, testProfiles);
	}

	public override merge(test: IncrementalTestCollectionItem, resultItem: TestResultItem | undefined): RunTestDecoration {
		return new MultiRunTestDecoration([
			{ test: this.test, resultItem: this.resultItem },
			{ test, resultItem },
		], this.editor, this.testService, this.commandService, this.contextMenuService, this.configurationService, this.testProfileService);
	}

	protected override getContextMenuActions(e: IEditorMouseEvent) {
		return this.getTestContextMenuActions(this.testService.collection, this.test);
	}

	protected override defaultRun() {
<<<<<<< HEAD
		if (!this.test.item.runnable) {
			return undefined; // {{SQL CARBON EDIT}} strict-nulls
		}

=======
>>>>>>> 1df15a15
		return this.testService.runTests({
			tests: [identifyTest(this.test)],
			group: TestRunProfileBitset.Run,
		});
	}

	protected override defaultDebug() {
<<<<<<< HEAD
		if (!this.test.item.debuggable) {
			return undefined; // {{SQL CARBON EDIT}} strict-nulls
		}

=======
>>>>>>> 1df15a15
		return this.testService.runTests({
			tests: [identifyTest(this.test)],
			group: TestRunProfileBitset.Debug,
		});
	}
}

class TestMessageDecoration implements ITestDecoration {
	public id = '';

	public readonly editorDecoration: IModelDeltaDecoration;
	private readonly decorationId = `testmessage-${generateUuid()}`;

	constructor(
		public readonly testMessage: ITestMessage,
		private readonly messageUri: URI,
		public readonly location: IRichLocation,
		private readonly editor: ICodeEditor,
		@ICodeEditorService private readonly editorService: ICodeEditorService,
		@IThemeService themeService: IThemeService,
	) {
		const { severity = TestMessageSeverity.Error, message } = testMessage;
		const colorTheme = themeService.getColorTheme();
		editorService.registerDecorationType('test-message-decoration', this.decorationId, {
			after: {
				contentText: renderStringAsPlaintext(message),
				color: `${colorTheme.getColor(testMessageSeverityColors[severity].decorationForeground)}`,
				fontSize: `${editor.getOption(EditorOption.fontSize)}px`,
				fontFamily: `var(${FONT_FAMILY_VAR})`,
				padding: `0px 12px 0px 24px`,
			},
		}, undefined, editor);

		const options = editorService.resolveDecorationOptions(this.decorationId, true);
		options.hoverMessage = typeof message === 'string' ? new MarkdownString().appendText(message) : message;
		options.afterContentClassName = `${options.afterContentClassName} testing-inline-message-content`;
		options.zIndex = 10; // todo: in spite of the z-index, this appears behind gitlens
		options.className = `testing-inline-message-margin testing-inline-message-severity-${severity}`;
		options.isWholeLine = true;
		options.stickiness = TrackedRangeStickiness.NeverGrowsWhenTypingAtEdges;
		options.collapseOnReplaceEdit = true;

		const rulerColor = severity === TestMessageSeverity.Error
			? overviewRulerError
			: severity === TestMessageSeverity.Warning
				? overviewRulerWarning
				: severity === TestMessageSeverity.Information
					? overviewRulerInfo
					: undefined;

		if (rulerColor) {
			options.overviewRuler = { color: themeColorFromId(rulerColor), position: OverviewRulerLane.Right };
		}

		this.editorDecoration = { range: firstLineRange(location.range), options };
	}

	click(e: IEditorMouseEvent): boolean {
		if (e.event.rightButton) {
			return false;
		}

		if (e.target.element?.className.includes(this.decorationId)) {
			TestingOutputPeekController.get(this.editor).toggle(this.messageUri);
		}

		return false;
	}

	dispose(): void {
		this.editorService.removeDecorationType(this.decorationId);
	}
}<|MERGE_RESOLUTION|>--- conflicted
+++ resolved
@@ -523,13 +523,6 @@
 	}
 
 	protected override defaultRun() {
-<<<<<<< HEAD
-		if (!this.test.item.runnable) {
-			return undefined; // {{SQL CARBON EDIT}} strict-nulls
-		}
-
-=======
->>>>>>> 1df15a15
 		return this.testService.runTests({
 			tests: [identifyTest(this.test)],
 			group: TestRunProfileBitset.Run,
@@ -537,13 +530,6 @@
 	}
 
 	protected override defaultDebug() {
-<<<<<<< HEAD
-		if (!this.test.item.debuggable) {
-			return undefined; // {{SQL CARBON EDIT}} strict-nulls
-		}
-
-=======
->>>>>>> 1df15a15
 		return this.testService.runTests({
 			tests: [identifyTest(this.test)],
 			group: TestRunProfileBitset.Debug,
