/*---------------------------------------------------------------------------------------------
 *  Copyright (c) Microsoft Corporation. All rights reserved.
 *  Licensed under the Source EULA. See License.txt in the project root for license information.
 *--------------------------------------------------------------------------------------------*/

import 'vs/css!./watermark';
import { Disposable, DisposableStore } from 'vs/base/common/lifecycle';
import { isMacintosh, isWeb, OS } from 'vs/base/common/platform';
import { IKeybindingService } from 'vs/platform/keybinding/common/keybinding';
import * as nls from 'vs/nls';
import { Registry } from 'vs/platform/registry/common/platform';
import { IConfigurationRegistry, Extensions as ConfigurationExtensions } from 'vs/platform/configuration/common/configurationRegistry';
import { IWorkspaceContextService, WorkbenchState } from 'vs/platform/workspace/common/workspace';
import { IWorkbenchContribution, IWorkbenchContributionsRegistry, Extensions as WorkbenchExtensions } from 'vs/workbench/common/contributions';
import { ILifecycleService, LifecyclePhase } from 'vs/workbench/services/lifecycle/common/lifecycle';
import { IConfigurationService } from 'vs/platform/configuration/common/configuration';
// import { OpenFolderAction, OpenFileFolderAction, OpenFileAction } from 'vs/workbench/browser/actions/workspaceActions';
// import { ShowAllCommandsAction } from 'vs/workbench/contrib/quickaccess/browser/commandsQuickAccess';
import { Parts, IWorkbenchLayoutService } from 'vs/workbench/services/layout/browser/layoutService';
import { FindInFilesActionId } from 'vs/workbench/contrib/search/common/constants';
import * as dom from 'vs/base/browser/dom';
import { KeybindingLabel } from 'vs/base/browser/ui/keybindingLabel/keybindingLabel';
import { IEditorGroupsService } from 'vs/workbench/services/editor/common/editorGroupsService';
import { CommandsRegistry } from 'vs/platform/commands/common/commands';
import { assertIsDefined } from 'vs/base/common/types';
import { workbenchConfigurationNodeBase } from 'vs/workbench/common/configuration';
import { NEW_UNTITLED_FILE_COMMAND_ID } from 'vs/workbench/contrib/files/browser/fileCommands';
import { IThemeService } from 'vs/platform/theme/common/themeService';
import { attachKeybindingLabelStyler } from 'vs/platform/theme/common/styler';
import { ContextKeyExpression, IContextKeyService } from 'vs/platform/contextkey/common/contextkey';
import { TerminalContextKeys } from 'vs/workbench/contrib/terminal/common/terminalContextKey';

// {{SQL CARBON EDIT}}
import { NewNotebookAction } from 'sql/workbench/contrib/notebook/browser/notebookActions';
import * as locConstants from 'sql/base/common/locConstants';


const $ = dom.$;

interface WatermarkEntry {
	text: string;
	id: string;
	mac?: boolean;
	when?: ContextKeyExpression;
}

// {{SQL CARBON EDIT}}
const newSqlFile: WatermarkEntry = { text: locConstants.watermarkNewSqlFile, id: NEW_UNTITLED_FILE_COMMAND_ID };
const newNotebook: WatermarkEntry = { text: locConstants.watermarkNewNotebook, id: NewNotebookAction.ID };

/*
const showCommands: WatermarkEntry = { text: nls.localize('watermark.showCommands', "Show All Commands"), id: ShowAllCommandsAction.ID };
const quickAccess: WatermarkEntry = { text: nls.localize('watermark.quickAccess', "Go to File"), id: 'workbench.action.quickOpen' };
const openFileNonMacOnly: WatermarkEntry = { text: nls.localize('watermark.openFile', "Open File"), id: OpenFileAction.ID, mac: false };
const openFolderNonMacOnly: WatermarkEntry = { text: nls.localize('watermark.openFolder', "Open Folder"), id: OpenFolderAction.ID, mac: false };
const openFileOrFolderMacOnly: WatermarkEntry = { text: nls.localize('watermark.openFileFolder', "Open File or Folder"), id: OpenFileFolderAction.ID, mac: true };
const openRecent: WatermarkEntry = { text: nls.localize('watermark.openRecent', "Open Recent"), id: 'workbench.action.openRecent' };
const newUntitledFile: WatermarkEntry = { text: nls.localize('watermark.newUntitledFile', "New Untitled File"), id: NEW_UNTITLED_FILE_COMMAND_ID };
const newUntitledFileMacOnly: WatermarkEntry = Object.assign({ mac: true }, newUntitledFile);
<<<<<<< HEAD
const toggleTerminal: WatermarkEntry = { text: nls.localize({ key: 'watermark.toggleTerminal', comment: ['toggle is a verb here'] }, "Toggle Terminal"), id: TerminalCommandId.Toggle };
*/
const findInFiles: WatermarkEntry = { text: nls.localize('watermark.findInFiles', "Find in Files"), id: FindInFilesActionId };
// const startDebugging: WatermarkEntry = { text: nls.localize('watermark.startDebugging', "Start Debugging"), id: DEBUG_START_COMMAND_ID };
=======
const findInFiles: WatermarkEntry = { text: nls.localize('watermark.findInFiles', "Find in Files"), id: FindInFilesActionId };
const toggleTerminal: WatermarkEntry = { text: nls.localize({ key: 'watermark.toggleTerminal', comment: ['toggle is a verb here'] }, "Toggle Terminal"), id: TerminalCommandId.Toggle, when: TerminalContextKeys.processSupported };
const startDebugging: WatermarkEntry = { text: nls.localize('watermark.startDebugging', "Start Debugging"), id: DEBUG_START_COMMAND_ID, when: TerminalContextKeys.processSupported };
const toggleFullscreen: WatermarkEntry = { text: nls.localize({ key: 'watermark.toggleFullscreen', comment: ['toggle is a verb here'] }, "Toggle Full Screen"), id: 'workbench.action.toggleFullScreen', when: TerminalContextKeys.processSupported.toNegated() };
const showSettings: WatermarkEntry = { text: nls.localize('watermark.showSettings', "Show Settings"), id: 'workbench.action.openSettings', when: TerminalContextKeys.processSupported.toNegated() };
>>>>>>> b1c3c969

// {{SQL CARBON EDIT}} - Replace noFolderEntries and folderEntries
const noFolderEntries = [
	newSqlFile,
	newNotebook,
	findInFiles
];

const folderEntries = [
<<<<<<< HEAD
	newSqlFile,
	newNotebook,
	findInFiles
=======
	showCommands,
	quickAccess,
	findInFiles,
	startDebugging,
	toggleTerminal,
	toggleFullscreen,
	showSettings
>>>>>>> b1c3c969
];
// {{SQL CARBON EDIT}} - End

const WORKBENCH_TIPS_ENABLED_KEY = 'workbench.tips.enabled';

export class WatermarkContribution extends Disposable implements IWorkbenchContribution {
	private watermark: HTMLElement | undefined;
	private watermarkDisposable = this._register(new DisposableStore());
	private enabled: boolean;
	private workbenchState: WorkbenchState;

	constructor(
		@ILifecycleService private readonly lifecycleService: ILifecycleService,
		@IWorkbenchLayoutService private readonly layoutService: IWorkbenchLayoutService,
		@IKeybindingService private readonly keybindingService: IKeybindingService,
		@IWorkspaceContextService private readonly contextService: IWorkspaceContextService,
		@IContextKeyService private readonly contextKeyService: IContextKeyService,
		@IConfigurationService private readonly configurationService: IConfigurationService,
		@IEditorGroupsService private readonly editorGroupsService: IEditorGroupsService,
		@IThemeService private readonly themeService: IThemeService
	) {
		super();

		this.workbenchState = contextService.getWorkbenchState();
		this.enabled = this.configurationService.getValue<boolean>(WORKBENCH_TIPS_ENABLED_KEY);

		this.registerListeners();

		if (this.enabled) {
			this.create();
		}
	}

	private registerListeners(): void {
		this.lifecycleService.onDidShutdown(() => this.dispose());

		this._register(this.configurationService.onDidChangeConfiguration(e => {
			if (e.affectsConfiguration(WORKBENCH_TIPS_ENABLED_KEY)) {
				const enabled = this.configurationService.getValue<boolean>(WORKBENCH_TIPS_ENABLED_KEY);
				if (enabled !== this.enabled) {
					this.enabled = enabled;
					if (this.enabled) {
						this.create();
					} else {
						this.destroy();
					}
				}
			}
		}));

		this._register(this.contextService.onDidChangeWorkbenchState(e => {
			const previousWorkbenchState = this.workbenchState;
			this.workbenchState = this.contextService.getWorkbenchState();

			if (this.enabled && this.workbenchState !== previousWorkbenchState) {
				this.recreate();
			}
		}));

		const allEntriesWhenClauses = [...noFolderEntries, ...folderEntries].filter(entry => entry.when !== undefined).map(entry => entry.when!);
		const allKeys = new Set<string>();
		allEntriesWhenClauses.forEach(when => when.keys().forEach(key => allKeys.add(key)));
		this._register(this.contextKeyService.onDidChangeContext(e => {
			if (e.affectsSome(allKeys)) {
				this.recreate();
			}
		}));
	}

	private create(): void {
		const container = assertIsDefined(this.layoutService.getContainer(Parts.EDITOR_PART));
		container.classList.add('has-watermark');

		this.watermark = $('.watermark');
		const box = dom.append(this.watermark, $('.watermark-box'));
		const folder = this.workbenchState !== WorkbenchState.EMPTY;
		const selected = (folder ? folderEntries : noFolderEntries)
			.filter(entry => !('when' in entry) || this.contextKeyService.contextMatchesRules(entry.when))
			.filter(entry => !('mac' in entry) || entry.mac === (isMacintosh && !isWeb))
			.filter(entry => !!CommandsRegistry.getCommand(entry.id));

		const keybindingLabelStylers = this.watermarkDisposable.add(new DisposableStore());

		const update = () => {
			dom.clearNode(box);
			keybindingLabelStylers.clear();
			selected.map(entry => {
				const dl = dom.append(box, $('dl'));
				const dt = dom.append(dl, $('dt'));
				dt.textContent = entry.text;
				const dd = dom.append(dl, $('dd'));
				const keybinding = new KeybindingLabel(dd, OS, { renderUnboundKeybindings: true });
				keybindingLabelStylers.add(attachKeybindingLabelStyler(keybinding, this.themeService));
				keybinding.set(this.keybindingService.lookupKeybinding(entry.id));
			});
		};

		update();

		dom.prepend(container.firstElementChild as HTMLElement, this.watermark);

		this.watermarkDisposable.add(this.keybindingService.onDidUpdateKeybindings(update));
		this.watermarkDisposable.add(this.editorGroupsService.onDidLayout(dimension => this.handleEditorPartSize(container, dimension)));

		this.handleEditorPartSize(container, this.editorGroupsService.contentDimension);
	}

	private handleEditorPartSize(container: HTMLElement, dimension: dom.IDimension): void {
		container.classList.toggle('max-height-478px', dimension.height <= 478);
	}

	private destroy(): void {
		if (this.watermark) {
			this.watermark.remove();

			const container = this.layoutService.getContainer(Parts.EDITOR_PART);
			if (container) {
				container.classList.remove('has-watermark');
			}

			this.watermarkDisposable.clear();
		}
	}

	private recreate(): void {
		this.destroy();
		this.create();
	}
}

Registry.as<IWorkbenchContributionsRegistry>(WorkbenchExtensions.Workbench)
	.registerWorkbenchContribution(WatermarkContribution, LifecyclePhase.Restored);

Registry.as<IConfigurationRegistry>(ConfigurationExtensions.Configuration)
	.registerConfiguration({
		...workbenchConfigurationNodeBase,
		'properties': {
			'workbench.tips.enabled': {
				'type': 'boolean',
				'default': true,
				'description': nls.localize('tips.enabled', "When enabled, will show the watermark tips when no editor is open.")
			},
		}
	});
<|MERGE_RESOLUTION|>--- conflicted
+++ resolved
@@ -57,18 +57,13 @@
 const openRecent: WatermarkEntry = { text: nls.localize('watermark.openRecent', "Open Recent"), id: 'workbench.action.openRecent' };
 const newUntitledFile: WatermarkEntry = { text: nls.localize('watermark.newUntitledFile', "New Untitled File"), id: NEW_UNTITLED_FILE_COMMAND_ID };
 const newUntitledFileMacOnly: WatermarkEntry = Object.assign({ mac: true }, newUntitledFile);
-<<<<<<< HEAD
-const toggleTerminal: WatermarkEntry = { text: nls.localize({ key: 'watermark.toggleTerminal', comment: ['toggle is a verb here'] }, "Toggle Terminal"), id: TerminalCommandId.Toggle };
+const toggleTerminal: WatermarkEntry = { text: nls.localize({ key: 'watermark.toggleTerminal', comment: ['toggle is a verb here'] }, "Toggle Terminal"), id: TerminalCommandId.Toggle, when: TerminalContextKeys.processSupported };
 */
 const findInFiles: WatermarkEntry = { text: nls.localize('watermark.findInFiles', "Find in Files"), id: FindInFilesActionId };
-// const startDebugging: WatermarkEntry = { text: nls.localize('watermark.startDebugging', "Start Debugging"), id: DEBUG_START_COMMAND_ID };
-=======
-const findInFiles: WatermarkEntry = { text: nls.localize('watermark.findInFiles', "Find in Files"), id: FindInFilesActionId };
 const toggleTerminal: WatermarkEntry = { text: nls.localize({ key: 'watermark.toggleTerminal', comment: ['toggle is a verb here'] }, "Toggle Terminal"), id: TerminalCommandId.Toggle, when: TerminalContextKeys.processSupported };
-const startDebugging: WatermarkEntry = { text: nls.localize('watermark.startDebugging', "Start Debugging"), id: DEBUG_START_COMMAND_ID, when: TerminalContextKeys.processSupported };
+const startDebugging: WatermarkEntry = { text: nls.localize('watermark.startDebugging', "Start Debugging"), id: DEBUG_START_COMMAND_ID, when: CONTEXT_DEBUGGERS_AVAILABLE };
 const toggleFullscreen: WatermarkEntry = { text: nls.localize({ key: 'watermark.toggleFullscreen', comment: ['toggle is a verb here'] }, "Toggle Full Screen"), id: 'workbench.action.toggleFullScreen', when: TerminalContextKeys.processSupported.toNegated() };
 const showSettings: WatermarkEntry = { text: nls.localize('watermark.showSettings', "Show Settings"), id: 'workbench.action.openSettings', when: TerminalContextKeys.processSupported.toNegated() };
->>>>>>> b1c3c969
 
 // {{SQL CARBON EDIT}} - Replace noFolderEntries and folderEntries
 const noFolderEntries = [
@@ -78,19 +73,12 @@
 ];
 
 const folderEntries = [
-<<<<<<< HEAD
 	newSqlFile,
 	newNotebook,
-	findInFiles
-=======
-	showCommands,
-	quickAccess,
 	findInFiles,
-	startDebugging,
 	toggleTerminal,
 	toggleFullscreen,
 	showSettings
->>>>>>> b1c3c969
 ];
 // {{SQL CARBON EDIT}} - End
 
