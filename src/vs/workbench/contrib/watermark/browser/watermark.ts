--- conflicted
+++ resolved
@@ -5,10 +5,6 @@
 
 import 'vs/css!./watermark';
 import { Disposable, DisposableStore } from 'vs/base/common/lifecycle';
-<<<<<<< HEAD
-// import { assign } from 'vs/base/common/objects';
-=======
->>>>>>> c186b3b4
 import { isMacintosh, OS } from 'vs/base/common/platform';
 import { IKeybindingService } from 'vs/platform/keybinding/common/keybinding';
 import * as nls from 'vs/nls';
@@ -55,13 +51,8 @@
 const openFileOrFolderMacOnly: WatermarkEntry = { text: nls.localize('watermark.openFileFolder', "Open File or Folder"), id: OpenFileFolderAction.ID, mac: true };
 const openRecent: WatermarkEntry = { text: nls.localize('watermark.openRecent', "Open Recent"), id: 'workbench.action.openRecent' };
 const newUntitledFile: WatermarkEntry = { text: nls.localize('watermark.newUntitledFile', "New Untitled File"), id: NEW_UNTITLED_FILE_COMMAND_ID };
-<<<<<<< HEAD
-const newUntitledFileMacOnly: WatermarkEntry = assign({ mac: true }, newUntitledFile);
+const newUntitledFileMacOnly: WatermarkEntry = Object.assign({ mac: true }, newUntitledFile);
 const toggleTerminal: WatermarkEntry = { text: nls.localize({ key: 'watermark.toggleTerminal', comment: ['toggle is a verb here'] }, "Toggle Terminal"), id: TERMINAL_COMMAND_ID.TOGGLE };*/
-=======
-const newUntitledFileMacOnly: WatermarkEntry = Object.assign({ mac: true }, newUntitledFile);
-const toggleTerminal: WatermarkEntry = { text: nls.localize({ key: 'watermark.toggleTerminal', comment: ['toggle is a verb here'] }, "Toggle Terminal"), id: TERMINAL_COMMAND_ID.TOGGLE };
->>>>>>> c186b3b4
 const findInFiles: WatermarkEntry = { text: nls.localize('watermark.findInFiles', "Find in Files"), id: FindInFilesActionId };
 // const startDebugging: WatermarkEntry = { text: nls.localize('watermark.startDebugging', "Start Debugging"), id: StartAction.ID }; {{SQL CARBON EDIT}} no unused
 
