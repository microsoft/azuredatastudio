/*---------------------------------------------------------------------------------------------
 *  Copyright (c) Microsoft Corporation. All rights reserved.
 *  Licensed under the Source EULA. See License.txt in the project root for license information.
 *--------------------------------------------------------------------------------------------*/

import 'vs/css!./watermark';
import { Disposable, DisposableStore } from 'vs/base/common/lifecycle';
import { assign } from 'vs/base/common/objects';
import { isMacintosh, OS } from 'vs/base/common/platform';
import { IKeybindingService } from 'vs/platform/keybinding/common/keybinding';
import * as nls from 'vs/nls';
import { Registry } from 'vs/platform/registry/common/platform';
import { IConfigurationRegistry, Extensions as ConfigurationExtensions } from 'vs/platform/configuration/common/configurationRegistry';
import { IWorkspaceContextService, WorkbenchState } from 'vs/platform/workspace/common/workspace';
import { IWorkbenchContribution, IWorkbenchContributionsRegistry, Extensions as WorkbenchExtensions } from 'vs/workbench/common/contributions';
import { ILifecycleService, LifecyclePhase } from 'vs/platform/lifecycle/common/lifecycle';
import { IConfigurationService } from 'vs/platform/configuration/common/configuration';
import { GlobalNewUntitledFileAction } from 'vs/workbench/contrib/files/browser/fileActions';
import { OpenFolderAction, OpenFileFolderAction, OpenFileAction } from 'vs/workbench/browser/actions/workspaceActions';
import { ShowAllCommandsAction } from 'vs/workbench/contrib/quickopen/browser/commandsHandler';
import { Parts, IWorkbenchLayoutService } from 'vs/workbench/services/layout/browser/layoutService';
import { StartAction } from 'vs/workbench/contrib/debug/browser/debugActions';
import { FindInFilesActionId } from 'vs/workbench/contrib/search/common/constants';
import { QUICKOPEN_ACTION_ID } from 'vs/workbench/browser/parts/quickopen/quickopen';
import { TERMINAL_COMMAND_ID } from 'vs/workbench/contrib/terminal/common/terminalCommands';
import * as dom from 'vs/base/browser/dom';
import { KeybindingLabel } from 'vs/base/browser/ui/keybindingLabel/keybindingLabel';
import { IEditorGroupsService } from 'vs/workbench/services/editor/common/editorGroupsService';
import { CommandsRegistry } from 'vs/platform/commands/common/commands';
import { IDimension } from 'vs/platform/layout/browser/layoutService';

// {{SQL CARBON EDIT}}
import { OpenDataExplorerViewletAction } from 'sql/workbench/parts/dataExplorer/browser/dataExplorer.contribution';
import { NewNotebookAction } from 'sql/workbench/parts/notebook/browser/notebookActions';

const $ = dom.$;

interface WatermarkEntry {
	text: string;
	id: string;
	mac?: boolean;
}

<<<<<<< HEAD
// {{SQL CARBON EDIT}}
const showServers: WatermarkEntry = {
	text: nls.localize('watermark.showServers', "Show Servers"),
	id: OpenDataExplorerViewletAction.ID
};

const newSqlFile: WatermarkEntry = {
	text: nls.localize('watermark.newSqlFile', "New SQL File"),
	id: GlobalNewUntitledFileAction.ID
};
const newNotebook: WatermarkEntry = {
	text: nls.localize('watermark.newNotebook', "New Notebook"),
	id: NewNotebookAction.ID
};

const showCommands: WatermarkEntry = {
	text: nls.localize('watermark.showCommands', "Show All Commands"),
	id: ShowAllCommandsAction.ID
};
const quickOpen: WatermarkEntry = {
	text: nls.localize('watermark.quickOpen', "Go to File"),
	id: QUICKOPEN_ACTION_ID
};
const openFileNonMacOnly: WatermarkEntry = {
	text: nls.localize('watermark.openFile', "Open File"),
	id: OpenFileAction.ID,
	mac: false
};
const openFolderNonMacOnly: WatermarkEntry = {
	text: nls.localize('watermark.openFolder', "Open Folder"),
	id: OpenFolderAction.ID,
	mac: false
};
const openFileOrFolderMacOnly: WatermarkEntry = {
	text: nls.localize('watermark.openFileFolder', "Open File or Folder"),
	id: OpenFileFolderAction.ID,
	mac: true
};
const openRecent: WatermarkEntry = {
	text: nls.localize('watermark.openRecent', "Open Recent"),
	id: 'workbench.action.openRecent'
};
const newUntitledFile: WatermarkEntry = {
	text: nls.localize('watermark.newUntitledFile', "New Untitled File"),
	id: GlobalNewUntitledFileAction.ID
};
=======
const showCommands: WatermarkEntry = { text: nls.localize('watermark.showCommands', "Show All Commands"), id: ShowAllCommandsAction.ID };
const quickOpen: WatermarkEntry = { text: nls.localize('watermark.quickOpen', "Go to File"), id: QUICKOPEN_ACTION_ID };
const openFileNonMacOnly: WatermarkEntry = { text: nls.localize('watermark.openFile', "Open File"), id: OpenFileAction.ID, mac: false };
const openFolderNonMacOnly: WatermarkEntry = { text: nls.localize('watermark.openFolder', "Open Folder"), id: OpenFolderAction.ID, mac: false };
const openFileOrFolderMacOnly: WatermarkEntry = { text: nls.localize('watermark.openFileFolder', "Open File or Folder"), id: OpenFileFolderAction.ID, mac: true };
const openRecent: WatermarkEntry = { text: nls.localize('watermark.openRecent', "Open Recent"), id: 'workbench.action.openRecent' };
const newUntitledFile: WatermarkEntry = { text: nls.localize('watermark.newUntitledFile', "New Untitled File"), id: GlobalNewUntitledFileAction.ID };
>>>>>>> b60d3067
const newUntitledFileMacOnly: WatermarkEntry = assign({ mac: true }, newUntitledFile);
const toggleTerminal: WatermarkEntry = { text: nls.localize({ key: 'watermark.toggleTerminal', comment: ['toggle is a verb here'] }, "Toggle Terminal"), id: TERMINAL_COMMAND_ID.TOGGLE };
const findInFiles: WatermarkEntry = { text: nls.localize('watermark.findInFiles', "Find in Files"), id: FindInFilesActionId };
const startDebugging: WatermarkEntry = { text: nls.localize('watermark.startDebugging', "Start Debugging"), id: StartAction.ID };

// {{SQL CARBON EDIT}} - Replace noFolderEntries and folderEntries
const noFolderEntries = [
	showServers,
	newSqlFile,
	newNotebook,
	findInFiles
];

const folderEntries = [
	showServers,
	newSqlFile,
	newNotebook,
	findInFiles
];
// {{SQL CARBON EDIT}} - End

const WORKBENCH_TIPS_ENABLED_KEY = 'workbench.tips.enabled';

export class WatermarkContribution extends Disposable implements IWorkbenchContribution {
	private watermark: HTMLElement;
	private watermarkDisposable = this._register(new DisposableStore());
	private enabled: boolean;
	private workbenchState: WorkbenchState;

	constructor(
		@ILifecycleService private readonly lifecycleService: ILifecycleService,
		@IWorkbenchLayoutService private readonly layoutService: IWorkbenchLayoutService,
		@IKeybindingService private readonly keybindingService: IKeybindingService,
		@IWorkspaceContextService private readonly contextService: IWorkspaceContextService,
		@IConfigurationService private readonly configurationService: IConfigurationService,
		@IEditorGroupsService private readonly editorGroupsService: IEditorGroupsService
	) {
		super();

		this.workbenchState = contextService.getWorkbenchState();
		this.enabled = this.configurationService.getValue<boolean>(WORKBENCH_TIPS_ENABLED_KEY);

		this.registerListeners();

		if (this.enabled) {
			this.create();
		}
	}

	private registerListeners(): void {
		this.lifecycleService.onShutdown(this.dispose, this);

		this._register(this.configurationService.onDidChangeConfiguration(e => {
			if (e.affectsConfiguration(WORKBENCH_TIPS_ENABLED_KEY)) {
				const enabled = this.configurationService.getValue<boolean>(WORKBENCH_TIPS_ENABLED_KEY);
				if (enabled !== this.enabled) {
					this.enabled = enabled;
					if (this.enabled) {
						this.create();
					} else {
						this.destroy();
					}
				}
			}
		}));

		this._register(this.contextService.onDidChangeWorkbenchState(e => {
			const previousWorkbenchState = this.workbenchState;
			this.workbenchState = this.contextService.getWorkbenchState();

			if (this.enabled && this.workbenchState !== previousWorkbenchState) {
				this.recreate();
			}
		}));
	}

	private create(): void {
		const container = this.layoutService.getContainer(Parts.EDITOR_PART);
		container.classList.add('has-watermark');

		this.watermark = $('.watermark');
		const box = dom.append(this.watermark, $('.watermark-box'));
		const folder = this.workbenchState !== WorkbenchState.EMPTY;
		const selected = folder ? folderEntries : noFolderEntries
			.filter(entry => !('mac' in entry) || entry.mac === isMacintosh)
			.filter(entry => !!CommandsRegistry.getCommand(entry.id));

		const update = () => {
			dom.clearNode(box);
			selected.map(entry => {
				const dl = dom.append(box, $('dl'));
				const dt = dom.append(dl, $('dt'));
				dt.textContent = entry.text;
				const dd = dom.append(dl, $('dd'));
				const keybinding = new KeybindingLabel(dd, OS, { renderUnboundKeybindings: true });
				keybinding.set(this.keybindingService.lookupKeybinding(entry.id));
				dd.innerHTML = keybinding.element.outerHTML;
			});
		};

		update();

		dom.prepend(container.firstElementChild as HTMLElement, this.watermark);

		this.watermarkDisposable.add(this.keybindingService.onDidUpdateKeybindings(update));
		this.watermarkDisposable.add(this.editorGroupsService.onDidLayout(dimension => this.handleEditorPartSize(container, dimension)));

		this.handleEditorPartSize(container, this.editorGroupsService.contentDimension);
	}

	private handleEditorPartSize(container: HTMLElement, dimension: IDimension): void {
		if (dimension.height <= 478) {
			dom.addClass(container, 'max-height-478px');
		} else {
			dom.removeClass(container, 'max-height-478px');
		}
	}

	private destroy(): void {
		if (this.watermark) {
			this.watermark.remove();

			const container = this.layoutService.getContainer(Parts.EDITOR_PART);
			container.classList.remove('has-watermark');

			this.watermarkDisposable.clear();
		}
	}

	private recreate(): void {
		this.destroy();
		this.create();
	}
}

Registry.as<IWorkbenchContributionsRegistry>(WorkbenchExtensions.Workbench)
	.registerWorkbenchContribution(WatermarkContribution, LifecyclePhase.Restored);

Registry.as<IConfigurationRegistry>(ConfigurationExtensions.Configuration)
	.registerConfiguration({
		'id': 'workbench',
		'order': 7,
		'title': nls.localize('workbenchConfigurationTitle', "Workbench"),
		'properties': {
			'workbench.tips.enabled': {
				'type': 'boolean',
				'default': true,
				'description': nls.localize('tips.enabled', "When enabled, will show the watermark tips when no editor is open.")
			},
		}
	});<|MERGE_RESOLUTION|>--- conflicted
+++ resolved
@@ -41,54 +41,11 @@
 	mac?: boolean;
 }
 
-<<<<<<< HEAD
 // {{SQL CARBON EDIT}}
-const showServers: WatermarkEntry = {
-	text: nls.localize('watermark.showServers', "Show Servers"),
-	id: OpenDataExplorerViewletAction.ID
-};
-
-const newSqlFile: WatermarkEntry = {
-	text: nls.localize('watermark.newSqlFile', "New SQL File"),
-	id: GlobalNewUntitledFileAction.ID
-};
-const newNotebook: WatermarkEntry = {
-	text: nls.localize('watermark.newNotebook', "New Notebook"),
-	id: NewNotebookAction.ID
-};
-
-const showCommands: WatermarkEntry = {
-	text: nls.localize('watermark.showCommands', "Show All Commands"),
-	id: ShowAllCommandsAction.ID
-};
-const quickOpen: WatermarkEntry = {
-	text: nls.localize('watermark.quickOpen', "Go to File"),
-	id: QUICKOPEN_ACTION_ID
-};
-const openFileNonMacOnly: WatermarkEntry = {
-	text: nls.localize('watermark.openFile', "Open File"),
-	id: OpenFileAction.ID,
-	mac: false
-};
-const openFolderNonMacOnly: WatermarkEntry = {
-	text: nls.localize('watermark.openFolder', "Open Folder"),
-	id: OpenFolderAction.ID,
-	mac: false
-};
-const openFileOrFolderMacOnly: WatermarkEntry = {
-	text: nls.localize('watermark.openFileFolder', "Open File or Folder"),
-	id: OpenFileFolderAction.ID,
-	mac: true
-};
-const openRecent: WatermarkEntry = {
-	text: nls.localize('watermark.openRecent', "Open Recent"),
-	id: 'workbench.action.openRecent'
-};
-const newUntitledFile: WatermarkEntry = {
-	text: nls.localize('watermark.newUntitledFile', "New Untitled File"),
-	id: GlobalNewUntitledFileAction.ID
-};
-=======
+const showServers: WatermarkEntry = { text: nls.localize('watermark.showServers', "Show Servers"), id: OpenDataExplorerViewletAction.ID };
+const newSqlFile: WatermarkEntry = { text: nls.localize('watermark.newSqlFile', "New SQL File"), id: GlobalNewUntitledFileAction.ID };
+const newNotebook: WatermarkEntry = { text: nls.localize('watermark.newNotebook', "New Notebook"), id: NewNotebookAction.ID };
+
 const showCommands: WatermarkEntry = { text: nls.localize('watermark.showCommands', "Show All Commands"), id: ShowAllCommandsAction.ID };
 const quickOpen: WatermarkEntry = { text: nls.localize('watermark.quickOpen', "Go to File"), id: QUICKOPEN_ACTION_ID };
 const openFileNonMacOnly: WatermarkEntry = { text: nls.localize('watermark.openFile', "Open File"), id: OpenFileAction.ID, mac: false };
@@ -96,7 +53,6 @@
 const openFileOrFolderMacOnly: WatermarkEntry = { text: nls.localize('watermark.openFileFolder', "Open File or Folder"), id: OpenFileFolderAction.ID, mac: true };
 const openRecent: WatermarkEntry = { text: nls.localize('watermark.openRecent', "Open Recent"), id: 'workbench.action.openRecent' };
 const newUntitledFile: WatermarkEntry = { text: nls.localize('watermark.newUntitledFile', "New Untitled File"), id: GlobalNewUntitledFileAction.ID };
->>>>>>> b60d3067
 const newUntitledFileMacOnly: WatermarkEntry = assign({ mac: true }, newUntitledFile);
 const toggleTerminal: WatermarkEntry = { text: nls.localize({ key: 'watermark.toggleTerminal', comment: ['toggle is a verb here'] }, "Toggle Terminal"), id: TERMINAL_COMMAND_ID.TOGGLE };
 const findInFiles: WatermarkEntry = { text: nls.localize('watermark.findInFiles', "Find in Files"), id: FindInFilesActionId };
