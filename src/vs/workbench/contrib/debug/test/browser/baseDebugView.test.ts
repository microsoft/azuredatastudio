/*---------------------------------------------------------------------------------------------
 *  Copyright (c) Microsoft Corporation. All rights reserved.
 *  Licensed under the Source EULA. See License.txt in the project root for license information.
 *--------------------------------------------------------------------------------------------*/

import * as assert from 'assert';
import { replaceWhitespace, renderExpressionValue, renderVariable } from 'vs/workbench/contrib/debug/browser/baseDebugView';
import * as dom from 'vs/base/browser/dom';
import { Expression, Variable, Scope, StackFrame, Thread } from 'vs/workbench/contrib/debug/common/debugModel';
import { MockSession } from 'vs/workbench/contrib/debug/test/common/mockDebug';
import { HighlightedLabel } from 'vs/base/browser/ui/highlightedlabel/highlightedLabel';
const $ = dom.$;

suite('Debug - Base Debug View', () => {

	test('replace whitespace', () => {
		assert.equal(replaceWhitespace('hey there'), 'hey there');
		assert.equal(replaceWhitespace('hey there\n'), 'hey there\\n');
		assert.equal(replaceWhitespace('hey \r there\n\t'), 'hey \\r there\\n\\t');
		assert.equal(replaceWhitespace('hey \r\t\n\t\t\n there'), 'hey \\r\\t\\n\\t\\t\\n there');
	});

	test('render variable', () => {
<<<<<<< HEAD
		// {{SQL CARBON EDIT}} - Disable test
=======
		const session = new MockSession();
		const thread = new Thread(session, 'mockthread', 1);
		const stackFrame = new StackFrame(thread, 1, null!, 'app.js', 'normal', { startLineNumber: 1, startColumn: 1, endLineNumber: undefined!, endColumn: undefined! }, 0);
		const scope = new Scope(stackFrame, 1, 'local', 1, false, 10, 10);

		let variable = new Variable(session, scope, 2, 'foo', 'bar.foo', undefined!, 0, 0, {}, 'string');
		let expression = $('.');
		let name = $('.');
		let value = $('.');
		let label = new HighlightedLabel(name, false);
		renderVariable(variable, { expression, name, value, label }, false, []);

		assert.equal(label.element.textContent, 'foo');
		assert.equal(value.textContent, '');
		assert.equal(value.title, '');

		variable.value = 'hey';
		expression = $('.');
		name = $('.');
		value = $('.');
		renderVariable(variable, { expression, name, value, label }, false, []);
		assert.equal(value.textContent, 'hey');
		assert.equal(label.element.textContent, 'foo:');
		assert.equal(label.element.title, 'string');

		variable = new Variable(session, scope, 2, 'console', 'console', '5', 0, 0, { kind: 'virtual' });
		expression = $('.');
		name = $('.');
		value = $('.');
		renderVariable(variable, { expression, name, value, label }, false, []);
		assert.equal(name.className, 'virtual');
		assert.equal(label.element.textContent, 'console:');
		assert.equal(label.element.title, 'console');
		assert.equal(value.className, 'value number');
>>>>>>> db7766c4
	});
});<|MERGE_RESOLUTION|>--- conflicted
+++ resolved
@@ -6,7 +6,6 @@
 import * as assert from 'assert';
 import { replaceWhitespace, renderExpressionValue, renderVariable } from 'vs/workbench/contrib/debug/browser/baseDebugView';
 import * as dom from 'vs/base/browser/dom';
-import { Expression, Variable, Scope, StackFrame, Thread } from 'vs/workbench/contrib/debug/common/debugModel';
 import { MockSession } from 'vs/workbench/contrib/debug/test/common/mockDebug';
 import { HighlightedLabel } from 'vs/base/browser/ui/highlightedlabel/highlightedLabel';
 const $ = dom.$;
@@ -21,43 +20,6 @@
 	});
 
 	test('render variable', () => {
-<<<<<<< HEAD
 		// {{SQL CARBON EDIT}} - Disable test
-=======
-		const session = new MockSession();
-		const thread = new Thread(session, 'mockthread', 1);
-		const stackFrame = new StackFrame(thread, 1, null!, 'app.js', 'normal', { startLineNumber: 1, startColumn: 1, endLineNumber: undefined!, endColumn: undefined! }, 0);
-		const scope = new Scope(stackFrame, 1, 'local', 1, false, 10, 10);
-
-		let variable = new Variable(session, scope, 2, 'foo', 'bar.foo', undefined!, 0, 0, {}, 'string');
-		let expression = $('.');
-		let name = $('.');
-		let value = $('.');
-		let label = new HighlightedLabel(name, false);
-		renderVariable(variable, { expression, name, value, label }, false, []);
-
-		assert.equal(label.element.textContent, 'foo');
-		assert.equal(value.textContent, '');
-		assert.equal(value.title, '');
-
-		variable.value = 'hey';
-		expression = $('.');
-		name = $('.');
-		value = $('.');
-		renderVariable(variable, { expression, name, value, label }, false, []);
-		assert.equal(value.textContent, 'hey');
-		assert.equal(label.element.textContent, 'foo:');
-		assert.equal(label.element.title, 'string');
-
-		variable = new Variable(session, scope, 2, 'console', 'console', '5', 0, 0, { kind: 'virtual' });
-		expression = $('.');
-		name = $('.');
-		value = $('.');
-		renderVariable(variable, { expression, name, value, label }, false, []);
-		assert.equal(name.className, 'virtual');
-		assert.equal(label.element.textContent, 'console:');
-		assert.equal(label.element.title, 'console');
-		assert.equal(value.className, 'value number');
->>>>>>> db7766c4
 	});
 });