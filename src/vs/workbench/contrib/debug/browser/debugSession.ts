--- conflicted
+++ resolved
@@ -972,31 +972,6 @@
 			}
 		}));
 
-<<<<<<< HEAD
-		this.rawListeners.push(this.raw.onDidStop(async event => {
-			this.passFocusScheduler.cancel();
-			this.stoppedDetails.push(event.body);
-			await this.fetchThreads(event.body);
-			// If the focus for the current session is on a non-existent thread, clear the focus.
-			const focusedThread = this.debugService.getViewModel().focusedThread;
-			const focusedThreadDoesNotExist = focusedThread !== undefined && focusedThread.session === this && !this.threads.has(focusedThread.threadId);
-			if (focusedThreadDoesNotExist) {
-				this.debugService.focusStackFrame(undefined, undefined);
-			}
-			const thread = typeof event.body.threadId === 'number' ? this.getThread(event.body.threadId) : undefined;
-			if (thread) {
-				// Call fetch call stack twice, the first only return the top stack frame.
-				// Second retrieves the rest of the call stack. For performance reasons #25605
-				const promises = this.model.refreshTopOfCallstack(<Thread>thread);
-				const focus = async () => {
-					if (focusedThreadDoesNotExist || (!event.body.preserveFocusHint && thread.getCallStack().length)) {
-						const focusedStackFrame = this.debugService.getViewModel().focusedStackFrame;
-						if (!focusedStackFrame || focusedStackFrame.thread.session === this) {
-							// Only take focus if nothing is focused, or if the focus is already on the current session
-							const preserveFocus = !this.configurationService.getValue<IDebugConfiguration>('debug').focusEditorOnBreak;
-							await this.debugService.focusStackFrame(undefined, thread, undefined, { preserveFocus });
-						}
-=======
 		const statusQueue = new Queue<void>();
 		this.rawListeners.add(this.raw.onDidStop(async event => {
 			statusQueue.queue(async () => {
@@ -1022,42 +997,32 @@
 								const preserveFocus = !this.configurationService.getValue<IDebugConfiguration>('debug').focusEditorOnBreak;
 								await this.debugService.focusStackFrame(undefined, thread, undefined, { preserveFocus });
 							}
->>>>>>> 2db1f3b1
-
-						if (thread.stoppedDetails) {
-							if (thread.stoppedDetails.reason === 'breakpoint' && this.configurationService.getValue<IDebugConfiguration>('debug').openDebug === 'openOnDebugBreak' && !this.suppressDebugView) {
-								await this.paneCompositeService.openPaneComposite(VIEWLET_ID, ViewContainerLocation.Sidebar);
-							}
-
-							if (this.configurationService.getValue<IDebugConfiguration>('debug').focusWindowOnBreak && !this.workbenchEnvironmentService.extensionTestsLocationURI) {
-								await this.hostService.focus({ force: true /* Application may not be active */ });
+
+							if (thread.stoppedDetails) {
+								if (thread.stoppedDetails.reason === 'breakpoint' && this.configurationService.getValue<IDebugConfiguration>('debug').openDebug === 'openOnDebugBreak' && !this.suppressDebugView) {
+									await this.paneCompositeService.openPaneComposite(VIEWLET_ID, ViewContainerLocation.Sidebar);
+								}
+
+								if (this.configurationService.getValue<IDebugConfiguration>('debug').focusWindowOnBreak && !this.workbenchEnvironmentService.extensionTestsLocationURI) {
+									await this.hostService.focus({ force: true /* Application may not be active */ });
+								}
 							}
 						}
+					};
+
+					await promises.topCallStack;
+					focus();
+					await promises.wholeCallStack;
+					const focusedStackFrame = this.debugService.getViewModel().focusedStackFrame;
+					if (!focusedStackFrame || !focusedStackFrame.source || focusedStackFrame.source.presentationHint === 'deemphasize' || focusedStackFrame.presentationHint === 'deemphasize') {
+						// The top stack frame can be deemphesized so try to focus again #68616
+						focus();
 					}
-				};
-
-				await promises.topCallStack;
-				focus();
-				await promises.wholeCallStack;
-				const focusedStackFrame = this.debugService.getViewModel().focusedStackFrame;
-				if (!focusedStackFrame || !focusedStackFrame.source || focusedStackFrame.source.presentationHint === 'deemphasize' || focusedStackFrame.presentationHint === 'deemphasize') {
-					// The top stack frame can be deemphesized so try to focus again #68616
-					focus();
-				}
-			}
-			this._onDidChangeState.fire();
+				}
+				this._onDidChangeState.fire();
+			});
 		}));
 
-<<<<<<< HEAD
-		this.rawListeners.push(this.raw.onDidThread(event => {
-			if (event.body.reason === 'started') {
-				// debounce to reduce threadsRequest frequency and improve performance
-				if (!this.fetchThreadsScheduler) {
-					this.fetchThreadsScheduler = new RunOnceScheduler(() => {
-						this.fetchThreads();
-					}, 100);
-					this.rawListeners.push(this.fetchThreadsScheduler);
-=======
 		this.rawListeners.add(this.raw.onDidThread(event => {
 			statusQueue.queue(async () => {
 				if (event.body.reason === 'started') {
@@ -1080,21 +1045,8 @@
 						// De-focus the thread in case it was focused
 						this.debugService.focusStackFrame(undefined, undefined, viewModel.focusedSession, { explicit: false });
 					}
->>>>>>> 2db1f3b1
-				}
-				if (!this.fetchThreadsScheduler.isScheduled()) {
-					this.fetchThreadsScheduler.schedule();
-				}
-			} else if (event.body.reason === 'exited') {
-				this.model.clearThreads(this.getId(), true, event.body.threadId);
-				const viewModel = this.debugService.getViewModel();
-				const focusedThread = viewModel.focusedThread;
-				this.passFocusScheduler.cancel();
-				if (focusedThread && event.body.threadId === focusedThread.threadId) {
-					// De-focus the thread in case it was focused
-					this.debugService.focusStackFrame(undefined, undefined, viewModel.focusedSession, { explicit: false });
-				}
-			}
+				}
+			});
 		}));
 
 		this.rawListeners.add(this.raw.onDidTerminateDebugee(async event => {
@@ -1106,24 +1058,6 @@
 			}
 		}));
 
-<<<<<<< HEAD
-		this.rawListeners.push(this.raw.onDidContinued(event => {
-			const threadId = event.body.allThreadsContinued !== false ? undefined : event.body.threadId;
-			if (typeof threadId === 'number') {
-				this.stoppedDetails = this.stoppedDetails.filter(sd => sd.threadId !== threadId);
-				const tokens = this.cancellationMap.get(threadId);
-				this.cancellationMap.delete(threadId);
-				tokens?.forEach(t => t.cancel());
-			} else {
-				this.stoppedDetails = [];
-				this.cancelAllRequests();
-			}
-			this.lastContinuedThreadId = threadId;
-			// We need to pass focus to other sessions / threads with a timeout in case a quick stop event occurs #130321
-			this.passFocusScheduler.schedule();
-			this.model.clearThreads(this.getId(), false, threadId);
-			this._onDidChangeState.fire();
-=======
 		this.rawListeners.add(this.raw.onDidContinued(event => {
 			statusQueue.queue(async () => {
 				const threadId = event.body.allThreadsContinued !== false ? undefined : event.body.threadId;
@@ -1142,7 +1076,6 @@
 				this.model.clearThreads(this.getId(), false, threadId);
 				this._onDidChangeState.fire();
 			});
->>>>>>> 2db1f3b1
 		}));
 
 		const outputQueue = new Queue<void>();
