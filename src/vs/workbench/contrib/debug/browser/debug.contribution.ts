--- conflicted
+++ resolved
@@ -341,30 +341,7 @@
 
 // View menu
 
-<<<<<<< HEAD
-// {{SQL CARBON EDIT}} - Disable unused menu item
-// MenuRegistry.appendMenuItem(MenuId.MenubarViewMenu, {
-// 	group: '3_views',
-// 	command: {
-// 		id: VIEWLET_ID,
-// 		title: nls.localize({ key: 'miViewDebug', comment: ['&& denotes a mnemonic'] }, "&&Debug")
-// 	},
-// 	order: 4
-// });
-// {{SQL CARBON EDIT}} - End
-
-// {{SQL CARBON EDIT}} - Disable unused menu item
-// MenuRegistry.appendMenuItem(MenuId.MenubarViewMenu, {
-// 	group: '4_panels',
-// 	command: {
-// 		id: OpenDebugPanelAction.ID,
-// 		title: nls.localize({ key: 'miToggleDebugConsole', comment: ['&& denotes a mnemonic'] }, "De&&bug Console")
-// 	},
-// 	order: 2
-// });
-// {{SQL CARBON EDIT}} - End
-=======
-MenuRegistry.appendMenuItem(MenuId.MenubarViewMenu, {
+/*MenuRegistry.appendMenuItem(MenuId.MenubarViewMenu, {
 	group: '3_views',
 	command: {
 		id: VIEWLET_ID,
@@ -380,8 +357,7 @@
 		title: nls.localize({ key: 'miToggleDebugConsole', comment: ['&& denotes a mnemonic'] }, "De&&bug Console")
 	},
 	order: 2
-});
->>>>>>> a068567c
+}); {{SQL CARBON EDIT}} - Disable unusued menus */
 
 // Debug menu
 
