/*---------------------------------------------------------------------------------------------
 *  Copyright (c) Microsoft Corporation. All rights reserved.
 *  Licensed under the Source EULA. See License.txt in the project root for license information.
 *--------------------------------------------------------------------------------------------*/

import 'vs/css!../browser/media/debug.contribution';
import 'vs/css!../browser/media/debugHover';
import * as nls from 'vs/nls';
import { KeyMod, KeyCode } from 'vs/base/common/keyCodes';
import { SyncActionDescriptor, MenuRegistry, MenuId } from 'vs/platform/actions/common/actions';
import { Registry } from 'vs/platform/registry/common/platform';
import { registerSingleton } from 'vs/platform/instantiation/common/extensions';
import { IKeybindings } from 'vs/platform/keybinding/common/keybindingsRegistry';
import { IConfigurationRegistry, Extensions as ConfigurationExtensions } from 'vs/platform/configuration/common/configurationRegistry';
import { IWorkbenchActionRegistry, Extensions as WorkbenchActionRegistryExtensions } from 'vs/workbench/common/actions';
import { ShowViewletAction, Extensions as ViewletExtensions, ViewletRegistry, ViewletDescriptor } from 'vs/workbench/browser/viewlet';
import { TogglePanelAction, Extensions as PanelExtensions, PanelRegistry, PanelDescriptor } from 'vs/workbench/browser/panel';
import { BreakpointsView } from 'vs/workbench/contrib/debug/browser/breakpointsView';
import { CallStackView } from 'vs/workbench/contrib/debug/browser/callStackView';
import { Extensions as WorkbenchExtensions, IWorkbenchContributionsRegistry } from 'vs/workbench/common/contributions';
import {
	IDebugService, VIEWLET_ID, REPL_ID, CONTEXT_IN_DEBUG_MODE, INTERNAL_CONSOLE_OPTIONS_SCHEMA,
	CONTEXT_DEBUG_STATE, VARIABLES_VIEW_ID, CALLSTACK_VIEW_ID, WATCH_VIEW_ID, BREAKPOINTS_VIEW_ID, VIEW_CONTAINER, LOADED_SCRIPTS_VIEW_ID, CONTEXT_LOADED_SCRIPTS_SUPPORTED, CONTEXT_FOCUSED_SESSION_IS_ATTACH, CONTEXT_STEP_BACK_SUPPORTED, CONTEXT_CALLSTACK_ITEM_TYPE, CONTEXT_RESTART_FRAME_SUPPORTED, CONTEXT_JUMP_TO_CURSOR_SUPPORTED, CONTEXT_DEBUG_UX,
} from 'vs/workbench/contrib/debug/common/debug';
import { IWorkbenchLayoutService } from 'vs/workbench/services/layout/browser/layoutService';
import { IPanelService } from 'vs/workbench/services/panel/common/panelService';
import { StartAction, AddFunctionBreakpointAction, ConfigureAction, DisableAllBreakpointsAction, EnableAllBreakpointsAction, RemoveAllBreakpointsAction, RunAction, ReapplyBreakpointsAction, SelectAndStartAction } from 'vs/workbench/contrib/debug/browser/debugActions';
import { DebugToolBar } from 'vs/workbench/contrib/debug/browser/debugToolBar';
import * as service from 'vs/workbench/contrib/debug/browser/debugService';
import { IViewletService } from 'vs/workbench/services/viewlet/browser/viewlet';
import { registerCommands, ADD_CONFIGURATION_ID, TOGGLE_INLINE_BREAKPOINT_ID, COPY_STACK_TRACE_ID, REVERSE_CONTINUE_ID, STEP_BACK_ID, RESTART_SESSION_ID, TERMINATE_THREAD_ID, STEP_OVER_ID, STEP_INTO_ID, STEP_OUT_ID, PAUSE_ID, DISCONNECT_ID, STOP_ID, RESTART_FRAME_ID, CONTINUE_ID, FOCUS_REPL_ID, JUMP_TO_CURSOR_ID, RESTART_LABEL, STEP_INTO_LABEL, STEP_OVER_LABEL, STEP_OUT_LABEL, PAUSE_LABEL, DISCONNECT_LABEL, STOP_LABEL, CONTINUE_LABEL } from 'vs/workbench/contrib/debug/browser/debugCommands';
import { IQuickOpenRegistry, Extensions as QuickOpenExtensions, QuickOpenHandlerDescriptor } from 'vs/workbench/browser/quickopen';
import { StatusBarColorProvider } from 'vs/workbench/contrib/debug/browser/statusbarColorProvider';
import { IViewsRegistry, Extensions as ViewExtensions } from 'vs/workbench/common/views';
import { isMacintosh } from 'vs/base/common/platform';
import { ContextKeyExpr } from 'vs/platform/contextkey/common/contextkey';
import { URI } from 'vs/base/common/uri';
import { DebugViewlet } from 'vs/workbench/contrib/debug/browser/debugViewlet';
import { DebugQuickOpenHandler } from 'vs/workbench/contrib/debug/browser/debugQuickOpen';
import { DebugStatusContribution } from 'vs/workbench/contrib/debug/browser/debugStatus';
import { LifecyclePhase } from 'vs/platform/lifecycle/common/lifecycle';
import { launchSchemaId } from 'vs/workbench/services/configuration/common/configuration';
import { IEditorGroupsService } from 'vs/workbench/services/editor/common/editorGroupsService';
import { LoadedScriptsView } from 'vs/workbench/contrib/debug/browser/loadedScriptsView';
import { TOGGLE_LOG_POINT_ID, TOGGLE_CONDITIONAL_BREAKPOINT_ID, TOGGLE_BREAKPOINT_ID, RunToCursorAction } from 'vs/workbench/contrib/debug/browser/debugEditorActions';
import { WatchExpressionsView } from 'vs/workbench/contrib/debug/browser/watchExpressionsView';
import { VariablesView } from 'vs/workbench/contrib/debug/browser/variablesView';
import { ClearReplAction, Repl } from 'vs/workbench/contrib/debug/browser/repl';
import { DebugContentProvider } from 'vs/workbench/contrib/debug/common/debugContentProvider';
import { DebugCallStackContribution } from 'vs/workbench/contrib/debug/browser/debugCallStackContribution';
import { StartView } from 'vs/workbench/contrib/debug/browser/startView';

class OpenDebugViewletAction extends ShowViewletAction {
	public static readonly ID = VIEWLET_ID;
	public static readonly LABEL = nls.localize('toggleDebugViewlet', "Show Debug");

	constructor(
		id: string,
		label: string,
		@IViewletService viewletService: IViewletService,
		@IEditorGroupsService editorGroupService: IEditorGroupsService,
		@IWorkbenchLayoutService layoutService: IWorkbenchLayoutService
	) {
		super(id, label, VIEWLET_ID, viewletService, editorGroupService, layoutService);
	}
}

class OpenDebugPanelAction extends TogglePanelAction {
	public static readonly ID = 'workbench.debug.action.toggleRepl';
	public static readonly LABEL = nls.localize('toggleDebugPanel', "Debug Console");

	constructor(
		id: string,
		label: string,
		@IPanelService panelService: IPanelService,
		@IWorkbenchLayoutService layoutService: IWorkbenchLayoutService
	) {
		super(id, label, REPL_ID, panelService, layoutService);
	}
}

// register viewlet
Registry.as<ViewletRegistry>(ViewletExtensions.Viewlets).registerViewlet(ViewletDescriptor.create(
	DebugViewlet,
	VIEWLET_ID,
	nls.localize('debugAndRun', "Debug And Run"),
<<<<<<< HEAD
	'codicon-debug-alt',
	13 // {{SQL CARBON EDIT}}
=======
	'codicon-debug',
	3
>>>>>>> 1673a3b9
));

const openViewletKb: IKeybindings = {
	primary: KeyMod.CtrlCmd | KeyMod.Shift | KeyCode.KEY_D
};
const openPanelKb: IKeybindings = {
	primary: KeyMod.CtrlCmd | KeyMod.Shift | KeyCode.KEY_Y
};

// register repl panel
Registry.as<PanelRegistry>(PanelExtensions.Panels).registerPanel(PanelDescriptor.create(
	Repl,
	REPL_ID,
	nls.localize({ comment: ['Debug is a noun in this context, not a verb.'], key: 'debugPanel' }, 'Debug Console'),
	'repl',
	30,
	OpenDebugPanelAction.ID
));

// Register default debug views
const viewsRegistry = Registry.as<IViewsRegistry>(ViewExtensions.ViewsRegistry);
viewsRegistry.registerViews([{ id: VARIABLES_VIEW_ID, name: nls.localize('variables', "Variables"), ctorDescriptor: { ctor: VariablesView }, order: 10, weight: 40, canToggleVisibility: true, focusCommand: { id: 'workbench.debug.action.focusVariablesView' }, when: CONTEXT_DEBUG_UX.isEqualTo('default') }], VIEW_CONTAINER);
viewsRegistry.registerViews([{ id: WATCH_VIEW_ID, name: nls.localize('watch', "Watch"), ctorDescriptor: { ctor: WatchExpressionsView }, order: 20, weight: 10, canToggleVisibility: true, focusCommand: { id: 'workbench.debug.action.focusWatchView' }, when: CONTEXT_DEBUG_UX.isEqualTo('default') }], VIEW_CONTAINER);
viewsRegistry.registerViews([{ id: CALLSTACK_VIEW_ID, name: nls.localize('callStack', "Call Stack"), ctorDescriptor: { ctor: CallStackView }, order: 30, weight: 30, canToggleVisibility: true, focusCommand: { id: 'workbench.debug.action.focusCallStackView' }, when: CONTEXT_DEBUG_UX.isEqualTo('default') }], VIEW_CONTAINER);
viewsRegistry.registerViews([{ id: BREAKPOINTS_VIEW_ID, name: nls.localize('breakpoints', "Breakpoints"), ctorDescriptor: { ctor: BreakpointsView }, order: 40, weight: 20, canToggleVisibility: true, focusCommand: { id: 'workbench.debug.action.focusBreakpointsView' }, when: CONTEXT_DEBUG_UX.isEqualTo('default') }], VIEW_CONTAINER);
viewsRegistry.registerViews([{ id: StartView.ID, name: StartView.LABEL, ctorDescriptor: { ctor: StartView }, order: 10, weight: 40, canToggleVisibility: true, when: CONTEXT_DEBUG_UX.isEqualTo('simple') }], VIEW_CONTAINER);
viewsRegistry.registerViews([{ id: LOADED_SCRIPTS_VIEW_ID, name: nls.localize('loadedScripts', "Loaded Scripts"), ctorDescriptor: { ctor: LoadedScriptsView }, order: 35, weight: 5, canToggleVisibility: true, collapsed: true, when: ContextKeyExpr.and(CONTEXT_LOADED_SCRIPTS_SUPPORTED, CONTEXT_DEBUG_UX.isEqualTo('default')) }], VIEW_CONTAINER);

registerCommands();

// register action to open viewlet
const registry = Registry.as<IWorkbenchActionRegistry>(WorkbenchActionRegistryExtensions.WorkbenchActions);
registry.registerWorkbenchAction(SyncActionDescriptor.create(OpenDebugPanelAction, OpenDebugPanelAction.ID, OpenDebugPanelAction.LABEL, openPanelKb), 'View: Debug Console', nls.localize('view', "View"));
registry.registerWorkbenchAction(SyncActionDescriptor.create(OpenDebugViewletAction, OpenDebugViewletAction.ID, OpenDebugViewletAction.LABEL, openViewletKb), 'View: Show Debug', nls.localize('view', "View"));

Registry.as<IWorkbenchContributionsRegistry>(WorkbenchExtensions.Workbench).registerWorkbenchContribution(DebugCallStackContribution, LifecyclePhase.Restored);
Registry.as<IWorkbenchContributionsRegistry>(WorkbenchExtensions.Workbench).registerWorkbenchContribution(DebugToolBar, LifecyclePhase.Restored);
Registry.as<IWorkbenchContributionsRegistry>(WorkbenchExtensions.Workbench).registerWorkbenchContribution(DebugContentProvider, LifecyclePhase.Eventually);
Registry.as<IWorkbenchContributionsRegistry>(WorkbenchExtensions.Workbench).registerWorkbenchContribution(StatusBarColorProvider, LifecyclePhase.Eventually);

const debugCategory = nls.localize('debugCategory', "Debug");

registry.registerWorkbenchAction(SyncActionDescriptor.create(StartAction, StartAction.ID, StartAction.LABEL, { primary: KeyCode.F5 }, CONTEXT_IN_DEBUG_MODE.toNegated()), 'Debug: Start Debugging', debugCategory);
registry.registerWorkbenchAction(SyncActionDescriptor.create(ConfigureAction, ConfigureAction.ID, ConfigureAction.LABEL), 'Debug: Open launch.json', debugCategory);
registry.registerWorkbenchAction(SyncActionDescriptor.create(AddFunctionBreakpointAction, AddFunctionBreakpointAction.ID, AddFunctionBreakpointAction.LABEL), 'Debug: Add Function Breakpoint', debugCategory);
registry.registerWorkbenchAction(SyncActionDescriptor.create(ReapplyBreakpointsAction, ReapplyBreakpointsAction.ID, ReapplyBreakpointsAction.LABEL), 'Debug: Reapply All Breakpoints', debugCategory);
registry.registerWorkbenchAction(SyncActionDescriptor.create(RunAction, RunAction.ID, RunAction.LABEL, { primary: KeyMod.CtrlCmd | KeyCode.F5, mac: { primary: KeyMod.WinCtrl | KeyCode.F5 } }), 'Debug: Start Without Debugging', debugCategory);
registry.registerWorkbenchAction(SyncActionDescriptor.create(RemoveAllBreakpointsAction, RemoveAllBreakpointsAction.ID, RemoveAllBreakpointsAction.LABEL), 'Debug: Remove All Breakpoints', debugCategory);
registry.registerWorkbenchAction(SyncActionDescriptor.create(EnableAllBreakpointsAction, EnableAllBreakpointsAction.ID, EnableAllBreakpointsAction.LABEL), 'Debug: Enable All Breakpoints', debugCategory);
registry.registerWorkbenchAction(SyncActionDescriptor.create(DisableAllBreakpointsAction, DisableAllBreakpointsAction.ID, DisableAllBreakpointsAction.LABEL), 'Debug: Disable All Breakpoints', debugCategory);
registry.registerWorkbenchAction(SyncActionDescriptor.create(SelectAndStartAction, SelectAndStartAction.ID, SelectAndStartAction.LABEL), 'Debug: Select and Start Debugging', debugCategory);
registry.registerWorkbenchAction(SyncActionDescriptor.create(ClearReplAction, ClearReplAction.ID, ClearReplAction.LABEL), 'Debug: Clear Console', debugCategory);

const registerDebugCommandPaletteItem = (id: string, title: string, when?: ContextKeyExpr, precondition?: ContextKeyExpr) => {
	MenuRegistry.appendMenuItem(MenuId.CommandPalette, {
		when,
		command: {
			id,
			title: `Debug: ${title}`,
			precondition
		}
	});
};

registerDebugCommandPaletteItem(RESTART_SESSION_ID, RESTART_LABEL);
registerDebugCommandPaletteItem(TERMINATE_THREAD_ID, nls.localize('terminateThread', "Terminate Thread"), CONTEXT_IN_DEBUG_MODE);
registerDebugCommandPaletteItem(STEP_OVER_ID, STEP_OVER_LABEL, CONTEXT_IN_DEBUG_MODE, CONTEXT_DEBUG_STATE.isEqualTo('stopped'));
registerDebugCommandPaletteItem(STEP_INTO_ID, STEP_INTO_LABEL, CONTEXT_IN_DEBUG_MODE, CONTEXT_DEBUG_STATE.isEqualTo('stopped'));
registerDebugCommandPaletteItem(STEP_OUT_ID, STEP_OUT_LABEL, CONTEXT_IN_DEBUG_MODE, CONTEXT_DEBUG_STATE.isEqualTo('stopped'));
registerDebugCommandPaletteItem(PAUSE_ID, PAUSE_LABEL, CONTEXT_IN_DEBUG_MODE, CONTEXT_DEBUG_STATE.isEqualTo('running'));
registerDebugCommandPaletteItem(DISCONNECT_ID, DISCONNECT_LABEL, CONTEXT_IN_DEBUG_MODE, CONTEXT_FOCUSED_SESSION_IS_ATTACH);
registerDebugCommandPaletteItem(STOP_ID, STOP_LABEL, CONTEXT_IN_DEBUG_MODE, CONTEXT_FOCUSED_SESSION_IS_ATTACH.toNegated());
registerDebugCommandPaletteItem(CONTINUE_ID, CONTINUE_LABEL, CONTEXT_IN_DEBUG_MODE, CONTEXT_DEBUG_STATE.isEqualTo('stopped'));
registerDebugCommandPaletteItem(FOCUS_REPL_ID, nls.localize({ comment: ['Debug is a noun in this context, not a verb.'], key: 'debugFocusConsole' }, 'Focus on Debug Console View'));
registerDebugCommandPaletteItem(JUMP_TO_CURSOR_ID, nls.localize('jumpToCursor', "Jump to Cursor"), ContextKeyExpr.and(CONTEXT_JUMP_TO_CURSOR_SUPPORTED));
registerDebugCommandPaletteItem(RunToCursorAction.ID, RunToCursorAction.LABEL, ContextKeyExpr.and(CONTEXT_IN_DEBUG_MODE, CONTEXT_DEBUG_STATE.isEqualTo('stopped')));
registerDebugCommandPaletteItem(TOGGLE_INLINE_BREAKPOINT_ID, nls.localize('inlineBreakpoint', "Inline Breakpoint"));


// Register Quick Open
(Registry.as<IQuickOpenRegistry>(QuickOpenExtensions.Quickopen)).registerQuickOpenHandler(
	QuickOpenHandlerDescriptor.create(
		DebugQuickOpenHandler,
		DebugQuickOpenHandler.ID,
		'debug ',
		'inLaunchConfigurationsPicker',
		nls.localize('debugCommands', "Debug Configuration")
	)
);

// register service
registerSingleton(IDebugService, service.DebugService);

// Register configuration
const configurationRegistry = Registry.as<IConfigurationRegistry>(ConfigurationExtensions.Configuration);
configurationRegistry.registerConfiguration({
	id: 'debug',
	order: 20,
	title: nls.localize('debugConfigurationTitle', "Debug"),
	type: 'object',
	properties: {
		'debug.allowBreakpointsEverywhere': {
			type: 'boolean',
			description: nls.localize({ comment: ['This is the description for a setting'], key: 'allowBreakpointsEverywhere' }, "Allow setting breakpoints in any file."),
			default: false
		},
		'debug.openExplorerOnEnd': {
			type: 'boolean',
			description: nls.localize({ comment: ['This is the description for a setting'], key: 'openExplorerOnEnd' }, "Automatically open the explorer view at the end of a debug session."),
			default: false
		},
		'debug.inlineValues': {
			type: 'boolean',
			description: nls.localize({ comment: ['This is the description for a setting'], key: 'inlineValues' }, "Show variable values inline in editor while debugging."),
			default: false
		},
		'debug.toolBarLocation': {
			enum: ['floating', 'docked', 'hidden'],
			markdownDescription: nls.localize({ comment: ['This is the description for a setting'], key: 'toolBarLocation' }, "Controls the location of the debug toolbar. Either `floating` in all views, `docked` in the debug view, or `hidden`."),
			default: 'floating'
		},
		'debug.showInStatusBar': {
			enum: ['never', 'always', 'onFirstSessionStart'],
			enumDescriptions: [nls.localize('never', "Never show debug in status bar"), nls.localize('always', "Always show debug in status bar"), nls.localize('onFirstSessionStart', "Show debug in status bar only after debug was started for the first time")],
			description: nls.localize({ comment: ['This is the description for a setting'], key: 'showInStatusBar' }, "Controls when the debug status bar should be visible."),
			default: 'onFirstSessionStart'
		},
		'debug.internalConsoleOptions': INTERNAL_CONSOLE_OPTIONS_SCHEMA,
		'debug.openDebug': {
			enum: ['neverOpen', 'openOnSessionStart', 'openOnFirstSessionStart', 'openOnDebugBreak'],
			default: 'openOnSessionStart',
			description: nls.localize('openDebug', "Controls when the debug view should open.")
		},
		'debug.enableAllHovers': {
			type: 'boolean',
			description: nls.localize({ comment: ['This is the description for a setting'], key: 'enableAllHovers' }, "Controls whether the non-debug hovers should be enabled while debugging. When enabled the hover providers will be called to provide a hover. Regular hovers will not be shown even if this setting is enabled."),
			default: false
		},
		'debug.showSubSessionsInToolBar': {
			type: 'boolean',
			description: nls.localize({ comment: ['This is the description for a setting'], key: 'showSubSessionsInToolBar' }, "Controls whether the debug sub-sessions are shown in the debug tool bar. When this setting is false the stop command on a sub-session will also stop the parent session."),
			default: false
		},
		'debug.console.fontSize': {
			type: 'number',
			description: nls.localize('debug.console.fontSize', "Controls the font size in pixels in the debug console."),
			default: isMacintosh ? 12 : 14,
		},
		'debug.console.fontFamily': {
			type: 'string',
			description: nls.localize('debug.console.fontFamily', "Controls the font family in the debug console."),
			default: 'default'
		},
		'debug.console.lineHeight': {
			type: 'number',
			description: nls.localize('debug.console.lineHeight', "Controls the line height in pixels in the debug console. Use 0 to compute the line height from the font size."),
			default: 0
		},
		'debug.console.wordWrap': {
			type: 'boolean',
			description: nls.localize('debug.console.wordWrap', "Controls if the lines should wrap in the debug console."),
			default: true
		},
		'launch': {
			type: 'object',
			description: nls.localize({ comment: ['This is the description for a setting'], key: 'launch' }, "Global debug launch configuration. Should be used as an alternative to 'launch.json' that is shared across workspaces."),
			default: { configurations: [], compounds: [] },
			$ref: launchSchemaId
		},
		'debug.focusWindowOnBreak': {
			type: 'boolean',
			description: nls.localize('debug.focusWindowOnBreak', "Controls whether the workbench window should be focused when the debugger breaks."),
			default: true
		},
		'debug.onTaskErrors': {
			enum: ['debugAnyway', 'showErrors', 'prompt'],
			enumDescriptions: [nls.localize('debugAnyway', "Ignore task errors and start debugging."), nls.localize('showErrors', "Show the Problems view and do not start debugging."), nls.localize('prompt', "Prompt user.")],
			description: nls.localize('debug.onTaskErrors', "Controls what to do when errors are encountered after running a preLaunchTask."),
			default: 'prompt'
		},
		'debug.showBreakpointsInOverviewRuler': {
			type: 'boolean',
			description: nls.localize({ comment: ['This is the description for a setting'], key: 'showBreakpointsInOverviewRuler' }, "Controls whether breakpoints should be shown in the overview ruler."),
			default: false
		}
	}
});

// Register Debug Status
Registry.as<IWorkbenchContributionsRegistry>(WorkbenchExtensions.Workbench).registerWorkbenchContribution(DebugStatusContribution, LifecyclePhase.Eventually);

// Debug toolbar

const registerDebugToolBarItem = (id: string, title: string, order: number, iconClassName?: string, iconLightUri?: URI, iconDarkUri?: URI, when?: ContextKeyExpr, precondition?: ContextKeyExpr) => {
	MenuRegistry.appendMenuItem(MenuId.DebugToolBar, {
		group: 'navigation',
		when,
		order,
		command: {
			id,
			title,
			iconClassName,
			iconLocation: {
				light: iconLightUri,
				dark: iconDarkUri
			},
			precondition
		}
	});
};

registerDebugToolBarItem(CONTINUE_ID, CONTINUE_LABEL, 10, 'codicon-debug-continue', undefined, undefined, CONTEXT_DEBUG_STATE.isEqualTo('stopped'));
registerDebugToolBarItem(PAUSE_ID, PAUSE_LABEL, 10, 'codicon-debug-pause', undefined, undefined, CONTEXT_DEBUG_STATE.notEqualsTo('stopped'));
registerDebugToolBarItem(STOP_ID, STOP_LABEL, 70, 'codicon-debug-stop', undefined, undefined, CONTEXT_FOCUSED_SESSION_IS_ATTACH.toNegated());
registerDebugToolBarItem(DISCONNECT_ID, DISCONNECT_LABEL, 70, 'codicon-debug-disconnect', undefined, undefined, CONTEXT_FOCUSED_SESSION_IS_ATTACH);
registerDebugToolBarItem(STEP_OVER_ID, STEP_OVER_LABEL, 20, 'codicon-debug-step-over', undefined, undefined, undefined, CONTEXT_DEBUG_STATE.isEqualTo('stopped'));
registerDebugToolBarItem(STEP_INTO_ID, STEP_INTO_LABEL, 30, 'codicon-debug-step-into', undefined, undefined, undefined, CONTEXT_DEBUG_STATE.isEqualTo('stopped'));
registerDebugToolBarItem(STEP_OUT_ID, STEP_OUT_LABEL, 40, 'codicon-debug-step-out', undefined, undefined, undefined, CONTEXT_DEBUG_STATE.isEqualTo('stopped'));
registerDebugToolBarItem(RESTART_SESSION_ID, RESTART_LABEL, 60, 'codicon-debug-restart', undefined, undefined);
registerDebugToolBarItem(STEP_BACK_ID, nls.localize('stepBackDebug', "Step Back"), 50, 'codicon-debug-step-back', undefined, undefined, CONTEXT_STEP_BACK_SUPPORTED, CONTEXT_DEBUG_STATE.isEqualTo('stopped'));
registerDebugToolBarItem(REVERSE_CONTINUE_ID, nls.localize('reverseContinue', "Reverse"), 60, 'codicon-debug-reverse-continue', undefined, undefined, CONTEXT_STEP_BACK_SUPPORTED, CONTEXT_DEBUG_STATE.isEqualTo('stopped'));

// Debug callstack context menu
const registerDebugCallstackItem = (id: string, title: string, order: number, when?: ContextKeyExpr, precondition?: ContextKeyExpr, group = 'navigation') => {
	MenuRegistry.appendMenuItem(MenuId.DebugCallStackContext, {
		group,
		when,
		order,
		command: {
			id,
			title,
			precondition
		}
	});
};
registerDebugCallstackItem(RESTART_SESSION_ID, RESTART_LABEL, 10, CONTEXT_CALLSTACK_ITEM_TYPE.isEqualTo('session'));
registerDebugCallstackItem(STOP_ID, STOP_LABEL, 20, CONTEXT_CALLSTACK_ITEM_TYPE.isEqualTo('session'));
registerDebugCallstackItem(PAUSE_ID, PAUSE_LABEL, 10, ContextKeyExpr.and(CONTEXT_CALLSTACK_ITEM_TYPE.isEqualTo('thread'), CONTEXT_DEBUG_STATE.isEqualTo('running')));
registerDebugCallstackItem(CONTINUE_ID, CONTINUE_LABEL, 10, ContextKeyExpr.and(CONTEXT_CALLSTACK_ITEM_TYPE.isEqualTo('thread'), CONTEXT_DEBUG_STATE.isEqualTo('stopped')));
registerDebugCallstackItem(STEP_OVER_ID, STEP_OVER_LABEL, 20, CONTEXT_CALLSTACK_ITEM_TYPE.isEqualTo('thread'), CONTEXT_DEBUG_STATE.isEqualTo('stopped'));
registerDebugCallstackItem(STEP_INTO_ID, STEP_INTO_LABEL, 30, CONTEXT_CALLSTACK_ITEM_TYPE.isEqualTo('thread'), CONTEXT_DEBUG_STATE.isEqualTo('stopped'));
registerDebugCallstackItem(STEP_OUT_ID, STEP_OUT_LABEL, 40, CONTEXT_CALLSTACK_ITEM_TYPE.isEqualTo('thread'), CONTEXT_DEBUG_STATE.isEqualTo('stopped'));
registerDebugCallstackItem(TERMINATE_THREAD_ID, nls.localize('terminateThread', "Terminate Thread"), 10, CONTEXT_CALLSTACK_ITEM_TYPE.isEqualTo('thread'), undefined, 'termination');
registerDebugCallstackItem(RESTART_FRAME_ID, nls.localize('restartFrame', "Restart Frame"), 10, ContextKeyExpr.and(CONTEXT_CALLSTACK_ITEM_TYPE.isEqualTo('stackFrame'), CONTEXT_RESTART_FRAME_SUPPORTED));
registerDebugCallstackItem(COPY_STACK_TRACE_ID, nls.localize('copyStackTrace', "Copy Call Stack"), 20, CONTEXT_CALLSTACK_ITEM_TYPE.isEqualTo('stackFrame'));

// View menu

// {{SQL CARBON EDIT}} - Disable unused menu item
// MenuRegistry.appendMenuItem(MenuId.MenubarViewMenu, {
// 	group: '3_views',
// 	command: {
// 		id: VIEWLET_ID,
// 		title: nls.localize({ key: 'miViewDebug', comment: ['&& denotes a mnemonic'] }, "&&Debug")
// 	},
// 	order: 4
// });
// {{SQL CARBON EDIT}} - End

// {{SQL CARBON EDIT}} - Disable unused menu item
// MenuRegistry.appendMenuItem(MenuId.MenubarViewMenu, {
// 	group: '4_panels',
// 	command: {
// 		id: OpenDebugPanelAction.ID,
// 		title: nls.localize({ key: 'miToggleDebugConsole', comment: ['&& denotes a mnemonic'] }, "De&&bug Console")
// 	},
// 	order: 2
// });
// {{SQL CARBON EDIT}} - End

// Debug menu

MenuRegistry.appendMenuItem(MenuId.MenubarDebugMenu, {
	group: '1_debug',
	command: {
		id: StartAction.ID,
		title: nls.localize({ key: 'miStartDebugging', comment: ['&& denotes a mnemonic'] }, "&&Start Debugging")
	},
	order: 1
});

MenuRegistry.appendMenuItem(MenuId.MenubarDebugMenu, {
	group: '1_debug',
	command: {
		id: RunAction.ID,
		title: nls.localize({ key: 'miRun', comment: ['&& denotes a mnemonic'] }, "Run &&Without Debugging")
	},
	order: 2
});

MenuRegistry.appendMenuItem(MenuId.MenubarDebugMenu, {
	group: '1_debug',
	command: {
		id: STOP_ID,
		title: nls.localize({ key: 'miStopDebugging', comment: ['&& denotes a mnemonic'] }, "&&Stop Debugging"),
		precondition: CONTEXT_IN_DEBUG_MODE
	},
	order: 3
});

MenuRegistry.appendMenuItem(MenuId.MenubarDebugMenu, {
	group: '1_debug',
	command: {
		id: RESTART_SESSION_ID,
		title: nls.localize({ key: 'miRestart Debugging', comment: ['&& denotes a mnemonic'] }, "&&Restart Debugging"),
		precondition: CONTEXT_IN_DEBUG_MODE
	},
	order: 4
});

// Configuration
MenuRegistry.appendMenuItem(MenuId.MenubarDebugMenu, {
	group: '2_configuration',
	command: {
		id: ConfigureAction.ID,
		title: nls.localize({ key: 'miOpenConfigurations', comment: ['&& denotes a mnemonic'] }, "Open &&Configurations")
	},
	order: 1
});

MenuRegistry.appendMenuItem(MenuId.MenubarDebugMenu, {
	group: '2_configuration',
	command: {
		id: ADD_CONFIGURATION_ID,
		title: nls.localize({ key: 'miAddConfiguration', comment: ['&& denotes a mnemonic'] }, "A&&dd Configuration...")
	},
	order: 2
});

// Step Commands
MenuRegistry.appendMenuItem(MenuId.MenubarDebugMenu, {
	group: '3_step',
	command: {
		id: STEP_OVER_ID,
		title: nls.localize({ key: 'miStepOver', comment: ['&& denotes a mnemonic'] }, "Step &&Over"),
		precondition: CONTEXT_DEBUG_STATE.isEqualTo('stopped')
	},
	order: 1
});

MenuRegistry.appendMenuItem(MenuId.MenubarDebugMenu, {
	group: '3_step',
	command: {
		id: STEP_INTO_ID,
		title: nls.localize({ key: 'miStepInto', comment: ['&& denotes a mnemonic'] }, "Step &&Into"),
		precondition: CONTEXT_DEBUG_STATE.isEqualTo('stopped')
	},
	order: 2
});

MenuRegistry.appendMenuItem(MenuId.MenubarDebugMenu, {
	group: '3_step',
	command: {
		id: STEP_OUT_ID,
		title: nls.localize({ key: 'miStepOut', comment: ['&& denotes a mnemonic'] }, "Step O&&ut"),
		precondition: CONTEXT_DEBUG_STATE.isEqualTo('stopped')
	},
	order: 3
});

MenuRegistry.appendMenuItem(MenuId.MenubarDebugMenu, {
	group: '3_step',
	command: {
		id: CONTINUE_ID,
		title: nls.localize({ key: 'miContinue', comment: ['&& denotes a mnemonic'] }, "&&Continue"),
		precondition: CONTEXT_DEBUG_STATE.isEqualTo('stopped')
	},
	order: 4
});

// New Breakpoints
MenuRegistry.appendMenuItem(MenuId.MenubarDebugMenu, {
	group: '4_new_breakpoint',
	command: {
		id: TOGGLE_BREAKPOINT_ID,
		title: nls.localize({ key: 'miToggleBreakpoint', comment: ['&& denotes a mnemonic'] }, "Toggle &&Breakpoint")
	},
	order: 1
});

MenuRegistry.appendMenuItem(MenuId.MenubarNewBreakpointMenu, {
	group: '1_breakpoints',
	command: {
		id: TOGGLE_CONDITIONAL_BREAKPOINT_ID,
		title: nls.localize({ key: 'miConditionalBreakpoint', comment: ['&& denotes a mnemonic'] }, "&&Conditional Breakpoint...")
	},
	order: 1
});

MenuRegistry.appendMenuItem(MenuId.MenubarNewBreakpointMenu, {
	group: '1_breakpoints',
	command: {
		id: TOGGLE_INLINE_BREAKPOINT_ID,
		title: nls.localize({ key: 'miInlineBreakpoint', comment: ['&& denotes a mnemonic'] }, "Inline Breakp&&oint")
	},
	order: 2
});

MenuRegistry.appendMenuItem(MenuId.MenubarNewBreakpointMenu, {
	group: '1_breakpoints',
	command: {
		id: AddFunctionBreakpointAction.ID,
		title: nls.localize({ key: 'miFunctionBreakpoint', comment: ['&& denotes a mnemonic'] }, "&&Function Breakpoint...")
	},
	order: 3
});

MenuRegistry.appendMenuItem(MenuId.MenubarNewBreakpointMenu, {
	group: '1_breakpoints',
	command: {
		id: TOGGLE_LOG_POINT_ID,
		title: nls.localize({ key: 'miLogPoint', comment: ['&& denotes a mnemonic'] }, "&&Logpoint...")
	},
	order: 4
});

MenuRegistry.appendMenuItem(MenuId.MenubarDebugMenu, {
	group: '4_new_breakpoint',
	title: nls.localize({ key: 'miNewBreakpoint', comment: ['&& denotes a mnemonic'] }, "&&New Breakpoint"),
	submenu: MenuId.MenubarNewBreakpointMenu,
	order: 2
});

// Modify Breakpoints
MenuRegistry.appendMenuItem(MenuId.MenubarDebugMenu, {
	group: '5_breakpoints',
	command: {
		id: EnableAllBreakpointsAction.ID,
		title: nls.localize({ key: 'miEnableAllBreakpoints', comment: ['&& denotes a mnemonic'] }, "&&Enable All Breakpoints")
	},
	order: 1
});

MenuRegistry.appendMenuItem(MenuId.MenubarDebugMenu, {
	group: '5_breakpoints',
	command: {
		id: DisableAllBreakpointsAction.ID,
		title: nls.localize({ key: 'miDisableAllBreakpoints', comment: ['&& denotes a mnemonic'] }, "Disable A&&ll Breakpoints")
	},
	order: 2
});

MenuRegistry.appendMenuItem(MenuId.MenubarDebugMenu, {
	group: '5_breakpoints',
	command: {
		id: RemoveAllBreakpointsAction.ID,
		title: nls.localize({ key: 'miRemoveAllBreakpoints', comment: ['&& denotes a mnemonic'] }, "Remove &&All Breakpoints")
	},
	order: 3
});

// Install Debuggers
MenuRegistry.appendMenuItem(MenuId.MenubarDebugMenu, {
	group: 'z_install',
	command: {
		id: 'debug.installAdditionalDebuggers',
		title: nls.localize({ key: 'miInstallAdditionalDebuggers', comment: ['&& denotes a mnemonic'] }, "&&Install Additional Debuggers...")
	},
	order: 1
});

// Touch Bar
if (isMacintosh) {

	const registerTouchBarEntry = (id: string, title: string, order: number, when: ContextKeyExpr | undefined, iconUri: URI) => {
		MenuRegistry.appendMenuItem(MenuId.TouchBarContext, {
			command: {
				id,
				title,
				iconLocation: { dark: iconUri }
			},
			when,
			group: '9_debug',
			order
		});
	};

	registerTouchBarEntry(StartAction.ID, StartAction.LABEL, 0, CONTEXT_IN_DEBUG_MODE.toNegated(), URI.parse(require.toUrl('vs/workbench/contrib/debug/browser/media/continue-tb.png')));
	registerTouchBarEntry(RunAction.ID, RunAction.LABEL, 1, CONTEXT_IN_DEBUG_MODE.toNegated(), URI.parse(require.toUrl('vs/workbench/contrib/debug/browser/media/continue-without-debugging-tb.png')));
	registerTouchBarEntry(CONTINUE_ID, CONTINUE_LABEL, 0, CONTEXT_DEBUG_STATE.isEqualTo('stopped'), URI.parse(require.toUrl('vs/workbench/contrib/debug/browser/media/continue-tb.png')));
	registerTouchBarEntry(PAUSE_ID, PAUSE_LABEL, 1, ContextKeyExpr.and(CONTEXT_IN_DEBUG_MODE, ContextKeyExpr.notEquals('debugState', 'stopped')), URI.parse(require.toUrl('vs/workbench/contrib/debug/browser/media/pause-tb.png')));
	registerTouchBarEntry(STEP_OVER_ID, STEP_OVER_LABEL, 2, CONTEXT_IN_DEBUG_MODE, URI.parse(require.toUrl('vs/workbench/contrib/debug/browser/media/stepover-tb.png')));
	registerTouchBarEntry(STEP_INTO_ID, STEP_INTO_LABEL, 3, CONTEXT_IN_DEBUG_MODE, URI.parse(require.toUrl('vs/workbench/contrib/debug/browser/media/stepinto-tb.png')));
	registerTouchBarEntry(STEP_OUT_ID, STEP_OUT_LABEL, 4, CONTEXT_IN_DEBUG_MODE, URI.parse(require.toUrl('vs/workbench/contrib/debug/browser/media/stepout-tb.png')));
	registerTouchBarEntry(RESTART_SESSION_ID, RESTART_LABEL, 5, CONTEXT_IN_DEBUG_MODE, URI.parse(require.toUrl('vs/workbench/contrib/debug/browser/media/restart-tb.png')));
	registerTouchBarEntry(STOP_ID, STOP_LABEL, 6, CONTEXT_IN_DEBUG_MODE, URI.parse(require.toUrl('vs/workbench/contrib/debug/browser/media/stop-tb.png')));
}<|MERGE_RESOLUTION|>--- conflicted
+++ resolved
@@ -84,13 +84,8 @@
 	DebugViewlet,
 	VIEWLET_ID,
 	nls.localize('debugAndRun', "Debug And Run"),
-<<<<<<< HEAD
-	'codicon-debug-alt',
+	'codicon-debug',
 	13 // {{SQL CARBON EDIT}}
-=======
-	'codicon-debug',
-	3
->>>>>>> 1673a3b9
 ));
 
 const openViewletKb: IKeybindings = {
