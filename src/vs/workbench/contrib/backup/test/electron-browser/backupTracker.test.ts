/*---------------------------------------------------------------------------------------------
 *  Copyright (c) Microsoft Corporation. All rights reserved.
 *  Licensed under the Source EULA. See License.txt in the project root for license information.
 *--------------------------------------------------------------------------------------------*/

import * as assert from 'assert';
import * as platform from 'vs/base/common/platform';
import * as os from 'os';
import * as path from 'vs/base/common/path';
import * as pfs from 'vs/base/node/pfs';
import { URI } from 'vs/base/common/uri';
import { getRandomTestPath } from 'vs/base/test/node/testUtils';
import { ITextFileService } from 'vs/workbench/services/textfile/common/textfiles';
import { hashPath } from 'vs/workbench/services/backup/node/backupFileService';
import { NativeBackupTracker } from 'vs/workbench/contrib/backup/electron-browser/backupTracker';
import { TestTextFileService, workbenchInstantiationService, TestLifecycleService, TestFilesConfigurationService, TestContextService, TestFileService, TestElectronService, TestFileDialogService } from 'vs/workbench/test/workbenchTestServices';
import { TextFileEditorModelManager } from 'vs/workbench/services/textfile/common/textFileEditorModelManager';
import { IEditorService } from 'vs/workbench/services/editor/common/editorService';
import { EditorPart } from 'vs/workbench/browser/parts/editor/editorPart';
import { IEditorGroupsService } from 'vs/workbench/services/editor/common/editorGroupsService';
import { EditorService } from 'vs/workbench/services/editor/browser/editorService';
import { Registry } from 'vs/platform/registry/common/platform';
import { EditorInput } from 'vs/workbench/common/editor';
import { FileEditorInput } from 'vs/workbench/contrib/files/common/editors/fileEditorInput';
import { SyncDescriptor } from 'vs/platform/instantiation/common/descriptors';
import { IEditorRegistry, EditorDescriptor, Extensions as EditorExtensions } from 'vs/workbench/browser/editor';
import { TextFileEditor } from 'vs/workbench/contrib/files/browser/editors/textFileEditor';
import { IBackupFileService } from 'vs/workbench/services/backup/common/backup';
import { NodeTestBackupFileService } from 'vs/workbench/services/backup/test/electron-browser/backupFileService.test';
import { dispose, IDisposable } from 'vs/base/common/lifecycle';
import { toResource } from 'vs/base/test/common/utils';
import { IFilesConfigurationService } from 'vs/workbench/services/filesConfiguration/common/filesConfigurationService';
import { IWorkingCopyService } from 'vs/workbench/services/workingCopy/common/workingCopyService';
import { ILogService } from 'vs/platform/log/common/log';
import { INewUntitledTextEditorOptions } from 'vs/workbench/services/untitled/common/untitledTextEditorService';
import { HotExitConfiguration, IFileService } from 'vs/platform/files/common/files';
import { ShutdownReason, ILifecycleService, BeforeShutdownEvent } from 'vs/platform/lifecycle/common/lifecycle';
import { IWorkbenchEnvironmentService } from 'vs/workbench/services/environment/common/environmentService';
import { IFileDialogService, ConfirmResult, IDialogService } from 'vs/platform/dialogs/common/dialogs';
import { IWorkspaceContextService, Workspace } from 'vs/platform/workspace/common/workspace';
import { IElectronService } from 'vs/platform/electron/node/electron';
import { BackupTracker } from 'vs/workbench/contrib/backup/common/backupTracker';
import { ModelServiceImpl } from 'vs/editor/common/services/modelServiceImpl';
import { IModelService } from 'vs/editor/common/services/modelService';

const userdataDir = getRandomTestPath(os.tmpdir(), 'vsctests', 'backuprestorer');
const backupHome = path.join(userdataDir, 'Backups');
const workspacesJsonPath = path.join(backupHome, 'workspaces.json');

const workspaceResource = URI.file(platform.isWindows ? 'c:\\workspace' : '/workspace');
const workspaceBackupPath = path.join(backupHome, hashPath(workspaceResource));

class ServiceAccessor {
	constructor(
		@ILifecycleService public lifecycleService: TestLifecycleService,
		@ITextFileService public textFileService: TestTextFileService,
		@IFilesConfigurationService public filesConfigurationService: TestFilesConfigurationService,
		@IWorkspaceContextService public contextService: TestContextService,
		@IModelService public modelService: ModelServiceImpl,
		@IFileService public fileService: TestFileService,
		@IElectronService public electronService: TestElectronService,
		@IFileDialogService public fileDialogService: TestFileDialogService,
		@IBackupFileService public backupFileService: NodeTestBackupFileService,
		@IWorkingCopyService public workingCopyService: IWorkingCopyService,
		@IEditorService public editorService: IEditorService
	) {
	}
}

class TestBackupTracker extends NativeBackupTracker {

	constructor(
		@IBackupFileService backupFileService: IBackupFileService,
		@IFilesConfigurationService filesConfigurationService: IFilesConfigurationService,
		@IWorkingCopyService workingCopyService: IWorkingCopyService,
		@ILifecycleService lifecycleService: ILifecycleService,
		@IWorkbenchEnvironmentService environmentService: IWorkbenchEnvironmentService,
		@IFileDialogService fileDialogService: IFileDialogService,
		@IDialogService dialogService: IDialogService,
		@IWorkspaceContextService contextService: IWorkspaceContextService,
		@IElectronService electronService: IElectronService,
		@ILogService logService: ILogService,
		@IEditorService editorService: IEditorService
	) {
		super(backupFileService, filesConfigurationService, workingCopyService, lifecycleService, environmentService, fileDialogService, dialogService, contextService, electronService, logService, editorService);

		// Reduce timeout for tests
		BackupTracker.BACKUP_FROM_CONTENT_CHANGE_DELAY = 10;
	}
}

class BeforeShutdownEventImpl implements BeforeShutdownEvent {

	value: boolean | Promise<boolean> | undefined;
	reason = ShutdownReason.CLOSE;

	veto(value: boolean | Promise<boolean>): void {
		this.value = value;
	}
}

<<<<<<< HEAD
suite('BackupTracker', () => {
=======
suite.skip('BackupTracker', () => { // {{SQL CARBON EDIT}} skip failing tests
>>>>>>> fefe1454
	let accessor: ServiceAccessor;
	let disposables: IDisposable[] = [];

	setup(async () => {
		const instantiationService = workbenchInstantiationService();
		accessor = instantiationService.createInstance(ServiceAccessor);

		disposables.push(Registry.as<IEditorRegistry>(EditorExtensions.Editors).registerEditor(
			EditorDescriptor.create(
				TextFileEditor,
				TextFileEditor.ID,
				'Text File Editor'
			),
			[new SyncDescriptor<EditorInput>(FileEditorInput)]
		));

		// Delete any existing backups completely and then re-create it.
		await pfs.rimraf(backupHome, pfs.RimRafMode.MOVE);
		await pfs.mkdirp(backupHome);

		return pfs.writeFile(workspacesJsonPath, '');
	});

	teardown(async () => {
		dispose(disposables);
		disposables = [];

		(<TextFileEditorModelManager>accessor.textFileService.files).dispose();

		return pfs.rimraf(backupHome, pfs.RimRafMode.MOVE);
	});

	async function createTracker(): Promise<[ServiceAccessor, EditorPart, BackupTracker]> {
		const backupFileService = new NodeTestBackupFileService(workspaceBackupPath);
		const instantiationService = workbenchInstantiationService();
		instantiationService.stub(IBackupFileService, backupFileService);

		const part = instantiationService.createInstance(EditorPart);
		part.create(document.createElement('div'));
		part.layout(400, 300);

		instantiationService.stub(IEditorGroupsService, part);

		const editorService: EditorService = instantiationService.createInstance(EditorService);
		instantiationService.stub(IEditorService, editorService);

		accessor = instantiationService.createInstance(ServiceAccessor);

		await part.whenRestored;

		const tracker = instantiationService.createInstance(TestBackupTracker);

		return [accessor, part, tracker];
	}

	async function untitledBackupTest(options?: INewUntitledTextEditorOptions): Promise<void> {
		const [accessor, part, tracker] = await createTracker();

		const untitledEditor = accessor.textFileService.untitled.create(options);
		await accessor.editorService.openEditor(untitledEditor, { pinned: true });

		const untitledModel = await untitledEditor.resolve();

		if (!options?.initialValue) {
			untitledModel.textEditorModel.setValue('Super Good');
		}

		await accessor.backupFileService.joinBackupResource();

		assert.equal(accessor.backupFileService.hasBackupSync(untitledEditor.getResource()), true);

		untitledModel.dispose();

		await accessor.backupFileService.joinDiscardBackup();

		assert.equal(accessor.backupFileService.hasBackupSync(untitledEditor.getResource()), false);

		part.dispose();
		tracker.dispose();
	}

	test('Track backups (untitled)', function () {
		this.timeout(20000);

		return untitledBackupTest();
	});

	test('Track backups (untitled with initial contents)', function () {
		this.timeout(20000);

		return untitledBackupTest({ initialValue: 'Foo Bar' });
	});

	test.skip('Track backups (file)', async function () { // {{SQL CARBON EDIT}} tabcolorfailure
		this.timeout(20000);

		const [accessor, part, tracker] = await createTracker();

		const resource = toResource.call(this, '/path/index.txt');
		await accessor.editorService.openEditor({ resource, options: { pinned: true } });

		const fileModel = accessor.textFileService.files.get(resource);
		fileModel?.textEditorModel?.setValue('Super Good');

		await accessor.backupFileService.joinBackupResource();

		assert.equal(accessor.backupFileService.hasBackupSync(resource), true);

		fileModel?.dispose();

		await accessor.backupFileService.joinDiscardBackup();

		assert.equal(accessor.backupFileService.hasBackupSync(resource), false);

		part.dispose();
		tracker.dispose();
	});

	test('confirm onWillShutdown - no veto', async function () {
		const [accessor, part, tracker] = await createTracker();

		const resource = toResource.call(this, '/path/index.txt');
		await accessor.editorService.openEditor({ resource, options: { pinned: true } });

		const event = new BeforeShutdownEventImpl();
		accessor.lifecycleService.fireWillShutdown(event);

		const veto = event.value;
		if (typeof veto === 'boolean') {
			assert.ok(!veto);
		} else {
			assert.ok(!(await veto));
		}

		part.dispose();
		tracker.dispose();
	});

	test('confirm onWillShutdown - veto if user cancels', async function () {
		const [accessor, part, tracker] = await createTracker();

		const resource = toResource.call(this, '/path/index.txt');
		await accessor.editorService.openEditor({ resource, options: { pinned: true } });

		const model = accessor.textFileService.files.get(resource);

		accessor.fileDialogService.setConfirmResult(ConfirmResult.CANCEL);

		await model?.load();
		model?.textEditorModel?.setValue('foo');
		assert.equal(accessor.workingCopyService.dirtyCount, 1);

		const event = new BeforeShutdownEventImpl();
		accessor.lifecycleService.fireWillShutdown(event);
		assert.ok(event.value);

		part.dispose();
		tracker.dispose();
	});

	test('confirm onWillShutdown - no veto and backups cleaned up if user does not want to save (hot.exit: off)', async function () {
		const [accessor, part, tracker] = await createTracker();

		const resource = toResource.call(this, '/path/index.txt');
		await accessor.editorService.openEditor({ resource, options: { pinned: true } });

		const model = accessor.textFileService.files.get(resource);

		accessor.fileDialogService.setConfirmResult(ConfirmResult.DONT_SAVE);
		accessor.filesConfigurationService.onFilesConfigurationChange({ files: { hotExit: 'off' } });

		await model?.load();
		model?.textEditorModel?.setValue('foo');
		assert.equal(accessor.workingCopyService.dirtyCount, 1);
		const event = new BeforeShutdownEventImpl();
		accessor.lifecycleService.fireWillShutdown(event);

		let veto = event.value;
		if (typeof veto === 'boolean') {
			assert.ok(accessor.backupFileService.discardedBackups.length > 0);
			assert.ok(!veto);
		} else {
			veto = await veto;
			assert.ok(accessor.backupFileService.discardedBackups.length > 0);
			assert.ok(!veto);
		}

		part.dispose();
		tracker.dispose();
	});

	test('confirm onWillShutdown - save (hot.exit: off)', async function () {
		const [accessor, part, tracker] = await createTracker();

		const resource = toResource.call(this, '/path/index.txt');
		await accessor.editorService.openEditor({ resource, options: { pinned: true } });

		const model = accessor.textFileService.files.get(resource);

		accessor.fileDialogService.setConfirmResult(ConfirmResult.SAVE);
		accessor.filesConfigurationService.onFilesConfigurationChange({ files: { hotExit: 'off' } });

		await model?.load();
		model?.textEditorModel?.setValue('foo');
		assert.equal(accessor.workingCopyService.dirtyCount, 1);
		const event = new BeforeShutdownEventImpl();
		accessor.lifecycleService.fireWillShutdown(event);

		const veto = await (<Promise<boolean>>event.value);
		assert.ok(!veto);
		assert.ok(!model?.isDirty());

		part.dispose();
		tracker.dispose();
	});

	suite('Hot Exit', () => {
		suite('"onExit" setting', () => {
			test('should hot exit on non-Mac (reason: CLOSE, windows: single, workspace)', function () {
				return hotExitTest.call(this, HotExitConfiguration.ON_EXIT, ShutdownReason.CLOSE, false, true, !!platform.isMacintosh);
			});
			test('should hot exit on non-Mac (reason: CLOSE, windows: single, empty workspace)', function () {
				return hotExitTest.call(this, HotExitConfiguration.ON_EXIT, ShutdownReason.CLOSE, false, false, !!platform.isMacintosh);
			});
			test('should NOT hot exit (reason: CLOSE, windows: multiple, workspace)', function () {
				return hotExitTest.call(this, HotExitConfiguration.ON_EXIT, ShutdownReason.CLOSE, true, true, true);
			});
			test('should NOT hot exit (reason: CLOSE, windows: multiple, empty workspace)', function () {
				return hotExitTest.call(this, HotExitConfiguration.ON_EXIT, ShutdownReason.CLOSE, true, false, true);
			});
			test('should hot exit (reason: QUIT, windows: single, workspace)', function () {
				return hotExitTest.call(this, HotExitConfiguration.ON_EXIT, ShutdownReason.QUIT, false, true, false);
			});
			test('should hot exit (reason: QUIT, windows: single, empty workspace)', function () {
				return hotExitTest.call(this, HotExitConfiguration.ON_EXIT, ShutdownReason.QUIT, false, false, false);
			});
			test('should hot exit (reason: QUIT, windows: multiple, workspace)', function () {
				return hotExitTest.call(this, HotExitConfiguration.ON_EXIT, ShutdownReason.QUIT, true, true, false);
			});
			test('should hot exit (reason: QUIT, windows: multiple, empty workspace)', function () {
				return hotExitTest.call(this, HotExitConfiguration.ON_EXIT, ShutdownReason.QUIT, true, false, false);
			});
			test('should hot exit (reason: RELOAD, windows: single, workspace)', function () {
				return hotExitTest.call(this, HotExitConfiguration.ON_EXIT, ShutdownReason.RELOAD, false, true, false);
			});
			test('should hot exit (reason: RELOAD, windows: single, empty workspace)', function () {
				return hotExitTest.call(this, HotExitConfiguration.ON_EXIT, ShutdownReason.RELOAD, false, false, false);
			});
			test('should hot exit (reason: RELOAD, windows: multiple, workspace)', function () {
				return hotExitTest.call(this, HotExitConfiguration.ON_EXIT, ShutdownReason.RELOAD, true, true, false);
			});
			test('should hot exit (reason: RELOAD, windows: multiple, empty workspace)', function () {
				return hotExitTest.call(this, HotExitConfiguration.ON_EXIT, ShutdownReason.RELOAD, true, false, false);
			});
			test('should NOT hot exit (reason: LOAD, windows: single, workspace)', function () {
				return hotExitTest.call(this, HotExitConfiguration.ON_EXIT, ShutdownReason.LOAD, false, true, true);
			});
			test('should NOT hot exit (reason: LOAD, windows: single, empty workspace)', function () {
				return hotExitTest.call(this, HotExitConfiguration.ON_EXIT, ShutdownReason.LOAD, false, false, true);
			});
			test('should NOT hot exit (reason: LOAD, windows: multiple, workspace)', function () {
				return hotExitTest.call(this, HotExitConfiguration.ON_EXIT, ShutdownReason.LOAD, true, true, true);
			});
			test('should NOT hot exit (reason: LOAD, windows: multiple, empty workspace)', function () {
				return hotExitTest.call(this, HotExitConfiguration.ON_EXIT, ShutdownReason.LOAD, true, false, true);
			});
		});

		suite('"onExitAndWindowClose" setting', () => {
			test('should hot exit (reason: CLOSE, windows: single, workspace)', function () {
				return hotExitTest.call(this, HotExitConfiguration.ON_EXIT_AND_WINDOW_CLOSE, ShutdownReason.CLOSE, false, true, false);
			});
			test('should hot exit (reason: CLOSE, windows: single, empty workspace)', function () {
				return hotExitTest.call(this, HotExitConfiguration.ON_EXIT_AND_WINDOW_CLOSE, ShutdownReason.CLOSE, false, false, !!platform.isMacintosh);
			});
			test('should hot exit (reason: CLOSE, windows: multiple, workspace)', function () {
				return hotExitTest.call(this, HotExitConfiguration.ON_EXIT_AND_WINDOW_CLOSE, ShutdownReason.CLOSE, true, true, false);
			});
			test('should NOT hot exit (reason: CLOSE, windows: multiple, empty workspace)', function () {
				return hotExitTest.call(this, HotExitConfiguration.ON_EXIT_AND_WINDOW_CLOSE, ShutdownReason.CLOSE, true, false, true);
			});
			test('should hot exit (reason: QUIT, windows: single, workspace)', function () {
				return hotExitTest.call(this, HotExitConfiguration.ON_EXIT_AND_WINDOW_CLOSE, ShutdownReason.QUIT, false, true, false);
			});
			test('should hot exit (reason: QUIT, windows: single, empty workspace)', function () {
				return hotExitTest.call(this, HotExitConfiguration.ON_EXIT_AND_WINDOW_CLOSE, ShutdownReason.QUIT, false, false, false);
			});
			test('should hot exit (reason: QUIT, windows: multiple, workspace)', function () {
				return hotExitTest.call(this, HotExitConfiguration.ON_EXIT_AND_WINDOW_CLOSE, ShutdownReason.QUIT, true, true, false);
			});
			test('should hot exit (reason: QUIT, windows: multiple, empty workspace)', function () {
				return hotExitTest.call(this, HotExitConfiguration.ON_EXIT_AND_WINDOW_CLOSE, ShutdownReason.QUIT, true, false, false);
			});
			test('should hot exit (reason: RELOAD, windows: single, workspace)', function () {
				return hotExitTest.call(this, HotExitConfiguration.ON_EXIT_AND_WINDOW_CLOSE, ShutdownReason.RELOAD, false, true, false);
			});
			test('should hot exit (reason: RELOAD, windows: single, empty workspace)', function () {
				return hotExitTest.call(this, HotExitConfiguration.ON_EXIT_AND_WINDOW_CLOSE, ShutdownReason.RELOAD, false, false, false);
			});
			test('should hot exit (reason: RELOAD, windows: multiple, workspace)', function () {
				return hotExitTest.call(this, HotExitConfiguration.ON_EXIT_AND_WINDOW_CLOSE, ShutdownReason.RELOAD, true, true, false);
			});
			test('should hot exit (reason: RELOAD, windows: multiple, empty workspace)', function () {
				return hotExitTest.call(this, HotExitConfiguration.ON_EXIT_AND_WINDOW_CLOSE, ShutdownReason.RELOAD, true, false, false);
			});
			test('should hot exit (reason: LOAD, windows: single, workspace)', function () {
				return hotExitTest.call(this, HotExitConfiguration.ON_EXIT_AND_WINDOW_CLOSE, ShutdownReason.LOAD, false, true, false);
			});
			test('should NOT hot exit (reason: LOAD, windows: single, empty workspace)', function () {
				return hotExitTest.call(this, HotExitConfiguration.ON_EXIT_AND_WINDOW_CLOSE, ShutdownReason.LOAD, false, false, true);
			});
			test('should hot exit (reason: LOAD, windows: multiple, workspace)', function () {
				return hotExitTest.call(this, HotExitConfiguration.ON_EXIT_AND_WINDOW_CLOSE, ShutdownReason.LOAD, true, true, false);
			});
			test('should NOT hot exit (reason: LOAD, windows: multiple, empty workspace)', function () {
				return hotExitTest.call(this, HotExitConfiguration.ON_EXIT_AND_WINDOW_CLOSE, ShutdownReason.LOAD, true, false, true);
			});
		});

		async function hotExitTest(this: any, setting: string, shutdownReason: ShutdownReason, multipleWindows: boolean, workspace: boolean, shouldVeto: boolean): Promise<void> {
			const [accessor, part, tracker] = await createTracker();

			const resource = toResource.call(this, '/path/index.txt');
			await accessor.editorService.openEditor({ resource, options: { pinned: true } });

			const model = accessor.textFileService.files.get(resource);

			// Set hot exit config
			accessor.filesConfigurationService.onFilesConfigurationChange({ files: { hotExit: setting } });

			// Set empty workspace if required
			if (!workspace) {
				accessor.contextService.setWorkspace(new Workspace('empty:1508317022751'));
			}

			// Set multiple windows if required
			if (multipleWindows) {
				accessor.electronService.windowCount = Promise.resolve(2);
			}

			// Set cancel to force a veto if hot exit does not trigger
			accessor.fileDialogService.setConfirmResult(ConfirmResult.CANCEL);

			await model?.load();
			model?.textEditorModel?.setValue('foo');
			assert.equal(accessor.workingCopyService.dirtyCount, 1);

			const event = new BeforeShutdownEventImpl();
			event.reason = shutdownReason;
			accessor.lifecycleService.fireWillShutdown(event);

			const veto = await (<Promise<boolean>>event.value);
			assert.equal(accessor.backupFileService.discardedBackups.length, 0); // When hot exit is set, backups should never be cleaned since the confirm result is cancel
			assert.equal(veto, shouldVeto);

			part.dispose();
			tracker.dispose();
		}
	});
});<|MERGE_RESOLUTION|>--- conflicted
+++ resolved
@@ -99,11 +99,7 @@
 	}
 }
 
-<<<<<<< HEAD
-suite('BackupTracker', () => {
-=======
 suite.skip('BackupTracker', () => { // {{SQL CARBON EDIT}} skip failing tests
->>>>>>> fefe1454
 	let accessor: ServiceAccessor;
 	let disposables: IDisposable[] = [];
 
