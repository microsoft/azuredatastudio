--- conflicted
+++ resolved
@@ -217,19 +217,8 @@
 
 		// If we still have dirty working copies, save those directly
 		// unless the save was not successful (e.g. cancelled)
-<<<<<<< HEAD
-		if (result) {
-			await Promise.all(this.workingCopyService.dirtyWorkingCopies.map(async workingCopy => {
-				if (!includeUntitled && (workingCopy.capabilities & WorkingCopyCapabilities.Untitled)) {
-					return undefined; // skip untitled unless explicitly included {{SQL CARBON EDIT}} strict-null-check
-				}
-
-				return workingCopy.save(saveOptions);
-			}));
-=======
 		if (result !== false) {
 			await Promise.all(workingCopies.map(workingCopy => workingCopy.save(saveOptions)));
->>>>>>> eda792e0
 		}
 	}
 
