--- conflicted
+++ resolved
@@ -100,13 +100,9 @@
 		// this is a (weak) strategy to find out if the untitled input had
 		// an associated file path or not by just looking at the path. and
 		// if so, we must ensure to restore the local resource it had.
-<<<<<<< HEAD
 		if (resource.scheme === Schemas.untitled && !BackupRestorer.UNTITLED_REGEX.test(resource.path) && BackupRestorer.SQLQUERY_REGEX.test(resource.path)) { // {{SQL CARBON EDIT}} @anthonydresser add sql regex test
-			return { resource: toLocalResource(resource, this.environmentService.configuration.remoteAuthority, this.pathService.defaultUriScheme), options, forceUntitled: true };
-=======
-		if (resource.scheme === Schemas.untitled && !BackupRestorer.UNTITLED_REGEX.test(resource.path)) {
 			return { resource: toLocalResource(resource, this.environmentService.remoteAuthority, this.pathService.defaultUriScheme), options, forceUntitled: true };
->>>>>>> 3b993525
+
 		}
 
 		// handle custom editors by asking the custom editor input factory
