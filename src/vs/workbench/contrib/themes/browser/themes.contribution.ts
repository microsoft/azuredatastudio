--- conflicted
+++ resolved
@@ -39,158 +39,7 @@
 
 type PickerResult = 'back' | 'selected' | 'cancelled';
 
-<<<<<<< HEAD
-	static readonly ID = 'workbench.action.selectTheme';
-	static readonly LABEL = localize('selectTheme.label', "Color Theme");
-
-	static readonly INSTALL_ADDITIONAL = localize('installColorThemes', "Install Additional Color Themes...");
-
-
-	constructor(
-		id: string,
-		label: string,
-		@IQuickInputService private readonly quickInputService: IQuickInputService,
-		@IWorkbenchThemeService private readonly themeService: IWorkbenchThemeService,
-		// @IExtensionGalleryService private readonly extensionGalleryService: IExtensionGalleryService, {{SQL CARBON EDIT}} no unused
-		@IPaneCompositePartService private readonly paneCompositeService: IPaneCompositePartService,
-		@IExtensionManagementService private readonly extensionManagementService: IExtensionManagementService,
-		@IExtensionResourceLoaderService private readonly extensionResourceLoaderService: IExtensionResourceLoaderService,
-		@ILogService private readonly logService: ILogService,
-		@IProgressService private progressService: IProgressService
-	) {
-		super(id, label);
-	}
-
-	override run(): Promise<void> {
-		return this.themeService.getColorThemes().then(themes => {
-			const currentTheme = this.themeService.getColorTheme();
-
-			const picks: QuickPickInput<ThemeItem>[] = [
-				...toEntries(themes.filter(t => t.type === ColorScheme.LIGHT), localize('themes.category.light', "light themes")),
-				...toEntries(themes.filter(t => t.type === ColorScheme.DARK), localize('themes.category.dark', "dark themes")),
-				...toEntries(themes.filter(t => t.type === ColorScheme.HIGH_CONTRAST), localize('themes.category.hc', "high contrast themes")),
-				// {{SQL CARBON EDIT}}
-				//...configurationEntries(this.extensionGalleryService, localize('installColorThemes', "Install Additional Color Themes..."))
-			];
-
-			let selectThemeTimeout: number | undefined;
-
-			const selectTheme = (theme: IWorkbenchTheme | undefined, applyTheme: boolean) => {
-				if (selectThemeTimeout) {
-					clearTimeout(selectThemeTimeout);
-				}
-				selectThemeTimeout = window.setTimeout(() => {
-					selectThemeTimeout = undefined;
-					const newTheme = (theme ?? currentTheme) as IWorkbenchColorTheme;
-					this.themeService.setColorTheme(newTheme, applyTheme ? 'auto' : 'preview').then(undefined,
-						err => {
-							onUnexpectedError(err);
-							this.themeService.setColorTheme(currentTheme.id, undefined);
-						}
-					);
-				}, applyTheme ? 0 : 200);
-			};
-
-			return new Promise((s, _) => {
-				let isCompleted = false;
-
-				const autoFocusIndex = picks.findIndex(p => isItem(p) && p.id === currentTheme.id);
-				const quickpick = this.quickInputService.createQuickPick<ThemeItem>();
-				quickpick.items = picks;
-				quickpick.sortByLabel = false;
-				quickpick.matchOnDescription = true;
-				quickpick.placeholder = localize('themes.selectTheme', "Select Color Theme (Up/Down Keys to Preview)");
-				quickpick.activeItems = [picks[autoFocusIndex] as ThemeItem];
-				quickpick.canSelectMany = false;
-				quickpick.onDidAccept(async _ => {
-					const themeItem = quickpick.activeItems[0];
-					if (!themeItem || themeItem.theme === undefined) { // 'pick in marketplace' entry
-						openExtensionViewlet(this.paneCompositeService, `category:themes ${quickpick.value}`);
-					} else {
-						let themeToSet = themeItem.theme;
-						if (themeItem.galleryExtension) {
-							const success = await this.installExtension(themeItem.galleryExtension);
-							if (!success) {
-								themeToSet = currentTheme;
-							}
-						}
-						selectTheme(themeToSet, true);
-					}
-					isCompleted = true;
-					quickpick.hide();
-					s();
-				});
-				quickpick.onDidTriggerItemButton(e => {
-					if (isItem(e.item)) {
-						const extensionId = e.item.theme?.extensionData?.extensionId;
-						if (extensionId) {
-							openExtensionViewlet(this.paneCompositeService, `@id:${extensionId}`);
-						} else {
-							openExtensionViewlet(this.paneCompositeService, `category:themes ${quickpick.value}`);
-						}
-					}
-				});
-
-				quickpick.onDidChangeActive(themes => selectTheme(themes[0]?.theme, false));
-				quickpick.onDidHide(() => {
-					if (!isCompleted) {
-						selectTheme(currentTheme, true);
-						s();
-						isCompleted = true;
-					}
-				});
-				quickpick.show();
-
-				if (this.extensionGalleryService.isEnabled() && this.extensionResourceLoaderService.supportsExtensionGalleryResources) {
-
-					const marketplaceThemes = new MarketplaceThemes(this.extensionGalleryService, this.extensionManagementService, this.themeService, this.logService);
-					marketplaceThemes.onDidChange(() => {
-						const items = picks.concat(...marketplaceThemes.themes);
-						if (marketplaceThemes.isSearching) {
-							items.push({ label: '$(sync~spin) Searching for themes...', id: undefined, alwaysShow: true });
-						}
-						const activeItemId = quickpick.activeItems[0]?.id;
-						const newActiveItem = activeItemId ? items.find(i => isItem(i) && i.id === activeItemId) : undefined;
-
-						quickpick.items = items;
-						if (newActiveItem) {
-							quickpick.activeItems = [newActiveItem as ThemeItem];
-						}
-					});
-
-					quickpick.onDidChangeValue(() => marketplaceThemes.trigger(quickpick.value));
-					marketplaceThemes.trigger(quickpick.value);
-
-					quickpick.onDidHide(() => {
-						marketplaceThemes.dispose();
-					});
-				}
-			});
-		});
-	}
-
-	private async installExtension(galleryExtension: IGalleryExtension) {
-		try {
-			openExtensionViewlet(this.paneCompositeService, `@id:${galleryExtension.identifier.id}`);
-			await this.progressService.withProgress({
-				location: ProgressLocation.Notification,
-				title: localize('installing extensions', "Installing Extension {0}...", galleryExtension.displayName)
-			}, () => {
-				return this.extensionManagementService.installFromGallery(galleryExtension);
-			});
-			return true;
-		} catch (e) {
-			this.logService.error(`Problem installing extension ${galleryExtension.identifier.id}`, e);
-			return false;
-		}
-	}
-
-}
-
-class MarketplaceThemes {
-=======
 class MarketplaceThemesPicker {
->>>>>>> 1d4b4130
 	private readonly _installedExtensions: Promise<Set<string>>;
 	private readonly _marketplaceExtensions: Set<string> = new Set();
 	private readonly _marketplaceThemes: ThemeItem[] = [];
