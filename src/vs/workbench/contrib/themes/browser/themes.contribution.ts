--- conflicted
+++ resolved
@@ -45,22 +45,13 @@
 		return this.themeService.getColorThemes().then(themes => {
 			const currentTheme = this.themeService.getColorTheme();
 
-<<<<<<< HEAD
-			const picks: QuickPickInput[] = ([] as QuickPickInput[]).concat(
-				toEntries(themes.filter(t => t.type === LIGHT), localize('themes.category.light', "light themes")),
-				toEntries(themes.filter(t => t.type === DARK), localize('themes.category.dark', "dark themes")),
-				toEntries(themes.filter(t => t.type === HIGH_CONTRAST), localize('themes.category.hc', "high contrast themes")),
-				// {{SQL CARBON EDIT}}
-				//configurationEntries(this.extensionGalleryService, localize('installColorThemes', "Install Additional Color Themes..."))
-			);
-=======
 			const picks: QuickPickInput<ThemeItem>[] = [
 				...toEntries(themes.filter(t => t.type === LIGHT), localize('themes.category.light', "light themes")),
 				...toEntries(themes.filter(t => t.type === DARK), localize('themes.category.dark', "dark themes")),
 				...toEntries(themes.filter(t => t.type === HIGH_CONTRAST), localize('themes.category.hc', "high contrast themes")),
-				...configurationEntries(this.extensionGalleryService, localize('installColorThemes', "Install Additional Color Themes..."))
+				// {{SQL CARBON EDIT}}
+				// ...configurationEntries(this.extensionGalleryService, localize('installColorThemes', "Install Additional Color Themes..."))
 			];
->>>>>>> e839c27b
 
 			const selectTheme = (theme: ThemeItem, applyTheme: boolean) => {
 				let themeId = theme.id;
