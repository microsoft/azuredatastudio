/*---------------------------------------------------------------------------------------------
 *  Copyright (c) Microsoft Corporation. All rights reserved.
 *  Licensed under the Source EULA. See License.txt in the project root for license information.
 *--------------------------------------------------------------------------------------------*/

import { localize } from 'vs/nls';
import { Action } from 'vs/base/common/actions';
import { KeyMod, KeyChord, KeyCode } from 'vs/base/common/keyCodes';
import { SyncActionDescriptor, MenuRegistry, MenuId } from 'vs/platform/actions/common/actions';
import { Registry } from 'vs/platform/registry/common/platform';
import { IWorkbenchActionRegistry, Extensions, CATEGORIES } from 'vs/workbench/common/actions';
import { IWorkbenchThemeService, IWorkbenchTheme, ThemeSettingTarget } from 'vs/workbench/services/themes/common/workbenchThemeService';
import { VIEWLET_ID, IExtensionsViewPaneContainer } from 'vs/workbench/contrib/extensions/common/extensions';
import { IExtensionGalleryService } from 'vs/platform/extensionManagement/common/extensionManagement';
import { IColorRegistry, Extensions as ColorRegistryExtensions } from 'vs/platform/theme/common/colorRegistry';
import { IEditorService } from 'vs/workbench/services/editor/common/editorService';
import { Color } from 'vs/base/common/color';
import { ColorScheme } from 'vs/platform/theme/common/theme';
import { colorThemeSchemaId } from 'vs/workbench/services/themes/common/colorThemeSchema';
import { onUnexpectedError } from 'vs/base/common/errors';
import { IQuickInputService, QuickPickInput } from 'vs/platform/quickinput/common/quickInput';
import { DEFAULT_PRODUCT_ICON_THEME_ID } from 'vs/workbench/services/themes/browser/productIconThemeData';
import { IPaneCompositePartService } from 'vs/workbench/services/panecomposite/browser/panecomposite';
import { ViewContainerLocation } from 'vs/workbench/common/views';

export class SelectColorThemeAction extends Action {

	static readonly ID = 'workbench.action.selectTheme';
	static readonly LABEL = localize('selectTheme.label', "Color Theme");

	constructor(
		id: string,
		label: string,
		@IQuickInputService private readonly quickInputService: IQuickInputService,
		@IWorkbenchThemeService private readonly themeService: IWorkbenchThemeService,
<<<<<<< HEAD
		// @IExtensionGalleryService private readonly extensionGalleryService: IExtensionGalleryService, {{SQL CARBON EDIT}} no unused
		@IViewletService private readonly viewletService: IViewletService
=======
		@IExtensionGalleryService private readonly extensionGalleryService: IExtensionGalleryService,
		@IPaneCompositePartService private readonly paneCompositeService: IPaneCompositePartService
>>>>>>> b0652ed9
	) {
		super(id, label);
	}

	override run(): Promise<void> {
		return this.themeService.getColorThemes().then(themes => {
			const currentTheme = this.themeService.getColorTheme();

			const picks: QuickPickInput<ThemeItem>[] = [
				...toEntries(themes.filter(t => t.type === ColorScheme.LIGHT), localize('themes.category.light', "light themes")),
				...toEntries(themes.filter(t => t.type === ColorScheme.DARK), localize('themes.category.dark', "dark themes")),
				...toEntries(themes.filter(t => t.type === ColorScheme.HIGH_CONTRAST), localize('themes.category.hc', "high contrast themes")),
				// {{SQL CARBON EDIT}}
				// ...configurationEntries(this.extensionGalleryService, localize('installColorThemes', "Install Additional Color Themes..."))
			];

			let selectThemeTimeout: number | undefined;

			const selectTheme = (theme: ThemeItem, applyTheme: boolean) => {
				if (selectThemeTimeout) {
					clearTimeout(selectThemeTimeout);
				}
				selectThemeTimeout = window.setTimeout(() => {
					selectThemeTimeout = undefined;
					const themeId = theme && theme.id !== undefined ? theme.id : currentTheme.id;
					this.themeService.setColorTheme(themeId, applyTheme ? 'auto' : 'preview').then(undefined,
						err => {
							onUnexpectedError(err);
							this.themeService.setColorTheme(currentTheme.id, undefined);
						}
					);
				}, applyTheme ? 0 : 200);
			};

			return new Promise((s, _) => {
				let isCompleted = false;

				const autoFocusIndex = picks.findIndex(p => isItem(p) && p.id === currentTheme.id);
				const quickpick = this.quickInputService.createQuickPick<ThemeItem>();
				quickpick.items = picks;
				quickpick.placeholder = localize('themes.selectTheme', "Select Color Theme (Up/Down Keys to Preview)");
				quickpick.activeItems = [picks[autoFocusIndex] as ThemeItem];
				quickpick.canSelectMany = false;
				quickpick.onDidAccept(_ => {
					const theme = quickpick.activeItems[0];
					if (!theme || typeof theme.id === 'undefined') { // 'pick in marketplace' entry
						openExtensionViewlet(this.paneCompositeService, `category:themes ${quickpick.value}`);
					} else {
						selectTheme(theme, true);
					}
					isCompleted = true;
					quickpick.hide();
					s();
				});
				quickpick.onDidChangeActive(themes => selectTheme(themes[0], false));
				quickpick.onDidHide(() => {
					if (!isCompleted) {
						selectTheme(currentTheme, true);
						s();
					}
				});
				quickpick.show();
			});
		});
	}
}

abstract class AbstractIconThemeAction extends Action {
	constructor(
		id: string,
		label: string,
		private readonly quickInputService: IQuickInputService,
		private readonly extensionGalleryService: IExtensionGalleryService,
		private readonly paneCompositeService: IPaneCompositePartService

	) {
		super(id, label);
	}

	protected abstract get builtInEntry(): QuickPickInput<ThemeItem>;
	protected abstract get installMessage(): string | undefined;
	protected abstract get placeholderMessage(): string;
	protected abstract get marketplaceTag(): string;

	protected abstract setTheme(id: string, settingsTarget: ThemeSettingTarget): Promise<any>;

	protected pick(themes: IWorkbenchTheme[], currentTheme: IWorkbenchTheme) {
		let picks: QuickPickInput<ThemeItem>[] = [this.builtInEntry];
		picks = picks.concat(
			toEntries(themes),
			configurationEntries(this.extensionGalleryService, this.installMessage)
		);

		let selectThemeTimeout: number | undefined;

		const selectTheme = (theme: ThemeItem, applyTheme: boolean) => {
			if (selectThemeTimeout) {
				clearTimeout(selectThemeTimeout);
			}
			selectThemeTimeout = window.setTimeout(() => {
				selectThemeTimeout = undefined;
				const themeId = theme && theme.id !== undefined ? theme.id : currentTheme.id;
				this.setTheme(themeId, applyTheme ? 'auto' : 'preview').then(undefined,
					err => {
						onUnexpectedError(err);
						this.setTheme(currentTheme.id, undefined);
					}
				);
			}, applyTheme ? 0 : 200);
		};

		return new Promise<void>((s, _) => {
			let isCompleted = false;

			const autoFocusIndex = picks.findIndex(p => isItem(p) && p.id === currentTheme.id);
			const quickpick = this.quickInputService.createQuickPick<ThemeItem>();
			quickpick.items = picks;
			quickpick.placeholder = this.placeholderMessage;
			quickpick.activeItems = [picks[autoFocusIndex] as ThemeItem];
			quickpick.canSelectMany = false;
			quickpick.onDidAccept(_ => {
				const theme = quickpick.activeItems[0];
				if (!theme || typeof theme.id === 'undefined') { // 'pick in marketplace' entry
					openExtensionViewlet(this.paneCompositeService, `${this.marketplaceTag} ${quickpick.value}`);
				} else {
					selectTheme(theme, true);
				}
				isCompleted = true;
				quickpick.hide();
				s();
			});
			quickpick.onDidChangeActive(themes => selectTheme(themes[0], false));
			quickpick.onDidHide(() => {
				if (!isCompleted) {
					selectTheme(currentTheme, true);
					s();
				}
			});
			quickpick.show();
		});
	}
}

class SelectFileIconThemeAction extends AbstractIconThemeAction {

	static readonly ID = 'workbench.action.selectIconTheme';
	static readonly LABEL = localize('selectIconTheme.label', "File Icon Theme");

	constructor(
		id: string,
		label: string,
		@IQuickInputService quickInputService: IQuickInputService,
		@IWorkbenchThemeService private readonly themeService: IWorkbenchThemeService,
		@IExtensionGalleryService extensionGalleryService: IExtensionGalleryService,
		@IPaneCompositePartService paneCompositeService: IPaneCompositePartService

	) {
		super(id, label, quickInputService, extensionGalleryService, paneCompositeService);
	}

	protected builtInEntry: QuickPickInput<ThemeItem> = { id: '', label: localize('noIconThemeLabel', 'None'), description: localize('noIconThemeDesc', 'Disable File Icons') };
	protected installMessage = localize('installIconThemes', "Install Additional File Icon Themes...");
	protected placeholderMessage = localize('themes.selectIconTheme', "Select File Icon Theme");
	protected marketplaceTag = 'tag:icon-theme';
	protected setTheme(id: string, settingsTarget: ThemeSettingTarget) {
		return this.themeService.setFileIconTheme(id, settingsTarget);
	}

	override async run(): Promise<void> {
		this.pick(await this.themeService.getFileIconThemes(), this.themeService.getFileIconTheme());
	}
}


class SelectProductIconThemeAction extends AbstractIconThemeAction {

	static readonly ID = 'workbench.action.selectProductIconTheme';
	static readonly LABEL = localize('selectProductIconTheme.label', "Product Icon Theme");

	constructor(
		id: string,
		label: string,
		@IQuickInputService quickInputService: IQuickInputService,
		@IWorkbenchThemeService private readonly themeService: IWorkbenchThemeService,
		@IExtensionGalleryService extensionGalleryService: IExtensionGalleryService,
		@IPaneCompositePartService paneCompositeService: IPaneCompositePartService

	) {
		super(id, label, quickInputService, extensionGalleryService, paneCompositeService);
	}

	protected builtInEntry: QuickPickInput<ThemeItem> = { id: DEFAULT_PRODUCT_ICON_THEME_ID, label: localize('defaultProductIconThemeLabel', 'Default') };
	protected installMessage = localize('installProductIconThemes', "Install Additional Product Icon Themes...");
	protected placeholderMessage = localize('themes.selectProductIconTheme', "Select Product Icon Theme");
	protected marketplaceTag = 'tag:product-icon-theme';
	protected setTheme(id: string, settingsTarget: ThemeSettingTarget) {
		return this.themeService.setProductIconTheme(id, settingsTarget);
	}

	override async run(): Promise<void> {
		this.pick(await this.themeService.getProductIconThemes(), this.themeService.getProductIconTheme());
	}
}

function configurationEntries(extensionGalleryService: IExtensionGalleryService, label: string | undefined): QuickPickInput<ThemeItem>[] {
	if (extensionGalleryService.isEnabled() && label !== undefined) {
		return [
			{
				type: 'separator'
			},
			{
				id: undefined,
				label: label,
				alwaysShow: true
			}
		];
	}
	return [];
}

function openExtensionViewlet(paneCompositeService: IPaneCompositePartService, query: string) {
	return paneCompositeService.openPaneComposite(VIEWLET_ID, ViewContainerLocation.Sidebar, true).then(viewlet => {
		if (viewlet) {
			(viewlet?.getViewPaneContainer() as IExtensionsViewPaneContainer).search(query);
			viewlet.focus();
		}
	});
}
interface ThemeItem {
	id: string | undefined;
	label: string;
	description?: string;
	alwaysShow?: boolean;
}

function isItem(i: QuickPickInput<ThemeItem>): i is ThemeItem {
	return (<any>i)['type'] !== 'separator';
}

function toEntries(themes: Array<IWorkbenchTheme>, label?: string): QuickPickInput<ThemeItem>[] {
	const toEntry = (theme: IWorkbenchTheme): ThemeItem => ({ id: theme.id, label: theme.label, description: theme.description });
	const sorter = (t1: ThemeItem, t2: ThemeItem) => t1.label.localeCompare(t2.label);
	let entries: QuickPickInput<ThemeItem>[] = themes.map(toEntry).sort(sorter);
	if (entries.length > 0 && label) {
		entries.unshift({ type: 'separator', label });
	}
	return entries;
}

class GenerateColorThemeAction extends Action {

	static readonly ID = 'workbench.action.generateColorTheme';
	static readonly LABEL = localize('generateColorTheme.label', "Generate Color Theme From Current Settings");

	constructor(
		id: string,
		label: string,
		@IWorkbenchThemeService private readonly themeService: IWorkbenchThemeService,
		@IEditorService private readonly editorService: IEditorService,
	) {
		super(id, label);
	}

	override run(): Promise<any> {
		let theme = this.themeService.getColorTheme();
		let colors = Registry.as<IColorRegistry>(ColorRegistryExtensions.ColorContribution).getColors();
		let colorIds = colors.map(c => c.id).sort();
		let resultingColors: { [key: string]: string | null } = {};
		let inherited: string[] = [];
		for (let colorId of colorIds) {
			const color = theme.getColor(colorId, false);
			if (color) {
				resultingColors[colorId] = Color.Format.CSS.formatHexA(color, true);
			} else {
				inherited.push(colorId);
			}
		}
		const nullDefaults = [];
		for (let id of inherited) {
			const color = theme.getColor(id);
			if (color) {
				resultingColors['__' + id] = Color.Format.CSS.formatHexA(color, true);
			} else {
				nullDefaults.push(id);
			}
		}
		for (let id of nullDefaults) {
			resultingColors['__' + id] = null;
		}
		let contents = JSON.stringify({
			'$schema': colorThemeSchemaId,
			type: theme.type,
			colors: resultingColors,
			tokenColors: theme.tokenColors.filter(t => !!t.scope)
		}, null, '\t');
		contents = contents.replace(/\"__/g, '//"');

		return this.editorService.openEditor({ resource: undefined, contents, mode: 'jsonc', options: { pinned: true } });
	}
}

const category = localize('preferences', "Preferences");

const colorThemeDescriptor = SyncActionDescriptor.from(SelectColorThemeAction, { primary: KeyChord(KeyMod.CtrlCmd | KeyCode.KEY_K, KeyMod.CtrlCmd | KeyCode.KEY_T) });
Registry.as<IWorkbenchActionRegistry>(Extensions.WorkbenchActions).registerWorkbenchAction(colorThemeDescriptor, 'Preferences: Color Theme', category);

const fileIconThemeDescriptor = SyncActionDescriptor.from(SelectFileIconThemeAction);
Registry.as<IWorkbenchActionRegistry>(Extensions.WorkbenchActions).registerWorkbenchAction(fileIconThemeDescriptor, 'Preferences: File Icon Theme', category);

const productIconThemeDescriptor = SyncActionDescriptor.from(SelectProductIconThemeAction);
Registry.as<IWorkbenchActionRegistry>(Extensions.WorkbenchActions).registerWorkbenchAction(productIconThemeDescriptor, 'Preferences: Product Icon Theme', category);


const generateColorThemeDescriptor = SyncActionDescriptor.from(GenerateColorThemeAction);
Registry.as<IWorkbenchActionRegistry>(Extensions.WorkbenchActions).registerWorkbenchAction(generateColorThemeDescriptor, 'Developer: Generate Color Theme From Current Settings', CATEGORIES.Developer.value);

MenuRegistry.appendMenuItem(MenuId.MenubarPreferencesMenu, {
	group: '4_themes',
	command: {
		id: SelectColorThemeAction.ID,
		title: localize({ key: 'miSelectColorTheme', comment: ['&& denotes a mnemonic'] }, "&&Color Theme")
	},
	order: 1
});

MenuRegistry.appendMenuItem(MenuId.MenubarPreferencesMenu, {
	group: '4_themes',
	command: {
		id: SelectFileIconThemeAction.ID,
		title: localize({ key: 'miSelectIconTheme', comment: ['&& denotes a mnemonic'] }, "File &&Icon Theme")
	},
	order: 2
});

MenuRegistry.appendMenuItem(MenuId.MenubarPreferencesMenu, {
	group: '4_themes',
	command: {
		id: SelectProductIconThemeAction.ID,
		title: localize({ key: 'miSelectProductIconTheme', comment: ['&& denotes a mnemonic'] }, "&&Product Icon Theme")
	},
	order: 3
});


MenuRegistry.appendMenuItem(MenuId.GlobalActivity, {
	group: '4_themes',
	command: {
		id: SelectColorThemeAction.ID,
		title: localize('selectTheme.label', "Color Theme")
	},
	order: 1
});

MenuRegistry.appendMenuItem(MenuId.GlobalActivity, {
	group: '4_themes',
	command: {
		id: SelectFileIconThemeAction.ID,
		title: localize('themes.selectIconTheme.label', "File Icon Theme")
	},
	order: 2
});

MenuRegistry.appendMenuItem(MenuId.GlobalActivity, {
	group: '4_themes',
	command: {
		id: SelectProductIconThemeAction.ID,
		title: localize('themes.selectProductIconTheme.label', "Product Icon Theme")
	},
	order: 3
});<|MERGE_RESOLUTION|>--- conflicted
+++ resolved
@@ -33,13 +33,8 @@
 		label: string,
 		@IQuickInputService private readonly quickInputService: IQuickInputService,
 		@IWorkbenchThemeService private readonly themeService: IWorkbenchThemeService,
-<<<<<<< HEAD
 		// @IExtensionGalleryService private readonly extensionGalleryService: IExtensionGalleryService, {{SQL CARBON EDIT}} no unused
-		@IViewletService private readonly viewletService: IViewletService
-=======
-		@IExtensionGalleryService private readonly extensionGalleryService: IExtensionGalleryService,
 		@IPaneCompositePartService private readonly paneCompositeService: IPaneCompositePartService
->>>>>>> b0652ed9
 	) {
 		super(id, label);
 	}
