/*---------------------------------------------------------------------------------------------
 *  Copyright (c) Microsoft Corporation. All rights reserved.
 *  Licensed under the Source EULA. See License.txt in the project root for license information.
 *--------------------------------------------------------------------------------------------*/

import * as assert from 'assert';
import { assign } from 'vs/base/common/objects';
import { generateUuid } from 'vs/base/common/uuid';
import { IExtensionsWorkbenchService, ExtensionContainers } from 'vs/workbench/contrib/extensions/common/extensions';
import * as ExtensionsActions from 'vs/workbench/contrib/extensions/browser/extensionsActions';
import { ExtensionsWorkbenchService } from 'vs/workbench/contrib/extensions/browser/extensionsWorkbenchService';
import {
	IExtensionManagementService, IExtensionGalleryService, ILocalExtension, IGalleryExtension,
	DidInstallExtensionEvent, DidUninstallExtensionEvent, InstallExtensionEvent, IExtensionIdentifier, InstallOperation
} from 'vs/platform/extensionManagement/common/extensionManagement';
import { IExtensionEnablementService, EnablementState, IExtensionManagementServerService, IExtensionManagementServer, IExtensionTipsService } from 'vs/workbench/services/extensionManagement/common/extensionManagement';
import { getGalleryExtensionId } from 'vs/platform/extensionManagement/common/extensionManagementUtil';
import { ExtensionManagementService } from 'vs/platform/extensionManagement/node/extensionManagementService';
import { ExtensionTipsService } from 'vs/workbench/contrib/extensions/electron-browser/extensionTipsService';
import { TestExtensionEnablementService } from 'vs/workbench/services/extensionManagement/test/electron-browser/extensionEnablementService.test';
import { ExtensionGalleryService } from 'vs/platform/extensionManagement/common/extensionGalleryService';
import { IURLService } from 'vs/platform/url/common/url';
import { TestInstantiationService } from 'vs/platform/instantiation/test/common/instantiationServiceMock';
import { Emitter, Event } from 'vs/base/common/event';
import { IPager } from 'vs/base/common/paging';
import { ITelemetryService } from 'vs/platform/telemetry/common/telemetry';
import { NullTelemetryService } from 'vs/platform/telemetry/common/telemetryUtils';
import { IExtensionService } from 'vs/workbench/services/extensions/common/extensions';
import { IWorkspaceContextService } from 'vs/platform/workspace/common/workspace';
import { TestContextService, TestWindowService, TestSharedProcessService } from 'vs/workbench/test/workbenchTestServices';
import { IConfigurationService } from 'vs/platform/configuration/common/configuration';
import { ILogService, NullLogService } from 'vs/platform/log/common/log';
import { IWindowService } from 'vs/platform/windows/common/windows';
import { URLService } from 'vs/platform/url/common/urlService';
import { URI } from 'vs/base/common/uri';
import { TestConfigurationService } from 'vs/platform/configuration/test/common/testConfigurationService';
import { IRemoteAgentService } from 'vs/workbench/services/remote/common/remoteAgentService';
import { RemoteAgentService } from 'vs/workbench/services/remote/electron-browser/remoteAgentServiceImpl';
import { ExtensionIdentifier, IExtensionContributions, ExtensionType, IExtensionDescription } from 'vs/platform/extensions/common/extensions';
import { ISharedProcessService } from 'vs/platform/ipc/electron-browser/sharedProcessService';
import { CancellationToken } from 'vs/base/common/cancellation';
import { ILabelService } from 'vs/platform/label/common/label';
import { ExtensionManagementServerService } from 'vs/workbench/services/extensionManagement/electron-browser/extensionManagementServerService';
import { IProductService } from 'vs/platform/product/common/product';
import { Schemas } from 'vs/base/common/network';
import { REMOTE_HOST_SCHEME } from 'vs/platform/remote/common/remoteHosts';
import { IWorkbenchEnvironmentService } from 'vs/workbench/services/environment/common/environmentService';

suite('ExtensionsActions Test', () => {

	let instantiationService: TestInstantiationService;

	let installEvent: Emitter<InstallExtensionEvent>,
		didInstallEvent: Emitter<DidInstallExtensionEvent>,
		uninstallEvent: Emitter<IExtensionIdentifier>,
		didUninstallEvent: Emitter<DidUninstallExtensionEvent>;


	setup(async () => {
		installEvent = new Emitter<InstallExtensionEvent>();
		didInstallEvent = new Emitter<DidInstallExtensionEvent>();
		uninstallEvent = new Emitter<IExtensionIdentifier>();
		didUninstallEvent = new Emitter<DidUninstallExtensionEvent>();

		instantiationService = new TestInstantiationService();
		instantiationService.stub(ITelemetryService, NullTelemetryService);
		instantiationService.stub(ILogService, NullLogService);
		instantiationService.stub(IWindowService, TestWindowService);

		instantiationService.stub(IWorkspaceContextService, new TestContextService());
		instantiationService.stub(IConfigurationService, new TestConfigurationService());

		instantiationService.stub(IExtensionGalleryService, ExtensionGalleryService);
		instantiationService.stub(ISharedProcessService, TestSharedProcessService);

		instantiationService.stub(IExtensionManagementService, ExtensionManagementService);
		instantiationService.stub(IExtensionManagementService, 'onInstallExtension', installEvent.event);
		instantiationService.stub(IExtensionManagementService, 'onDidInstallExtension', didInstallEvent.event);
		instantiationService.stub(IExtensionManagementService, 'onUninstallExtension', uninstallEvent.event);
		instantiationService.stub(IExtensionManagementService, 'onDidUninstallExtension', didUninstallEvent.event);
		instantiationService.stub(IRemoteAgentService, RemoteAgentService);

		instantiationService.stub(IExtensionManagementServerService, new class extends ExtensionManagementServerService {
			private _localExtensionManagementServer: IExtensionManagementServer = { extensionManagementService: instantiationService.get(IExtensionManagementService), label: 'local', authority: 'vscode-local' };
			constructor() {
				super(instantiationService.get(ISharedProcessService), instantiationService.get(IRemoteAgentService), instantiationService.get(IExtensionGalleryService), instantiationService.get(IConfigurationService), instantiationService.get(IProductService), instantiationService.get(ILogService), instantiationService.get(ILabelService));
			}
			get localExtensionManagementServer(): IExtensionManagementServer { return this._localExtensionManagementServer; }
			set localExtensionManagementServer(server: IExtensionManagementServer) { }
		}());

		instantiationService.stub(IExtensionEnablementService, new TestExtensionEnablementService(instantiationService));
		instantiationService.stub(ILabelService, { onDidChangeFormatters: new Emitter<void>().event });

		instantiationService.set(IExtensionTipsService, instantiationService.createInstance(ExtensionTipsService));
		instantiationService.stub(IURLService, URLService);

		instantiationService.stubPromise(IExtensionManagementService, 'getInstalled', []);
		instantiationService.stubPromise(IExtensionManagementService, 'getExtensionsReport', []);
		instantiationService.stubPromise(IExtensionGalleryService, 'query', aPage());
		instantiationService.stub(IExtensionService, <Partial<IExtensionService>>{ getExtensions: () => Promise.resolve([]), onDidChangeExtensions: new Emitter<void>().event, canAddExtension: (extension: IExtensionDescription) => false, canRemoveExtension: (extension: IExtensionDescription) => false });
		await (<TestExtensionEnablementService>instantiationService.get(IExtensionEnablementService)).reset();

		instantiationService.set(IExtensionsWorkbenchService, instantiationService.createInstance(ExtensionsWorkbenchService));
	});

	teardown(() => {
		(<ExtensionsWorkbenchService>instantiationService.get(IExtensionsWorkbenchService)).dispose();
	});

	test('Install action is disabled when there is no extension', () => {
		const testObject: ExtensionsActions.InstallAction = instantiationService.createInstance(ExtensionsActions.InstallAction);

		assert.ok(!testObject.enabled);
	});

	test('Test Install action when state is installed', () => {
		const workbenchService = instantiationService.get(IExtensionsWorkbenchService);
		const testObject: ExtensionsActions.InstallAction = instantiationService.createInstance(ExtensionsActions.InstallAction);
		instantiationService.createInstance(ExtensionContainers, [testObject]);
		const local = aLocalExtension('a');
		instantiationService.stubPromise(IExtensionManagementService, 'getInstalled', [local]);
		return workbenchService.queryLocal()
			.then(() => {
				instantiationService.stubPromise(IExtensionGalleryService, 'query', aPage(aGalleryExtension('a', { identifier: local.identifier })));
				return workbenchService.queryGallery(CancellationToken.None)
					.then((paged) => {
						testObject.extension = paged.firstPage[0];
						assert.ok(!testObject.enabled);
						assert.equal('Install', testObject.label);
						assert.equal('extension-action prominent install', testObject.class);
					});
			});
	});

	test('Test Install action when state is installing', () => {
		const workbenchService = instantiationService.get(IExtensionsWorkbenchService);
		const testObject: ExtensionsActions.InstallAction = instantiationService.createInstance(ExtensionsActions.InstallAction);
		instantiationService.createInstance(ExtensionContainers, [testObject]);
		const gallery = aGalleryExtension('a');
		instantiationService.stubPromise(IExtensionGalleryService, 'query', aPage(gallery));
		return workbenchService.queryGallery(CancellationToken.None)
			.then((paged) => {
				testObject.extension = paged.firstPage[0];
				installEvent.fire({ identifier: gallery.identifier, gallery });

				assert.ok(!testObject.enabled);
				assert.equal('Installing', testObject.label);
				assert.equal('extension-action install installing', testObject.class);
			});
	});

	test('Test Install action when state is uninstalled', () => {
		const workbenchService = instantiationService.get(IExtensionsWorkbenchService);
		const testObject: ExtensionsActions.InstallAction = instantiationService.createInstance(ExtensionsActions.InstallAction);
		instantiationService.createInstance(ExtensionContainers, [testObject]);
		const gallery = aGalleryExtension('a');
		instantiationService.stubPromise(IExtensionGalleryService, 'query', aPage(gallery));
		return workbenchService.queryGallery(CancellationToken.None)
			.then((paged) => {
				testObject.extension = paged.firstPage[0];
				assert.ok(testObject.enabled);
				assert.equal('Install', testObject.label);
			});
	});

	test('Test Install action when extension is system action', () => {
		const testObject: ExtensionsActions.InstallAction = instantiationService.createInstance(ExtensionsActions.InstallAction);
		instantiationService.createInstance(ExtensionContainers, [testObject]);
		const local = aLocalExtension('a', {}, { type: ExtensionType.System });
		instantiationService.stubPromise(IExtensionManagementService, 'getInstalled', [local]);

		return instantiationService.get(IExtensionsWorkbenchService).queryLocal()
			.then(extensions => {
				uninstallEvent.fire(local.identifier);
				didUninstallEvent.fire({ identifier: local.identifier });
				testObject.extension = extensions[0];
				assert.ok(!testObject.enabled);
			});
	});

	test('Test Install action when extension doesnot has gallery', () => {
		const testObject: ExtensionsActions.InstallAction = instantiationService.createInstance(ExtensionsActions.InstallAction);
		instantiationService.createInstance(ExtensionContainers, [testObject]);
		const local = aLocalExtension('a');
		instantiationService.stubPromise(IExtensionManagementService, 'getInstalled', [local]);

		return instantiationService.get(IExtensionsWorkbenchService).queryLocal()
			.then(extensions => {
				uninstallEvent.fire(local.identifier);
				didUninstallEvent.fire({ identifier: local.identifier });
				testObject.extension = extensions[0];
				assert.ok(!testObject.enabled);
			});
	});

	test('Uninstall action is disabled when there is no extension', () => {
		const testObject: ExtensionsActions.UninstallAction = instantiationService.createInstance(ExtensionsActions.UninstallAction);
		instantiationService.createInstance(ExtensionContainers, [testObject]);

		assert.ok(!testObject.enabled);
	});

	test('Test Uninstall action when state is uninstalling', () => {
		const testObject: ExtensionsActions.UninstallAction = instantiationService.createInstance(ExtensionsActions.UninstallAction);
		instantiationService.createInstance(ExtensionContainers, [testObject]);
		const local = aLocalExtension('a');
		instantiationService.stubPromise(IExtensionManagementService, 'getInstalled', [local]);

		return instantiationService.get(IExtensionsWorkbenchService).queryLocal()
			.then(extensions => {
				testObject.extension = extensions[0];
				uninstallEvent.fire(local.identifier);
				assert.ok(!testObject.enabled);
				assert.equal('Uninstalling', testObject.label);
				assert.equal('extension-action uninstall uninstalling', testObject.class);
			});
	});

	test('Test Uninstall action when state is installed and is user extension', () => {
		const testObject: ExtensionsActions.UninstallAction = instantiationService.createInstance(ExtensionsActions.UninstallAction);
		instantiationService.createInstance(ExtensionContainers, [testObject]);
		const local = aLocalExtension('a');
		instantiationService.stubPromise(IExtensionManagementService, 'getInstalled', [local]);

		return instantiationService.get(IExtensionsWorkbenchService).queryLocal()
			.then(extensions => {
				testObject.extension = extensions[0];
				assert.ok(testObject.enabled);
				assert.equal('Uninstall', testObject.label);
				assert.equal('extension-action uninstall', testObject.class);
			});
	});

	test('Test Uninstall action when state is installed and is system extension', () => {
		const testObject: ExtensionsActions.UninstallAction = instantiationService.createInstance(ExtensionsActions.UninstallAction);
		instantiationService.createInstance(ExtensionContainers, [testObject]);
		const local = aLocalExtension('a', {}, { type: ExtensionType.System });
		instantiationService.stubPromise(IExtensionManagementService, 'getInstalled', [local]);

		return instantiationService.get(IExtensionsWorkbenchService).queryLocal()
			.then(extensions => {
				testObject.extension = extensions[0];
				assert.ok(!testObject.enabled);
				assert.equal('Uninstall', testObject.label);
				assert.equal('extension-action uninstall', testObject.class);
			});
	});

	test('Test Uninstall action when state is installing and is user extension', () => {
		const testObject: ExtensionsActions.UninstallAction = instantiationService.createInstance(ExtensionsActions.UninstallAction);
		instantiationService.createInstance(ExtensionContainers, [testObject]);
		const local = aLocalExtension('a');
		instantiationService.stubPromise(IExtensionManagementService, 'getInstalled', [local]);

		return instantiationService.get(IExtensionsWorkbenchService).queryLocal()
			.then(extensions => {
				const gallery = aGalleryExtension('a');
				const extension = extensions[0];
				extension.gallery = gallery;
				installEvent.fire({ identifier: gallery.identifier, gallery });
				testObject.extension = extension;
				assert.ok(!testObject.enabled);
			});
	});

	test('Test Uninstall action after extension is installed', () => {
		const testObject: ExtensionsActions.UninstallAction = instantiationService.createInstance(ExtensionsActions.UninstallAction);
		instantiationService.createInstance(ExtensionContainers, [testObject]);
		const gallery = aGalleryExtension('a');
		instantiationService.stubPromise(IExtensionGalleryService, 'query', aPage(gallery));

		return instantiationService.get(IExtensionsWorkbenchService).queryGallery(CancellationToken.None)
			.then(paged => {
				testObject.extension = paged.firstPage[0];

				installEvent.fire({ identifier: gallery.identifier, gallery });
				didInstallEvent.fire({ identifier: gallery.identifier, gallery, operation: InstallOperation.Install, local: aLocalExtension('a', gallery, gallery) });

				assert.ok(testObject.enabled);
				assert.equal('Uninstall', testObject.label);
				assert.equal('extension-action uninstall', testObject.class);
			});
	});

	test('Test CombinedInstallAction when there is no extension', () => {
		const testObject: ExtensionsActions.CombinedInstallAction = instantiationService.createInstance(ExtensionsActions.CombinedInstallAction);
		instantiationService.createInstance(ExtensionContainers, [testObject]);

		assert.ok(!testObject.enabled);
		assert.equal('extension-action prominent install no-extension', testObject.class);
	});

	test('Test CombinedInstallAction when extension is system extension', () => {
		const testObject: ExtensionsActions.CombinedInstallAction = instantiationService.createInstance(ExtensionsActions.CombinedInstallAction);
		instantiationService.createInstance(ExtensionContainers, [testObject]);
		const local = aLocalExtension('a', {}, { type: ExtensionType.System });
		instantiationService.stubPromise(IExtensionManagementService, 'getInstalled', [local]);

		return instantiationService.get(IExtensionsWorkbenchService).queryLocal()
			.then(extensions => {
				testObject.extension = extensions[0];
				assert.ok(!testObject.enabled);
				assert.equal('extension-action prominent install no-extension', testObject.class);
			});
	});

	test('Test CombinedInstallAction when installAction is enabled', () => {
		const workbenchService = instantiationService.get(IExtensionsWorkbenchService);
		const testObject: ExtensionsActions.CombinedInstallAction = instantiationService.createInstance(ExtensionsActions.CombinedInstallAction);
		instantiationService.createInstance(ExtensionContainers, [testObject]);
		const gallery = aGalleryExtension('a');
		instantiationService.stubPromise(IExtensionGalleryService, 'query', aPage(gallery));

		return workbenchService.queryGallery(CancellationToken.None)
			.then((paged) => {
				testObject.extension = paged.firstPage[0];
				assert.ok(testObject.enabled);
				assert.equal('Install', testObject.label);
				assert.equal('extension-action prominent install', testObject.class);
			});
	});

	test('Test CombinedInstallAction when unInstallAction is enabled', () => {
		const testObject: ExtensionsActions.CombinedInstallAction = instantiationService.createInstance(ExtensionsActions.CombinedInstallAction);
		instantiationService.createInstance(ExtensionContainers, [testObject]);
		const local = aLocalExtension('a');
		instantiationService.stubPromise(IExtensionManagementService, 'getInstalled', [local]);

		return instantiationService.get(IExtensionsWorkbenchService).queryLocal()
			.then(extensions => {
				testObject.extension = extensions[0];
				assert.ok(testObject.enabled);
				assert.equal('Uninstall', testObject.label);
				assert.equal('extension-action uninstall', testObject.class);
			});
	});

	test('Test CombinedInstallAction when state is installing', () => {
		const testObject: ExtensionsActions.CombinedInstallAction = instantiationService.createInstance(ExtensionsActions.CombinedInstallAction);
		instantiationService.createInstance(ExtensionContainers, [testObject]);
		const workbenchService = instantiationService.get(IExtensionsWorkbenchService);
		const gallery = aGalleryExtension('a');
		instantiationService.stubPromise(IExtensionGalleryService, 'query', aPage(gallery));
		return workbenchService.queryGallery(CancellationToken.None)
			.then((paged) => {
				testObject.extension = paged.firstPage[0];
				installEvent.fire({ identifier: gallery.identifier, gallery });

				assert.ok(!testObject.enabled);
				assert.equal('Installing', testObject.label);
				assert.equal('extension-action install installing', testObject.class);
			});
	});

	test('Test CombinedInstallAction when state is installing during update', () => {
		const testObject: ExtensionsActions.CombinedInstallAction = instantiationService.createInstance(ExtensionsActions.CombinedInstallAction);
		instantiationService.createInstance(ExtensionContainers, [testObject]);
		const local = aLocalExtension('a');
		instantiationService.stubPromise(IExtensionManagementService, 'getInstalled', [local]);

		return instantiationService.get(IExtensionsWorkbenchService).queryLocal()
			.then(extensions => {
				const gallery = aGalleryExtension('a');
				const extension = extensions[0];
				extension.gallery = gallery;
				testObject.extension = extension;
				installEvent.fire({ identifier: gallery.identifier, gallery });
				assert.ok(!testObject.enabled);
				assert.equal('Installing', testObject.label);
				assert.equal('extension-action install installing', testObject.class);
			});
	});

	test('Test CombinedInstallAction when state is uninstalling', () => {
		const testObject: ExtensionsActions.CombinedInstallAction = instantiationService.createInstance(ExtensionsActions.CombinedInstallAction);
		instantiationService.createInstance(ExtensionContainers, [testObject]);
		const local = aLocalExtension('a');
		instantiationService.stubPromise(IExtensionManagementService, 'getInstalled', [local]);

		return instantiationService.get(IExtensionsWorkbenchService).queryLocal()
			.then(extensions => {
				testObject.extension = extensions[0];
				uninstallEvent.fire(local.identifier);
				assert.ok(!testObject.enabled);
				assert.equal('Uninstalling', testObject.label);
				assert.equal('extension-action uninstall uninstalling', testObject.class);
			});
	});

	test('Test UpdateAction when there is no extension', () => {
		const testObject: ExtensionsActions.UpdateAction = instantiationService.createInstance(ExtensionsActions.UpdateAction);
		instantiationService.createInstance(ExtensionContainers, [testObject]);

		assert.ok(!testObject.enabled);
	});

	test('Test UpdateAction when extension is uninstalled', () => {
		const testObject: ExtensionsActions.UpdateAction = instantiationService.createInstance(ExtensionsActions.UpdateAction);
		instantiationService.createInstance(ExtensionContainers, [testObject]);
		const gallery = aGalleryExtension('a', { version: '1.0.0' });
		instantiationService.stubPromise(IExtensionGalleryService, 'query', aPage(gallery));
		return instantiationService.get(IExtensionsWorkbenchService).queryGallery(CancellationToken.None)
			.then((paged) => {
				testObject.extension = paged.firstPage[0];
				assert.ok(!testObject.enabled);
			});
	});

	test('Test UpdateAction when extension is installed and not outdated', () => {
		const testObject: ExtensionsActions.UpdateAction = instantiationService.createInstance(ExtensionsActions.UpdateAction);
		instantiationService.createInstance(ExtensionContainers, [testObject]);
		const local = aLocalExtension('a', { version: '1.0.0' });
		instantiationService.stubPromise(IExtensionManagementService, 'getInstalled', [local]);

		return instantiationService.get(IExtensionsWorkbenchService).queryLocal()
			.then(extensions => {
				testObject.extension = extensions[0];
				instantiationService.stubPromise(IExtensionGalleryService, 'query', aPage(aGalleryExtension('a', { identifier: local.identifier, version: local.manifest.version })));
				return instantiationService.get(IExtensionsWorkbenchService).queryGallery(CancellationToken.None)
					.then(extensions => assert.ok(!testObject.enabled));
			});
	});

	test('Test UpdateAction when extension is installed outdated and system extension', () => {
		const testObject: ExtensionsActions.UpdateAction = instantiationService.createInstance(ExtensionsActions.UpdateAction);
		instantiationService.createInstance(ExtensionContainers, [testObject]);
		const local = aLocalExtension('a', { version: '1.0.0' }, { type: ExtensionType.System });
		instantiationService.stubPromise(IExtensionManagementService, 'getInstalled', [local]);

		return instantiationService.get(IExtensionsWorkbenchService).queryLocal()
			.then(extensions => {
				testObject.extension = extensions[0];
				instantiationService.stubPromise(IExtensionGalleryService, 'query', aPage(aGalleryExtension('a', { identifier: local.identifier, version: '1.0.1' })));
				return instantiationService.get(IExtensionsWorkbenchService).queryGallery(CancellationToken.None)
					.then(extensions => assert.ok(!testObject.enabled));
			});
	});

	test('Test UpdateAction when extension is installed outdated and user extension', () => {
		const testObject: ExtensionsActions.UpdateAction = instantiationService.createInstance(ExtensionsActions.UpdateAction);
		instantiationService.createInstance(ExtensionContainers, [testObject]);
		const local = aLocalExtension('a', { version: '1.0.0' });
		instantiationService.stubPromise(IExtensionManagementService, 'getInstalled', [local]);

		const workbenchService = instantiationService.get(IExtensionsWorkbenchService);
		return workbenchService.queryLocal()
			.then(async extensions => {
				testObject.extension = extensions[0];
				instantiationService.stubPromise(IExtensionGalleryService, 'query', aPage(aGalleryExtension('a', { identifier: local.identifier, version: '1.0.1' })));
				assert.ok(!testObject.enabled);
				return new Promise(c => {
					testObject.onDidChange(() => {
						if (testObject.enabled) {
							c();
						}
					});
					instantiationService.get(IExtensionsWorkbenchService).queryGallery(CancellationToken.None);
				});
			});
	});

	test('Test UpdateAction when extension is installing and outdated and user extension', () => {
		const testObject: ExtensionsActions.UpdateAction = instantiationService.createInstance(ExtensionsActions.UpdateAction);
		instantiationService.createInstance(ExtensionContainers, [testObject]);
		const local = aLocalExtension('a', { version: '1.0.0' });
		instantiationService.stubPromise(IExtensionManagementService, 'getInstalled', [local]);

		return instantiationService.get(IExtensionsWorkbenchService).queryLocal()
			.then(extensions => {
				testObject.extension = extensions[0];
				const gallery = aGalleryExtension('a', { identifier: local.identifier, version: '1.0.1' });
				instantiationService.stubPromise(IExtensionGalleryService, 'query', aPage(gallery));
				return instantiationService.get(IExtensionsWorkbenchService).queryGallery(CancellationToken.None)
					.then(extensions => {
						installEvent.fire({ identifier: local.identifier, gallery });
						assert.ok(!testObject.enabled);
					});
			});
	});

	test('Test ManageExtensionAction when there is no extension', () => {
		const testObject: ExtensionsActions.ManageExtensionAction = instantiationService.createInstance(ExtensionsActions.ManageExtensionAction);
		instantiationService.createInstance(ExtensionContainers, [testObject]);

		assert.ok(!testObject.enabled);
	});

	test('Test ManageExtensionAction when extension is installed', () => {
		const testObject: ExtensionsActions.ManageExtensionAction = instantiationService.createInstance(ExtensionsActions.ManageExtensionAction);
		instantiationService.createInstance(ExtensionContainers, [testObject]);
		const local = aLocalExtension('a');
		instantiationService.stubPromise(IExtensionManagementService, 'getInstalled', [local]);

		return instantiationService.get(IExtensionsWorkbenchService).queryLocal()
			.then(extensions => {
				testObject.extension = extensions[0];
				assert.ok(testObject.enabled);
				assert.equal('extension-action manage', testObject.class);
				assert.equal('', testObject.tooltip);
			});
	});

	test('Test ManageExtensionAction when extension is uninstalled', () => {
		const testObject: ExtensionsActions.ManageExtensionAction = instantiationService.createInstance(ExtensionsActions.ManageExtensionAction);
		instantiationService.createInstance(ExtensionContainers, [testObject]);
		const gallery = aGalleryExtension('a');
		instantiationService.stubPromise(IExtensionGalleryService, 'query', aPage(gallery));

		return instantiationService.get(IExtensionsWorkbenchService).queryGallery(CancellationToken.None)
			.then(page => {
				testObject.extension = page.firstPage[0];
				assert.ok(!testObject.enabled);
				assert.equal('extension-action manage hide', testObject.class);
				assert.equal('', testObject.tooltip);
			});
	});

	test('Test ManageExtensionAction when extension is installing', () => {
		const testObject: ExtensionsActions.ManageExtensionAction = instantiationService.createInstance(ExtensionsActions.ManageExtensionAction);
		instantiationService.createInstance(ExtensionContainers, [testObject]);
		const gallery = aGalleryExtension('a');
		instantiationService.stubPromise(IExtensionGalleryService, 'query', aPage(gallery));

		return instantiationService.get(IExtensionsWorkbenchService).queryGallery(CancellationToken.None)
			.then(page => {
				testObject.extension = page.firstPage[0];

				installEvent.fire({ identifier: gallery.identifier, gallery });
				assert.ok(!testObject.enabled);
				assert.equal('extension-action manage hide', testObject.class);
				assert.equal('', testObject.tooltip);
			});
	});

	test('Test ManageExtensionAction when extension is queried from gallery and installed', () => {
		const testObject: ExtensionsActions.ManageExtensionAction = instantiationService.createInstance(ExtensionsActions.ManageExtensionAction);
		instantiationService.createInstance(ExtensionContainers, [testObject]);
		const gallery = aGalleryExtension('a');
		instantiationService.stubPromise(IExtensionGalleryService, 'query', aPage(gallery));

		return instantiationService.get(IExtensionsWorkbenchService).queryGallery(CancellationToken.None)
			.then(page => {
				testObject.extension = page.firstPage[0];
				installEvent.fire({ identifier: gallery.identifier, gallery });
				didInstallEvent.fire({ identifier: gallery.identifier, gallery, operation: InstallOperation.Install, local: aLocalExtension('a', gallery, gallery) });

				assert.ok(testObject.enabled);
				assert.equal('extension-action manage', testObject.class);
				assert.equal('', testObject.tooltip);
			});
	});

	test('Test ManageExtensionAction when extension is system extension', () => {
		const testObject: ExtensionsActions.ManageExtensionAction = instantiationService.createInstance(ExtensionsActions.ManageExtensionAction);
		instantiationService.createInstance(ExtensionContainers, [testObject]);
		const local = aLocalExtension('a', {}, { type: ExtensionType.System });
		instantiationService.stubPromise(IExtensionManagementService, 'getInstalled', [local]);

		return instantiationService.get(IExtensionsWorkbenchService).queryLocal()
			.then(extensions => {
				testObject.extension = extensions[0];
				assert.ok(testObject.enabled);
				assert.equal('extension-action manage', testObject.class);
				assert.equal('', testObject.tooltip);
			});
	});

	test('Test ManageExtensionAction when extension is uninstalling', () => {
		const testObject: ExtensionsActions.ManageExtensionAction = instantiationService.createInstance(ExtensionsActions.ManageExtensionAction);
		instantiationService.createInstance(ExtensionContainers, [testObject]);
		const local = aLocalExtension('a');
		instantiationService.stubPromise(IExtensionManagementService, 'getInstalled', [local]);

		return instantiationService.get(IExtensionsWorkbenchService).queryLocal()
			.then(extensions => {
				testObject.extension = extensions[0];
				uninstallEvent.fire(local.identifier);

				assert.ok(!testObject.enabled);
				assert.equal('extension-action manage', testObject.class);
				assert.equal('Uninstalling', testObject.tooltip);
			});
	});

	test('Test EnableForWorkspaceAction when there is no extension', () => {
		const testObject: ExtensionsActions.EnableForWorkspaceAction = instantiationService.createInstance(ExtensionsActions.EnableForWorkspaceAction);

		assert.ok(!testObject.enabled);
	});

	test('Test EnableForWorkspaceAction when there extension is not disabled', () => {
		const local = aLocalExtension('a');
		instantiationService.stubPromise(IExtensionManagementService, 'getInstalled', [local]);

		return instantiationService.get(IExtensionsWorkbenchService).queryLocal()
			.then(extensions => {
				const testObject: ExtensionsActions.EnableForWorkspaceAction = instantiationService.createInstance(ExtensionsActions.EnableForWorkspaceAction);
				testObject.extension = extensions[0];
				assert.ok(!testObject.enabled);
			});
	});

	test('Test EnableForWorkspaceAction when the extension is disabled globally', () => {
		const local = aLocalExtension('a');
		return instantiationService.get(IExtensionEnablementService).setEnablement([local], EnablementState.DisabledGlobally)
			.then(() => {
				instantiationService.stubPromise(IExtensionManagementService, 'getInstalled', [local]);

				return instantiationService.get(IExtensionsWorkbenchService).queryLocal()
					.then(extensions => {
						const testObject: ExtensionsActions.EnableForWorkspaceAction = instantiationService.createInstance(ExtensionsActions.EnableForWorkspaceAction);
						testObject.extension = extensions[0];
						assert.ok(testObject.enabled);
					});
			});
	});

	test('Test EnableForWorkspaceAction when extension is disabled for workspace', () => {
		const local = aLocalExtension('a');
		return instantiationService.get(IExtensionEnablementService).setEnablement([local], EnablementState.DisabledWorkspace)
			.then(() => {
				instantiationService.stubPromise(IExtensionManagementService, 'getInstalled', [local]);

				return instantiationService.get(IExtensionsWorkbenchService).queryLocal()
					.then(extensions => {
						const testObject: ExtensionsActions.EnableForWorkspaceAction = instantiationService.createInstance(ExtensionsActions.EnableForWorkspaceAction);
						testObject.extension = extensions[0];
						assert.ok(testObject.enabled);
					});
			});
	});

	test('Test EnableForWorkspaceAction when the extension is disabled globally and workspace', () => {
		const local = aLocalExtension('a');
		return instantiationService.get(IExtensionEnablementService).setEnablement([local], EnablementState.DisabledGlobally)
			.then(() => instantiationService.get(IExtensionEnablementService).setEnablement([local], EnablementState.DisabledWorkspace))
			.then(() => {
				instantiationService.stubPromise(IExtensionManagementService, 'getInstalled', [local]);

				return instantiationService.get(IExtensionsWorkbenchService).queryLocal()
					.then(extensions => {
						const testObject: ExtensionsActions.EnableForWorkspaceAction = instantiationService.createInstance(ExtensionsActions.EnableForWorkspaceAction);
						testObject.extension = extensions[0];
						assert.ok(testObject.enabled);
					});
			});
	});

	test('Test EnableGloballyAction when there is no extension', () => {
		const testObject: ExtensionsActions.EnableGloballyAction = instantiationService.createInstance(ExtensionsActions.EnableGloballyAction);

		assert.ok(!testObject.enabled);
	});

	test('Test EnableGloballyAction when the extension is not disabled', () => {
		const local = aLocalExtension('a');
		instantiationService.stubPromise(IExtensionManagementService, 'getInstalled', [local]);

		return instantiationService.get(IExtensionsWorkbenchService).queryLocal()
			.then(extensions => {
				const testObject: ExtensionsActions.EnableGloballyAction = instantiationService.createInstance(ExtensionsActions.EnableGloballyAction);
				testObject.extension = extensions[0];
				assert.ok(!testObject.enabled);
			});
	});

	test('Test EnableGloballyAction when the extension is disabled for workspace', () => {
		const local = aLocalExtension('a');
		return instantiationService.get(IExtensionEnablementService).setEnablement([local], EnablementState.DisabledWorkspace)
			.then(() => {
				instantiationService.stubPromise(IExtensionManagementService, 'getInstalled', [local]);

				return instantiationService.get(IExtensionsWorkbenchService).queryLocal()
					.then(extensions => {
						const testObject: ExtensionsActions.EnableGloballyAction = instantiationService.createInstance(ExtensionsActions.EnableGloballyAction);
						testObject.extension = extensions[0];
						assert.ok(!testObject.enabled);
					});
			});
	});

	test('Test EnableGloballyAction when the extension is disabled globally', () => {
		const local = aLocalExtension('a');
		return instantiationService.get(IExtensionEnablementService).setEnablement([local], EnablementState.DisabledGlobally)
			.then(() => {
				instantiationService.stubPromise(IExtensionManagementService, 'getInstalled', [local]);

				return instantiationService.get(IExtensionsWorkbenchService).queryLocal()
					.then(extensions => {
						const testObject: ExtensionsActions.EnableGloballyAction = instantiationService.createInstance(ExtensionsActions.EnableGloballyAction);
						testObject.extension = extensions[0];
						assert.ok(testObject.enabled);
					});
			});
	});

	test('Test EnableGloballyAction when the extension is disabled in both', () => {
		const local = aLocalExtension('a');
		return instantiationService.get(IExtensionEnablementService).setEnablement([local], EnablementState.DisabledGlobally)
			.then(() => instantiationService.get(IExtensionEnablementService).setEnablement([local], EnablementState.DisabledWorkspace))
			.then(() => {
				instantiationService.stubPromise(IExtensionManagementService, 'getInstalled', [local]);

				return instantiationService.get(IExtensionsWorkbenchService).queryLocal()
					.then(extensions => {
						const testObject: ExtensionsActions.EnableGloballyAction = instantiationService.createInstance(ExtensionsActions.EnableGloballyAction);
						testObject.extension = extensions[0];
						assert.ok(!testObject.enabled);
					});
			});
	});

	test('Test EnableAction when there is no extension', () => {
		const testObject: ExtensionsActions.EnableDropDownAction = instantiationService.createInstance(ExtensionsActions.EnableDropDownAction);

		assert.ok(!testObject.enabled);
	});

	test('Test EnableDropDownAction when extension is installed and enabled', () => {
		const local = aLocalExtension('a');
		instantiationService.stubPromise(IExtensionManagementService, 'getInstalled', [local]);

		return instantiationService.get(IExtensionsWorkbenchService).queryLocal()
			.then(extensions => {
				const testObject: ExtensionsActions.EnableDropDownAction = instantiationService.createInstance(ExtensionsActions.EnableDropDownAction);
				testObject.extension = extensions[0];
				assert.ok(!testObject.enabled);
			});
	});

	test('Test EnableDropDownAction when extension is installed and disabled globally', () => {
		const local = aLocalExtension('a');
		return instantiationService.get(IExtensionEnablementService).setEnablement([local], EnablementState.DisabledGlobally)
			.then(() => {
				instantiationService.stubPromise(IExtensionManagementService, 'getInstalled', [local]);

				return instantiationService.get(IExtensionsWorkbenchService).queryLocal()
					.then(extensions => {
						const testObject: ExtensionsActions.EnableDropDownAction = instantiationService.createInstance(ExtensionsActions.EnableDropDownAction);
						testObject.extension = extensions[0];
						assert.ok(testObject.enabled);
					});
			});
	});

	test('Test EnableDropDownAction when extension is installed and disabled for workspace', () => {
		const local = aLocalExtension('a');
		return instantiationService.get(IExtensionEnablementService).setEnablement([local], EnablementState.DisabledWorkspace)
			.then(() => {
				instantiationService.stubPromise(IExtensionManagementService, 'getInstalled', [local]);

				return instantiationService.get(IExtensionsWorkbenchService).queryLocal()
					.then(extensions => {
						const testObject: ExtensionsActions.EnableDropDownAction = instantiationService.createInstance(ExtensionsActions.EnableDropDownAction);
						testObject.extension = extensions[0];
						assert.ok(testObject.enabled);
					});
			});
	});

	test('Test EnableDropDownAction when extension is uninstalled', () => {
		const gallery = aGalleryExtension('a');
		instantiationService.stubPromise(IExtensionGalleryService, 'query', aPage(gallery));

		return instantiationService.get(IExtensionsWorkbenchService).queryGallery(CancellationToken.None)
			.then(page => {
				const testObject: ExtensionsActions.EnableDropDownAction = instantiationService.createInstance(ExtensionsActions.EnableDropDownAction);
				testObject.extension = page.firstPage[0];
				assert.ok(!testObject.enabled);
			});
	});

	test('Test EnableDropDownAction when extension is installing', () => {
		const gallery = aGalleryExtension('a');
		instantiationService.stubPromise(IExtensionGalleryService, 'query', aPage(gallery));

		return instantiationService.get(IExtensionsWorkbenchService).queryGallery(CancellationToken.None)
			.then(page => {
				const testObject: ExtensionsActions.EnableDropDownAction = instantiationService.createInstance(ExtensionsActions.EnableDropDownAction);
				testObject.extension = page.firstPage[0];
				instantiationService.createInstance(ExtensionContainers, [testObject]);

				installEvent.fire({ identifier: gallery.identifier, gallery });
				assert.ok(!testObject.enabled);
			});
	});

	test('Test EnableDropDownAction when extension is uninstalling', () => {
		const local = aLocalExtension('a');
		instantiationService.stubPromise(IExtensionManagementService, 'getInstalled', [local]);

		return instantiationService.get(IExtensionsWorkbenchService).queryLocal()
			.then(extensions => {
				const testObject: ExtensionsActions.EnableDropDownAction = instantiationService.createInstance(ExtensionsActions.EnableDropDownAction);
				testObject.extension = extensions[0];
				uninstallEvent.fire(local.identifier);
				assert.ok(!testObject.enabled);
			});
	});

	test('Test DisableForWorkspaceAction when there is no extension', () => {
		const testObject: ExtensionsActions.DisableForWorkspaceAction = instantiationService.createInstance(ExtensionsActions.DisableForWorkspaceAction, []);

		assert.ok(!testObject.enabled);
	});

	test('Test DisableForWorkspaceAction when the extension is disabled globally', () => {
		const local = aLocalExtension('a');
		return instantiationService.get(IExtensionEnablementService).setEnablement([local], EnablementState.DisabledGlobally)
			.then(() => {
				instantiationService.stubPromise(IExtensionManagementService, 'getInstalled', [local]);

				return instantiationService.get(IExtensionsWorkbenchService).queryLocal()
					.then(extensions => {
						const testObject: ExtensionsActions.DisableForWorkspaceAction = instantiationService.createInstance(ExtensionsActions.DisableForWorkspaceAction, []);
						testObject.extension = extensions[0];
						assert.ok(!testObject.enabled);
					});
			});
	});

	test('Test DisableForWorkspaceAction when the extension is disabled workspace', () => {
		const local = aLocalExtension('a');
		return instantiationService.get(IExtensionEnablementService).setEnablement([local], EnablementState.DisabledGlobally)
			.then(() => {
				instantiationService.stubPromise(IExtensionManagementService, 'getInstalled', [local]);

				return instantiationService.get(IExtensionsWorkbenchService).queryLocal()
					.then(extensions => {
						const testObject: ExtensionsActions.DisableForWorkspaceAction = instantiationService.createInstance(ExtensionsActions.DisableForWorkspaceAction, []);
						testObject.extension = extensions[0];
						assert.ok(!testObject.enabled);
					});
			});
	});

	test('Test DisableForWorkspaceAction when extension is enabled', () => {
		const local = aLocalExtension('a');
		instantiationService.stubPromise(IExtensionManagementService, 'getInstalled', [local]);

		return instantiationService.get(IExtensionsWorkbenchService).queryLocal()
			.then(extensions => {
				const testObject: ExtensionsActions.DisableForWorkspaceAction = instantiationService.createInstance(ExtensionsActions.DisableForWorkspaceAction, [{ identifier: new ExtensionIdentifier('pub.a'), extensionLocation: URI.file('pub.a') }]);
				testObject.extension = extensions[0];
				assert.ok(testObject.enabled);
			});
	});

	test('Test DisableGloballyAction when there is no extension', () => {
		const testObject: ExtensionsActions.DisableGloballyAction = instantiationService.createInstance(ExtensionsActions.DisableGloballyAction, []);

		assert.ok(!testObject.enabled);
	});

	test('Test DisableGloballyAction when the extension is disabled globally', () => {
		const local = aLocalExtension('a');
		return instantiationService.get(IExtensionEnablementService).setEnablement([local], EnablementState.DisabledGlobally)
			.then(() => {
				instantiationService.stubPromise(IExtensionManagementService, 'getInstalled', [local]);

				return instantiationService.get(IExtensionsWorkbenchService).queryLocal()
					.then(extensions => {
						const testObject: ExtensionsActions.DisableGloballyAction = instantiationService.createInstance(ExtensionsActions.DisableGloballyAction, []);
						testObject.extension = extensions[0];
						assert.ok(!testObject.enabled);
					});
			});
	});

	test('Test DisableGloballyAction when the extension is disabled for workspace', () => {
		const local = aLocalExtension('a');
		return instantiationService.get(IExtensionEnablementService).setEnablement([local], EnablementState.DisabledWorkspace)
			.then(() => {
				instantiationService.stubPromise(IExtensionManagementService, 'getInstalled', [local]);

				return instantiationService.get(IExtensionsWorkbenchService).queryLocal()
					.then(extensions => {
						const testObject: ExtensionsActions.DisableGloballyAction = instantiationService.createInstance(ExtensionsActions.DisableGloballyAction, []);
						testObject.extension = extensions[0];
						assert.ok(!testObject.enabled);
					});
			});
	});

	test('Test DisableGloballyAction when the extension is enabled', () => {
		const local = aLocalExtension('a');
		instantiationService.stubPromise(IExtensionManagementService, 'getInstalled', [local]);

		return instantiationService.get(IExtensionsWorkbenchService).queryLocal()
			.then(extensions => {
				const testObject: ExtensionsActions.DisableGloballyAction = instantiationService.createInstance(ExtensionsActions.DisableGloballyAction, [{ identifier: new ExtensionIdentifier('pub.a'), extensionLocation: URI.file('pub.a') }]);
				testObject.extension = extensions[0];
				assert.ok(testObject.enabled);
			});
	});

	test('Test DisableDropDownAction when there is no extension', () => {
		const testObject: ExtensionsActions.DisableDropDownAction = instantiationService.createInstance(ExtensionsActions.DisableDropDownAction, []);

		assert.ok(!testObject.enabled);
	});

	test('Test DisableDropDownAction when extension is installed and enabled', () => {
		const local = aLocalExtension('a');
		instantiationService.stubPromise(IExtensionManagementService, 'getInstalled', [local]);

		return instantiationService.get(IExtensionsWorkbenchService).queryLocal()
			.then(extensions => {
				const testObject: ExtensionsActions.DisableDropDownAction = instantiationService.createInstance(ExtensionsActions.DisableDropDownAction, [{ identifier: new ExtensionIdentifier('pub.a'), extensionLocation: URI.file('pub.a') }]);
				testObject.extension = extensions[0];
				assert.ok(testObject.enabled);
			});
	});

	test('Test DisableDropDownAction when extension is installed and disabled globally', () => {
		const local = aLocalExtension('a');
		return instantiationService.get(IExtensionEnablementService).setEnablement([local], EnablementState.DisabledGlobally)
			.then(() => {
				instantiationService.stubPromise(IExtensionManagementService, 'getInstalled', [local]);

				return instantiationService.get(IExtensionsWorkbenchService).queryLocal()
					.then(extensions => {
						const testObject: ExtensionsActions.DisableDropDownAction = instantiationService.createInstance(ExtensionsActions.DisableDropDownAction, [{ identifier: new ExtensionIdentifier('pub.a'), extensionLocation: URI.file('pub.a') }]);
						testObject.extension = extensions[0];
						assert.ok(!testObject.enabled);
					});
			});
	});

	test('Test DisableDropDownAction when extension is installed and disabled for workspace', () => {
		const local = aLocalExtension('a');
		return instantiationService.get(IExtensionEnablementService).setEnablement([local], EnablementState.DisabledWorkspace)
			.then(() => {
				instantiationService.stubPromise(IExtensionManagementService, 'getInstalled', [local]);

				return instantiationService.get(IExtensionsWorkbenchService).queryLocal()
					.then(extensions => {
						const testObject: ExtensionsActions.DisableDropDownAction = instantiationService.createInstance(ExtensionsActions.DisableDropDownAction, [{ identifier: new ExtensionIdentifier('pub.a'), extensionLocation: URI.file('pub.a') }]);
						testObject.extension = extensions[0];
						assert.ok(!testObject.enabled);
					});
			});
	});

	test('Test DisableDropDownAction when extension is uninstalled', () => {
		const gallery = aGalleryExtension('a');
		instantiationService.stubPromise(IExtensionGalleryService, 'query', aPage(gallery));

		return instantiationService.get(IExtensionsWorkbenchService).queryGallery(CancellationToken.None)
			.then(page => {
				const testObject: ExtensionsActions.DisableDropDownAction = instantiationService.createInstance(ExtensionsActions.DisableDropDownAction, [{ identifier: new ExtensionIdentifier('pub.a'), extensionLocation: URI.file('pub.a') }]);
				testObject.extension = page.firstPage[0];
				assert.ok(!testObject.enabled);
			});
	});

	test('Test DisableDropDownAction when extension is installing', () => {
		const gallery = aGalleryExtension('a');
		instantiationService.stubPromise(IExtensionGalleryService, 'query', aPage(gallery));

		return instantiationService.get(IExtensionsWorkbenchService).queryGallery(CancellationToken.None)
			.then(page => {
				const testObject: ExtensionsActions.DisableDropDownAction = instantiationService.createInstance(ExtensionsActions.DisableDropDownAction, [{ identifier: new ExtensionIdentifier('pub.a'), extensionLocation: URI.file('pub.a') }]);
				testObject.extension = page.firstPage[0];
				instantiationService.createInstance(ExtensionContainers, [testObject]);
				installEvent.fire({ identifier: gallery.identifier, gallery });
				assert.ok(!testObject.enabled);
			});
	});

	test('Test DisableDropDownAction when extension is uninstalling', () => {
		const local = aLocalExtension('a');
		instantiationService.stubPromise(IExtensionManagementService, 'getInstalled', [local]);

		return instantiationService.get(IExtensionsWorkbenchService).queryLocal()
			.then(extensions => {
				const testObject: ExtensionsActions.DisableDropDownAction = instantiationService.createInstance(ExtensionsActions.DisableDropDownAction, [{ identifier: new ExtensionIdentifier('pub.a'), extensionLocation: URI.file('pub.a') }]);
				testObject.extension = extensions[0];
				instantiationService.createInstance(ExtensionContainers, [testObject]);
				uninstallEvent.fire(local.identifier);
				assert.ok(!testObject.enabled);
			});
	});

	test('Test UpdateAllAction when no installed extensions', () => {
		const testObject: ExtensionsActions.UpdateAllAction = instantiationService.createInstance(ExtensionsActions.UpdateAllAction, 'id', 'label');

		assert.ok(!testObject.enabled);
	});

	test('Test UpdateAllAction when installed extensions are not outdated', () => {
		const testObject: ExtensionsActions.UpdateAllAction = instantiationService.createInstance(ExtensionsActions.UpdateAllAction, 'id', 'label');
		instantiationService.stubPromise(IExtensionManagementService, 'getInstalled', [aLocalExtension('a'), aLocalExtension('b')]);
		return instantiationService.get(IExtensionsWorkbenchService).queryLocal()
			.then(extensions => assert.ok(!testObject.enabled));
	});

	test('Test UpdateAllAction when some installed extensions are outdated', () => {
		const testObject: ExtensionsActions.UpdateAllAction = instantiationService.createInstance(ExtensionsActions.UpdateAllAction, 'id', 'label');
		const local = [aLocalExtension('a', { version: '1.0.1' }), aLocalExtension('b', { version: '1.0.1' }), aLocalExtension('c', { version: '1.0.1' })];
		const workbenchService = instantiationService.get(IExtensionsWorkbenchService);
		instantiationService.stubPromise(IExtensionManagementService, 'getInstalled', local);
		return workbenchService.queryLocal()
			.then(async () => {
				instantiationService.stubPromise(IExtensionGalleryService, 'query', aPage(aGalleryExtension('a', { identifier: local[0].identifier, version: '1.0.2' }), aGalleryExtension('b', { identifier: local[1].identifier, version: '1.0.2' }), aGalleryExtension('c', local[2].manifest)));
				assert.ok(!testObject.enabled);
				return new Promise(c => {
					testObject.onDidChange(() => {
						if (testObject.enabled) {
							c();
						}
					});
					workbenchService.queryGallery(CancellationToken.None);
				});
			});
	});

	test('Test UpdateAllAction when some installed extensions are outdated and some outdated are being installed', () => {
		const testObject: ExtensionsActions.UpdateAllAction = instantiationService.createInstance(ExtensionsActions.UpdateAllAction, 'id', 'label');
		const local = [aLocalExtension('a', { version: '1.0.1' }), aLocalExtension('b', { version: '1.0.1' }), aLocalExtension('c', { version: '1.0.1' })];
		const gallery = [aGalleryExtension('a', { identifier: local[0].identifier, version: '1.0.2' }), aGalleryExtension('b', { identifier: local[1].identifier, version: '1.0.2' }), aGalleryExtension('c', local[2].manifest)];
		const workbenchService = instantiationService.get(IExtensionsWorkbenchService);
		instantiationService.stubPromise(IExtensionManagementService, 'getInstalled', local);
		return workbenchService.queryLocal()
			.then(async () => {
				instantiationService.stubPromise(IExtensionGalleryService, 'query', aPage(...gallery));
				assert.ok(!testObject.enabled);
				return new Promise(c => {
					installEvent.fire({ identifier: local[0].identifier, gallery: gallery[0] });
					testObject.onDidChange(() => {
						if (testObject.enabled) {
							c();
						}
					});
					workbenchService.queryGallery(CancellationToken.None);
				});
			});
	});

	test('Test UpdateAllAction when some installed extensions are outdated and all outdated are being installed', () => {
		const testObject: ExtensionsActions.UpdateAllAction = instantiationService.createInstance(ExtensionsActions.UpdateAllAction, 'id', 'label');
		const local = [aLocalExtension('a', { version: '1.0.1' }), aLocalExtension('b', { version: '1.0.1' }), aLocalExtension('c', { version: '1.0.1' })];
		const gallery = [aGalleryExtension('a', { identifier: local[0].identifier, version: '1.0.2' }), aGalleryExtension('b', { identifier: local[1].identifier, version: '1.0.2' }), aGalleryExtension('c', local[2].manifest)];
		const workbenchService = instantiationService.get(IExtensionsWorkbenchService);
		instantiationService.stubPromise(IExtensionManagementService, 'getInstalled', local);
		return workbenchService.queryLocal()
			.then(() => {
				instantiationService.stubPromise(IExtensionGalleryService, 'query', aPage(...gallery));
				return workbenchService.queryGallery(CancellationToken.None)
					.then(() => {
						installEvent.fire({ identifier: local[0].identifier, gallery: gallery[0] });
						installEvent.fire({ identifier: local[1].identifier, gallery: gallery[1] });
						assert.ok(!testObject.enabled);
					});
			});
	});

	test('Test ReloadAction when there is no extension', () => {
		const testObject: ExtensionsActions.ReloadAction = instantiationService.createInstance(ExtensionsActions.ReloadAction);
		instantiationService.createInstance(ExtensionContainers, [testObject]);

		assert.ok(!testObject.enabled);
	});

	test('Test ReloadAction when extension state is installing', async () => {
		const testObject: ExtensionsActions.ReloadAction = instantiationService.createInstance(ExtensionsActions.ReloadAction);
		instantiationService.createInstance(ExtensionContainers, [testObject]);
		const workbenchService = instantiationService.get(IExtensionsWorkbenchService);
		const gallery = aGalleryExtension('a');
		instantiationService.stubPromise(IExtensionGalleryService, 'query', aPage(gallery));
		const paged = await workbenchService.queryGallery(CancellationToken.None);
		testObject.extension = paged.firstPage[0];
		installEvent.fire({ identifier: gallery.identifier, gallery });

		assert.ok(!testObject.enabled);
	});

	test('Test ReloadAction when extension state is uninstalling', async () => {
		const testObject: ExtensionsActions.ReloadAction = instantiationService.createInstance(ExtensionsActions.ReloadAction);
		instantiationService.createInstance(ExtensionContainers, [testObject]);
		const local = aLocalExtension('a');
		instantiationService.stubPromise(IExtensionManagementService, 'getInstalled', [local]);

		const extensions = await instantiationService.get(IExtensionsWorkbenchService).queryLocal();
		testObject.extension = extensions[0];
		uninstallEvent.fire(local.identifier);
		assert.ok(!testObject.enabled);
	});

	test('Test ReloadAction when extension is newly installed', async () => {
		const onDidChangeExtensionsEmitter: Emitter<void> = new Emitter<void>();
		const runningExtensions = [{ identifier: new ExtensionIdentifier('pub.b'), extensionLocation: URI.file('pub.b') }];
		instantiationService.stub(IExtensionService, <Partial<IExtensionService>>{
			getExtensions: () => Promise.resolve(runningExtensions),
			onDidChangeExtensions: onDidChangeExtensionsEmitter.event,
			canAddExtension: (extension) => false
		});
		const testObject: ExtensionsActions.ReloadAction = instantiationService.createInstance(ExtensionsActions.ReloadAction);
		instantiationService.createInstance(ExtensionContainers, [testObject]);
		const gallery = aGalleryExtension('a');
		instantiationService.stubPromise(IExtensionGalleryService, 'query', aPage(gallery));

		const paged = await instantiationService.get(IExtensionsWorkbenchService).queryGallery(CancellationToken.None);
		testObject.extension = paged.firstPage[0];
		assert.ok(!testObject.enabled);

		installEvent.fire({ identifier: gallery.identifier, gallery });
		didInstallEvent.fire({ identifier: gallery.identifier, gallery, operation: InstallOperation.Install, local: aLocalExtension('a', gallery, gallery) });
		assert.ok(testObject.enabled);
		assert.equal(testObject.tooltip, 'Please reload Azure Data Studio to enable this extension.'); // {{SQL CARBON EDIT}} - replace Visual Studio Code with Azure Data Studio
	});

	test('Test ReloadAction when extension is newly installed and reload is not required', async () => {
		const onDidChangeExtensionsEmitter: Emitter<void> = new Emitter<void>();
		const runningExtensions = [{ identifier: new ExtensionIdentifier('pub.b'), extensionLocation: URI.file('pub.b') }];
		instantiationService.stub(IExtensionService, <Partial<IExtensionService>>{
			getExtensions: () => Promise.resolve(runningExtensions),
			onDidChangeExtensions: onDidChangeExtensionsEmitter.event,
			canAddExtension: (extension) => true
		});
		const testObject: ExtensionsActions.ReloadAction = instantiationService.createInstance(ExtensionsActions.ReloadAction);
		instantiationService.createInstance(ExtensionContainers, [testObject]);
		const gallery = aGalleryExtension('a');
		instantiationService.stubPromise(IExtensionGalleryService, 'query', aPage(gallery));

		const paged = await instantiationService.get(IExtensionsWorkbenchService).queryGallery(CancellationToken.None);
		testObject.extension = paged.firstPage[0];
		assert.ok(!testObject.enabled);

		installEvent.fire({ identifier: gallery.identifier, gallery });
		didInstallEvent.fire({ identifier: gallery.identifier, gallery, operation: InstallOperation.Install, local: aLocalExtension('a', gallery, gallery) });
		assert.ok(!testObject.enabled);
	});

	test('Test ReloadAction when extension is installed and uninstalled', async () => {
		instantiationService.stubPromise(IExtensionService, 'getExtensions', [{ identifier: new ExtensionIdentifier('pub.b'), extensionLocation: URI.file('pub.b') }]);
		const testObject: ExtensionsActions.ReloadAction = instantiationService.createInstance(ExtensionsActions.ReloadAction);
		instantiationService.createInstance(ExtensionContainers, [testObject]);
		const gallery = aGalleryExtension('a');
		instantiationService.stubPromise(IExtensionGalleryService, 'query', aPage(gallery));
		const paged = await instantiationService.get(IExtensionsWorkbenchService).queryGallery(CancellationToken.None);

		testObject.extension = paged.firstPage[0];
		const identifier = gallery.identifier;
		installEvent.fire({ identifier, gallery });
		didInstallEvent.fire({ identifier, gallery, operation: InstallOperation.Install, local: aLocalExtension('a', gallery, { identifier }) });
		uninstallEvent.fire(identifier);
		didUninstallEvent.fire({ identifier });

		assert.ok(!testObject.enabled);
	});

	test('Test ReloadAction when extension is uninstalled', async () => {
		instantiationService.stubPromise(IExtensionService, 'getExtensions', [{ identifier: new ExtensionIdentifier('pub.a'), extensionLocation: URI.file('pub.a'), version: '1.0.0' }]);
		const testObject: ExtensionsActions.ReloadAction = instantiationService.createInstance(ExtensionsActions.ReloadAction);
		instantiationService.createInstance(ExtensionContainers, [testObject]);
		const local = aLocalExtension('a');
		instantiationService.stubPromise(IExtensionManagementService, 'getInstalled', [local]);
		const extensions = await instantiationService.get(IExtensionsWorkbenchService).queryLocal();
		testObject.extension = extensions[0];

<<<<<<< HEAD
		return new Promise(c => {
			testObject.onDidChange(() => {
				if (testObject.enabled && testObject.tooltip === 'Please reload Azure Data Studio to complete the uninstallation of this extension.') { // {{SQL CARBON EDIT}} - replace Visual Studio Code with Azure Data Studio
					c();
				}
			});
			uninstallEvent.fire(local.identifier);
			didUninstallEvent.fire({ identifier: local.identifier });
=======
		uninstallEvent.fire(local.identifier);
		didUninstallEvent.fire({ identifier: local.identifier });
		assert.ok(testObject.enabled);
		assert.equal(testObject.tooltip, 'Please reload Visual Studio Code to complete the uninstallation of this extension.');
	});

	test('Test ReloadAction when extension is uninstalled and can be removed', async () => {
		const local = aLocalExtension('a');
		instantiationService.stub(IExtensionService, <Partial<IExtensionService>>{
			getExtensions: () => Promise.resolve([ExtensionsActions.toExtensionDescription(local)]),
			onDidChangeExtensions: new Emitter<void>().event,
			canRemoveExtension: (extension) => true,
			canAddExtension: (extension) => true
>>>>>>> 2225e94a
		});
		const testObject: ExtensionsActions.ReloadAction = instantiationService.createInstance(ExtensionsActions.ReloadAction);
		instantiationService.createInstance(ExtensionContainers, [testObject]);
		instantiationService.stubPromise(IExtensionManagementService, 'getInstalled', [local]);
		const extensions = await instantiationService.get(IExtensionsWorkbenchService).queryLocal();
		testObject.extension = extensions[0];

		uninstallEvent.fire(local.identifier);
		didUninstallEvent.fire({ identifier: local.identifier });
		assert.ok(!testObject.enabled);
	});

	test('Test ReloadAction when extension is uninstalled and installed', async () => {
		instantiationService.stubPromise(IExtensionService, 'getExtensions', [{ identifier: new ExtensionIdentifier('pub.a'), version: '1.0.0', extensionLocation: URI.file('pub.a') }]);
		const testObject: ExtensionsActions.ReloadAction = instantiationService.createInstance(ExtensionsActions.ReloadAction);
		instantiationService.createInstance(ExtensionContainers, [testObject]);
		const local = aLocalExtension('a');
		instantiationService.stubPromise(IExtensionManagementService, 'getInstalled', [local]);
		const extensions = await instantiationService.get(IExtensionsWorkbenchService).queryLocal();

		testObject.extension = extensions[0];
		uninstallEvent.fire(local.identifier);
		didUninstallEvent.fire({ identifier: local.identifier });

		const gallery = aGalleryExtension('a');
		const identifier = gallery.identifier;
		installEvent.fire({ identifier, gallery });
		didInstallEvent.fire({ identifier, gallery, operation: InstallOperation.Install, local });

		assert.ok(!testObject.enabled);
	});

	test('Test ReloadAction when extension is updated while running', async () => {
		instantiationService.stubPromise(IExtensionService, 'getExtensions', [{ identifier: new ExtensionIdentifier('pub.a'), version: '1.0.1', extensionLocation: URI.file('pub.a') }]);
		const testObject: ExtensionsActions.ReloadAction = instantiationService.createInstance(ExtensionsActions.ReloadAction);
		instantiationService.createInstance(ExtensionContainers, [testObject]);
		const local = aLocalExtension('a', { version: '1.0.1' });
		const workbenchService = instantiationService.get(IExtensionsWorkbenchService);
		instantiationService.stubPromise(IExtensionManagementService, 'getInstalled', [local]);
		const extensions = await workbenchService.queryLocal();
		testObject.extension = extensions[0];

		return new Promise(c => {
			testObject.onDidChange(() => {
				if (testObject.enabled && testObject.tooltip === 'Please reload Azure Data Studio to enable the updated extension.') { // {{SQL CARBON EDIT}} - replace Visual Studio Code with Azure Data Studio
					c();
				}
			});
			const gallery = aGalleryExtension('a', { uuid: local.identifier.id, version: '1.0.2' });
			installEvent.fire({ identifier: gallery.identifier, gallery });
			didInstallEvent.fire({ identifier: gallery.identifier, gallery, operation: InstallOperation.Install, local: aLocalExtension('a', gallery, gallery) });
		});
	});

	test('Test ReloadAction when extension is updated when not running', async () => {
		instantiationService.stubPromise(IExtensionService, 'getExtensions', [{ identifier: new ExtensionIdentifier('pub.b'), extensionLocation: URI.file('pub.b') }]);
		const local = aLocalExtension('a', { version: '1.0.1' });
		await instantiationService.get(IExtensionEnablementService).setEnablement([local], EnablementState.DisabledGlobally);
		const testObject: ExtensionsActions.ReloadAction = instantiationService.createInstance(ExtensionsActions.ReloadAction);
		instantiationService.createInstance(ExtensionContainers, [testObject]);
		const workbenchService = instantiationService.get(IExtensionsWorkbenchService);
		instantiationService.stubPromise(IExtensionManagementService, 'getInstalled', [local]);
		const extensions = await workbenchService.queryLocal();
		testObject.extension = extensions[0];

		const gallery = aGalleryExtension('a', { identifier: local.identifier, version: '1.0.2' });
		installEvent.fire({ identifier: gallery.identifier, gallery });
		didInstallEvent.fire({ identifier: gallery.identifier, gallery, operation: InstallOperation.Update, local: aLocalExtension('a', gallery, gallery) });

		assert.ok(!testObject.enabled);
	});

	test('Test ReloadAction when extension is disabled when running', async () => {
		instantiationService.stubPromise(IExtensionService, 'getExtensions', [{ identifier: new ExtensionIdentifier('pub.a'), extensionLocation: URI.file('pub.a') }]);
		const testObject: ExtensionsActions.ReloadAction = instantiationService.createInstance(ExtensionsActions.ReloadAction);
		instantiationService.createInstance(ExtensionContainers, [testObject]);
		const local = aLocalExtension('a');
		const workbenchService = instantiationService.get(IExtensionsWorkbenchService);
		instantiationService.stubPromise(IExtensionManagementService, 'getInstalled', [local]);
		const extensions = await workbenchService.queryLocal();
		testObject.extension = extensions[0];
		await workbenchService.setEnablement(extensions[0], EnablementState.DisabledGlobally);
		await testObject.update();

		assert.ok(testObject.enabled);
		assert.equal('Please reload Azure Data Studio to disable this extension.', testObject.tooltip); // {{SQL CARBON EDIT}} - replace Visual Studio Code with Azure Data Studio
	});

	test('Test ReloadAction when extension enablement is toggled when running', async () => {
		instantiationService.stubPromise(IExtensionService, 'getExtensions', [{ identifier: new ExtensionIdentifier('pub.a'), version: '1.0.0', extensionLocation: URI.file('pub.a') }]);
		const testObject: ExtensionsActions.ReloadAction = instantiationService.createInstance(ExtensionsActions.ReloadAction);
		instantiationService.createInstance(ExtensionContainers, [testObject]);
		const local = aLocalExtension('a');
		const workbenchService = instantiationService.get(IExtensionsWorkbenchService);
		instantiationService.stubPromise(IExtensionManagementService, 'getInstalled', [local]);
		const extensions = await workbenchService.queryLocal();
		testObject.extension = extensions[0];
		await workbenchService.setEnablement(extensions[0], EnablementState.DisabledGlobally);
		await workbenchService.setEnablement(extensions[0], EnablementState.EnabledGlobally);
		assert.ok(!testObject.enabled);
	});

	test('Test ReloadAction when extension is enabled when not running', async () => {
		instantiationService.stubPromise(IExtensionService, 'getExtensions', [{ identifier: new ExtensionIdentifier('pub.b'), extensionLocation: URI.file('pub.b') }]);
		const local = aLocalExtension('a');
		await instantiationService.get(IExtensionEnablementService).setEnablement([local], EnablementState.DisabledGlobally);
		const testObject: ExtensionsActions.ReloadAction = instantiationService.createInstance(ExtensionsActions.ReloadAction);
		instantiationService.createInstance(ExtensionContainers, [testObject]);
		const workbenchService = instantiationService.get(IExtensionsWorkbenchService);
		instantiationService.stubPromise(IExtensionManagementService, 'getInstalled', [local]);
		const extensions = await workbenchService.queryLocal();
		testObject.extension = extensions[0];
		await workbenchService.setEnablement(extensions[0], EnablementState.EnabledGlobally);
		await testObject.update();
		assert.ok(testObject.enabled);
		assert.equal('Please reload Azure Data Studio to enable this extension.', testObject.tooltip); // {{SQL CARBON EDIT}} - replace Visual Studio Code with Azure Data Studio
	});

	test('Test ReloadAction when extension enablement is toggled when not running', async () => {
		instantiationService.stubPromise(IExtensionService, 'getExtensions', [{ identifier: new ExtensionIdentifier('pub.b'), extensionLocation: URI.file('pub.b') }]);
		const local = aLocalExtension('a');
		await instantiationService.get(IExtensionEnablementService).setEnablement([local], EnablementState.DisabledGlobally);
		const testObject: ExtensionsActions.ReloadAction = instantiationService.createInstance(ExtensionsActions.ReloadAction);
		instantiationService.createInstance(ExtensionContainers, [testObject]);
		const workbenchService = instantiationService.get(IExtensionsWorkbenchService);
		instantiationService.stubPromise(IExtensionManagementService, 'getInstalled', [local]);
		const extensions = await workbenchService.queryLocal();
		testObject.extension = extensions[0];
		await workbenchService.setEnablement(extensions[0], EnablementState.EnabledGlobally);
		await workbenchService.setEnablement(extensions[0], EnablementState.DisabledGlobally);
		assert.ok(!testObject.enabled);
	});

	test('Test ReloadAction when extension is updated when not running and enabled', async () => {
		instantiationService.stubPromise(IExtensionService, 'getExtensions', [{ identifier: new ExtensionIdentifier('pub.b'), extensionLocation: URI.file('pub.b') }]);
		const local = aLocalExtension('a', { version: '1.0.1' });
		await instantiationService.get(IExtensionEnablementService).setEnablement([local], EnablementState.DisabledGlobally);
		const testObject: ExtensionsActions.ReloadAction = instantiationService.createInstance(ExtensionsActions.ReloadAction);
		instantiationService.createInstance(ExtensionContainers, [testObject]);
		const workbenchService = instantiationService.get(IExtensionsWorkbenchService);
		instantiationService.stubPromise(IExtensionManagementService, 'getInstalled', [local]);
		const extensions = await workbenchService.queryLocal();
		testObject.extension = extensions[0];

		const gallery = aGalleryExtension('a', { identifier: local.identifier, version: '1.0.2' });
		installEvent.fire({ identifier: gallery.identifier, gallery });
		didInstallEvent.fire({ identifier: gallery.identifier, gallery, operation: InstallOperation.Install, local: aLocalExtension('a', gallery, gallery) });
		await workbenchService.setEnablement(extensions[0], EnablementState.EnabledGlobally);
		await testObject.update();
		assert.ok(testObject.enabled);
		assert.equal('Please reload Azure Data Studio to enable this extension.', testObject.tooltip); // {{SQL CARBON EDIT}} - replace Visual Studio Code with Azure Data Studio
	});

	test('Test ReloadAction when a localization extension is newly installed', async () => {
		instantiationService.stubPromise(IExtensionService, 'getExtensions', [{ identifier: new ExtensionIdentifier('pub.b'), extensionLocation: URI.file('pub.b') }]);
		const testObject: ExtensionsActions.ReloadAction = instantiationService.createInstance(ExtensionsActions.ReloadAction);
		instantiationService.createInstance(ExtensionContainers, [testObject]);
		const gallery = aGalleryExtension('a');
		instantiationService.stubPromise(IExtensionGalleryService, 'query', aPage(gallery));

		const paged = await instantiationService.get(IExtensionsWorkbenchService).queryGallery(CancellationToken.None);
		testObject.extension = paged.firstPage[0];
		assert.ok(!testObject.enabled);

		installEvent.fire({ identifier: gallery.identifier, gallery });
		didInstallEvent.fire({ identifier: gallery.identifier, gallery, operation: InstallOperation.Install, local: aLocalExtension('a', { ...gallery, ...{ contributes: <IExtensionContributions>{ localizations: [{ languageId: 'de', translations: [] }] } } }, gallery) });
		assert.ok(!testObject.enabled);
	});

	test('Test ReloadAction when a localization extension is updated while running', async () => {
		instantiationService.stubPromise(IExtensionService, 'getExtensions', [{ identifier: new ExtensionIdentifier('pub.a'), version: '1.0.1', extensionLocation: URI.file('pub.a') }]);
		const testObject: ExtensionsActions.ReloadAction = instantiationService.createInstance(ExtensionsActions.ReloadAction);
		instantiationService.createInstance(ExtensionContainers, [testObject]);
		const local = aLocalExtension('a', { version: '1.0.1', contributes: <IExtensionContributions>{ localizations: [{ languageId: 'de', translations: [] }] } });
		const workbenchService = instantiationService.get(IExtensionsWorkbenchService);
		instantiationService.stubPromise(IExtensionManagementService, 'getInstalled', [local]);
		const extensions = await workbenchService.queryLocal();
		testObject.extension = extensions[0];

		const gallery = aGalleryExtension('a', { uuid: local.identifier.id, version: '1.0.2' });
		installEvent.fire({ identifier: gallery.identifier, gallery });
		didInstallEvent.fire({ identifier: gallery.identifier, gallery, operation: InstallOperation.Install, local: aLocalExtension('a', { ...gallery, ...{ contributes: <IExtensionContributions>{ localizations: [{ languageId: 'de', translations: [] }] } } }, gallery) });
		assert.ok(!testObject.enabled);
	});

	test('Test ReloadAction when extension is not installed but extension from different server is installed and running', async () => {
		// multi server setup
		const gallery = aGalleryExtension('a');
		const localExtension = aLocalExtension('a', { extensionKind: 'workspace' }, { location: URI.file('pub.a') });
		const remoteExtension = aLocalExtension('a', { extensionKind: 'workspace' }, { location: URI.file('pub.a').with({ scheme: Schemas.vscodeRemote }) });
		const extensionManagementServerService = aMultiExtensionManagementServerService(instantiationService, createExtensionManagementService([localExtension]), createExtensionManagementService([remoteExtension]));
		instantiationService.stub(IExtensionManagementServerService, extensionManagementServerService);
		instantiationService.stub(IExtensionEnablementService, new TestExtensionEnablementService(instantiationService));
		const workbenchService: IExtensionsWorkbenchService = instantiationService.createInstance(ExtensionsWorkbenchService);
		instantiationService.set(IExtensionsWorkbenchService, workbenchService);

		const onDidChangeExtensionsEmitter: Emitter<void> = new Emitter<void>();
		const runningExtensions = [ExtensionsActions.toExtensionDescription(remoteExtension)];
		instantiationService.stub(IExtensionService, <Partial<IExtensionService>>{
			getExtensions: () => Promise.resolve(runningExtensions),
			onDidChangeExtensions: onDidChangeExtensionsEmitter.event,
			canAddExtension: (extension) => false
		});
		const testObject: ExtensionsActions.ReloadAction = instantiationService.createInstance(ExtensionsActions.ReloadAction);
		instantiationService.createInstance(ExtensionContainers, [testObject]);
		instantiationService.stubPromise(IExtensionGalleryService, 'query', aPage(gallery));

		await workbenchService.queryGallery(CancellationToken.None);
		const extensions = await workbenchService.queryLocal(extensionManagementServerService.localExtensionManagementServer!);
		testObject.extension = extensions[0];
		assert.ok(testObject.extension);
		assert.ok(!testObject.enabled);
	});

	test('Test ReloadAction when extension is uninstalled but extension from different server is installed and running', async () => {
		// multi server setup
		const gallery = aGalleryExtension('a');
		const localExtension = aLocalExtension('a', { extensionKind: 'workspace' }, { location: URI.file('pub.a') });
		const remoteExtension = aLocalExtension('a', { extensionKind: 'workspace' }, { location: URI.file('pub.a').with({ scheme: Schemas.vscodeRemote }) });
		const localExtensionManagementService = createExtensionManagementService([localExtension]);
		const uninstallEvent = new Emitter<IExtensionIdentifier>();
		const onDidUninstallEvent = new Emitter<{ identifier: IExtensionIdentifier }>();
		localExtensionManagementService.onUninstallExtension = uninstallEvent.event;
		localExtensionManagementService.onDidUninstallExtension = onDidUninstallEvent.event;
		const extensionManagementServerService = aMultiExtensionManagementServerService(instantiationService, localExtensionManagementService, createExtensionManagementService([remoteExtension]));
		instantiationService.stub(IExtensionManagementServerService, extensionManagementServerService);
		instantiationService.stub(IExtensionEnablementService, new TestExtensionEnablementService(instantiationService));
		const workbenchService: IExtensionsWorkbenchService = instantiationService.createInstance(ExtensionsWorkbenchService);
		instantiationService.set(IExtensionsWorkbenchService, workbenchService);

		const onDidChangeExtensionsEmitter: Emitter<void> = new Emitter<void>();
		const runningExtensions = [ExtensionsActions.toExtensionDescription(remoteExtension)];
		instantiationService.stub(IExtensionService, <Partial<IExtensionService>>{
			getExtensions: () => Promise.resolve(runningExtensions),
			onDidChangeExtensions: onDidChangeExtensionsEmitter.event,
			canAddExtension: (extension) => false
		});
		const testObject: ExtensionsActions.ReloadAction = instantiationService.createInstance(ExtensionsActions.ReloadAction);
		instantiationService.createInstance(ExtensionContainers, [testObject]);
		instantiationService.stubPromise(IExtensionGalleryService, 'query', aPage(gallery));

		await workbenchService.queryGallery(CancellationToken.None);
		const extensions = await workbenchService.queryLocal(extensionManagementServerService.localExtensionManagementServer!);
		testObject.extension = extensions[0];
		assert.ok(testObject.extension);
		assert.ok(!testObject.enabled);

		uninstallEvent.fire(localExtension.identifier);
		didUninstallEvent.fire({ identifier: localExtension.identifier });

		assert.ok(!testObject.enabled);
	});

	test('Test ReloadAction when workspace extension is disabled on local server and installed in remote server', async () => {
		// multi server setup
		const gallery = aGalleryExtension('a');
		const remoteExtensionManagementService = createExtensionManagementService([]);
		const onDidInstallEvent = new Emitter<DidInstallExtensionEvent>();
		remoteExtensionManagementService.onDidInstallExtension = onDidInstallEvent.event;
		const localExtension = aLocalExtension('a', { extensionKind: 'workspace' }, { location: URI.file('pub.a') });
		const extensionManagementServerService = aMultiExtensionManagementServerService(instantiationService, createExtensionManagementService([localExtension]), remoteExtensionManagementService);
		instantiationService.stub(IExtensionManagementServerService, extensionManagementServerService);
		instantiationService.stub(IExtensionEnablementService, new TestExtensionEnablementService(instantiationService));
		const workbenchService: IExtensionsWorkbenchService = instantiationService.createInstance(ExtensionsWorkbenchService);
		instantiationService.set(IExtensionsWorkbenchService, workbenchService);

		const onDidChangeExtensionsEmitter: Emitter<void> = new Emitter<void>();
		instantiationService.stub(IExtensionService, <Partial<IExtensionService>>{
			getExtensions: () => Promise.resolve([]),
			onDidChangeExtensions: onDidChangeExtensionsEmitter.event,
			canAddExtension: (extension) => false
		});
		const testObject: ExtensionsActions.ReloadAction = instantiationService.createInstance(ExtensionsActions.ReloadAction);
		instantiationService.createInstance(ExtensionContainers, [testObject]);
		instantiationService.stubPromise(IExtensionGalleryService, 'query', aPage(gallery));

		await workbenchService.queryGallery(CancellationToken.None);
		const extensions = await workbenchService.queryLocal(extensionManagementServerService.localExtensionManagementServer!);
		testObject.extension = extensions[0];
		assert.ok(testObject.extension);
		assert.ok(!testObject.enabled);

		const remoteExtension = aLocalExtension('a', { extensionKind: 'workspace' }, { location: URI.file('pub.a').with({ scheme: Schemas.vscodeRemote }) });
		onDidInstallEvent.fire({ identifier: remoteExtension.identifier, local: remoteExtension, operation: InstallOperation.Install });

		assert.ok(testObject.enabled);
		assert.equal(testObject.tooltip, 'Please reload Azure Data Studio to enable this extension.'); // {{SQL CARBON EDIT}} - replace Visual Studio Code with Azure Data Studio
	});

	test('Test ReloadAction when ui extension is disabled on remote server and installed in local server', async () => {
		// multi server setup
		const gallery = aGalleryExtension('a');
		const localExtensionManagementService = createExtensionManagementService([]);
		const onDidInstallEvent = new Emitter<DidInstallExtensionEvent>();
		localExtensionManagementService.onDidInstallExtension = onDidInstallEvent.event;
		const remoteExtension = aLocalExtension('a', { extensionKind: 'ui' }, { location: URI.file('pub.a').with({ scheme: Schemas.vscodeRemote }) });
		const extensionManagementServerService = aMultiExtensionManagementServerService(instantiationService, localExtensionManagementService, createExtensionManagementService([remoteExtension]));
		instantiationService.stub(IExtensionManagementServerService, extensionManagementServerService);
		instantiationService.stub(IExtensionEnablementService, new TestExtensionEnablementService(instantiationService));
		const workbenchService: IExtensionsWorkbenchService = instantiationService.createInstance(ExtensionsWorkbenchService);
		instantiationService.set(IExtensionsWorkbenchService, workbenchService);

		const onDidChangeExtensionsEmitter: Emitter<void> = new Emitter<void>();
		instantiationService.stub(IExtensionService, <Partial<IExtensionService>>{
			getExtensions: () => Promise.resolve([]),
			onDidChangeExtensions: onDidChangeExtensionsEmitter.event,
			canAddExtension: (extension) => false
		});
		const testObject: ExtensionsActions.ReloadAction = instantiationService.createInstance(ExtensionsActions.ReloadAction);
		instantiationService.createInstance(ExtensionContainers, [testObject]);
		instantiationService.stubPromise(IExtensionGalleryService, 'query', aPage(gallery));

		await workbenchService.queryGallery(CancellationToken.None);
		const extensions = await workbenchService.queryLocal(extensionManagementServerService.remoteExtensionManagementServer!);
		testObject.extension = extensions[0];
		assert.ok(testObject.extension);
		assert.ok(!testObject.enabled);

		const localExtension = aLocalExtension('a', { extensionKind: 'ui' }, { location: URI.file('pub.a') });
		onDidInstallEvent.fire({ identifier: localExtension.identifier, local: localExtension, operation: InstallOperation.Install });

		assert.ok(testObject.enabled);
		assert.equal(testObject.tooltip, 'Please reload Azure Data Studio to enable this extension.'); // {{SQL CARBON EDIT}} - replace Visual Studio Code with Azure Data Studio
	});

	test('Test remote install action is enabled for local workspace extension', async () => {
		// multi server setup
		const localWorkspaceExtension = aLocalExtension('a', { extensionKind: 'workspace' }, { location: URI.file(`pub.a`) });
		const extensionManagementServerService = aMultiExtensionManagementServerService(instantiationService, createExtensionManagementService([localWorkspaceExtension]));
		instantiationService.stub(IExtensionManagementServerService, extensionManagementServerService);
		instantiationService.stub(IExtensionEnablementService, new TestExtensionEnablementService(instantiationService));
		const workbenchService: IExtensionsWorkbenchService = instantiationService.createInstance(ExtensionsWorkbenchService);
		instantiationService.set(IExtensionsWorkbenchService, workbenchService);

		instantiationService.stubPromise(IExtensionGalleryService, 'query', aPage(aGalleryExtension('a', { identifier: localWorkspaceExtension.identifier })));
		const testObject: ExtensionsActions.InstallAction = instantiationService.createInstance(ExtensionsActions.RemoteInstallAction);
		instantiationService.createInstance(ExtensionContainers, [testObject]);

		const extensions = await workbenchService.queryLocal(extensionManagementServerService.localExtensionManagementServer!);
		await workbenchService.queryGallery(CancellationToken.None);
		testObject.extension = extensions[0];
		assert.ok(testObject.enabled);
		assert.equal('Install on remote', testObject.label);
		assert.equal('extension-action prominent install', testObject.class);
	});

	test('Test remote install action when installing local workspace extension', async (done) => {
		// multi server setup
		const remoteExtensionManagementService: IExtensionManagementService = createExtensionManagementService();
		const localWorkspaceExtension = aLocalExtension('a', { extensionKind: 'workspace' }, { location: URI.file(`pub.a`) });
		const extensionManagementServerService = aMultiExtensionManagementServerService(instantiationService, createExtensionManagementService([localWorkspaceExtension]), remoteExtensionManagementService);
		instantiationService.stub(IExtensionManagementServerService, extensionManagementServerService);
		instantiationService.stub(IExtensionEnablementService, new TestExtensionEnablementService(instantiationService));
		const workbenchService: IExtensionsWorkbenchService = instantiationService.createInstance(ExtensionsWorkbenchService);
		instantiationService.stub(IExtensionsWorkbenchService, workbenchService, 'open', undefined);
		instantiationService.set(IExtensionsWorkbenchService, workbenchService);

		instantiationService.stubPromise(IExtensionGalleryService, 'query', aPage(aGalleryExtension('a', { identifier: localWorkspaceExtension.identifier })));
		const testObject: ExtensionsActions.InstallAction = instantiationService.createInstance(ExtensionsActions.RemoteInstallAction);
		instantiationService.createInstance(ExtensionContainers, [testObject]);

		const extensions = await workbenchService.queryLocal(extensionManagementServerService.localExtensionManagementServer!);
		await workbenchService.queryGallery(CancellationToken.None);
		testObject.extension = extensions[0];
		assert.ok(testObject.enabled);
		assert.equal('Install on remote', testObject.label);
		assert.equal('extension-action prominent install', testObject.class);

		remoteExtensionManagementService.installFromGallery = () => new Promise<ILocalExtension>(c => c(aLocalExtension('a', { extensionKind: 'ui' }, { location: URI.file(`pub.a`) })));
		const disposable = testObject.onDidChange(() => {
			if (testObject.label === 'Installing' && testObject.enabled) {
				disposable.dispose();
				done();
			}
		});
		testObject.run();
	});

	test('Test remote install action when installing local workspace extension is finished', async (done) => {
		// multi server setup
		const remoteExtensionManagementService: IExtensionManagementService = createExtensionManagementService();
		const onDidInstallEvent = new Emitter<DidInstallExtensionEvent>();
		remoteExtensionManagementService.onDidInstallExtension = onDidInstallEvent.event;
		const localWorkspaceExtension = aLocalExtension('a', { extensionKind: 'workspace' }, { location: URI.file(`pub.a`) });
		const extensionManagementServerService = aMultiExtensionManagementServerService(instantiationService, createExtensionManagementService([localWorkspaceExtension]), remoteExtensionManagementService);
		instantiationService.stub(IExtensionManagementServerService, extensionManagementServerService);
		instantiationService.stub(IExtensionEnablementService, new TestExtensionEnablementService(instantiationService));
		const workbenchService: IExtensionsWorkbenchService = instantiationService.createInstance(ExtensionsWorkbenchService);
		instantiationService.stub(IExtensionsWorkbenchService, workbenchService, 'open', undefined);
		instantiationService.set(IExtensionsWorkbenchService, workbenchService);

		instantiationService.stubPromise(IExtensionGalleryService, 'query', aPage(aGalleryExtension('a', { identifier: localWorkspaceExtension.identifier })));
		const testObject: ExtensionsActions.InstallAction = instantiationService.createInstance(ExtensionsActions.RemoteInstallAction);
		instantiationService.createInstance(ExtensionContainers, [testObject]);

		const extensions = await workbenchService.queryLocal(extensionManagementServerService.localExtensionManagementServer!);
		await workbenchService.queryGallery(CancellationToken.None);
		testObject.extension = extensions[0];
		assert.ok(testObject.enabled);
		assert.equal('Install on remote', testObject.label);
		assert.equal('extension-action prominent install', testObject.class);

		const installedExtension = aLocalExtension('a', { extensionKind: 'workspace' }, { location: URI.file(`pub.a`).with({ scheme: Schemas.vscodeRemote }) });
		remoteExtensionManagementService.installFromGallery = () => new Promise<ILocalExtension>(c => c(installedExtension));
		await testObject.run();
		assert.ok(testObject.enabled);
		assert.equal('Install on remote', testObject.label);

		const disposable = testObject.onDidChange(() => {
			if (testObject.label === 'Install on remote' && !testObject.enabled) {
				disposable.dispose();
				done();
			}
		});
		onDidInstallEvent.fire({ identifier: installedExtension.identifier, local: installedExtension, operation: InstallOperation.Install });
	});

	test('Test remote install action is enabled for disabled local workspace extension', async () => {
		// multi server setup
		const localWorkspaceExtension = aLocalExtension('a', { extensionKind: 'workspace' }, { location: URI.file(`pub.a`) });
		const extensionManagementServerService = aMultiExtensionManagementServerService(instantiationService, createExtensionManagementService([localWorkspaceExtension]));
		instantiationService.stub(IExtensionManagementServerService, extensionManagementServerService);
		instantiationService.stub(IExtensionEnablementService, new TestExtensionEnablementService(instantiationService));
		const workbenchService: IExtensionsWorkbenchService = instantiationService.createInstance(ExtensionsWorkbenchService);
		instantiationService.set(IExtensionsWorkbenchService, workbenchService);

		await instantiationService.get(IExtensionEnablementService).setEnablement([localWorkspaceExtension], EnablementState.DisabledGlobally);
		instantiationService.stubPromise(IExtensionGalleryService, 'query', aPage(aGalleryExtension('a', { identifier: localWorkspaceExtension.identifier })));
		const testObject: ExtensionsActions.InstallAction = instantiationService.createInstance(ExtensionsActions.RemoteInstallAction);
		instantiationService.createInstance(ExtensionContainers, [testObject]);

		const extensions = await workbenchService.queryLocal(extensionManagementServerService.localExtensionManagementServer!);
		await workbenchService.queryGallery(CancellationToken.None);
		testObject.extension = extensions[0];
		assert.ok(testObject.enabled);
		assert.equal('Install on remote', testObject.label);
		assert.equal('extension-action prominent install', testObject.class);
	});

	test('Test remote install action is disabled when extension is not set', async () => {
		// multi server setup
		const localWorkspaceExtension = aLocalExtension('a', { extensionKind: 'workspace' }, { location: URI.file(`pub.a`) });
		const extensionManagementServerService = aMultiExtensionManagementServerService(instantiationService, createExtensionManagementService([localWorkspaceExtension]));
		instantiationService.stub(IExtensionEnablementService, new TestExtensionEnablementService(instantiationService));
		const workbenchService: IExtensionsWorkbenchService = instantiationService.createInstance(ExtensionsWorkbenchService);
		instantiationService.set(IExtensionsWorkbenchService, workbenchService);

		instantiationService.stubPromise(IExtensionGalleryService, 'query', aPage(aGalleryExtension('a', { identifier: localWorkspaceExtension.identifier })));
		const testObject: ExtensionsActions.InstallAction = instantiationService.createInstance(ExtensionsActions.RemoteInstallAction);
		instantiationService.createInstance(ExtensionContainers, [testObject]);

		await workbenchService.queryLocal(extensionManagementServerService.localExtensionManagementServer!);
		await workbenchService.queryGallery(CancellationToken.None);
		assert.ok(!testObject.enabled);
	});

	test('Test remote install action is disabled for extension which is not installed', async () => {
		// multi server setup
		const extensionManagementServerService = aMultiExtensionManagementServerService(instantiationService);
		instantiationService.stub(IExtensionManagementServerService, extensionManagementServerService);
		instantiationService.stub(IExtensionEnablementService, new TestExtensionEnablementService(instantiationService));
		const workbenchService: IExtensionsWorkbenchService = instantiationService.createInstance(ExtensionsWorkbenchService);
		instantiationService.set(IExtensionsWorkbenchService, workbenchService);

		instantiationService.stubPromise(IExtensionGalleryService, 'query', aPage(aGalleryExtension('a')));
		const testObject: ExtensionsActions.InstallAction = instantiationService.createInstance(ExtensionsActions.RemoteInstallAction);
		instantiationService.createInstance(ExtensionContainers, [testObject]);

		const pager = await workbenchService.queryGallery(CancellationToken.None);
		testObject.extension = pager.firstPage[0];
		assert.ok(testObject.extension);
		assert.ok(!testObject.enabled);
	});

	test('Test remote install action is disabled for local workspace extension which is disabled in env', async () => {
		// multi server setup
		const localWorkspaceExtension = aLocalExtension('a', { extensionKind: 'workspace' }, { location: URI.file(`pub.a`) });
		const extensionManagementServerService = aMultiExtensionManagementServerService(instantiationService, createExtensionManagementService([localWorkspaceExtension]));
		instantiationService.stub(IWorkbenchEnvironmentService, { disableExtensions: true } as IWorkbenchEnvironmentService);
		instantiationService.stub(IExtensionManagementServerService, extensionManagementServerService);
		instantiationService.stub(IExtensionEnablementService, new TestExtensionEnablementService(instantiationService));
		const workbenchService: IExtensionsWorkbenchService = instantiationService.createInstance(ExtensionsWorkbenchService);
		instantiationService.set(IExtensionsWorkbenchService, workbenchService);

		instantiationService.stubPromise(IExtensionGalleryService, 'query', aPage(aGalleryExtension('a', { identifier: localWorkspaceExtension.identifier })));
		const testObject: ExtensionsActions.InstallAction = instantiationService.createInstance(ExtensionsActions.RemoteInstallAction);
		instantiationService.createInstance(ExtensionContainers, [testObject]);

		const extensions = await workbenchService.queryLocal(extensionManagementServerService.localExtensionManagementServer!);
		await workbenchService.queryGallery(CancellationToken.None);
		testObject.extension = extensions[0];
		assert.ok(testObject.extension);
		assert.ok(!testObject.enabled);
	});

	test('Test remote install action is disabled when remote server is not available', async () => {
		// single server setup
		const workbenchService = instantiationService.get(IExtensionsWorkbenchService);
		const extensionManagementServerService = instantiationService.get(IExtensionManagementServerService);
		const localWorkspaceExtension = aLocalExtension('a', { extensionKind: 'workspace' }, { location: URI.file(`pub.a`) });
		instantiationService.stubPromise(IExtensionManagementService, 'getInstalled', [localWorkspaceExtension]);
		instantiationService.stubPromise(IExtensionGalleryService, 'query', aPage(aGalleryExtension('a', { identifier: localWorkspaceExtension.identifier })));
		const testObject: ExtensionsActions.InstallAction = instantiationService.createInstance(ExtensionsActions.RemoteInstallAction);
		instantiationService.createInstance(ExtensionContainers, [testObject]);

		const extensions = await workbenchService.queryLocal(extensionManagementServerService.localExtensionManagementServer!);
		await workbenchService.queryGallery(CancellationToken.None);
		testObject.extension = extensions[0];
		assert.ok(testObject.extension);
		assert.ok(!testObject.enabled);
	});

	test('Test remote install action is disabled for local workspace extension if it is uninstalled locally', async () => {
		// multi server setup
		const extensionManagementService = instantiationService.get(IExtensionManagementService);
		const extensionManagementServerService = aMultiExtensionManagementServerService(instantiationService, extensionManagementService);
		instantiationService.stub(IExtensionManagementServerService, extensionManagementServerService);
		instantiationService.stub(IExtensionEnablementService, new TestExtensionEnablementService(instantiationService));
		const localWorkspaceExtension = aLocalExtension('a', { extensionKind: 'workspace' }, { location: URI.file(`pub.a`) });
		instantiationService.stubPromise(IExtensionManagementService, 'getInstalled', [localWorkspaceExtension]);
		const workbenchService: IExtensionsWorkbenchService = instantiationService.createInstance(ExtensionsWorkbenchService);
		instantiationService.set(IExtensionsWorkbenchService, workbenchService);

		instantiationService.stubPromise(IExtensionGalleryService, 'query', aPage(aGalleryExtension('a', { identifier: localWorkspaceExtension.identifier })));
		const testObject: ExtensionsActions.InstallAction = instantiationService.createInstance(ExtensionsActions.RemoteInstallAction);
		instantiationService.createInstance(ExtensionContainers, [testObject]);

		const extensions = await workbenchService.queryLocal(extensionManagementServerService.localExtensionManagementServer!);
		await workbenchService.queryGallery(CancellationToken.None);
		testObject.extension = extensions[0];
		assert.ok(testObject.enabled);
		assert.equal('Install on remote', testObject.label);

		uninstallEvent.fire(localWorkspaceExtension.identifier);
		assert.ok(!testObject.enabled);
	});

	test('Test remote install action is disabled for local workspace extension if it is installed in remote', async () => {
		// multi server setup
		const localWorkspaceExtension = aLocalExtension('a', { extensionKind: 'workspace' }, { location: URI.file(`pub.a`) });
		const remoteWorkspaceExtension = aLocalExtension('a', { extensionKind: 'workspace' }, { location: URI.file(`pub.a`).with({ scheme: Schemas.vscodeRemote }) });
		const extensionManagementServerService = aMultiExtensionManagementServerService(instantiationService, createExtensionManagementService([localWorkspaceExtension]), createExtensionManagementService([remoteWorkspaceExtension]));
		instantiationService.stub(IExtensionManagementServerService, extensionManagementServerService);
		instantiationService.stub(IExtensionEnablementService, new TestExtensionEnablementService(instantiationService));
		const workbenchService: IExtensionsWorkbenchService = instantiationService.createInstance(ExtensionsWorkbenchService);
		instantiationService.set(IExtensionsWorkbenchService, workbenchService);

		instantiationService.stubPromise(IExtensionGalleryService, 'query', aPage(aGalleryExtension('a', { identifier: localWorkspaceExtension.identifier })));
		const testObject: ExtensionsActions.InstallAction = instantiationService.createInstance(ExtensionsActions.RemoteInstallAction);
		instantiationService.createInstance(ExtensionContainers, [testObject]);

		const extensions = await workbenchService.queryLocal(extensionManagementServerService.localExtensionManagementServer!);
		await workbenchService.queryGallery(CancellationToken.None);
		testObject.extension = extensions[0];
		assert.ok(testObject.extension);
		assert.ok(!testObject.enabled);
	});

	test('Test remote install action is disabled for local workspace extension if it cannot be installed', async () => {
		// multi server setup
		const localWorkspaceExtension = aLocalExtension('a', { extensionKind: 'workspace' }, { location: URI.file(`pub.a`) });
		const extensionManagementServerService = aMultiExtensionManagementServerService(instantiationService, createExtensionManagementService([localWorkspaceExtension]));
		instantiationService.stub(IExtensionManagementServerService, extensionManagementServerService);
		instantiationService.stub(IExtensionEnablementService, new TestExtensionEnablementService(instantiationService));
		const workbenchService: IExtensionsWorkbenchService = instantiationService.createInstance(ExtensionsWorkbenchService);
		instantiationService.set(IExtensionsWorkbenchService, workbenchService);

		instantiationService.stubPromise(IExtensionGalleryService, 'query', aPage(aGalleryExtension('a', { identifier: localWorkspaceExtension.identifier })));
		const testObject: ExtensionsActions.InstallAction = instantiationService.createInstance(ExtensionsActions.RemoteInstallAction);
		instantiationService.createInstance(ExtensionContainers, [testObject]);

		const extensions = await workbenchService.queryLocal(extensionManagementServerService.localExtensionManagementServer!);
		testObject.extension = extensions[0];
		assert.ok(testObject.extension);
		assert.ok(!testObject.enabled);
	});

	test('Test remote install action is disabled for local ui extension if it is not installed in remote', async () => {
		// multi server setup
		const localUIExtension = aLocalExtension('a', { extensionKind: 'ui' }, { location: URI.file(`pub.a`) });
		const extensionManagementServerService = aMultiExtensionManagementServerService(instantiationService, createExtensionManagementService([localUIExtension]));
		instantiationService.stub(IExtensionManagementServerService, extensionManagementServerService);
		instantiationService.stub(IExtensionEnablementService, new TestExtensionEnablementService(instantiationService));
		const workbenchService: IExtensionsWorkbenchService = instantiationService.createInstance(ExtensionsWorkbenchService);
		instantiationService.set(IExtensionsWorkbenchService, workbenchService);

		instantiationService.stubPromise(IExtensionGalleryService, 'query', aPage(aGalleryExtension('a', { identifier: localUIExtension.identifier })));
		const testObject: ExtensionsActions.InstallAction = instantiationService.createInstance(ExtensionsActions.RemoteInstallAction);
		instantiationService.createInstance(ExtensionContainers, [testObject]);

		const extensions = await workbenchService.queryLocal(extensionManagementServerService.localExtensionManagementServer!);
		testObject.extension = extensions[0];
		assert.ok(testObject.extension);
		assert.ok(!testObject.enabled);
	});

	test('Test remote install action is disabled for local ui extension if it is also installed in remote', async () => {
		// multi server setup
		const localUIExtension = aLocalExtension('a', { extensionKind: 'ui' }, { location: URI.file(`pub.a`) });
		const remoteUIExtension = aLocalExtension('a', { extensionKind: 'ui' }, { location: URI.file(`pub.a`).with({ scheme: Schemas.vscodeRemote }) });
		const extensionManagementServerService = aMultiExtensionManagementServerService(instantiationService, createExtensionManagementService([localUIExtension]), createExtensionManagementService([remoteUIExtension]));
		instantiationService.stub(IExtensionManagementServerService, extensionManagementServerService);
		instantiationService.stub(IExtensionEnablementService, new TestExtensionEnablementService(instantiationService));
		const workbenchService: IExtensionsWorkbenchService = instantiationService.createInstance(ExtensionsWorkbenchService);
		instantiationService.set(IExtensionsWorkbenchService, workbenchService);

		instantiationService.stubPromise(IExtensionGalleryService, 'query', aPage(aGalleryExtension('a', { identifier: localUIExtension.identifier })));
		const testObject: ExtensionsActions.InstallAction = instantiationService.createInstance(ExtensionsActions.RemoteInstallAction);
		instantiationService.createInstance(ExtensionContainers, [testObject]);

		const extensions = await workbenchService.queryLocal(extensionManagementServerService.localExtensionManagementServer!);
		testObject.extension = extensions[0];
		assert.ok(testObject.extension);
		assert.ok(!testObject.enabled);
	});

	test('Test remote install action is enabled for locally installed language pack extension', async () => {
		// multi server setup
		const languagePackExtension = aLocalExtension('a', { contributes: <IExtensionContributions>{ localizations: [{ languageId: 'de', translations: [] }] } }, { location: URI.file(`pub.a`) });
		const extensionManagementServerService = aMultiExtensionManagementServerService(instantiationService, createExtensionManagementService([languagePackExtension]));
		instantiationService.stub(IExtensionManagementServerService, extensionManagementServerService);
		instantiationService.stub(IExtensionEnablementService, new TestExtensionEnablementService(instantiationService));
		const workbenchService: IExtensionsWorkbenchService = instantiationService.createInstance(ExtensionsWorkbenchService);
		instantiationService.set(IExtensionsWorkbenchService, workbenchService);

		instantiationService.stubPromise(IExtensionGalleryService, 'query', aPage(aGalleryExtension('a', { identifier: languagePackExtension.identifier })));
		const testObject: ExtensionsActions.InstallAction = instantiationService.createInstance(ExtensionsActions.RemoteInstallAction);
		instantiationService.createInstance(ExtensionContainers, [testObject]);

		const extensions = await workbenchService.queryLocal(extensionManagementServerService.localExtensionManagementServer!);
		await workbenchService.queryGallery(CancellationToken.None);
		testObject.extension = extensions[0];
		assert.ok(testObject.enabled);
		assert.equal('Install on remote', testObject.label);
		assert.equal('extension-action prominent install', testObject.class);
	});

	test('Test remote install action is disabled if local language pack extension is uninstalled', async () => {
		// multi server setup
		const extensionManagementService = instantiationService.get(IExtensionManagementService);
		const extensionManagementServerService = aMultiExtensionManagementServerService(instantiationService, extensionManagementService);
		instantiationService.stub(IExtensionManagementServerService, extensionManagementServerService);
		instantiationService.stub(IExtensionEnablementService, new TestExtensionEnablementService(instantiationService));
		const languagePackExtension = aLocalExtension('a', { contributes: <IExtensionContributions>{ localizations: [{ languageId: 'de', translations: [] }] } }, { location: URI.file(`pub.a`) });
		instantiationService.stubPromise(IExtensionManagementService, 'getInstalled', [languagePackExtension]);
		const workbenchService: IExtensionsWorkbenchService = instantiationService.createInstance(ExtensionsWorkbenchService);
		instantiationService.set(IExtensionsWorkbenchService, workbenchService);

		instantiationService.stubPromise(IExtensionGalleryService, 'query', aPage(aGalleryExtension('a', { identifier: languagePackExtension.identifier })));
		const testObject: ExtensionsActions.InstallAction = instantiationService.createInstance(ExtensionsActions.RemoteInstallAction);
		instantiationService.createInstance(ExtensionContainers, [testObject]);

		const extensions = await workbenchService.queryLocal(extensionManagementServerService.localExtensionManagementServer!);
		await workbenchService.queryGallery(CancellationToken.None);
		testObject.extension = extensions[0];
		assert.ok(testObject.enabled);
		assert.equal('Install on remote', testObject.label);

		uninstallEvent.fire(languagePackExtension.identifier);
		assert.ok(!testObject.enabled);
	});

	test('Test local install action is enabled for remote ui extension', async () => {
		// multi server setup
		const remoteUIExtension = aLocalExtension('a', { extensionKind: 'ui' }, { location: URI.file(`pub.a`).with({ scheme: Schemas.vscodeRemote }) });
		const extensionManagementServerService = aMultiExtensionManagementServerService(instantiationService, createExtensionManagementService(), createExtensionManagementService([remoteUIExtension]));
		instantiationService.stub(IExtensionManagementServerService, extensionManagementServerService);
		instantiationService.stub(IExtensionEnablementService, new TestExtensionEnablementService(instantiationService));
		const workbenchService: IExtensionsWorkbenchService = instantiationService.createInstance(ExtensionsWorkbenchService);
		instantiationService.set(IExtensionsWorkbenchService, workbenchService);

		instantiationService.stubPromise(IExtensionGalleryService, 'query', aPage(aGalleryExtension('a', { identifier: remoteUIExtension.identifier })));
		const testObject: ExtensionsActions.InstallAction = instantiationService.createInstance(ExtensionsActions.LocalInstallAction);
		instantiationService.createInstance(ExtensionContainers, [testObject]);

		const extensions = await workbenchService.queryLocal(extensionManagementServerService.remoteExtensionManagementServer!);
		await workbenchService.queryGallery(CancellationToken.None);
		testObject.extension = extensions[0];
		assert.ok(testObject.enabled);
		assert.equal('Install Locally', testObject.label);
		assert.equal('extension-action prominent install', testObject.class);
	});

	test('Test local install action when installing remote ui extension', async (done) => {
		// multi server setup
		const localExtensionManagementService: IExtensionManagementService = createExtensionManagementService();
		const remoteUIExtension = aLocalExtension('a', { extensionKind: 'ui' }, { location: URI.file(`pub.a`).with({ scheme: Schemas.vscodeRemote }) });
		const extensionManagementServerService = aMultiExtensionManagementServerService(instantiationService, localExtensionManagementService, createExtensionManagementService([remoteUIExtension]));
		instantiationService.stub(IExtensionManagementServerService, extensionManagementServerService);
		instantiationService.stub(IExtensionEnablementService, new TestExtensionEnablementService(instantiationService));
		const workbenchService: IExtensionsWorkbenchService = instantiationService.createInstance(ExtensionsWorkbenchService);
		instantiationService.stub(IExtensionsWorkbenchService, workbenchService, 'open', undefined);
		instantiationService.set(IExtensionsWorkbenchService, workbenchService);

		instantiationService.stubPromise(IExtensionGalleryService, 'query', aPage(aGalleryExtension('a', { identifier: remoteUIExtension.identifier })));
		const testObject: ExtensionsActions.InstallAction = instantiationService.createInstance(ExtensionsActions.LocalInstallAction);
		instantiationService.createInstance(ExtensionContainers, [testObject]);

		const extensions = await workbenchService.queryLocal(extensionManagementServerService.remoteExtensionManagementServer!);
		await workbenchService.queryGallery(CancellationToken.None);
		testObject.extension = extensions[0];
		assert.ok(testObject.enabled);
		assert.equal('Install Locally', testObject.label);
		assert.equal('extension-action prominent install', testObject.class);

		localExtensionManagementService.installFromGallery = () => new Promise<ILocalExtension>(c => c(aLocalExtension('a', { extensionKind: 'ui' }, { location: URI.file(`pub.a`) })));
		const disposable = testObject.onDidChange(() => {
			if (testObject.label === 'Installing' && testObject.enabled) {
				disposable.dispose();
				done();
			}
		});
		testObject.run();
	});

	test('Test local install action when installing remote ui extension is finished', async (done) => {
		// multi server setup
		const localExtensionManagementService: IExtensionManagementService = createExtensionManagementService();
		const onDidInstallEvent = new Emitter<DidInstallExtensionEvent>();
		localExtensionManagementService.onDidInstallExtension = onDidInstallEvent.event;
		const remoteUIExtension = aLocalExtension('a', { extensionKind: 'ui' }, { location: URI.file(`pub.a`).with({ scheme: Schemas.vscodeRemote }) });
		const extensionManagementServerService = aMultiExtensionManagementServerService(instantiationService, localExtensionManagementService, createExtensionManagementService([remoteUIExtension]));
		instantiationService.stub(IExtensionManagementServerService, extensionManagementServerService);
		instantiationService.stub(IExtensionEnablementService, new TestExtensionEnablementService(instantiationService));
		const workbenchService: IExtensionsWorkbenchService = instantiationService.createInstance(ExtensionsWorkbenchService);
		instantiationService.stub(IExtensionsWorkbenchService, workbenchService, 'open', undefined);
		instantiationService.set(IExtensionsWorkbenchService, workbenchService);

		instantiationService.stubPromise(IExtensionGalleryService, 'query', aPage(aGalleryExtension('a', { identifier: remoteUIExtension.identifier })));
		const testObject: ExtensionsActions.InstallAction = instantiationService.createInstance(ExtensionsActions.LocalInstallAction);
		instantiationService.createInstance(ExtensionContainers, [testObject]);

		const extensions = await workbenchService.queryLocal(extensionManagementServerService.remoteExtensionManagementServer!);
		await workbenchService.queryGallery(CancellationToken.None);
		testObject.extension = extensions[0];
		assert.ok(testObject.enabled);
		assert.equal('Install Locally', testObject.label);
		assert.equal('extension-action prominent install', testObject.class);

		const installedExtension = aLocalExtension('a', { extensionKind: 'ui' }, { location: URI.file(`pub.a`) });
		localExtensionManagementService.installFromGallery = () => new Promise<ILocalExtension>(c => c(installedExtension));
		await testObject.run();
		assert.ok(testObject.enabled);
		assert.equal('Install Locally', testObject.label);

		const disposable = testObject.onDidChange(() => {
			if (testObject.label === 'Install Locally' && !testObject.enabled) {
				disposable.dispose();
				done();
			}
		});
		onDidInstallEvent.fire({ identifier: installedExtension.identifier, local: installedExtension, operation: InstallOperation.Install });
	});

	test('Test local install action is enabled for disabled remote ui extension', async () => {
		// multi server setup
		const remoteUIExtension = aLocalExtension('a', { extensionKind: 'ui' }, { location: URI.file(`pub.a`).with({ scheme: Schemas.vscodeRemote }) });
		const extensionManagementServerService = aMultiExtensionManagementServerService(instantiationService, createExtensionManagementService(), createExtensionManagementService([remoteUIExtension]));
		instantiationService.stub(IExtensionManagementServerService, extensionManagementServerService);
		instantiationService.stub(IExtensionEnablementService, new TestExtensionEnablementService(instantiationService));
		const workbenchService: IExtensionsWorkbenchService = instantiationService.createInstance(ExtensionsWorkbenchService);
		instantiationService.set(IExtensionsWorkbenchService, workbenchService);

		await instantiationService.get(IExtensionEnablementService).setEnablement([remoteUIExtension], EnablementState.DisabledGlobally);
		instantiationService.stubPromise(IExtensionGalleryService, 'query', aPage(aGalleryExtension('a', { identifier: remoteUIExtension.identifier })));
		const testObject: ExtensionsActions.InstallAction = instantiationService.createInstance(ExtensionsActions.LocalInstallAction);
		instantiationService.createInstance(ExtensionContainers, [testObject]);

		const extensions = await workbenchService.queryLocal(extensionManagementServerService.remoteExtensionManagementServer!);
		await workbenchService.queryGallery(CancellationToken.None);
		testObject.extension = extensions[0];
		assert.ok(testObject.enabled);
		assert.equal('Install Locally', testObject.label);
		assert.equal('extension-action prominent install', testObject.class);
	});

	test('Test local install action is disabled when extension is not set', async () => {
		// multi server setup
		const remoteUIExtension = aLocalExtension('a', { extensionKind: 'ui' }, { location: URI.file(`pub.a`).with({ scheme: Schemas.vscodeRemote }) });
		const extensionManagementServerService = aMultiExtensionManagementServerService(instantiationService, createExtensionManagementService(), createExtensionManagementService([remoteUIExtension]));
		instantiationService.stub(IExtensionEnablementService, new TestExtensionEnablementService(instantiationService));
		const workbenchService: IExtensionsWorkbenchService = instantiationService.createInstance(ExtensionsWorkbenchService);
		instantiationService.set(IExtensionsWorkbenchService, workbenchService);

		instantiationService.stubPromise(IExtensionGalleryService, 'query', aPage(aGalleryExtension('a', { identifier: remoteUIExtension.identifier })));
		const testObject: ExtensionsActions.InstallAction = instantiationService.createInstance(ExtensionsActions.LocalInstallAction);
		instantiationService.createInstance(ExtensionContainers, [testObject]);

		await workbenchService.queryLocal(extensionManagementServerService.remoteExtensionManagementServer!);
		await workbenchService.queryGallery(CancellationToken.None);
		assert.ok(!testObject.enabled);
	});

	test('Test local install action is disabled for extension which is not installed', async () => {
		// multi server setup
		const extensionManagementServerService = aMultiExtensionManagementServerService(instantiationService);
		instantiationService.stub(IExtensionManagementServerService, extensionManagementServerService);
		instantiationService.stub(IExtensionEnablementService, new TestExtensionEnablementService(instantiationService));
		const workbenchService: IExtensionsWorkbenchService = instantiationService.createInstance(ExtensionsWorkbenchService);
		instantiationService.set(IExtensionsWorkbenchService, workbenchService);

		instantiationService.stubPromise(IExtensionGalleryService, 'query', aPage(aGalleryExtension('a')));
		const testObject: ExtensionsActions.InstallAction = instantiationService.createInstance(ExtensionsActions.LocalInstallAction);
		instantiationService.createInstance(ExtensionContainers, [testObject]);

		const pager = await workbenchService.queryGallery(CancellationToken.None);
		testObject.extension = pager.firstPage[0];
		assert.ok(testObject.extension);
		assert.ok(!testObject.enabled);
	});

	test('Test local install action is disabled for remote ui extension which is disabled in env', async () => {
		// multi server setup
		const remoteUIExtension = aLocalExtension('a', { extensionKind: 'ui' }, { location: URI.file(`pub.a`).with({ scheme: Schemas.vscodeRemote }) });
		instantiationService.stub(IWorkbenchEnvironmentService, { disableExtensions: true } as IWorkbenchEnvironmentService);
		const extensionManagementServerService = aMultiExtensionManagementServerService(instantiationService, createExtensionManagementService(), createExtensionManagementService([remoteUIExtension]));
		instantiationService.stub(IExtensionManagementServerService, extensionManagementServerService);
		instantiationService.stub(IExtensionEnablementService, new TestExtensionEnablementService(instantiationService));
		const workbenchService: IExtensionsWorkbenchService = instantiationService.createInstance(ExtensionsWorkbenchService);
		instantiationService.set(IExtensionsWorkbenchService, workbenchService);

		instantiationService.stubPromise(IExtensionGalleryService, 'query', aPage(aGalleryExtension('a', { identifier: remoteUIExtension.identifier })));
		const testObject: ExtensionsActions.InstallAction = instantiationService.createInstance(ExtensionsActions.LocalInstallAction);
		instantiationService.createInstance(ExtensionContainers, [testObject]);

		const extensions = await workbenchService.queryLocal(extensionManagementServerService.remoteExtensionManagementServer!);
		await workbenchService.queryGallery(CancellationToken.None);
		testObject.extension = extensions[0];
		assert.ok(testObject.extension);
		assert.ok(!testObject.enabled);
	});

	test('Test local install action is disabled when local server is not available', async () => {
		// single server setup
		const remoteUIExtension = aLocalExtension('a', { extensionKind: 'ui' }, { location: URI.file(`pub.a`).with({ scheme: Schemas.vscodeRemote }) });
		const extensionManagementServerService = aSingleRemoteExtensionManagementServerService(instantiationService, createExtensionManagementService([remoteUIExtension]));
		instantiationService.stub(IExtensionManagementServerService, extensionManagementServerService);
		instantiationService.stub(IExtensionEnablementService, new TestExtensionEnablementService(instantiationService));
		const workbenchService: IExtensionsWorkbenchService = instantiationService.createInstance(ExtensionsWorkbenchService);
		instantiationService.set(IExtensionsWorkbenchService, workbenchService);

		instantiationService.stubPromise(IExtensionGalleryService, 'query', aPage(aGalleryExtension('a', { identifier: remoteUIExtension.identifier })));
		const testObject: ExtensionsActions.InstallAction = instantiationService.createInstance(ExtensionsActions.LocalInstallAction);
		instantiationService.createInstance(ExtensionContainers, [testObject]);

		const extensions = await workbenchService.queryLocal(extensionManagementServerService.remoteExtensionManagementServer!);
		await workbenchService.queryGallery(CancellationToken.None);
		testObject.extension = extensions[0];
		assert.ok(testObject.extension);
		assert.ok(!testObject.enabled);
	});

	test('Test local install action is disabled for remote ui extension if it is installed in local', async () => {
		// multi server setup
		const localUIExtension = aLocalExtension('a', { extensionKind: 'ui' }, { location: URI.file(`pub.a`) });
		const remoteUIExtension = aLocalExtension('a', { extensionKind: 'ui' }, { location: URI.file(`pub.a`).with({ scheme: Schemas.vscodeRemote }) });
		const extensionManagementServerService = aMultiExtensionManagementServerService(instantiationService, createExtensionManagementService([localUIExtension]), createExtensionManagementService([remoteUIExtension]));
		instantiationService.stub(IExtensionManagementServerService, extensionManagementServerService);
		instantiationService.stub(IExtensionEnablementService, new TestExtensionEnablementService(instantiationService));
		const workbenchService: IExtensionsWorkbenchService = instantiationService.createInstance(ExtensionsWorkbenchService);
		instantiationService.set(IExtensionsWorkbenchService, workbenchService);

		instantiationService.stubPromise(IExtensionGalleryService, 'query', aPage(aGalleryExtension('a', { identifier: localUIExtension.identifier })));
		const testObject: ExtensionsActions.InstallAction = instantiationService.createInstance(ExtensionsActions.LocalInstallAction);
		instantiationService.createInstance(ExtensionContainers, [testObject]);

		const extensions = await workbenchService.queryLocal(extensionManagementServerService.remoteExtensionManagementServer!);
		await workbenchService.queryGallery(CancellationToken.None);
		testObject.extension = extensions[0];
		assert.ok(testObject.extension);
		assert.ok(!testObject.enabled);
	});

	test('Test local install action is disabled for remoteUI extension if it is uninstalled locally', async () => {
		// multi server setup
		const extensionManagementService = instantiationService.get(IExtensionManagementService);
		const extensionManagementServerService = aMultiExtensionManagementServerService(instantiationService, createExtensionManagementService(), extensionManagementService);
		instantiationService.stub(IExtensionManagementServerService, extensionManagementServerService);
		instantiationService.stub(IExtensionEnablementService, new TestExtensionEnablementService(instantiationService));
		const remoteUIExtension = aLocalExtension('a', { extensionKind: 'ui' }, { location: URI.file(`pub.a`).with({ scheme: Schemas.vscodeRemote }) });
		instantiationService.stubPromise(IExtensionManagementService, 'getInstalled', [remoteUIExtension]);
		const workbenchService: IExtensionsWorkbenchService = instantiationService.createInstance(ExtensionsWorkbenchService);
		instantiationService.set(IExtensionsWorkbenchService, workbenchService);

		instantiationService.stubPromise(IExtensionGalleryService, 'query', aPage(aGalleryExtension('a', { identifier: remoteUIExtension.identifier })));
		const testObject: ExtensionsActions.InstallAction = instantiationService.createInstance(ExtensionsActions.LocalInstallAction);
		instantiationService.createInstance(ExtensionContainers, [testObject]);

		const extensions = await workbenchService.queryLocal(extensionManagementServerService.remoteExtensionManagementServer!);
		await workbenchService.queryGallery(CancellationToken.None);
		testObject.extension = extensions[0];
		assert.ok(testObject.enabled);
		assert.equal('Install Locally', testObject.label);

		uninstallEvent.fire(remoteUIExtension.identifier);
		assert.ok(!testObject.enabled);
	});

	test('Test local install action is disabled for remote UI extension if it cannot be installed', async () => {
		// multi server setup
		const remoteUIExtension = aLocalExtension('a', { extensionKind: 'ui' }, { location: URI.file(`pub.a`).with({ scheme: Schemas.vscodeRemote }) });
		const extensionManagementServerService = aMultiExtensionManagementServerService(instantiationService, createExtensionManagementService(), createExtensionManagementService([remoteUIExtension]));
		instantiationService.stub(IExtensionManagementServerService, extensionManagementServerService);
		instantiationService.stub(IExtensionEnablementService, new TestExtensionEnablementService(instantiationService));
		const workbenchService: IExtensionsWorkbenchService = instantiationService.createInstance(ExtensionsWorkbenchService);
		instantiationService.set(IExtensionsWorkbenchService, workbenchService);

		instantiationService.stubPromise(IExtensionGalleryService, 'query', aPage(aGalleryExtension('a', { identifier: remoteUIExtension.identifier })));
		const testObject: ExtensionsActions.InstallAction = instantiationService.createInstance(ExtensionsActions.LocalInstallAction);
		instantiationService.createInstance(ExtensionContainers, [testObject]);

		const extensions = await workbenchService.queryLocal(extensionManagementServerService.remoteExtensionManagementServer!);
		testObject.extension = extensions[0];
		assert.ok(testObject.extension);
		assert.ok(!testObject.enabled);
	});

	test('Test local install action is disabled for remote workspace extension if it is not installed in local', async () => {
		// multi server setup
		const remoteWorkspaceExtension = aLocalExtension('a', { extensionKind: 'workspace' }, { location: URI.file(`pub.a`).with({ scheme: Schemas.vscodeRemote }) });
		const extensionManagementServerService = aMultiExtensionManagementServerService(instantiationService, createExtensionManagementService(), createExtensionManagementService([remoteWorkspaceExtension]));
		instantiationService.stub(IExtensionManagementServerService, extensionManagementServerService);
		instantiationService.stub(IExtensionEnablementService, new TestExtensionEnablementService(instantiationService));
		const workbenchService: IExtensionsWorkbenchService = instantiationService.createInstance(ExtensionsWorkbenchService);
		instantiationService.set(IExtensionsWorkbenchService, workbenchService);

		instantiationService.stubPromise(IExtensionGalleryService, 'query', aPage(aGalleryExtension('a', { identifier: remoteWorkspaceExtension.identifier })));
		const testObject: ExtensionsActions.InstallAction = instantiationService.createInstance(ExtensionsActions.LocalInstallAction);
		instantiationService.createInstance(ExtensionContainers, [testObject]);

		const extensions = await workbenchService.queryLocal(extensionManagementServerService.remoteExtensionManagementServer!);
		testObject.extension = extensions[0];
		assert.ok(testObject.extension);
		assert.ok(!testObject.enabled);
	});

	test('Test local install action is disabled for remote workspace extension if it is also installed in local', async () => {
		// multi server setup
		const localWorkspaceExtension = aLocalExtension('a', { extensionKind: 'workspae' }, { location: URI.file(`pub.a`) });
		const remoteWorkspaceExtension = aLocalExtension('a', { extensionKind: 'workspace' }, { location: URI.file(`pub.a`).with({ scheme: Schemas.vscodeRemote }) });
		const extensionManagementServerService = aMultiExtensionManagementServerService(instantiationService, createExtensionManagementService([localWorkspaceExtension]), createExtensionManagementService([remoteWorkspaceExtension]));
		instantiationService.stub(IExtensionManagementServerService, extensionManagementServerService);
		instantiationService.stub(IExtensionEnablementService, new TestExtensionEnablementService(instantiationService));
		const workbenchService: IExtensionsWorkbenchService = instantiationService.createInstance(ExtensionsWorkbenchService);
		instantiationService.set(IExtensionsWorkbenchService, workbenchService);

		instantiationService.stubPromise(IExtensionGalleryService, 'query', aPage(aGalleryExtension('a', { identifier: localWorkspaceExtension.identifier })));
		const testObject: ExtensionsActions.InstallAction = instantiationService.createInstance(ExtensionsActions.LocalInstallAction);
		instantiationService.createInstance(ExtensionContainers, [testObject]);

		const extensions = await workbenchService.queryLocal(extensionManagementServerService.remoteExtensionManagementServer!);
		testObject.extension = extensions[0];
		assert.ok(testObject.extension);
		assert.ok(!testObject.enabled);
	});

	test('Test local install action is enabled for remotely installed language pack extension', async () => {
		// multi server setup
		const languagePackExtension = aLocalExtension('a', { contributes: <IExtensionContributions>{ localizations: [{ languageId: 'de', translations: [] }] } }, { location: URI.file(`pub.a`).with({ scheme: Schemas.vscodeRemote }) });
		const extensionManagementServerService = aMultiExtensionManagementServerService(instantiationService, createExtensionManagementService(), createExtensionManagementService([languagePackExtension]));
		instantiationService.stub(IExtensionManagementServerService, extensionManagementServerService);
		instantiationService.stub(IExtensionEnablementService, new TestExtensionEnablementService(instantiationService));
		const workbenchService: IExtensionsWorkbenchService = instantiationService.createInstance(ExtensionsWorkbenchService);
		instantiationService.set(IExtensionsWorkbenchService, workbenchService);

		instantiationService.stubPromise(IExtensionGalleryService, 'query', aPage(aGalleryExtension('a', { identifier: languagePackExtension.identifier })));
		const testObject: ExtensionsActions.InstallAction = instantiationService.createInstance(ExtensionsActions.LocalInstallAction);
		instantiationService.createInstance(ExtensionContainers, [testObject]);

		const extensions = await workbenchService.queryLocal(extensionManagementServerService.remoteExtensionManagementServer!);
		await workbenchService.queryGallery(CancellationToken.None);
		testObject.extension = extensions[0];
		assert.ok(testObject.enabled);
		assert.equal('Install Locally', testObject.label);
		assert.equal('extension-action prominent install', testObject.class);
	});

	test('Test local install action is disabled if remote language pack extension is uninstalled', async () => {
		// multi server setup
		const extensionManagementService = instantiationService.get(IExtensionManagementService);
		const extensionManagementServerService = aMultiExtensionManagementServerService(instantiationService, createExtensionManagementService(), extensionManagementService);
		instantiationService.stub(IExtensionManagementServerService, extensionManagementServerService);
		instantiationService.stub(IExtensionEnablementService, new TestExtensionEnablementService(instantiationService));
		const languagePackExtension = aLocalExtension('a', { contributes: <IExtensionContributions>{ localizations: [{ languageId: 'de', translations: [] }] } }, { location: URI.file(`pub.a`).with({ scheme: Schemas.vscodeRemote }) });
		instantiationService.stubPromise(IExtensionManagementService, 'getInstalled', [languagePackExtension]);
		const workbenchService: IExtensionsWorkbenchService = instantiationService.createInstance(ExtensionsWorkbenchService);
		instantiationService.set(IExtensionsWorkbenchService, workbenchService);

		instantiationService.stubPromise(IExtensionGalleryService, 'query', aPage(aGalleryExtension('a', { identifier: languagePackExtension.identifier })));
		const testObject: ExtensionsActions.InstallAction = instantiationService.createInstance(ExtensionsActions.LocalInstallAction);
		instantiationService.createInstance(ExtensionContainers, [testObject]);

		const extensions = await workbenchService.queryLocal(extensionManagementServerService.remoteExtensionManagementServer!);
		await workbenchService.queryGallery(CancellationToken.None);
		testObject.extension = extensions[0];
		assert.ok(testObject.enabled);
		assert.equal('Install Locally', testObject.label);

		uninstallEvent.fire(languagePackExtension.identifier);
		assert.ok(!testObject.enabled);
	});

	test(`RecommendToFolderAction`, () => {
		// TODO: Implement test
	});

	function aLocalExtension(name: string = 'someext', manifest: any = {}, properties: any = {}): ILocalExtension {
		manifest = assign({ name, publisher: 'pub', version: '1.0.0' }, manifest);
		properties = assign({
			type: ExtensionType.User,
			location: URI.file(`pub.${name}`),
			identifier: { id: getGalleryExtensionId(manifest.publisher, manifest.name), uuid: undefined },
			metadata: { id: getGalleryExtensionId(manifest.publisher, manifest.name), publisherId: manifest.publisher, publisherDisplayName: 'somename' }
		}, properties);
		return <ILocalExtension>Object.create({ manifest, ...properties });
	}

	function aGalleryExtension(name: string, properties: any = {}, galleryExtensionProperties: any = {}, assets: any = {}): IGalleryExtension {
		const galleryExtension = <IGalleryExtension>Object.create({});
		assign(galleryExtension, { name, publisher: 'pub', version: '1.0.0', properties: {}, assets: {} }, properties);
		assign(galleryExtension.properties, { dependencies: [] }, galleryExtensionProperties);
		assign(galleryExtension.assets, assets);
		galleryExtension.identifier = { id: getGalleryExtensionId(galleryExtension.publisher, galleryExtension.name), uuid: generateUuid() };
		return <IGalleryExtension>galleryExtension;
	}

	function aPage<T>(...objects: T[]): IPager<T> {
		return { firstPage: objects, total: objects.length, pageSize: objects.length, getPage: () => null! };
	}

	function aSingleRemoteExtensionManagementServerService(instantiationService: TestInstantiationService, remoteExtensionManagementService?: IExtensionManagementService): IExtensionManagementServerService {
		const remoteExtensionManagementServer: IExtensionManagementServer = {
			authority: 'vscode-remote',
			label: 'remote',
			extensionManagementService: remoteExtensionManagementService || createExtensionManagementService()
		};
		return {
			_serviceBrand: {},
			localExtensionManagementServer: null,
			remoteExtensionManagementServer,
			getExtensionManagementServer: (location: URI) => {
				if (location.scheme === REMOTE_HOST_SCHEME) {
					return remoteExtensionManagementServer;
				}
				return null;
			}
		};
	}

	function aMultiExtensionManagementServerService(instantiationService: TestInstantiationService, localExtensionManagementService?: IExtensionManagementService, remoteExtensionManagementService?: IExtensionManagementService): IExtensionManagementServerService {
		const localExtensionManagementServer: IExtensionManagementServer = {
			authority: 'vscode-local',
			label: 'local',
			extensionManagementService: localExtensionManagementService || createExtensionManagementService()
		};
		const remoteExtensionManagementServer: IExtensionManagementServer = {
			authority: 'vscode-remote',
			label: 'remote',
			extensionManagementService: remoteExtensionManagementService || createExtensionManagementService()
		};
		return {
			_serviceBrand: {},
			localExtensionManagementServer,
			remoteExtensionManagementServer,
			getExtensionManagementServer: (location: URI) => {
				if (location.scheme === Schemas.file) {
					return localExtensionManagementServer;
				}
				if (location.scheme === REMOTE_HOST_SCHEME) {
					return remoteExtensionManagementServer;
				}
				return null;
			}
		};
	}

	function createExtensionManagementService(installed: ILocalExtension[] = []): IExtensionManagementService {
		return <IExtensionManagementService>{
			onInstallExtension: Event.None,
			onDidInstallExtension: Event.None,
			onUninstallExtension: Event.None,
			onDidUninstallExtension: Event.None,
			getInstalled: () => Promise.resolve<ILocalExtension[]>(installed),
			installFromGallery: (extension: IGalleryExtension) => Promise.reject(new Error('not supported'))
		};
	}

});<|MERGE_RESOLUTION|>--- conflicted
+++ resolved
@@ -1160,20 +1160,10 @@
 		const extensions = await instantiationService.get(IExtensionsWorkbenchService).queryLocal();
 		testObject.extension = extensions[0];
 
-<<<<<<< HEAD
-		return new Promise(c => {
-			testObject.onDidChange(() => {
-				if (testObject.enabled && testObject.tooltip === 'Please reload Azure Data Studio to complete the uninstallation of this extension.') { // {{SQL CARBON EDIT}} - replace Visual Studio Code with Azure Data Studio
-					c();
-				}
-			});
-			uninstallEvent.fire(local.identifier);
-			didUninstallEvent.fire({ identifier: local.identifier });
-=======
 		uninstallEvent.fire(local.identifier);
 		didUninstallEvent.fire({ identifier: local.identifier });
 		assert.ok(testObject.enabled);
-		assert.equal(testObject.tooltip, 'Please reload Visual Studio Code to complete the uninstallation of this extension.');
+		assert.equal(testObject.tooltip, 'Please reload Azure Data Studio to complete the uninstallation of this extension.'); // {{SQL CARBON EDIT}} - replace Visual Studio Code with Azure Data Studio
 	});
 
 	test('Test ReloadAction when extension is uninstalled and can be removed', async () => {
@@ -1183,7 +1173,6 @@
 			onDidChangeExtensions: new Emitter<void>().event,
 			canRemoveExtension: (extension) => true,
 			canAddExtension: (extension) => true
->>>>>>> 2225e94a
 		});
 		const testObject: ExtensionsActions.ReloadAction = instantiationService.createInstance(ExtensionsActions.ReloadAction);
 		instantiationService.createInstance(ExtensionContainers, [testObject]);
