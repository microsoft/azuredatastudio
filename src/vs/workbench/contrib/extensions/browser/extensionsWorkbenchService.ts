--- conflicted
+++ resolved
@@ -122,21 +122,16 @@
 			return undefined;
 		}
 
-<<<<<<< HEAD
-		return this.productService.extensionsGallery.itemUrl && `${this.productService.extensionsGallery.itemUrl}?itemName=${this.publisher}.${this.name}`; // {{SQL CARBON EDIT}} add check for itemurl
+		return `${this.productService.productConfiguration.extensionsGallery.itemUrl}?itemName=${this.publisher}.${this.name}`;
 	}
 
 	// {{SQL CARBON EDIT}}
 	get downloadPage(): string {
-		if (!this.productService.extensionsGallery) {
+		if (!this.productService.productConfiguration.extensionsGallery) {
 			return null;
 		}
 
-		// {{SQL CARBON EDIT}}
 		return this.gallery && this.gallery.assets && this.gallery.assets.downloadPage && this.gallery.assets.downloadPage.uri;
-=======
-		return `${this.productService.productConfiguration.extensionsGallery.itemUrl}?itemName=${this.publisher}.${this.name}`;
->>>>>>> e0a685e5
 	}
 
 	get iconUrl(): string {
@@ -836,9 +831,9 @@
 		// This is the execution path for install/update extension from marketplace.
 		// Check both the vscode version and azure data studio version
 		// The check is added here because we want to fail fast instead of downloading the VSIX and then fail.
-		if (gallery.properties.engine && (!isEngineValid(gallery.properties.engine, this.productService.vscodeVersion)
-			|| (gallery.properties.azDataEngine && !isEngineValid(gallery.properties.azDataEngine, this.productService.version)))) {
-			return Promise.reject(new Error(nls.localize('incompatible2', "Unable to install version '{2}' of extension '{0}' as it is not compatible with Azure Data Studio '{1}'.", extension.gallery!.identifier.id, this.productService.version, gallery.version)));
+		if (gallery.properties.engine && (!isEngineValid(gallery.properties.engine, this.productService.productConfiguration.vscodeVersion)
+			|| (gallery.properties.azDataEngine && !isEngineValid(gallery.properties.azDataEngine, this.productService.productConfiguration.version)))) {
+			return Promise.reject(new Error(nls.localize('incompatible2', "Unable to install version '{2}' of extension '{0}' as it is not compatible with Azure Data Studio '{1}'.", extension.gallery!.identifier.id, this.productService.productConfiguration.version, gallery.version)));
 		}
 
 		return this.installWithProgress(async () => {
