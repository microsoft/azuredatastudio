--- conflicted
+++ resolved
@@ -15,11 +15,7 @@
 import {
 	IExtensionGalleryService, ILocalExtension, IGalleryExtension, IQueryOptions,
 	InstallExtensionEvent, DidUninstallExtensionEvent, InstallOperation, InstallOptions, WEB_EXTENSION_TAG, InstallExtensionResult,
-<<<<<<< HEAD
 	IExtensionsControlManifest, InstallVSIXOptions, IExtensionInfo, IExtensionQueryOptions, IDeprecationInfo, ExtensionManagementError, ExtensionManagementErrorCode // {{SQL CARBON EDIT}} Added ExtensionManagementError and ExtensionManagementErrorCode
-=======
-	IExtensionsControlManifest, InstallVSIXOptions, IExtensionInfo, IExtensionQueryOptions, IDeprecationInfo, isTargetPlatformCompatible
->>>>>>> 5b6af074
 } from 'vs/platform/extensionManagement/common/extensionManagement';
 import { IWorkbenchExtensionEnablementService, EnablementState, IExtensionManagementServerService, IExtensionManagementServer, IWorkbenchExtensionManagementService, DefaultIconPath } from 'vs/workbench/services/extensionManagement/common/extensionManagement';
 import { getGalleryExtensionTelemetryData, getLocalExtensionTelemetryData, areSameExtensions, groupByExtension, ExtensionKey, getGalleryExtensionId } from 'vs/platform/extensionManagement/common/extensionManagementUtil';
@@ -38,11 +34,7 @@
 import { CancellationToken } from 'vs/base/common/cancellation';
 import { IStorageService, StorageScope } from 'vs/platform/storage/common/storage';
 import { IFileService } from 'vs/platform/files/common/files';
-<<<<<<< HEAD
-import { IExtensionManifest, ExtensionType, IExtension as IPlatformExtension, TargetPlatform, ExtensionIdentifier, ExtensionsPolicyKey, ExtensionsPolicy, IExtensionIdentifier } from 'vs/platform/extensions/common/extensions'; // {{SQL CARBON EDIT}}
-=======
-import { IExtensionManifest, ExtensionType, IExtension as IPlatformExtension, TargetPlatform, ExtensionIdentifier, IExtensionIdentifier, IExtensionDescription } from 'vs/platform/extensions/common/extensions';
->>>>>>> 5b6af074
+import { IExtensionManifest, ExtensionType, IExtension as IPlatformExtension, TargetPlatform, ExtensionIdentifier, IExtensionIdentifier, ExtensionsPolicyKey, ExtensionsPolicy } from 'vs/platform/extensions/common/extensions'; // {{SQL CARBON EDIT}}
 import { ILanguageService } from 'vs/editor/common/languages/language';
 import { IProductService } from 'vs/platform/product/common/productService';
 import { FileAccess } from 'vs/base/common/network';
@@ -1447,13 +1439,8 @@
 			return Promise.resolve();
 		}
 
-<<<<<<< HEAD
-		const toUpdate = this.outdated.filter(e =>
+		const toUpdate = this.outdated.filter(e => !e.pinned &&
 			!e.downloadPage && // {{SQL CARBON EDIT}} - Don't auto-update DownloadPage extensions
-			!this.isAutoUpdateIgnored(new ExtensionKey(e.identifier, e.version)) &&
-=======
-		const toUpdate = this.outdated.filter(e => !e.pinned &&
->>>>>>> 5b6af074
 			(this.getAutoUpdateValue() === true || (e.local && this.extensionEnablementService.isEnabled(e.local)))
 		);
 
@@ -1500,46 +1487,21 @@
 	}
 
 	install(extension: URI | IExtension, installOptions?: InstallOptions | InstallVSIXOptions, progressLocation?: ProgressLocation): Promise<IExtension> {
-<<<<<<< HEAD
 		let extensionPolicy = this.configurationService.getValue<string>(ExtensionsPolicyKey); // {{SQL CARBON EDIT}} add line
 		if (extension instanceof URI) {
 			return this.installWithProgress(() => this.installFromVSIX(extension, installOptions));
 		}
-=======
-		return this.doInstall(extension, async () => {
-			if (extension instanceof URI) {
-				return this.installFromVSIX(extension, installOptions);
-			}
-			if (extension.isMalicious) {
-				throw new Error(nls.localize('malicious', "This extension is reported to be problematic."));
-			}
-			if (!extension.gallery) {
-				throw new Error('Missing gallery');
-			}
-			return this.installFromGallery(extension, extension.gallery, installOptions);
-		}, progressLocation);
-	}
->>>>>>> 5b6af074
-
-	async installInServer(extension: IExtension, server: IExtensionManagementServer): Promise<void> {
-		await this.doInstall(extension, async () => {
-			if (!extension.gallery) {
-				extension = (await this.getExtensions([extension.identifier], CancellationToken.None))[0] ?? extension;
-			}
-			if (extension.gallery) {
-				return server.extensionManagementService.installFromGallery(extension.gallery);
-			}
-
-			if (!extension.local) {
-				throw new Error('Extension not found');
-			}
-
-			const targetPlatform = await server.extensionManagementService.getTargetPlatform();
-			if (!isTargetPlatformCompatible(extension.local.targetPlatform, [extension.local.targetPlatform], targetPlatform)) {
-				throw new Error(nls.localize('incompatible', "Can't install '{0}' extension because it is not compatible.", extension.identifier.id));
-			}
-
-<<<<<<< HEAD
+
+		if (extension.isMalicious) {
+			return Promise.reject(new Error(nls.localize('malicious', "This extension is reported to be problematic.")));
+		}
+
+		const gallery = extension.gallery;
+
+		if (!gallery) {
+			return Promise.reject(new Error('Missing gallery'));
+		}
+
 		// {{SQL CARBON EDIT}}
 		// This is the execution path for install/update extension from marketplace.
 		// Check both the vscode version and azure data studio version
@@ -1571,19 +1533,6 @@
 		} else {
 			return this.extensionManagementService.installFromGallery(ext.gallery!); // {{SQL CARBON EDIT}} Use extensionManagementService
 		}
-=======
-			const vsix = await this.extensionManagementService.zip(extension.local);
-			try {
-				return await server.extensionManagementService.install(vsix);
-			} finally {
-				try {
-					await this.fileService.del(vsix);
-				} catch (error) {
-					this.logService.error(error);
-				}
-			}
-		});
->>>>>>> 5b6af074
 	}
 	// {{SQL CARBON EDIT}} - End
 
@@ -1636,39 +1585,42 @@
 	}
 
 	async installVersion(extension: IExtension, version: string, installOptions: InstallOptions = {}): Promise<IExtension> {
-		return this.doInstall(extension, async () => {
-			if (!extension.gallery) {
-				throw new Error('Missing gallery');
-			}
-
-<<<<<<< HEAD
+		if (!(extension instanceof Extension)) {
+			return extension;
+		}
+
+		if (!extension.gallery) {
+			throw new Error('Missing gallery');
+		}
+
 		const targetPlatform = extension.server ? await extension.server.extensionManagementService.getTargetPlatform() : undefined;
 		const [gallery] = await this.galleryService.getExtensions([{ id: extension.gallery.identifier.id, version }], { targetPlatform }, CancellationToken.None);
 		if (!gallery) {
 			throw new ExtensionManagementError(locConstants.extensionsWorkbenchServiceIncompatible(extension.gallery!.identifier.id, extension.gallery.version, version, (await extension.getManifest(undefined)).engines.azdata), ExtensionManagementErrorCode.Incompatible); // {{SQL CARBON EDIT}} Change vscode to ads
 		}
-=======
-			const targetPlatform = extension.server ? await extension.server.extensionManagementService.getTargetPlatform() : undefined;
-			const [gallery] = await this.galleryService.getExtensions([{ id: extension.gallery.identifier.id, version }], { targetPlatform }, CancellationToken.None);
-			if (!gallery) {
-				throw new Error(nls.localize('not found', "Unable to install extension '{0}' because the requested version '{1}' is not found.", extension.gallery!.identifier.id, version));
-			}
->>>>>>> 5b6af074
-
+
+		return this.installWithProgress(async () => {
 			installOptions.installGivenVersion = true;
-			return this.installFromGallery(extension, gallery, installOptions);
-		});
+			const installed = await this.installFromGallery(extension, gallery, installOptions);
+			if (extension.latestVersion !== version) {
+				this.ignoreAutoUpdate(new ExtensionKey(gallery.identifier, version));
+			}
+			return installed;
+		}, gallery.displayName);
 	}
 
 	reinstall(extension: IExtension): Promise<IExtension> {
-		return this.doInstall(extension, () => {
-			const ext = extension.local ? extension : this.local.filter(e => areSameExtensions(e.identifier, extension.identifier))[0];
-			const toReinstall: ILocalExtension | null = ext && ext.local ? ext.local : null;
-			if (!toReinstall) {
-				throw new Error('Missing local');
-			}
-			return this.extensionManagementService.reinstallFromGallery(toReinstall);
-		});
+		const ext = extension.local ? extension : this.local.filter(e => areSameExtensions(e.identifier, extension.identifier))[0];
+		const toReinstall: ILocalExtension | null = ext && ext.local ? ext.local : null;
+
+		if (!toReinstall) {
+			return Promise.reject(new Error('Missing local'));
+		}
+
+		return this.progressService.withProgress({
+			location: ProgressLocation.Extensions,
+			source: `${toReinstall.identifier.id}`
+		}, () => this.extensionManagementService.reinstallFromGallery(toReinstall).then(() => this.local.filter(local => areSameExtensions(local.identifier, extension.identifier))[0]));
 	}
 
 	isExtensionIgnoredToSync(extension: IExtension): boolean {
@@ -1708,44 +1660,39 @@
 		return extension;
 	}
 
-	private doInstall(extension: IExtension | URI, installTask: () => Promise<ILocalExtension>, progressLocation?: ProgressLocation): Promise<IExtension> {
-		const title = extension instanceof URI ? nls.localize('installing extension', 'Installing extension....') : nls.localize('installing named extension', "Installing '{0}' extension....", extension.displayName);
-		return this.withProgress({
+	private installWithProgress<T>(installTask: () => Promise<T>, extensionName?: string, progressLocation?: ProgressLocation): Promise<T> {
+		const title = extensionName ? nls.localize('installing named extension', "Installing '{0}' extension....", extensionName) : nls.localize('installing extension', 'Installing extension....');
+		return this.progressService.withProgress({
 			location: progressLocation ?? ProgressLocation.Extensions,
 			title
-		}, async () => {
-			try {
-				if (!(extension instanceof URI)) {
-					this.installing.push(extension);
-					this._onChange.fire(extension);
-				}
-				const local = await installTask();
-				return await this.waitAndGetInstalledExtension(local.identifier);
-			} finally {
-				if (!(extension instanceof URI)) {
-					this.installing = this.installing.filter(e => e !== extension);
-					// Trigger the change without passing the extension because it is replaced by a new instance.
-					this._onChange.fire(undefined);
-				}
-			}
-		});
-	}
-
-	private async installFromVSIX(vsix: URI, installOptions?: InstallVSIXOptions): Promise<ILocalExtension> {
+		}, () => installTask());
+	}
+
+	private async installFromVSIX(vsix: URI, installOptions?: InstallVSIXOptions): Promise<IExtension> {
 		const manifest = await this.extensionManagementService.getManifest(vsix);
 		const existingExtension = this.local.find(local => areSameExtensions(local.identifier, { id: getGalleryExtensionId(manifest.publisher, manifest.name) }));
+		const { identifier } = await this.extensionManagementService.installVSIX(vsix, manifest, installOptions);
+
 		if (existingExtension && existingExtension.latestVersion !== manifest.version) {
-			installOptions = installOptions || {};
-			installOptions.installGivenVersion = true;
-		}
-		return this.extensionManagementService.installVSIX(vsix, manifest, installOptions);
-	}
-
-	private installFromGallery(extension: IExtension, gallery: IGalleryExtension, installOptions?: InstallOptions): Promise<ILocalExtension> {
-		if (extension.local) {
-			return this.extensionManagementService.updateFromGallery(gallery, extension.local, installOptions);
-		} else {
-			return this.extensionManagementService.installFromGallery(gallery, installOptions);
+			this.ignoreAutoUpdate(new ExtensionKey(identifier, manifest.version));
+		}
+
+		return this.waitAndGetInstalledExtension(identifier);
+	}
+
+	private async installFromGallery(extension: IExtension, gallery: IGalleryExtension, installOptions?: InstallOptions): Promise<IExtension> {
+		this.installing.push(extension);
+		this._onChange.fire(extension);
+		try {
+			if (extension.state === ExtensionState.Installed && extension.local) {
+				await this.extensionManagementService.updateFromGallery(gallery, extension.local, installOptions);
+			} else {
+				await this.extensionManagementService.installFromGallery(gallery, installOptions);
+			}
+			return this.waitAndGetInstalledExtension(gallery.identifier);
+		} finally {
+			this.installing = this.installing.filter(e => e !== extension);
+			this._onChange.fire(this.local.filter(e => areSameExtensions(e.identifier, extension.identifier))[0]);
 		}
 	}
 
