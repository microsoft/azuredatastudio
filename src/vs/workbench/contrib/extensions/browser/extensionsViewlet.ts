--- conflicted
+++ resolved
@@ -232,28 +232,16 @@
 		 * Separate view for popular extensions required as we need to show popular and recommended sections
 		 * in the default view when there is no search text, and user has no installed extensions.
 		 */
-<<<<<<< HEAD
 		// {{SQL CARBON EDIT}} -- remove "Popular" view
 		// viewDescriptors.push({
 		// 	id: 'workbench.views.extensions.popular',
 		// 	name: localize('popularExtensions', "Popular"),
-		// 	ctorDescriptor: new SyncDescriptor(ExtensionsListView, [{}]),
-		// 	when: ContextKeyExpr.and(ContextKeyExpr.has('defaultExtensionViews'), ContextKeyExpr.not('hasInstalledExtensions')),
+		// 	ctorDescriptor: new SyncDescriptor(DefaultPopularExtensionsView, [{}]),
+		// 	when: ContextKeyExpr.and(DefaultViewsContext, ContextKeyExpr.not('hasInstalledExtensions')),
 		// 	weight: 60,
 		// 	order: 2,
 		// 	canToggleVisibility: false
 		// });
-=======
-		viewDescriptors.push({
-			id: 'workbench.views.extensions.popular',
-			name: localize('popularExtensions', "Popular"),
-			ctorDescriptor: new SyncDescriptor(DefaultPopularExtensionsView, [{}]),
-			when: ContextKeyExpr.and(DefaultViewsContext, ContextKeyExpr.not('hasInstalledExtensions')),
-			weight: 60,
-			order: 2,
-			canToggleVisibility: false
-		});
->>>>>>> 3d6389bb
 
 		/*
 		 * Default recommended extensions view
