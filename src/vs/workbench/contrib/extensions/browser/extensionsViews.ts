--- conflicted
+++ resolved
@@ -455,14 +455,8 @@
 			return this.getAllRecommendationsModel(query, options, token);
 		} else if (ExtensionsListView.isRecommendedExtensionsQuery(query.value)) {
 			return this.getRecommendationsModel(query, options, token);
-<<<<<<< HEAD
-			// {{SQL CARBON EDIT}}
 		} else if (ExtensionsListView.isAllMarketplaceExtensionsQuery(query.value)) { // {{SQL CARBON EDIT}} add if
 			return this.getAllMarketplaceModel(query, options, token);
-		} else if (ExtensionsListView.isSyncedExtensionsQuery(query.value)) {
-			return this.getSyncedExtensionsModel(query, options, token);
-=======
->>>>>>> 6c5fdad3
 		}
 
 		if (/\bcurated:([^\s]+)\b/.test(query.value)) {
