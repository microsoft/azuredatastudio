--- conflicted
+++ resolved
@@ -457,14 +457,11 @@
 			return this.getAllRecommendationsModel(query, options, token);
 		} else if (ExtensionsListView.isRecommendedExtensionsQuery(query.value)) {
 			return this.getRecommendationsModel(query, options, token);
-<<<<<<< HEAD
 			// {{SQL CARBON EDIT}}
-		} else if (ExtensionsListView.isAllMarketplaceExtensionsQuery(query.value)) {
+		} else if (ExtensionsListView.isAllMarketplaceExtensionsQuery(query.value)) { // {{SQL CARBON EDIT}} add if
 			return this.getAllMarketplaceModel(query, options, token);
-=======
 		} else if (ExtensionsListView.isSyncedExtensionsQuery(query.value)) {
 			return this.getSyncedExtensionsModel(query, options, token);
->>>>>>> 7535d832
 		}
 
 		if (/\bcurated:([^\s]+)\b/.test(query.value)) {
