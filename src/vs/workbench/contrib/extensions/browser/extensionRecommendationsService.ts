/*---------------------------------------------------------------------------------------------
 *  Copyright (c) Microsoft Corporation. All rights reserved.
 *  Licensed under the Source EULA. See License.txt in the project root for license information.
 *--------------------------------------------------------------------------------------------*/

import { Disposable } from 'vs/base/common/lifecycle';
import { IExtensionManagementService, IExtensionGalleryService, InstallOperation, InstallExtensionResult } from 'vs/platform/extensionManagement/common/extensionManagement';
import { IExtensionRecommendationsService, ExtensionRecommendationReason, IExtensionIgnoredRecommendationsService } from 'vs/workbench/services/extensionRecommendations/common/extensionRecommendations';
import { IInstantiationService } from 'vs/platform/instantiation/common/instantiation';
import { ITelemetryService } from 'vs/platform/telemetry/common/telemetry';
import { distinct, shuffle } from 'vs/base/common/arrays';
import { Emitter, Event } from 'vs/base/common/event';
import { IEnvironmentService } from 'vs/platform/environment/common/environment';
import { LifecyclePhase, ILifecycleService } from 'vs/workbench/services/lifecycle/common/lifecycle';
import { ExeBasedRecommendations } from 'vs/workbench/contrib/extensions/browser/exeBasedRecommendations';
import { WorkspaceRecommendations } from 'vs/workbench/contrib/extensions/browser/workspaceRecommendations';
import { FileBasedRecommendations } from 'vs/workbench/contrib/extensions/browser/fileBasedRecommendations';
import { KeymapRecommendations } from 'vs/workbench/contrib/extensions/browser/keymapRecommendations';
import { LanguageRecommendations } from 'vs/workbench/contrib/extensions/browser/languageRecommendations';
import { ExtensionRecommendation } from 'vs/workbench/contrib/extensions/browser/extensionRecommendations';
import { ConfigBasedRecommendations } from 'vs/workbench/contrib/extensions/browser/configBasedRecommendations';
import { StaticRecommendations } from 'sql/workbench/contrib/extensions/browser/staticRecommendations'; // {{SQL CARBON EDIT}} Custom extension recommendation
import { ScenarioRecommendations } from 'sql/workbench/contrib/extensions/browser/scenarioRecommendations';
import { IExtensionRecommendationNotificationService } from 'vs/platform/extensionRecommendations/common/extensionRecommendations';
import { timeout } from 'vs/base/common/async';
import { IExtensionRecommendation } from 'sql/workbench/services/extensionManagement/common/extensionManagement'; // {{SQL CARBON EDIT}} Custom extension recommendation
import { URI } from 'vs/base/common/uri';
import { WebRecommendations } from 'vs/workbench/contrib/extensions/browser/webRecommendations';
import { IExtensionsWorkbenchService } from 'vs/workbench/contrib/extensions/common/extensions';
import { areSameExtensions } from 'vs/platform/extensionManagement/common/extensionManagementUtil';
import { RemoteRecommendations } from 'vs/workbench/contrib/extensions/browser/remoteRecommendations';
import { IRemoteExtensionsScannerService } from 'vs/platform/remote/common/remoteExtensionsScanner';
import { IUserDataInitializationService } from 'vs/workbench/services/userData/browser/userDataInit';

type IgnoreRecommendationClassification = {
	owner: 'sandy081';
	comment: 'Report when a recommendation is ignored';
	recommendationReason: { classification: 'SystemMetaData'; purpose: 'FeatureInsight'; isMeasurement: true; comment: 'Reason why extension is recommended' };
	extensionId: { classification: 'PublicNonPersonalData'; purpose: 'FeatureInsight'; comment: 'Id of the extension recommendation that is being ignored' };
};

export class ExtensionRecommendationsService extends Disposable implements IExtensionRecommendationsService {

	declare readonly _serviceBrand: undefined;

	// Recommendations
	private readonly fileBasedRecommendations: FileBasedRecommendations;
	private readonly workspaceRecommendations: WorkspaceRecommendations;
	private readonly configBasedRecommendations: ConfigBasedRecommendations;
	private readonly exeBasedRecommendations: ExeBasedRecommendations;
	private readonly keymapRecommendations: KeymapRecommendations;
	private readonly staticRecommendations: StaticRecommendations; // {{SQL CARBON EDIT}} add ours
	private readonly scenarioRecommendations: ScenarioRecommendations; // {{SQL CARBON EDIT}} add ours
	private readonly webRecommendations: WebRecommendations;
	private readonly languageRecommendations: LanguageRecommendations;
	private readonly remoteRecommendations: RemoteRecommendations;

	public readonly activationPromise: Promise<void>;
	private sessionSeed: number;

	private _onDidChangeRecommendations = this._register(new Emitter<void>());
	readonly onDidChangeRecommendations = this._onDidChangeRecommendations.event;

	constructor(
		@IInstantiationService instantiationService: IInstantiationService,
		@ILifecycleService private readonly lifecycleService: ILifecycleService,
		@IExtensionGalleryService private readonly galleryService: IExtensionGalleryService,
		@ITelemetryService private readonly telemetryService: ITelemetryService,
		@IEnvironmentService private readonly environmentService: IEnvironmentService,
		@IExtensionManagementService private readonly extensionManagementService: IExtensionManagementService,
		@IExtensionIgnoredRecommendationsService private readonly extensionRecommendationsManagementService: IExtensionIgnoredRecommendationsService,
		@IExtensionRecommendationNotificationService private readonly extensionRecommendationNotificationService: IExtensionRecommendationNotificationService,
		@IExtensionsWorkbenchService private readonly extensionsWorkbenchService: IExtensionsWorkbenchService,
		@IRemoteExtensionsScannerService private readonly remoteExtensionsScannerService: IRemoteExtensionsScannerService,
		@IUserDataInitializationService private readonly userDataInitializationService: IUserDataInitializationService,
	) {
		super();

		this.workspaceRecommendations = instantiationService.createInstance(WorkspaceRecommendations);
		this.fileBasedRecommendations = instantiationService.createInstance(FileBasedRecommendations);
		this.configBasedRecommendations = instantiationService.createInstance(ConfigBasedRecommendations);
		this.exeBasedRecommendations = instantiationService.createInstance(ExeBasedRecommendations);
		this.keymapRecommendations = instantiationService.createInstance(KeymapRecommendations);
		this.webRecommendations = instantiationService.createInstance(WebRecommendations);
		this.languageRecommendations = instantiationService.createInstance(LanguageRecommendations);
		this.remoteRecommendations = instantiationService.createInstance(RemoteRecommendations);
		this.staticRecommendations = instantiationService.createInstance(StaticRecommendations); // {{SQL CARBON EDIT}} add ours
		this.scenarioRecommendations = instantiationService.createInstance(ScenarioRecommendations); // {{SQL CARBON EDIT}} add ours

		if (!this.isEnabled()) {
			this.sessionSeed = 0;
			this.activationPromise = Promise.resolve();
			return;
		}

		this.sessionSeed = +new Date();

		// Activation
		this.activationPromise = this.activate();

		this._register(this.extensionManagementService.onDidInstallExtensions(e => this.onDidInstallExtensions(e)));
	}

	private async activate(): Promise<void> {
		try {
			await Promise.allSettled([
				this.remoteExtensionsScannerService.whenExtensionsReady(),
				this.userDataInitializationService.whenInitializationFinished(),
				this.lifecycleService.when(LifecyclePhase.Restored)]);
		} catch (error) { /* ignore */ }

		// activate all recommendations
		await Promise.all([
			this.workspaceRecommendations.activate(),
			this.configBasedRecommendations.activate(),
			this.fileBasedRecommendations.activate(),
			this.keymapRecommendations.activate(),
			this.staticRecommendations.activate(), // {{SQL CARBON EDIT}} add ours
			this.scenarioRecommendations.activate(), // {{SQL CARBON EDIT}} add ours
			this.languageRecommendations.activate(),
			this.webRecommendations.activate(),
			this.remoteRecommendations.activate()
		]);

		this._register(Event.any(this.workspaceRecommendations.onDidChangeRecommendations, this.configBasedRecommendations.onDidChangeRecommendations, this.extensionRecommendationsManagementService.onDidChangeIgnoredRecommendations)(() => this._onDidChangeRecommendations.fire()));
		this._register(this.extensionRecommendationsManagementService.onDidChangeGlobalIgnoredRecommendation(({ extensionId, isRecommended }) => {
			if (!isRecommended) {
				const reason = this.getAllRecommendationsWithReason()[extensionId];
				if (reason && reason.reasonId) {
					this.telemetryService.publicLog2<{ extensionId: string; recommendationReason: ExtensionRecommendationReason }, IgnoreRecommendationClassification>('extensionsRecommendations:ignoreRecommendation', { extensionId, recommendationReason: reason.reasonId });
				}
			}
		}));

		this.promptWorkspaceRecommendations();
	}

	private isEnabled(): boolean {
		return this.galleryService.isEnabled() && !this.environmentService.isExtensionDevelopment;
	}

	private async activateProactiveRecommendations(): Promise<void> {
		await Promise.all([this.exeBasedRecommendations.activate(), this.configBasedRecommendations.activate()]);
	}

	getAllRecommendationsWithReason(): { [id: string]: { reasonId: ExtensionRecommendationReason; reasonText: string } } {
		/* Activate proactive recommendations */
		this.activateProactiveRecommendations();

		const output: { [id: string]: { reasonId: ExtensionRecommendationReason; reasonText: string } } = Object.create(null);

		const allRecommendations = [
			...this.configBasedRecommendations.recommendations,
			...this.exeBasedRecommendations.recommendations,
			...this.fileBasedRecommendations.recommendations,
			...this.workspaceRecommendations.recommendations,
			...this.keymapRecommendations.recommendations,
			...this.staticRecommendations.recommendations, // {{SQL CARBON EDIT}} add ours
			...this.languageRecommendations.recommendations,
			...this.webRecommendations.recommendations,
		];

		for (const { extensionId, reason } of allRecommendations) {
			if (this.isExtensionAllowedToBeRecommended(extensionId)) {
				output[extensionId.toLowerCase()] = reason;
			}
		}

		return output;
	}

	async getConfigBasedRecommendations(): Promise<{ important: string[]; others: string[] }> {
		await this.configBasedRecommendations.activate();
		return {
			important: this.toExtensionRecommendations(this.configBasedRecommendations.importantRecommendations),
			others: this.toExtensionRecommendations(this.configBasedRecommendations.otherRecommendations)
		};
	}

	async getOtherRecommendations(): Promise<string[]> {
		await this.activationPromise;
		await this.activateProactiveRecommendations();

		const recommendations = [
			...this.configBasedRecommendations.otherRecommendations,
			...this.exeBasedRecommendations.otherRecommendations,
<<<<<<< HEAD
			...this.experimentalRecommendations.recommendations,
			...this.webRecommendations.recommendations,
			...this.staticRecommendations.recommendations // {{SQL CARBON EDIT}},
=======
			...this.webRecommendations.recommendations
>>>>>>> 2db1f3b1
		];

		const extensionIds = distinct(recommendations.map(e => e.extensionId))
			.filter(extensionId => this.isExtensionAllowedToBeRecommended(extensionId));

		shuffle(extensionIds, this.sessionSeed);

		return extensionIds;
	}

	async getImportantRecommendations(): Promise<string[]> {
		await this.activateProactiveRecommendations();

		const recommendations = [
			...this.fileBasedRecommendations.importantRecommendations,
			...this.configBasedRecommendations.importantRecommendations,
			...this.exeBasedRecommendations.importantRecommendations,
		];

		const extensionIds = distinct(recommendations.map(e => e.extensionId))
			.filter(extensionId => this.isExtensionAllowedToBeRecommended(extensionId));

		shuffle(extensionIds, this.sessionSeed);

		return extensionIds;
	}

	getKeymapRecommendations(): string[] {
		return this.toExtensionRecommendations(this.keymapRecommendations.recommendations);
	}

	getLanguageRecommendations(): string[] {
		return this.toExtensionRecommendations(this.languageRecommendations.recommendations);
	}

	getRemoteRecommendations(): string[] {
		return this.toExtensionRecommendations(this.remoteRecommendations.recommendations);
	}

	async getWorkspaceRecommendations(): Promise<string[]> {
		if (!this.isEnabled()) {
			return [];
		}
		await this.workspaceRecommendations.activate();
		return this.toExtensionRecommendations(this.workspaceRecommendations.recommendations);
	}

	async getExeBasedRecommendations(exe?: string): Promise<{ important: string[]; others: string[] }> {
		await this.exeBasedRecommendations.activate();
		const { important, others } = exe ? this.exeBasedRecommendations.getRecommendations(exe)
			: { important: this.exeBasedRecommendations.importantRecommendations, others: this.exeBasedRecommendations.otherRecommendations };
		return { important: this.toExtensionRecommendations(important), others: this.toExtensionRecommendations(others) };
	}

	getFileBasedRecommendations(): string[] {
		return this.toExtensionRecommendations(this.fileBasedRecommendations.recommendations);
	}

	private onDidInstallExtensions(results: readonly InstallExtensionResult[]): void {
		for (const e of results) {
			if (e.source && !URI.isUri(e.source) && e.operation === InstallOperation.Install) {
				const extRecommendations = this.getAllRecommendationsWithReason() || {};
				const recommendationReason = extRecommendations[e.source.identifier.id.toLowerCase()];
				if (recommendationReason) {
					/* __GDPR__
						"extensionGallery:install:recommendations" : {
							"owner": "sandy081",
							"recommendationReason": { "classification": "SystemMetaData", "purpose": "FeatureInsight", "isMeasurement": true },
							"${include}": [
								"${GalleryExtensionTelemetryData}"
							]
						}
					*/
					this.telemetryService.publicLog('extensionGallery:install:recommendations', { ...e.source.telemetryData, recommendationReason: recommendationReason.reasonId });
				}
			}
		}
	}

	private toExtensionRecommendations(recommendations: ReadonlyArray<ExtensionRecommendation>): string[] {
		const extensionIds = distinct(recommendations.map(e => e.extensionId))
			.filter(extensionId => this.isExtensionAllowedToBeRecommended(extensionId));

		return extensionIds;
	}

	private isExtensionAllowedToBeRecommended(extensionId: string): boolean {
		return !this.extensionRecommendationsManagementService.ignoredRecommendations.includes(extensionId.toLowerCase());
	}

	private async promptWorkspaceRecommendations(): Promise<void> {
		const installed = await this.extensionsWorkbenchService.queryLocal();
		const allowedRecommendations = [
			...this.workspaceRecommendations.recommendations,
			...this.configBasedRecommendations.importantRecommendations.filter(
				recommendation => !recommendation.whenNotInstalled || recommendation.whenNotInstalled.every(id => installed.every(local => !areSameExtensions(local.identifier, { id }))))
		]
			.map(({ extensionId }) => extensionId)
			.filter(extensionId => this.isExtensionAllowedToBeRecommended(extensionId));

		if (allowedRecommendations.length) {
			await timeout(5000);
			await this.extensionRecommendationNotificationService.promptWorkspaceRecommendations(allowedRecommendations);
		}
	}

	// {{SQL CARBON EDIT}}
	promptRecommendedExtensionsByScenario(scenarioType: string): void {
		this.scenarioRecommendations.promptRecommendedExtensionsByScenario(scenarioType);
	}

	getRecommendedExtensionsByScenario(scenarioType: string): Promise<IExtensionRecommendation[]> {
		return this.scenarioRecommendations.getRecommendedExtensionsByScenario(scenarioType);
	}
	// {{SQL CARBON EDIT}} - End

}<|MERGE_RESOLUTION|>--- conflicted
+++ resolved
@@ -184,13 +184,8 @@
 		const recommendations = [
 			...this.configBasedRecommendations.otherRecommendations,
 			...this.exeBasedRecommendations.otherRecommendations,
-<<<<<<< HEAD
-			...this.experimentalRecommendations.recommendations,
 			...this.webRecommendations.recommendations,
-			...this.staticRecommendations.recommendations // {{SQL CARBON EDIT}},
-=======
-			...this.webRecommendations.recommendations
->>>>>>> 2db1f3b1
+			...this.staticRecommendations.recommendations // {{SQL CARBON EDIT}}
 		];
 
 		const extensionIds = distinct(recommendations.map(e => e.extensionId))
