--- conflicted
+++ resolved
@@ -22,22 +22,14 @@
 import { ResolvedKeybinding } from 'vs/base/common/keybindings';
 import { ExtensionsInput, IExtensionEditorOptions } from 'vs/workbench/contrib/extensions/common/extensionsInput';
 import { IExtensionsWorkbenchService, IExtensionsViewPaneContainer, VIEWLET_ID, IExtension, ExtensionContainers, ExtensionEditorTab, ExtensionState, IExtensionContainer } from 'vs/workbench/contrib/extensions/common/extensions';
-<<<<<<< HEAD
-import { RemoteBadgeWidget, ExtensionWidget, ExtensionStatusWidget, ExtensionRecommendationWidget, SponsorWidget, onClick } from 'vs/workbench/contrib/extensions/browser/extensionsWidgets';
-=======
-import { RatingsWidget, InstallCountWidget, RemoteBadgeWidget, ExtensionWidget, ExtensionStatusWidget, ExtensionRecommendationWidget, SponsorWidget, onClick, VerifiedPublisherWidget } from 'vs/workbench/contrib/extensions/browser/extensionsWidgets';
->>>>>>> 5b6af074
+import { RatingsWidget, InstallCountWidget, RemoteBadgeWidget, ExtensionWidget, ExtensionStatusWidget, ExtensionRecommendationWidget, SponsorWidget, onClick } from 'vs/workbench/contrib/extensions/browser/extensionsWidgets';
 import { IEditorOpenContext } from 'vs/workbench/common/editor';
 import { ActionBar } from 'vs/base/browser/ui/actionbar/actionbar';
 import {
 	UpdateAction, ReloadAction, EnableDropDownAction, DisableDropDownAction, ExtensionStatusLabelAction, SetFileIconThemeAction, SetColorThemeAction,
 	RemoteInstallAction, ExtensionStatusAction, LocalInstallAction, ToggleSyncExtensionAction, SetProductIconThemeAction,
 	ActionWithDropDownAction, InstallDropdownAction, InstallingLabelAction, UninstallAction, ExtensionActionWithDropdownActionViewItem, ExtensionDropDownAction,
-<<<<<<< HEAD
-	InstallAnotherVersionAction, ExtensionEditorManageExtensionAction, WebInstallAction, MigrateDeprecatedExtensionAction, SetLanguageAction, ClearLanguageAction
-=======
-	InstallAnotherVersionAction, ExtensionEditorManageExtensionAction, WebInstallAction, SwitchToPreReleaseVersionAction, SwitchToReleasedVersionAction, MigrateDeprecatedExtensionAction, SetLanguageAction, ClearLanguageAction, SkipUpdateAction
->>>>>>> 5b6af074
+	InstallAnotherVersionAction, ExtensionEditorManageExtensionAction, WebInstallAction, SwitchToPreReleaseVersionAction, SwitchToReleasedVersionAction, MigrateDeprecatedExtensionAction, SetLanguageAction, ClearLanguageAction
 } from 'vs/workbench/contrib/extensions/browser/extensionsActions';
 import { IKeybindingService } from 'vs/platform/keybinding/common/keybinding';
 import { DomScrollableElement } from 'vs/base/browser/ui/scrollbar/scrollableElement';
@@ -78,11 +70,8 @@
 import { ViewContainerLocation } from 'vs/workbench/common/views';
 import { IExtensionGalleryService, IGalleryExtension } from 'vs/platform/extensionManagement/common/extensionManagement';
 import * as semver from 'vs/base/common/semver/semver';
-<<<<<<< HEAD
+import { defaultKeybindingLabelStyles } from 'vs/platform/theme/browser/defaultStyles';
 import { renderDashboardContributions } from 'sql/workbench/contrib/extensions/browser/contributionRenders'; // {{SQL CARBON EDIT}}
-=======
-import { defaultKeybindingLabelStyles } from 'vs/platform/theme/browser/defaultStyles';
->>>>>>> 5b6af074
 
 class NavBar extends Disposable {
 
@@ -152,14 +141,8 @@
 	builtin: HTMLElement;
 	publisher: HTMLElement;
 	publisherDisplayName: HTMLElement;
-<<<<<<< HEAD
-	verifiedPublisherIcon: HTMLElement;
 	// installCount: HTMLElement; // {{SQL CARBON EDIT}} remove install count widget
 	// rating: HTMLElement; // {{SQL CARBON EDIT}} remove rating widget
-=======
-	installCount: HTMLElement;
-	rating: HTMLElement;
->>>>>>> 5b6af074
 	description: HTMLElement;
 	actionsAndStatusContainer: HTMLElement;
 	extensionActionBar: ActionBar;
@@ -314,13 +297,10 @@
 		const publisher = append(append(subtitle, $('.subtitle-entry')), $('span.publisher.clickable', { title: localize('publisher', "Publisher"), tabIndex: 0 }));
 		publisher.setAttribute('role', 'button');
 		const publisherDisplayName = append(publisher, $('.publisher-name'));
-<<<<<<< HEAD
+		const verifiedPublisherWidget = this.instantiationService.createInstance(VerifiedPublisherWidget, append(publisher, $('.verified-publisher')), false);
 		// {{SQL CARBON EDIT}} remove rating and install count widgets
 		// const installCount = append(append(subtitle, $('.subtitle-entry')), $('span.install', { title: localize('install count', "Install count"), tabIndex: 0 }));
 		// const installCountWidget = this.instantiationService.createInstance(InstallCountWidget, installCount, false);
-=======
-		const verifiedPublisherWidget = this.instantiationService.createInstance(VerifiedPublisherWidget, append(publisher, $('.verified-publisher')), false);
->>>>>>> 5b6af074
 
 		// const rating = append(append(subtitle, $('.subtitle-entry')), $('span.rating.clickable', { title: localize('rating', "Rating"), tabIndex: 0 }));
 		// const ratingsWidget = this.instantiationService.createInstance(RatingsWidget, rating, false);
@@ -331,14 +311,9 @@
 			remoteBadge,
 			versionWidget,
 			preReleaseWidget,
-<<<<<<< HEAD
+			verifiedPublisherWidget,
 			// installCountWidget,
 			// ratingsWidget,
-=======
-			verifiedPublisherWidget,
-			installCountWidget,
-			ratingsWidget,
->>>>>>> 5b6af074
 			sponsorWidget,
 		];
 
@@ -447,12 +422,7 @@
 			preview,
 			publisher,
 			publisherDisplayName,
-<<<<<<< HEAD
-			verifiedPublisherIcon,
 			// rating, // {{SQL CARBON EDIT}} remove rating widget
-=======
-			rating,
->>>>>>> 5b6af074
 			actionsAndStatusContainer,
 			extensionActionBar,
 			set extension(extension: IExtension) {
@@ -948,16 +918,11 @@
 				resources.push([localize('repository', "Repository"), URI.parse(extension.repository)]);
 			} catch (error) {/* Ignore */ }
 		}
-<<<<<<< HEAD
 		// {{SQL CARBON EDIT}} Our gallery doesn't have marketplace URLs so skip that check so we show the license link
 		if (/*extension.url &&*/ extension.licenseUrl) {
-			resources.push([localize('license', "License"), URI.parse(extension.licenseUrl)]);
-=======
-		if (extension.url && extension.licenseUrl) {
 			try {
 				resources.push([localize('license', "License"), URI.parse(extension.licenseUrl)]);
 			} catch (error) {/* Ignore */ }
->>>>>>> 5b6af074
 		}
 		/* {{SQL CARBON EDIT}} Our gallery doesn't have publisher links since we don't have a publicly-viewable gallery
 		if (extension.publisherUrl) {
@@ -983,15 +948,9 @@
 			append(moreInfo,
 				/* {{SQL CARBON EDIT}} We don't keep track of when an extension was released
 				$('.more-info-entry', undefined,
-<<<<<<< HEAD
-					$('div', undefined, localize('release date', "Released on")),
-					$('div', undefined, new Date(gallery.releaseDate).toLocaleString(locale, { hourCycle: 'h23' }))
-				),*/
-=======
 					$('div', undefined, localize('published', "Published")),
 					$('div', undefined, new Date(gallery.releaseDate).toLocaleString(language, { hourCycle: 'h23' }))
-				),
->>>>>>> 5b6af074
+				),*/
 				$('.more-info-entry', undefined,
 					$('div', undefined, localize('last released', "Last released")),
 					$('div', undefined, new Date(gallery.lastUpdated).toLocaleString(language, { hourCycle: 'h23' }))
