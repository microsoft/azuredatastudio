--- conflicted
+++ resolved
@@ -227,16 +227,10 @@
 		const subtitle = append(details, $('.subtitle'));
 		const publisher = append(append(subtitle, $('.subtitle-entry')), $('span.publisher.clickable', { title: localize('publisher', "Publisher name"), tabIndex: 0 }));
 
-<<<<<<< HEAD
 		// {{SQL CARBON EDIT}} remove rating and install count widgets
-		// const installCount = append(subtitle, $('span.install', { title: localize('install count', "Install count"), tabIndex: 0 }));
-
-		// const rating = append(subtitle, $('span.rating.clickable', { title: localize('rating', "Rating"), tabIndex: 0 }));
-=======
-		const installCount = append(append(subtitle, $('.subtitle-entry')), $('span.install', { title: localize('install count', "Install count"), tabIndex: 0 }));
-
-		const rating = append(append(subtitle, $('.subtitle-entry')), $('span.rating.clickable', { title: localize('rating', "Rating"), tabIndex: 0 }));
->>>>>>> 9d66cd6f
+		// const installCount = append(append(subtitle, $('.subtitle-entry')), $('span.install', { title: localize('install count', "Install count"), tabIndex: 0 }));
+
+		// const rating = append(append(subtitle, $('.subtitle-entry')), $('span.rating.clickable', { title: localize('rating', "Rating"), tabIndex: 0 }));
 
 		const repository = append(append(subtitle, $('.subtitle-entry')), $('span.repository.clickable'));
 		repository.textContent = localize('repository', 'Repository');
