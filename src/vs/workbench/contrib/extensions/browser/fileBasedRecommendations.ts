--- conflicted
+++ resolved
@@ -285,27 +285,11 @@
 	}
 
 	private async promptRecommendedExtensionForFileExtension(fileExtension: string, installed: IExtension[]): Promise<void> {
-		// {{SQL CARBON EDIT}} - Turn off file extension-based extensions until we have a scenario that requires this.  The queryGallery isn't working correctly in ADS now.
-		let enableRecommendation: boolean = false;
-		if (!enableRecommendation) {
-			return;
-		}
 		const fileExtensionSuggestionIgnoreList = <string[]>JSON.parse(this.storageService.get('extensionsAssistant/fileExtensionsSuggestionIgnore', StorageScope.GLOBAL, '[]'));
 		if (fileExtensionSuggestionIgnoreList.indexOf(fileExtension) > -1) {
 			return;
-		} else {
-			const fileExtensionSuggestionIgnoreList = <string[]>JSON.parse(this.storageService.get('extensionsAssistant/fileExtensionsSuggestionIgnore', StorageScope.GLOBAL, '[]'));
-			if (fileExtensionSuggestionIgnoreList.indexOf(fileExtension) > -1) {
-				return;
-			}
-
-<<<<<<< HEAD
-			const text = `ext:${fileExtension}`;
-			const pager = await this.extensionsWorkbenchService.queryGallery({ text, pageSize: 100 }, CancellationToken.None);
-			if (pager.firstPage.length === 0) {
-				return;
-			}
-=======
+		}
+
 		const promptedFileExtensions = this.getPromptedFileExtensions();
 		if (promptedFileExtensions.includes(fileExtension)) {
 			return;
@@ -316,46 +300,12 @@
 		if (pager.firstPage.length === 0) {
 			return;
 		}
->>>>>>> 00c45729
-
-			const installedExtensionsIds = installed.reduce((result, i) => { result.add(i.identifier.id.toLowerCase()); return result; }, new Set<string>());
-			if (pager.firstPage.some(e => installedExtensionsIds.has(e.identifier.id.toLowerCase()))) {
-				return;
-			}
-
-<<<<<<< HEAD
-			this.notificationService.prompt(
-				Severity.Info,
-				localize('showLanguageExtensions', "The Marketplace has extensions that can help with '.{0}' files", fileExtension),
-				[{
-					label: searchMarketplace,
-					run: () => {
-						this.telemetryService.publicLog2<{ userReaction: string, fileExtension: string }, FileExtensionSuggestionClassification>('fileExtensionSuggestion:popup', { userReaction: 'ok', fileExtension });
-						this.viewletService.openViewlet('workbench.view.extensions', true)
-							.then(viewlet => viewlet?.getViewPaneContainer() as IExtensionsViewPaneContainer)
-							.then(viewlet => {
-								viewlet.search(`ext:${fileExtension}`);
-								viewlet.focus();
-							});
-					}
-				}, {
-					label: localize('dontShowAgainExtension', "Don't Show Again for '.{0}' files", fileExtension),
-					run: () => {
-						fileExtensionSuggestionIgnoreList.push(fileExtension);
-						this.storageService.store(
-							'extensionsAssistant/fileExtensionsSuggestionIgnore',
-							JSON.stringify(fileExtensionSuggestionIgnoreList),
-							StorageScope.GLOBAL
-						);
-						this.telemetryService.publicLog2<{ userReaction: string, fileExtension: string }, FileExtensionSuggestionClassification>('fileExtensionSuggestion:popup', { userReaction: 'neverShowAgain', fileExtension });
-					}
-				}],
-				{
-					sticky: true,
-					onCancel: () => {
-						this.telemetryService.publicLog2<{ userReaction: string, fileExtension: string }, FileExtensionSuggestionClassification>('fileExtensionSuggestion:popup', { userReaction: 'cancelled', fileExtension });
-					}
-=======
+
+		const installedExtensionsIds = installed.reduce((result, i) => { result.add(i.identifier.id.toLowerCase()); return result; }, new Set<string>());
+		if (pager.firstPage.some(e => installedExtensionsIds.has(e.identifier.id.toLowerCase()))) {
+			return;
+		}
+
 		this.notificationService.prompt(
 			Severity.Info,
 			localize('showLanguageExtensions', "The Marketplace has extensions that can help with '.{0}' files", fileExtension),
@@ -387,10 +337,9 @@
 				sticky: true,
 				onCancel: () => {
 					this.telemetryService.publicLog2<{ userReaction: string, fileExtension: string }, FileExtensionSuggestionClassification>('fileExtensionSuggestion:popup', { userReaction: 'cancelled', fileExtension });
->>>>>>> 00c45729
-				}
-			);
-		}
+				}
+			}
+		);
 	}
 
 	private filterIgnoredOrNotAllowed(recommendationsToSuggest: string[]): string[] {
