--- conflicted
+++ resolved
@@ -128,11 +128,7 @@
 		const disposable = combinedDisposable(...actions, ...widgets, actionbar, extensionContainers, extensionTooltipAction);
 
 		return {
-<<<<<<< HEAD
-			root, element, icon, name, /*installCount, ratings, */author, description, disposables: [disposables], actionbar,
-=======
-			root, element, icon, name, installCount, ratings, author, description, disposables: [disposable], actionbar,
->>>>>>> d6ee5437
+			root, element, icon, name, /*installCount, ratings, */author, description, disposables: [disposable], actionbar,
 			extensionDisposables: [],
 			set extension(extension: IExtension) {
 				extensionContainers.extension = extension;
@@ -264,4 +260,4 @@
 		const disabledExtensionForeground = listHoverForegroundColor.transparent(.5).makeOpaque(listHoverBackgroundColor);
 		collector.addRule(`.extensions-list .monaco-list .monaco-list-row.disabled:hover:not(.selected):.not(.focused) { color: ${disabledExtensionForeground}; }`);
 	}
-});
+});