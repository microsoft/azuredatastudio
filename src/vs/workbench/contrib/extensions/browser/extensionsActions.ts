--- conflicted
+++ resolved
@@ -2983,113 +2983,65 @@
 		@IHostService private readonly hostService: IHostService,
 		@IFileDialogService private readonly fileDialogService: IFileDialogService,
 		@IExtensionService private readonly extensionService: IExtensionService,
+		@IInstantiationService private readonly instantiationService: IInstantiationService,
 		@IConfigurationService private readonly configurationService: IConfigurationService, // {{SQL CARBON EDIT}}
 		@IStorageService private storageService: IStorageService
 	) {
 		super(id, label, 'extension-action install-vsix', true);
 	}
 
-<<<<<<< HEAD
-	run(): Promise<any> {
+	async run(vsixPaths?: URI[]): Promise<void> {
 		// {{SQL CARBON EDIT}} - Replace run body
 		let extensionPolicy = this.configurationService.getValue<string>(ExtensionsPolicyKey);
 		if (extensionPolicy === ExtensionsPolicy.allowAll) {
-			return Promise.resolve(this.fileDialogService.showOpenDialog({
-=======
-	async run(vsixPaths?: URI[]): Promise<void> {
-		if (!vsixPaths) {
-			vsixPaths = await this.fileDialogService.showOpenDialog({
->>>>>>> 01d0b18e
-				title: localize('installFromVSIX', "Install from VSIX"),
-				filters: [{ name: 'VSIX Extensions', extensions: ['vsix'] }],
-				canSelectFiles: true,
-				openLabel: mnemonicButtonLabel(localize({ key: 'installButton', comment: ['&& denotes a mnemonic'] }, "&&Install"))
-<<<<<<< HEAD
-			}).then(result => {
-				if (!result) {
-					return Promise.resolve();
-				}
-				return Promise.all(result.map(vsix => {
-					if (!this.storageService.getBoolean(vsix.fsPath, StorageScope.GLOBAL)) {
+			if (!vsixPaths) {
+				vsixPaths = await this.fileDialogService.showOpenDialog({
+					title: localize('installFromVSIX', "Install from VSIX"),
+					filters: [{ name: 'VSIX Extensions', extensions: ['vsix'] }],
+					canSelectFiles: true,
+					openLabel: mnemonicButtonLabel(localize({ key: 'installButton', comment: ['&& denotes a mnemonic'] }, "&&Install"))
+				});
+			}
+
+			await Promise.all(vsixPaths.map(async vsix => {
+				if (!this.storageService.getBoolean(vsix.fsPath, StorageScope.GLOBAL)) {
+					const accept = await new Promise<boolean>(resolve => {
 						this.notificationService.prompt(
 							Severity.Warning,
 							localize('thirdPartyExtension.vsix', 'This is a third party extension and might involve security risks. Are you sure you want to install this extension?'),
 							[
 								{
 									label: localize('thirdPartExt.yes', 'Yes'),
-									run: () => {
-										this.extensionsWorkbenchService.install(vsix).then(extension => {
-											const requireReload = !(extension.local && this.extensionService.canAddExtension(toExtensionDescription(extension.local)));
-											const message = requireReload ? localize('InstallVSIXAction.successReload', "Please reload Azure Data Studio to complete installing the extension {0}.", extension.identifier.id)
-												: localize('InstallVSIXAction.success', "Completed installing the extension {0}.", extension.identifier.id);
-											const actions = requireReload ? [{
-												label: localize('InstallVSIXAction.reloadNow', "Reload Now"),
-												run: () => this.hostService.reload()
-											}] : [];
-											this.notificationService.prompt(
-												Severity.Info,
-												message,
-												actions,
-												{ sticky: true }
-											);
-										});
-									}
+									run: () => resolve(true)
 								},
 								{
 									label: localize('thirdPartyExt.no', 'No'),
-									run: () => { return Promise.resolve(); }
+									run: () => resolve(false)
 								},
 								{
 									label: localize('thirdPartyExt.dontShowAgain', 'Don\'t Show Again'),
 									isSecondary: true,
 									run: () => {
 										this.storageService.store(vsix.fsPath, true, StorageScope.GLOBAL);
-										return Promise.resolve();
+										resolve(true);
 									}
 								}
 							],
 							{ sticky: true }
 						);
-					} else {
-						this.extensionsWorkbenchService.install(vsix).then(extension => {
-							const requireReload = !(extension.local && this.extensionService.canAddExtension(toExtensionDescription(extension.local)));
-							const message = requireReload ? localize('InstallVSIXAction.successReload', "Please reload Azure Data Studio to complete installing the extension {0}.", extension.identifier.id)
-								: localize('InstallVSIXAction.success', "Completed installing the extension {0}.", extension.identifier.id);
-							const actions = requireReload ? [{
-								label: localize('InstallVSIXAction.reloadNow', "Reload Now"),
-								run: () => this.hostService.reload()
-							}] : [];
-							this.notificationService.prompt(
-								Severity.Info,
-								message,
-								actions,
-								{ sticky: true }
-							);
-						});
+					});
+
+					if (!accept) {
+						return undefined;
 					}
-				})).then(() => Promise.resolve());
-			}));
-		} else {
-			this.notificationService.error(localize('InstallVSIXAction.allowNone', 'Your extension policy does not allow downloading extensions. Please change your extension policy and try again.'));
-			return Promise.resolve();
-		}
-		// {{SQL CARBON EDIT}} - End
-	}
-
-	get enabled(): boolean { // {{SQL CARBON EDIT}} add enabled logic
-		return InstallVSIXAction.AVAILABLE;
-=======
-			});
-
-			if (!vsixPaths) {
-				return;
-			}
-		}
-
-		// Install extension(s), display notification(s), display @installed extensions
-		await Promise.all(vsixPaths.map(async (vsix) => await this.extensionsWorkbenchService.install(vsix)))
-			.then(async (extensions) => {
+				}
+
+				return this.extensionsWorkbenchService.install(vsix);
+			})).then(async (extensions) => {
 				for (const extension of extensions) {
+					if (!extension) {
+						return;
+					}
 					const requireReload = !(extension.local && this.extensionService.canAddExtension(toExtensionDescription(extension.local)));
 					const message = requireReload ? localize('InstallVSIXAction.successReload', "Please reload Visual Studio Code to complete installing the extension {0}.", extension.displayName || extension.name)
 						: localize('InstallVSIXAction.success', "Completed installing the extension {0}.", extension.displayName || extension.name);
@@ -3106,7 +3058,13 @@
 				}
 				await this.instantiationService.createInstance(ShowInstalledExtensionsAction, ShowInstalledExtensionsAction.ID, ShowInstalledExtensionsAction.LABEL).run(true);
 			});
->>>>>>> 01d0b18e
+		} else {
+			this.notificationService.error(localize('InstallVSIXAction.allowNone', 'Your extension policy does not allow downloading extensions. Please change your extension policy and try again.'));
+		}
+	}
+
+	get enabled(): boolean { // {{SQL CARBON EDIT}} add enabled logic
+		return InstallVSIXAction.AVAILABLE;
 	}
 }
 
