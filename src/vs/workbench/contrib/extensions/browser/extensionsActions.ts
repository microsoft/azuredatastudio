--- conflicted
+++ resolved
@@ -319,7 +319,6 @@
 		try {
 			return await this.extensionsWorkbenchService.install(extension, this.getInstallOptions());
 		} catch (error) {
-<<<<<<< HEAD
 			// {{SQL CARBON EDIT}}
 			// Prompt the user that the current ADS version is not compatible with the extension,
 			// return here as in this scenario it doesn't make sense for the user to download manually.
@@ -336,9 +335,6 @@
 			console.error(error);
 
 			await this.instantiationService.createInstance(PromptExtensionInstallFailureAction, extension, InstallOperation.Install, error).run();
-=======
-			await this.instantiationService.createInstance(PromptExtensionInstallFailureAction, extension, extension.latestVersion, InstallOperation.Install, error).run();
->>>>>>> 1e44ae5d
 			return undefined;
 		}
 	}
@@ -769,7 +765,6 @@
 			await this.extensionsWorkbenchService.install(extension);
 			alert(localize('updateExtensionComplete', "Updating extension {0} to version {1} completed.", extension.displayName, extension.latestVersion));
 		} catch (err) {
-<<<<<<< HEAD
 			if (!extension.gallery) {
 				return this.notificationService.error(err);
 			}
@@ -783,10 +778,7 @@
 
 			console.error(err);
 
-			return promptDownloadManually(extension.gallery, localize('failedToUpdate', "Failed to update \'{0}\'.", extension.identifier.id), err, this.instantiationService);
-=======
-			this.instantiationService.createInstance(PromptExtensionInstallFailureAction, extension, extension.latestVersion, InstallOperation.Update, err).run();
->>>>>>> 1e44ae5d
+			this.instantiationService.createInstance(PromptExtensionInstallFailureAction, extension, InstallOperation.Update, err).run();
 		}
 	}
 
