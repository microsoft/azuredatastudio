--- conflicted
+++ resolved
@@ -76,33 +76,6 @@
 	};
 }
 
-<<<<<<< HEAD
-const promptDownloadManually = (extension: IGalleryExtension | undefined, message: string, error: Error,
-	instantiationService: IInstantiationService, notificationService: INotificationService, openerService: IOpenerService, productService: IProductService) => {
-	if (!extension || error.name === INSTALL_ERROR_INCOMPATIBLE || error.name === INSTALL_ERROR_MALICIOUS || !productService.extensionsGallery) {
-		return Promise.reject(error);
-	} else {
-		const downloadUrl = (extension.assets.downloadPage && extension.assets.downloadPage.uri) || extension.assets.download.uri; // {{SQL CARBON EDIT}} Use the URI directly since we don't have a marketplace hosting the packages
-		notificationService.prompt(Severity.Error, message, [{
-			label: localize('download', "Download Manually"),
-			run: () => openerService.open(URI.parse(downloadUrl)).then(() => {
-				notificationService.prompt(
-					Severity.Info,
-					localize('install vsix', 'Once downloaded, please manually install the downloaded VSIX of \'{0}\'.', extension.identifier.id),
-					[{
-						label: InstallVSIXAction.LABEL,
-						run: () => {
-							const action = instantiationService.createInstance(InstallVSIXAction, InstallVSIXAction.ID, InstallVSIXAction.LABEL);
-							action.run();
-							action.dispose();
-						}
-					}]
-				);
-			})
-		}]);
-		return Promise.resolve();
-	}
-=======
 const promptDownloadManually = (extension: IGalleryExtension | undefined, message: string, error: Error, instantiationService: IInstantiationService): Promise<any> => {
 	return instantiationService.invokeFunction(accessor => {
 		const productService = accessor.get(IProductService);
@@ -113,7 +86,7 @@
 		if (!extension || erorrsToShows.indexOf(error.name) !== -1 || !productService.extensionsGallery) {
 			return dialogService.show(Severity.Error, error.message, []);
 		} else {
-			const downloadUrl = `${productService.extensionsGallery.serviceUrl}/publishers/${extension.publisher}/vsextensions/${extension.name}/${extension.version}/vspackage`;
+			const downloadUrl = (extension.assets.downloadPage && extension.assets.downloadPage.uri) || extension.assets.download.uri; // {{SQL CARBON EDIT}} Use the URI directly since we don't have a marketplace hosting the packages
 			notificationService.prompt(Severity.Error, message, [{
 				label: localize('download', "Download Manually"),
 				run: () => openerService.open(URI.parse(downloadUrl)).then(() => {
@@ -134,7 +107,6 @@
 			return Promise.resolve();
 		}
 	});
->>>>>>> 963a4395
 };
 
 function getRelativeDateLabel(date: Date): string {
