/*---------------------------------------------------------------------------------------------
 *  Copyright (c) Microsoft Corporation. All rights reserved.
 *  Licensed under the Source EULA. See License.txt in the project root for license information.
 *--------------------------------------------------------------------------------------------*/

import 'vs/css!./media/extensionActions';
import { localize } from 'vs/nls';
import { IAction, Action } from 'vs/base/common/actions';
import { Delayer } from 'vs/base/common/async';
import * as DOM from 'vs/base/browser/dom';
import { Event } from 'vs/base/common/event';
import * as json from 'vs/base/common/json';
import { ActionViewItem, Separator, IActionViewItemOptions } from 'vs/base/browser/ui/actionbar/actionbar';
import { IContextMenuService } from 'vs/platform/contextview/browser/contextView';
import { dispose, Disposable } from 'vs/base/common/lifecycle';
// {{SQL CARBON EDIT}}
import { IExtension, ExtensionState, IExtensionsWorkbenchService, VIEWLET_ID, IExtensionsViewlet, AutoUpdateConfigurationKey, IExtensionContainer, EXTENSIONS_CONFIG, ExtensionsPolicy, ExtensionsPolicyKey } from 'vs/workbench/contrib/extensions/common/extensions';
import { ExtensionsConfigurationInitialContent } from 'vs/workbench/contrib/extensions/common/extensionsFileTemplate';
import { ExtensionsLabel, IGalleryExtension, IExtensionGalleryService, INSTALL_ERROR_MALICIOUS, INSTALL_ERROR_INCOMPATIBLE, IGalleryExtensionVersion, ILocalExtension } from 'vs/platform/extensionManagement/common/extensionManagement';
import { IExtensionEnablementService, EnablementState, IExtensionManagementServerService, IExtensionTipsService, IExtensionRecommendation, IExtensionsConfigContent, IExtensionManagementServer } from 'vs/workbench/services/extensionManagement/common/extensionManagement';
import { areSameExtensions } from 'vs/platform/extensionManagement/common/extensionManagementUtil';
import { ExtensionType, ExtensionIdentifier, IExtensionDescription, IExtensionManifest, isLanguagePackExtension } from 'vs/platform/extensions/common/extensions';
import { IInstantiationService, ServicesAccessor } from 'vs/platform/instantiation/common/instantiation';
import { ShowViewletAction } from 'vs/workbench/browser/viewlet';
import { IViewletService } from 'vs/workbench/services/viewlet/browser/viewlet';
import { Query } from 'vs/workbench/contrib/extensions/common/extensionQuery';
import { IFileService, IFileContent } from 'vs/platform/files/common/files';
import { IWorkspaceContextService, WorkbenchState, IWorkspaceFolder } from 'vs/platform/workspace/common/workspace';
import { IWindowService, IWindowsService } from 'vs/platform/windows/common/windows';
import { IExtensionService } from 'vs/workbench/services/extensions/common/extensions';
import { URI } from 'vs/base/common/uri';
import { CommandsRegistry, ICommandService } from 'vs/platform/commands/common/commands';
import { IConfigurationService, ConfigurationTarget } from 'vs/platform/configuration/common/configuration';
import { registerThemingParticipant, ITheme, ICssStyleCollector } from 'vs/platform/theme/common/themeService';
import { buttonBackground, buttonForeground, buttonHoverBackground, contrastBorder, registerColor, foreground } from 'vs/platform/theme/common/colorRegistry';
import { Color } from 'vs/base/common/color';
import { IJSONEditingService } from 'vs/workbench/services/configuration/common/jsonEditing';
import { ITextEditorSelection } from 'vs/platform/editor/common/editor';
import { ITextModelService } from 'vs/editor/common/services/resolverService';
import { PagedModel } from 'vs/base/common/paging';
import { IWorkbenchContribution } from 'vs/workbench/common/contributions';
import { IContextKeyService, RawContextKey } from 'vs/platform/contextkey/common/contextkey';
import { MenuRegistry, MenuId } from 'vs/platform/actions/common/actions';
import { PICK_WORKSPACE_FOLDER_COMMAND_ID } from 'vs/workbench/browser/actions/workspaceCommands';
import { INotificationService, Severity } from 'vs/platform/notification/common/notification';
import { IOpenerService } from 'vs/platform/opener/common/opener';
import { mnemonicButtonLabel } from 'vs/base/common/labels';
import { IEnvironmentService } from 'vs/platform/environment/common/environment';
import { IEditorService } from 'vs/workbench/services/editor/common/editorService';
import { IEditorGroupsService } from 'vs/workbench/services/editor/common/editorGroupsService';
import { ExtensionsInput } from 'vs/workbench/contrib/extensions/common/extensionsInput';
import { IQuickPickItem, IQuickInputService, IQuickPickSeparator } from 'vs/platform/quickinput/common/quickInput';
import { CancellationToken } from 'vs/base/common/cancellation';
import { IWorkbenchLayoutService } from 'vs/workbench/services/layout/browser/layoutService';
import { alert } from 'vs/base/browser/ui/aria/aria';
import { coalesce } from 'vs/base/common/arrays';
import { IWorkbenchThemeService, COLOR_THEME_SETTING, ICON_THEME_SETTING, IFileIconTheme, IColorTheme } from 'vs/workbench/services/themes/common/workbenchThemeService';
import { ILabelService } from 'vs/platform/label/common/label';
import { isUIExtension } from 'vs/workbench/services/extensions/common/extensionsUtil';
import { IPreferencesService } from 'vs/workbench/services/preferences/common/preferences';
import { ITextFileService } from 'vs/workbench/services/textfile/common/textfiles';
import { IProductService } from 'vs/platform/product/common/product';
import { IClipboardService } from 'vs/platform/clipboard/common/clipboardService';
import { IFileDialogService } from 'vs/platform/dialogs/common/dialogs';

<<<<<<< HEAD
// {{SQL CARBON EDIT}}
import { IStorageService, StorageScope } from 'vs/platform/storage/common/storage';

function toExtensionDescription(local: ILocalExtension): IExtensionDescription {
=======
export function toExtensionDescription(local: ILocalExtension): IExtensionDescription {
>>>>>>> 81ed55af
	return {
		identifier: new ExtensionIdentifier(local.identifier.id),
		isBuiltin: local.type === ExtensionType.System,
		isUnderDevelopment: false,
		extensionLocation: local.location,
		...local.manifest,
		uuid: local.identifier.uuid
	};
}

const promptDownloadManually = (extension: IGalleryExtension | undefined, message: string, error: Error,
	instantiationService: IInstantiationService, notificationService: INotificationService, openerService: IOpenerService, productService: IProductService) => {
	if (!extension || error.name === INSTALL_ERROR_INCOMPATIBLE || error.name === INSTALL_ERROR_MALICIOUS || !productService.extensionsGallery) {
		return Promise.reject(error);
	} else {
		const downloadUrl = `${productService.extensionsGallery.serviceUrl}/publishers/${extension.publisher}/vsextensions/${extension.name}/${extension.version}/vspackage`;
		notificationService.prompt(Severity.Error, message, [{
			label: localize('download', "Download Manually"),
			run: () => openerService.open(URI.parse(downloadUrl)).then(() => {
				notificationService.prompt(
					Severity.Info,
					localize('install vsix', 'Once downloaded, please manually install the downloaded VSIX of \'{0}\'.', extension.identifier.id),
					[{
						label: InstallVSIXAction.LABEL,
						run: () => {
							const action = instantiationService.createInstance(InstallVSIXAction, InstallVSIXAction.ID, InstallVSIXAction.LABEL);
							action.run();
							action.dispose();
						}
					}]
				);
			})
		}]);
		return Promise.resolve();
	}
};

function getRelativeDateLabel(date: Date): string {
	const delta = new Date().getTime() - date.getTime();

	const year = 365 * 24 * 60 * 60 * 1000;
	if (delta > year) {
		const noOfYears = Math.floor(delta / year);
		return noOfYears > 1 ? localize('noOfYearsAgo', "{0} years ago", noOfYears) : localize('one year ago', "1 year ago");
	}

	const month = 30 * 24 * 60 * 60 * 1000;
	if (delta > month) {
		const noOfMonths = Math.floor(delta / month);
		return noOfMonths > 1 ? localize('noOfMonthsAgo', "{0} months ago", noOfMonths) : localize('one month ago', "1 month ago");
	}

	const day = 24 * 60 * 60 * 1000;
	if (delta > day) {
		const noOfDays = Math.floor(delta / day);
		return noOfDays > 1 ? localize('noOfDaysAgo', "{0} days ago", noOfDays) : localize('one day ago', "1 day ago");
	}

	const hour = 60 * 60 * 1000;
	if (delta > hour) {
		const noOfHours = Math.floor(delta / day);
		return noOfHours > 1 ? localize('noOfHoursAgo', "{0} hours ago", noOfHours) : localize('one hour ago', "1 hour ago");
	}

	if (delta > 0) {
		return localize('just now', "Just now");
	}

	return '';
}

export abstract class ExtensionAction extends Action implements IExtensionContainer {
	private _extension: IExtension;
	get extension(): IExtension { return this._extension; }
	set extension(extension: IExtension) { this._extension = extension; this.update(); }
	abstract update(): void;
}

export class InstallAction extends ExtensionAction {

	private static INSTALL_LABEL = localize('install', "Install");
	private static INSTALLING_LABEL = localize('installing', "Installing");

	private static readonly Class = 'extension-action prominent install';
	private static readonly InstallingClass = 'extension-action install installing';


	private _manifest: IExtensionManifest | null;
	set manifest(manifest: IExtensionManifest) {
		this._manifest = manifest;
		this.updateLabel();
	}

	constructor(
		@IExtensionsWorkbenchService private readonly extensionsWorkbenchService: IExtensionsWorkbenchService,
		@IInstantiationService private readonly instantiationService: IInstantiationService,
		@INotificationService private readonly notificationService: INotificationService,
		@IOpenerService private readonly openerService: IOpenerService,
		@IExtensionService private readonly runtimeExtensionService: IExtensionService,
		@IWorkbenchThemeService private readonly workbenchThemeService: IWorkbenchThemeService,
		@IConfigurationService private readonly configurationService: IConfigurationService,
		@IProductService private readonly productService: IProductService,
		@ILabelService private readonly labelService: ILabelService,
		@IExtensionManagementServerService private readonly extensionManagementServerService: IExtensionManagementServerService
	) {
		super(`extensions.install`, InstallAction.INSTALL_LABEL, InstallAction.Class, false);
		this.update();
		this._register(this.labelService.onDidChangeFormatters(() => this.updateLabel(), this));
	}

	update(): void {
		this.enabled = false;
		this.class = InstallAction.Class;
		this.label = InstallAction.INSTALL_LABEL;
		if (this.extension && this.extension.type === ExtensionType.User) {
			if (this.extension.state === ExtensionState.Uninstalled && this.extensionsWorkbenchService.canInstall(this.extension)) {
				this.enabled = true;
				this.updateLabel();
				return;
			}
			if (this.extension.state === ExtensionState.Installing) {
				this.enabled = false;
				this.updateLabel();
				this.class = this.extension.state === ExtensionState.Installing ? InstallAction.InstallingClass : InstallAction.Class;
				return;
			}
		}
	}

	private updateLabel(): void {
		if (this.extension.state === ExtensionState.Installing) {
			this.label = InstallAction.INSTALLING_LABEL;
			this.tooltip = InstallAction.INSTALLING_LABEL;
		} else {
			if (this._manifest && this.extensionManagementServerService.localExtensionManagementServer && this.extensionManagementServerService.remoteExtensionManagementServer) {
				if (isUIExtension(this._manifest, this.productService, this.configurationService)) {
					this.label = `${InstallAction.INSTALL_LABEL} ${localize('locally', "Locally")}`;
					this.tooltip = `${InstallAction.INSTALL_LABEL} ${localize('locally', "Locally")}`;
				} else {
					const host = this.extensionManagementServerService.remoteExtensionManagementServer.label;
					this.label = `${InstallAction.INSTALL_LABEL} on ${host}`;
					this.tooltip = `${InstallAction.INSTALL_LABEL} on ${host}`;
				}
			} else {
				this.label = InstallAction.INSTALL_LABEL;
				this.tooltip = InstallAction.INSTALL_LABEL;
			}
		}
	}

	async run(): Promise<any> {
		this.extensionsWorkbenchService.open(this.extension);

		alert(localize('installExtensionStart', "Installing extension {0} started. An editor is now open with more details on this extension", this.extension.displayName));

		const extension = await this.install(this.extension);

		alert(localize('installExtensionComplete', "Installing extension {0} is completed. Please reload Azure Data Studio to enable it.", this.extension.displayName));

		// {{SQL CARBON EDIT}} Add extension object check since ADS third party extensions will be directed to a download page
		// and the extension object will be undefined.
		if (extension && extension.local) {
			const runningExtension = await this.getRunningExtension(extension.local);
			if (runningExtension) {
				const colorThemes = await this.workbenchThemeService.getColorThemes();
				const fileIconThemes = await this.workbenchThemeService.getFileIconThemes();
				if (SetColorThemeAction.getColorThemes(colorThemes, this.extension).length) {
					const action = this.instantiationService.createInstance(SetColorThemeAction, colorThemes);
					action.extension = extension;
					return action.run({ showCurrentTheme: true, ignoreFocusLost: true });
				}
				if (SetFileIconThemeAction.getFileIconThemes(fileIconThemes, this.extension).length) {
					const action = this.instantiationService.createInstance(SetFileIconThemeAction, fileIconThemes);
					action.extension = extension;
					return action.run({ showCurrentTheme: true, ignoreFocusLost: true });
				}
			}
		}

	}

	private install(extension: IExtension): Promise<IExtension | void> {
		return this.extensionsWorkbenchService.install(extension)
			.then(null, err => {
				// {{SQL CARBON EDIT}}
				// Prompt the user that the current ADS version is not compatible with the extension,
				// return here as in this scenario it doesn't make sense for the user to download manually.
				if (err && err.code === INSTALL_ERROR_INCOMPATIBLE) {
					return this.notificationService.error(err);
				}

				if (!extension.gallery) {
					return this.notificationService.error(err);
				}

				console.error(err);

				return promptDownloadManually(extension.gallery, localize('failedToInstall', "Failed to install \'{0}\'.", extension.identifier.id), err, this.instantiationService, this.notificationService, this.openerService, this.productService);
			});
	}

	private async getRunningExtension(extension: ILocalExtension): Promise<IExtensionDescription | null> {
		const runningExtension = await this.runtimeExtensionService.getExtension(extension.identifier.id);
		if (runningExtension) {
			return runningExtension;
		}
		if (this.runtimeExtensionService.canAddExtension(toExtensionDescription(extension))) {
			return new Promise<IExtensionDescription | null>((c, e) => {
				const disposable = this.runtimeExtensionService.onDidChangeExtensions(async () => {
					const runningExtension = await this.runtimeExtensionService.getExtension(extension.identifier.id);
					if (runningExtension) {
						disposable.dispose();
						c(runningExtension);
					}
				});
			});
		}
		return null;
	}
}

export class InstallInOtherServerAction extends ExtensionAction {

	protected static INSTALL_LABEL = localize('install', "Install");
	protected static INSTALLING_LABEL = localize('installing', "Installing");

	private static readonly Class = 'extension-action prominent install';
	private static readonly InstallingClass = 'extension-action install installing';

	updateWhenCounterExtensionChanges: boolean = true;
	protected installing: boolean = false;

	constructor(
		id: string,
		private readonly server: IExtensionManagementServer | null,
		@IExtensionsWorkbenchService private readonly extensionsWorkbenchService: IExtensionsWorkbenchService,
	) {
		super(id, InstallInOtherServerAction.INSTALL_LABEL, InstallInOtherServerAction.Class, false);
		this.updateLabel();
		this.update();
	}

	private updateLabel(): void {
		this.label = this.getLabel();
		this.tooltip = this.label;
	}

	protected getLabel(): string {
		return this.installing ? InstallInOtherServerAction.INSTALLING_LABEL :
			this.server ? `${InstallInOtherServerAction.INSTALL_LABEL} on ${this.server.label}`
				: InstallInOtherServerAction.INSTALL_LABEL;

	}

	update(): void {
		this.enabled = false;
		this.class = InstallInOtherServerAction.Class;
		if (this.installing) {
			this.enabled = true;
			this.class = InstallInOtherServerAction.InstallingClass;
			this.updateLabel();
			return;
		}

		if (
			this.extension && this.extension.local && this.server && this.extension.state === ExtensionState.Installed
			// disabled by extension kind or it is a language pack extension
			&& (this.extension.enablementState === EnablementState.DisabledByExtensionKind || isLanguagePackExtension(this.extension.local.manifest))
			// Not installed in other server and can install in other server
			&& !this.extensionsWorkbenchService.installed.some(e => areSameExtensions(e.identifier, this.extension.identifier) && e.server === this.server)
			&& this.extensionsWorkbenchService.canInstall(this.extension)
		) {
			this.enabled = true;
			this.updateLabel();
			return;
		}
	}

	async run(): Promise<void> {
		if (this.server && !this.installing) {
			this.installing = true;
			this.update();
			this.extensionsWorkbenchService.open(this.extension);
			alert(localize('installExtensionStart', "Installing extension {0} started. An editor is now open with more details on this extension", this.extension.displayName));
			if (this.extension.gallery) {
				await this.server.extensionManagementService.installFromGallery(this.extension.gallery);
				this.installing = false;
				this.update();
			}
		}
	}
}

export class RemoteInstallAction extends InstallInOtherServerAction {

	constructor(
		@IExtensionsWorkbenchService extensionsWorkbenchService: IExtensionsWorkbenchService,
		@IExtensionManagementServerService extensionManagementServerService: IExtensionManagementServerService
	) {
		super(`extensions.remoteinstall`, extensionManagementServerService.remoteExtensionManagementServer, extensionsWorkbenchService);
	}

}

export class LocalInstallAction extends InstallInOtherServerAction {

	constructor(
		@IExtensionsWorkbenchService extensionsWorkbenchService: IExtensionsWorkbenchService,
		@IExtensionManagementServerService extensionManagementServerService: IExtensionManagementServerService
	) {
		super(`extensions.localinstall`, extensionManagementServerService.localExtensionManagementServer, extensionsWorkbenchService);
	}

	protected getLabel(): string {
		return this.installing ? InstallInOtherServerAction.INSTALLING_LABEL : localize('install locally', "Install Locally");
	}

}

export class UninstallAction extends ExtensionAction {

	private static readonly UninstallLabel = localize('uninstallAction', "Uninstall");
	private static readonly UninstallingLabel = localize('Uninstalling', "Uninstalling");

	private static readonly UninstallClass = 'extension-action uninstall';
	private static readonly UnInstallingClass = 'extension-action uninstall uninstalling';

	constructor(
		@IExtensionsWorkbenchService private extensionsWorkbenchService: IExtensionsWorkbenchService
	) {
		super('extensions.uninstall', UninstallAction.UninstallLabel, UninstallAction.UninstallClass, false);
		this.update();
	}

	update(): void {
		if (!this.extension) {
			this.enabled = false;
			return;
		}

		const state = this.extension.state;

		if (state === ExtensionState.Uninstalling) {
			this.label = UninstallAction.UninstallingLabel;
			this.class = UninstallAction.UnInstallingClass;
			this.enabled = false;
			return;
		}

		this.label = UninstallAction.UninstallLabel;
		this.class = UninstallAction.UninstallClass;
		this.tooltip = UninstallAction.UninstallLabel;

		if (state !== ExtensionState.Installed) {
			this.enabled = false;
			return;
		}

		if (this.extension.type !== ExtensionType.User) {
			this.enabled = false;
			return;
		}

		this.enabled = true;
	}

	run(): Promise<any> {
		alert(localize('uninstallExtensionStart', "Uninstalling extension {0} started.", this.extension.displayName));

		return this.extensionsWorkbenchService.uninstall(this.extension).then(() => {
			// {{SQL CARBON EDIT}} - replace Visual Studio Code with Azure Data Studio
			alert(localize('uninstallExtensionComplete', "Please reload Azure Data Studio to complete the uninstallation of the extension {0}.", this.extension.displayName));
		});
	}
}

export class CombinedInstallAction extends ExtensionAction {

	private static readonly NoExtensionClass = 'extension-action prominent install no-extension';
	private installAction: InstallAction;
	private uninstallAction: UninstallAction;

	constructor(
		@IInstantiationService instantiationService: IInstantiationService
	) {
		super('extensions.combinedInstall', '', '', false);

		this.installAction = this._register(instantiationService.createInstance(InstallAction));
		this.uninstallAction = this._register(instantiationService.createInstance(UninstallAction));

		this.update();
	}

	set manifest(manifiest: IExtensionManifest) { this.installAction.manifest = manifiest; this.update(); }

	update(): void {
		this.installAction.extension = this.extension;
		this.uninstallAction.extension = this.extension;
		this.installAction.update();
		this.uninstallAction.update();

		if (!this.extension || this.extension.type === ExtensionType.System) {
			this.enabled = false;
			this.class = CombinedInstallAction.NoExtensionClass;
		} else if (this.extension.state === ExtensionState.Installing) {
			this.enabled = false;
			this.label = this.installAction.label;
			this.class = this.installAction.class;
			this.tooltip = this.installAction.tooltip;
		} else if (this.extension.state === ExtensionState.Uninstalling) {
			this.enabled = false;
			this.label = this.uninstallAction.label;
			this.class = this.uninstallAction.class;
			this.tooltip = this.uninstallAction.tooltip;
		} else if (this.installAction.enabled) {
			this.enabled = true;
			this.label = this.installAction.label;
			this.class = this.installAction.class;
			this.tooltip = this.installAction.tooltip;
		} else if (this.uninstallAction.enabled) {
			this.enabled = true;
			this.label = this.uninstallAction.label;
			this.class = this.uninstallAction.class;
			this.tooltip = this.uninstallAction.tooltip;
		} else {
			this.enabled = false;
			this.label = this.installAction.label;
			this.class = this.installAction.class;
			this.tooltip = this.installAction.tooltip;
		}
	}

	run(): Promise<any> {
		if (this.installAction.enabled) {
			return this.installAction.run();
		} else if (this.uninstallAction.enabled) {
			return this.uninstallAction.run();
		}

		return Promise.resolve();
	}
}

export class UpdateAction extends ExtensionAction {

	private static readonly EnabledClass = 'extension-action prominent update';
	private static readonly DisabledClass = `${UpdateAction.EnabledClass} disabled`;

	constructor(
		@IExtensionsWorkbenchService private readonly extensionsWorkbenchService: IExtensionsWorkbenchService,
		@IInstantiationService private readonly instantiationService: IInstantiationService,
		@INotificationService private readonly notificationService: INotificationService,
		@IOpenerService private readonly openerService: IOpenerService,
		@IProductService private readonly productService: IProductService
	) {
		super(`extensions.update`, '', UpdateAction.DisabledClass, false);
		this.update();
	}

	update(): void {
		if (!this.extension) {
			this.enabled = false;
			this.class = UpdateAction.DisabledClass;
			this.label = this.getUpdateLabel();
			return;
		}

		if (this.extension.type !== ExtensionType.User) {
			this.enabled = false;
			this.class = UpdateAction.DisabledClass;
			this.label = this.getUpdateLabel();
			return;
		}

		const canInstall = this.extensionsWorkbenchService.canInstall(this.extension);
		const isInstalled = this.extension.state === ExtensionState.Installed;

		this.enabled = canInstall && isInstalled && this.extension.outdated;
		this.class = this.enabled ? UpdateAction.EnabledClass : UpdateAction.DisabledClass;
		this.label = this.extension.outdated ? this.getUpdateLabel(this.extension.latestVersion) : this.getUpdateLabel();
	}

	run(): Promise<any> {
		alert(localize('updateExtensionStart', "Updating extension {0} to version {1} started.", this.extension.displayName, this.extension.latestVersion));
		return this.install(this.extension);
	}

	private install(extension: IExtension): Promise<void> {
		return this.extensionsWorkbenchService.install(extension).then(() => {
			alert(localize('updateExtensionComplete', "Updating extension {0} to version {1} completed.", this.extension.displayName, this.extension.latestVersion));
		}, err => {
			if (!extension.gallery) {
				return this.notificationService.error(err);
			}

			// {{SQL CARBON EDIT}}
			// Prompt the user that the current ADS version is not compatible with the extension,
			// return here as in this scenario it doesn't make sense for the user to download manually.
			if (err && err.code === INSTALL_ERROR_INCOMPATIBLE) {
				return this.notificationService.error(err);
			}

			console.error(err);

			return promptDownloadManually(extension.gallery, localize('failedToUpdate', "Failed to update \'{0}\'.", extension.identifier.id), err, this.instantiationService, this.notificationService, this.openerService, this.productService);
		});
	}

	private getUpdateLabel(version?: string): string {
		return version ? localize('updateTo', "Update to {0}", version) : localize('updateAction', "Update");
	}
}

interface IExtensionActionViewItemOptions extends IActionViewItemOptions {
	tabOnlyOnFocus?: boolean;
}

export class ExtensionActionViewItem extends ActionViewItem {

	protected options: IExtensionActionViewItemOptions;

	constructor(context: any, action: IAction, options: IExtensionActionViewItemOptions = {}) {
		super(context, action, options);
	}

	updateEnabled(): void {
		super.updateEnabled();

		if (this.options.tabOnlyOnFocus && this.getAction().enabled && !this._hasFocus) {
			DOM.removeTabIndexAndUpdateFocus(this.label);
		}
	}

	private _hasFocus: boolean;
	setFocus(value: boolean): void {
		if (!this.options.tabOnlyOnFocus || this._hasFocus === value) {
			return;
		}
		this._hasFocus = value;
		if (this.getAction().enabled) {
			if (this._hasFocus) {
				this.label.tabIndex = 0;
			} else {
				DOM.removeTabIndexAndUpdateFocus(this.label);
			}
		}
	}
}

export abstract class ExtensionDropDownAction extends ExtensionAction {

	constructor(
		id: string,
		label: string,
		cssClass: string,
		enabled: boolean,
		private readonly tabOnlyOnFocus: boolean,
		@IInstantiationService protected instantiationService: IInstantiationService
	) {
		super(id, label, cssClass, enabled);
	}

	private _actionViewItem: DropDownMenuActionViewItem;
	createActionViewItem(): DropDownMenuActionViewItem {
		this._actionViewItem = this.instantiationService.createInstance(DropDownMenuActionViewItem, this, this.tabOnlyOnFocus);
		return this._actionViewItem;
	}

	public run({ actionGroups, disposeActionsOnHide }: { actionGroups: IAction[][], disposeActionsOnHide: boolean }): Promise<any> {
		if (this._actionViewItem) {
			this._actionViewItem.showMenu(actionGroups, disposeActionsOnHide);
		}
		return Promise.resolve();
	}
}

export class DropDownMenuActionViewItem extends ExtensionActionViewItem {

	constructor(action: ExtensionDropDownAction,
		tabOnlyOnFocus: boolean,
		@IContextMenuService private readonly contextMenuService: IContextMenuService
	) {
		super(null, action, { icon: true, label: true, tabOnlyOnFocus });
	}

	public showMenu(menuActionGroups: IAction[][], disposeActionsOnHide: boolean): void {
		if (this.element) {
			const actions = this.getActions(menuActionGroups);
			let elementPosition = DOM.getDomNodePagePosition(this.element);
			const anchor = { x: elementPosition.left, y: elementPosition.top + elementPosition.height + 10 };
			this.contextMenuService.showContextMenu({
				getAnchor: () => anchor,
				getActions: () => actions,
				actionRunner: this.actionRunner,
				onHide: () => { if (disposeActionsOnHide) { dispose(actions); } }
			});
		}
	}

	private getActions(menuActionGroups: IAction[][]): IAction[] {
		let actions: IAction[] = [];
		for (const menuActions of menuActionGroups) {
			actions = [...actions, ...menuActions, new Separator()];
		}
		return actions.length ? actions.slice(0, actions.length - 1) : actions;
	}
}

export class ManageExtensionAction extends ExtensionDropDownAction {

	static readonly ID = 'extensions.manage';
	private static readonly Class = 'extension-action manage';
	private static readonly HideManageExtensionClass = `${ManageExtensionAction.Class} hide`;

	constructor(
		@IInstantiationService instantiationService: IInstantiationService,
		@IExtensionService private readonly extensionService: IExtensionService,
		@IWorkbenchThemeService private readonly workbenchThemeService: IWorkbenchThemeService
	) {

		super(ManageExtensionAction.ID, '', '', true, true, instantiationService);

		this.tooltip = localize('manage', "Manage");

		this.update();
	}

	getActionGroups(runningExtensions: IExtensionDescription[], colorThemes: IColorTheme[], fileIconThemes: IFileIconTheme[]): IAction[][] {
		const groups: ExtensionAction[][] = [];
		if (this.extension) {
			const extensionColorThemes = SetColorThemeAction.getColorThemes(colorThemes, this.extension);
			const extensionFileIconThemes = SetFileIconThemeAction.getFileIconThemes(fileIconThemes, this.extension);
			if (extensionColorThemes.length || extensionFileIconThemes.length) {
				const themesGroup: ExtensionAction[] = [];
				if (extensionColorThemes.length) {
					themesGroup.push(this.instantiationService.createInstance(SetColorThemeAction, colorThemes));
				}
				if (extensionFileIconThemes.length) {
					themesGroup.push(this.instantiationService.createInstance(SetFileIconThemeAction, fileIconThemes));
				}
				groups.push(themesGroup);
			}
		}
		groups.push([
			this.instantiationService.createInstance(EnableGloballyAction),
			this.instantiationService.createInstance(EnableForWorkspaceAction)
		]);
		groups.push([
			this.instantiationService.createInstance(DisableGloballyAction, runningExtensions),
			this.instantiationService.createInstance(DisableForWorkspaceAction, runningExtensions)
		]);
		groups.push([this.instantiationService.createInstance(UninstallAction)]);
		groups.push([this.instantiationService.createInstance(InstallAnotherVersionAction)]);
		groups.push([this.instantiationService.createInstance(ExtensionInfoAction), this.instantiationService.createInstance(ExtensionSettingsAction)]);

		groups.forEach(group => group.forEach(extensionAction => extensionAction.extension = this.extension));

		return groups;
	}

	async run(): Promise<any> {
		const runtimeExtensions = await this.extensionService.getExtensions();
		const colorThemes = await this.workbenchThemeService.getColorThemes();
		const fileIconThemes = await this.workbenchThemeService.getFileIconThemes();
		return super.run({ actionGroups: this.getActionGroups(runtimeExtensions, colorThemes, fileIconThemes), disposeActionsOnHide: true });
	}

	update(): void {
		this.class = ManageExtensionAction.HideManageExtensionClass;
		this.enabled = false;
		if (this.extension) {
			const state = this.extension.state;
			this.enabled = state === ExtensionState.Installed;
			this.class = this.enabled || state === ExtensionState.Uninstalling ? ManageExtensionAction.Class : ManageExtensionAction.HideManageExtensionClass;
			this.tooltip = state === ExtensionState.Uninstalling ? localize('ManageExtensionAction.uninstallingTooltip', "Uninstalling") : '';
		}
	}
}

export class InstallAnotherVersionAction extends ExtensionAction {

	static readonly ID = 'workbench.extensions.action.install.anotherVersion';
	static LABEL = localize('install another version', "Install Another Version...");

	constructor(
		@IExtensionsWorkbenchService private readonly extensionsWorkbenchService: IExtensionsWorkbenchService,
		@IExtensionGalleryService private readonly extensionGalleryService: IExtensionGalleryService,
		@IQuickInputService private readonly quickInputService: IQuickInputService,
		@IInstantiationService private readonly instantiationService: IInstantiationService,
		@INotificationService private readonly notificationService: INotificationService,
		@IOpenerService private readonly openerService: IOpenerService,
		@IProductService private readonly productService: IProductService
	) {
		super(InstallAnotherVersionAction.ID, InstallAnotherVersionAction.LABEL);
		this.update();
	}

	update(): void {
		this.enabled = this.extension && !!this.extension.gallery;
	}

	run(): Promise<any> {
		if (!this.enabled) {
			return Promise.resolve();
		}
		return this.quickInputService.pick(this.getVersionEntries(), { placeHolder: localize('selectVersion', "Select Version to Install"), matchOnDetail: true })
			.then(pick => {
				if (pick) {
					if (this.extension.version === pick.id) {
						return Promise.resolve();
					}
					const promise: Promise<any> = pick.latest ? this.extensionsWorkbenchService.install(this.extension) : this.extensionsWorkbenchService.installVersion(this.extension, pick.id);
					return promise
						.then(null, err => {
							if (!this.extension.gallery) {
								return this.notificationService.error(err);
							}

							console.error(err);

							return promptDownloadManually(this.extension.gallery, localize('failedToInstall', "Failed to install \'{0}\'.", this.extension.identifier.id), err, this.instantiationService, this.notificationService, this.openerService, this.productService);
						});
				}
				return null;
			});
	}

	private getVersionEntries(): Promise<(IQuickPickItem & { latest: boolean, id: string })[]> {
		return this.extensionGalleryService.getAllVersions(this.extension.gallery!, true)
			.then(allVersions => allVersions.map((v, i) => ({ id: v.version, label: v.version, description: `${getRelativeDateLabel(new Date(Date.parse(v.date)))}${v.version === this.extension.version ? ` (${localize('current', "Current")})` : ''}`, latest: i === 0 })));
	}
}

export class ExtensionInfoAction extends ExtensionAction {

	static readonly ID = 'extensions.extensionInfo';
	static readonly LABEL = localize('extensionInfoAction', "Copy Extension Information");

	constructor(
		@IClipboardService private readonly clipboardService: IClipboardService
	) {
		super(ExtensionInfoAction.ID, ExtensionInfoAction.LABEL);
		this.update();
	}

	update(): void {
		this.enabled = !!this.extension;
	}

	run(): Promise<any> {

		const name = localize('extensionInfoName', 'Name: {0}', this.extension.displayName);
		const id = localize('extensionInfoId', 'Id: {0}', this.extension.identifier.id);
		const description = localize('extensionInfoDescription', 'Description: {0}', this.extension.description);
		const verision = localize('extensionInfoVersion', 'Version: {0}', this.extension.version);
		const publisher = localize('extensionInfoPublisher', 'Publisher: {0}', this.extension.publisherDisplayName);
		const link = this.extension.url ? localize('extensionInfoVSMarketplaceLink', 'VS Marketplace Link: {0}', this.extension.url.toString()) : null;

		const clipboardStr = `${name}\n${id}\n${description}\n${verision}\n${publisher}${link ? '\n' + link : ''}`;

		return this.clipboardService.writeText(clipboardStr);
	}
}

export class ExtensionSettingsAction extends ExtensionAction {

	static readonly ID = 'extensions.extensionSettings';
	static readonly LABEL = localize('extensionSettingsAction', "Configure Extension Settings");

	constructor(
		@IPreferencesService private readonly preferencesService: IPreferencesService
	) {
		super(ExtensionSettingsAction.ID, ExtensionSettingsAction.LABEL);
		this.update();
	}

	update(): void {
		this.enabled = !!this.extension;
	}
	run(): Promise<any> {
		this.preferencesService.openSettings(false, `@ext:${this.extension.identifier.id}`);
		return Promise.resolve();
	}
}

export class EnableForWorkspaceAction extends ExtensionAction {

	static readonly ID = 'extensions.enableForWorkspace';
	static LABEL = localize('enableForWorkspaceAction', "Enable (Workspace)");

	constructor(
		@IExtensionsWorkbenchService private readonly extensionsWorkbenchService: IExtensionsWorkbenchService,
		@IExtensionEnablementService private readonly extensionEnablementService: IExtensionEnablementService
	) {
		super(EnableForWorkspaceAction.ID, EnableForWorkspaceAction.LABEL);
		this.update();
	}

	update(): void {
		this.enabled = false;
		if (this.extension && this.extension.local) {
			this.enabled = this.extension.state === ExtensionState.Installed
				&& !this.extensionEnablementService.isEnabled(this.extension.local)
				&& this.extensionEnablementService.canChangeEnablement(this.extension.local);
		}
	}

	run(): Promise<any> {
		return this.extensionsWorkbenchService.setEnablement(this.extension, EnablementState.EnabledWorkspace);
	}
}

export class EnableGloballyAction extends ExtensionAction {

	static readonly ID = 'extensions.enableGlobally';
	static LABEL = localize('enableGloballyAction', "Enable");

	constructor(
		@IExtensionsWorkbenchService private readonly extensionsWorkbenchService: IExtensionsWorkbenchService,
		@IExtensionEnablementService private readonly extensionEnablementService: IExtensionEnablementService
	) {
		super(EnableGloballyAction.ID, EnableGloballyAction.LABEL);
		this.update();
	}

	update(): void {
		this.enabled = false;
		if (this.extension && this.extension.local) {
			this.enabled = this.extension.state === ExtensionState.Installed
				&& this.extension.enablementState === EnablementState.DisabledGlobally
				&& this.extensionEnablementService.canChangeEnablement(this.extension.local);
		}
	}

	run(): Promise<any> {
		return this.extensionsWorkbenchService.setEnablement(this.extension, EnablementState.EnabledGlobally);
	}
}

export class DisableForWorkspaceAction extends ExtensionAction {

	static readonly ID = 'extensions.disableForWorkspace';
	static LABEL = localize('disableForWorkspaceAction', "Disable (Workspace)");

	constructor(readonly runningExtensions: IExtensionDescription[],
		@IWorkspaceContextService private readonly workspaceContextService: IWorkspaceContextService,
		@IExtensionsWorkbenchService private readonly extensionsWorkbenchService: IExtensionsWorkbenchService,
		@IExtensionEnablementService private readonly extensionEnablementService: IExtensionEnablementService
	) {
		super(DisableForWorkspaceAction.ID, DisableForWorkspaceAction.LABEL);
		this.update();
	}

	update(): void {
		this.enabled = false;
		if (this.extension && this.extension.local && this.runningExtensions.some(e => areSameExtensions({ id: e.identifier.value, uuid: e.uuid }, this.extension.identifier) && this.workspaceContextService.getWorkbenchState() !== WorkbenchState.EMPTY)) {
			this.enabled = this.extension.state === ExtensionState.Installed
				&& (this.extension.enablementState === EnablementState.EnabledGlobally || this.extension.enablementState === EnablementState.EnabledWorkspace)
				&& this.extensionEnablementService.canChangeEnablement(this.extension.local);
		}
	}

	run(): Promise<any> {
		return this.extensionsWorkbenchService.setEnablement(this.extension, EnablementState.DisabledWorkspace);
	}
}

export class DisableGloballyAction extends ExtensionAction {

	static readonly ID = 'extensions.disableGlobally';
	static LABEL = localize('disableGloballyAction', "Disable");

	constructor(readonly runningExtensions: IExtensionDescription[],
		@IExtensionsWorkbenchService private readonly extensionsWorkbenchService: IExtensionsWorkbenchService,
		@IExtensionEnablementService private readonly extensionEnablementService: IExtensionEnablementService
	) {
		super(DisableGloballyAction.ID, DisableGloballyAction.LABEL);
		this.update();
	}

	update(): void {
		this.enabled = false;
		if (this.extension && this.extension.local && this.runningExtensions.some(e => areSameExtensions({ id: e.identifier.value, uuid: e.uuid }, this.extension.identifier))) {
			this.enabled = this.extension.state === ExtensionState.Installed
				&& (this.extension.enablementState === EnablementState.EnabledGlobally || this.extension.enablementState === EnablementState.EnabledWorkspace)
				&& this.extensionEnablementService.canChangeEnablement(this.extension.local);
		}
	}

	run(): Promise<any> {
		return this.extensionsWorkbenchService.setEnablement(this.extension, EnablementState.DisabledGlobally);
	}
}

export abstract class ExtensionEditorDropDownAction extends ExtensionDropDownAction {

	private static readonly EnabledClass = 'extension-action extension-editor-dropdown-action';
	private static readonly EnabledDropDownClass = 'extension-action extension-editor-dropdown-action dropdown enable';
	private static readonly DisabledClass = `${ExtensionEditorDropDownAction.EnabledClass} disabled`;

	constructor(
		id: string, private readonly initialLabel: string,
		readonly actions: ExtensionAction[],
		@IInstantiationService instantiationService: IInstantiationService
	) {
		super(id, initialLabel, ExtensionEditorDropDownAction.DisabledClass, false, false, instantiationService);
		this.update();
	}

	update(): void {
		this.actions.forEach(a => a.extension = this.extension);
		this.actions.forEach(a => a.update());
		const enabledActions = this.actions.filter(a => a.enabled);
		this.enabled = enabledActions.length > 0;
		if (this.enabled) {
			if (enabledActions.length === 1) {
				this.label = enabledActions[0].label;
				this.class = ExtensionEditorDropDownAction.EnabledClass;
			} else {
				this.label = this.initialLabel;
				this.class = ExtensionEditorDropDownAction.EnabledDropDownClass;
			}
		} else {
			this.class = ExtensionEditorDropDownAction.DisabledClass;
		}
	}

	public run(): Promise<any> {
		const enabledActions = this.actions.filter(a => a.enabled);
		if (enabledActions.length === 1) {
			enabledActions[0].run();
		} else {
			return super.run({ actionGroups: [this.actions], disposeActionsOnHide: false });
		}
		return Promise.resolve();
	}
}

export class EnableDropDownAction extends ExtensionEditorDropDownAction {

	constructor(
		@IInstantiationService instantiationService: IInstantiationService
	) {
		super('extensions.enable', localize('enableAction', "Enable"), [
			instantiationService.createInstance(EnableGloballyAction),
			instantiationService.createInstance(EnableForWorkspaceAction)
		], instantiationService);
	}
}

export class DisableDropDownAction extends ExtensionEditorDropDownAction {

	constructor(
		runningExtensions: IExtensionDescription[],
		@IInstantiationService instantiationService: IInstantiationService
	) {
		super('extensions.disable', localize('disableAction', "Disable"), [
			instantiationService.createInstance(DisableGloballyAction, runningExtensions),
			instantiationService.createInstance(DisableForWorkspaceAction, runningExtensions)
		], instantiationService);
	}
}

export class CheckForUpdatesAction extends Action {

	static readonly ID = 'workbench.extensions.action.checkForUpdates';
	static LABEL = localize('checkForUpdates', "Check for Extension Updates");

	constructor(
		id = CheckForUpdatesAction.ID,
		label = CheckForUpdatesAction.LABEL,
		@IExtensionsWorkbenchService private readonly extensionsWorkbenchService: IExtensionsWorkbenchService,
		@IExtensionEnablementService private readonly extensionEnablementService: IExtensionEnablementService,
		@IViewletService private readonly viewletService: IViewletService,
		@INotificationService private readonly notificationService: INotificationService
	) {
		super(id, label, '', true);
	}

	private checkUpdatesAndNotify(): void {
		const outdated = this.extensionsWorkbenchService.outdated;
		if (!outdated.length) {
			this.notificationService.info(localize('noUpdatesAvailable', "All extensions are up to date."));
			return;
		}

		let msgAvailableExtensions = outdated.length === 1 ? localize('singleUpdateAvailable', "An extension update is available.") : localize('updatesAvailable', "{0} extension updates are available.", outdated.length);

		const disabledExtensionsCount = outdated.filter(ext => ext.local && !this.extensionEnablementService.isEnabled(ext.local)).length;
		if (disabledExtensionsCount) {
			if (outdated.length === 1) {
				msgAvailableExtensions = localize('singleDisabledUpdateAvailable', "An update to an extension which is disabled is available.");
			} else if (disabledExtensionsCount === 1) {
				msgAvailableExtensions = localize('updatesAvailableOneDisabled', "{0} extension updates are available. One of them is for a disabled extension.", outdated.length);
			} else if (disabledExtensionsCount === outdated.length) {
				msgAvailableExtensions = localize('updatesAvailableAllDisabled', "{0} extension updates are available. All of them are for disabled extensions.", outdated.length);
			} else {
				msgAvailableExtensions = localize('updatesAvailableIncludingDisabled', "{0} extension updates are available. {1} of them are for disabled extensions.", outdated.length, disabledExtensionsCount);
			}
		}

		this.viewletService.openViewlet(VIEWLET_ID, true)
			.then(viewlet => viewlet as IExtensionsViewlet)
			.then(viewlet => viewlet.search(''));

		this.notificationService.info(msgAvailableExtensions);
	}

	run(): Promise<any> {
		return this.extensionsWorkbenchService.checkForUpdates().then(() => this.checkUpdatesAndNotify());
	}
}

export class ToggleAutoUpdateAction extends Action {

	constructor(
		id: string,
		label: string,
		private autoUpdateValue: boolean,
		@IConfigurationService private readonly configurationService: IConfigurationService
	) {
		super(id, label, '', true);
		this.updateEnablement();
		configurationService.onDidChangeConfiguration(() => this.updateEnablement());
	}

	private updateEnablement(): void {
		this.enabled = this.configurationService.getValue(AutoUpdateConfigurationKey) !== this.autoUpdateValue;
	}

	run(): Promise<any> {
		return this.configurationService.updateValue(AutoUpdateConfigurationKey, this.autoUpdateValue);
	}
}

export class EnableAutoUpdateAction extends ToggleAutoUpdateAction {

	static readonly ID = 'workbench.extensions.action.enableAutoUpdate';
	static LABEL = localize('enableAutoUpdate', "Enable Auto Updating Extensions");

	constructor(
		id = EnableAutoUpdateAction.ID,
		label = EnableAutoUpdateAction.LABEL,
		@IConfigurationService configurationService: IConfigurationService
	) {
		super(id, label, true, configurationService);
	}
}

export class DisableAutoUpdateAction extends ToggleAutoUpdateAction {

	static readonly ID = 'workbench.extensions.action.disableAutoUpdate';
	static LABEL = localize('disableAutoUpdate', "Disable Auto Updating Extensions");

	constructor(
		id = EnableAutoUpdateAction.ID,
		label = EnableAutoUpdateAction.LABEL,
		@IConfigurationService configurationService: IConfigurationService
	) {
		super(id, label, false, configurationService);
	}
}

export class UpdateAllAction extends Action {

	static readonly ID = 'workbench.extensions.action.updateAllExtensions';
	static LABEL = localize('updateAll', "Update All Extensions");

	constructor(
		id = UpdateAllAction.ID,
		label = UpdateAllAction.LABEL,
		@IExtensionsWorkbenchService private readonly extensionsWorkbenchService: IExtensionsWorkbenchService,
		@INotificationService private readonly notificationService: INotificationService,
		@IInstantiationService private readonly instantiationService: IInstantiationService,
		@IOpenerService private readonly openerService: IOpenerService,
		@IProductService private readonly productService: IProductService
	) {
		super(id, label, '', false);

		this._register(this.extensionsWorkbenchService.onChange(() => this.update()));
		this.update();
	}

	private update(): void {
		this.enabled = this.extensionsWorkbenchService.outdated.length > 0;
	}

	run(): Promise<any> {
		return Promise.all(this.extensionsWorkbenchService.outdated.map(e => this.install(e)));
	}

	private install(extension: IExtension): Promise<any> {
		return this.extensionsWorkbenchService.install(extension).then(undefined, err => {
			if (!extension.gallery) {
				return this.notificationService.error(err);
			}

			console.error(err);

			return promptDownloadManually(extension.gallery, localize('failedToUpdate', "Failed to update \'{0}\'.", extension.identifier.id), err, this.instantiationService, this.notificationService, this.openerService, this.productService);
		});
	}
}

export class ReloadAction extends ExtensionAction {

	private static readonly EnabledClass = 'extension-action reload';
	private static readonly DisabledClass = `${ReloadAction.EnabledClass} disabled`;

	updateWhenCounterExtensionChanges: boolean = true;
	private _runningExtensions: IExtensionDescription[] | null = null;

	constructor(
		@IExtensionsWorkbenchService private readonly extensionsWorkbenchService: IExtensionsWorkbenchService,
		@IWindowService private readonly windowService: IWindowService,
		@IExtensionService private readonly extensionService: IExtensionService,
		@IExtensionEnablementService private readonly extensionEnablementService: IExtensionEnablementService,
		@IExtensionManagementServerService private readonly extensionManagementServerService: IExtensionManagementServerService
	) {
		super('extensions.reload', localize('reloadAction', "Reload"), ReloadAction.DisabledClass, false);
		this._register(this.extensionService.onDidChangeExtensions(this.updateRunningExtensions, this));
		this.updateRunningExtensions();
	}

	private updateRunningExtensions(): void {
		this.extensionService.getExtensions().then(runningExtensions => { this._runningExtensions = runningExtensions; this.update(); });
	}

	update(): void {
		this.enabled = false;
		this.tooltip = '';
		if (!this.extension || !this._runningExtensions) {
			return;
		}
		const state = this.extension.state;
		if (state === ExtensionState.Installing || state === ExtensionState.Uninstalling) {
			return;
		}
		if (this.extension.local && this.extension.local.manifest && this.extension.local.manifest.contributes && this.extension.local.manifest.contributes.localizations && this.extension.local.manifest.contributes.localizations.length > 0) {
			return;
		}
		this.computeReloadState();
		this.class = this.enabled ? ReloadAction.EnabledClass : ReloadAction.DisabledClass;
	}

	private computeReloadState(): void {
		if (!this._runningExtensions) {
			return;
		}
		const isUninstalled = this.extension.state === ExtensionState.Uninstalled;
		const runningExtension = this._runningExtensions.filter(e => areSameExtensions({ id: e.identifier.value, uuid: e.uuid }, this.extension.identifier))[0];
		const isSameExtensionRunning = runningExtension && this.extension.server === this.extensionManagementServerService.getExtensionManagementServer(runningExtension.extensionLocation);

		if (isUninstalled) {
			if (isSameExtensionRunning) {
				this.enabled = true;
				this.label = localize('reloadRequired', "Reload Required");
				// {{SQL CARBON EDIT}} - replace Visual Studio Code with Azure Data Studio
				this.tooltip = localize('postUninstallTooltip', "Please reload Azure Data Studio to complete the uninstallation of this extension.");
				alert(localize('uninstallExtensionComplete', "Please reload Azure Data Studio to complete the uninstallation of the extension {0}.", this.extension.displayName));
			}
			return;
		}
		if (this.extension.local) {
			const isEnabled = this.extensionEnablementService.isEnabled(this.extension.local);

			// Extension is runningÎ
			if (runningExtension) {
				if (isEnabled) {
					if (!this.extensionService.canAddExtension(toExtensionDescription(this.extension.local))) {
						if (isSameExtensionRunning) {
							if (this.extension.version !== runningExtension.version) {
								this.enabled = true;
								this.label = localize('reloadRequired', "Reload Required");
								// {{SQL CARBON EDIT}} - replace Visual Studio Code with Azure Data Studio
								this.tooltip = localize('postUpdateTooltip', "Please reload Azure Data Studio to enable the updated extension.");
							}
						} else {
							this.enabled = true;
							this.label = localize('reloadRequired', "Reload Required");
							// {{SQL CARBON EDIT}} - replace Visual Studio Code with Azure Data Studio
							this.tooltip = localize('postEnableTooltip', "Please reload Azure Data Studio to enable this extension.");
						}
					}
				} else {
					if (isSameExtensionRunning) {
						this.enabled = true;
						this.label = localize('reloadRequired', "Reload Required");
						// {{SQL CARBON EDIT}} - replace Visual Studio Code with Azure Data Studio
						this.tooltip = localize('postDisableTooltip', "Please reload Azure Data Studio to disable this extension.");
					}
				}
				return;
			}

			// Extension is not running
			else {
				if (isEnabled && !this.extensionService.canAddExtension(toExtensionDescription(this.extension.local))) {
					this.enabled = true;
					this.label = localize('reloadRequired', "Reload Required");
					this.tooltip = localize('postEnableTooltip', "Please reload Azure Data Studio to enable this extension."); // {{SQL CARBON EDIT}} - replace Visual Studio Code with Azure Data Studio
					return;
				}
<<<<<<< HEAD
				if (this.extensionManagementServerService.localExtensionManagementServer && this.extensionManagementServerService.remoteExtensionManagementServer) {
					const uiExtension = isUIExtension(this.extension.local.manifest, this.productService, this.configurationService);
					// Local Workspace Extension
					if (!uiExtension && this.extension.server === this.extensionManagementServerService.localExtensionManagementServer) {
						const remoteExtension = this.extensionsWorkbenchService.local.filter(e => areSameExtensions(e.identifier, this.extension.identifier) && e.server === this.extensionManagementServerService.remoteExtensionManagementServer)[0];
						// Extension exist in remote and enabled
						if (remoteExtension && remoteExtension.local && this.extensionEnablementService.isEnabled(remoteExtension.local)) {
							this.enabled = true;
							this.label = localize('reloadRequired', "Reload Required");
							this.tooltip = localize('postEnableTooltip', "Please reload Azure Data Studio to enable this extension.");// {{SQL CARBON EDIT}} - replace Visual Studio Code with Azure Data Studio
							alert(localize('installExtensionComplete', "Installing extension {0} is completed. Please reload Azure Data Studio to enable it.", this.extension.displayName)); // {{SQL CARBON EDIT}} - replace Visual Studio Code with Azure Data Studio
							return;
						}
					}
					// Remote UI Extension
					if (uiExtension && this.extension.server === this.extensionManagementServerService.remoteExtensionManagementServer) {
						const localExtension = this.extensionsWorkbenchService.local.filter(e => areSameExtensions(e.identifier, this.extension.identifier) && e.server === this.extensionManagementServerService.localExtensionManagementServer)[0];
						// Extension exist in local and enabled
						if (localExtension && localExtension.local && this.extensionEnablementService.isEnabled(localExtension.local)) {
							this.enabled = true;
							this.label = localize('reloadRequired', "Reload Required");
							this.tooltip = localize('postEnableTooltip', "Please reload Azure Data Studio to enable this extension."); // {{SQL CARBON EDIT}} - replace Visual Studio Code with Azure Data Studio
							alert(localize('installExtensionComplete', "Installing extension {0} is completed. Please reload Azure Data Studio to enable it.", this.extension.displayName)); // {{SQL CARBON EDIT}} - replace Visual Studio Code with Azure Data Studio
							return;
						}
=======

				const otherServer = this.extension.server ? this.extension.server === this.extensionManagementServerService.localExtensionManagementServer ? this.extensionManagementServerService.remoteExtensionManagementServer : this.extensionManagementServerService.localExtensionManagementServer : null;
				if (otherServer && this.extension.enablementState === EnablementState.DisabledByExtensionKind) {
					const extensionInOtherServer = this.extensionsWorkbenchService.local.filter(e => areSameExtensions(e.identifier, this.extension.identifier) && e.server === otherServer)[0];
					// Same extension in other server exists and
					if (extensionInOtherServer && extensionInOtherServer.local && this.extensionEnablementService.isEnabled(extensionInOtherServer.local)) {
						this.enabled = true;
						this.label = localize('reloadRequired', "Reload Required");
						this.tooltip = localize('postEnableTooltip', "Please reload Visual Studio Code to enable this extension.");
						alert(localize('installExtensionComplete', "Installing extension {0} is completed. Please reload Visual Studio Code to enable it.", this.extension.displayName));
						return;
>>>>>>> 81ed55af
					}
				}
			}
		}
	}

	run(): Promise<any> {
		return Promise.resolve(this.windowService.reloadWindow());
	}
}

export class SetColorThemeAction extends ExtensionAction {

	static getColorThemes(colorThemes: IColorTheme[], extension: IExtension): IColorTheme[] {
		return colorThemes.filter(c => c.extensionData && ExtensionIdentifier.equals(c.extensionData.extensionId, extension.identifier.id));
	}

	private static readonly EnabledClass = 'extension-action theme';
	private static readonly DisabledClass = `${SetColorThemeAction.EnabledClass} disabled`;


	constructor(
		private readonly colorThemes: IColorTheme[],
		@IExtensionService extensionService: IExtensionService,
		@IWorkbenchThemeService private readonly workbenchThemeService: IWorkbenchThemeService,
		@IQuickInputService private readonly quickInputService: IQuickInputService,
		@IConfigurationService private readonly configurationService: IConfigurationService
	) {
		super(`extensions.colorTheme`, localize('color theme', "Set Color Theme"), SetColorThemeAction.DisabledClass, false);
		this._register(Event.any<any>(extensionService.onDidChangeExtensions, workbenchThemeService.onDidColorThemeChange)(() => this.update(), this));
		this.update();
	}

	update(): void {
		this.enabled = false;
		if (this.extension) {
			const isInstalled = this.extension.state === ExtensionState.Installed;
			if (isInstalled) {
				const extensionThemes = SetColorThemeAction.getColorThemes(this.colorThemes, this.extension);
				this.enabled = extensionThemes.length > 0;
			}
		}
		this.class = this.enabled ? SetColorThemeAction.EnabledClass : SetColorThemeAction.DisabledClass;
	}

	async run({ showCurrentTheme, ignoreFocusLost }: { showCurrentTheme: boolean, ignoreFocusLost: boolean } = { showCurrentTheme: false, ignoreFocusLost: false }): Promise<any> {
		this.update();
		if (!this.enabled) {
			return;
		}
		let extensionThemes = SetColorThemeAction.getColorThemes(this.colorThemes, this.extension);
		const currentTheme = this.colorThemes.filter(t => t.settingsId === this.configurationService.getValue(COLOR_THEME_SETTING))[0];
		showCurrentTheme = showCurrentTheme || extensionThemes.some(t => t.id === currentTheme.id);
		if (showCurrentTheme) {
			extensionThemes = extensionThemes.filter(t => t.id !== currentTheme.id);
		}

		const delayer = new Delayer<any>(100);
		const picks: (IQuickPickItem | IQuickPickSeparator)[] = [];
		picks.push(...extensionThemes.map(theme => (<IQuickPickItem>{ label: theme.label, id: theme.id })));
		if (showCurrentTheme) {
			picks.push(<IQuickPickSeparator>{ type: 'separator', label: localize('current', "Current") });
			picks.push(<IQuickPickItem>{ label: currentTheme.label, id: currentTheme.id });
		}
		const pickedTheme = await this.quickInputService.pick(
			picks,
			{
				placeHolder: localize('select color theme', "Select Color Theme"),
				onDidFocus: item => delayer.trigger(() => this.workbenchThemeService.setColorTheme(item.id, undefined)),
				ignoreFocusLost
			});
		let confValue = this.configurationService.inspect(COLOR_THEME_SETTING);
		const target = typeof confValue.workspace !== 'undefined' ? ConfigurationTarget.WORKSPACE : ConfigurationTarget.USER;
		return this.workbenchThemeService.setColorTheme(pickedTheme ? pickedTheme.id : currentTheme.id, target);
	}
}

export class SetFileIconThemeAction extends ExtensionAction {

	private static readonly EnabledClass = 'extension-action theme';
	private static readonly DisabledClass = `${SetFileIconThemeAction.EnabledClass} disabled`;


	static getFileIconThemes(fileIconThemes: IFileIconTheme[], extension: IExtension): IFileIconTheme[] {
		return fileIconThemes.filter(c => c.extensionData && ExtensionIdentifier.equals(c.extensionData.extensionId, extension.identifier.id));
	}

	constructor(
		private readonly fileIconThemes: IFileIconTheme[],
		@IExtensionService extensionService: IExtensionService,
		@IWorkbenchThemeService private readonly workbenchThemeService: IWorkbenchThemeService,
		@IQuickInputService private readonly quickInputService: IQuickInputService,
		@IConfigurationService private readonly configurationService: IConfigurationService
	) {
		super(`extensions.fileIconTheme`, localize('file icon theme', "Set File Icon Theme"), SetFileIconThemeAction.DisabledClass, false);
		this._register(Event.any<any>(extensionService.onDidChangeExtensions, workbenchThemeService.onDidFileIconThemeChange)(() => this.update(), this));
		this.update();
	}

	update(): void {
		this.enabled = false;
		if (this.extension) {
			const isInstalled = this.extension.state === ExtensionState.Installed;
			if (isInstalled) {
				const extensionThemes = SetFileIconThemeAction.getFileIconThemes(this.fileIconThemes, this.extension);
				this.enabled = extensionThemes.length > 0;
			}
		}
		this.class = this.enabled ? SetFileIconThemeAction.EnabledClass : SetFileIconThemeAction.DisabledClass;
	}

	async run({ showCurrentTheme, ignoreFocusLost }: { showCurrentTheme: boolean, ignoreFocusLost: boolean } = { showCurrentTheme: false, ignoreFocusLost: false }): Promise<any> {
		await this.update();
		if (!this.enabled) {
			return;
		}
		let extensionThemes = SetFileIconThemeAction.getFileIconThemes(this.fileIconThemes, this.extension);
		const currentTheme = this.fileIconThemes.filter(t => t.settingsId === this.configurationService.getValue(ICON_THEME_SETTING))[0] || this.workbenchThemeService.getFileIconTheme();
		showCurrentTheme = showCurrentTheme || extensionThemes.some(t => t.id === currentTheme.id);
		if (showCurrentTheme) {
			extensionThemes = extensionThemes.filter(t => t.id !== currentTheme.id);
		}

		const delayer = new Delayer<any>(100);
		const picks: (IQuickPickItem | IQuickPickSeparator)[] = [];
		picks.push(...extensionThemes.map(theme => (<IQuickPickItem>{ label: theme.label, id: theme.id })));
		if (showCurrentTheme && currentTheme.label) {
			picks.push(<IQuickPickSeparator>{ type: 'separator', label: localize('current', "Current") });
			picks.push(<IQuickPickItem>{ label: currentTheme.label, id: currentTheme.id });
		}
		const pickedTheme = await this.quickInputService.pick(
			picks,
			{
				placeHolder: localize('select file icon theme', "Select File Icon Theme"),
				onDidFocus: item => delayer.trigger(() => this.workbenchThemeService.setFileIconTheme(item.id, undefined)),
				ignoreFocusLost
			});
		let confValue = this.configurationService.inspect(ICON_THEME_SETTING);
		const target = typeof confValue.workspace !== 'undefined' ? ConfigurationTarget.WORKSPACE : ConfigurationTarget.USER;
		return this.workbenchThemeService.setFileIconTheme(pickedTheme ? pickedTheme.id : currentTheme.id, target);
	}
}

export class OpenExtensionsViewletAction extends ShowViewletAction {

	static ID = VIEWLET_ID;
	static LABEL = localize('toggleExtensionsViewlet', "Show Extensions");

	constructor(
		id: string,
		label: string,
		@IViewletService viewletService: IViewletService,
		@IEditorGroupsService editorGroupService: IEditorGroupsService,
		@IWorkbenchLayoutService layoutService: IWorkbenchLayoutService
	) {
		super(id, label, VIEWLET_ID, viewletService, editorGroupService, layoutService);
	}
}

export class InstallExtensionsAction extends OpenExtensionsViewletAction {
	static ID = 'workbench.extensions.action.installExtensions';
	static LABEL = localize('installExtensions', "Install Extensions");
}

export class ShowEnabledExtensionsAction extends Action {

	static readonly ID = 'workbench.extensions.action.showEnabledExtensions';
	static LABEL = localize('showEnabledExtensions', "Show Enabled Extensions");

	constructor(
		id: string,
		label: string,
		@IViewletService private readonly viewletService: IViewletService
	) {
		super(id, label, undefined, true);
	}

	run(): Promise<void> {
		return this.viewletService.openViewlet(VIEWLET_ID, true)
			.then(viewlet => viewlet as IExtensionsViewlet)
			.then(viewlet => {
				viewlet.search('@enabled ');
				viewlet.focus();
			});
	}
}

export class ShowInstalledExtensionsAction extends Action {

	static readonly ID = 'workbench.extensions.action.showInstalledExtensions';
	static LABEL = localize('showInstalledExtensions', "Show Installed Extensions");

	constructor(
		id: string,
		label: string,
		@IViewletService private readonly viewletService: IViewletService
	) {
		super(id, label, undefined, true);
	}

	run(): Promise<void> {
		return this.viewletService.openViewlet(VIEWLET_ID, true)
			.then(viewlet => viewlet as IExtensionsViewlet)
			.then(viewlet => {
				viewlet.search('@installed ');
				viewlet.focus();
			});
	}
}

export class ShowDisabledExtensionsAction extends Action {

	static readonly ID = 'workbench.extensions.action.showDisabledExtensions';
	static LABEL = localize('showDisabledExtensions', "Show Disabled Extensions");

	constructor(
		id: string,
		label: string,
		@IViewletService private readonly viewletService: IViewletService
	) {
		super(id, label, 'null', true);
	}

	run(): Promise<void> {
		return this.viewletService.openViewlet(VIEWLET_ID, true)
			.then(viewlet => viewlet as IExtensionsViewlet)
			.then(viewlet => {
				viewlet.search('@disabled ');
				viewlet.focus();
			});
	}
}

export class ClearExtensionsInputAction extends Action {

	static readonly ID = 'workbench.extensions.action.clearExtensionsInput';
	static LABEL = localize('clearExtensionsInput', "Clear Extensions Input");

	constructor(
		id: string,
		label: string,
		onSearchChange: Event<string>,
		value: string,
		@IViewletService private readonly viewletService: IViewletService
	) {
		super(id, label, 'clear-extensions', true);
		this.onSearchChange(value);
		this._register(onSearchChange(this.onSearchChange, this));
	}

	private onSearchChange(value: string): void {
		this.enabled = !!value;
	}

	run(): Promise<void> {
		return this.viewletService.openViewlet(VIEWLET_ID, true)
			.then(viewlet => viewlet as IExtensionsViewlet)
			.then(viewlet => {
				viewlet.search('');
				viewlet.focus();
			});
	}
}

export class ShowBuiltInExtensionsAction extends Action {

	static readonly ID = 'workbench.extensions.action.listBuiltInExtensions';
	static LABEL = localize('showBuiltInExtensions', "Show Built-in Extensions");

	constructor(
		id: string,
		label: string,
		@IViewletService private readonly viewletService: IViewletService
	) {
		super(id, label, undefined, true);
	}

	run(): Promise<void> {
		return this.viewletService.openViewlet(VIEWLET_ID, true)
			.then(viewlet => viewlet as IExtensionsViewlet)
			.then(viewlet => {
				viewlet.search('@builtin ');
				viewlet.focus();
			});
	}
}

export class ShowOutdatedExtensionsAction extends Action {

	static readonly ID = 'workbench.extensions.action.listOutdatedExtensions';
	static LABEL = localize('showOutdatedExtensions', "Show Outdated Extensions");

	constructor(
		id: string,
		label: string,
		@IViewletService private readonly viewletService: IViewletService
	) {
		super(id, label, undefined, true);
	}

	run(): Promise<void> {
		return this.viewletService.openViewlet(VIEWLET_ID, true)
			.then(viewlet => viewlet as IExtensionsViewlet)
			.then(viewlet => {
				viewlet.search('@outdated ');
				viewlet.focus();
			});
	}
}

export class ShowPopularExtensionsAction extends Action {

	static readonly ID = 'workbench.extensions.action.showPopularExtensions';
	static LABEL = localize('showPopularExtensions', "Show Popular Extensions");

	constructor(
		id: string,
		label: string,
		@IViewletService private readonly viewletService: IViewletService
	) {
		super(id, label, undefined, true);
	}

	run(): Promise<void> {
		return this.viewletService.openViewlet(VIEWLET_ID, true)
			.then(viewlet => viewlet as IExtensionsViewlet)
			.then(viewlet => {
				viewlet.search('@sort:installs ');
				viewlet.focus();
			});
	}
}

export class ShowRecommendedExtensionsAction extends Action {

	static readonly ID = 'workbench.extensions.action.showRecommendedExtensions';
	static LABEL = localize('showRecommendedExtensions', "Show Recommended Extensions");

	constructor(
		id: string,
		label: string,
		@IViewletService private readonly viewletService: IViewletService
	) {
		super(id, label, undefined, true);
	}

	run(): Promise<void> {
		return this.viewletService.openViewlet(VIEWLET_ID, true)
			.then(viewlet => viewlet as IExtensionsViewlet)
			.then(viewlet => {
				viewlet.search('@recommended ');
				viewlet.focus();
			});
	}
}

export class InstallWorkspaceRecommendedExtensionsAction extends Action {

	static readonly ID = 'workbench.extensions.action.installWorkspaceRecommendedExtensions';
	static LABEL = localize('installWorkspaceRecommendedExtensions', "Install All Workspace Recommended Extensions");

	private _recommendations: IExtensionRecommendation[] = [];
	get recommendations(): IExtensionRecommendation[] { return this._recommendations; }
	set recommendations(recommendations: IExtensionRecommendation[]) { this._recommendations = recommendations; this.enabled = this._recommendations.length > 0; }

	constructor(
		id: string = InstallWorkspaceRecommendedExtensionsAction.ID,
		label: string = InstallWorkspaceRecommendedExtensionsAction.LABEL,
		recommendations: IExtensionRecommendation[],
		@IViewletService private readonly viewletService: IViewletService,
		@INotificationService private readonly notificationService: INotificationService,
		@IInstantiationService private readonly instantiationService: IInstantiationService,
		@IOpenerService private readonly openerService: IOpenerService,
		@IExtensionsWorkbenchService private readonly extensionWorkbenchService: IExtensionsWorkbenchService,
		@IConfigurationService private readonly configurationService: IConfigurationService,
		@IExtensionManagementServerService private readonly extensionManagementServerService: IExtensionManagementServerService,
		@IProductService private readonly productService: IProductService,
	) {
		super(id, label, 'extension-action');
		this.recommendations = recommendations;
	}

	run(): Promise<any> {
		return this.viewletService.openViewlet(VIEWLET_ID, true)
			.then(viewlet => viewlet as IExtensionsViewlet)
			.then(viewlet => {
				viewlet.search('@recommended ');
				viewlet.focus();
				const names = this.recommendations.map(({ extensionId }) => extensionId);
				return this.extensionWorkbenchService.queryGallery({ names, source: 'install-all-workspace-recommendations' }, CancellationToken.None).then(pager => {
					let installPromises: Promise<any>[] = [];
					let model = new PagedModel(pager);
					for (let i = 0; i < pager.total; i++) {
						installPromises.push(model.resolve(i, CancellationToken.None).then(e => this.installExtension(e)));
					}
					return Promise.all(installPromises);
				});
			});
	}

	private async installExtension(extension: IExtension): Promise<void> {
		try {
			if (extension.local && extension.gallery) {
				if (isUIExtension(extension.local.manifest, this.productService, this.configurationService)) {
					if (this.extensionManagementServerService.localExtensionManagementServer) {
						await this.extensionManagementServerService.localExtensionManagementServer.extensionManagementService.installFromGallery(extension.gallery);
						return;
					}
				} else if (this.extensionManagementServerService.remoteExtensionManagementServer) {
					await this.extensionManagementServerService.remoteExtensionManagementServer.extensionManagementService.installFromGallery(extension.gallery);
					return;
				}
			}
			await this.extensionWorkbenchService.install(extension);
		} catch (err) {
			console.error(err);
			return promptDownloadManually(extension.gallery, localize('failedToInstall', "Failed to install \'{0}\'.", extension.identifier.id), err, this.instantiationService, this.notificationService, this.openerService, this.productService);
		}
	}
}

export class InstallRecommendedExtensionAction extends Action {

	static readonly ID = 'workbench.extensions.action.installRecommendedExtension';
	static LABEL = localize('installRecommendedExtension', "Install Recommended Extension");

	private extensionId: string;

	constructor(
		extensionId: string,
		@IViewletService private readonly viewletService: IViewletService,
		@INotificationService private readonly notificationService: INotificationService,
		@IInstantiationService private readonly instantiationService: IInstantiationService,
		@IOpenerService private readonly openerService: IOpenerService,
		@IExtensionsWorkbenchService private readonly extensionWorkbenchService: IExtensionsWorkbenchService,
		@IProductService private readonly productService: IProductService
	) {
		super(InstallRecommendedExtensionAction.ID, InstallRecommendedExtensionAction.LABEL, undefined, false);
		this.extensionId = extensionId;
	}

	run(): Promise<any> {
		return this.viewletService.openViewlet(VIEWLET_ID, true)
			.then(viewlet => viewlet as IExtensionsViewlet)
			.then(viewlet => {
				viewlet.search('@recommended ');
				viewlet.focus();
				return this.extensionWorkbenchService.queryGallery({ names: [this.extensionId], source: 'install-recommendation', pageSize: 1 }, CancellationToken.None)
					.then(pager => {
						if (pager && pager.firstPage && pager.firstPage.length) {
							const extension = pager.firstPage[0];
							return this.extensionWorkbenchService.install(extension)
								.then(() => null, err => {
									console.error(err);
									return promptDownloadManually(extension.gallery, localize('failedToInstall', "Failed to install \'{0}\'.", extension.identifier.id), err, this.instantiationService, this.notificationService, this.openerService, this.productService);
								});
						}
						return null;
					});
			});
	}
}

export class IgnoreExtensionRecommendationAction extends Action {

	static readonly ID = 'extensions.ignore';

	private static readonly Class = 'extension-action ignore';

	extension: IExtension;

	constructor(
		@IExtensionTipsService private readonly extensionsTipsService: IExtensionTipsService,
	) {
		super(IgnoreExtensionRecommendationAction.ID, 'Ignore Recommendation');

		this.class = IgnoreExtensionRecommendationAction.Class;
		this.tooltip = localize('ignoreExtensionRecommendation', "Do not recommend this extension again");
		this.enabled = true;
	}

	public run(): Promise<any> {
		this.extensionsTipsService.toggleIgnoredRecommendation(this.extension.identifier.id, true);
		return Promise.resolve();
	}
}

export class UndoIgnoreExtensionRecommendationAction extends Action {

	static readonly ID = 'extensions.ignore';

	private static readonly Class = 'extension-action undo-ignore';

	extension: IExtension;

	constructor(
		@IExtensionTipsService private readonly extensionsTipsService: IExtensionTipsService,
	) {
		super(UndoIgnoreExtensionRecommendationAction.ID, 'Undo');

		this.class = UndoIgnoreExtensionRecommendationAction.Class;
		this.tooltip = localize('undo', "Undo");
		this.enabled = true;
	}

	public run(): Promise<any> {
		this.extensionsTipsService.toggleIgnoredRecommendation(this.extension.identifier.id, false);
		return Promise.resolve();
	}
}


export class ShowRecommendedKeymapExtensionsAction extends Action {

	static readonly ID = 'workbench.extensions.action.showRecommendedKeymapExtensions';
	static SHORT_LABEL = localize('showRecommendedKeymapExtensionsShort', "Keymaps");

	constructor(
		id: string,
		label: string,
		@IViewletService private readonly viewletService: IViewletService
	) {
		super(id, label, undefined, true);
	}

	run(): Promise<void> {
		return this.viewletService.openViewlet(VIEWLET_ID, true)
			.then(viewlet => viewlet as IExtensionsViewlet)
			.then(viewlet => {
				viewlet.search('@recommended:keymaps ');
				viewlet.focus();
			});
	}
}

export class ShowLanguageExtensionsAction extends Action {

	static readonly ID = 'workbench.extensions.action.showLanguageExtensions';
	static SHORT_LABEL = localize('showLanguageExtensionsShort', "Language Extensions");

	constructor(
		id: string,
		label: string,
		@IViewletService private readonly viewletService: IViewletService
	) {
		super(id, label, undefined, true);
	}

	run(): Promise<void> {
		return this.viewletService.openViewlet(VIEWLET_ID, true)
			.then(viewlet => viewlet as IExtensionsViewlet)
			.then(viewlet => {
				viewlet.search('@category:"programming languages" @sort:installs ');
				viewlet.focus();
			});
	}
}

export class ShowAzureExtensionsAction extends Action {

	static readonly ID = 'workbench.extensions.action.showAzureExtensions';
	static SHORT_LABEL = localize('showAzureExtensionsShort', "Azure Extensions");

	constructor(
		id: string,
		label: string,
		@IViewletService private readonly viewletService: IViewletService
	) {
		super(id, label, undefined, true);
	}

	run(): Promise<void> {
		return this.viewletService.openViewlet(VIEWLET_ID, true)
			.then(viewlet => viewlet as IExtensionsViewlet)
			.then(viewlet => {
				viewlet.search('@sort:installs azure ');
				viewlet.focus();
			});
	}
}

export class ChangeSortAction extends Action {

	private query: Query;

	constructor(
		id: string,
		label: string,
		onSearchChange: Event<string>,
		private sortBy: string,
		@IViewletService private readonly viewletService: IViewletService
	) {
		super(id, label, undefined, true);

		if (sortBy === undefined) {
			throw new Error('bad arguments');
		}

		this.query = Query.parse('');
		this.enabled = false;
		this._register(onSearchChange(this.onSearchChange, this));
	}

	private onSearchChange(value: string): void {
		const query = Query.parse(value);
		this.query = new Query(query.value, this.sortBy || query.sortBy, query.groupBy);
		this.enabled = !!value && this.query.isValid() && !this.query.equals(query);
	}

	run(): Promise<void> {
		return this.viewletService.openViewlet(VIEWLET_ID, true)
			.then(viewlet => viewlet as IExtensionsViewlet)
			.then(viewlet => {
				viewlet.search(this.query.toString());
				viewlet.focus();
			});
	}
}

export class ConfigureRecommendedExtensionsCommandsContributor extends Disposable implements IWorkbenchContribution {

	private workspaceContextKey = new RawContextKey<boolean>('workspaceRecommendations', true);
	private workspaceFolderContextKey = new RawContextKey<boolean>('workspaceFolderRecommendations', true);
	private addToWorkspaceRecommendationsContextKey = new RawContextKey<boolean>('addToWorkspaceRecommendations', false);
	private addToWorkspaceFolderRecommendationsContextKey = new RawContextKey<boolean>('addToWorkspaceFolderRecommendations', false);

	constructor(
		@IContextKeyService contextKeyService: IContextKeyService,
		@IWorkspaceContextService workspaceContextService: IWorkspaceContextService,
		@IEditorService editorService: IEditorService
	) {
		super();
		const boundWorkspaceContextKey = this.workspaceContextKey.bindTo(contextKeyService);
		boundWorkspaceContextKey.set(workspaceContextService.getWorkbenchState() === WorkbenchState.WORKSPACE);
		this._register(workspaceContextService.onDidChangeWorkbenchState(() => boundWorkspaceContextKey.set(workspaceContextService.getWorkbenchState() === WorkbenchState.WORKSPACE)));

		const boundWorkspaceFolderContextKey = this.workspaceFolderContextKey.bindTo(contextKeyService);
		boundWorkspaceFolderContextKey.set(workspaceContextService.getWorkspace().folders.length > 0);
		this._register(workspaceContextService.onDidChangeWorkspaceFolders(() => boundWorkspaceFolderContextKey.set(workspaceContextService.getWorkspace().folders.length > 0)));

		const boundAddToWorkspaceRecommendationsContextKey = this.addToWorkspaceRecommendationsContextKey.bindTo(contextKeyService);
		boundAddToWorkspaceRecommendationsContextKey.set(editorService.activeEditor instanceof ExtensionsInput && workspaceContextService.getWorkbenchState() === WorkbenchState.WORKSPACE);
		this._register(editorService.onDidActiveEditorChange(() => boundAddToWorkspaceRecommendationsContextKey.set(
			editorService.activeEditor instanceof ExtensionsInput && workspaceContextService.getWorkbenchState() === WorkbenchState.WORKSPACE)));
		this._register(workspaceContextService.onDidChangeWorkbenchState(() => boundAddToWorkspaceRecommendationsContextKey.set(
			editorService.activeEditor instanceof ExtensionsInput && workspaceContextService.getWorkbenchState() === WorkbenchState.WORKSPACE)));

		const boundAddToWorkspaceFolderRecommendationsContextKey = this.addToWorkspaceFolderRecommendationsContextKey.bindTo(contextKeyService);
		boundAddToWorkspaceFolderRecommendationsContextKey.set(editorService.activeEditor instanceof ExtensionsInput);
		this._register(editorService.onDidActiveEditorChange(() => boundAddToWorkspaceFolderRecommendationsContextKey.set(editorService.activeEditor instanceof ExtensionsInput)));

		this.registerCommands();
	}

	private registerCommands(): void {
		CommandsRegistry.registerCommand(ConfigureWorkspaceRecommendedExtensionsAction.ID, serviceAccessor => {
			serviceAccessor.get(IInstantiationService).createInstance(ConfigureWorkspaceRecommendedExtensionsAction, ConfigureWorkspaceRecommendedExtensionsAction.ID, ConfigureWorkspaceRecommendedExtensionsAction.LABEL).run();
		});
		MenuRegistry.appendMenuItem(MenuId.CommandPalette, {
			command: {
				id: ConfigureWorkspaceRecommendedExtensionsAction.ID,
				title: { value: `${ExtensionsLabel}: ${ConfigureWorkspaceRecommendedExtensionsAction.LABEL}`, original: 'Extensions: Configure Recommended Extensions (Workspace)' },
				category: localize('extensions', "Extensions")
			},
			when: this.workspaceContextKey
		});

		CommandsRegistry.registerCommand(ConfigureWorkspaceFolderRecommendedExtensionsAction.ID, serviceAccessor => {
			serviceAccessor.get(IInstantiationService).createInstance(ConfigureWorkspaceFolderRecommendedExtensionsAction, ConfigureWorkspaceFolderRecommendedExtensionsAction.ID, ConfigureWorkspaceFolderRecommendedExtensionsAction.LABEL).run();
		});
		MenuRegistry.appendMenuItem(MenuId.CommandPalette, {
			command: {
				id: ConfigureWorkspaceFolderRecommendedExtensionsAction.ID,
				title: { value: `${ExtensionsLabel}: ${ConfigureWorkspaceFolderRecommendedExtensionsAction.LABEL}`, original: 'Extensions: Configure Recommended Extensions (Workspace Folder)' },
				category: localize('extensions', "Extensions")
			},
			when: this.workspaceFolderContextKey
		});

		CommandsRegistry.registerCommand(AddToWorkspaceRecommendationsAction.ADD_ID, serviceAccessor => {
			serviceAccessor.get(IInstantiationService)
				.createInstance(AddToWorkspaceRecommendationsAction, AddToWorkspaceRecommendationsAction.ADD_ID, AddToWorkspaceRecommendationsAction.ADD_LABEL)
				.run(AddToWorkspaceRecommendationsAction.ADD);
		});
		MenuRegistry.appendMenuItem(MenuId.CommandPalette, {
			command: {
				id: AddToWorkspaceRecommendationsAction.ADD_ID,
				title: { value: `${ExtensionsLabel}: ${AddToWorkspaceRecommendationsAction.ADD_LABEL}`, original: 'Extensions: Add to Recommended Extensions (Workspace)' },
				category: localize('extensions', "Extensions")
			},
			when: this.addToWorkspaceRecommendationsContextKey
		});

		CommandsRegistry.registerCommand(AddToWorkspaceFolderRecommendationsAction.ADD_ID, serviceAccessor => {
			serviceAccessor.get(IInstantiationService)
				.createInstance(AddToWorkspaceFolderRecommendationsAction, AddToWorkspaceFolderRecommendationsAction.ADD_ID, AddToWorkspaceFolderRecommendationsAction.ADD_LABEL)
				.run(AddToWorkspaceRecommendationsAction.ADD);
		});
		MenuRegistry.appendMenuItem(MenuId.CommandPalette, {
			command: {
				id: AddToWorkspaceFolderRecommendationsAction.ADD_ID,
				title: { value: `${ExtensionsLabel}: ${AddToWorkspaceFolderRecommendationsAction.ADD_LABEL}`, original: 'Extensions: Add to Recommended Extensions (Workspace Folder)' },
				category: localize('extensions', "Extensions")
			},
			when: this.addToWorkspaceFolderRecommendationsContextKey
		});

		CommandsRegistry.registerCommand(AddToWorkspaceRecommendationsAction.IGNORE_ID, serviceAccessor => {
			serviceAccessor.get(IInstantiationService)
				.createInstance(AddToWorkspaceRecommendationsAction, AddToWorkspaceRecommendationsAction.IGNORE_ID, AddToWorkspaceRecommendationsAction.IGNORE_LABEL)
				.run(AddToWorkspaceRecommendationsAction.IGNORE);
		});
		MenuRegistry.appendMenuItem(MenuId.CommandPalette, {
			command: {
				id: AddToWorkspaceRecommendationsAction.IGNORE_ID,
				title: { value: `${ExtensionsLabel}: ${AddToWorkspaceRecommendationsAction.IGNORE_LABEL}`, original: 'Extensions: Ignore Recommended Extension (Workspace)' },
				category: localize('extensions', "Extensions")
			},
			when: this.addToWorkspaceRecommendationsContextKey
		});

		CommandsRegistry.registerCommand(AddToWorkspaceFolderRecommendationsAction.IGNORE_ID, serviceAccessor => {
			serviceAccessor.get(IInstantiationService)
				.createInstance(AddToWorkspaceFolderRecommendationsAction, AddToWorkspaceFolderRecommendationsAction.IGNORE_ID, AddToWorkspaceFolderRecommendationsAction.IGNORE_LABEL)
				.run(AddToWorkspaceRecommendationsAction.IGNORE);
		});
		MenuRegistry.appendMenuItem(MenuId.CommandPalette, {
			command: {
				id: AddToWorkspaceFolderRecommendationsAction.IGNORE_ID,
				title: { value: `${ExtensionsLabel}: ${AddToWorkspaceFolderRecommendationsAction.IGNORE_LABEL}`, original: 'Extensions: Ignore Recommended Extension (Workspace Folder)' },
				category: localize('extensions', "Extensions")
			},
			when: this.addToWorkspaceFolderRecommendationsContextKey
		});
	}
}

export abstract class AbstractConfigureRecommendedExtensionsAction extends Action {

	constructor(
		id: string,
		label: string,
		@IWorkspaceContextService protected contextService: IWorkspaceContextService,
		@IFileService private readonly fileService: IFileService,
		@ITextFileService private readonly textFileService: ITextFileService,
		@IEditorService protected editorService: IEditorService,
		@IJSONEditingService private readonly jsonEditingService: IJSONEditingService,
		@ITextModelService private readonly textModelResolverService: ITextModelService
	) {
		super(id, label);
	}

	protected openExtensionsFile(extensionsFileResource: URI): Promise<any> {
		return this.getOrCreateExtensionsFile(extensionsFileResource)
			.then(({ created, content }) =>
				this.getSelectionPosition(content, extensionsFileResource, ['recommendations'])
					.then(selection => this.editorService.openEditor({
						resource: extensionsFileResource,
						options: {
							pinned: created,
							selection
						}
					})),
				error => Promise.reject(new Error(localize('OpenExtensionsFile.failed', "Unable to create 'extensions.json' file inside the '.vscode' folder ({0}).", error))));
	}

	protected openWorkspaceConfigurationFile(workspaceConfigurationFile: URI): Promise<any> {
		return this.getOrUpdateWorkspaceConfigurationFile(workspaceConfigurationFile)
			.then(content => this.getSelectionPosition(content.value.toString(), content.resource, ['extensions', 'recommendations']))
			.then(selection => this.editorService.openEditor({
				resource: workspaceConfigurationFile,
				options: {
					selection,
					forceReload: true // because content has changed
				}
			}));
	}

	protected addExtensionToWorkspaceConfig(workspaceConfigurationFile: URI, extensionId: string, shouldRecommend: boolean) {
		return this.getOrUpdateWorkspaceConfigurationFile(workspaceConfigurationFile)
			.then(content => {
				const extensionIdLowerCase = extensionId.toLowerCase();
				const workspaceExtensionsConfigContent: IExtensionsConfigContent = (json.parse(content.value.toString()) || {})['extensions'] || {};
				let insertInto = shouldRecommend ? workspaceExtensionsConfigContent.recommendations || [] : workspaceExtensionsConfigContent.unwantedRecommendations || [];
				let removeFrom = shouldRecommend ? workspaceExtensionsConfigContent.unwantedRecommendations || [] : workspaceExtensionsConfigContent.recommendations || [];

				if (insertInto.some(e => e.toLowerCase() === extensionIdLowerCase)) {
					return Promise.resolve(null);
				}

				insertInto.push(extensionId);
				removeFrom = removeFrom.filter(x => x.toLowerCase() !== extensionIdLowerCase);

				return this.jsonEditingService.write(workspaceConfigurationFile,
					{
						key: 'extensions',
						value: {
							recommendations: shouldRecommend ? insertInto : removeFrom,
							unwantedRecommendations: shouldRecommend ? removeFrom : insertInto
						}
					},
					true);
			});
	}

	protected addExtensionToWorkspaceFolderConfig(extensionsFileResource: URI, extensionId: string, shouldRecommend: boolean): Promise<any> {
		return this.getOrCreateExtensionsFile(extensionsFileResource)
			.then(({ content }) => {
				const extensionIdLowerCase = extensionId.toLowerCase();
				const extensionsConfigContent: IExtensionsConfigContent = json.parse(content) || {};
				let insertInto = shouldRecommend ? extensionsConfigContent.recommendations || [] : extensionsConfigContent.unwantedRecommendations || [];
				let removeFrom = shouldRecommend ? extensionsConfigContent.unwantedRecommendations || [] : extensionsConfigContent.recommendations || [];

				if (insertInto.some(e => e.toLowerCase() === extensionIdLowerCase)) {
					return Promise.resolve(null);
				}

				insertInto.push(extensionId);

				let removeFromPromise: Promise<void> = Promise.resolve();
				if (removeFrom.some(e => e.toLowerCase() === extensionIdLowerCase)) {
					removeFrom = removeFrom.filter(x => x.toLowerCase() !== extensionIdLowerCase);
					removeFromPromise = this.jsonEditingService.write(extensionsFileResource,
						{
							key: shouldRecommend ? 'unwantedRecommendations' : 'recommendations',
							value: removeFrom
						},
						true);
				}

				return removeFromPromise.then(() =>
					this.jsonEditingService.write(extensionsFileResource,
						{
							key: shouldRecommend ? 'recommendations' : 'unwantedRecommendations',
							value: insertInto
						},
						true)
				);
			});
	}

	protected getWorkspaceExtensionsConfigContent(extensionsFileResource: URI): Promise<IExtensionsConfigContent> {
		return Promise.resolve(this.fileService.readFile(extensionsFileResource))
			.then(content => {
				return (json.parse(content.value.toString()) || {})['extensions'] || {};
			}, err => ({ recommendations: [], unwantedRecommendations: [] }));
	}

	protected getWorkspaceFolderExtensionsConfigContent(extensionsFileResource: URI): Promise<IExtensionsConfigContent> {
		return Promise.resolve(this.fileService.readFile(extensionsFileResource))
			.then(content => {
				return (<IExtensionsConfigContent>json.parse(content.value.toString()));
			}, err => ({ recommendations: [], unwantedRecommendations: [] }));
	}

	private getOrUpdateWorkspaceConfigurationFile(workspaceConfigurationFile: URI): Promise<IFileContent> {
		return Promise.resolve(this.fileService.readFile(workspaceConfigurationFile))
			.then(content => {
				const workspaceRecommendations = <IExtensionsConfigContent>json.parse(content.value.toString())['extensions'];
				if (!workspaceRecommendations || !workspaceRecommendations.recommendations) {
					return this.jsonEditingService.write(workspaceConfigurationFile, { key: 'extensions', value: { recommendations: [] } }, true)
						.then(() => this.fileService.readFile(workspaceConfigurationFile));
				}
				return content;
			});
	}

	private getSelectionPosition(content: string, resource: URI, path: json.JSONPath): Promise<ITextEditorSelection | undefined> {
		const tree = json.parseTree(content);
		const node = json.findNodeAtLocation(tree, path);
		if (node && node.parent && node.parent.children) {
			const recommendationsValueNode = node.parent.children[1];
			const lastExtensionNode = recommendationsValueNode.children && recommendationsValueNode.children.length ? recommendationsValueNode.children[recommendationsValueNode.children.length - 1] : null;
			const offset = lastExtensionNode ? lastExtensionNode.offset + lastExtensionNode.length : recommendationsValueNode.offset + 1;
			return Promise.resolve(this.textModelResolverService.createModelReference(resource))
				.then(reference => {
					const position = reference.object.textEditorModel.getPositionAt(offset);
					reference.dispose();
					return <ITextEditorSelection>{
						startLineNumber: position.lineNumber,
						startColumn: position.column,
						endLineNumber: position.lineNumber,
						endColumn: position.column,
					};
				});
		}
		return Promise.resolve(undefined);
	}

	private getOrCreateExtensionsFile(extensionsFileResource: URI): Promise<{ created: boolean, extensionsFileResource: URI, content: string }> {
		return Promise.resolve(this.fileService.readFile(extensionsFileResource)).then(content => {
			return { created: false, extensionsFileResource, content: content.value.toString() };
		}, err => {
			return this.textFileService.write(extensionsFileResource, ExtensionsConfigurationInitialContent).then(() => {
				return { created: true, extensionsFileResource, content: ExtensionsConfigurationInitialContent };
			});
		});
	}
}

export class ConfigureWorkspaceRecommendedExtensionsAction extends AbstractConfigureRecommendedExtensionsAction {

	static readonly ID = 'workbench.extensions.action.configureWorkspaceRecommendedExtensions';
	static LABEL = localize('configureWorkspaceRecommendedExtensions', "Configure Recommended Extensions (Workspace)");


	constructor(
		id: string,
		label: string,
		@IFileService fileService: IFileService,
		@ITextFileService textFileService: ITextFileService,
		@IWorkspaceContextService contextService: IWorkspaceContextService,
		@IEditorService editorService: IEditorService,
		@IJSONEditingService jsonEditingService: IJSONEditingService,
		@ITextModelService textModelResolverService: ITextModelService
	) {
		super(id, label, contextService, fileService, textFileService, editorService, jsonEditingService, textModelResolverService);
		this._register(this.contextService.onDidChangeWorkbenchState(() => this.update(), this));
		this.update();
	}

	private update(): void {
		this.enabled = this.contextService.getWorkbenchState() !== WorkbenchState.EMPTY;
	}

	public run(): Promise<void> {
		switch (this.contextService.getWorkbenchState()) {
			case WorkbenchState.FOLDER:
				return this.openExtensionsFile(this.contextService.getWorkspace().folders[0].toResource(EXTENSIONS_CONFIG));
			case WorkbenchState.WORKSPACE:
				return this.openWorkspaceConfigurationFile(this.contextService.getWorkspace().configuration!);
		}
		return Promise.resolve();
	}
}

export class ConfigureWorkspaceFolderRecommendedExtensionsAction extends AbstractConfigureRecommendedExtensionsAction {

	static readonly ID = 'workbench.extensions.action.configureWorkspaceFolderRecommendedExtensions';
	static LABEL = localize('configureWorkspaceFolderRecommendedExtensions', "Configure Recommended Extensions (Workspace Folder)");


	constructor(
		id: string,
		label: string,
		@IFileService fileService: IFileService,
		@ITextFileService textFileService: ITextFileService,
		@IWorkspaceContextService contextService: IWorkspaceContextService,
		@IEditorService editorService: IEditorService,
		@IJSONEditingService jsonEditingService: IJSONEditingService,
		@ITextModelService textModelResolverService: ITextModelService,
		@ICommandService private readonly commandService: ICommandService
	) {
		super(id, label, contextService, fileService, textFileService, editorService, jsonEditingService, textModelResolverService);
		this._register(this.contextService.onDidChangeWorkspaceFolders(() => this.update(), this));
		this.update();
	}

	private update(): void {
		this.enabled = this.contextService.getWorkspace().folders.length > 0;
	}

	public run(): Promise<any> {
		const folderCount = this.contextService.getWorkspace().folders.length;
		const pickFolderPromise = folderCount === 1 ? Promise.resolve(this.contextService.getWorkspace().folders[0]) : this.commandService.executeCommand<IWorkspaceFolder>(PICK_WORKSPACE_FOLDER_COMMAND_ID);
		return Promise.resolve(pickFolderPromise)
			.then(workspaceFolder => {
				if (workspaceFolder) {
					return this.openExtensionsFile(workspaceFolder.toResource(EXTENSIONS_CONFIG));
				}
				return null;
			});
	}
}

export class AddToWorkspaceFolderRecommendationsAction extends AbstractConfigureRecommendedExtensionsAction {
	static readonly ADD = true;
	static readonly IGNORE = false;
	static readonly ADD_ID = 'workbench.extensions.action.addToWorkspaceFolderRecommendations';
	static readonly ADD_LABEL = localize('addToWorkspaceFolderRecommendations', "Add to Recommended Extensions (Workspace Folder)");
	static readonly IGNORE_ID = 'workbench.extensions.action.addToWorkspaceFolderIgnoredRecommendations';
	static readonly IGNORE_LABEL = localize('addToWorkspaceFolderIgnoredRecommendations', "Ignore Recommended Extension (Workspace Folder)");

	constructor(
		id: string,
		label: string,
		@IFileService fileService: IFileService,
		@ITextFileService textFileService: ITextFileService,
		@IWorkspaceContextService contextService: IWorkspaceContextService,
		@IEditorService editorService: IEditorService,
		@IJSONEditingService jsonEditingService: IJSONEditingService,
		@ITextModelService textModelResolverService: ITextModelService,
		@ICommandService private readonly commandService: ICommandService,
		@INotificationService private readonly notificationService: INotificationService
	) {
		super(id, label, contextService, fileService, textFileService, editorService, jsonEditingService, textModelResolverService);
	}

	run(shouldRecommend: boolean): Promise<void> {
		if (!(this.editorService.activeEditor instanceof ExtensionsInput) || !this.editorService.activeEditor.extension) {
			return Promise.resolve();
		}
		const folders = this.contextService.getWorkspace().folders;
		if (!folders || !folders.length) {
			this.notificationService.info(localize('AddToWorkspaceFolderRecommendations.noWorkspace', 'There are no workspace folders open to add recommendations.'));
			return Promise.resolve();
		}

		const extensionId = this.editorService.activeEditor.extension.identifier;
		const pickFolderPromise = folders.length === 1
			? Promise.resolve(folders[0])
			: this.commandService.executeCommand<IWorkspaceFolder>(PICK_WORKSPACE_FOLDER_COMMAND_ID);
		return Promise.resolve(pickFolderPromise)
			.then(workspaceFolder => {
				if (!workspaceFolder) {
					return Promise.resolve();
				}
				const configurationFile = workspaceFolder.toResource(EXTENSIONS_CONFIG);
				return this.getWorkspaceFolderExtensionsConfigContent(configurationFile).then(content => {
					const extensionIdLowerCase = extensionId.id.toLowerCase();
					if (shouldRecommend) {
						if ((content.recommendations || []).some(e => e.toLowerCase() === extensionIdLowerCase)) {
							this.notificationService.info(localize('AddToWorkspaceFolderRecommendations.alreadyExists', 'This extension is already present in this workspace folder\'s recommendations.'));
							return Promise.resolve();
						}

						return this.addExtensionToWorkspaceFolderConfig(configurationFile, extensionId.id, shouldRecommend).then(() => {
							this.notificationService.prompt(Severity.Info,
								localize('AddToWorkspaceFolderRecommendations.success', 'The extension was successfully added to this workspace folder\'s recommendations.'),
								[{
									label: localize('viewChanges', "View Changes"),
									run: () => this.openExtensionsFile(configurationFile)
								}]);
						}, err => {
							this.notificationService.error(localize('AddToWorkspaceFolderRecommendations.failure', 'Failed to write to extensions.json. {0}', err));
						});
					}
					else {
						if ((content.unwantedRecommendations || []).some(e => e.toLowerCase() === extensionIdLowerCase)) {
							this.notificationService.info(localize('AddToWorkspaceFolderIgnoredRecommendations.alreadyExists', 'This extension is already present in this workspace folder\'s unwanted recommendations.'));
							return Promise.resolve();
						}

						return this.addExtensionToWorkspaceFolderConfig(configurationFile, extensionId.id, shouldRecommend).then(() => {
							this.notificationService.prompt(Severity.Info,
								localize('AddToWorkspaceFolderIgnoredRecommendations.success', 'The extension was successfully added to this workspace folder\'s unwanted recommendations.'),
								[{
									label: localize('viewChanges', "View Changes"),
									run: () => this.openExtensionsFile(configurationFile)
								}]);
						}, err => {
							this.notificationService.error(localize('AddToWorkspaceFolderRecommendations.failure', 'Failed to write to extensions.json. {0}', err));
						});
					}
				});
			});
	}
}

export class AddToWorkspaceRecommendationsAction extends AbstractConfigureRecommendedExtensionsAction {
	static readonly ADD = true;
	static readonly IGNORE = false;
	static readonly ADD_ID = 'workbench.extensions.action.addToWorkspaceRecommendations';
	static readonly ADD_LABEL = localize('addToWorkspaceRecommendations', "Add to Recommended Extensions (Workspace)");
	static readonly IGNORE_ID = 'workbench.extensions.action.addToWorkspaceIgnoredRecommendations';
	static readonly IGNORE_LABEL = localize('addToWorkspaceIgnoredRecommendations', "Ignore Recommended Extension (Workspace)");

	constructor(
		id: string,
		label: string,
		@IFileService fileService: IFileService,
		@ITextFileService textFileService: ITextFileService,
		@IWorkspaceContextService contextService: IWorkspaceContextService,
		@IEditorService editorService: IEditorService,
		@IJSONEditingService jsonEditingService: IJSONEditingService,
		@ITextModelService textModelResolverService: ITextModelService,
		@INotificationService private readonly notificationService: INotificationService
	) {
		super(id, label, contextService, fileService, textFileService, editorService, jsonEditingService, textModelResolverService);
	}

	run(shouldRecommend: boolean): Promise<void> {
		const workspaceConfig = this.contextService.getWorkspace().configuration;

		if (!(this.editorService.activeEditor instanceof ExtensionsInput) || !this.editorService.activeEditor.extension || !workspaceConfig) {
			return Promise.resolve();
		}

		const extensionId = this.editorService.activeEditor.extension.identifier;

		return this.getWorkspaceExtensionsConfigContent(workspaceConfig).then(content => {
			const extensionIdLowerCase = extensionId.id.toLowerCase();
			if (shouldRecommend) {
				if ((content.recommendations || []).some(e => e.toLowerCase() === extensionIdLowerCase)) {
					this.notificationService.info(localize('AddToWorkspaceRecommendations.alreadyExists', 'This extension is already present in workspace recommendations.'));
					return Promise.resolve();
				}

				return this.addExtensionToWorkspaceConfig(workspaceConfig, extensionId.id, shouldRecommend).then(() => {
					this.notificationService.prompt(Severity.Info,
						localize('AddToWorkspaceRecommendations.success', 'The extension was successfully added to this workspace\'s recommendations.'),
						[{
							label: localize('viewChanges', "View Changes"),
							run: () => this.openWorkspaceConfigurationFile(workspaceConfig)
						}]);

				}, err => {
					this.notificationService.error(localize('AddToWorkspaceRecommendations.failure', 'Failed to write. {0}', err));
				});
			} else {
				if ((content.unwantedRecommendations || []).some(e => e.toLowerCase() === extensionIdLowerCase)) {
					this.notificationService.info(localize('AddToWorkspaceUnwantedRecommendations.alreadyExists', 'This extension is already present in workspace unwanted recommendations.'));
					return Promise.resolve();
				}

				return this.addExtensionToWorkspaceConfig(workspaceConfig, extensionId.id, shouldRecommend).then(() => {
					this.notificationService.prompt(Severity.Info,
						localize('AddToWorkspaceUnwantedRecommendations.success', 'The extension was successfully added to this workspace\'s unwanted recommendations.'),
						[{
							label: localize('viewChanges', "View Changes"),
							run: () => this.openWorkspaceConfigurationFile(workspaceConfig)
						}]);
				}, err => {
					this.notificationService.error(localize('AddToWorkspaceRecommendations.failure', 'Failed to write. {0}', err));
				});
			}
		});
	}
}

export class StatusLabelAction extends Action implements IExtensionContainer {

	private static readonly ENABLED_CLASS = 'extension-status-label';
	private static readonly DISABLED_CLASS = `${StatusLabelAction.ENABLED_CLASS} hide`;

	private initialStatus: ExtensionState | null = null;
	private status: ExtensionState | null = null;
	private enablementState: EnablementState | null = null;

	private _extension: IExtension;
	get extension(): IExtension { return this._extension; }
	set extension(extension: IExtension) {
		if (!(this._extension && extension && areSameExtensions(this._extension.identifier, extension.identifier))) {
			// Different extension. Reset
			this.initialStatus = null;
			this.status = null;
			this.enablementState = null;
		}
		this._extension = extension;
		this.update();
	}

	constructor(
		@IExtensionService private readonly extensionService: IExtensionService,
		@IExtensionManagementServerService private readonly extensionManagementServerService: IExtensionManagementServerService
	) {
		super('extensions.action.statusLabel', '', StatusLabelAction.DISABLED_CLASS, false);
	}

	update(): void {
		this.computeLabel()
			.then(label => {
				this.label = label || '';
				this.class = label ? StatusLabelAction.ENABLED_CLASS : StatusLabelAction.DISABLED_CLASS;
			});
	}

	private async computeLabel(): Promise<string | null> {
		if (!this.extension) {
			return null;
		}

		const currentStatus = this.status;
		const currentEnablementState = this.enablementState;
		this.status = this.extension.state;
		if (this.initialStatus === null) {
			this.initialStatus = this.status;
		}
		this.enablementState = this.extension.enablementState;

		const runningExtensions = await this.extensionService.getExtensions();
		const canAddExtension = () => {
			const runningExtension = runningExtensions.filter(e => areSameExtensions({ id: e.identifier.value, uuid: e.uuid }, this.extension.identifier))[0];
			if (this.extension.local) {
				if (runningExtension && this.extension.version === runningExtension.version) {
					return true;
				}
				return this.extensionService.canAddExtension(toExtensionDescription(this.extension.local));
			}
			return false;
		};
		const canRemoveExtension = () => {
			if (this.extension.local) {
				if (runningExtensions.every(e => !(areSameExtensions({ id: e.identifier.value, uuid: e.uuid }, this.extension.identifier) && this.extension.server === this.extensionManagementServerService.getExtensionManagementServer(e.extensionLocation)))) {
					return true;
				}
				return this.extensionService.canRemoveExtension(toExtensionDescription(this.extension.local));
			}
			return false;
		};

		if (currentStatus !== null) {
			if (currentStatus === ExtensionState.Installing && this.status === ExtensionState.Installed) {
				return canAddExtension() ? this.initialStatus === ExtensionState.Installed ? localize('updated', "Updated") : localize('installed', "Installed") : null;
			}
			if (currentStatus === ExtensionState.Uninstalling && this.status === ExtensionState.Uninstalled) {
				this.initialStatus = this.status;
				return canRemoveExtension() ? localize('uninstalled', "Uninstalled") : null;
			}
		}

		if (currentEnablementState !== null) {
			const currentlyEnabled = currentEnablementState === EnablementState.EnabledGlobally || currentEnablementState === EnablementState.EnabledWorkspace;
			const enabled = this.enablementState === EnablementState.EnabledGlobally || this.enablementState === EnablementState.EnabledWorkspace;
			if (!currentlyEnabled && enabled) {
				return canAddExtension() ? localize('enabled', "Enabled") : null;
			}
			if (currentlyEnabled && !enabled) {
				return canRemoveExtension() ? localize('disabled', "Disabled") : null;
			}

		}

		return null;
	}

	run(): Promise<any> {
		return Promise.resolve();
	}

}

export class MaliciousStatusLabelAction extends ExtensionAction {

	private static readonly Class = 'malicious-status';

	constructor(long: boolean) {
		const tooltip = localize('malicious tooltip', "This extension was reported to be problematic.");
		const label = long ? tooltip : localize('malicious', "Malicious");
		super('extensions.install', label, '', false);
		this.tooltip = localize('malicious tooltip', "This extension was reported to be problematic.");
	}

	update(): void {
		if (this.extension && this.extension.isMalicious) {
			this.class = `${MaliciousStatusLabelAction.Class} malicious`;
		} else {
			this.class = `${MaliciousStatusLabelAction.Class} not-malicious`;
		}
	}

	run(): Promise<any> {
		return Promise.resolve();
	}
}

export class DisabledLabelAction extends ExtensionAction {

	private static readonly Class = 'disable-status';

	updateWhenCounterExtensionChanges: boolean = true;
	private _runningExtensions: IExtensionDescription[] | null = null;

	constructor(
		private readonly warningAction: SystemDisabledWarningAction,
		@IExtensionEnablementService private readonly extensionEnablementService: IExtensionEnablementService,
		@IExtensionService private readonly extensionService: IExtensionService,
	) {
		super('extensions.disabledLabel', warningAction.tooltip, `${DisabledLabelAction.Class} hide`, false);
		this._register(warningAction.onDidChange(() => this.update(), this));
		this._register(this.extensionService.onDidChangeExtensions(this.updateRunningExtensions, this));
		this.updateRunningExtensions();
	}

	private updateRunningExtensions(): void {
		this.extensionService.getExtensions().then(runningExtensions => { this._runningExtensions = runningExtensions; this.update(); });
	}

	update(): void {
		this.class = `${DisabledLabelAction.Class} hide`;
		this.label = '';
		if (this.warningAction.tooltip) {
			this.class = DisabledLabelAction.Class;
			this.label = this.warningAction.tooltip;
			return;
		}
		if (this.extension && this.extension.local && isLanguagePackExtension(this.extension.local.manifest)) {
			return;
		}
		if (this.extension && this.extension.local && this._runningExtensions) {
			const isEnabled = this.extensionEnablementService.isEnabled(this.extension.local);
			const isExtensionRunning = this._runningExtensions.some(e => areSameExtensions({ id: e.identifier.value, uuid: e.uuid }, this.extension.identifier));
			if (!isExtensionRunning && !isEnabled && this.extensionEnablementService.canChangeEnablement(this.extension.local)) {
				this.class = DisabledLabelAction.Class;
				this.label = localize('disabled by user', "This extension is disabled by the user.");
				return;
			}
		}
	}

	run(): Promise<any> {
		return Promise.resolve(null);
	}
}

export class SystemDisabledWarningAction extends ExtensionAction {

	private static readonly CLASS = 'system-disable';
	private static readonly WARNING_CLASS = `${SystemDisabledWarningAction.CLASS} warning`;
	private static readonly INFO_CLASS = `${SystemDisabledWarningAction.CLASS} info`;

	updateWhenCounterExtensionChanges: boolean = true;
	private _runningExtensions: IExtensionDescription[] | null = null;

	constructor(
		@IExtensionManagementServerService private readonly extensionManagementServerService: IExtensionManagementServerService,
		@IConfigurationService private readonly configurationService: IConfigurationService,
		@IProductService private readonly productService: IProductService,
		@ILabelService private readonly labelService: ILabelService,
		@IExtensionsWorkbenchService private readonly extensionsWorkbenchService: IExtensionsWorkbenchService,
		@IExtensionService private readonly extensionService: IExtensionService,
	) {
		super('extensions.install', '', `${SystemDisabledWarningAction.CLASS} hide`, false);
		this._register(this.labelService.onDidChangeFormatters(() => this.update(), this));
		this._register(this.extensionService.onDidChangeExtensions(this.updateRunningExtensions, this));
		this.updateRunningExtensions();
		this.update();
	}

	private updateRunningExtensions(): void {
		this.extensionService.getExtensions().then(runningExtensions => { this._runningExtensions = runningExtensions; this.update(); });
	}

	update(): void {
		this.class = `${SystemDisabledWarningAction.CLASS} hide`;
		this.tooltip = '';
		if (
			!this.extension ||
			!this.extension.local ||
			!this.extension.server ||
			!this._runningExtensions ||
			!(this.extensionManagementServerService.localExtensionManagementServer && this.extensionManagementServerService.remoteExtensionManagementServer) ||
			this.extension.state !== ExtensionState.Installed
		) {
			return;
		}
		if (isLanguagePackExtension(this.extension.local.manifest)) {
			if (!this.extensionsWorkbenchService.installed.some(e => areSameExtensions(e.identifier, this.extension.identifier) && e.server !== this.extension.server)) {
				this.class = `${SystemDisabledWarningAction.INFO_CLASS}`;
				this.tooltip = this.extension.server === this.extensionManagementServerService.localExtensionManagementServer
					? localize('Install language pack also in remote server', "Install the language pack extension on '{0}' to enable it also there.", this.extensionManagementServerService.remoteExtensionManagementServer.label)
					: localize('Install language pack also locally', "Install the language pack extension locally to enable it also there.");
			}
			return;
		}
		const runningExtension = this._runningExtensions.filter(e => areSameExtensions({ id: e.identifier.value, uuid: e.uuid }, this.extension.identifier))[0];
		const runningExtensionServer = runningExtension ? this.extensionManagementServerService.getExtensionManagementServer(runningExtension.extensionLocation) : null;
		const localExtension = this.extensionsWorkbenchService.local.filter(e => areSameExtensions(e.identifier, this.extension.identifier))[0];
		const localExtensionServer = localExtension ? localExtension.server : null;
		if (this.extension.server === this.extensionManagementServerService.localExtensionManagementServer && !isUIExtension(this.extension.local.manifest, this.productService, this.configurationService)) {
			if (runningExtensionServer === this.extensionManagementServerService.remoteExtensionManagementServer) {
				this.class = `${SystemDisabledWarningAction.INFO_CLASS}`;
				this.tooltip = localize('disabled locally', "Extension is enabled on '{0}' and disabled locally.", this.extensionManagementServerService.remoteExtensionManagementServer.label);
				return;
			}
			if (localExtensionServer !== this.extensionManagementServerService.remoteExtensionManagementServer) {
				this.class = `${SystemDisabledWarningAction.WARNING_CLASS}`;
				this.tooltip = localize('Install in remote server', "Install the extension on '{0}' to enable.", this.extensionManagementServerService.remoteExtensionManagementServer.label);
				return;
			}
		}
		if (this.extension.server === this.extensionManagementServerService.remoteExtensionManagementServer && isUIExtension(this.extension.local.manifest, this.productService, this.configurationService)) {
			if (runningExtensionServer === this.extensionManagementServerService.localExtensionManagementServer) {
				this.class = `${SystemDisabledWarningAction.INFO_CLASS}`;
				this.tooltip = localize('disabled remotely', "Extension is enabled locally and disabled on '{0}'.", this.extensionManagementServerService.remoteExtensionManagementServer.label);
				return;
			}
			if (localExtensionServer !== this.extensionManagementServerService.localExtensionManagementServer) {
				this.class = `${SystemDisabledWarningAction.WARNING_CLASS}`;
				this.tooltip = localize('Install in local server', "Install the extension locally to enable.");
				return;
			}
		}
	}

	run(): Promise<any> {
		return Promise.resolve(null);
	}
}

export class DisableAllAction extends Action {

	static readonly ID = 'workbench.extensions.action.disableAll';
	static LABEL = localize('disableAll', "Disable All Installed Extensions");


	constructor(
		id: string = DisableAllAction.ID, label: string = DisableAllAction.LABEL,
		@IExtensionsWorkbenchService private readonly extensionsWorkbenchService: IExtensionsWorkbenchService,
		@IExtensionEnablementService private readonly extensionEnablementService: IExtensionEnablementService
	) {
		super(id, label);
		this.update();
		this._register(this.extensionsWorkbenchService.onChange(() => this.update()));
	}

	private update(): void {
		this.enabled = this.extensionsWorkbenchService.local.some(e => e.type === ExtensionType.User && !!e.local && this.extensionEnablementService.isEnabled(e.local) && this.extensionEnablementService.canChangeEnablement(e.local));
	}

	run(): Promise<any> {
		return this.extensionsWorkbenchService.setEnablement(this.extensionsWorkbenchService.local.filter(e => e.type === ExtensionType.User), EnablementState.DisabledGlobally);
	}
}

export class DisableAllWorkpsaceAction extends Action {

	static readonly ID = 'workbench.extensions.action.disableAllWorkspace';
	static LABEL = localize('disableAllWorkspace', "Disable All Installed Extensions for this Workspace");


	constructor(
		id: string = DisableAllWorkpsaceAction.ID, label: string = DisableAllWorkpsaceAction.LABEL,
		@IWorkspaceContextService private readonly workspaceContextService: IWorkspaceContextService,
		@IExtensionsWorkbenchService private readonly extensionsWorkbenchService: IExtensionsWorkbenchService,
		@IExtensionEnablementService private readonly extensionEnablementService: IExtensionEnablementService
	) {
		super(id, label);
		this.update();
		this._register(this.workspaceContextService.onDidChangeWorkbenchState(() => this.update(), this));
		this._register(this.extensionsWorkbenchService.onChange(() => this.update(), this));
	}

	private update(): void {
		this.enabled = this.workspaceContextService.getWorkbenchState() !== WorkbenchState.EMPTY && this.extensionsWorkbenchService.local.some(e => e.type === ExtensionType.User && !!e.local && this.extensionEnablementService.isEnabled(e.local) && this.extensionEnablementService.canChangeEnablement(e.local));
	}

	run(): Promise<any> {
		return this.extensionsWorkbenchService.setEnablement(this.extensionsWorkbenchService.local.filter(e => e.type === ExtensionType.User), EnablementState.DisabledWorkspace);
	}
}

export class EnableAllAction extends Action {

	static readonly ID = 'workbench.extensions.action.enableAll';
	static LABEL = localize('enableAll', "Enable All Extensions");


	constructor(
		id: string = EnableAllAction.ID, label: string = EnableAllAction.LABEL,
		@IExtensionsWorkbenchService private readonly extensionsWorkbenchService: IExtensionsWorkbenchService,
		@IExtensionEnablementService private readonly extensionEnablementService: IExtensionEnablementService
	) {
		super(id, label);
		this.update();
		this._register(this.extensionsWorkbenchService.onChange(() => this.update()));
	}

	private update(): void {
		this.enabled = this.extensionsWorkbenchService.local.some(e => !!e.local && this.extensionEnablementService.canChangeEnablement(e.local) && !this.extensionEnablementService.isEnabled(e.local));
	}

	run(): Promise<any> {
		return this.extensionsWorkbenchService.setEnablement(this.extensionsWorkbenchService.local, EnablementState.EnabledGlobally);
	}
}

export class EnableAllWorkpsaceAction extends Action {

	static readonly ID = 'workbench.extensions.action.enableAllWorkspace';
	static LABEL = localize('enableAllWorkspace', "Enable All Extensions for this Workspace");


	constructor(
		id: string = EnableAllWorkpsaceAction.ID, label: string = EnableAllWorkpsaceAction.LABEL,
		@IWorkspaceContextService private readonly workspaceContextService: IWorkspaceContextService,
		@IExtensionsWorkbenchService private readonly extensionsWorkbenchService: IExtensionsWorkbenchService,
		@IExtensionEnablementService private readonly extensionEnablementService: IExtensionEnablementService
	) {
		super(id, label);
		this.update();
		this._register(this.extensionsWorkbenchService.onChange(() => this.update(), this));
		this._register(this.workspaceContextService.onDidChangeWorkbenchState(() => this.update(), this));
	}

	private update(): void {
		this.enabled = this.workspaceContextService.getWorkbenchState() !== WorkbenchState.EMPTY && this.extensionsWorkbenchService.local.some(e => !!e.local && this.extensionEnablementService.canChangeEnablement(e.local) && !this.extensionEnablementService.isEnabled(e.local));
	}

	run(): Promise<any> {
		return this.extensionsWorkbenchService.setEnablement(this.extensionsWorkbenchService.local, EnablementState.EnabledWorkspace);
	}
}

export class OpenExtensionsFolderAction extends Action {

	static readonly ID = 'workbench.extensions.action.openExtensionsFolder';
	static LABEL = localize('openExtensionsFolder', "Open Extensions Folder");

	constructor(
		id: string,
		label: string,
		@IWindowsService private readonly windowsService: IWindowsService,
		@IFileService private readonly fileService: IFileService,
		@IEnvironmentService private readonly environmentService: IEnvironmentService
	) {
		super(id, label, undefined, true);
	}

	run(): Promise<void> {
		if (this.environmentService.extensionsPath) {

			const extensionsHome = URI.file(this.environmentService.extensionsPath);

			return Promise.resolve(this.fileService.resolve(extensionsHome)).then(file => {
				let itemToShow: URI;
				if (file.children && file.children.length > 0) {
					itemToShow = file.children[0].resource;
				} else {
					itemToShow = extensionsHome;
				}

				return this.windowsService.showItemInFolder(itemToShow);
			});
		}
		return Promise.resolve();
	}
}

export class InstallVSIXAction extends Action {

	static readonly ID = 'workbench.extensions.action.installVSIX';
	static LABEL = localize('installVSIX', "Install from VSIX...");

	constructor(
		id = InstallVSIXAction.ID,
		label = InstallVSIXAction.LABEL,
		@IExtensionsWorkbenchService private readonly extensionsWorkbenchService: IExtensionsWorkbenchService,
		@INotificationService private readonly notificationService: INotificationService,
		@IWindowService private readonly windowService: IWindowService,
		@IFileDialogService private readonly fileDialogService: IFileDialogService,
		@IExtensionService private readonly extensionService: IExtensionService,
		@IInstantiationService private readonly instantiationService: IInstantiationService,
		// {{SQL CARBON EDIT}}
		@IConfigurationService private configurationService: IConfigurationService,
		@IStorageService private storageService: IStorageService
	) {
		super(id, label, 'extension-action install-vsix', true);
	}

	run(): Promise<any> {
<<<<<<< HEAD
		// {{SQL CARBON EDIT}} - Replace run body
		let extensionPolicy = this.configurationService.getValue<string>(ExtensionsPolicyKey);
		if (extensionPolicy === ExtensionsPolicy.allowAll) {
			return Promise.resolve(this.windowService.showOpenDialog({
				title: localize('installFromVSIX', "Install from VSIX"),
				filters: [{ name: 'VSIX Extensions', extensions: ['vsix'] }],
				properties: ['openFile'],
				buttonLabel: mnemonicButtonLabel(localize({ key: 'installButton', comment: ['&& denotes a mnemonic'] }, "&&Install"))
			}).then(result => {
				if (!result) {
					return Promise.resolve();
				}
				return Promise.all(result.map(vsix => {
					if (!this.storageService.getBoolean(vsix, StorageScope.GLOBAL)) {
=======
		return Promise.resolve(this.fileDialogService.showOpenDialog({
			title: localize('installFromVSIX', "Install from VSIX"),
			filters: [{ name: 'VSIX Extensions', extensions: ['vsix'] }],
			canSelectFiles: true,
			openLabel: mnemonicButtonLabel(localize({ key: 'installButton', comment: ['&& denotes a mnemonic'] }, "&&Install"))
		})).then(result => {
			if (!result) {
				return Promise.resolve();
			}

			return Promise.all(result.map(vsix => this.extensionsWorkbenchService.install(vsix)))
				.then(extensions => {
					for (const extension of extensions) {
						const requireReload = !(extension.local && this.extensionService.canAddExtension(toExtensionDescription(extension.local)));
						const message = requireReload ? localize('InstallVSIXAction.successReload', "Please reload Visual Studio Code to complete installing the extension {0}.", extension.displayName || extension.name)
							: localize('InstallVSIXAction.success', "Completed installing the extension {0}.", extension.displayName || extension.name);
						const actions = requireReload ? [{
							label: localize('InstallVSIXAction.reloadNow', "Reload Now"),
							run: () => this.windowService.reloadWindow()
						}] : [];
>>>>>>> 81ed55af
						this.notificationService.prompt(
							Severity.Warning,
							localize('thirdPartyExtension.vsix', 'This is a third party extension and might involve security risks. Are you sure you want to install this extension?'),
							[
								{
									label: localize('thirdPartExt.yes', 'Yes'),
									run: () => {
										this.extensionsWorkbenchService.install(URI.file(vsix)).then(extension => {
											const requireReload = !(extension.local && this.extensionService.canAddExtension(toExtensionDescription(extension.local)));
											const message = requireReload ? localize('InstallVSIXAction.successReload', "Please reload Azure Data Studio to complete installing the extension {0}.", extension.identifier.id)
												: localize('InstallVSIXAction.success', "Completed installing the extension {0}.", extension.identifier.id);
											const actions = requireReload ? [{
												label: localize('InstallVSIXAction.reloadNow', "Reload Now"),
												run: () => this.windowService.reloadWindow()
											}] : [];
											this.notificationService.prompt(
												Severity.Info,
												message,
												actions,
												{ sticky: true }
											);
										});
									}
								},
								{
									label: localize('thirdPartyExt.no', 'No'),
									run: () => { return Promise.resolve(); }
								},
								{
									label: localize('thirdPartyExt.dontShowAgain', 'Don\'t Show Again'),
									isSecondary: true,
									run: () => {
										this.storageService.store(vsix, true, StorageScope.GLOBAL);
										return Promise.resolve();
									}
								}
							],
							{ sticky: true }
						);
					} else {
						this.extensionsWorkbenchService.install(URI.file(vsix)).then(extension => {
							const requireReload = !(extension.local && this.extensionService.canAddExtension(toExtensionDescription(extension.local)));
							const message = requireReload ? localize('InstallVSIXAction.successReload', "Please reload Azure Data Studio to complete installing the extension {0}.", extension.identifier.id)
								: localize('InstallVSIXAction.success', "Completed installing the extension {0}.", extension.identifier.id);
							const actions = requireReload ? [{
								label: localize('InstallVSIXAction.reloadNow', "Reload Now"),
								run: () => this.windowService.reloadWindow()
							}] : [];
							this.notificationService.prompt(
								Severity.Info,
								message,
								actions,
								{ sticky: true }
							);
						});
					}
				})).then(() => Promise.resolve());
			}));
		} else {
			this.notificationService.error(localize('InstallVSIXAction.allowNone', 'Your extension policy does not allow downloading extensions. Please change your extension policy and try again.'));
			return Promise.resolve();
		}
		// {{SQL CARBON EDIT}} - End
	}
}

export class ReinstallAction extends Action {

	static readonly ID = 'workbench.extensions.action.reinstall';
	static LABEL = localize('reinstall', "Reinstall Extension...");

	constructor(
		id: string = ReinstallAction.ID, label: string = ReinstallAction.LABEL,
		@IExtensionsWorkbenchService private readonly extensionsWorkbenchService: IExtensionsWorkbenchService,
		@IQuickInputService private readonly quickInputService: IQuickInputService,
		@INotificationService private readonly notificationService: INotificationService,
		@IWindowService private readonly windowService: IWindowService,
		@IInstantiationService private readonly instantiationService: IInstantiationService,
		@IExtensionService private readonly extensionService: IExtensionService
	) {
		super(id, label);
	}

	get enabled(): boolean {
		return this.extensionsWorkbenchService.local.filter(l => l.type === ExtensionType.User && l.local).length > 0;
	}

	run(): Promise<any> {
		return this.quickInputService.pick(this.getEntries(), { placeHolder: localize('selectExtensionToReinstall', "Select Extension to Reinstall") })
			.then(pick => pick && this.reinstallExtension(pick.extension));
	}

	private getEntries(): Promise<(IQuickPickItem & { extension: IExtension })[]> {
		return this.extensionsWorkbenchService.queryLocal()
			.then(local => {
				const entries = local
					.filter(extension => extension.type === ExtensionType.User)
					.map(extension => {
						return {
							id: extension.identifier.id,
							label: extension.displayName,
							description: extension.identifier.id,
							extension,
						} as (IQuickPickItem & { extension: IExtension });
					});
				return entries;
			});
	}

	private reinstallExtension(extension: IExtension): Promise<void> {
		return this.instantiationService.createInstance(ShowInstalledExtensionsAction, ShowInstalledExtensionsAction.ID, ShowInstalledExtensionsAction.LABEL).run()
			.then(() => {
				return this.extensionsWorkbenchService.reinstall(extension)
					.then(extension => {
						const requireReload = !(extension.local && this.extensionService.canAddExtension(toExtensionDescription(extension.local)));
						// {{SQL CARBON EDIT}} - replace Visual Studio Code with Azure Data Studio
						const message = requireReload ? localize('ReinstallAction.successReload', "Please reload Azure Data Studio to complete reinstalling the extension {0}.", extension.identifier.id)
							: localize('ReinstallAction.success', "Reinstalling the extension {0} is completed.", extension.identifier.id);
						const actions = requireReload ? [{
							label: localize('InstallVSIXAction.reloadNow', "Reload Now"),
							run: () => this.windowService.reloadWindow()
						}] : [];
						this.notificationService.prompt(
							Severity.Info,
							message,
							actions,
							{ sticky: true }
						);
					}, error => this.notificationService.error(error));
			});
	}
}

export class InstallSpecificVersionOfExtensionAction extends Action {

	static readonly ID = 'workbench.extensions.action.install.specificVersion';
	static LABEL = localize('install previous version', "Install Specific Version of Extension...");

	constructor(
		id: string = InstallSpecificVersionOfExtensionAction.ID, label: string = InstallSpecificVersionOfExtensionAction.LABEL,
		@IExtensionsWorkbenchService private readonly extensionsWorkbenchService: IExtensionsWorkbenchService,
		@IExtensionGalleryService private readonly extensionGalleryService: IExtensionGalleryService,
		@IQuickInputService private readonly quickInputService: IQuickInputService,
		@INotificationService private readonly notificationService: INotificationService,
		@IWindowService private readonly windowService: IWindowService,
		@IInstantiationService private readonly instantiationService: IInstantiationService,
		@IExtensionService private readonly extensionService: IExtensionService,
		@IExtensionEnablementService private readonly extensionEnablementService: IExtensionEnablementService,
	) {
		super(id, label);
	}

	get enabled(): boolean {
		return this.extensionsWorkbenchService.local.some(l => this.isEnabled(l));
	}

	async run(): Promise<any> {
		const extensionPick = await this.quickInputService.pick(this.getExtensionEntries(), { placeHolder: localize('selectExtension', "Select Extension"), matchOnDetail: true });
		if (extensionPick && extensionPick.extension) {
			const versionPick = await this.quickInputService.pick(extensionPick.versions.map(v => ({ id: v.version, label: v.version, description: `${getRelativeDateLabel(new Date(Date.parse(v.date)))}${v.version === extensionPick.extension.version ? ` (${localize('current', "Current")})` : ''}` })), { placeHolder: localize('selectVersion', "Select Version to Install"), matchOnDetail: true });
			if (versionPick) {
				if (extensionPick.extension.version !== versionPick.id) {
					await this.install(extensionPick.extension, versionPick.id);
				}
			}
		}
	}

	private isEnabled(extension: IExtension): boolean {
		return !!extension.gallery && !!extension.local && this.extensionEnablementService.isEnabled(extension.local);
	}

	private async getExtensionEntries(): Promise<(IQuickPickItem & { extension: IExtension, versions: IGalleryExtensionVersion[] })[]> {
		const installed = await this.extensionsWorkbenchService.queryLocal();
		const versionsPromises: Promise<{ extension: IExtension, versions: IGalleryExtensionVersion[] } | null>[] = [];
		for (const extension of installed) {
			if (this.isEnabled(extension)) {
				versionsPromises.push(this.extensionGalleryService.getAllVersions(extension.gallery!, true)
					.then(versions => (versions.length ? { extension, versions } : null)));
			}
		}

		const extensions = await Promise.all(versionsPromises);
		return coalesce(extensions)
			.sort((e1, e2) => e1.extension.displayName.localeCompare(e2.extension.displayName))
			.map(({ extension, versions }) => {
				return {
					id: extension.identifier.id,
					label: extension.displayName || extension.identifier.id,
					description: extension.identifier.id,
					extension,
					versions
				} as (IQuickPickItem & { extension: IExtension, versions: IGalleryExtensionVersion[] });
			});
	}

	private install(extension: IExtension, version: string): Promise<void> {
		return this.instantiationService.createInstance(ShowInstalledExtensionsAction, ShowInstalledExtensionsAction.ID, ShowInstalledExtensionsAction.LABEL).run()
			.then(() => {
				return this.extensionsWorkbenchService.installVersion(extension, version)
					.then(extension => {
						const requireReload = !(extension.local && this.extensionService.canAddExtension(toExtensionDescription(extension.local)));
						const message = requireReload ? localize('InstallAnotherVersionExtensionAction.successReload', "Please reload Azure Data Studio to complete installing the extension {0}.", extension.identifier.id)
							: localize('InstallAnotherVersionExtensionAction.success', "Installing the extension {0} is completed.", extension.identifier.id);
						const actions = requireReload ? [{
							label: localize('InstallAnotherVersionExtensionAction.reloadNow', "Reload Now"),
							run: () => this.windowService.reloadWindow()
						}] : [];
						this.notificationService.prompt(
							Severity.Info,
							message,
							actions,
							{ sticky: true }
						);
					}, error => this.notificationService.error(error));
			});
	}
}

CommandsRegistry.registerCommand('workbench.extensions.action.showExtensionsForLanguage', function (accessor: ServicesAccessor, fileExtension: string) {
	const viewletService = accessor.get(IViewletService);

	return viewletService.openViewlet(VIEWLET_ID, true)
		.then(viewlet => viewlet as IExtensionsViewlet)
		.then(viewlet => {
			viewlet.search(`ext:${fileExtension.replace(/^\./, '')}`);
			viewlet.focus();
		});
});

CommandsRegistry.registerCommand('workbench.extensions.action.showExtensionsWithIds', function (accessor: ServicesAccessor, extensionIds: string[]) {
	const viewletService = accessor.get(IViewletService);

	return viewletService.openViewlet(VIEWLET_ID, true)
		.then(viewlet => viewlet as IExtensionsViewlet)
		.then(viewlet => {
			const query = extensionIds
				.map(id => `@id:${id}`)
				.join(' ');
			viewlet.search(query);
			viewlet.focus();
		});
});

export const extensionButtonProminentBackground = registerColor('extensionButton.prominentBackground', {
	dark: '#327e36',
	light: '#327e36',
	hc: null
}, localize('extensionButtonProminentBackground', "Button background color for actions extension that stand out (e.g. install button)."));

export const extensionButtonProminentForeground = registerColor('extensionButton.prominentForeground', {
	dark: Color.white,
	light: Color.white,
	hc: null
}, localize('extensionButtonProminentForeground', "Button foreground color for actions extension that stand out (e.g. install button)."));

export const extensionButtonProminentHoverBackground = registerColor('extensionButton.prominentHoverBackground', {
	dark: '#28632b',
	light: '#28632b',
	hc: null
}, localize('extensionButtonProminentHoverBackground', "Button background hover color for actions extension that stand out (e.g. install button)."));

registerThemingParticipant((theme: ITheme, collector: ICssStyleCollector) => {
	const foregroundColor = theme.getColor(foreground);
	if (foregroundColor) {
		collector.addRule(`.extension .monaco-action-bar .action-item .action-label.extension-action.built-in-status { border-color: ${foregroundColor}; }`);
		collector.addRule(`.extension-editor .monaco-action-bar .action-item .action-label.extension-action.built-in-status { border-color: ${foregroundColor}; }`);
	}

	const buttonBackgroundColor = theme.getColor(buttonBackground);
	if (buttonBackgroundColor) {
		collector.addRule(`.extension .monaco-action-bar .action-item .action-label.extension-action { background-color: ${buttonBackgroundColor}; }`);
		collector.addRule(`.extension-editor .monaco-action-bar .action-item .action-label.extension-action { background-color: ${buttonBackgroundColor}; }`);
	}

	const buttonForegroundColor = theme.getColor(buttonForeground);
	if (buttonForegroundColor) {
		collector.addRule(`.extension .monaco-action-bar .action-item .action-label.extension-action { color: ${buttonForegroundColor}; }`);
		collector.addRule(`.extension-editor .monaco-action-bar .action-item .action-label.extension-action { color: ${buttonForegroundColor}; }`);
	}

	const buttonHoverBackgroundColor = theme.getColor(buttonHoverBackground);
	if (buttonHoverBackgroundColor) {
		collector.addRule(`.extension .monaco-action-bar .action-item:hover .action-label.extension-action { background-color: ${buttonHoverBackgroundColor}; }`);
		collector.addRule(`.extension-editor .monaco-action-bar .action-item:hover .action-label.extension-action { background-color: ${buttonHoverBackgroundColor}; }`);
	}

	const contrastBorderColor = theme.getColor(contrastBorder);
	if (contrastBorderColor) {
		collector.addRule(`.extension .monaco-action-bar .action-item .action-label.extension-action { border: 1px solid ${contrastBorderColor}; }`);
		collector.addRule(`.extension-editor .monaco-action-bar .action-item .action-label.extension-action { border: 1px solid ${contrastBorderColor}; }`);
	}

	const extensionButtonProminentBackgroundColor = theme.getColor(extensionButtonProminentBackground);
	if (extensionButtonProminentBackground) {
		collector.addRule(`.extension .monaco-action-bar .action-item .action-label.extension-action.prominent { background-color: ${extensionButtonProminentBackgroundColor}; }`);
		collector.addRule(`.extension-editor .monaco-action-bar .action-item .action-label.extension-action.prominent { background-color: ${extensionButtonProminentBackgroundColor}; }`);
	}

	const extensionButtonProminentForegroundColor = theme.getColor(extensionButtonProminentForeground);
	if (extensionButtonProminentForeground) {
		collector.addRule(`.extension .monaco-action-bar .action-item .action-label.extension-action.prominent { color: ${extensionButtonProminentForegroundColor}; }`);
		collector.addRule(`.extension-editor .monaco-action-bar .action-item .action-label.extension-action.prominent { color: ${extensionButtonProminentForegroundColor}; }`);
	}

	const extensionButtonProminentHoverBackgroundColor = theme.getColor(extensionButtonProminentHoverBackground);
	if (extensionButtonProminentHoverBackground) {
		collector.addRule(`.extension .monaco-action-bar .action-item:hover .action-label.extension-action.prominent { background-color: ${extensionButtonProminentHoverBackgroundColor}; }`);
		collector.addRule(`.extension-editor .monaco-action-bar .action-item:hover .action-label.extension-action.prominent { background-color: ${extensionButtonProminentHoverBackgroundColor}; }`);
	}
});<|MERGE_RESOLUTION|>--- conflicted
+++ resolved
@@ -63,14 +63,9 @@
 import { IClipboardService } from 'vs/platform/clipboard/common/clipboardService';
 import { IFileDialogService } from 'vs/platform/dialogs/common/dialogs';
 
-<<<<<<< HEAD
-// {{SQL CARBON EDIT}}
-import { IStorageService, StorageScope } from 'vs/platform/storage/common/storage';
-
-function toExtensionDescription(local: ILocalExtension): IExtensionDescription {
-=======
+import { IStorageService, StorageScope } from 'vs/platform/storage/common/storage'; // {{SQL CARBON EDIT}}
+
 export function toExtensionDescription(local: ILocalExtension): IExtensionDescription {
->>>>>>> 81ed55af
 	return {
 		identifier: new ExtensionIdentifier(local.identifier.id),
 		isBuiltin: local.type === ExtensionType.System,
@@ -1274,33 +1269,6 @@
 					this.tooltip = localize('postEnableTooltip', "Please reload Azure Data Studio to enable this extension."); // {{SQL CARBON EDIT}} - replace Visual Studio Code with Azure Data Studio
 					return;
 				}
-<<<<<<< HEAD
-				if (this.extensionManagementServerService.localExtensionManagementServer && this.extensionManagementServerService.remoteExtensionManagementServer) {
-					const uiExtension = isUIExtension(this.extension.local.manifest, this.productService, this.configurationService);
-					// Local Workspace Extension
-					if (!uiExtension && this.extension.server === this.extensionManagementServerService.localExtensionManagementServer) {
-						const remoteExtension = this.extensionsWorkbenchService.local.filter(e => areSameExtensions(e.identifier, this.extension.identifier) && e.server === this.extensionManagementServerService.remoteExtensionManagementServer)[0];
-						// Extension exist in remote and enabled
-						if (remoteExtension && remoteExtension.local && this.extensionEnablementService.isEnabled(remoteExtension.local)) {
-							this.enabled = true;
-							this.label = localize('reloadRequired', "Reload Required");
-							this.tooltip = localize('postEnableTooltip', "Please reload Azure Data Studio to enable this extension.");// {{SQL CARBON EDIT}} - replace Visual Studio Code with Azure Data Studio
-							alert(localize('installExtensionComplete', "Installing extension {0} is completed. Please reload Azure Data Studio to enable it.", this.extension.displayName)); // {{SQL CARBON EDIT}} - replace Visual Studio Code with Azure Data Studio
-							return;
-						}
-					}
-					// Remote UI Extension
-					if (uiExtension && this.extension.server === this.extensionManagementServerService.remoteExtensionManagementServer) {
-						const localExtension = this.extensionsWorkbenchService.local.filter(e => areSameExtensions(e.identifier, this.extension.identifier) && e.server === this.extensionManagementServerService.localExtensionManagementServer)[0];
-						// Extension exist in local and enabled
-						if (localExtension && localExtension.local && this.extensionEnablementService.isEnabled(localExtension.local)) {
-							this.enabled = true;
-							this.label = localize('reloadRequired', "Reload Required");
-							this.tooltip = localize('postEnableTooltip', "Please reload Azure Data Studio to enable this extension."); // {{SQL CARBON EDIT}} - replace Visual Studio Code with Azure Data Studio
-							alert(localize('installExtensionComplete', "Installing extension {0} is completed. Please reload Azure Data Studio to enable it.", this.extension.displayName)); // {{SQL CARBON EDIT}} - replace Visual Studio Code with Azure Data Studio
-							return;
-						}
-=======
 
 				const otherServer = this.extension.server ? this.extension.server === this.extensionManagementServerService.localExtensionManagementServer ? this.extensionManagementServerService.remoteExtensionManagementServer : this.extensionManagementServerService.localExtensionManagementServer : null;
 				if (otherServer && this.extension.enablementState === EnablementState.DisabledByExtensionKind) {
@@ -1309,10 +1277,9 @@
 					if (extensionInOtherServer && extensionInOtherServer.local && this.extensionEnablementService.isEnabled(extensionInOtherServer.local)) {
 						this.enabled = true;
 						this.label = localize('reloadRequired', "Reload Required");
-						this.tooltip = localize('postEnableTooltip', "Please reload Visual Studio Code to enable this extension.");
-						alert(localize('installExtensionComplete', "Installing extension {0} is completed. Please reload Visual Studio Code to enable it.", this.extension.displayName));
+						this.tooltip = localize('postEnableTooltip', "Please reload Azure Data Studio to enable this extension."); // {{SQL CARBON EDIT}} - replace Visual Studio Code with Azure Data Studio
+						alert(localize('installExtensionComplete', "Installing extension {0} is completed. Please reload Azure Data Studio to enable it.", this.extension.displayName)); // {{SQL CARBON EDIT}} - replace Visual Studio Code with Azure Data Studio
 						return;
->>>>>>> 81ed55af
 					}
 				}
 			}
@@ -2864,7 +2831,6 @@
 	}
 
 	run(): Promise<any> {
-<<<<<<< HEAD
 		// {{SQL CARBON EDIT}} - Replace run body
 		let extensionPolicy = this.configurationService.getValue<string>(ExtensionsPolicyKey);
 		if (extensionPolicy === ExtensionsPolicy.allowAll) {
@@ -2879,28 +2845,6 @@
 				}
 				return Promise.all(result.map(vsix => {
 					if (!this.storageService.getBoolean(vsix, StorageScope.GLOBAL)) {
-=======
-		return Promise.resolve(this.fileDialogService.showOpenDialog({
-			title: localize('installFromVSIX', "Install from VSIX"),
-			filters: [{ name: 'VSIX Extensions', extensions: ['vsix'] }],
-			canSelectFiles: true,
-			openLabel: mnemonicButtonLabel(localize({ key: 'installButton', comment: ['&& denotes a mnemonic'] }, "&&Install"))
-		})).then(result => {
-			if (!result) {
-				return Promise.resolve();
-			}
-
-			return Promise.all(result.map(vsix => this.extensionsWorkbenchService.install(vsix)))
-				.then(extensions => {
-					for (const extension of extensions) {
-						const requireReload = !(extension.local && this.extensionService.canAddExtension(toExtensionDescription(extension.local)));
-						const message = requireReload ? localize('InstallVSIXAction.successReload', "Please reload Visual Studio Code to complete installing the extension {0}.", extension.displayName || extension.name)
-							: localize('InstallVSIXAction.success', "Completed installing the extension {0}.", extension.displayName || extension.name);
-						const actions = requireReload ? [{
-							label: localize('InstallVSIXAction.reloadNow', "Reload Now"),
-							run: () => this.windowService.reloadWindow()
-						}] : [];
->>>>>>> 81ed55af
 						this.notificationService.prompt(
 							Severity.Warning,
 							localize('thirdPartyExtension.vsix', 'This is a third party extension and might involve security risks. Are you sure you want to install this extension?'),
