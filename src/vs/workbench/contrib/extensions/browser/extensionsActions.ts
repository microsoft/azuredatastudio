--- conflicted
+++ resolved
@@ -1006,7 +1006,6 @@
 		}
 	}
 }
-<<<<<<< HEAD
 
 export class SkipUpdateAction extends AbstractUpdateAction {
 
@@ -1017,18 +1016,6 @@
 		super(`extensions.ignoreUpdates`, localize('ignoreUpdates', "Ignore Updates"), extensionsWorkbenchService, notificationService);
 	}
 
-=======
-
-export class SkipUpdateAction extends AbstractUpdateAction {
-
-	constructor(
-		@IExtensionsWorkbenchService extensionsWorkbenchService: IExtensionsWorkbenchService,
-		@INotificationService notificationService: INotificationService // {{SQL CARBON EDIT}} - add notification service
-	) {
-		super(`extensions.ignoreUpdates`, localize('ignoreUpdates', "Ignore Updates"), extensionsWorkbenchService, notificationService);
-	}
-
->>>>>>> 41e7569f
 	override update() {
 		if (!this.extension) {
 			return;
@@ -1672,21 +1659,12 @@
 		if (this.extension.local && this.extension.local.manifest && this.extension.local.manifest.contributes && this.extension.local.manifest.contributes.localizations && this.extension.local.manifest.contributes.localizations.length > 0) {
 			return;
 		}
-<<<<<<< HEAD
 
 		const reloadTooltip = this.extension.reloadRequiredStatus;
 		this.enabled = reloadTooltip !== undefined;
 		this.label = reloadTooltip !== undefined ? localize('reload required', 'Reload Required') : '';
 		this.tooltip = reloadTooltip !== undefined ? reloadTooltip : '';
 
-=======
-
-		const reloadTooltip = this.extension.reloadRequiredStatus;
-		this.enabled = reloadTooltip !== undefined;
-		this.label = reloadTooltip !== undefined ? localize('reload required', 'Reload Required') : '';
-		this.tooltip = reloadTooltip !== undefined ? reloadTooltip : '';
-
->>>>>>> 41e7569f
 		this.class = this.enabled ? ReloadAction.EnabledClass : ReloadAction.DisabledClass;
 	}
 
