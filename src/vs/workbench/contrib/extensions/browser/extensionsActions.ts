--- conflicted
+++ resolved
@@ -1309,12 +1309,8 @@
 						if (this.extension.version !== runningExtension.version) {
 							this.enabled = true;
 							this.label = localize('reloadRequired', "Reload Required");
-<<<<<<< HEAD
 							this.tooltip = localize('postUpdateTooltip', "Please reload Azure Data Studio to enable the updated extension."); // {{SQL CARBON EDIT}} - replace Visual Studio Code with Azure Data Studio
-=======
-							this.tooltip = localize('postUpdateTooltip', "Please reload Visual Studio Code to enable the updated extension.");
 							return;
->>>>>>> de0d8c74
 						}
 
 						const extensionInOtherServer = this.extensionsWorkbenchService.installed.filter(e => areSameExtensions(e.identifier, this.extension!.identifier) && e.server !== this.extension!.server)[0];
