--- conflicted
+++ resolved
@@ -236,11 +236,7 @@
 
 		const extension = await this.install(this.extension);
 
-<<<<<<< HEAD
-		alert(localize('installExtensionComplete', "Installing extension {0} is completed. Please reload Azure Data Studio to enable it.", this.extension.displayName));
-=======
 		alert(localize('installExtensionComplete', "Installing extension {0} is completed.", this.extension.displayName));
->>>>>>> 71a587e2
 
 		// {{SQL CARBON EDIT}} Add extension object check since ADS third party extensions will be directed to a download page
 		// and the extension object will be undefined.
@@ -1383,13 +1379,8 @@
 					if (extensionInOtherServer && extensionInOtherServer.local && this.extensionEnablementService.isEnabled(extensionInOtherServer.local)) {
 						this.enabled = true;
 						this.label = localize('reloadRequired', "Reload Required");
-<<<<<<< HEAD
 						this.tooltip = localize('postEnableTooltip', "Please reload Azure Data Studio to enable this extension."); // {{SQL CARBON EDIT}} - replace Visual Studio Code with Azure Data Studio
-						alert(localize('installExtensionComplete', "Installing extension {0} is completed. Please reload Azure Data Studio to enable it.", this.extension.displayName)); // {{SQL CARBON EDIT}} - replace Visual Studio Code with Azure Data Studio
-=======
-						this.tooltip = localize('postEnableTooltip', "Please reload Visual Studio Code to enable this extension.");
-						alert(localize('installExtensionCompletedAndReloadRequired', "Installing extension {0} is completed. Please reload Visual Studio Code to enable it.", this.extension.displayName));
->>>>>>> 71a587e2
+						alert(localize('installExtensionCompletedAndReloadRequired', "Installing extension {0} is completed. Please reload Azure Data Studio to enable it.", this.extension.displayName)); // {{SQL CARBON EDIT}} - replace Visual Studio Code with Azure Data Studio
 						return;
 					}
 				}
