/*---------------------------------------------------------------------------------------------
 *  Copyright (c) Microsoft Corporation. All rights reserved.
 *  Licensed under the Source EULA. See License.txt in the project root for license information.
 *--------------------------------------------------------------------------------------------*/

.extensions-viewlet {
	position: relative;
	height: 100%;
}

.extensions-viewlet > .overlay {
	position: absolute;
	top: 0;
	right: 0;
	bottom: 0;
	left: 0;
	z-index: 2;
}

.extensions-viewlet > .header {
	height: 41px;
	box-sizing: border-box;
	padding: 5px 12px 6px 16px;
}

.extensions-viewlet > .header > .search-box {
	width: 100%;
	height: 28px;
	line-height: 18px;
	box-sizing: border-box;
	padding: 4px;
	border: 1px solid transparent;
	-webkit-appearance: textfield;
	-moz-appearance: textfield;
}

.extensions-viewlet > .extensions {
	height: calc(100% - 41px);
}

.extensions-viewlet > .extensions .extension-view-header .count-badge-wrapper,
.extensions-viewlet > .extensions .extension-view-header .monaco-action-bar {
	margin-right: 4px;
}

.extensions-viewlet > .extensions .extension-view-header .monaco-action-bar .action-item > .action-label.icon.codicon {
	vertical-align: middle;
	line-height: 22px;
}

.extensions-viewlet > .extensions .extension-view-header .monaco-action-bar .action-item.disabled  {
	display: none;
}

<<<<<<< HEAD
/* // {{SQL CARBON EDIT}} - hide drop-down to avoid rendering bug */
=======
/* {{SQL CARBON EDIT}} - hide drop-down to avoid rendering bug */
>>>>>>> a226c75d
.extension-editor .details .monaco-action-bar .monaco-dropdown,
.extensions-viewlet > .extensions .monaco-action-bar .monaco-dropdown {
	width: 0px;
}

.extensions-viewlet > .extensions .extensions-list.hidden,
.extensions-viewlet > .extensions .message-container.hidden {
	display: none;
	visibility: hidden;
}

.extensions-viewlet > .extensions .panel-header {
	padding-right: 12px;
}

.extensions-viewlet > .extensions .panel-header > .title {
	flex: 1;
}

.extensions-viewlet > .extensions .panel-header > .actions.show {
	flex: inherit;
}

.extensions-viewlet > .extensions .message-container {
	padding: 5px 9px 5px 16px;
	cursor: default;
	display: flex;
}

.extensions-viewlet > .extensions .message-container .message {
	padding-left: 5px;
}

.extensions-viewlet > .extensions .message-container .severity-icon {
	flex-shrink: 0;
}

.extensions-viewlet > .extensions .extension-list-item {
	position: absolute;
}

.extensions-viewlet > .extensions .extension-list-item.loading {
	background: url('loading.svg') center center no-repeat;
}

.extensions-viewlet.narrow > .extensions .extension-list-item > .icon-container,
.extensions-viewlet > .extensions .extension-list-item.loading > .icon-container {
	display: none;
}

.extensions-viewlet:not(.narrow) > .extensions .extension-list-item > .details > .header-container > .header > .extension-remote-badge-container,
.extensions-viewlet.narrow > .extensions .extension-list-item > .details > .header-container > .header > .ratings,
.extensions-viewlet.narrow > .extensions .extension-list-item > .details > .header-container > .header > .install-count {
	display: none;
}

.extensions-viewlet.narrow > .extensions .extension-list-item > .details > .footer > .monaco-action-bar > .actions-container .extension-action {
	max-width: 100px;
}

.monaco-workbench.vs .extensions-viewlet > .extensions .monaco-list-row.disabled > .extension-list-item > .icon-container > .icon,
.monaco-workbench.vs-dark .extensions-viewlet > .extensions .monaco-list-row.disabled > .extension-list-item > .icon-container > .icon,
.monaco-workbench.vs .extensions-viewlet > .extensions .monaco-list-row.disabled > .extension-list-item > .details > .header-container .codicon,
.monaco-workbench.vs-dark .extensions-viewlet > .extensions .monaco-list-row.disabled > .extension-list-item > .details > .header-container .codicon {
	opacity: 0.5;
}

.extensions-badge.progress-badge > .badge-content {
	background-image: url("data:image/svg+xml;base64,PHN2ZyB4bWxucz0iaHR0cDovL3d3dy53My5vcmcvMjAwMC9zdmciIHdpZHRoPSIxNCIgaGVpZ2h0PSIxNCIgdmlld0JveD0iMiAyIDE0IDE0IiBlbmFibGUtYmFja2dyb3VuZD0ibmV3IDIgMiAxNCAxNCI+PHBhdGggZmlsbD0iI2ZmZiIgZD0iTTkgMTZjLTMuODYgMC03LTMuMTQtNy03czMuMTQtNyA3LTdjMy44NTkgMCA3IDMuMTQxIDcgN3MtMy4xNDEgNy03IDd6bTAtMTIuNmMtMy4wODggMC01LjYgMi41MTMtNS42IDUuNnMyLjUxMiA1LjYgNS42IDUuNiA1LjYtMi41MTIgNS42LTUuNi0yLjUxMi01LjYtNS42LTUuNnptMy44NiA3LjFsLTMuMTYtMS44OTZ2LTMuODA0aC0xLjR2NC41OTZsMy44NCAyLjMwNS43Mi0xLjIwMXoiLz48L3N2Zz4=");
	background-position: center center;
	background-repeat: no-repeat;
}<|MERGE_RESOLUTION|>--- conflicted
+++ resolved
@@ -52,11 +52,7 @@
 	display: none;
 }
 
-<<<<<<< HEAD
-/* // {{SQL CARBON EDIT}} - hide drop-down to avoid rendering bug */
-=======
 /* {{SQL CARBON EDIT}} - hide drop-down to avoid rendering bug */
->>>>>>> a226c75d
 .extension-editor .details .monaco-action-bar .monaco-dropdown,
 .extensions-viewlet > .extensions .monaco-action-bar .monaco-dropdown {
 	width: 0px;
