/*---------------------------------------------------------------------------------------------
 *  Copyright (c) Microsoft Corporation. All rights reserved.
 *  Licensed under the Source EULA. See License.txt in the project root for license information.
 *--------------------------------------------------------------------------------------------*/

import { localize } from 'vs/nls';
import { KeyMod, KeyChord, KeyCode } from 'vs/base/common/keyCodes';
import { Registry } from 'vs/platform/registry/common/platform';
import { SyncActionDescriptor, MenuRegistry, MenuId } from 'vs/platform/actions/common/actions';
import { registerSingleton } from 'vs/platform/instantiation/common/extensions';
import { ExtensionsLabel, ExtensionsChannelId, PreferencesLabel, IExtensionManagementService, IExtensionGalleryService } from 'vs/platform/extensionManagement/common/extensionManagement';
import { IExtensionManagementServerService, IExtensionTipsService } from 'vs/workbench/services/extensionManagement/common/extensionManagement';
import { IWorkbenchActionRegistry, Extensions as WorkbenchActionExtensions } from 'vs/workbench/common/actions';
import { IWorkbenchContributionsRegistry, Extensions as WorkbenchExtensions, IWorkbenchContribution } from 'vs/workbench/common/contributions';
import { IOutputChannelRegistry, Extensions as OutputExtensions } from 'vs/workbench/services/output/common/output';
import { SyncDescriptor } from 'vs/platform/instantiation/common/descriptors';
import { VIEWLET_ID, IExtensionsWorkbenchService } from 'vs/workbench/contrib/extensions/common/extensions';
import { ExtensionsWorkbenchService } from 'vs/workbench/contrib/extensions/browser/extensionsWorkbenchService';
import {
	OpenExtensionsViewletAction, InstallExtensionsAction, ShowOutdatedExtensionsAction, ShowRecommendedExtensionsAction, ShowRecommendedKeymapExtensionsAction, ShowPopularExtensionsAction,
	ShowEnabledExtensionsAction, ShowInstalledExtensionsAction, ShowDisabledExtensionsAction, ShowBuiltInExtensionsAction, UpdateAllAction,
	EnableAllAction, EnableAllWorkspaceAction, DisableAllAction, DisableAllWorkspaceAction, CheckForUpdatesAction, ShowLanguageExtensionsAction, ShowAzureExtensionsAction, EnableAutoUpdateAction, DisableAutoUpdateAction, ConfigureRecommendedExtensionsCommandsContributor, InstallVSIXAction, ReinstallAction, InstallSpecificVersionOfExtensionAction
} from 'vs/workbench/contrib/extensions/browser/extensionsActions';
import { ExtensionsInput } from 'vs/workbench/contrib/extensions/common/extensionsInput';
import { ExtensionEditor } from 'vs/workbench/contrib/extensions/browser/extensionEditor';
import { StatusUpdater, MaliciousExtensionChecker, ExtensionsViewletViewsContribution, ExtensionsViewPaneContainer } from 'vs/workbench/contrib/extensions/browser/extensionsViewlet';
import { IQuickOpenRegistry, Extensions, QuickOpenHandlerDescriptor } from 'vs/workbench/browser/quickopen';
import { IConfigurationRegistry, Extensions as ConfigurationExtensions, ConfigurationScope } from 'vs/platform/configuration/common/configurationRegistry';
import * as jsonContributionRegistry from 'vs/platform/jsonschemas/common/jsonContributionRegistry';
import { ExtensionsConfigurationSchema, ExtensionsConfigurationSchemaId } from 'vs/workbench/contrib/extensions/common/extensionsFileTemplate';
import { CommandsRegistry } from 'vs/platform/commands/common/commands';
import { ServicesAccessor } from 'vs/platform/instantiation/common/instantiation';
import { KeymapExtensions } from 'vs/workbench/contrib/extensions/common/extensionsUtils';
import { areSameExtensions } from 'vs/platform/extensionManagement/common/extensionManagementUtil';
import { GalleryExtensionsHandler, ExtensionsHandler } from 'vs/workbench/contrib/extensions/browser/extensionsQuickOpen';
import { EditorDescriptor, IEditorRegistry, Extensions as EditorExtensions } from 'vs/workbench/browser/editor';
import { LifecyclePhase } from 'vs/platform/lifecycle/common/lifecycle';
import { URI, UriComponents } from 'vs/base/common/uri';
import { ExtensionActivationProgress } from 'vs/workbench/contrib/extensions/browser/extensionsActivationProgress';
import { onUnexpectedError } from 'vs/base/common/errors';
import { ExtensionDependencyChecker } from 'vs/workbench/contrib/extensions/browser/extensionsDependencyChecker';
import { CancellationToken } from 'vs/base/common/cancellation';
import { ExtensionType, ExtensionsPolicy } from 'vs/platform/extensions/common/extensions'; // {{SQL CARBON EDIT}}
import { RemoteExtensionsInstaller } from 'vs/workbench/contrib/extensions/browser/remoteExtensionsInstaller';
import { ExtensionTipsService } from 'vs/workbench/contrib/extensions/browser/extensionTipsService';
import { IViewContainersRegistry, ViewContainerLocation, Extensions as ViewContainerExtensions } from 'vs/workbench/common/views';

// Singletons
registerSingleton(IExtensionsWorkbenchService, ExtensionsWorkbenchService);
registerSingleton(IExtensionTipsService, ExtensionTipsService);

Registry.as<IOutputChannelRegistry>(OutputExtensions.OutputChannels)
	.registerChannel({ id: ExtensionsChannelId, label: ExtensionsLabel, log: false });

// Quickopen
Registry.as<IQuickOpenRegistry>(Extensions.Quickopen).registerQuickOpenHandler(
	QuickOpenHandlerDescriptor.create(
		ExtensionsHandler,
		ExtensionsHandler.ID,
		'ext ',
		undefined,
		localize('extensionsCommands', "Manage Extensions"),
		true
	)
);

// Editor
Registry.as<IEditorRegistry>(EditorExtensions.Editors).registerEditor(
	EditorDescriptor.create(
		ExtensionEditor,
		ExtensionEditor.ID,
		localize('extension', "Extension")
	),
	[
		new SyncDescriptor(ExtensionsInput)
	]);

<<<<<<< HEAD
// Viewlet
const viewletDescriptor = ViewletDescriptor.create(
	ExtensionsViewlet,
	VIEWLET_ID,
	VIEW_CONTAINER.name,
	'codicon-extensions',
	14 // {{SQL CARBON EDIT}}
);
=======
Registry.as<IViewContainersRegistry>(ViewContainerExtensions.ViewContainersRegistry).registerViewContainer(
	{
		id: VIEWLET_ID,
		name: localize('extensions', "Extensions"),
		ctorDescriptor: { ctor: ExtensionsViewPaneContainer },
		icon: 'codicon-extensions',
		order: 4
	}, ViewContainerLocation.Sidebar);
>>>>>>> 2def84c1


// Global actions
const actionRegistry = Registry.as<IWorkbenchActionRegistry>(WorkbenchActionExtensions.WorkbenchActions);

const openViewletActionDescriptor = SyncActionDescriptor.create(OpenExtensionsViewletAction, OpenExtensionsViewletAction.ID, OpenExtensionsViewletAction.LABEL, { primary: KeyMod.CtrlCmd | KeyMod.Shift | KeyCode.KEY_X });
actionRegistry.registerWorkbenchAction(openViewletActionDescriptor, 'View: Show Extensions', localize('view', "View"));

const installActionDescriptor = SyncActionDescriptor.create(InstallExtensionsAction, InstallExtensionsAction.ID, InstallExtensionsAction.LABEL);
actionRegistry.registerWorkbenchAction(installActionDescriptor, 'Extensions: Install Extensions', ExtensionsLabel);

const listOutdatedActionDescriptor = SyncActionDescriptor.create(ShowOutdatedExtensionsAction, ShowOutdatedExtensionsAction.ID, ShowOutdatedExtensionsAction.LABEL);
actionRegistry.registerWorkbenchAction(listOutdatedActionDescriptor, 'Extensions: Show Outdated Extensions', ExtensionsLabel);

const recommendationsActionDescriptor = SyncActionDescriptor.create(ShowRecommendedExtensionsAction, ShowRecommendedExtensionsAction.ID, ShowRecommendedExtensionsAction.LABEL);
actionRegistry.registerWorkbenchAction(recommendationsActionDescriptor, 'Extensions: Show Recommended Extensions', ExtensionsLabel);

const keymapRecommendationsActionDescriptor = SyncActionDescriptor.create(ShowRecommendedKeymapExtensionsAction, ShowRecommendedKeymapExtensionsAction.ID, ShowRecommendedKeymapExtensionsAction.SHORT_LABEL, { primary: KeyChord(KeyMod.CtrlCmd | KeyCode.KEY_K, KeyMod.CtrlCmd | KeyCode.KEY_M) });
actionRegistry.registerWorkbenchAction(keymapRecommendationsActionDescriptor, 'Preferences: Keymaps', PreferencesLabel);

const languageExtensionsActionDescriptor = SyncActionDescriptor.create(ShowLanguageExtensionsAction, ShowLanguageExtensionsAction.ID, ShowLanguageExtensionsAction.SHORT_LABEL);
actionRegistry.registerWorkbenchAction(languageExtensionsActionDescriptor, 'Preferences: Language Extensions', PreferencesLabel);

const azureExtensionsActionDescriptor = SyncActionDescriptor.create(ShowAzureExtensionsAction, ShowAzureExtensionsAction.ID, ShowAzureExtensionsAction.SHORT_LABEL);
actionRegistry.registerWorkbenchAction(azureExtensionsActionDescriptor, 'Preferences: Azure Extensions', PreferencesLabel);

const popularActionDescriptor = SyncActionDescriptor.create(ShowPopularExtensionsAction, ShowPopularExtensionsAction.ID, ShowPopularExtensionsAction.LABEL);
actionRegistry.registerWorkbenchAction(popularActionDescriptor, 'Extensions: Show Popular Extensions', ExtensionsLabel);

const enabledActionDescriptor = SyncActionDescriptor.create(ShowEnabledExtensionsAction, ShowEnabledExtensionsAction.ID, ShowEnabledExtensionsAction.LABEL);
actionRegistry.registerWorkbenchAction(enabledActionDescriptor, 'Extensions: Show Enabled Extensions', ExtensionsLabel);

const installedActionDescriptor = SyncActionDescriptor.create(ShowInstalledExtensionsAction, ShowInstalledExtensionsAction.ID, ShowInstalledExtensionsAction.LABEL);
actionRegistry.registerWorkbenchAction(installedActionDescriptor, 'Extensions: Show Installed Extensions', ExtensionsLabel);

const disabledActionDescriptor = SyncActionDescriptor.create(ShowDisabledExtensionsAction, ShowDisabledExtensionsAction.ID, ShowDisabledExtensionsAction.LABEL);
actionRegistry.registerWorkbenchAction(disabledActionDescriptor, 'Extensions: Show Disabled Extensions', ExtensionsLabel);

const builtinActionDescriptor = SyncActionDescriptor.create(ShowBuiltInExtensionsAction, ShowBuiltInExtensionsAction.ID, ShowBuiltInExtensionsAction.LABEL);
actionRegistry.registerWorkbenchAction(builtinActionDescriptor, 'Extensions: Show Built-in Extensions', ExtensionsLabel);

const updateAllActionDescriptor = SyncActionDescriptor.create(UpdateAllAction, UpdateAllAction.ID, UpdateAllAction.LABEL);
actionRegistry.registerWorkbenchAction(updateAllActionDescriptor, 'Extensions: Update All Extensions', ExtensionsLabel);

const installVSIXActionDescriptor = SyncActionDescriptor.create(InstallVSIXAction, InstallVSIXAction.ID, InstallVSIXAction.LABEL);
actionRegistry.registerWorkbenchAction(installVSIXActionDescriptor, 'Extensions: Install from VSIX...', ExtensionsLabel);

const disableAllAction = SyncActionDescriptor.create(DisableAllAction, DisableAllAction.ID, DisableAllAction.LABEL);
actionRegistry.registerWorkbenchAction(disableAllAction, 'Extensions: Disable All Installed Extensions', ExtensionsLabel);

const disableAllWorkspaceAction = SyncActionDescriptor.create(DisableAllWorkspaceAction, DisableAllWorkspaceAction.ID, DisableAllWorkspaceAction.LABEL);
actionRegistry.registerWorkbenchAction(disableAllWorkspaceAction, 'Extensions: Disable All Installed Extensions for this Workspace', ExtensionsLabel);

const enableAllAction = SyncActionDescriptor.create(EnableAllAction, EnableAllAction.ID, EnableAllAction.LABEL);
actionRegistry.registerWorkbenchAction(enableAllAction, 'Extensions: Enable All Extensions', ExtensionsLabel);

const enableAllWorkspaceAction = SyncActionDescriptor.create(EnableAllWorkspaceAction, EnableAllWorkspaceAction.ID, EnableAllWorkspaceAction.LABEL);
actionRegistry.registerWorkbenchAction(enableAllWorkspaceAction, 'Extensions: Enable All Extensions for this Workspace', ExtensionsLabel);

const checkForUpdatesAction = SyncActionDescriptor.create(CheckForUpdatesAction, CheckForUpdatesAction.ID, CheckForUpdatesAction.LABEL);
actionRegistry.registerWorkbenchAction(checkForUpdatesAction, `Extensions: Check for Extension Updates`, ExtensionsLabel);

actionRegistry.registerWorkbenchAction(SyncActionDescriptor.create(EnableAutoUpdateAction, EnableAutoUpdateAction.ID, EnableAutoUpdateAction.LABEL), `Extensions: Enable Auto Updating Extensions`, ExtensionsLabel);
actionRegistry.registerWorkbenchAction(SyncActionDescriptor.create(DisableAutoUpdateAction, DisableAutoUpdateAction.ID, DisableAutoUpdateAction.LABEL), `Extensions: Disable Auto Updating Extensions`, ExtensionsLabel);
actionRegistry.registerWorkbenchAction(SyncActionDescriptor.create(InstallSpecificVersionOfExtensionAction, InstallSpecificVersionOfExtensionAction.ID, InstallSpecificVersionOfExtensionAction.LABEL), 'Install Specific Version of Extension...', ExtensionsLabel);
actionRegistry.registerWorkbenchAction(SyncActionDescriptor.create(ReinstallAction, ReinstallAction.ID, ReinstallAction.LABEL), 'Reinstall Extension...', localize('developer', "Developer"));

Registry.as<IConfigurationRegistry>(ConfigurationExtensions.Configuration)
	.registerConfiguration({
		id: 'extensions',
		order: 30,
		title: localize('extensionsConfigurationTitle', "Extensions"),
		type: 'object',
		properties: {
			'extensions.autoUpdate': {
				type: 'boolean',
				description: localize('extensionsAutoUpdate', "When enabled, automatically installs updates for extensions. The updates are fetched from a Microsoft online service."),
				default: true,
				scope: ConfigurationScope.APPLICATION,
				tags: ['usesOnlineServices']
			},
			'extensions.autoCheckUpdates': {
				type: 'boolean',
				description: localize('extensionsCheckUpdates', "When enabled, automatically checks extensions for updates. If an extension has an update, it is marked as outdated in the Extensions view. The updates are fetched from a Microsoft online service."),
				default: true,
				scope: ConfigurationScope.APPLICATION,
				tags: ['usesOnlineServices']
			},
			'extensions.ignoreRecommendations': {
				type: 'boolean',
				description: localize('extensionsIgnoreRecommendations', "When enabled, the notifications for extension recommendations will not be shown."),
				default: false
			},
			'extensions.showRecommendationsOnlyOnDemand': {
				type: 'boolean',
				description: localize('extensionsShowRecommendationsOnlyOnDemand', "When enabled, recommendations will not be fetched or shown unless specifically requested by the user. Some recommendations are fetched from a Microsoft online service."),
				default: false,
				tags: ['usesOnlineServices']
			},
			'extensions.closeExtensionDetailsOnViewChange': {
				type: 'boolean',
				description: localize('extensionsCloseExtensionDetailsOnViewChange', "When enabled, editors with extension details will be automatically closed upon navigating away from the Extensions View."),
				default: false
			},
			'extensions.extensionsPolicy': { // {{SQL CARBON EDIT}}
				type: 'string',
				description: localize('extensionsPolicy', "Sets the security policy for downloading extensions."),
				scope: ConfigurationScope.APPLICATION,
				default: ExtensionsPolicy.allowAll
			},
			'extensions.confirmedUriHandlerExtensionIds': {
				type: 'array',
				description: localize('handleUriConfirmedExtensions', "When an extension is listed here, a confirmation prompt will not be shown when that extension handles a URI."),
				default: []
			}
		}
	});

const jsonRegistry = <jsonContributionRegistry.IJSONContributionRegistry>Registry.as(jsonContributionRegistry.Extensions.JSONContribution);
jsonRegistry.registerSchema(ExtensionsConfigurationSchemaId, ExtensionsConfigurationSchema);

// Register Commands
CommandsRegistry.registerCommand('_extensions.manage', (accessor: ServicesAccessor, extensionId: string) => {
	const extensionService = accessor.get(IExtensionsWorkbenchService);
	const extension = extensionService.local.filter(e => areSameExtensions(e.identifier, { id: extensionId }));
	if (extension.length === 1) {
		extensionService.open(extension[0]);
	}
});

CommandsRegistry.registerCommand('extension.open', (accessor: ServicesAccessor, extensionId: string) => {
	const extensionService = accessor.get(IExtensionsWorkbenchService);

	return extensionService.queryGallery({ names: [extensionId], pageSize: 1 }, CancellationToken.None).then(pager => {
		if (pager.total !== 1) {
			return;
		}

		extensionService.open(pager.firstPage[0]);
	});
});

CommandsRegistry.registerCommand({
	id: 'workbench.extensions.installExtension',
	description: {
		description: localize('workbench.extensions.installExtension.description', "Install the given extension"),
		args: [
			{
				name: localize('workbench.extensions.installExtension.arg.name', "Extension id or VSIX resource uri"),
				schema: {
					'type': ['object', 'string']
				}
			}
		]
	},
	handler: async (accessor, arg: string | UriComponents) => {
		const extensionManagementService = accessor.get(IExtensionManagementService);
		const extensionGalleryService = accessor.get(IExtensionGalleryService);
		try {
			if (typeof arg === 'string') {
				const extension = await extensionGalleryService.getCompatibleExtension({ id: arg });
				if (extension) {
					await extensionManagementService.installFromGallery(extension);
				} else {
					throw new Error(localize('notFound', "Extension '{0}' not found.", arg));
				}
			} else {
				const vsix = URI.revive(arg);
				await extensionManagementService.install(vsix);
			}
		} catch (e) {
			onUnexpectedError(e);
		}
	}
});

CommandsRegistry.registerCommand({
	id: 'workbench.extensions.uninstallExtension',
	description: {
		description: localize('workbench.extensions.uninstallExtension.description', "Uninstall the given extension"),
		args: [
			{
				name: localize('workbench.extensions.uninstallExtension.arg.name', "Id of the extension to uninstall"),
				schema: {
					'type': 'string'
				}
			}
		]
	},
	handler: async (accessor, id: string) => {
		if (!id) {
			throw new Error(localize('id required', "Extension id required."));
		}
		const extensionManagementService = accessor.get(IExtensionManagementService);
		const installed = await extensionManagementService.getInstalled(ExtensionType.User);
		const [extensionToUninstall] = installed.filter(e => areSameExtensions(e.identifier, { id }));
		if (!extensionToUninstall) {
			throw new Error(localize('notInstalled', "Extension '{0}' is not installed. Make sure you use the full extension ID, including the publisher, e.g.: ms-vscode.csharp.", id));
		}

		try {
			await extensionManagementService.uninstall(extensionToUninstall, true);
		} catch (e) {
			onUnexpectedError(e);
		}
	}
});

// File menu registration

MenuRegistry.appendMenuItem(MenuId.MenubarPreferencesMenu, {
	group: '2_keybindings',
	command: {
		id: ShowRecommendedKeymapExtensionsAction.ID,
		title: localize({ key: 'miOpenKeymapExtensions', comment: ['&& denotes a mnemonic'] }, "&&Keymaps")
	},
	order: 2
});

MenuRegistry.appendMenuItem(MenuId.GlobalActivity, {
	group: '2_keybindings',
	command: {
		id: ShowRecommendedKeymapExtensionsAction.ID,
		title: localize('miOpenKeymapExtensions2', "Keymaps")
	},
	order: 2
});

MenuRegistry.appendMenuItem(MenuId.MenubarPreferencesMenu, {
	group: '1_settings',
	command: {
		id: VIEWLET_ID,
		title: localize({ key: 'miPreferencesExtensions', comment: ['&& denotes a mnemonic'] }, "&&Extensions")
	},
	order: 3
});

// View menu

MenuRegistry.appendMenuItem(MenuId.MenubarViewMenu, {
	group: '3_views',
	command: {
		id: VIEWLET_ID,
		title: localize({ key: 'miViewExtensions', comment: ['&& denotes a mnemonic'] }, "E&&xtensions")
	},
	order: 5
});

// Global Activity Menu

MenuRegistry.appendMenuItem(MenuId.GlobalActivity, {
	group: '2_configuration',
	command: {
		id: VIEWLET_ID,
		title: localize('showExtensions', "Extensions")
	},
	order: 3
});

const workbenchRegistry = Registry.as<IWorkbenchContributionsRegistry>(WorkbenchExtensions.Workbench);

class ExtensionsContributions implements IWorkbenchContribution {

	constructor(
		@IExtensionManagementServerService extensionManagementServerService: IExtensionManagementServerService
	) {

		const canManageExtensions = extensionManagementServerService.localExtensionManagementServer || extensionManagementServerService.remoteExtensionManagementServer;

		if (canManageExtensions) {
			Registry.as<IQuickOpenRegistry>(Extensions.Quickopen).registerQuickOpenHandler(
				QuickOpenHandlerDescriptor.create(
					GalleryExtensionsHandler,
					GalleryExtensionsHandler.ID,
					'ext install ',
					undefined,
					localize('galleryExtensionsCommands', "Install Gallery Extensions"),
					true
				)
			);
		}
	}
}

workbenchRegistry.registerWorkbenchContribution(ExtensionsContributions, LifecyclePhase.Starting);
workbenchRegistry.registerWorkbenchContribution(StatusUpdater, LifecyclePhase.Restored);
workbenchRegistry.registerWorkbenchContribution(MaliciousExtensionChecker, LifecyclePhase.Eventually);
workbenchRegistry.registerWorkbenchContribution(ConfigureRecommendedExtensionsCommandsContributor, LifecyclePhase.Eventually);
workbenchRegistry.registerWorkbenchContribution(KeymapExtensions, LifecyclePhase.Restored);
workbenchRegistry.registerWorkbenchContribution(ExtensionsViewletViewsContribution, LifecyclePhase.Starting);
workbenchRegistry.registerWorkbenchContribution(ExtensionActivationProgress, LifecyclePhase.Eventually);
workbenchRegistry.registerWorkbenchContribution(ExtensionDependencyChecker, LifecyclePhase.Eventually);
workbenchRegistry.registerWorkbenchContribution(RemoteExtensionsInstaller, LifecyclePhase.Eventually);<|MERGE_RESOLUTION|>--- conflicted
+++ resolved
@@ -75,25 +75,14 @@
 		new SyncDescriptor(ExtensionsInput)
 	]);
 
-<<<<<<< HEAD
-// Viewlet
-const viewletDescriptor = ViewletDescriptor.create(
-	ExtensionsViewlet,
-	VIEWLET_ID,
-	VIEW_CONTAINER.name,
-	'codicon-extensions',
-	14 // {{SQL CARBON EDIT}}
-);
-=======
 Registry.as<IViewContainersRegistry>(ViewContainerExtensions.ViewContainersRegistry).registerViewContainer(
 	{
 		id: VIEWLET_ID,
 		name: localize('extensions', "Extensions"),
 		ctorDescriptor: { ctor: ExtensionsViewPaneContainer },
 		icon: 'codicon-extensions',
-		order: 4
+		order: 14 // {{SQL CARBON EDIT}}
 	}, ViewContainerLocation.Sidebar);
->>>>>>> 2def84c1
 
 
 // Global actions
