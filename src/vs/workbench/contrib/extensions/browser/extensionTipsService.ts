/*---------------------------------------------------------------------------------------------
 *  Copyright (c) Microsoft Corporation. All rights reserved.
 *  Licensed under the Source EULA. See License.txt in the project root for license information.
 *--------------------------------------------------------------------------------------------*/

import { localize } from 'vs/nls';
import { join, basename } from 'vs/base/common/path';
import { forEach } from 'vs/base/common/collections';
import { Disposable } from 'vs/base/common/lifecycle';
// import { match } from 'vs/base/common/glob';
import * as json from 'vs/base/common/json';
import { IExtensionManagementService, IExtensionGalleryService, EXTENSION_IDENTIFIER_PATTERN, InstallOperation, ILocalExtension } from 'vs/platform/extensionManagement/common/extensionManagement';
import { IExtensionTipsService, ExtensionRecommendationReason, IExtensionsConfigContent, RecommendationChangeNotification, IExtensionRecommendation, ExtensionRecommendationSource, IExtensionEnablementService, EnablementState } from 'vs/workbench/services/extensionManagement/common/extensionManagement';
// import { IModelService } from 'vs/editor/common/services/modelService';
// import { ITextModel } from 'vs/editor/common/model';
import { IStorageService, StorageScope } from 'vs/platform/storage/common/storage';
import { IInstantiationService } from 'vs/platform/instantiation/common/instantiation';
// {{SQL CARBON EDIT}}
import { ShowRecommendedExtensionsAction, InstallWorkspaceRecommendedExtensionsAction, InstallRecommendedExtensionAction } from 'vs/workbench/contrib/extensions/browser/extensionsActions';
import { ShowRecommendedExtensionsByScenarioAction, InstallRecommendedExtensionsByScenarioAction } from 'sql/workbench/contrib/extensions/browser/extensionsActions';
import * as Constants from 'sql/workbench/contrib/extensions/common/constants';
// {{SQL CARBON EDIT}} - End
import Severity from 'vs/base/common/severity';
import { IWorkspaceContextService, IWorkspaceFolder, IWorkspace, IWorkspaceFoldersChangeEvent, WorkbenchState } from 'vs/platform/workspace/common/workspace';
import { IFileService } from 'vs/platform/files/common/files';
import { IExtensionsConfiguration, ConfigurationKey, ShowRecommendationsOnlyOnDemandKey/*, IExtensionsViewPaneContainer, IExtensionsWorkbenchService*/, EXTENSIONS_CONFIG } from 'vs/workbench/contrib/extensions/common/extensions';
import { IConfigurationService, ConfigurationTarget } from 'vs/platform/configuration/common/configuration';
import { ITelemetryService } from 'vs/platform/telemetry/common/telemetry';
import { flatten, distinct, shuffle, coalesce, firstIndex } from 'vs/base/common/arrays';
// import { guessMimeTypes, MIME_UNKNOWN } from 'vs/base/common/mime';
// import { IExtensionService } from 'vs/workbench/services/extensions/common/extensions';
import { IRequestService, asJson } from 'vs/platform/request/common/request';
import { isNumber } from 'vs/base/common/types';
// import { IViewletService } from 'vs/workbench/services/viewlet/browser/viewlet';
import { INotificationService } from 'vs/platform/notification/common/notification';
import { Emitter, Event } from 'vs/base/common/event';
import { assign } from 'vs/base/common/objects';
import { URI } from 'vs/base/common/uri';
import { areSameExtensions } from 'vs/platform/extensionManagement/common/extensionManagementUtil';
// import { IExperimentService, ExperimentActionType, ExperimentState } from 'vs/workbench/contrib/experiments/common/experimentService';
import { CancellationToken } from 'vs/base/common/cancellation';
import { ExtensionType, ExtensionsPolicy, ExtensionsPolicyKey } from 'vs/platform/extensions/common/extensions'; // {{SQL CARBON EDIT}}
// import { extname } from 'vs/base/common/resources';
import { IExeBasedExtensionTip, IProductService } from 'vs/platform/product/common/productService';
import { timeout } from 'vs/base/common/async';
import { IWorkspaceTagsService } from 'vs/workbench/contrib/tags/common/workspaceTags';
import { /*setImmediate,*/ isWeb } from 'vs/base/common/platform';
import { platform, env as processEnv } from 'vs/base/common/process';
import { IWorkbenchEnvironmentService } from 'vs/workbench/services/environment/common/environmentService';
<<<<<<< HEAD
import * as TelemetryKeys from 'sql/platform/telemetry/common/telemetryKeys'; // {{SQL CARBON EDIT}}
import { IAdsTelemetryService } from 'sql/platform/telemetry/common/telemetry';
=======
import { Schemas } from 'vs/base/common/network';
>>>>>>> eac51ccb

const milliSecondsInADay = 1000 * 60 * 60 * 24;
const choiceNever = localize('neverShowAgain', "Don't Show Again");
// const searchMarketplace = localize('searchMarketplace', "Search Marketplace"); {{SQL CARBON EDIT}} comment out for no unused
// const processedFileExtensions: string[] = []; {{SQL CARBON EDIT}} comment out for no unused

interface IDynamicWorkspaceRecommendations {
	remoteSet: string[];
	recommendations: string[];
}

function caseInsensitiveGet<T>(obj: { [key: string]: T }, key: string): T | undefined {
	if (!obj) {
		return undefined;
	}
	for (const _key in obj) {
		if (Object.hasOwnProperty.call(obj, _key) && _key.toLowerCase() === key.toLowerCase()) {
			return obj[_key];
		}
	}
	return undefined;
}

export class ExtensionTipsService extends Disposable implements IExtensionTipsService {

	_serviceBrand: undefined;

	private _fileBasedRecommendations: { [id: string]: { recommendedTime: number, sources: ExtensionRecommendationSource[] }; } = Object.create(null);
	private _recommendations: string[] = []; // {{SQL CARBON EDIT}}
	private _exeBasedRecommendations: { [id: string]: IExeBasedExtensionTip; } = Object.create(null);
	private _importantExeBasedRecommendations: { [id: string]: IExeBasedExtensionTip; } = Object.create(null);
	private _availableRecommendations: { [pattern: string]: string[] } = Object.create(null);
	private _allWorkspaceRecommendedExtensions: IExtensionRecommendation[] = [];
	private _dynamicWorkspaceRecommendations: string[] = [];
	private _experimentalRecommendations: { [id: string]: string } = Object.create(null);
	private _allIgnoredRecommendations: string[] = [];
	private _globallyIgnoredRecommendations: string[] = [];
	private _workspaceIgnoredRecommendations: string[] = [];
	private _extensionsRecommendationsUrl: string | undefined;
	public loadWorkspaceConfigPromise: Promise<void>;
	private proactiveRecommendationsFetched: boolean = false;

	private readonly _onRecommendationChange = this._register(new Emitter<RecommendationChangeNotification>());
	onRecommendationChange: Event<RecommendationChangeNotification> = this._onRecommendationChange.event;
	private sessionSeed: number;

	constructor(
		@IExtensionGalleryService private readonly _galleryService: IExtensionGalleryService,
		// @IModelService private readonly _modelService: IModelService, {{SQL CARBON EDIT}} comment out for no unused
		@IStorageService private readonly storageService: IStorageService,
		@IExtensionManagementService private readonly extensionsService: IExtensionManagementService,
		@IExtensionEnablementService private readonly extensionEnablementService: IExtensionEnablementService,
		@IInstantiationService private readonly instantiationService: IInstantiationService,
		@IFileService private readonly fileService: IFileService,
		@IWorkspaceContextService private readonly contextService: IWorkspaceContextService,
		@IConfigurationService private readonly configurationService: IConfigurationService,
		@ITelemetryService private readonly telemetryService: ITelemetryService,
		@IWorkbenchEnvironmentService private readonly environmentService: IWorkbenchEnvironmentService,
		// @IExtensionService private readonly extensionService: IExtensionService, {{SQL CARBON EDIT}} comment out for no unused
		@IRequestService private readonly requestService: IRequestService,
		// @IViewletService private readonly viewletService: IViewletService, {{SQL CARBON EDIT}} comment out for no unused
		@INotificationService private readonly notificationService: INotificationService,
		@IExtensionManagementService private readonly extensionManagementService: IExtensionManagementService,
		@IAdsTelemetryService private readonly adsTelemetryService: IAdsTelemetryService, // {{SQL CARBON EDIT}}
		// @IExtensionsWorkbenchService private readonly extensionWorkbenchService: IExtensionsWorkbenchService, {{SQL CARBON EDIT}} comment out for no unused
		// @IExperimentService private readonly experimentService: IExperimentService, {{SQL CARBON EDIT}} comment out for no unused
		@IWorkspaceTagsService private readonly workspaceTagsService: IWorkspaceTagsService,
		@IProductService private readonly productService: IProductService
	) {
		super();

		const extensionPolicy = this.configurationService.getValue<string>(ExtensionsPolicyKey); // {{SQL CARBON EDIT}}
		if (!this.isEnabled() || extensionPolicy === ExtensionsPolicy.allowNone) {
			this.sessionSeed = 0;
			this.loadWorkspaceConfigPromise = Promise.resolve();
			return;
		}

		if (this.productService.extensionsGallery && this.productService.extensionsGallery.recommendationsUrl) {
			this._extensionsRecommendationsUrl = this.productService.extensionsGallery.recommendationsUrl;
		}

		this.sessionSeed = +new Date();

		let globallyIgnored = <string[]>JSON.parse(this.storageService.get('extensionsAssistant/ignored_recommendations', StorageScope.GLOBAL, '[]'));
		this._globallyIgnoredRecommendations = globallyIgnored.map(id => id.toLowerCase());

		this.fetchCachedDynamicWorkspaceRecommendations();
		this.fetchFileBasedRecommendations();
		this.fetchExperimentalRecommendations();
		if (!this.configurationService.getValue<boolean>(ShowRecommendationsOnlyOnDemandKey)) {
			this.fetchProactiveRecommendations(true);
		}

		this.loadWorkspaceConfigPromise = this.getWorkspaceRecommendations().then(); // {{SQL CARBON EDIT}} disable workspace recommandations

		this._register(this.contextService.onDidChangeWorkspaceFolders(e => this.onWorkspaceFoldersChanged(e)));
		this._register(this.configurationService.onDidChangeConfiguration(e => {
			if (!this.proactiveRecommendationsFetched && !this.configurationService.getValue<boolean>(ShowRecommendationsOnlyOnDemandKey)) {
				this.fetchProactiveRecommendations();
			}
		}));
		this._register(this.extensionManagementService.onDidInstallExtension(e => {
			if (e.gallery && e.operation === InstallOperation.Install) {
				const extRecommendations = this.getAllRecommendationsWithReason() || {};
				const recommendationReason = extRecommendations[e.gallery.identifier.id.toLowerCase()];
				if (recommendationReason) {
					/* __GDPR__
						"extensionGallery:install:recommendations" : {
							"recommendationReason": { "classification": "SystemMetaData", "purpose": "FeatureInsight", "isMeasurement": true },
							"${include}": [
								"${GalleryExtensionTelemetryData}"
							]
						}
					*/
					this.telemetryService.publicLog('extensionGallery:install:recommendations', assign(e.gallery.telemetryData, { recommendationReason: recommendationReason.reasonId }));
				}
			}
		}));
	}

	private isEnabled(): boolean {
		return this._galleryService.isEnabled() && !this.environmentService.extensionDevelopmentLocationURI;
	}

	getAllRecommendationsWithReason(): { [id: string]: { reasonId: ExtensionRecommendationReason, reasonText: string }; } {
		let output: { [id: string]: { reasonId: ExtensionRecommendationReason, reasonText: string }; } = Object.create(null);

		if (!this.proactiveRecommendationsFetched) {
			return output;
		}

		forEach(this._experimentalRecommendations, entry => output[entry.key.toLowerCase()] = {
			reasonId: ExtensionRecommendationReason.Experimental,
			reasonText: entry.value
		});

		if (this.contextService.getWorkspace().folders && this.contextService.getWorkspace().folders.length === 1) {
			const currentRepo = this.contextService.getWorkspace().folders[0].name;

			this._dynamicWorkspaceRecommendations.forEach(id => output[id.toLowerCase()] = {
				reasonId: ExtensionRecommendationReason.DynamicWorkspace,
				reasonText: localize('dynamicWorkspaceRecommendation', "This extension may interest you because it's popular among users of the {0} repository.", currentRepo)
			});
		}

		forEach(this._exeBasedRecommendations, entry => output[entry.key.toLowerCase()] = {
			reasonId: ExtensionRecommendationReason.Executable,
			reasonText: localize('exeBasedRecommendation', "This extension is recommended because you have {0} installed.", entry.value.friendlyName)
		});

		forEach(this._fileBasedRecommendations, entry => output[entry.key.toLowerCase()] = {
			reasonId: ExtensionRecommendationReason.File,
			reasonText: localize('fileBasedRecommendation', "This extension is recommended based on the files you recently opened.")
		});


		this._allWorkspaceRecommendedExtensions.forEach(({ extensionId }) => output[extensionId.toLowerCase()] = {
			reasonId: ExtensionRecommendationReason.Workspace,
			reasonText: localize('workspaceRecommendation', "This extension is recommended by users of the current workspace.")
		});

		// {{SQL CARBON EDIT}}
		this._recommendations.forEach(x => output[x.toLowerCase()] = {
			reasonId: ExtensionRecommendationReason.Executable,
			reasonText: localize('defaultRecommendations', "This extension is recommended by Azure Data Studio.")
		});

		for (const id of this._allIgnoredRecommendations) {
			delete output[id];
		}

		return output;
	}

	getAllIgnoredRecommendations(): { global: string[], workspace: string[] } {
		return {
			global: this._globallyIgnoredRecommendations,
			workspace: this._workspaceIgnoredRecommendations
		};
	}

	toggleIgnoredRecommendation(extensionId: string, shouldIgnore: boolean) {
		const lowerId = extensionId.toLowerCase();
		if (shouldIgnore) {
			const reason = this.getAllRecommendationsWithReason()[lowerId];
			if (reason && reason.reasonId) {
				/* __GDPR__
					"extensionsRecommendations:ignoreRecommendation" : {
						"recommendationReason": { "classification": "SystemMetaData", "purpose": "FeatureInsight", "isMeasurement": true },
						"extensionId": { "classification": "PublicNonPersonalData", "purpose": "FeatureInsight" }
					}
				*/
				this.telemetryService.publicLog('extensionsRecommendations:ignoreRecommendation', { id: extensionId, recommendationReason: reason.reasonId });
			}
		}

		this._globallyIgnoredRecommendations = shouldIgnore ?
			distinct([...this._globallyIgnoredRecommendations, lowerId].map(id => id.toLowerCase())) :
			this._globallyIgnoredRecommendations.filter(id => id !== lowerId);

		this.storageService.store('extensionsAssistant/ignored_recommendations', JSON.stringify(this._globallyIgnoredRecommendations), StorageScope.GLOBAL);
		this._allIgnoredRecommendations = distinct([...this._globallyIgnoredRecommendations, ...this._workspaceIgnoredRecommendations]);

		this._onRecommendationChange.fire({ extensionId: extensionId, isRecommended: !shouldIgnore });
	}

	getKeymapRecommendations(): IExtensionRecommendation[] {
		return (this.productService.keymapExtensionTips || [])
			.filter(extensionId => this.isExtensionAllowedToBeRecommended(extensionId))
			.map(extensionId => (<IExtensionRecommendation>{ extensionId, sources: ['application'] }));
	}

	//#region workspaceRecommendations

	getWorkspaceRecommendations(): Promise<IExtensionRecommendation[]> {
		if (!this.isEnabled()) { return Promise.resolve([]); }
		return this.fetchWorkspaceRecommendations()
			.then(() => this._allWorkspaceRecommendedExtensions.filter(rec => this.isExtensionAllowedToBeRecommended(rec.extensionId)));
	}

	/**
	 * Parse all extensions.json files, fetch workspace recommendations, filter out invalid and unwanted ones
	 */
	private fetchWorkspaceRecommendations(): Promise<void> {

		if (!this.isEnabled) { return Promise.resolve(undefined); }

		return this.fetchExtensionRecommendationContents()
			.then(result => this.validateExtensions(result.map(({ contents }) => contents))
				.then(({ invalidExtensions, message }) => {

					if (invalidExtensions.length > 0 && this.notificationService) {
						this.notificationService.warn(`The below ${invalidExtensions.length} extension(s) in workspace recommendations have issues:\n${message}`);
					}

					const seenUnWantedRecommendations: { [id: string]: boolean } = {};

					this._allWorkspaceRecommendedExtensions = [];
					this._workspaceIgnoredRecommendations = [];

					for (const contentsBySource of result) {
						if (contentsBySource.contents.unwantedRecommendations) {
							for (const r of contentsBySource.contents.unwantedRecommendations) {
								const unwantedRecommendation = r.toLowerCase();
								if (!seenUnWantedRecommendations[unwantedRecommendation] && invalidExtensions.indexOf(unwantedRecommendation) === -1) {
									this._workspaceIgnoredRecommendations.push(unwantedRecommendation);
									seenUnWantedRecommendations[unwantedRecommendation] = true;
								}
							}
						}

						if (contentsBySource.contents.recommendations) {
							for (const r of contentsBySource.contents.recommendations) {
								const extensionId = r.toLowerCase();
								if (invalidExtensions.indexOf(extensionId) === -1) {
									let recommendation = this._allWorkspaceRecommendedExtensions.filter(r => r.extensionId === extensionId)[0];
									if (!recommendation) {
										recommendation = { extensionId, sources: [] };
										this._allWorkspaceRecommendedExtensions.push(recommendation);
									}
									if (recommendation.sources.indexOf(contentsBySource.source) === -1) {
										recommendation.sources.push(contentsBySource.source);
									}
								}
							}
						}
					}
					this._allIgnoredRecommendations = distinct([...this._globallyIgnoredRecommendations, ...this._workspaceIgnoredRecommendations]);
				}));
	}

	/**
	 * Parse all extensions.json files, fetch workspace recommendations
	 */
	private fetchExtensionRecommendationContents(): Promise<{ contents: IExtensionsConfigContent, source: ExtensionRecommendationSource }[]> {
		const workspace = this.contextService.getWorkspace();
		return Promise.all<{ contents: IExtensionsConfigContent, source: ExtensionRecommendationSource } | null>([
			this.resolveWorkspaceExtensionConfig(workspace).then(contents => contents ? { contents, source: workspace } : null),
			...workspace.folders.map(workspaceFolder => this.resolveWorkspaceFolderExtensionConfig(workspaceFolder).then(contents => contents ? { contents, source: workspaceFolder } : null))
		]).then(contents => coalesce(contents));
	}

	/**
	 * Parse the extensions.json file for given workspace and return the recommendations
	 */
	private resolveWorkspaceExtensionConfig(workspace: IWorkspace): Promise<IExtensionsConfigContent | null> {
		if (!workspace.configuration) {
			return Promise.resolve(null);
		}

		return Promise.resolve(this.fileService.readFile(workspace.configuration)
			.then(content => <IExtensionsConfigContent>(json.parse(content.value.toString())['extensions']), err => null));
	}

	/**
	 * Parse the extensions.json files for given workspace folder and return the recommendations
	 */
	private resolveWorkspaceFolderExtensionConfig(workspaceFolder: IWorkspaceFolder): Promise<IExtensionsConfigContent | null> {
		const extensionsJsonUri = workspaceFolder.toResource(EXTENSIONS_CONFIG);

		return Promise.resolve(this.fileService.resolve(extensionsJsonUri)
			.then(() => this.fileService.readFile(extensionsJsonUri))
			.then(content => <IExtensionsConfigContent>json.parse(content.value.toString()), err => null));
	}

	/**
	 * Validate the extensions.json file contents using regex and querying the gallery
	 */
	private async validateExtensions(contents: IExtensionsConfigContent[]): Promise<{ invalidExtensions: string[], message: string }> {
		const extensionsContent: IExtensionsConfigContent = {
			recommendations: distinct(flatten(contents.map(content => content.recommendations || []))),
			unwantedRecommendations: distinct(flatten(contents.map(content => content.unwantedRecommendations || [])))
		};

		const regEx = new RegExp(EXTENSION_IDENTIFIER_PATTERN);

		const invalidExtensions: string[] = [];
		let message = '';

		const regexFilter = (ids: string[]) => {
			return ids.filter((element, position) => {
				if (ids.indexOf(element) !== position) {
					// This is a duplicate entry, it doesn't hurt anybody
					// but it shouldn't be sent in the gallery query
					return false;
				} else if (!regEx.test(element)) {
					invalidExtensions.push(element.toLowerCase());
					message += `${element} (bad format) Expected: <provider>.<name>\n`;
					return false;
				}
				return true;
			});
		};

		const filteredWanted = regexFilter(extensionsContent.recommendations || []).map(x => x.toLowerCase());

		if (filteredWanted.length) {
			try {
				let validRecommendations = (await this._galleryService.query({ names: filteredWanted, pageSize: filteredWanted.length }, CancellationToken.None)).firstPage
					.map(extension => extension.identifier.id.toLowerCase());

				if (validRecommendations.length !== filteredWanted.length) {
					filteredWanted.forEach(element => {
						if (validRecommendations.indexOf(element.toLowerCase()) === -1) {
							invalidExtensions.push(element.toLowerCase());
							message += `${element} (not found in marketplace)\n`;
						}
					});
				}
			} catch (e) {
				console.warn('Error querying extensions gallery', e);
			}
		}
		return { invalidExtensions, message };
	}

	private onWorkspaceFoldersChanged(event: IWorkspaceFoldersChangeEvent): void {
		if (event.added.length) {
			const oldWorkspaceRecommended = this._allWorkspaceRecommendedExtensions;
			this.getWorkspaceRecommendations()
				.then(currentWorkspaceRecommended => {
					// Suggest only if at least one of the newly added recommendations was not suggested before
					if (currentWorkspaceRecommended.some(current => oldWorkspaceRecommended.every(old => current.extensionId !== old.extensionId))) {
						this.promptWorkspaceRecommendations();
					}
				});
		}
		this._dynamicWorkspaceRecommendations = [];
	}

	/**
	 * Prompt the user to install workspace recommendations if there are any not already installed
	 */
	private promptWorkspaceRecommendations(): void {
		const storageKey = 'extensionsAssistant/workspaceRecommendationsIgnore';
		const config = this.configurationService.getValue<IExtensionsConfiguration>(ConfigurationKey);
		const filteredRecs = this._allWorkspaceRecommendedExtensions.filter(rec => this.isExtensionAllowedToBeRecommended(rec.extensionId));

		if (filteredRecs.length === 0
			|| config.ignoreRecommendations
			|| config.showRecommendationsOnlyOnDemand
			|| this.storageService.getBoolean(storageKey, StorageScope.WORKSPACE, false)) {
			return;
		}

		this.extensionsService.getInstalled(ExtensionType.User).then(local => {
			local = local.filter(l => this.extensionEnablementService.getEnablementState(l) !== EnablementState.DisabledByExtensionKind); // Filter extensions disabled by kind
			const recommendations = filteredRecs.filter(({ extensionId }) => local.every(local => !areSameExtensions({ id: extensionId }, local.identifier)));

			if (!recommendations.length) {
				return Promise.resolve(undefined);
			}

			return new Promise<void>(c => {
				this.notificationService.prompt(
					Severity.Info,
					localize('workspaceRecommended', "This workspace has extension recommendations."),
					[{
						label: localize('installAll', "Install All"),
						run: () => {
							/* __GDPR__
							"extensionWorkspaceRecommendations:popup" : {
								"userReaction" : { "classification": "SystemMetaData", "purpose": "FeatureInsight" }
							}
							*/
							this.telemetryService.publicLog('extensionWorkspaceRecommendations:popup', { userReaction: 'install' });

							const installAllAction = this.instantiationService.createInstance(InstallWorkspaceRecommendedExtensionsAction, InstallWorkspaceRecommendedExtensionsAction.ID, localize('installAll', "Install All"), recommendations);
							installAllAction.run();
							installAllAction.dispose();

							c(undefined);
						}
					}, {
						label: localize('showRecommendations', "Show Recommendations"),
						run: () => {
							/* __GDPR__
								"extensionWorkspaceRecommendations:popup" : {
									"userReaction" : { "classification": "SystemMetaData", "purpose": "FeatureInsight" }
								}
							*/
							this.telemetryService.publicLog('extensionWorkspaceRecommendations:popup', { userReaction: 'show' });

							const showAction = this.instantiationService.createInstance(ShowRecommendedExtensionsAction, ShowRecommendedExtensionsAction.ID, localize('showRecommendations', "Show Recommendations"));
							showAction.run();
							showAction.dispose();

							c(undefined);
						}
					}, {
						label: choiceNever,
						isSecondary: true,
						run: () => {
							/* __GDPR__
								"extensionWorkspaceRecommendations:popup" : {
									"userReaction" : { "classification": "SystemMetaData", "purpose": "FeatureInsight" }
								}
							*/
							this.telemetryService.publicLog('extensionWorkspaceRecommendations:popup', { userReaction: 'neverShowAgain' });
							this.storageService.store(storageKey, true, StorageScope.WORKSPACE);

							c(undefined);
						}
					}],
					{
						sticky: true,
						onCancel: () => {
							/* __GDPR__
								"extensionWorkspaceRecommendations:popup" : {
									"userReaction" : { "classification": "SystemMetaData", "purpose": "FeatureInsight" }
								}
							*/
							this.telemetryService.publicLog('extensionWorkspaceRecommendations:popup', { userReaction: 'cancelled' });

							c(undefined);
						}
					}
				);
			});
		});
	}

	//#endregion

	//#region important exe based extension

	private async promptForImportantExeBasedExtension(): Promise<boolean> {

		let recommendationsToSuggest = Object.keys(this._importantExeBasedRecommendations);

		const installed = await this.extensionManagementService.getInstalled(ExtensionType.User);
		recommendationsToSuggest = this.filterInstalled(recommendationsToSuggest, installed, (extensionId) => {
			const tip = this._importantExeBasedRecommendations[extensionId];

			/* __GDPR__
			"exeExtensionRecommendations:alreadyInstalled" : {
				"extensionId": { "classification": "PublicNonPersonalData", "purpose": "FeatureInsight" },
				"exeName": { "classification": "PublicNonPersonalData", "purpose": "FeatureInsight" }
			}
			*/
			this.telemetryService.publicLog('exeExtensionRecommendations:alreadyInstalled', { extensionId, exeName: basename(tip.windowsPath!) });

		});

		if (recommendationsToSuggest.length === 0) {
			return false;
		}

		const storageKey = 'extensionsAssistant/workspaceRecommendationsIgnore';
		const config = this.configurationService.getValue<IExtensionsConfiguration>(ConfigurationKey);

		if (config.ignoreRecommendations
			|| config.showRecommendationsOnlyOnDemand
			|| this.storageService.getBoolean(storageKey, StorageScope.WORKSPACE, false)) {
			return false;
		}

		recommendationsToSuggest = this.filterIgnoredOrNotAllowed(recommendationsToSuggest);
		if (recommendationsToSuggest.length === 0) {
			return false;
		}

		const extensionId = recommendationsToSuggest[0];
		const tip = this._importantExeBasedRecommendations[extensionId];
		const message = localize('exeRecommended', "The '{0}' extension is recommended as you have {1} installed on your system.", tip.friendlyName!, tip.exeFriendlyName || basename(tip.windowsPath!));

		this.notificationService.prompt(Severity.Info, message,
			[{
				label: localize('install', 'Install'),
				run: () => {
					/* __GDPR__
					"exeExtensionRecommendations:popup" : {
						"userReaction" : { "classification": "SystemMetaData", "purpose": "FeatureInsight" },
						"extensionId": { "classification": "PublicNonPersonalData", "purpose": "FeatureInsight" }
					}
					*/
					this.telemetryService.publicLog('exeExtensionRecommendations:popup', { userReaction: 'install', extensionId });
					this.instantiationService.createInstance(InstallRecommendedExtensionAction, extensionId).run();
				}
			}, {
				label: localize('showRecommendations', "Show Recommendations"),
				run: () => {
					/* __GDPR__
						"exeExtensionRecommendations:popup" : {
							"userReaction" : { "classification": "SystemMetaData", "purpose": "FeatureInsight" },
							"extensionId": { "classification": "PublicNonPersonalData", "purpose": "FeatureInsight" }
						}
					*/
					this.telemetryService.publicLog('exeExtensionRecommendations:popup', { userReaction: 'show', extensionId });

					const recommendationsAction = this.instantiationService.createInstance(ShowRecommendedExtensionsAction, ShowRecommendedExtensionsAction.ID, localize('showRecommendations', "Show Recommendations"));
					recommendationsAction.run();
					recommendationsAction.dispose();
				}
			}, {
				label: choiceNever,
				isSecondary: true,
				run: () => {
					this.addToImportantRecommendationsIgnore(extensionId);
					/* __GDPR__
						"exeExtensionRecommendations:popup" : {
							"userReaction" : { "classification": "SystemMetaData", "purpose": "FeatureInsight" },
							"extensionId": { "classification": "PublicNonPersonalData", "purpose": "FeatureInsight" }
						}
					*/
					this.telemetryService.publicLog('exeExtensionRecommendations:popup', { userReaction: 'neverShowAgain', extensionId });
					this.notificationService.prompt(
						Severity.Info,
						localize('ignoreExtensionRecommendations', "Do you want to ignore all extension recommendations?"),
						[{
							label: localize('ignoreAll', "Yes, Ignore All"),
							run: () => this.setIgnoreRecommendationsConfig(true)
						}, {
							label: localize('no', "No"),
							run: () => this.setIgnoreRecommendationsConfig(false)
						}]
					);
				}
			}],
			{
				sticky: true,
				onCancel: () => {
					/* __GDPR__
						"exeExtensionRecommendations:popup" : {
							"userReaction" : { "classification": "SystemMetaData", "purpose": "FeatureInsight" },
							"extensionId": { "classification": "PublicNonPersonalData", "purpose": "FeatureInsight" }
						}
					*/
					this.telemetryService.publicLog('exeExtensionRecommendations:popup', { userReaction: 'cancelled', extensionId });
				}
			}
		);

		return true;
	}

	//#region fileBasedRecommendations

	getFileBasedRecommendations(): IExtensionRecommendation[] {
		return Object.keys(this._fileBasedRecommendations)
			.sort((a, b) => {
				if (this._fileBasedRecommendations[a].recommendedTime === this._fileBasedRecommendations[b].recommendedTime) {
					if (!this.productService.extensionImportantTips || caseInsensitiveGet(this.productService.extensionImportantTips, a)) {
						return -1;
					}
					if (caseInsensitiveGet(this.productService.extensionImportantTips, b)) {
						return 1;
					}
				}
				return this._fileBasedRecommendations[a].recommendedTime > this._fileBasedRecommendations[b].recommendedTime ? -1 : 1;
			})
			.filter(extensionId => this.isExtensionAllowedToBeRecommended(extensionId))
			.map(extensionId => (<IExtensionRecommendation>{ extensionId, sources: this._fileBasedRecommendations[extensionId].sources }));
	}

	/**
	 * Parse all file based recommendations from this.productService.extensionTips
	 * Retire existing recommendations if they are older than a week or are not part of this.productService.extensionTips anymore
	 */
	private fetchFileBasedRecommendations() {
		const extensionTips = this.productService.extensionTips;
		// {{SQL CARBON EDIT}}
		this._recommendations = this.productService.recommendedExtensions;
		if (!extensionTips) {
			return;
		}

		// group ids by pattern, like {**/*.md} -> [ext.foo1, ext.bar2]
		this._availableRecommendations = Object.create(null);
		forEach(extensionTips, entry => {
			let { key: id, value: pattern } = entry;
			let ids = this._availableRecommendations[pattern];
			if (!ids) {
				this._availableRecommendations[pattern] = [id.toLowerCase()];
			} else {
				ids.push(id.toLowerCase());
			}
		});

		if (this.productService.extensionImportantTips) {
			forEach(this.productService.extensionImportantTips, entry => {
				let { key: id, value } = entry;
				const { pattern } = value;
				let ids = this._availableRecommendations[pattern];
				if (!ids) {
					this._availableRecommendations[pattern] = [id.toLowerCase()];
				} else {
					ids.push(id.toLowerCase());
				}
			});
		}

		const allRecommendations: string[] = flatten((Object.keys(this._availableRecommendations).map(key => this._availableRecommendations[key])));

		// retrieve ids of previous recommendations
		const storedRecommendationsJson = JSON.parse(this.storageService.get('extensionsAssistant/recommendations', StorageScope.GLOBAL, '[]'));

		if (Array.isArray<string>(storedRecommendationsJson)) {
			for (let id of <string[]>storedRecommendationsJson) {
				if (allRecommendations.indexOf(id) > -1) {
					this._fileBasedRecommendations[id.toLowerCase()] = { recommendedTime: Date.now(), sources: ['cached'] };
				}
			}
		} else {
			const now = Date.now();
			forEach(storedRecommendationsJson, entry => {
				if (typeof entry.value === 'number') {
					const diff = (now - entry.value) / milliSecondsInADay;
					if (diff <= 7 && allRecommendations.indexOf(entry.key) > -1) {
						this._fileBasedRecommendations[entry.key.toLowerCase()] = { recommendedTime: entry.value, sources: ['cached'] };
					}
				}
			});
		}
	}

	/**
	 * Prompt the user to either install the recommended extension for the file type in the current editor model
	 * or prompt to search the marketplace if it has extensions that can support the file type
	 */
	/*private promptFiletypeBasedRecommendations(model: ITextModel): void { {{SQL CARBON EDIT}} comment out for no unused
		const uri = model.uri;
		const supportedSchemes = [Schemas.untitled, Schemas.file, Schemas.vscodeRemote];
		if (!uri || supportedSchemes.indexOf(uri.scheme) === -1) {
			return;
		}

		let fileExtension = extname(uri);
		if (fileExtension) {
			if (processedFileExtensions.indexOf(fileExtension) > -1) {
				return;
			}
			processedFileExtensions.push(fileExtension);
		}

		// re-schedule this bit of the operation to be off the critical path - in case glob-match is slow
		setImmediate(async () => {

			let recommendationsToSuggest: string[] = [];
			const now = Date.now();
			forEach(this._availableRecommendations, entry => {
				let { key: pattern, value: ids } = entry;
				if (match(pattern, model.uri.toString())) {
					for (let id of ids) {
						if (this.productService.extensionImportantTips && caseInsensitiveGet(this.productService.extensionImportantTips, id)) {
							recommendationsToSuggest.push(id);
						}
						const filedBasedRecommendation = this._fileBasedRecommendations[id.toLowerCase()] || { recommendedTime: now, sources: [] };
						filedBasedRecommendation.recommendedTime = now;
						if (!filedBasedRecommendation.sources.some(s => s instanceof URI && s.toString() === model.uri.toString())) {
							filedBasedRecommendation.sources.push(model.uri);
						}
						this._fileBasedRecommendations[id.toLowerCase()] = filedBasedRecommendation;
					}
				}
			});

			this.storageService.store(
				'extensionsAssistant/recommendations',
				JSON.stringify(Object.keys(this._fileBasedRecommendations).reduce((result, key) => { result[key] = this._fileBasedRecommendations[key].recommendedTime; return result; }, {} as { [key: string]: any })),
				StorageScope.GLOBAL
			);

			const config = this.configurationService.getValue<IExtensionsConfiguration>(ConfigurationKey);
			if (config.ignoreRecommendations || config.showRecommendationsOnlyOnDemand) {
				return;
			}

			const installed = await this.extensionManagementService.getInstalled(ExtensionType.User);
			if (await this.promptRecommendedExtensionForFileType(recommendationsToSuggest, installed)) {
				return;
			}

			if (fileExtension) {
				fileExtension = fileExtension.substr(1); // Strip the dot
			}
			if (!fileExtension) {
				return;
			}

			await this.extensionService.whenInstalledExtensionsRegistered();
			const mimeTypes = guessMimeTypes(uri);
			if (mimeTypes.length !== 1 || mimeTypes[0] !== MIME_UNKNOWN) {
				return;
			}

			this.promptRecommendedExtensionForFileExtension(fileExtension, installed);
		});
	}*/

	/*private async promptRecommendedExtensionForFileType(recommendationsToSuggest: string[], installed: ILocalExtension[]): Promise<boolean> { {{SQL CARBON EDIT}} comment out for no unused

		recommendationsToSuggest = this.filterIgnoredOrNotAllowed(recommendationsToSuggest);
		if (recommendationsToSuggest.length === 0) {
			return false;
		}

		recommendationsToSuggest = this.filterInstalled(recommendationsToSuggest, installed);
		if (recommendationsToSuggest.length === 0) {
			return false;
		}

		const id = recommendationsToSuggest[0];
		const entry = this.productService.extensionImportantTips ? caseInsensitiveGet(this.productService.extensionImportantTips, id) : undefined;
		if (!entry) {
			return false;
		}
		const name = entry.name;
		let message = localize('reallyRecommended2', "The '{0}' extension is recommended for this file type.", name);
		if (entry.isExtensionPack) {
			message = localize('reallyRecommendedExtensionPack', "The '{0}' extension pack is recommended for this file type.", name);
		}

		this.notificationService.prompt(Severity.Info, message,
			[{
				label: localize('install', 'Install'),
				run: () => {
					*//* __GDPR__
					"extensionRecommendations:popup" : {
						"userReaction" : { "classification": "SystemMetaData", "purpose": "FeatureInsight" },
						"extensionId": { "classification": "PublicNonPersonalData", "purpose": "FeatureInsight" }
					}
					*//*
					this.telemetryService.publicLog('extensionRecommendations:popup', { userReaction: 'install', extensionId: name });
					this.instantiationService.createInstance(InstallRecommendedExtensionAction, id).run();
				}
			}, {
				label: localize('showRecommendations', "Show Recommendations"),
				run: () => {
					*//* __GDPR__
						"extensionRecommendations:popup" : {
							"userReaction" : { "classification": "SystemMetaData", "purpose": "FeatureInsight" },
							"extensionId": { "classification": "PublicNonPersonalData", "purpose": "FeatureInsight" }
						}
					*//*
					this.telemetryService.publicLog('extensionRecommendations:popup', { userReaction: 'show', extensionId: name });

					const recommendationsAction = this.instantiationService.createInstance(ShowRecommendedExtensionsAction, ShowRecommendedExtensionsAction.ID, localize('showRecommendations', "Show Recommendations"));
					recommendationsAction.run();
					recommendationsAction.dispose();
				}
			}, {
				label: choiceNever,
				isSecondary: true,
				run: () => {
					this.addToImportantRecommendationsIgnore(id);
					*//* __GDPR__
						"extensionRecommendations:popup" : {
							"userReaction" : { "classification": "SystemMetaData", "purpose": "FeatureInsight" },
							"extensionId": { "classification": "PublicNonPersonalData", "purpose": "FeatureInsight" }
						}
					*//*
					this.telemetryService.publicLog('extensionRecommendations:popup', { userReaction: 'neverShowAgain', extensionId: name });
					this.notificationService.prompt(
						Severity.Info,
						localize('ignoreExtensionRecommendations', "Do you want to ignore all extension recommendations?"),
						[{
							label: localize('ignoreAll', "Yes, Ignore All"),
							run: () => this.setIgnoreRecommendationsConfig(true)
						}, {
							label: localize('no', "No"),
							run: () => this.setIgnoreRecommendationsConfig(false)
						}]
					);
				}
			}],
			{
				sticky: true,
				onCancel: () => {
					*//* __GDPR__
						"extensionRecommendations:popup" : {
							"userReaction" : { "classification": "SystemMetaData", "purpose": "FeatureInsight" },
							"extensionId": { "classification": "PublicNonPersonalData", "purpose": "FeatureInsight" }
						}
					*//*
					this.telemetryService.publicLog('extensionRecommendations:popup', { userReaction: 'cancelled', extensionId: name });
				}
			}
		);

		return true;
	}*/

	/*private async promptRecommendedExtensionForFileExtension(fileExtension: string, installed: ILocalExtension[]): Promise<void> { {{SQL CARBON EDIT}} no unused
		const fileExtensionSuggestionIgnoreList = <string[]>JSON.parse(this.storageService.get('extensionsAssistant/fileExtensionsSuggestionIgnore', StorageScope.GLOBAL, '[]'));
		if (fileExtensionSuggestionIgnoreList.indexOf(fileExtension) > -1) {
			return;
		}

		const text = `ext:${fileExtension}`;
		const pager = await this.extensionWorkbenchService.queryGallery({ text, pageSize: 100 }, CancellationToken.None);
		if (pager.firstPage.length === 0) {
			return;
		}

		const installedExtensionsIds = installed.reduce((result, i) => { result.add(i.identifier.id.toLowerCase()); return result; }, new Set<string>());
		if (pager.firstPage.some(e => installedExtensionsIds.has(e.identifier.id.toLowerCase()))) {
			return;
		}

		this.notificationService.prompt(
			Severity.Info,
			localize('showLanguageExtensions', "The Marketplace has extensions that can help with '.{0}' files", fileExtension),
			[{
				label: searchMarketplace,
				run: () => {
					*//* __GDPR__
						"fileExtensionSuggestion:popup" : {
							"userReaction" : { "classification": "SystemMetaData", "purpose": "FeatureInsight" },
							"fileExtension": { "classification": "PublicNonPersonalData", "purpose": "FeatureInsight" }
						}
					*//*
					this.telemetryService.publicLog('fileExtensionSuggestion:popup', { userReaction: 'ok', fileExtension: fileExtension });
					this.viewletService.openViewlet('workbench.view.extensions', true)
						.then(viewlet => viewlet?.getViewPaneContainer() as IExtensionsViewPaneContainer)
						.then(viewlet => {
							viewlet.search(`ext:${fileExtension}`);
							viewlet.focus();
						});
				}
			}, {
				label: localize('dontShowAgainExtension', "Don't Show Again for '.{0}' files", fileExtension),
				run: () => {
					fileExtensionSuggestionIgnoreList.push(fileExtension);
					this.storageService.store(
						'extensionsAssistant/fileExtensionsSuggestionIgnore',
						JSON.stringify(fileExtensionSuggestionIgnoreList),
						StorageScope.GLOBAL
					);
					*//* __GDPR__
						"fileExtensionSuggestion:popup" : {
							"userReaction" : { "classification": "SystemMetaData", "purpose": "FeatureInsight" },
							"fileExtension": { "classification": "PublicNonPersonalData", "purpose": "FeatureInsight" }
						}
					*//*
					this.telemetryService.publicLog('fileExtensionSuggestion:popup', { userReaction: 'neverShowAgain', fileExtension: fileExtension });
				}
			}],
			{
				sticky: true,
				onCancel: () => {
					*//* __GDPR__
						"fileExtensionSuggestion:popup" : {
							"userReaction" : { "classification": "SystemMetaData", "purpose": "FeatureInsight" },
							"fileExtension": { "classification": "PublicNonPersonalData", "purpose": "FeatureInsight" }
						}
					*//*
					this.telemetryService.publicLog('fileExtensionSuggestion:popup', { userReaction: 'cancelled', fileExtension: fileExtension });
				}
			}
		);
	}*/

	private filterIgnoredOrNotAllowed(recommendationsToSuggest: string[]): string[] {
		const importantRecommendationsIgnoreList = <string[]>JSON.parse(this.storageService.get('extensionsAssistant/importantRecommendationsIgnore', StorageScope.GLOBAL, '[]'));
		return recommendationsToSuggest.filter(id => {
			if (importantRecommendationsIgnoreList.indexOf(id) !== -1) {
				return false;
			}
			if (!this.isExtensionAllowedToBeRecommended(id)) {
				return false;
			}
			return true;
		});
	}

	private filterInstalled(recommendationsToSuggest: string[], installed: ILocalExtension[], onAlreadyInstalled?: (id: string) => void): string[] {
		const installedExtensionsIds = installed.reduce((result, i) => { result.add(i.identifier.id.toLowerCase()); return result; }, new Set<string>());
		return recommendationsToSuggest.filter(id => {
			if (installedExtensionsIds.has(id.toLowerCase())) {
				if (onAlreadyInstalled) {
					onAlreadyInstalled(id);
				}
				return false;
			}
			return true;
		});
	}

	private addToImportantRecommendationsIgnore(id: string) {
		const importantRecommendationsIgnoreList = <string[]>JSON.parse(this.storageService.get('extensionsAssistant/importantRecommendationsIgnore', StorageScope.GLOBAL, '[]'));
		importantRecommendationsIgnoreList.push(id);
		this.storageService.store(
			'extensionsAssistant/importantRecommendationsIgnore',
			JSON.stringify(importantRecommendationsIgnoreList),
			StorageScope.GLOBAL
		);
	}

	private setIgnoreRecommendationsConfig(configVal: boolean) {
		this.configurationService.updateValue('extensions.ignoreRecommendations', configVal, ConfigurationTarget.USER);
		if (configVal) {
			const ignoreWorkspaceRecommendationsStorageKey = 'extensionsAssistant/workspaceRecommendationsIgnore';
			this.storageService.store(ignoreWorkspaceRecommendationsStorageKey, true, StorageScope.WORKSPACE);
		}
	}

	//#endregion

	//#region otherRecommendations

	getOtherRecommendations(): Promise<IExtensionRecommendation[]> {
		// {{SQL CARBON EDIT}} - Replace body of this method with our own
		let recommendations = Object.keys(this._exeBasedRecommendations).concat(this._recommendations);
		shuffle(recommendations, this.sessionSeed);
		return Promise.resolve(recommendations.map(extensionId => {
			const sources: ExtensionRecommendationSource[] = [];
			if (this._exeBasedRecommendations[extensionId]) {
				sources.push('executable');
			}
			if (this._dynamicWorkspaceRecommendations.indexOf(extensionId) !== -1) {
				sources.push('dynamic');
			}
			return (<IExtensionRecommendation>{ extensionId, sources });
		}));
		// {{SQL CARBON EDIT}} - End
	}

	private fetchProactiveRecommendations(calledDuringStartup?: boolean): Promise<void> {
		let fetchPromise = Promise.resolve<any>(undefined);
		if (!this.proactiveRecommendationsFetched) {
			this.proactiveRecommendationsFetched = true;

			// Executable based recommendations carry out a lot of file stats, delay the resolution so that the startup is not affected
			// 10 sec for regular extensions
			// 3 secs for important

			const importantExeBasedRecommendations = timeout(calledDuringStartup ? 3000 : 0).then(_ => this.fetchExecutableRecommendations(true));
			importantExeBasedRecommendations.then(_ => this.promptForImportantExeBasedExtension());

			fetchPromise = timeout(calledDuringStartup ? 10000 : 0).then(_ => Promise.all([this.fetchDynamicWorkspaceRecommendations(), this.fetchExecutableRecommendations(false), importantExeBasedRecommendations]));

		}
		return fetchPromise;
	}

	/**
	 * If user has any of the tools listed in this.productService.exeBasedExtensionTips, fetch corresponding recommendations
	 */
	private async fetchExecutableRecommendations(important: boolean): Promise<void> {
		if (isWeb || !this.productService.exeBasedExtensionTips) {
			return;
		}

		const foundExecutables: Set<string> = new Set<string>();
		const findExecutable = (exeName: string, tip: IExeBasedExtensionTip, path: string) => {
			return this.fileService.exists(URI.file(path)).then(exists => {
				if (exists && !foundExecutables.has(exeName)) {
					foundExecutables.add(exeName);
					(tip['recommendations'] || []).forEach(extensionId => {
						if (tip.friendlyName) {
							if (important) {
								this._importantExeBasedRecommendations[extensionId.toLowerCase()] = tip;
							}
							this._exeBasedRecommendations[extensionId.toLowerCase()] = tip;
						}
					});
				}
			});
		};

		const promises: Promise<void>[] = [];
		// Loop through recommended extensions
		forEach(this.productService.exeBasedExtensionTips, entry => {
			if (typeof entry.value !== 'object' || !Array.isArray(entry.value['recommendations'])) {
				return;
			}
			if (important !== !!entry.value.important) {
				return;
			}
			const exeName = entry.key;
			if (platform === 'win32') {
				let windowsPath = entry.value['windowsPath'];
				if (!windowsPath || typeof windowsPath !== 'string') {
					return;
				}
				windowsPath = windowsPath.replace('%USERPROFILE%', processEnv['USERPROFILE']!)
					.replace('%ProgramFiles(x86)%', processEnv['ProgramFiles(x86)']!)
					.replace('%ProgramFiles%', processEnv['ProgramFiles']!)
					.replace('%APPDATA%', processEnv['APPDATA']!)
					.replace('%WINDIR%', processEnv['WINDIR']!);
				promises.push(findExecutable(exeName, entry.value, windowsPath));
			} else {
				promises.push(findExecutable(exeName, entry.value, join('/usr/local/bin', exeName)));
				promises.push(findExecutable(exeName, entry.value, join(this.environmentService.userHome, exeName)));
			}
		});

		await Promise.all(promises);
	}

	/**
	 * Fetch extensions used by others on the same workspace as recommendations from cache
	 */
	private fetchCachedDynamicWorkspaceRecommendations() {
		if (this.contextService.getWorkbenchState() !== WorkbenchState.FOLDER) {
			return;
		}

		const storageKey = 'extensionsAssistant/dynamicWorkspaceRecommendations';
		let storedRecommendationsJson: { [key: string]: any } = {};
		try {
			storedRecommendationsJson = JSON.parse(this.storageService.get(storageKey, StorageScope.WORKSPACE, '{}'));
		} catch (e) {
			this.storageService.remove(storageKey, StorageScope.WORKSPACE);
		}

		if (Array.isArray(storedRecommendationsJson['recommendations'])
			&& isNumber(storedRecommendationsJson['timestamp'])
			&& storedRecommendationsJson['timestamp'] > 0
			&& (Date.now() - storedRecommendationsJson['timestamp']) / milliSecondsInADay < 14) {
			this._dynamicWorkspaceRecommendations = storedRecommendationsJson['recommendations'];
			/* __GDPR__
				"dynamicWorkspaceRecommendations" : {
					"count" : { "classification": "SystemMetaData", "purpose": "FeatureInsight", "isMeasurement": true },
					"cache" : { "classification": "SystemMetaData", "purpose": "FeatureInsight", "isMeasurement": true }
				}
			*/
			this.telemetryService.publicLog('dynamicWorkspaceRecommendations', { count: this._dynamicWorkspaceRecommendations.length, cache: 1 });
		}
	}

	/**
	 * Fetch extensions used by others on the same workspace as recommendations from recommendation service
	 */
	private fetchDynamicWorkspaceRecommendations(): Promise<void> {
		if (this.contextService.getWorkbenchState() !== WorkbenchState.FOLDER
			|| !this.fileService.canHandleResource(this.contextService.getWorkspace().folders[0].uri)
			|| this._dynamicWorkspaceRecommendations.length
			|| !this._extensionsRecommendationsUrl) {
			return Promise.resolve(undefined);
		}

		const storageKey = 'extensionsAssistant/dynamicWorkspaceRecommendations';
		const workspaceUri = this.contextService.getWorkspace().folders[0].uri;
		return Promise.all([this.workspaceTagsService.getHashedRemotesFromUri(workspaceUri, false), this.workspaceTagsService.getHashedRemotesFromUri(workspaceUri, true)]).then(([hashedRemotes1, hashedRemotes2]) => {
			const hashedRemotes = (hashedRemotes1 || []).concat(hashedRemotes2 || []);
			if (!hashedRemotes.length) {
				return undefined;
			}

			return this.requestService.request({ type: 'GET', url: this._extensionsRecommendationsUrl }, CancellationToken.None).then(context => {
				if (context.res.statusCode !== 200) {
					return Promise.resolve(undefined);
				}
				return asJson(context).then((result: { [key: string]: any } | null) => {
					if (!result) {
						return;
					}
					const allRecommendations: IDynamicWorkspaceRecommendations[] = Array.isArray(result['workspaceRecommendations']) ? result['workspaceRecommendations'] : [];
					if (!allRecommendations.length) {
						return;
					}

					let foundRemote = false;
					for (let i = 0; i < hashedRemotes.length && !foundRemote; i++) {
						for (let j = 0; j < allRecommendations.length && !foundRemote; j++) {
							if (Array.isArray(allRecommendations[j].remoteSet) && allRecommendations[j].remoteSet.indexOf(hashedRemotes[i]) > -1) {
								foundRemote = true;
								this._dynamicWorkspaceRecommendations = allRecommendations[j].recommendations.filter(id => this.isExtensionAllowedToBeRecommended(id)) || [];
								this.storageService.store(storageKey, JSON.stringify({
									recommendations: this._dynamicWorkspaceRecommendations,
									timestamp: Date.now()
								}), StorageScope.WORKSPACE);
								/* __GDPR__
									"dynamicWorkspaceRecommendations" : {
										"count" : { "classification": "SystemMetaData", "purpose": "FeatureInsight", "isMeasurement": true },
										"cache" : { "classification": "SystemMetaData", "purpose": "FeatureInsight", "isMeasurement": true }
									}
								*/
								this.telemetryService.publicLog('dynamicWorkspaceRecommendations', { count: this._dynamicWorkspaceRecommendations.length, cache: 0 });
							}
						}
					}
				});
			});
		});
	}

	/**
	 * Fetch extension recommendations from currently running experiments
	 */
	private fetchExperimentalRecommendations() {
		/* // {{SQL CARBON EDIT}} disable experiements
		this.experimentService.getExperimentsByType(ExperimentActionType.AddToRecommendations).then(experiments => {
			(experiments || []).forEach(experiment => {
				const action = experiment.action;
				if (action && experiment.state === ExperimentState.Run && action.properties && Array.isArray(action.properties.recommendations) && action.properties.recommendationReason) {
					action.properties.recommendations.forEach((id: string) => {
						this._experimentalRecommendations[id] = action.properties.recommendationReason;
					});
				}
			});
		});
		*/
	}

	//#endregion

	private isExtensionAllowedToBeRecommended(id: string): boolean {
		return this._allIgnoredRecommendations.indexOf(id.toLowerCase()) === -1;
	}
	// {{SQL CARBON EDIT}}
	promptRecommendedExtensionsByScenario(scenarioType: string): void {
		const storageKey = 'extensionAssistant/RecommendationsIgnore/' + scenarioType;

		if (this.storageService.getBoolean(storageKey, StorageScope.GLOBAL, false)) {
			return;
		}

		let recommendations: IExtensionRecommendation[];
		let localExtensions: ILocalExtension[];
		const getRecommendationPromise = this.getRecommendedExtensionsByScenario(scenarioType).then(recs => { recommendations = recs; });
		const getLocalExtensionPromise = this.extensionsService.getInstalled(ExtensionType.User).then(local => { localExtensions = local; });
		const visualizerExtensionNotificationService = 'VisualizerExtensionNotificationService';

		let recommendationMessage = localize('ExtensionsRecommended', "Azure Data Studio has extension recommendations.");
		if (scenarioType === Constants.visualizerExtensions) {
			recommendationMessage = localize('VisualizerExtensionsRecommended', "Azure Data Studio has extension recommendations for data visualization.\nOnce installed, you can select the Visualizer icon to visualize your query results.");
		}
		Promise.all([getRecommendationPromise, getLocalExtensionPromise]).then(() => {
			if (!recommendations.every(rec => { return firstIndex(localExtensions, local => local.identifier.id.toLocaleLowerCase() === rec.extensionId.toLocaleLowerCase()) !== -1; })) {
				return new Promise<void>(c => {
					this.notificationService.prompt(
						Severity.Info,
						recommendationMessage,
						[{
							label: localize('installAll', "Install All"),
							run: () => {
								this.adsTelemetryService.sendActionEvent(
									TelemetryKeys.TelemetryView.ExtensionRecommendationDialog,
									TelemetryKeys.TelemetryAction.Click,
									'InstallButton',
									visualizerExtensionNotificationService
								);
								const installAllAction = this.instantiationService.createInstance(InstallRecommendedExtensionsByScenarioAction, scenarioType, recommendations);
								installAllAction.run();
								installAllAction.dispose();
							}
						}, {
							label: localize('showRecommendations', "Show Recommendations"),
							run: () => {
								this.adsTelemetryService.sendActionEvent(
									TelemetryKeys.TelemetryView.ExtensionRecommendationDialog,
									TelemetryKeys.TelemetryAction.Click,
									'ShowRecommendationsButton',
									visualizerExtensionNotificationService
								);
								const showAction = this.instantiationService.createInstance(ShowRecommendedExtensionsByScenarioAction, scenarioType);
								showAction.run();
								showAction.dispose();
								c(undefined);
							}
						}, {
							label: choiceNever,
							isSecondary: true,
							run: () => {
								this.adsTelemetryService.sendActionEvent(
									TelemetryKeys.TelemetryView.ExtensionRecommendationDialog,
									TelemetryKeys.TelemetryAction.Click,
									'NeverShowAgainButton',
									visualizerExtensionNotificationService
								);
								this.storageService.store(storageKey, true, StorageScope.GLOBAL);
								c(undefined);
							}
						}],
						{
							sticky: true,
							onCancel: () => {
								this.adsTelemetryService.sendActionEvent(
									TelemetryKeys.TelemetryView.ExtensionRecommendationDialog,
									TelemetryKeys.TelemetryAction.Click,
									'CancelButton',
									visualizerExtensionNotificationService
								);
								c(undefined);
							}
						}
					);
				});
			} else {
				return Promise.resolve();
			}
		});
	}

	getRecommendedExtensionsByScenario(scenarioType: string): Promise<IExtensionRecommendation[]> {
		if (!scenarioType) {
			return Promise.reject(new Error(localize('scenarioTypeUndefined', 'The scenario type for extension recommendations must be provided.')));
		}

		return Promise.resolve((this.productService.recommendedExtensionsByScenario[scenarioType] || [])
			.filter(extensionId => this.isExtensionAllowedToBeRecommended(extensionId))
			.map(extensionId => (<IExtensionRecommendation>{ extensionId, sources: ['application'] })));
	}
	// {{SQL CARBON EDIT}} - End
}<|MERGE_RESOLUTION|>--- conflicted
+++ resolved
@@ -47,12 +47,9 @@
 import { /*setImmediate,*/ isWeb } from 'vs/base/common/platform';
 import { platform, env as processEnv } from 'vs/base/common/process';
 import { IWorkbenchEnvironmentService } from 'vs/workbench/services/environment/common/environmentService';
-<<<<<<< HEAD
 import * as TelemetryKeys from 'sql/platform/telemetry/common/telemetryKeys'; // {{SQL CARBON EDIT}}
 import { IAdsTelemetryService } from 'sql/platform/telemetry/common/telemetry';
-=======
-import { Schemas } from 'vs/base/common/network';
->>>>>>> eac51ccb
+// import { Schemas } from 'vs/base/common/network';
 
 const milliSecondsInADay = 1000 * 60 * 60 * 24;
 const choiceNever = localize('neverShowAgain', "Don't Show Again");
