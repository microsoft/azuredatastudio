--- conflicted
+++ resolved
@@ -855,8 +855,7 @@
 		}
 
 		return this.installWithProgress(async () => {
-<<<<<<< HEAD
-			// {{SQL CARBON EDIT}}
+			// {{SQL CARBON EDIT}} remove extensionservice install from gallery
 			if (extensionPolicy === ExtensionsPolicy.allowMicrosoft) {
 				if (extension.publisherDisplayName === 'Microsoft') {
 					await this.downloadOrBrowse(extension).then(() => this.checkAndEnableDisabledDependencies(gallery.identifier));
@@ -865,11 +864,6 @@
 				}
 			}
 			await this.downloadOrBrowse(extension).then(() => this.checkAndEnableDisabledDependencies(gallery.identifier));
-=======
-			const extensionService = extension.server ? extension.server.extensionManagementService : this.extensionService;
-			await extensionService.installFromGallery(gallery);
-			this.checkAndEnableDisabledDependencies(gallery.identifier);
->>>>>>> 58b38d5e
 			return this.local.filter(local => areSameExtensions(local.identifier, gallery.identifier))[0];
 		}, gallery.displayName);
 	}
