--- conflicted
+++ resolved
@@ -859,7 +859,6 @@
 		}
 
 		return this.installWithProgress(async () => {
-<<<<<<< HEAD
 			// {{SQL CARBON EDIT}} remove extensionservice install from gallery
 			if (extensionPolicy === ExtensionsPolicy.allowMicrosoft) {
 				if (extension.publisherDisplayName === 'Microsoft') {
@@ -869,11 +868,6 @@
 				}
 			}
 			await this.downloadOrBrowse(extension).then(() => this.checkAndEnableDisabledDependencies(gallery.identifier));
-=======
-			const extensionService = extension.server && extension.local && !isLanguagePackExtension(extension.local.manifest) ? extension.server.extensionManagementService : this.extensionService;
-			await extensionService.installFromGallery(gallery);
-			this.checkAndEnableDisabledDependencies(gallery.identifier);
->>>>>>> 296fa84d
 			return this.local.filter(local => areSameExtensions(local.identifier, gallery.identifier))[0];
 		}, gallery.displayName);
 	}
