--- conflicted
+++ resolved
@@ -785,24 +785,18 @@
 
 		if (typeof extension === 'string') {
 			return this.installWithProgress(async () => {
-<<<<<<< HEAD
 				// {{SQL CARBON EDIT}} - Wrap async call in try/catch.
 				// This is the error handler when installing local VSIX file.
 				// Prompt the user about the error detail.
 				try {
-					const extensionIdentifier = await this.extensionService.install(URI.file(extension));
-					this.checkAndEnableDisabledDependencies(extensionIdentifier);
-					return this.local.filter(local => areSameExtensions(local.identifier, extensionIdentifier))[0];
+					const { identifier } = await this.extensionService.install(URI.file(extension));
+					this.checkAndEnableDisabledDependencies(identifier);
+					return this.local.filter(local => areSameExtensions(local.identifier, identifier))[0];
 				} catch (error) {
 					this.notificationService.error(error);
 					return Promise.reject(error);
 				}
 				// {{SQL CARBON EDIT}} - End
-=======
-				const { identifier } = await this.extensionService.install(URI.file(extension));
-				this.checkAndEnableDisabledDependencies(identifier);
-				return this.local.filter(local => areSameExtensions(local.identifier, identifier))[0];
->>>>>>> 397629a1
 			});
 		}
 
