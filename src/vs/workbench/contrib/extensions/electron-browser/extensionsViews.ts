/*---------------------------------------------------------------------------------------------
 *  Copyright (c) Microsoft Corporation. All rights reserved.
 *  Licensed under the Source EULA. See License.txt in the project root for license information.
 *--------------------------------------------------------------------------------------------*/

import { localize } from 'vs/nls';
import { dispose, Disposable } from 'vs/base/common/lifecycle';
import { assign } from 'vs/base/common/objects';
import { Event, Emitter } from 'vs/base/common/event';
import { isPromiseCanceledError } from 'vs/base/common/errors';
import { PagedModel, IPagedModel, IPager, DelayedPagedModel } from 'vs/base/common/paging';
import { SortBy, SortOrder, IQueryOptions, IExtensionTipsService, IExtensionRecommendation } from 'vs/platform/extensionManagement/common/extensionManagement';
import { areSameExtensions } from 'vs/platform/extensionManagement/common/extensionManagementUtil';
import { IKeybindingService } from 'vs/platform/keybinding/common/keybinding';
import { IContextMenuService } from 'vs/platform/contextview/browser/contextView';
import { append, $, toggleClass } from 'vs/base/browser/dom';
import { IInstantiationService } from 'vs/platform/instantiation/common/instantiation';
import { Delegate, Renderer, IExtensionsViewState } from 'vs/workbench/contrib/extensions/electron-browser/extensionsList';
import { IExtension, IExtensionsWorkbenchService } from '../common/extensions';
import { Query } from '../common/extensionQuery';
import { IExtensionService } from 'vs/workbench/services/extensions/common/extensions';
import { IThemeService } from 'vs/platform/theme/common/themeService';
import { attachBadgeStyler } from 'vs/platform/theme/common/styler';
import { IViewletViewOptions } from 'vs/workbench/browser/parts/views/viewsViewlet';
import { OpenGlobalSettingsAction } from 'vs/workbench/contrib/preferences/browser/preferencesActions';
import { IEditorService } from 'vs/workbench/services/editor/common/editorService';
import { IModeService } from 'vs/editor/common/services/modeService';
import { ITelemetryService } from 'vs/platform/telemetry/common/telemetry';
import { CountBadge } from 'vs/base/browser/ui/countBadge/countBadge';
import { ActionBar, Separator } from 'vs/base/browser/ui/actionbar/actionbar';
import { InstallWorkspaceRecommendedExtensionsAction, ConfigureWorkspaceFolderRecommendedExtensionsAction, ManageExtensionAction } from 'vs/workbench/contrib/extensions/electron-browser/extensionsActions';
import { WorkbenchPagedList } from 'vs/platform/list/browser/listService';
import { IConfigurationService } from 'vs/platform/configuration/common/configuration';
import { INotificationService } from 'vs/platform/notification/common/notification';
import { ViewletPanel, IViewletPanelOptions } from 'vs/workbench/browser/parts/views/panelViewlet';
import { IWorkspaceContextService } from 'vs/platform/workspace/common/workspace';
import { distinct } from 'vs/base/common/arrays';
import { IExperimentService, IExperiment, ExperimentActionType } from 'vs/workbench/contrib/experiments/node/experimentService';
import { alert } from 'vs/base/browser/ui/aria/aria';
import { IListContextMenuEvent } from 'vs/base/browser/ui/list/list';
import { createErrorWithActions } from 'vs/base/common/errorsWithActions';
import { CancellationToken } from 'vs/base/common/cancellation';
import { IAction } from 'vs/base/common/actions';
import { ExtensionType } from 'vs/platform/extensions/common/extensions';
import { IWorkbenchThemeService } from 'vs/workbench/services/themes/common/workbenchThemeService';
import product from 'vs/platform/product/node/product';
import { CancelablePromise, createCancelablePromise } from 'vs/base/common/async';

class ExtensionsViewState extends Disposable implements IExtensionsViewState {

	private readonly _onFocus: Emitter<IExtension> = this._register(new Emitter<IExtension>());
	readonly onFocus: Event<IExtension> = this._onFocus.event;

	private readonly _onBlur: Emitter<IExtension> = this._register(new Emitter<IExtension>());
	readonly onBlur: Event<IExtension> = this._onBlur.event;

	private currentlyFocusedItems: IExtension[] = [];

	onFocusChange(extensions: IExtension[]): void {
		this.currentlyFocusedItems.forEach(extension => this._onBlur.fire(extension));
		this.currentlyFocusedItems = extensions;
		this.currentlyFocusedItems.forEach(extension => this._onFocus.fire(extension));
	}
}

export class ExtensionsListView extends ViewletPanel {

	private messageBox: HTMLElement;
	private extensionsList: HTMLElement;
	private badge: CountBadge;
	protected badgeContainer: HTMLElement;
	private list: WorkbenchPagedList<IExtension> | null;
	private queryRequest: { query: string, request: CancelablePromise<IPagedModel<IExtension>> } | null;

	constructor(
		private options: IViewletViewOptions,
		@INotificationService protected notificationService: INotificationService,
		@IKeybindingService keybindingService: IKeybindingService,
		@IContextMenuService contextMenuService: IContextMenuService,
		@IInstantiationService protected instantiationService: IInstantiationService,
		@IThemeService private readonly themeService: IThemeService,
		@IExtensionService private readonly extensionService: IExtensionService,
		@IExtensionsWorkbenchService protected extensionsWorkbenchService: IExtensionsWorkbenchService,
		@IEditorService private readonly editorService: IEditorService,
		@IExtensionTipsService protected tipsService: IExtensionTipsService,
		@IModeService private readonly modeService: IModeService,
		@ITelemetryService private readonly telemetryService: ITelemetryService,
		@IConfigurationService configurationService: IConfigurationService,
		@IWorkspaceContextService protected contextService: IWorkspaceContextService,
		@IExperimentService private readonly experimentService: IExperimentService,
		@IWorkbenchThemeService private readonly workbenchThemeService: IWorkbenchThemeService
	) {
		super({ ...(options as IViewletPanelOptions), ariaHeaderLabel: options.title }, keybindingService, contextMenuService, configurationService);
	}

	protected renderHeader(container: HTMLElement): void {
		this.renderHeaderTitle(container);
	}

	renderHeaderTitle(container: HTMLElement): void {
		super.renderHeaderTitle(container, this.options.title);

		this.badgeContainer = append(container, $('.count-badge-wrapper'));
		this.badge = new CountBadge(this.badgeContainer);
		this.disposables.push(attachBadgeStyler(this.badge, this.themeService));
	}

	renderBody(container: HTMLElement): void {
		this.extensionsList = append(container, $('.extensions-list'));
		this.messageBox = append(container, $('.message'));
		const delegate = new Delegate();
		const extensionsViewState = new ExtensionsViewState();
		const renderer = this.instantiationService.createInstance(Renderer, extensionsViewState);
		this.list = this.instantiationService.createInstance(WorkbenchPagedList, this.extensionsList, delegate, [renderer], {
			ariaLabel: localize('extensions', "Extensions"),
			multipleSelectionSupport: false,
			setRowLineHeight: false,
			horizontalScrolling: false
		}) as WorkbenchPagedList<IExtension>;
		this.list.onContextMenu(e => this.onContextMenu(e), this, this.disposables);
		this.list.onFocusChange(e => extensionsViewState.onFocusChange(e.elements), this, this.disposables);
		this.disposables.push(this.list);
		this.disposables.push(extensionsViewState);

		Event.chain(this.list.onOpen)
			.map(e => e.elements[0])
			.filter(e => !!e)
			.on(this.openExtension, this, this.disposables);

		Event.chain(this.list.onPin)
			.map(e => e.elements[0])
			.filter(e => !!e)
			.on(this.pin, this, this.disposables);
	}

	protected layoutBody(height: number, width: number): void {
		this.extensionsList.style.height = height + 'px';
		if (this.list) {
			this.list.layout(height, width);
		}
	}

	async show(query: string): Promise<IPagedModel<IExtension>> {
		if (this.queryRequest) {
			if (this.queryRequest.query === query) {
				return this.queryRequest.request;
			}
			this.queryRequest.request.cancel();
			this.queryRequest = null;
		}

		const parsedQuery = Query.parse(query);

		let options: IQueryOptions = {
			sortOrder: SortOrder.Default
		};

		switch (parsedQuery.sortBy) {
			case 'installs': options = assign(options, { sortBy: SortBy.InstallCount }); break;
			case 'rating': options = assign(options, { sortBy: SortBy.WeightedRating }); break;
			case 'name': options = assign(options, { sortBy: SortBy.Title }); break;
		}

		const successCallback = model => {
			this.queryRequest = null;
			this.setModel(model);
			return model;
		};
		const errorCallback = e => {
			if (!isPromiseCanceledError(e)) {
				this.queryRequest = null;
				console.warn('Error querying extensions gallery', e);
				this.setModel(new PagedModel([]), true);
			}
			return this.list!.model;
		};

		const isLocalQuery = ExtensionsListView.isInstalledExtensionsQuery(query) || /@builtin/.test(query);
		const request = createCancelablePromise(token => (isLocalQuery ? this.queryLocal(parsedQuery, options) : this.queryGallery(parsedQuery, options, token)).then(successCallback).catch(errorCallback));
		this.queryRequest = { query, request };
		return request.then(successCallback).catch(errorCallback);
	}

	count(): number {
		return this.list ? this.list.length : 0;
	}

	protected showEmptyModel(): Promise<IPagedModel<IExtension>> {
		const emptyModel = new PagedModel([]);
		this.setModel(emptyModel);
		return Promise.resolve(emptyModel);
	}

	private async onContextMenu(e: IListContextMenuEvent<IExtension>): Promise<void> {
		if (e.element) {
			const runningExtensions = await this.extensionService.getExtensions();
			const colorThemes = await this.workbenchThemeService.getColorThemes();
			const fileIconThemes = await this.workbenchThemeService.getFileIconThemes();
			const manageExtensionAction = this.instantiationService.createInstance(ManageExtensionAction);
			manageExtensionAction.extension = e.element;
			const groups = manageExtensionAction.getActionGroups(runningExtensions, colorThemes, fileIconThemes);
			let actions: IAction[] = [];
			for (const menuActions of groups) {
				actions = [...actions, ...menuActions, new Separator()];
			}
			if (manageExtensionAction.enabled) {
				this.contextMenuService.showContextMenu({
					getAnchor: () => e.anchor,
					getActions: () => actions.slice(0, actions.length - 1)
				});
			}
		}
	}

	private async queryLocal(query: Query, options: IQueryOptions): Promise<IPagedModel<IExtension>> {
		let value = query.value;
		if (/@builtin/i.test(value)) {
			const showThemesOnly = /@builtin:themes/i.test(value);
			if (showThemesOnly) {
				value = value.replace(/@builtin:themes/g, '');
			}
			const showBasicsOnly = /@builtin:basics/i.test(value);
			if (showBasicsOnly) {
				value = value.replace(/@builtin:basics/g, '');
			}
			const showFeaturesOnly = /@builtin:features/i.test(value);
			if (showFeaturesOnly) {
				value = value.replace(/@builtin:features/g, '');
			}

			value = value.replace(/@builtin/g, '').replace(/@sort:(\w+)(-\w*)?/g, '').trim().toLowerCase();
			let result = await this.extensionsWorkbenchService.queryLocal();

			result = result
				.filter(e => e.type === ExtensionType.System && (e.name.toLowerCase().indexOf(value) > -1 || e.displayName.toLowerCase().indexOf(value) > -1));

			if (showThemesOnly) {
				const themesExtensions = result.filter(e => {
					return e.local
						&& e.local.manifest
						&& e.local.manifest.contributes
						&& Array.isArray(e.local.manifest.contributes.themes)
						&& e.local.manifest.contributes.themes.length;
				});
				return this.getPagedModel(this.sortExtensions(themesExtensions, options));
			}
			if (showBasicsOnly) {
				const basics = result.filter(e => {
					return e.local && e.local.manifest
						&& e.local.manifest.contributes
						&& Array.isArray(e.local.manifest.contributes.grammars)
						&& e.local.manifest.contributes.grammars.length
						&& e.local.identifier.id !== 'vscode.git';
				});
				return this.getPagedModel(this.sortExtensions(basics, options));
			}
			if (showFeaturesOnly) {
				const others = result.filter(e => {
					return e.local
						&& e.local.manifest
						&& e.local.manifest.contributes
						&& (!Array.isArray(e.local.manifest.contributes.grammars) || e.local.identifier.id === 'vscode.git')
						&& !Array.isArray(e.local.manifest.contributes.themes);
				});
				return this.getPagedModel(this.sortExtensions(others, options));
			}

			return this.getPagedModel(this.sortExtensions(result, options));
		}

		const categories: string[] = [];
		value = value.replace(/\bcategory:("([^"]*)"|([^"]\S*))(\s+|\b|$)/g, (_, quotedCategory, category) => {
			const entry = (category || quotedCategory || '').toLowerCase();
			if (categories.indexOf(entry) === -1) {
				categories.push(entry);
			}
			return '';
		});

		if (/@installed/i.test(value)) {
			// Show installed extensions
			value = value.replace(/@installed/g, '').replace(/@sort:(\w+)(-\w*)?/g, '').trim().toLowerCase();

			let result = await this.extensionsWorkbenchService.queryLocal();

			result = result
				.filter(e => e.type === ExtensionType.User
					&& (e.name.toLowerCase().indexOf(value) > -1 || e.displayName.toLowerCase().indexOf(value) > -1)
					&& (!categories.length || categories.some(category => (e.local && e.local.manifest.categories || []).some(c => c.toLowerCase() === category))));

			return this.getPagedModel(this.sortExtensions(result, options));
		}


		if (/@outdated/i.test(value)) {
			value = value.replace(/@outdated/g, '').replace(/@sort:(\w+)(-\w*)?/g, '').trim().toLowerCase();

			const local = await this.extensionsWorkbenchService.queryLocal();
			const result = local
				.sort((e1, e2) => e1.displayName.localeCompare(e2.displayName))
				.filter(extension => extension.outdated
					&& (extension.name.toLowerCase().indexOf(value) > -1 || extension.displayName.toLowerCase().indexOf(value) > -1)
					&& (!categories.length || categories.some(category => !!extension.local && extension.local.manifest.categories!.some(c => c.toLowerCase() === category))));

			return this.getPagedModel(this.sortExtensions(result, options));
		}

		if (/@disabled/i.test(value)) {
			value = value.replace(/@disabled/g, '').replace(/@sort:(\w+)(-\w*)?/g, '').trim().toLowerCase();

			const local = await this.extensionsWorkbenchService.queryLocal();
			const runningExtensions = await this.extensionService.getExtensions();

			const result = local
				.sort((e1, e2) => e1.displayName.localeCompare(e2.displayName))
				.filter(e => runningExtensions.every(r => !areSameExtensions({ id: r.identifier.value }, e.identifier))
					&& (e.name.toLowerCase().indexOf(value) > -1 || e.displayName.toLowerCase().indexOf(value) > -1)
					&& (!categories.length || categories.some(category => (e.local && e.local.manifest.categories || []).some(c => c.toLowerCase() === category))));

			return this.getPagedModel(this.sortExtensions(result, options));
		}

		if (/@enabled/i.test(value)) {
			value = value ? value.replace(/@enabled/g, '').replace(/@sort:(\w+)(-\w*)?/g, '').trim().toLowerCase() : '';

			const local = (await this.extensionsWorkbenchService.queryLocal()).filter(e => e.type === ExtensionType.User);
			const runningExtensions = await this.extensionService.getExtensions();

			const result = local
				.sort((e1, e2) => e1.displayName.localeCompare(e2.displayName))
				.filter(e => runningExtensions.some(r => areSameExtensions({ id: r.identifier.value }, e.identifier))
					&& (e.name.toLowerCase().indexOf(value) > -1 || e.displayName.toLowerCase().indexOf(value) > -1)
					&& (!categories.length || categories.some(category => (e.local && e.local.manifest.categories || []).some(c => c.toLowerCase() === category))));

			return this.getPagedModel(this.sortExtensions(result, options));
		}

		return new PagedModel([]);
	}

	private async queryGallery(query: Query, options: IQueryOptions, token: CancellationToken): Promise<IPagedModel<IExtension>> {
		const hasUserDefinedSortOrder = options.sortBy !== undefined;
		if (!hasUserDefinedSortOrder && !query.value.trim()) {
			options.sortBy = SortBy.InstallCount;
		}

		let value = query.value;

		const idRegex = /@id:(([a-z0-9A-Z][a-z0-9\-A-Z]*)\.([a-z0-9A-Z][a-z0-9\-A-Z]*))/g;
		let idMatch;
		const names: string[] = [];
		while ((idMatch = idRegex.exec(value)) !== null) {
			const name = idMatch[1];
			names.push(name);
		}

		if (names.length) {
			return this.extensionsWorkbenchService.queryGallery({ names, source: 'queryById' }, token)
				.then(pager => this.getPagedModel(pager));
		}

		if (ExtensionsListView.isWorkspaceRecommendedExtensionsQuery(query.value)) {
			return this.getWorkspaceRecommendationsModel(query, options, token);
		} else if (ExtensionsListView.isKeymapsRecommendedExtensionsQuery(query.value)) {
			return this.getKeymapRecommendationsModel(query, options, token);
		} else if (/@recommended:all/i.test(query.value) || ExtensionsListView.isSearchRecommendedExtensionsQuery(query.value)) {
			return this.getAllRecommendationsModel(query, options, token);
		} else if (ExtensionsListView.isRecommendedExtensionsQuery(query.value)) {
<<<<<<< HEAD
			return this.getRecommendationsModel(query, options);
		// {{SQL CARBON EDIT}}
		} else if (ExtensionsListView.isAllMarketplaceExtensionsQuery(query.value)) {
			return this.getAllMarketplaceModel(query, options);
=======
			return this.getRecommendationsModel(query, options, token);
>>>>>>> 155eab32
		}

		if (/\bcurated:([^\s]+)\b/.test(query.value)) {
			return this.getCuratedModel(query, options, token);
		}

		let text = query.value;
		const extensionRegex = /\bext:([^\s]+)\b/g;

		if (extensionRegex.test(query.value)) {
			text = query.value.replace(extensionRegex, (m, ext) => {

				// Get curated keywords
				const lookup = product.extensionKeywords || {};
				const keywords = lookup[ext] || [];

				// Get mode name
				const modeId = this.modeService.getModeIdByFilepathOrFirstLine(`.${ext}`);
				const languageName = modeId && this.modeService.getLanguageName(modeId);
				const languageTag = languageName ? ` tag:"${languageName}"` : '';

				// Construct a rich query
				return `tag:"__ext_${ext}" tag:"__ext_.${ext}" ${keywords.map(tag => `tag:"${tag}"`).join(' ')}${languageTag} tag:"${ext}"`;
			});

			if (text !== query.value) {
				options = assign(options, { text: text.substr(0, 350), source: 'file-extension-tags' });
				return this.extensionsWorkbenchService.queryGallery(options, token).then(pager => this.getPagedModel(pager));
			}
		}

		let preferredResults: string[] = [];
		if (text) {
			options = assign(options, { text: text.substr(0, 350), source: 'searchText' });
			if (!hasUserDefinedSortOrder) {
				const searchExperiments = await this.getSearchExperiments();
				for (const experiment of searchExperiments) {
					if (experiment.action && text.toLowerCase() === experiment.action.properties['searchText'] && Array.isArray(experiment.action.properties['preferredResults'])) {
						preferredResults = experiment.action.properties['preferredResults'];
						options.source += `-experiment-${experiment.id}`;
						break;
					}
				}
			}
		} else {
			options.source = 'viewlet';
		}

		const pager = await this.extensionsWorkbenchService.queryGallery(options, token);

		let positionToUpdate = 0;
		for (const preferredResult of preferredResults) {
			for (let j = positionToUpdate; j < pager.firstPage.length; j++) {
				if (areSameExtensions(pager.firstPage[j].identifier, { id: preferredResult })) {
					if (positionToUpdate !== j) {
						const preferredExtension = pager.firstPage.splice(j, 1)[0];
						pager.firstPage.splice(positionToUpdate, 0, preferredExtension);
						positionToUpdate++;
					}
					break;
				}
			}
		}
		return this.getPagedModel(pager);

	}

	private _searchExperiments: Promise<IExperiment[]>;
	private getSearchExperiments(): Promise<IExperiment[]> {
		if (!this._searchExperiments) {
			this._searchExperiments = this.experimentService.getExperimentsByType(ExperimentActionType.ExtensionSearchResults);
		}
		return this._searchExperiments;
	}

	private sortExtensions(extensions: IExtension[], options: IQueryOptions): IExtension[] {
		switch (options.sortBy) {
			case SortBy.InstallCount:
				extensions = extensions.sort((e1, e2) => typeof e2.installCount === 'number' && typeof e1.installCount === 'number' ? e2.installCount - e1.installCount : NaN);
				break;
			case SortBy.AverageRating:
			case SortBy.WeightedRating:
				extensions = extensions.sort((e1, e2) => typeof e2.rating === 'number' && typeof e1.rating === 'number' ? e2.rating - e1.rating : NaN);
				break;
			default:
				extensions = extensions.sort((e1, e2) => e1.displayName.localeCompare(e2.displayName));
				break;
		}
		if (options.sortOrder === SortOrder.Descending) {
			extensions = extensions.reverse();
		}
		return extensions;
	}

	// Get All types of recommendations, trimmed to show a max of 8 at any given time
	private getAllRecommendationsModel(query: Query, options: IQueryOptions, token: CancellationToken): Promise<IPagedModel<IExtension>> {
		const value = query.value.replace(/@recommended:all/g, '').replace(/@recommended/g, '').trim().toLowerCase();

		return this.extensionsWorkbenchService.queryLocal()
			.then(result => result.filter(e => e.type === ExtensionType.User))
			.then(local => {
				const fileBasedRecommendations = this.tipsService.getFileBasedRecommendations();
				const othersPromise = this.tipsService.getOtherRecommendations();
				const workspacePromise = this.tipsService.getWorkspaceRecommendations();

				return Promise.all([othersPromise, workspacePromise])
					.then(([others, workspaceRecommendations]) => {
						const names = this.getTrimmedRecommendations(local, value, fileBasedRecommendations, others, workspaceRecommendations);
						const recommendationsWithReason = this.tipsService.getAllRecommendationsWithReason();
						/* __GDPR__
							"extensionAllRecommendations:open" : {
								"count" : { "classification": "SystemMetaData", "purpose": "FeatureInsight", "isMeasurement": true },
								"recommendations": { "classification": "SystemMetaData", "purpose": "FeatureInsight" }
							}
						*/
						this.telemetryService.publicLog('extensionAllRecommendations:open', {
							count: names.length,
							recommendations: names.map(id => {
								return {
									id,
									recommendationReason: recommendationsWithReason[id.toLowerCase()].reasonId
								};
							})
						});
						if (!names.length) {
							return Promise.resolve(new PagedModel([]));
						}
						options.source = 'recommendations-all';
						return this.extensionsWorkbenchService.queryGallery(assign(options, { names, pageSize: names.length }), token)
							.then(pager => {
								this.sortFirstPage(pager, names);
								return this.getPagedModel(pager || []);
							});
					});
			});
	}

	private async getCuratedModel(query: Query, options: IQueryOptions, token: CancellationToken): Promise<IPagedModel<IExtension>> {
		const value = query.value.replace(/curated:/g, '').trim();
		const names = await this.experimentService.getCuratedExtensionsList(value);
		if (Array.isArray(names) && names.length) {
			options.source = `curated:${value}`;
			const pager = await this.extensionsWorkbenchService.queryGallery(assign(options, { names, pageSize: names.length }), token);
			this.sortFirstPage(pager, names);
			return this.getPagedModel(pager || []);
		}
		return new PagedModel([]);
	}

	// Get All types of recommendations other than Workspace recommendations, trimmed to show a max of 8 at any given time
	private getRecommendationsModel(query: Query, options: IQueryOptions, token: CancellationToken): Promise<IPagedModel<IExtension>> {
		const value = query.value.replace(/@recommended/g, '').trim().toLowerCase();

		return this.extensionsWorkbenchService.queryLocal()
			.then(result => result.filter(e => e.type === ExtensionType.User))
			.then(local => {
				let fileBasedRecommendations = this.tipsService.getFileBasedRecommendations();
				const othersPromise = this.tipsService.getOtherRecommendations();
				const workspacePromise = this.tipsService.getWorkspaceRecommendations();

				return Promise.all([othersPromise, workspacePromise])
					.then(([others, workspaceRecommendations]) => {
						fileBasedRecommendations = fileBasedRecommendations.filter(x => workspaceRecommendations.every(({ extensionId }) => x.extensionId !== extensionId));
						others = others.filter(x => x => workspaceRecommendations.every(({ extensionId }) => x.extensionId !== extensionId));

						const names = this.getTrimmedRecommendations(local, value, fileBasedRecommendations, others, []);
						const recommendationsWithReason = this.tipsService.getAllRecommendationsWithReason();

						/* __GDPR__
							"extensionRecommendations:open" : {
								"count" : { "classification": "SystemMetaData", "purpose": "FeatureInsight", "isMeasurement": true },
								"recommendations": { "classification": "SystemMetaData", "purpose": "FeatureInsight" }
							}
						*/
						this.telemetryService.publicLog('extensionRecommendations:open', {
							count: names.length,
							recommendations: names.map(id => {
								return {
									id,
									recommendationReason: recommendationsWithReason[id.toLowerCase()].reasonId
								};
							})
						});

						if (!names.length) {
							return Promise.resolve(new PagedModel([]));
						}
						options.source = 'recommendations';
						return this.extensionsWorkbenchService.queryGallery(assign(options, { names, pageSize: names.length }), token)
							.then(pager => {
								this.sortFirstPage(pager, names);
								return this.getPagedModel(pager || []);
							});
					});
			});
	}

	// {{SQL CARBON EDIT}}
	private getAllMarketplaceModel(query: Query, options: IQueryOptions): Promise<IPagedModel<IExtension>> {
		const value = query.value.trim().toLowerCase();
		return this.extensionsWorkbenchService.queryLocal()
			.then(result => result.filter(e => e.type === ExtensionType.User))
			.then(local => {
				return this.tipsService.getOtherRecommendations().then((recommmended) => {
					const installedExtensions = local.map(x => `${x.publisher}.${x.name}`);
					options = assign(options, { text: value, source: 'searchText' });
					return this.extensionsWorkbenchService.queryGallery(options).then((pager) => {
						// filter out installed extensions
						pager.firstPage = pager.firstPage.filter((p) => {
							return installedExtensions.indexOf(`${p.publisher}.${p.name}`) === -1;
						});

						// sort the marketplace extensions
						pager.firstPage.sort((a, b) => {
							let isRecommendedA: boolean = recommmended.findIndex(ext => ext.extensionId === `${a.publisher}.${a.name}`) > -1;
							let isRecommendedB: boolean = recommmended.findIndex(ext => ext.extensionId === `${b.publisher}.${b.name}`) > -1;

							// sort recommeded extensions before other extensions
							if (isRecommendedA !== isRecommendedB) {
								return (isRecommendedA && !isRecommendedB) ? -1 : 1;
							}

							// otherwise sort by name
							return a.displayName.toLowerCase() < b.displayName.toLowerCase() ? -1 : 1;
						});
						pager.total = pager.firstPage.length;
						pager.pageSize = pager.firstPage.length;
						return this.getPagedModel(pager);
					});
				});
			});
	}

	// Given all recommendations, trims and returns recommendations in the relevant order after filtering out installed extensions
	private getTrimmedRecommendations(installedExtensions: IExtension[], value: string, fileBasedRecommendations: IExtensionRecommendation[], otherRecommendations: IExtensionRecommendation[], workpsaceRecommendations: IExtensionRecommendation[]): string[] {
		const totalCount = 8;
		workpsaceRecommendations = workpsaceRecommendations
			.filter(recommendation => {
				return !this.isRecommendationInstalled(recommendation, installedExtensions)
					&& recommendation.extensionId.toLowerCase().indexOf(value) > -1;
			});
		fileBasedRecommendations = fileBasedRecommendations.filter(recommendation => {
			return !this.isRecommendationInstalled(recommendation, installedExtensions)
				&& workpsaceRecommendations.every(workspaceRecommendation => workspaceRecommendation.extensionId !== recommendation.extensionId)
				&& recommendation.extensionId.toLowerCase().indexOf(value) > -1;
		});
		otherRecommendations = otherRecommendations.filter(recommendation => {
			return !this.isRecommendationInstalled(recommendation, installedExtensions)
				&& fileBasedRecommendations.every(fileBasedRecommendation => fileBasedRecommendation.extensionId !== recommendation.extensionId)
				&& workpsaceRecommendations.every(workspaceRecommendation => workspaceRecommendation.extensionId !== recommendation.extensionId)
				&& recommendation.extensionId.toLowerCase().indexOf(value) > -1;
		});

		const otherCount = Math.min(2, otherRecommendations.length);
		const fileBasedCount = Math.min(fileBasedRecommendations.length, totalCount - workpsaceRecommendations.length - otherCount);
		const recommendations = workpsaceRecommendations;
		recommendations.push(...fileBasedRecommendations.splice(0, fileBasedCount));
		recommendations.push(...otherRecommendations.splice(0, otherCount));

		return distinct(recommendations.map(({ extensionId }) => extensionId));
	}

	private isRecommendationInstalled(recommendation: IExtensionRecommendation, installed: IExtension[]): boolean {
		return installed.some(i => areSameExtensions(i.identifier, { id: recommendation.extensionId }));
	}

	private getWorkspaceRecommendationsModel(query: Query, options: IQueryOptions, token: CancellationToken): Promise<IPagedModel<IExtension>> {
		const value = query.value.replace(/@recommended:workspace/g, '').trim().toLowerCase();
		return this.tipsService.getWorkspaceRecommendations()
			.then(recommendations => {
				const names = recommendations.map(({ extensionId }) => extensionId).filter(name => name.toLowerCase().indexOf(value) > -1);
				/* __GDPR__
					"extensionWorkspaceRecommendations:open" : {
						"count" : { "classification": "SystemMetaData", "purpose": "FeatureInsight", "isMeasurement": true }
					}
				*/
				this.telemetryService.publicLog('extensionWorkspaceRecommendations:open', { count: names.length });

				if (!names.length) {
					return Promise.resolve(new PagedModel([]));
				}
				options.source = 'recommendations-workspace';
				return this.extensionsWorkbenchService.queryGallery(assign(options, { names, pageSize: names.length }), token)
					.then(pager => this.getPagedModel(pager || []));
			});
	}

	private getKeymapRecommendationsModel(query: Query, options: IQueryOptions, token: CancellationToken): Promise<IPagedModel<IExtension>> {
		const value = query.value.replace(/@recommended:keymaps/g, '').trim().toLowerCase();
		const names: string[] = this.tipsService.getKeymapRecommendations().map(({ extensionId }) => extensionId)
			.filter(extensionId => extensionId.toLowerCase().indexOf(value) > -1);

		if (!names.length) {
			return Promise.resolve(new PagedModel([]));
		}
		options.source = 'recommendations-keymaps';
		return this.extensionsWorkbenchService.queryGallery(assign(options, { names, pageSize: names.length }), token)
			.then(result => this.getPagedModel(result));
	}

	// Sorts the firstPage of the pager in the same order as given array of extension ids
	private sortFirstPage(pager: IPager<IExtension>, ids: string[]) {
		ids = ids.map(x => x.toLowerCase());
		pager.firstPage.sort((a, b) => {
			return ids.indexOf(a.identifier.id.toLowerCase()) < ids.indexOf(b.identifier.id.toLowerCase()) ? -1 : 1;
		});
	}

	private setModel(model: IPagedModel<IExtension>, isGalleryError?: boolean) {
		if (this.list) {
			this.list.model = new DelayedPagedModel(model);
			this.list.scrollTop = 0;
			const count = this.count();

			toggleClass(this.extensionsList, 'hidden', count === 0);
			toggleClass(this.messageBox, 'hidden', count > 0);
			this.badge.setCount(count);

			if (count === 0 && this.isBodyVisible()) {
				this.messageBox.textContent = isGalleryError ? localize('galleryError', "We cannot connect to the Extensions Marketplace at this time, please try again later.") : localize('no extensions found', "No extensions found.");
				if (isGalleryError) {
					alert(this.messageBox.textContent);
				}
			} else {
				this.messageBox.textContent = '';
			}
		}
	}

	private openExtension(extension: IExtension): void {
		this.extensionsWorkbenchService.open(extension).then(undefined, err => this.onError(err));
	}

	private pin(): void {
		const activeControl = this.editorService.activeControl;
		if (activeControl) {
			activeControl.group.pinEditor(activeControl.input);
			activeControl.focus();
		}
	}

	private onError(err: any): void {
		if (isPromiseCanceledError(err)) {
			return;
		}

		const message = err && err.message || '';

		if (/ECONNREFUSED/.test(message)) {
			const error = createErrorWithActions(localize('suggestProxyError', "Marketplace returned 'ECONNREFUSED'. Please check the 'http.proxy' setting."), {
				actions: [
					this.instantiationService.createInstance(OpenGlobalSettingsAction, OpenGlobalSettingsAction.ID, OpenGlobalSettingsAction.LABEL)
				]
			});

			this.notificationService.error(error);
			return;
		}

		this.notificationService.error(err);
	}

	private getPagedModel(arg: IPager<IExtension> | IExtension[]): IPagedModel<IExtension> {
		if (Array.isArray(arg)) {
			return new PagedModel(arg);
		}
		const pager = {
			total: arg.total,
			pageSize: arg.pageSize,
			firstPage: arg.firstPage,
			getPage: (pageIndex: number, cancellationToken: CancellationToken) => arg.getPage(pageIndex, cancellationToken)
		};
		return new PagedModel(pager);
	}

	dispose(): void {
		super.dispose();
		if (this.queryRequest) {
			this.queryRequest.request.cancel();
			this.queryRequest = null;
		}
		this.disposables = dispose(this.disposables);
		this.list = null;
	}

	static isBuiltInExtensionsQuery(query: string): boolean {
		return /^\s*@builtin\s*$/i.test(query);
	}

	static isInstalledExtensionsQuery(query: string): boolean {
		return /@installed|@outdated|@enabled|@disabled/i.test(query);
	}

	static isGroupByServersExtensionsQuery(query: string): boolean {
		return !!Query.parse(query).groupBy;
	}

	static isRecommendedExtensionsQuery(query: string): boolean {
		return /^@recommended$/i.test(query.trim());
	}

	static isSearchRecommendedExtensionsQuery(query: string): boolean {
		return /@recommended/i.test(query) && !ExtensionsListView.isRecommendedExtensionsQuery(query);
	}

	static isWorkspaceRecommendedExtensionsQuery(query: string): boolean {
		return /@recommended:workspace/i.test(query);
	}

	static isKeymapsRecommendedExtensionsQuery(query: string): boolean {
		return /@recommended:keymaps/i.test(query);
	}

	focus(): void {
		super.focus();
		if (!this.list) {
			return;
		}

		if (!(this.list.getFocus().length || this.list.getSelection().length)) {
			this.list.focusNext();
		}
		this.list.domFocus();
	}

	// {{SQL CARBON EDIT}}
	static isAllMarketplaceExtensionsQuery(query: string): boolean {
		return /@allmarketplace/i.test(query);
	}
}

export class GroupByServerExtensionsView extends ExtensionsListView {

	async show(query: string): Promise<IPagedModel<IExtension>> {
		query = query.replace(/@group:server/g, '').trim();
		query = query ? query : '@installed';
		if (!ExtensionsListView.isInstalledExtensionsQuery(query) && !ExtensionsListView.isBuiltInExtensionsQuery(query)) {
			query = query += ' @installed';
		}
		return super.show(query.trim());
	}
}

export class EnabledExtensionsView extends ExtensionsListView {
	private readonly enabledExtensionsQuery = '@enabled';

	async show(query: string): Promise<IPagedModel<IExtension>> {
		return (query && query.trim() !== this.enabledExtensionsQuery) ? this.showEmptyModel() : super.show(this.enabledExtensionsQuery);
	}
}

export class DisabledExtensionsView extends ExtensionsListView {
	private readonly disabledExtensionsQuery = '@disabled';

	async show(query: string): Promise<IPagedModel<IExtension>> {
		return (query && query.trim() !== this.disabledExtensionsQuery) ? this.showEmptyModel() : super.show(this.disabledExtensionsQuery);
	}
}

export class BuiltInExtensionsView extends ExtensionsListView {
	async show(query: string): Promise<IPagedModel<IExtension>> {
		return (query && query.trim() !== '@builtin') ? this.showEmptyModel() : super.show('@builtin:features');
	}
}

export class BuiltInThemesExtensionsView extends ExtensionsListView {
	async show(query: string): Promise<IPagedModel<IExtension>> {
		return (query && query.trim() !== '@builtin') ? this.showEmptyModel() : super.show('@builtin:themes');
	}
}

export class BuiltInBasicsExtensionsView extends ExtensionsListView {
	async show(query: string): Promise<IPagedModel<IExtension>> {
		return (query && query.trim() !== '@builtin') ? this.showEmptyModel() : super.show('@builtin:basics');
	}
}

export class DefaultRecommendedExtensionsView extends ExtensionsListView {
	// {{SQL CARBON EDIT}}
	private readonly recommendedExtensionsQuery = '@allmarketplace';

	renderBody(container: HTMLElement): void {
		super.renderBody(container);

		this.disposables.push(this.tipsService.onRecommendationChange(() => {
			this.show('');
		}));
	}

	async show(query: string): Promise<IPagedModel<IExtension>> {
		if (query && query.trim() !== this.recommendedExtensionsQuery) {
			return this.showEmptyModel();
		}
		const model = await super.show(this.recommendedExtensionsQuery);
		if (!this.extensionsWorkbenchService.local.some(e => e.type === ExtensionType.User)) {
			// This is part of popular extensions view. Collapse if no installed extensions.
			this.setExpanded(model.length > 0);
		}
		return model;
	}

}

export class RecommendedExtensionsView extends ExtensionsListView {
	private readonly recommendedExtensionsQuery = '@recommended';

	renderBody(container: HTMLElement): void {
		super.renderBody(container);

		this.disposables.push(this.tipsService.onRecommendationChange(() => {
			this.show('');
		}));
	}

	async show(query: string): Promise<IPagedModel<IExtension>> {
		// {{SQL CARBON EDIT}}
		return super.show('@allmarketplace');
	}
}

export class WorkspaceRecommendedExtensionsView extends ExtensionsListView {
	private readonly recommendedExtensionsQuery = '@recommended:workspace';
	private installAllAction: InstallWorkspaceRecommendedExtensionsAction;

	renderBody(container: HTMLElement): void {
		super.renderBody(container);

		this.disposables.push(this.tipsService.onRecommendationChange(() => this.update()));
		this.disposables.push(this.extensionsWorkbenchService.onChange(() => this.setRecommendationsToInstall()));
		this.disposables.push(this.contextService.onDidChangeWorkbenchState(() => this.update()));
	}

	renderHeader(container: HTMLElement): void {
		super.renderHeader(container);

		const listActionBar = $('.list-actionbar-container');
		container.insertBefore(listActionBar, this.badgeContainer);

		const actionbar = new ActionBar(listActionBar, {
			animated: false
		});
		actionbar.onDidRun(({ error }) => error && this.notificationService.error(error));

		this.installAllAction = this.instantiationService.createInstance(InstallWorkspaceRecommendedExtensionsAction, InstallWorkspaceRecommendedExtensionsAction.ID, InstallWorkspaceRecommendedExtensionsAction.LABEL, []);
		const configureWorkspaceFolderAction = this.instantiationService.createInstance(ConfigureWorkspaceFolderRecommendedExtensionsAction, ConfigureWorkspaceFolderRecommendedExtensionsAction.ID, ConfigureWorkspaceFolderRecommendedExtensionsAction.LABEL);

		this.installAllAction.class = 'octicon octicon-cloud-download';
		configureWorkspaceFolderAction.class = 'octicon octicon-pencil';

		actionbar.push([this.installAllAction], { icon: true, label: false });
		actionbar.push([configureWorkspaceFolderAction], { icon: true, label: false });

		this.disposables.push(...[this.installAllAction, configureWorkspaceFolderAction, actionbar]);
	}

	async show(query: string): Promise<IPagedModel<IExtension>> {
		let shouldShowEmptyView = query && query.trim() !== '@recommended' && query.trim() !== '@recommended:workspace';
		let model = await (shouldShowEmptyView ? this.showEmptyModel() : super.show(this.recommendedExtensionsQuery));
		this.setExpanded(model.length > 0);
		return model;
	}

	private update(): void {
		this.show(this.recommendedExtensionsQuery);
		this.setRecommendationsToInstall();
	}

	private setRecommendationsToInstall(): Promise<void> {
		return this.getRecommendationsToInstall()
			.then(recommendations => { this.installAllAction.recommendations = recommendations; });
	}

	private getRecommendationsToInstall(): Promise<IExtensionRecommendation[]> {
		return this.tipsService.getWorkspaceRecommendations()
			.then(recommendations => recommendations.filter(({ extensionId }) => !this.extensionsWorkbenchService.local.some(i => areSameExtensions({ id: extensionId }, i.identifier))));
	}
}<|MERGE_RESOLUTION|>--- conflicted
+++ resolved
@@ -366,14 +366,10 @@
 		} else if (/@recommended:all/i.test(query.value) || ExtensionsListView.isSearchRecommendedExtensionsQuery(query.value)) {
 			return this.getAllRecommendationsModel(query, options, token);
 		} else if (ExtensionsListView.isRecommendedExtensionsQuery(query.value)) {
-<<<<<<< HEAD
-			return this.getRecommendationsModel(query, options);
+			return this.getRecommendationsModel(query, options, token);
 		// {{SQL CARBON EDIT}}
 		} else if (ExtensionsListView.isAllMarketplaceExtensionsQuery(query.value)) {
-			return this.getAllMarketplaceModel(query, options);
-=======
-			return this.getRecommendationsModel(query, options, token);
->>>>>>> 155eab32
+			return this.getAllMarketplaceModel(query, options, token);
 		}
 
 		if (/\bcurated:([^\s]+)\b/.test(query.value)) {
@@ -572,7 +568,7 @@
 	}
 
 	// {{SQL CARBON EDIT}}
-	private getAllMarketplaceModel(query: Query, options: IQueryOptions): Promise<IPagedModel<IExtension>> {
+	private getAllMarketplaceModel(query: Query, options: IQueryOptions, token: CancellationToken): Promise<IPagedModel<IExtension>> {
 		const value = query.value.trim().toLowerCase();
 		return this.extensionsWorkbenchService.queryLocal()
 			.then(result => result.filter(e => e.type === ExtensionType.User))
@@ -580,7 +576,7 @@
 				return this.tipsService.getOtherRecommendations().then((recommmended) => {
 					const installedExtensions = local.map(x => `${x.publisher}.${x.name}`);
 					options = assign(options, { text: value, source: 'searchText' });
-					return this.extensionsWorkbenchService.queryGallery(options).then((pager) => {
+					return this.extensionsWorkbenchService.queryGallery(options, token).then((pager) => {
 						// filter out installed extensions
 						pager.firstPage = pager.firstPage.filter((p) => {
 							return installedExtensions.indexOf(`${p.publisher}.${p.name}`) === -1;
