/*---------------------------------------------------------------------------------------------
 *  Copyright (c) Microsoft Corporation. All rights reserved.
 *  Licensed under the Source EULA. See License.txt in the project root for license information.
 *--------------------------------------------------------------------------------------------*/

import { append, $, addClass, removeClass, toggleClass } from 'vs/base/browser/dom';
import { IDisposable, dispose, combinedDisposable } from 'vs/base/common/lifecycle';
import { Action } from 'vs/base/common/actions';
import { ActionBar } from 'vs/base/browser/ui/actionbar/actionbar';
import { IInstantiationService } from 'vs/platform/instantiation/common/instantiation';
import { IListVirtualDelegate } from 'vs/base/browser/ui/list/list';
import { IPagedRenderer } from 'vs/base/browser/ui/list/listPaging';
import { Event } from 'vs/base/common/event';
import { domEvent } from 'vs/base/browser/event';
import { IExtension, ExtensionContainers, ExtensionState, IExtensionsWorkbenchService } from 'vs/workbench/contrib/extensions/common/extensions';
import { InstallAction, UpdateAction, ManageExtensionAction, ReloadAction, MaliciousStatusLabelAction, ExtensionActionViewItem, StatusLabelAction, RemoteInstallAction, SystemDisabledWarningAction, DisabledLabelAction, LocalInstallAction } from 'vs/workbench/contrib/extensions/electron-browser/extensionsActions';
import { areSameExtensions } from 'vs/platform/extensionManagement/common/extensionManagementUtil';
import { Label, RatingsWidget, InstallCountWidget, RecommendationWidget, RemoteBadgeWidget, TooltipWidget } from 'vs/workbench/contrib/extensions/electron-browser/extensionsWidgets';
import { IExtensionService } from 'vs/workbench/services/extensions/common/extensions';
import { IExtensionManagementServerService } from 'vs/platform/extensionManagement/common/extensionManagement';
import { INotificationService } from 'vs/platform/notification/common/notification';
import { isLanguagePackExtension } from 'vs/platform/extensions/common/extensions';

export interface IExtensionsViewState {
	onFocus: Event<IExtension>;
	onBlur: Event<IExtension>;
}

export interface ITemplateData {
	root: HTMLElement;
	element: HTMLElement;
	icon: HTMLImageElement;
	name: HTMLElement;
	// {{SQL CARBON EDIT}}
	//installCount: HTMLElement;
	//ratings: HTMLElement;
	author: HTMLElement;
	description: HTMLElement;
	extension: IExtension | null;
	disposables: IDisposable[];
	extensionDisposables: IDisposable[];
	actionbar: ActionBar;
}

export class Delegate implements IListVirtualDelegate<IExtension> {
	getHeight() { return 62; }
	getTemplateId() { return 'extension'; }
}

const actionOptions = { icon: true, label: true, tabOnlyOnFocus: true };

export class Renderer implements IPagedRenderer<IExtension, ITemplateData> {

	constructor(
		private extensionViewState: IExtensionsViewState,
		@IInstantiationService private readonly instantiationService: IInstantiationService,
		@INotificationService private readonly notificationService: INotificationService,
		@IExtensionService private readonly extensionService: IExtensionService,
		@IExtensionManagementServerService private readonly extensionManagementServerService: IExtensionManagementServerService,
		@IExtensionsWorkbenchService private readonly extensionsWorkbenchService: IExtensionsWorkbenchService
	) { }

	get templateId() { return 'extension'; }

	renderTemplate(root: HTMLElement): ITemplateData {
		const recommendationWidget = this.instantiationService.createInstance(RecommendationWidget, root);
		const element = append(root, $('.extension'));
		const iconContainer = append(element, $('.icon-container'));
		const icon = append(iconContainer, $<HTMLImageElement>('img.icon'));
		const iconRemoteBadgeWidget = this.instantiationService.createInstance(RemoteBadgeWidget, iconContainer, false);
		const details = append(element, $('.details'));
		const headerContainer = append(details, $('.header-container'));
		const header = append(headerContainer, $('.header'));
		const name = append(header, $('span.name'));
		const version = append(header, $('span.version'));
		const installCount = append(header, $('span.install-count'));
		const ratings = append(header, $('span.ratings'));
		const headerRemoteBadgeWidget = this.instantiationService.createInstance(RemoteBadgeWidget, header, false);
		const description = append(details, $('.description.ellipsis'));
		const footer = append(details, $('.footer'));
		const author = append(footer, $('.author.ellipsis'));
		const actionbar = new ActionBar(footer, {
			animated: false,
			actionViewItemProvider: (action: Action) => {
				if (action.id === ManageExtensionAction.ID) {
					return (<ManageExtensionAction>action).createActionViewItem();
				}
				return new ExtensionActionViewItem(null, action, actionOptions);
			}
		});
		actionbar.onDidRun(({ error }) => error && this.notificationService.error(error));

		const systemDisabledWarningAction = this.instantiationService.createInstance(SystemDisabledWarningAction);
		const reloadAction = this.instantiationService.createInstance(ReloadAction);
		const actions = [
			this.instantiationService.createInstance(StatusLabelAction),
			this.instantiationService.createInstance(UpdateAction),
			reloadAction,
			this.instantiationService.createInstance(InstallAction),
			this.instantiationService.createInstance(RemoteInstallAction),
			this.instantiationService.createInstance(LocalInstallAction),
			this.instantiationService.createInstance(MaliciousStatusLabelAction, false),
			systemDisabledWarningAction,
			this.instantiationService.createInstance(ManageExtensionAction)
		];
		const disabledLabelAction = this.instantiationService.createInstance(DisabledLabelAction, systemDisabledWarningAction);
		const tooltipWidget = this.instantiationService.createInstance(TooltipWidget, root, disabledLabelAction, recommendationWidget, reloadAction);
		const widgets = [
			recommendationWidget,
			iconRemoteBadgeWidget,
			headerRemoteBadgeWidget,
			tooltipWidget,
			this.instantiationService.createInstance(Label, version, (e: IExtension) => e.version),
			// {{SQL CARBON EDIT}}
			// this.instantiationService.createInstance(InstallCountWidget, installCount, true),
			this.instantiationService.createInstance(RatingsWidget, ratings, true)
		];
		const extensionContainers: ExtensionContainers = this.instantiationService.createInstance(ExtensionContainers, [...actions, ...widgets, disabledLabelAction]);

		actionbar.push(actions, actionOptions);
		const disposables = combinedDisposable(...actions, ...widgets, actionbar, extensionContainers);

		return {
<<<<<<< HEAD
			// {{SQL CARBON EDIT}}
			root, element, icon, name, /*installCount, ratings,*/ author, description, disposables, actionbar,
=======
			root, element, icon, name, installCount, ratings, author, description, disposables: [disposables], actionbar,
>>>>>>> d57db504
			extensionDisposables: [],
			set extension(extension: IExtension) {
				extensionContainers.extension = extension;
			}
		};
	}

	renderPlaceholder(index: number, data: ITemplateData): void {
		addClass(data.element, 'loading');

		data.root.removeAttribute('aria-label');
		data.extensionDisposables = dispose(data.extensionDisposables);
		data.icon.src = '';
		data.name.textContent = '';
		data.author.textContent = '';
		data.description.textContent = '';
		// {{SQL CARBON EDIT}}
		//data.installCount.style.display = 'none';
		//data.ratings.style.display = 'none';
		data.extension = null;
	}

	renderElement(extension: IExtension, index: number, data: ITemplateData): void {
		removeClass(data.element, 'loading');

		if (extension.state !== ExtensionState.Uninstalled && !extension.server) {
			// Get the extension if it is installed and has no server information
			extension = this.extensionsWorkbenchService.local.filter(e => e.server === extension.server && areSameExtensions(e.identifier, extension.identifier))[0] || extension;
		}

		data.extensionDisposables = dispose(data.extensionDisposables);

		const updateEnablement = async () => {
			const runningExtensions = await this.extensionService.getExtensions();
			if (extension.local && !isLanguagePackExtension(extension.local.manifest)) {
				const runningExtension = runningExtensions.filter(e => areSameExtensions({ id: e.identifier.value }, extension.identifier))[0];
				const isSameExtensionRunning = runningExtension && extension.server === this.extensionManagementServerService.getExtensionManagementServer(runningExtension.extensionLocation);
				toggleClass(data.root, 'disabled', !isSameExtensionRunning);
			} else {
				removeClass(data.root, 'disabled');
			}
		};
		updateEnablement();
		this.extensionService.onDidChangeExtensions(() => updateEnablement(), this, data.extensionDisposables);

		const onError = Event.once(domEvent(data.icon, 'error'));
		onError(() => data.icon.src = extension.iconUrlFallback, null, data.extensionDisposables);
		data.icon.src = extension.iconUrl;

		if (!data.icon.complete) {
			data.icon.style.visibility = 'hidden';
			data.icon.onload = () => data.icon.style.visibility = 'inherit';
		} else {
			data.icon.style.visibility = 'inherit';
		}

		data.name.textContent = extension.displayName;
		data.author.textContent = extension.publisherDisplayName;
		data.description.textContent = extension.description;
		// {{SQL CARBON EDIT}}
		//data.installCount.style.display = '';
		//data.ratings.style.display = '';
		data.extension = extension;

		if (extension.gallery && extension.gallery.properties && extension.gallery.properties.localizedLanguages && extension.gallery.properties.localizedLanguages.length) {
			data.description.textContent = extension.gallery.properties.localizedLanguages.map(name => name[0].toLocaleUpperCase() + name.slice(1)).join(', ');
		}

		this.extensionViewState.onFocus(e => {
			if (areSameExtensions(extension.identifier, e.identifier)) {
				data.actionbar.viewItems.forEach(item => (<ExtensionActionViewItem>item).setFocus(true));
			}
		}, this, data.extensionDisposables);

		this.extensionViewState.onBlur(e => {
			if (areSameExtensions(extension.identifier, e.identifier)) {
				data.actionbar.viewItems.forEach(item => (<ExtensionActionViewItem>item).setFocus(false));
			}
		}, this, data.extensionDisposables);
	}

	disposeTemplate(data: ITemplateData): void {
		data.disposables = dispose(data.disposables);
	}
}<|MERGE_RESOLUTION|>--- conflicted
+++ resolved
@@ -121,12 +121,8 @@
 		const disposables = combinedDisposable(...actions, ...widgets, actionbar, extensionContainers);
 
 		return {
-<<<<<<< HEAD
 			// {{SQL CARBON EDIT}}
-			root, element, icon, name, /*installCount, ratings,*/ author, description, disposables, actionbar,
-=======
-			root, element, icon, name, installCount, ratings, author, description, disposables: [disposables], actionbar,
->>>>>>> d57db504
+			root, element, icon, name, /*installCount, ratings,*/ author, description, disposables: [disposables], actionbar,
 			extensionDisposables: [],
 			set extension(extension: IExtension) {
 				extensionContainers.extension = extension;
