/*---------------------------------------------------------------------------------------------
 *  Copyright (c) Microsoft Corporation. All rights reserved.
 *  Licensed under the Source EULA. See License.txt in the project root for license information.
 *--------------------------------------------------------------------------------------------*/

import 'vs/css!./media/extensionActions';
import { localize } from 'vs/nls';
import { IAction, Action } from 'vs/base/common/actions';
import { Delayer } from 'vs/base/common/async';
import * as DOM from 'vs/base/browser/dom';
import { Event } from 'vs/base/common/event';
import * as json from 'vs/base/common/json';
import { ActionItem, Separator, IActionItemOptions } from 'vs/base/browser/ui/actionbar/actionbar';
import { IContextMenuService } from 'vs/platform/contextview/browser/contextView';
import { IDisposable, dispose, Disposable } from 'vs/base/common/lifecycle';
// {{SQL CARBON EDIT}}
import { IExtension, ExtensionState, IExtensionsWorkbenchService, VIEWLET_ID, IExtensionsViewlet, AutoUpdateConfigurationKey, IExtensionContainer, EXTENSIONS_CONFIG, ExtensionsPolicy, ExtensionsPolicyKey } from 'vs/workbench/contrib/extensions/common/extensions';
import { ExtensionsConfigurationInitialContent } from 'vs/workbench/contrib/extensions/common/extensionsFileTemplate';
import { IExtensionEnablementService, IExtensionTipsService, EnablementState, ExtensionsLabel, IExtensionRecommendation, IGalleryExtension, IExtensionsConfigContent, IExtensionGalleryService, INSTALL_ERROR_MALICIOUS, INSTALL_ERROR_INCOMPATIBLE, IGalleryExtensionVersion, ILocalExtension, IExtensionManagementServerService, IExtensionManagementServer } from 'vs/platform/extensionManagement/common/extensionManagement';
import { areSameExtensions } from 'vs/platform/extensionManagement/common/extensionManagementUtil';
import { ExtensionType, ExtensionIdentifier, IExtensionDescription, IExtensionManifest } from 'vs/platform/extensions/common/extensions';
import { IInstantiationService, ServicesAccessor } from 'vs/platform/instantiation/common/instantiation';
import { ShowViewletAction } from 'vs/workbench/browser/viewlet';
import { IViewletService } from 'vs/workbench/services/viewlet/browser/viewlet';
import { Query } from 'vs/workbench/contrib/extensions/common/extensionQuery';
import { IFileService, IFileContent } from 'vs/platform/files/common/files';
import { IWorkspaceContextService, WorkbenchState, IWorkspaceFolder } from 'vs/platform/workspace/common/workspace';
import { IWindowService, IWindowsService } from 'vs/platform/windows/common/windows';
import { IExtensionService } from 'vs/workbench/services/extensions/common/extensions';
import { URI } from 'vs/base/common/uri';
import { CommandsRegistry, ICommandService } from 'vs/platform/commands/common/commands';
import { IConfigurationService, ConfigurationTarget } from 'vs/platform/configuration/common/configuration';
import { registerThemingParticipant, ITheme, ICssStyleCollector } from 'vs/platform/theme/common/themeService';
import { buttonBackground, buttonForeground, buttonHoverBackground, contrastBorder, registerColor, foreground } from 'vs/platform/theme/common/colorRegistry';
import { Color } from 'vs/base/common/color';
import { IJSONEditingService } from 'vs/workbench/services/configuration/common/jsonEditing';
import { ITextEditorSelection } from 'vs/platform/editor/common/editor';
import { ITextModelService } from 'vs/editor/common/services/resolverService';
import { PagedModel } from 'vs/base/common/paging';
import { IWorkbenchContribution } from 'vs/workbench/common/contributions';
import { IContextKeyService, RawContextKey } from 'vs/platform/contextkey/common/contextkey';
import { MenuRegistry, MenuId } from 'vs/platform/actions/common/actions';
import { PICK_WORKSPACE_FOLDER_COMMAND_ID } from 'vs/workbench/browser/actions/workspaceCommands';
import { INotificationService, Severity } from 'vs/platform/notification/common/notification';
import { IOpenerService } from 'vs/platform/opener/common/opener';
import { mnemonicButtonLabel } from 'vs/base/common/labels';
import { IEnvironmentService } from 'vs/platform/environment/common/environment';
import { IEditorService } from 'vs/workbench/services/editor/common/editorService';
import { IEditorGroupsService } from 'vs/workbench/services/editor/common/editorGroupsService';
import { ExtensionsInput } from 'vs/workbench/contrib/extensions/common/extensionsInput';
import product from 'vs/platform/product/node/product';
import { IQuickPickItem, IQuickInputService, IQuickPickSeparator } from 'vs/platform/quickinput/common/quickInput';
import { CancellationToken } from 'vs/base/common/cancellation';
import { clipboard } from 'electron';
import { IWorkbenchLayoutService } from 'vs/workbench/services/layout/browser/layoutService';
import { alert } from 'vs/base/browser/ui/aria/aria';
import { coalesce } from 'vs/base/common/arrays';
import { IWorkbenchThemeService, COLOR_THEME_SETTING, ICON_THEME_SETTING, IFileIconTheme, IColorTheme } from 'vs/workbench/services/themes/common/workbenchThemeService';
import { ILabelService } from 'vs/platform/label/common/label';
import { REMOTE_HOST_SCHEME } from 'vs/platform/remote/common/remoteHosts';
import { isUIExtension } from 'vs/workbench/services/extensions/node/extensionsUtil';
import { IWorkbenchEnvironmentService } from 'vs/workbench/services/environment/common/environmentService';
import { IPreferencesService } from 'vs/workbench/services/preferences/common/preferences';
import { ITextFileService } from 'vs/workbench/services/textfile/common/textfiles';

// {{SQL CARBON EDIT}}
import { IStorageService, StorageScope } from 'vs/platform/storage/common/storage';

function toExtensionDescription(local: ILocalExtension): IExtensionDescription {
	return {
		identifier: new ExtensionIdentifier(local.identifier.id),
		isBuiltin: local.type === ExtensionType.System,
		isUnderDevelopment: false,
		extensionLocation: local.location,
		...local.manifest
	};
}

const promptDownloadManually = (extension: IGalleryExtension | undefined, message: string, error: Error, instantiationService: IInstantiationService, notificationService: INotificationService, openerService: IOpenerService) => {
	if (!extension || error.name === INSTALL_ERROR_INCOMPATIBLE || error.name === INSTALL_ERROR_MALICIOUS) {
		return Promise.reject(error);
	} else {
		const downloadUrl = `${product.extensionsGallery.serviceUrl}/publishers/${extension.publisher}/vsextensions/${extension.name}/${extension.version}/vspackage`;
		notificationService.prompt(Severity.Error, message, [{
			label: localize('download', "Download Manually"),
			run: () => openerService.open(URI.parse(downloadUrl)).then(() => {
				notificationService.prompt(
					Severity.Info,
					localize('install vsix', 'Once downloaded, please manually install the downloaded VSIX of \'{0}\'.', extension.identifier.id),
					[{
						label: InstallVSIXAction.LABEL,
						run: () => {
							const action = instantiationService.createInstance(InstallVSIXAction, InstallVSIXAction.ID, InstallVSIXAction.LABEL);
							action.run();
							action.dispose();
						}
					}]
				);
			})
		}]);
		return Promise.resolve();
	}
};

function getRelativeDateLabel(date: Date): string {
	const delta = new Date().getTime() - date.getTime();

	const year = 365 * 24 * 60 * 60 * 1000;
	if (delta > year) {
		const noOfYears = Math.floor(delta / year);
		return noOfYears > 1 ? localize('noOfYearsAgo', "{0} years ago", noOfYears) : localize('one year ago', "1 year ago");
	}

	const month = 30 * 24 * 60 * 60 * 1000;
	if (delta > month) {
		const noOfMonths = Math.floor(delta / month);
		return noOfMonths > 1 ? localize('noOfMonthsAgo', "{0} months ago", noOfMonths) : localize('one month ago', "1 month ago");
	}

	const day = 24 * 60 * 60 * 1000;
	if (delta > day) {
		const noOfDays = Math.floor(delta / day);
		return noOfDays > 1 ? localize('noOfDaysAgo', "{0} days ago", noOfDays) : localize('one day ago', "1 day ago");
	}

	const hour = 60 * 60 * 1000;
	if (delta > hour) {
		const noOfHours = Math.floor(delta / day);
		return noOfHours > 1 ? localize('noOfHoursAgo', "{0} hours ago", noOfHours) : localize('one hour ago', "1 hour ago");
	}

	if (delta > 0) {
		return localize('just now', "Just now");
	}

	return '';
}

export abstract class ExtensionAction extends Action implements IExtensionContainer {
	private _extension: IExtension;
	get extension(): IExtension { return this._extension; }
	set extension(extension: IExtension) { this._extension = extension; this.update(); }
	abstract update(): void;
}

export class InstallAction extends ExtensionAction {

	private static INSTALL_LABEL = localize('install', "Install");
	private static INSTALLING_LABEL = localize('installing', "Installing");

	private static readonly Class = 'extension-action prominent install';
	private static readonly InstallingClass = 'extension-action install installing';

	private disposables: IDisposable[] = [];

	private _manifest: IExtensionManifest | null;
	set manifest(manifest: IExtensionManifest) {
		this._manifest = manifest;
		this.updateLabel();
	}

	constructor(
		@IExtensionsWorkbenchService private readonly extensionsWorkbenchService: IExtensionsWorkbenchService,
		@IInstantiationService private readonly instantiationService: IInstantiationService,
		@INotificationService private readonly notificationService: INotificationService,
		@IOpenerService private readonly openerService: IOpenerService,
		@IExtensionService private readonly runtimeExtensionService: IExtensionService,
		@IWorkbenchThemeService private readonly workbenchThemeService: IWorkbenchThemeService,
		@IWorkbenchEnvironmentService private readonly workbenchEnvironmentService: IWorkbenchEnvironmentService,
		@IConfigurationService private readonly configurationService: IConfigurationService,
		@ILabelService private readonly labelService: ILabelService
	) {
		super(`extensions.install`, InstallAction.INSTALL_LABEL, InstallAction.Class, false);
		this.update();
		this.labelService.onDidChangeFormatters(() => this.updateLabel(), this, this.disposables);
	}

	update(): void {
		if (!this.extension || this.extension.type === ExtensionType.System) {
			this.enabled = false;
			this.class = InstallAction.Class;
			this.label = InstallAction.INSTALL_LABEL;
			return;
		}

		this.enabled = this.extensionsWorkbenchService.canInstall(this.extension) && !this.extensionsWorkbenchService.local.some(e => areSameExtensions(e.identifier, this.extension.identifier));
		this.class = this.extension.state === ExtensionState.Installing ? InstallAction.InstallingClass : InstallAction.Class;
		this.updateLabel();
	}

	private updateLabel(): void {
		if (this.extension.state === ExtensionState.Installing) {
			this.label = InstallAction.INSTALLING_LABEL;
			this.tooltip = InstallAction.INSTALLING_LABEL;
		} else {
			if (this._manifest && this.workbenchEnvironmentService.configuration.remoteAuthority) {
				if (isUIExtension(this._manifest, this.configurationService)) {
					this.label = `${InstallAction.INSTALL_LABEL} ${localize('locally', "Locally")}`;
					this.tooltip = `${InstallAction.INSTALL_LABEL} ${localize('locally', "Locally")}`;
				} else {
					const host = this.labelService.getHostLabel(REMOTE_HOST_SCHEME, this.workbenchEnvironmentService.configuration.remoteAuthority) || localize('remote', "Remote");
					this.label = `${InstallAction.INSTALL_LABEL} on ${host}`;
					this.tooltip = `${InstallAction.INSTALL_LABEL} on ${host}`;
				}
			} else {
				this.label = InstallAction.INSTALL_LABEL;
				this.tooltip = InstallAction.INSTALL_LABEL;
			}
		}
	}

	async run(): Promise<any> {
		this.extensionsWorkbenchService.open(this.extension);

		alert(localize('installExtensionStart', "Installing extension {0} started. An editor is now open with more details on this extension", this.extension.displayName));

		const extension = await this.install(this.extension);

		alert(localize('installExtensionComplete', "Installing extension {0} is completed. Please reload Azure Data Studio to enable it.", this.extension.displayName));

		// Add extension object check since ADS third party extensions will be directed to a download page
		// and the extension object will be undefined.
		if (extension && extension.local) {
			const runningExtension = await this.getRunningExtension(extension.local);
			if (runningExtension) {
				const colorThemes = await this.workbenchThemeService.getColorThemes();
				const fileIconThemes = await this.workbenchThemeService.getFileIconThemes();
				if (SetColorThemeAction.getColorThemes(colorThemes, this.extension).length) {
					const action = this.instantiationService.createInstance(SetColorThemeAction, colorThemes);
					action.extension = extension;
					return action.run({ showCurrentTheme: true, ignoreFocusLost: true });
				}
				if (SetFileIconThemeAction.getFileIconThemes(fileIconThemes, this.extension).length) {
					const action = this.instantiationService.createInstance(SetFileIconThemeAction, fileIconThemes);
					action.extension = extension;
					return action.run({ showCurrentTheme: true, ignoreFocusLost: true });
				}
			}
		}

	}

	private install(extension: IExtension): Promise<IExtension> {
		return this.extensionsWorkbenchService.install(extension)
			.then(null, err => {
				// {{SQL CARBON EDIT}}
				// Prompt the user that the current ADS version is not compatible with the extension,
				// return here as in this scenario it doesn't make sense for the user to download manually.
				if (err && err.code === INSTALL_ERROR_INCOMPATIBLE) {
					return this.notificationService.error(err);
				}

				if (!extension.gallery) {
					return this.notificationService.error(err);
				}

				console.error(err);

				return promptDownloadManually(extension.gallery, localize('failedToInstall', "Failed to install \'{0}\'.", extension.identifier.id), err, this.instantiationService, this.notificationService, this.openerService);
			});
	}

	private async getRunningExtension(extension: ILocalExtension): Promise<IExtensionDescription | null> {
		const runningExtension = await this.runtimeExtensionService.getExtension(extension.identifier.id);
		if (runningExtension) {
			return runningExtension;
		}
		if (this.runtimeExtensionService.canAddExtension(toExtensionDescription(extension))) {
			return new Promise<IExtensionDescription | null>((c, e) => {
				const disposable = this.runtimeExtensionService.onDidChangeExtensions(async () => {
					const runningExtension = await this.runtimeExtensionService.getExtension(extension.identifier.id);
					if (runningExtension) {
						disposable.dispose();
						c(runningExtension);
					}
				});
			});
		}
		return null;
	}

	dispose(): void {
		this.disposables = dispose(this.disposables);
		super.dispose();
	}
}

export class RemoteInstallAction extends ExtensionAction {

	private static INSTALL_LABEL = localize('install', "Install");
	private static INSTALLING_LABEL = localize('installing', "Installing");

	private static readonly Class = 'extension-action prominent install';
	private static readonly InstallingClass = 'extension-action install installing';

	updateWhenCounterExtensionChanges: boolean = true;
	private disposables: IDisposable[] = [];
	private installing: boolean = false;

	constructor(
		@IExtensionsWorkbenchService private readonly extensionsWorkbenchService: IExtensionsWorkbenchService,
		@ILabelService private readonly labelService: ILabelService,
		@IWorkbenchEnvironmentService private readonly environmentService: IWorkbenchEnvironmentService,
		@IExtensionManagementServerService private readonly extensionManagementServerService: IExtensionManagementServerService,
		@IConfigurationService private readonly configurationService: IConfigurationService,
	) {
		super(`extensions.remoteinstall`, RemoteInstallAction.INSTALL_LABEL, RemoteInstallAction.Class, false);
		this.labelService.onDidChangeFormatters(() => this.updateLabel(), this, this.disposables);
		this.updateLabel();
		this.update();
	}

	private updateLabel(): void {
		if (this.installing) {
			this.label = RemoteInstallAction.INSTALLING_LABEL;
			return;
		}
		const remoteAuthority = this.environmentService.configuration.remoteAuthority;
		if (remoteAuthority) {
			const host = this.labelService.getHostLabel(REMOTE_HOST_SCHEME, this.environmentService.configuration.remoteAuthority) || localize('remote', "Remote");
			this.label = `${RemoteInstallAction.INSTALL_LABEL} on ${host}`;
			return;
		}
	}

	update(): void {
		this.enabled = false;
		this.class = RemoteInstallAction.Class;
		if (this.installing) {
			this.enabled = true;
			this.class = RemoteInstallAction.InstallingClass;
			this.updateLabel();
			return;
		}
		if (this.environmentService.configuration.remoteAuthority
			// Installed User Extension
			&& this.extension && this.extension.local && this.extension.type === ExtensionType.User && this.extension.state === ExtensionState.Installed
			// Local Workspace Extension
			&& this.extension.server === this.extensionManagementServerService.localExtensionManagementServer && !isUIExtension(this.extension.local.manifest, this.configurationService)
			// Extension does not exist in remote
			&& !this.extensionsWorkbenchService.local.some(e => areSameExtensions(e.identifier, this.extension.identifier) && e.server === this.extensionManagementServerService.remoteExtensionManagementServer)
			&& this.extensionsWorkbenchService.canInstall(this.extension)
		) {
			this.enabled = true;
			this.updateLabel();
			return;
		}
	}

	async run(): Promise<void> {
		if (this.extensionManagementServerService.remoteExtensionManagementServer && !this.installing) {
			this.installing = true;
			this.update();
			this.extensionsWorkbenchService.open(this.extension);
			alert(localize('installExtensionStart', "Installing extension {0} started. An editor is now open with more details on this extension", this.extension.displayName));
			if (this.extension.gallery) {
				await this.extensionManagementServerService.remoteExtensionManagementServer.extensionManagementService.installFromGallery(this.extension.gallery);
				this.installing = false;
				this.update();
			}
		}
	}

	dispose(): void {
		this.disposables = dispose(this.disposables);
		super.dispose();
	}
}

export class UninstallAction extends ExtensionAction {

	private static readonly UninstallLabel = localize('uninstallAction', "Uninstall");
	private static readonly UninstallingLabel = localize('Uninstalling', "Uninstalling");

	private static readonly UninstallClass = 'extension-action uninstall';
	private static readonly UnInstallingClass = 'extension-action uninstall uninstalling';

	constructor(
		@IExtensionsWorkbenchService private extensionsWorkbenchService: IExtensionsWorkbenchService
	) {
		super('extensions.uninstall', UninstallAction.UninstallLabel, UninstallAction.UninstallClass, false);
		this.update();
	}

	update(): void {
		if (!this.extension) {
			this.enabled = false;
			return;
		}

		const state = this.extension.state;

		if (state === ExtensionState.Uninstalling) {
			this.label = UninstallAction.UninstallingLabel;
			this.class = UninstallAction.UnInstallingClass;
			this.enabled = false;
			return;
		}

		this.label = UninstallAction.UninstallLabel;
		this.class = UninstallAction.UninstallClass;

		if (state !== ExtensionState.Installed) {
			this.enabled = false;
			return;
		}

		if (this.extension.type !== ExtensionType.User) {
			this.enabled = false;
			return;
		}

		this.enabled = true;
	}

	run(): Promise<any> {
		alert(localize('uninstallExtensionStart', "Uninstalling extension {0} started.", this.extension.displayName));

		return this.extensionsWorkbenchService.uninstall(this.extension).then(() => {
			// {{SQL CARBON EDIT}} - replace Visual Studio Code with Azure Data Studio
			alert(localize('uninstallExtensionComplete', "Please reload Azure Data Studio to complete the uninstallation of the extension {0}.", this.extension.displayName));
		});
	}
}

export class CombinedInstallAction extends ExtensionAction {

	private static readonly NoExtensionClass = 'extension-action prominent install no-extension';
	private installAction: InstallAction;
	private uninstallAction: UninstallAction;
	private disposables: IDisposable[] = [];

	constructor(
		@IInstantiationService instantiationService: IInstantiationService
	) {
		super('extensions.combinedInstall', '', '', false);

		this.installAction = instantiationService.createInstance(InstallAction);
		this.uninstallAction = instantiationService.createInstance(UninstallAction);
		this.disposables.push(this.installAction, this.uninstallAction);

		this.update();
	}

	set manifest(manifiest: IExtensionManifest) { this.installAction.manifest = manifiest; this.update(); }

	update(): void {
		this.installAction.extension = this.extension;
		this.uninstallAction.extension = this.extension;
		this.installAction.update();
		this.uninstallAction.update();

		if (!this.extension || this.extension.type === ExtensionType.System) {
			this.enabled = false;
			this.class = CombinedInstallAction.NoExtensionClass;
		} else if (this.extension.state === ExtensionState.Installing) {
			this.enabled = false;
			this.label = this.installAction.label;
			this.class = this.installAction.class;
			this.tooltip = this.installAction.tooltip;
		} else if (this.extension.state === ExtensionState.Uninstalling) {
			this.enabled = false;
			this.label = this.uninstallAction.label;
			this.class = this.uninstallAction.class;
			this.tooltip = this.uninstallAction.tooltip;
		} else if (this.installAction.enabled) {
			this.enabled = true;
			this.label = this.installAction.label;
			this.class = this.installAction.class;
			this.tooltip = this.installAction.tooltip;
		} else if (this.uninstallAction.enabled) {
			this.enabled = true;
			this.label = this.uninstallAction.label;
			this.class = this.uninstallAction.class;
			this.tooltip = this.uninstallAction.tooltip;
		} else {
			this.enabled = false;
			this.label = this.installAction.label;
			this.class = this.installAction.class;
			this.tooltip = this.installAction.tooltip;
		}
	}

	run(): Promise<any> {
		if (this.installAction.enabled) {
			return this.installAction.run();
		} else if (this.uninstallAction.enabled) {
			return this.uninstallAction.run();
		}

		return Promise.resolve();
	}

	dispose(): void {
		super.dispose();
		this.disposables = dispose(this.disposables);
	}
}

export class UpdateAction extends ExtensionAction {

	private static readonly EnabledClass = 'extension-action prominent update';
	private static readonly DisabledClass = `${UpdateAction.EnabledClass} disabled`;

	constructor(
		@IExtensionsWorkbenchService private readonly extensionsWorkbenchService: IExtensionsWorkbenchService,
		@IInstantiationService private readonly instantiationService: IInstantiationService,
		@INotificationService private readonly notificationService: INotificationService,
		@IOpenerService private readonly openerService: IOpenerService
	) {
		super(`extensions.update`, '', UpdateAction.DisabledClass, false);
		this.update();
	}

	update(): void {
		if (!this.extension) {
			this.enabled = false;
			this.class = UpdateAction.DisabledClass;
			this.label = this.getUpdateLabel();
			return;
		}

		if (this.extension.type !== ExtensionType.User) {
			this.enabled = false;
			this.class = UpdateAction.DisabledClass;
			this.label = this.getUpdateLabel();
			return;
		}

		const canInstall = this.extensionsWorkbenchService.canInstall(this.extension);
		const isInstalled = this.extension.state === ExtensionState.Installed;

		this.enabled = canInstall && isInstalled && this.extension.outdated;
		this.class = this.enabled ? UpdateAction.EnabledClass : UpdateAction.DisabledClass;
		this.label = this.extension.outdated ? this.getUpdateLabel(this.extension.latestVersion) : this.getUpdateLabel();
	}

	run(): Promise<any> {
		alert(localize('updateExtensionStart', "Updating extension {0} to version {1} started.", this.extension.displayName, this.extension.latestVersion));
		return this.install(this.extension);
	}

	private install(extension: IExtension): Promise<void> {
		return this.extensionsWorkbenchService.install(extension).then(() => {
			alert(localize('updateExtensionComplete', "Updating extension {0} to version {1} completed.", this.extension.displayName, this.extension.latestVersion));
		}, err => {
			if (!extension.gallery) {
				return this.notificationService.error(err);
			}

			// {{SQL CARBON EDIT}}
			// Prompt the user that the current ADS version is not compatible with the extension,
			// return here as in this scenario it doesn't make sense for the user to download manually.
			if (err && err.code === INSTALL_ERROR_INCOMPATIBLE) {
				return this.notificationService.error(err);
			}

			console.error(err);

			return promptDownloadManually(extension.gallery, localize('failedToUpdate', "Failed to update \'{0}\'.", extension.identifier.id), err, this.instantiationService, this.notificationService, this.openerService);
		});
	}

	private getUpdateLabel(version?: string): string {
		return version ? localize('updateTo', "Update to {0}", version) : localize('updateAction', "Update");
	}
}

interface IExtensionActionItemOptions extends IActionItemOptions {
	tabOnlyOnFocus?: boolean;
}

export class ExtensionActionItem extends ActionItem {

	protected options: IExtensionActionItemOptions;

	constructor(context: any, action: IAction, options: IExtensionActionItemOptions = {}) {
		super(context, action, options);
	}

	updateEnabled(): void {
		super.updateEnabled();

		if (this.options.tabOnlyOnFocus && this.getAction().enabled && !this._hasFocus) {
			DOM.removeTabIndexAndUpdateFocus(this.label);
		}
	}

	private _hasFocus: boolean;
	setFocus(value: boolean): void {
		if (!this.options.tabOnlyOnFocus || this._hasFocus === value) {
			return;
		}
		this._hasFocus = value;
		if (this.getAction().enabled) {
			if (this._hasFocus) {
				this.label.tabIndex = 0;
			} else {
				DOM.removeTabIndexAndUpdateFocus(this.label);
			}
		}
	}
}

export abstract class ExtensionDropDownAction extends ExtensionAction {

	protected disposables: IDisposable[] = [];

	constructor(
		id: string,
		label: string,
		cssClass: string,
		enabled: boolean,
		private readonly tabOnlyOnFocus: boolean,
		@IInstantiationService protected instantiationService: IInstantiationService
	) {
		super(id, label, cssClass, enabled);
	}

	private _actionItem: DropDownMenuActionItem;
	createActionItem(): DropDownMenuActionItem {
		this._actionItem = this.instantiationService.createInstance(DropDownMenuActionItem, this, this.tabOnlyOnFocus);
		return this._actionItem;
	}

	public run({ actionGroups, disposeActionsOnHide }: { actionGroups: IAction[][], disposeActionsOnHide: boolean }): Promise<any> {
		if (this._actionItem) {
			this._actionItem.showMenu(actionGroups, disposeActionsOnHide);
		}
		return Promise.resolve();
	}

	dispose(): void {
		dispose(this.disposables);
		super.dispose();
	}
}

export class DropDownMenuActionItem extends ExtensionActionItem {

	private disposables: IDisposable[] = [];

	constructor(action: ExtensionDropDownAction,
		tabOnlyOnFocus: boolean,
		@IContextMenuService private readonly contextMenuService: IContextMenuService
	) {
		super(null, action, { icon: true, label: true, tabOnlyOnFocus });
	}

	public showMenu(menuActionGroups: IAction[][], disposeActionsOnHide: boolean): void {
		if (this.element) {
			const actions = this.getActions(menuActionGroups);
			let elementPosition = DOM.getDomNodePagePosition(this.element);
			const anchor = { x: elementPosition.left, y: elementPosition.top + elementPosition.height + 10 };
			this.contextMenuService.showContextMenu({
				getAnchor: () => anchor,
				getActions: () => actions,
				actionRunner: this.actionRunner,
				onHide: () => { if (disposeActionsOnHide) { dispose(actions); } }
			});
		}
	}

	private getActions(menuActionGroups: IAction[][]): IAction[] {
		let actions: IAction[] = [];
		for (const menuActions of menuActionGroups) {
			actions = [...actions, ...menuActions, new Separator()];
		}
		return actions.length ? actions.slice(0, actions.length - 1) : actions;
	}

	dispose(): void {
		super.dispose();
		this.disposables = dispose(this.disposables);
	}
}

export class ManageExtensionAction extends ExtensionDropDownAction {

	static readonly ID = 'extensions.manage';
	private static readonly Class = 'extension-action manage';
	private static readonly HideManageExtensionClass = `${ManageExtensionAction.Class} hide`;

	constructor(
		@IInstantiationService instantiationService: IInstantiationService,
		@IExtensionService private readonly extensionService: IExtensionService,
		@IWorkbenchThemeService private readonly workbenchThemeService: IWorkbenchThemeService
	) {

		super(ManageExtensionAction.ID, '', '', true, true, instantiationService);

		this.tooltip = localize('manage', "Manage");

		this.update();
	}

	getActionGroups(runningExtensions: IExtensionDescription[], colorThemes: IColorTheme[], fileIconThemes: IFileIconTheme[]): IAction[][] {
		const groups: ExtensionAction[][] = [];
		if (this.extension) {
			const extensionColorThemes = SetColorThemeAction.getColorThemes(colorThemes, this.extension);
			const extensionFileIconThemes = SetFileIconThemeAction.getFileIconThemes(fileIconThemes, this.extension);
			if (extensionColorThemes.length || extensionFileIconThemes.length) {
				const themesGroup: ExtensionAction[] = [];
				if (extensionColorThemes.length) {
					themesGroup.push(this.instantiationService.createInstance(SetColorThemeAction, colorThemes));
				}
				if (extensionFileIconThemes.length) {
					themesGroup.push(this.instantiationService.createInstance(SetFileIconThemeAction, fileIconThemes));
				}
				groups.push(themesGroup);
			}
		}
		groups.push([
			this.instantiationService.createInstance(EnableGloballyAction),
			this.instantiationService.createInstance(EnableForWorkspaceAction)
		]);
		groups.push([
			this.instantiationService.createInstance(DisableGloballyAction, runningExtensions),
			this.instantiationService.createInstance(DisableForWorkspaceAction, runningExtensions)
		]);
		groups.push([this.instantiationService.createInstance(UninstallAction)]);
		groups.push([this.instantiationService.createInstance(InstallAnotherVersionAction)]);
		groups.push([this.instantiationService.createInstance(ExtensionInfoAction), this.instantiationService.createInstance(ExtensionSettingsAction)]);

		groups.forEach(group => group.forEach(extensionAction => extensionAction.extension = this.extension));

		return groups;
	}

	async run(): Promise<any> {
		const runtimeExtensions = await this.extensionService.getExtensions();
		const colorThemes = await this.workbenchThemeService.getColorThemes();
		const fileIconThemes = await this.workbenchThemeService.getFileIconThemes();
		return super.run({ actionGroups: this.getActionGroups(runtimeExtensions, colorThemes, fileIconThemes), disposeActionsOnHide: true });
	}

	update(): void {
		this.class = ManageExtensionAction.HideManageExtensionClass;
		this.enabled = false;
		if (this.extension) {
			const state = this.extension.state;
			this.enabled = state === ExtensionState.Installed;
			this.class = this.enabled || state === ExtensionState.Uninstalling ? ManageExtensionAction.Class : ManageExtensionAction.HideManageExtensionClass;
			this.tooltip = state === ExtensionState.Uninstalling ? localize('ManageExtensionAction.uninstallingTooltip', "Uninstalling") : '';
		}
	}
}

export class InstallAnotherVersionAction extends ExtensionAction {

	static readonly ID = 'workbench.extensions.action.install.anotherVersion';
	static LABEL = localize('install another version', "Install Another Version...");

	constructor(
		@IExtensionsWorkbenchService private readonly extensionsWorkbenchService: IExtensionsWorkbenchService,
		@IExtensionGalleryService private readonly extensionGalleryService: IExtensionGalleryService,
		@IQuickInputService private readonly quickInputService: IQuickInputService,
		@IInstantiationService private readonly instantiationService: IInstantiationService,
		@INotificationService private readonly notificationService: INotificationService,
		@IOpenerService private readonly openerService: IOpenerService
	) {
		super(InstallAnotherVersionAction.ID, InstallAnotherVersionAction.LABEL);
		this.update();
	}

	update(): void {
		this.enabled = this.extension && !!this.extension.gallery;
	}

	run(): Promise<any> {
		if (!this.enabled) {
			return Promise.resolve();
		}
		return this.quickInputService.pick(this.getVersionEntries(), { placeHolder: localize('selectVersion', "Select Version to Install"), matchOnDetail: true })
			.then(pick => {
				if (pick) {
					if (this.extension.version === pick.id) {
						return Promise.resolve();
					}
					const promise: Promise<any> = pick.latest ? this.extensionsWorkbenchService.install(this.extension) : this.extensionsWorkbenchService.installVersion(this.extension, pick.id);
					return promise
						.then(null, err => {
							if (!this.extension.gallery) {
								return this.notificationService.error(err);
							}

							console.error(err);

							return promptDownloadManually(this.extension.gallery, localize('failedToInstall', "Failed to install \'{0}\'.", this.extension.identifier.id), err, this.instantiationService, this.notificationService, this.openerService);
						});
				}
				return null;
			});
	}

	private getVersionEntries(): Promise<(IQuickPickItem & { latest: boolean, id: string })[]> {
		return this.extensionGalleryService.getAllVersions(this.extension.gallery!, true)
			.then(allVersions => allVersions.map((v, i) => ({ id: v.version, label: v.version, description: `${getRelativeDateLabel(new Date(Date.parse(v.date)))}${v.version === this.extension.version ? ` (${localize('current', "Current")})` : ''}`, latest: i === 0 })));
	}
}

export class ExtensionInfoAction extends ExtensionAction {

	static readonly ID = 'extensions.extensionInfo';
	static readonly LABEL = localize('extensionInfoAction', "Copy Extension Information");

	constructor() {
		super(ExtensionInfoAction.ID, ExtensionInfoAction.LABEL);
		this.update();
	}

	update(): void {
		this.enabled = !!this.extension;
	}

	run(): Promise<any> {

		const name = localize('extensionInfoName', 'Name: {0}', this.extension.displayName);
		const id = localize('extensionInfoId', 'Id: {0}', this.extension.identifier.id);
		const description = localize('extensionInfoDescription', 'Description: {0}', this.extension.description);
		const verision = localize('extensionInfoVersion', 'Version: {0}', this.extension.version);
		const publisher = localize('extensionInfoPublisher', 'Publisher: {0}', this.extension.publisherDisplayName);
		const link = this.extension.url ? localize('extensionInfoVSMarketplaceLink', 'VS Marketplace Link: {0}', this.extension.url.toString()) : null;

		const clipboardStr = `${name}\n${id}\n${description}\n${verision}\n${publisher}${link ? '\n' + link : ''}`;

		clipboard.writeText(clipboardStr);
		return Promise.resolve();
	}
}

export class ExtensionSettingsAction extends ExtensionAction {

	static readonly ID = 'extensions.extensionSettings';
	static readonly LABEL = localize('extensionSettingsAction', "Configure Extension Settings");

	constructor(
		@IPreferencesService private readonly preferencesService: IPreferencesService
	) {
		super(ExtensionSettingsAction.ID, ExtensionSettingsAction.LABEL);
		this.update();
	}

	update(): void {
		this.enabled = !!this.extension;
	}
	run(): Promise<any> {
		this.preferencesService.openSettings(false, `@ext:${this.extension.identifier.id}`);
		return Promise.resolve();
	}
}

export class EnableForWorkspaceAction extends ExtensionAction {

	static readonly ID = 'extensions.enableForWorkspace';
	static LABEL = localize('enableForWorkspaceAction', "Enable (Workspace)");

	constructor(
		@IExtensionsWorkbenchService private readonly extensionsWorkbenchService: IExtensionsWorkbenchService,
		@IExtensionEnablementService private readonly extensionEnablementService: IExtensionEnablementService
	) {
		super(EnableForWorkspaceAction.ID, EnableForWorkspaceAction.LABEL);
		this.update();
	}

	update(): void {
		this.enabled = false;
		if (this.extension) {
			this.enabled = this.extension.state === ExtensionState.Installed && (this.extension.enablementState === EnablementState.Disabled || this.extension.enablementState === EnablementState.WorkspaceDisabled) && !!this.extension.local && this.extensionEnablementService.canChangeEnablement(this.extension.local);
		}
	}

	run(): Promise<any> {
		return this.extensionsWorkbenchService.setEnablement(this.extension, EnablementState.WorkspaceEnabled);
	}
}

export class EnableGloballyAction extends ExtensionAction {

	static readonly ID = 'extensions.enableGlobally';
	static LABEL = localize('enableGloballyAction', "Enable");

	constructor(
		@IExtensionsWorkbenchService private readonly extensionsWorkbenchService: IExtensionsWorkbenchService,
		@IExtensionEnablementService private readonly extensionEnablementService: IExtensionEnablementService
	) {
		super(EnableGloballyAction.ID, EnableGloballyAction.LABEL);
		this.update();
	}

	update(): void {
		this.enabled = false;
		if (this.extension && this.extension.local) {
			this.enabled = this.extension.state === ExtensionState.Installed && this.extension.enablementState === EnablementState.Disabled && this.extensionEnablementService.canChangeEnablement(this.extension.local);
		}
	}

	run(): Promise<any> {
		return this.extensionsWorkbenchService.setEnablement(this.extension, EnablementState.Enabled);
	}
}

export class DisableForWorkspaceAction extends ExtensionAction {

	static readonly ID = 'extensions.disableForWorkspace';
	static LABEL = localize('disableForWorkspaceAction', "Disable (Workspace)");

	constructor(readonly runningExtensions: IExtensionDescription[],
		@IWorkspaceContextService private readonly workspaceContextService: IWorkspaceContextService,
		@IExtensionsWorkbenchService private readonly extensionsWorkbenchService: IExtensionsWorkbenchService,
		@IExtensionEnablementService private readonly extensionEnablementService: IExtensionEnablementService
	) {
		super(DisableForWorkspaceAction.ID, DisableForWorkspaceAction.LABEL);
		this.update();
	}

	update(): void {
		this.enabled = false;
		if (this.extension && this.runningExtensions.some(e => areSameExtensions({ id: e.identifier.value }, this.extension.identifier) && this.workspaceContextService.getWorkbenchState() !== WorkbenchState.EMPTY)) {
			this.enabled = this.extension.state === ExtensionState.Installed && (this.extension.enablementState === EnablementState.Enabled || this.extension.enablementState === EnablementState.WorkspaceEnabled) && !!this.extension.local && this.extensionEnablementService.canChangeEnablement(this.extension.local);
		}
	}

	run(): Promise<any> {
		return this.extensionsWorkbenchService.setEnablement(this.extension, EnablementState.WorkspaceDisabled);
	}
}

export class DisableGloballyAction extends ExtensionAction {

	static readonly ID = 'extensions.disableGlobally';
	static LABEL = localize('disableGloballyAction', "Disable");

	constructor(readonly runningExtensions: IExtensionDescription[],
		@IExtensionsWorkbenchService private readonly extensionsWorkbenchService: IExtensionsWorkbenchService,
		@IExtensionEnablementService private readonly extensionEnablementService: IExtensionEnablementService
	) {
		super(DisableGloballyAction.ID, DisableGloballyAction.LABEL);
		this.update();
	}

	update(): void {
		this.enabled = false;
		if (this.extension && this.runningExtensions.some(e => areSameExtensions({ id: e.identifier.value }, this.extension.identifier))) {
			this.enabled = this.extension.state === ExtensionState.Installed && (this.extension.enablementState === EnablementState.Enabled || this.extension.enablementState === EnablementState.WorkspaceEnabled) && !!this.extension.local && this.extensionEnablementService.canChangeEnablement(this.extension.local);
		}
	}

	run(): Promise<any> {
		return this.extensionsWorkbenchService.setEnablement(this.extension, EnablementState.Disabled);
	}
}

export abstract class ExtensionEditorDropDownAction extends ExtensionDropDownAction {

	private static readonly EnabledClass = 'extension-action extension-editor-dropdown-action';
	private static readonly EnabledDropDownClass = 'extension-action extension-editor-dropdown-action dropdown enable';
	private static readonly DisabledClass = `${ExtensionEditorDropDownAction.EnabledClass} disabled`;

	constructor(
		id: string, private readonly initialLabel: string,
		readonly actions: ExtensionAction[],
		@IInstantiationService instantiationService: IInstantiationService
	) {
		super(id, initialLabel, ExtensionEditorDropDownAction.DisabledClass, false, false, instantiationService);
		this.update();
	}

	update(): void {
		this.actions.forEach(a => a.extension = this.extension);
		this.actions.forEach(a => a.update());
		const enabledActions = this.actions.filter(a => a.enabled);
		this.enabled = enabledActions.length > 0;
		if (this.enabled) {
			if (enabledActions.length === 1) {
				this.label = enabledActions[0].label;
				this.class = ExtensionEditorDropDownAction.EnabledClass;
			} else {
				this.label = this.initialLabel;
				this.class = ExtensionEditorDropDownAction.EnabledDropDownClass;
			}
		} else {
			this.class = ExtensionEditorDropDownAction.DisabledClass;
		}
	}

	public run(): Promise<any> {
		const enabledActions = this.actions.filter(a => a.enabled);
		if (enabledActions.length === 1) {
			enabledActions[0].run();
		} else {
			return super.run({ actionGroups: [this.actions], disposeActionsOnHide: false });
		}
		return Promise.resolve();
	}
}

export class EnableDropDownAction extends ExtensionEditorDropDownAction {

	constructor(
		@IInstantiationService instantiationService: IInstantiationService
	) {
		super('extensions.enable', localize('enableAction', "Enable"), [
			instantiationService.createInstance(EnableGloballyAction),
			instantiationService.createInstance(EnableForWorkspaceAction)
		], instantiationService);
	}
}

export class DisableDropDownAction extends ExtensionEditorDropDownAction {

	constructor(
		runningExtensions: IExtensionDescription[],
		@IInstantiationService instantiationService: IInstantiationService
	) {
		super('extensions.disable', localize('disableAction', "Disable"), [
			instantiationService.createInstance(DisableGloballyAction, runningExtensions),
			instantiationService.createInstance(DisableForWorkspaceAction, runningExtensions)
		], instantiationService);
	}
}

export class CheckForUpdatesAction extends Action {

	static readonly ID = 'workbench.extensions.action.checkForUpdates';
	static LABEL = localize('checkForUpdates', "Check for Extension Updates");

	constructor(
		id = CheckForUpdatesAction.ID,
		label = CheckForUpdatesAction.LABEL,
		@IExtensionsWorkbenchService private readonly extensionsWorkbenchService: IExtensionsWorkbenchService,
		@IViewletService private readonly viewletService: IViewletService,
		@INotificationService private readonly notificationService: INotificationService
	) {
		super(id, label, '', true);
	}

	private checkUpdatesAndNotify(): void {
		const outdated = this.extensionsWorkbenchService.outdated;
		if (!outdated.length) {
			this.notificationService.info(localize('noUpdatesAvailable', "All Extensions are up to date."));
			return;
		}

		let msgAvailableExtensions = outdated.length === 1 ? localize('singleUpdateAvailable', "An extension update is available.") : localize('updatesAvailable', "{0} extension updates are available.", outdated.length);

		const disabledExtensionsCount = outdated.filter(ext => ext.enablementState === EnablementState.Disabled || ext.enablementState === EnablementState.WorkspaceDisabled).length;
		if (disabledExtensionsCount) {
			if (outdated.length === 1) {
				msgAvailableExtensions = localize('singleDisabledUpdateAvailable', "An update to an extension which is disabled is available.");
			} else if (disabledExtensionsCount === 1) {
				msgAvailableExtensions = localize('updatesAvailableOneDisabled', "{0} extension updates are available. One of them is for a disabled extension.", outdated.length);
			} else if (disabledExtensionsCount === outdated.length) {
				msgAvailableExtensions = localize('updatesAvailableAllDisabled', "{0} extension updates are available. All of them are for disabled extensions.", outdated.length);
			} else {
				msgAvailableExtensions = localize('updatesAvailableIncludingDisabled', "{0} extension updates are available. {1} of them are for disabled extensions.", outdated.length, disabledExtensionsCount);
			}
		}

		this.viewletService.openViewlet(VIEWLET_ID, true)
			.then(viewlet => viewlet as IExtensionsViewlet)
			.then(viewlet => viewlet.search(''));

		this.notificationService.info(msgAvailableExtensions);
	}

	run(): Promise<any> {
		return this.extensionsWorkbenchService.checkForUpdates().then(() => this.checkUpdatesAndNotify());
	}
}

export class ToggleAutoUpdateAction extends Action {

	constructor(
		id: string,
		label: string,
		private autoUpdateValue: boolean,
		@IConfigurationService private readonly configurationService: IConfigurationService
	) {
		super(id, label, '', true);
		this.updateEnablement();
		configurationService.onDidChangeConfiguration(() => this.updateEnablement());
	}

	private updateEnablement(): void {
		this.enabled = this.configurationService.getValue(AutoUpdateConfigurationKey) !== this.autoUpdateValue;
	}

	run(): Promise<any> {
		return this.configurationService.updateValue(AutoUpdateConfigurationKey, this.autoUpdateValue);
	}
}

export class EnableAutoUpdateAction extends ToggleAutoUpdateAction {

	static readonly ID = 'workbench.extensions.action.enableAutoUpdate';
	static LABEL = localize('enableAutoUpdate', "Enable Auto Updating Extensions");

	constructor(
		id = EnableAutoUpdateAction.ID,
		label = EnableAutoUpdateAction.LABEL,
		@IConfigurationService configurationService: IConfigurationService
	) {
		super(id, label, true, configurationService);
	}
}

export class DisableAutoUpdateAction extends ToggleAutoUpdateAction {

	static readonly ID = 'workbench.extensions.action.disableAutoUpdate';
	static LABEL = localize('disableAutoUpdate', "Disable Auto Updating Extensions");

	constructor(
		id = EnableAutoUpdateAction.ID,
		label = EnableAutoUpdateAction.LABEL,
		@IConfigurationService configurationService: IConfigurationService
	) {
		super(id, label, false, configurationService);
	}
}

export class UpdateAllAction extends Action {

	static readonly ID = 'workbench.extensions.action.updateAllExtensions';
	static LABEL = localize('updateAll', "Update All Extensions");

	private disposables: IDisposable[] = [];

	constructor(
		id = UpdateAllAction.ID,
		label = UpdateAllAction.LABEL,
		@IExtensionsWorkbenchService private readonly extensionsWorkbenchService: IExtensionsWorkbenchService,
		@INotificationService private readonly notificationService: INotificationService,
		@IInstantiationService private readonly instantiationService: IInstantiationService,
		@IOpenerService private readonly openerService: IOpenerService
	) {
		super(id, label, '', false);

		this.disposables.push(this.extensionsWorkbenchService.onChange(() => this.update()));
		this.update();
	}

	private update(): void {
		this.enabled = this.extensionsWorkbenchService.outdated.length > 0;
	}

	run(): Promise<any> {
		return Promise.all(this.extensionsWorkbenchService.outdated.map(e => this.install(e)));
	}

	private install(extension: IExtension): Promise<any> {
		return this.extensionsWorkbenchService.install(extension).then(undefined, err => {
			if (!extension.gallery) {
				return this.notificationService.error(err);
			}

			console.error(err);

			return promptDownloadManually(extension.gallery, localize('failedToUpdate', "Failed to update \'{0}\'.", extension.identifier.id), err, this.instantiationService, this.notificationService, this.openerService);
		});
	}

	dispose(): void {
		super.dispose();
		this.disposables = dispose(this.disposables);
	}
}

export class ReloadAction extends ExtensionAction {

	private static readonly EnabledClass = 'extension-action reload';
	private static readonly DisabledClass = `${ReloadAction.EnabledClass} disabled`;

	updateWhenCounterExtensionChanges: boolean = true;
	private disposables: IDisposable[] = [];
	private _runningExtensions: IExtensionDescription[] | null = null;

	constructor(
		@IExtensionsWorkbenchService private readonly extensionsWorkbenchService: IExtensionsWorkbenchService,
		@IWindowService private readonly windowService: IWindowService,
		@IExtensionService private readonly extensionService: IExtensionService,
		@IExtensionEnablementService private readonly extensionEnablementService: IExtensionEnablementService,
		@IExtensionManagementServerService private readonly extensionManagementServerService: IExtensionManagementServerService,
		@IWorkbenchEnvironmentService private readonly workbenchEnvironmentService: IWorkbenchEnvironmentService,
		@IConfigurationService private readonly configurationService: IConfigurationService
	) {
		super('extensions.reload', localize('reloadAction', "Reload"), ReloadAction.DisabledClass, false);
		this.extensionService.onDidChangeExtensions(this.updateRunningExtensions, this, this.disposables);
		this.updateRunningExtensions();
	}

	private updateRunningExtensions(): void {
		this.extensionService.getExtensions().then(runningExtensions => { this._runningExtensions = runningExtensions; this.update(); });
	}

	update(): void {
		this.enabled = false;
		this.tooltip = '';
		if (!this.extension || !this._runningExtensions) {
			return;
		}
		const state = this.extension.state;
		if (state === ExtensionState.Installing || state === ExtensionState.Uninstalling) {
			return;
		}
		if (this.extension.local && this.extension.local.manifest && this.extension.local.manifest.contributes && this.extension.local.manifest.contributes.localizations && this.extension.local.manifest.contributes.localizations.length > 0) {
			return;
		}
		this.computeReloadState();
		this.class = this.enabled ? ReloadAction.EnabledClass : ReloadAction.DisabledClass;
	}

	private computeReloadState(): void {
		if (!this._runningExtensions) {
			return;
		}
		const isUninstalled = this.extension.state === ExtensionState.Uninstalled;
		const runningExtension = this._runningExtensions.filter(e => areSameExtensions({ id: e.identifier.value }, this.extension.identifier))[0];
		const isSameExtensionRunning = runningExtension && this.extension.server === this.extensionManagementServerService.getExtensionManagementServer(runningExtension.extensionLocation);

		if (isUninstalled) {
			if (isSameExtensionRunning) {
				this.enabled = true;
				this.label = localize('reloadRequired', "Reload Required");
				// {{SQL CARBON EDIT}} - replace Visual Studio Code with Azure Data Studio
				this.tooltip = localize('postUninstallTooltip', "Please reload Azure Data Studio to complete the uninstallation of this extension.");
				alert(localize('uninstallExtensionComplete', "Please reload Azure Data Studio to complete the uninstallation of the extension {0}.", this.extension.displayName));
			}
			return;
		}
		if (this.extension.local) {
			const isEnabled = this.extensionEnablementService.isEnabled(this.extension.local);
			if (runningExtension) {
				// Extension is running
				if (isEnabled) {
<<<<<<< HEAD
					if (!isSameVersionRunning && !this.extensionService.canAddExtension(toExtensionDescription(this.extension.local))) {
						this.enabled = true;
						this.label = localize('reloadRequired', "Reload Required");
						// {{SQL CARBON EDIT}} - replace Visual Studio Code with Azure Data Studio
						this.tooltip = localize('postUpdateTooltip', "Please reload Azure Data Studio to enable the updated extension.");
=======
					if (!this.extensionService.canAddExtension(toExtensionDescription(this.extension.local))) {
						if (isSameExtensionRunning) {
							if (this.extension.version !== runningExtension.version) {
								this.enabled = true;
								this.label = localize('reloadRequired', "Reload Required");
								this.tooltip = localize('postUpdateTooltip', "Please reload Visual Studio Code to enable the updated extension.");
							}
						} else {
							this.enabled = true;
							this.label = localize('reloadRequired', "Reload Required");
							this.tooltip = localize('postEnableTooltip', "Please reload Visual Studio Code to enable this extension.");
						}
>>>>>>> 513992b8
					}
				} else {
					if (isSameExtensionRunning) {
						this.enabled = true;
						this.label = localize('reloadRequired', "Reload Required");
						// {{SQL CARBON EDIT}} - replace Visual Studio Code with Azure Data Studio
						this.tooltip = localize('postDisableTooltip', "Please reload Azure Data Studio to disable this extension.");
					}
				}
				return;
			} else {
				// Extension is not running
				if (isEnabled && !this.extensionService.canAddExtension(toExtensionDescription(this.extension.local))) {
					this.enabled = true;
					this.label = localize('reloadRequired', "Reload Required");
					// {{SQL CARBON EDIT}} - replace Visual Studio Code with Azure Data Studio
					this.tooltip = localize('postEnableTooltip', "Please reload Azure Data Studio to enable this extension.");
					return;
				}
				if (this.workbenchEnvironmentService.configuration.remoteAuthority
					// Local Workspace Extension
					&& this.extension.server === this.extensionManagementServerService.localExtensionManagementServer && !isUIExtension(this.extension.local.manifest, this.configurationService)
				) {
					const remoteExtension = this.extensionsWorkbenchService.local.filter(e => areSameExtensions(e.identifier, this.extension.identifier) && e.server === this.extensionManagementServerService.remoteExtensionManagementServer)[0];
					// Extension exist in remote and enabled
					if (remoteExtension && remoteExtension.local && this.extensionEnablementService.isEnabled(remoteExtension.local)) {
						this.enabled = true;
						this.label = localize('reloadRequired', "Reload Required");
						// {{SQL CARBON EDIT}} - replace Visual Studio Code with Azure Data Studio
						this.tooltip = localize('postEnableTooltip', "Please reload Azure Data Studio to enable this extension.");
						alert(localize('installExtensionComplete', "Installing extension {0} is completed. Please reload Azure Data Studio to enable it.", this.extension.displayName));
						return;
					}
				}
			}
		}
	}

	run(): Promise<any> {
		return Promise.resolve(this.windowService.reloadWindow());
	}

	dispose(): void {
		dispose(this.disposables);
		super.dispose();
	}
}

export class SetColorThemeAction extends ExtensionAction {

	static getColorThemes(colorThemes: IColorTheme[], extension: IExtension): IColorTheme[] {
		return colorThemes.filter(c => c.extensionData && ExtensionIdentifier.equals(c.extensionData.extensionId, extension.identifier.id));
	}

	private static readonly EnabledClass = 'extension-action theme';
	private static readonly DisabledClass = `${SetColorThemeAction.EnabledClass} disabled`;

	private disposables: IDisposable[] = [];

	constructor(
		private readonly colorThemes: IColorTheme[],
		@IExtensionService extensionService: IExtensionService,
		@IWorkbenchThemeService private readonly workbenchThemeService: IWorkbenchThemeService,
		@IQuickInputService private readonly quickInputService: IQuickInputService,
		@IConfigurationService private readonly configurationService: IConfigurationService
	) {
		super(`extensions.colorTheme`, localize('color theme', "Set Color Theme"), SetColorThemeAction.DisabledClass, false);
		Event.any<any>(extensionService.onDidChangeExtensions, workbenchThemeService.onDidColorThemeChange)(() => this.update(), this, this.disposables);
		this.update();
	}

	update(): void {
		this.enabled = false;
		if (this.extension) {
			const isInstalled = this.extension.state === ExtensionState.Installed;
			if (isInstalled) {
				const extensionThemes = SetColorThemeAction.getColorThemes(this.colorThemes, this.extension);
				this.enabled = extensionThemes.length > 0;
			}
		}
		this.class = this.enabled ? SetColorThemeAction.EnabledClass : SetColorThemeAction.DisabledClass;
	}

	async run({ showCurrentTheme, ignoreFocusLost }: { showCurrentTheme: boolean, ignoreFocusLost: boolean } = { showCurrentTheme: false, ignoreFocusLost: false }): Promise<any> {
		this.update();
		if (!this.enabled) {
			return;
		}
		let extensionThemes = SetColorThemeAction.getColorThemes(this.colorThemes, this.extension);
		const currentTheme = this.colorThemes.filter(t => t.settingsId === this.configurationService.getValue(COLOR_THEME_SETTING))[0];
		showCurrentTheme = showCurrentTheme || extensionThemes.some(t => t.id === currentTheme.id);
		if (showCurrentTheme) {
			extensionThemes = extensionThemes.filter(t => t.id !== currentTheme.id);
		}

		const delayer = new Delayer<any>(100);
		const picks: (IQuickPickItem | IQuickPickSeparator)[] = [];
		picks.push(...extensionThemes.map(theme => (<IQuickPickItem>{ label: theme.label, id: theme.id })));
		if (showCurrentTheme) {
			picks.push(<IQuickPickSeparator>{ type: 'separator', label: localize('current', "Current") });
			picks.push(<IQuickPickItem>{ label: currentTheme.label, id: currentTheme.id });
		}
		const pickedTheme = await this.quickInputService.pick(
			picks,
			{
				placeHolder: localize('select color theme', "Select Color Theme"),
				onDidFocus: item => delayer.trigger(() => this.workbenchThemeService.setColorTheme(item.id, undefined)),
				ignoreFocusLost
			});
		let confValue = this.configurationService.inspect(COLOR_THEME_SETTING);
		const target = typeof confValue.workspace !== 'undefined' ? ConfigurationTarget.WORKSPACE : ConfigurationTarget.USER;
		return this.workbenchThemeService.setColorTheme(pickedTheme ? pickedTheme.id : currentTheme.id, target);
	}

	dispose() {
		this.disposables = dispose(this.disposables);
		super.dispose();
	}
}

export class SetFileIconThemeAction extends ExtensionAction {

	private static readonly EnabledClass = 'extension-action theme';
	private static readonly DisabledClass = `${SetFileIconThemeAction.EnabledClass} disabled`;

	private disposables: IDisposable[] = [];

	static getFileIconThemes(fileIconThemes: IFileIconTheme[], extension: IExtension): IFileIconTheme[] {
		return fileIconThemes.filter(c => c.extensionData && ExtensionIdentifier.equals(c.extensionData.extensionId, extension.identifier.id));
	}

	constructor(
		private readonly fileIconThemes: IFileIconTheme[],
		@IExtensionService extensionService: IExtensionService,
		@IWorkbenchThemeService private readonly workbenchThemeService: IWorkbenchThemeService,
		@IQuickInputService private readonly quickInputService: IQuickInputService,
		@IConfigurationService private readonly configurationService: IConfigurationService
	) {
		super(`extensions.fileIconTheme`, localize('file icon theme', "Set File Icon Theme"), SetFileIconThemeAction.DisabledClass, false);
		Event.any<any>(extensionService.onDidChangeExtensions, workbenchThemeService.onDidFileIconThemeChange)(() => this.update(), this, this.disposables);
		this.update();
	}

	update(): void {
		this.enabled = false;
		if (this.extension) {
			const isInstalled = this.extension.state === ExtensionState.Installed;
			if (isInstalled) {
				const extensionThemes = SetFileIconThemeAction.getFileIconThemes(this.fileIconThemes, this.extension);
				this.enabled = extensionThemes.length > 0;
			}
		}
		this.class = this.enabled ? SetFileIconThemeAction.EnabledClass : SetFileIconThemeAction.DisabledClass;
	}

	async run({ showCurrentTheme, ignoreFocusLost }: { showCurrentTheme: boolean, ignoreFocusLost: boolean } = { showCurrentTheme: false, ignoreFocusLost: false }): Promise<any> {
		await this.update();
		if (!this.enabled) {
			return;
		}
		let extensionThemes = SetFileIconThemeAction.getFileIconThemes(this.fileIconThemes, this.extension);
		const currentTheme = this.fileIconThemes.filter(t => t.settingsId === this.configurationService.getValue(ICON_THEME_SETTING))[0] || this.workbenchThemeService.getFileIconTheme();
		showCurrentTheme = showCurrentTheme || extensionThemes.some(t => t.id === currentTheme.id);
		if (showCurrentTheme) {
			extensionThemes = extensionThemes.filter(t => t.id !== currentTheme.id);
		}

		const delayer = new Delayer<any>(100);
		const picks: (IQuickPickItem | IQuickPickSeparator)[] = [];
		picks.push(...extensionThemes.map(theme => (<IQuickPickItem>{ label: theme.label, id: theme.id })));
		if (showCurrentTheme && currentTheme.label) {
			picks.push(<IQuickPickSeparator>{ type: 'separator', label: localize('current', "Current") });
			picks.push(<IQuickPickItem>{ label: currentTheme.label, id: currentTheme.id });
		}
		const pickedTheme = await this.quickInputService.pick(
			picks,
			{
				placeHolder: localize('select file icon theme', "Select File Icon Theme"),
				onDidFocus: item => delayer.trigger(() => this.workbenchThemeService.setFileIconTheme(item.id, undefined)),
				ignoreFocusLost
			});
		let confValue = this.configurationService.inspect(ICON_THEME_SETTING);
		const target = typeof confValue.workspace !== 'undefined' ? ConfigurationTarget.WORKSPACE : ConfigurationTarget.USER;
		return this.workbenchThemeService.setFileIconTheme(pickedTheme ? pickedTheme.id : currentTheme.id, target);
	}

	dispose() {
		this.disposables = dispose(this.disposables);
		super.dispose();
	}
}

export class OpenExtensionsViewletAction extends ShowViewletAction {

	static ID = VIEWLET_ID;
	static LABEL = localize('toggleExtensionsViewlet', "Show Extensions");

	constructor(
		id: string,
		label: string,
		@IViewletService viewletService: IViewletService,
		@IEditorGroupsService editorGroupService: IEditorGroupsService,
		@IWorkbenchLayoutService layoutService: IWorkbenchLayoutService
	) {
		super(id, label, VIEWLET_ID, viewletService, editorGroupService, layoutService);
	}
}

export class InstallExtensionsAction extends OpenExtensionsViewletAction {
	static ID = 'workbench.extensions.action.installExtensions';
	static LABEL = localize('installExtensions', "Install Extensions");
}

export class ShowEnabledExtensionsAction extends Action {

	static readonly ID = 'workbench.extensions.action.showEnabledExtensions';
	static LABEL = localize('showEnabledExtensions', 'Show Enabled Extensions');

	constructor(
		id: string,
		label: string,
		@IViewletService private readonly viewletService: IViewletService
	) {
		super(id, label, undefined, true);
	}

	run(): Promise<void> {
		return this.viewletService.openViewlet(VIEWLET_ID, true)
			.then(viewlet => viewlet as IExtensionsViewlet)
			.then(viewlet => {
				viewlet.search('@enabled ');
				viewlet.focus();
			});
	}
}

export class ShowInstalledExtensionsAction extends Action {

	static readonly ID = 'workbench.extensions.action.showInstalledExtensions';
	static LABEL = localize('showInstalledExtensions', "Show Installed Extensions");

	constructor(
		id: string,
		label: string,
		@IViewletService private readonly viewletService: IViewletService
	) {
		super(id, label, undefined, true);
	}

	run(): Promise<void> {
		return this.viewletService.openViewlet(VIEWLET_ID, true)
			.then(viewlet => viewlet as IExtensionsViewlet)
			.then(viewlet => {
				viewlet.search('@installed ');
				viewlet.focus();
			});
	}
}

export class ShowDisabledExtensionsAction extends Action {

	static readonly ID = 'workbench.extensions.action.showDisabledExtensions';
	static LABEL = localize('showDisabledExtensions', "Show Disabled Extensions");

	constructor(
		id: string,
		label: string,
		@IViewletService private readonly viewletService: IViewletService
	) {
		super(id, label, 'null', true);
	}

	run(): Promise<void> {
		return this.viewletService.openViewlet(VIEWLET_ID, true)
			.then(viewlet => viewlet as IExtensionsViewlet)
			.then(viewlet => {
				viewlet.search('@disabled ');
				viewlet.focus();
			});
	}
}

export class ClearExtensionsInputAction extends Action {

	static readonly ID = 'workbench.extensions.action.clearExtensionsInput';
	static LABEL = localize('clearExtensionsInput', "Clear Extensions Input");

	private disposables: IDisposable[] = [];

	constructor(
		id: string,
		label: string,
		onSearchChange: Event<string>,
		value: string,
		@IViewletService private readonly viewletService: IViewletService
	) {
		super(id, label, 'clear-extensions', true);
		this.onSearchChange(value);
		onSearchChange(this.onSearchChange, this, this.disposables);
	}

	private onSearchChange(value: string): void {
		this.enabled = !!value;
	}

	run(): Promise<void> {
		return this.viewletService.openViewlet(VIEWLET_ID, true)
			.then(viewlet => viewlet as IExtensionsViewlet)
			.then(viewlet => {
				viewlet.search('');
				viewlet.focus();
			});
	}

	dispose(): void {
		this.disposables = dispose(this.disposables);
	}
}

export class ShowBuiltInExtensionsAction extends Action {

	static readonly ID = 'workbench.extensions.action.listBuiltInExtensions';
	static LABEL = localize('showBuiltInExtensions', "Show Built-in Extensions");

	constructor(
		id: string,
		label: string,
		@IViewletService private readonly viewletService: IViewletService
	) {
		super(id, label, undefined, true);
	}

	run(): Promise<void> {
		return this.viewletService.openViewlet(VIEWLET_ID, true)
			.then(viewlet => viewlet as IExtensionsViewlet)
			.then(viewlet => {
				viewlet.search('@builtin ');
				viewlet.focus();
			});
	}
}

export class ShowOutdatedExtensionsAction extends Action {

	static readonly ID = 'workbench.extensions.action.listOutdatedExtensions';
	static LABEL = localize('showOutdatedExtensions', "Show Outdated Extensions");

	constructor(
		id: string,
		label: string,
		@IViewletService private readonly viewletService: IViewletService
	) {
		super(id, label, undefined, true);
	}

	run(): Promise<void> {
		return this.viewletService.openViewlet(VIEWLET_ID, true)
			.then(viewlet => viewlet as IExtensionsViewlet)
			.then(viewlet => {
				viewlet.search('@outdated ');
				viewlet.focus();
			});
	}
}

export class ShowPopularExtensionsAction extends Action {

	static readonly ID = 'workbench.extensions.action.showPopularExtensions';
	static LABEL = localize('showPopularExtensions', "Show Popular Extensions");

	constructor(
		id: string,
		label: string,
		@IViewletService private readonly viewletService: IViewletService
	) {
		super(id, label, undefined, true);
	}

	run(): Promise<void> {
		return this.viewletService.openViewlet(VIEWLET_ID, true)
			.then(viewlet => viewlet as IExtensionsViewlet)
			.then(viewlet => {
				viewlet.search('@sort:installs ');
				viewlet.focus();
			});
	}
}

export class ShowRecommendedExtensionsAction extends Action {

	static readonly ID = 'workbench.extensions.action.showRecommendedExtensions';
	static LABEL = localize('showRecommendedExtensions', "Show Recommended Extensions");

	constructor(
		id: string,
		label: string,
		@IViewletService private readonly viewletService: IViewletService
	) {
		super(id, label, undefined, true);
	}

	run(): Promise<void> {
		return this.viewletService.openViewlet(VIEWLET_ID, true)
			.then(viewlet => viewlet as IExtensionsViewlet)
			.then(viewlet => {
				viewlet.search('@recommended ');
				viewlet.focus();
			});
	}
}

export class InstallWorkspaceRecommendedExtensionsAction extends Action {

	static readonly ID = 'workbench.extensions.action.installWorkspaceRecommendedExtensions';
	static LABEL = localize('installWorkspaceRecommendedExtensions', "Install All Workspace Recommended Extensions");

	private _recommendations: IExtensionRecommendation[] = [];
	get recommendations(): IExtensionRecommendation[] { return this._recommendations; }
	set recommendations(recommendations: IExtensionRecommendation[]) { this._recommendations = recommendations; this.enabled = this._recommendations.length > 0; }

	constructor(
		id: string = InstallWorkspaceRecommendedExtensionsAction.ID,
		label: string = InstallWorkspaceRecommendedExtensionsAction.LABEL,
		recommendations: IExtensionRecommendation[],
		@IViewletService private readonly viewletService: IViewletService,
		@INotificationService private readonly notificationService: INotificationService,
		@IInstantiationService private readonly instantiationService: IInstantiationService,
		@IOpenerService private readonly openerService: IOpenerService,
		@IExtensionsWorkbenchService private readonly extensionWorkbenchService: IExtensionsWorkbenchService
	) {
		super(id, label, 'extension-action');
		this.recommendations = recommendations;
	}

	run(): Promise<any> {
		return this.viewletService.openViewlet(VIEWLET_ID, true)
			.then(viewlet => viewlet as IExtensionsViewlet)
			.then(viewlet => {
				viewlet.search('@recommended ');
				viewlet.focus();
				const names = this.recommendations.map(({ extensionId }) => extensionId);
				return this.extensionWorkbenchService.queryGallery({ names, source: 'install-all-workspace-recommendations' }, CancellationToken.None).then(pager => {
					let installPromises: Promise<any>[] = [];
					let model = new PagedModel(pager);
					for (let i = 0; i < pager.total; i++) {
						installPromises.push(model.resolve(i, CancellationToken.None).then(e => {
							return this.extensionWorkbenchService.install(e).then(undefined, err => {
								console.error(err);
								return promptDownloadManually(e.gallery, localize('failedToInstall', "Failed to install \'{0}\'.", e.identifier.id), err, this.instantiationService, this.notificationService, this.openerService);
							});
						}));
					}
					return Promise.all(installPromises);
				});
			});
	}
}

export class InstallRecommendedExtensionAction extends Action {

	static readonly ID = 'workbench.extensions.action.installRecommendedExtension';
	static LABEL = localize('installRecommendedExtension', "Install Recommended Extension");

	private extensionId: string;

	constructor(
		extensionId: string,
		@IViewletService private readonly viewletService: IViewletService,
		@INotificationService private readonly notificationService: INotificationService,
		@IInstantiationService private readonly instantiationService: IInstantiationService,
		@IOpenerService private readonly openerService: IOpenerService,
		@IExtensionsWorkbenchService private readonly extensionWorkbenchService: IExtensionsWorkbenchService
	) {
		super(InstallRecommendedExtensionAction.ID, InstallRecommendedExtensionAction.LABEL, undefined, false);
		this.extensionId = extensionId;
	}

	run(): Promise<any> {
		return this.viewletService.openViewlet(VIEWLET_ID, true)
			.then(viewlet => viewlet as IExtensionsViewlet)
			.then(viewlet => {
				viewlet.search('@recommended ');
				viewlet.focus();
				return this.extensionWorkbenchService.queryGallery({ names: [this.extensionId], source: 'install-recommendation', pageSize: 1 }, CancellationToken.None)
					.then(pager => {
						if (pager && pager.firstPage && pager.firstPage.length) {
							const extension = pager.firstPage[0];
							return this.extensionWorkbenchService.install(extension)
								.then(() => null, err => {
									console.error(err);
									return promptDownloadManually(extension.gallery, localize('failedToInstall', "Failed to install \'{0}\'.", extension.identifier.id), err, this.instantiationService, this.notificationService, this.openerService);
								});
						}
						return null;
					});
			});
	}
}

export class IgnoreExtensionRecommendationAction extends Action {

	static readonly ID = 'extensions.ignore';

	private static readonly Class = 'extension-action ignore';

	private disposables: IDisposable[] = [];
	extension: IExtension;

	constructor(
		@IExtensionTipsService private readonly extensionsTipsService: IExtensionTipsService,
	) {
		super(IgnoreExtensionRecommendationAction.ID, 'Ignore Recommendation');

		this.class = IgnoreExtensionRecommendationAction.Class;
		this.tooltip = localize('ignoreExtensionRecommendation', "Do not recommend this extension again");
		this.enabled = true;
	}

	public run(): Promise<any> {
		this.extensionsTipsService.toggleIgnoredRecommendation(this.extension.identifier.id, true);
		return Promise.resolve();
	}

	dispose(): void {
		super.dispose();
		this.disposables = dispose(this.disposables);
	}
}

export class UndoIgnoreExtensionRecommendationAction extends Action {

	static readonly ID = 'extensions.ignore';

	private static readonly Class = 'extension-action undo-ignore';

	private disposables: IDisposable[] = [];
	extension: IExtension;

	constructor(
		@IExtensionTipsService private readonly extensionsTipsService: IExtensionTipsService,
	) {
		super(UndoIgnoreExtensionRecommendationAction.ID, 'Undo');

		this.class = UndoIgnoreExtensionRecommendationAction.Class;
		this.tooltip = localize('undo', "Undo");
		this.enabled = true;
	}

	public run(): Promise<any> {
		this.extensionsTipsService.toggleIgnoredRecommendation(this.extension.identifier.id, false);
		return Promise.resolve();
	}

	dispose(): void {
		super.dispose();
		this.disposables = dispose(this.disposables);
	}
}


export class ShowRecommendedKeymapExtensionsAction extends Action {

	static readonly ID = 'workbench.extensions.action.showRecommendedKeymapExtensions';
	static SHORT_LABEL = localize('showRecommendedKeymapExtensionsShort', "Keymaps");

	constructor(
		id: string,
		label: string,
		@IViewletService private readonly viewletService: IViewletService
	) {
		super(id, label, undefined, true);
	}

	run(): Promise<void> {
		return this.viewletService.openViewlet(VIEWLET_ID, true)
			.then(viewlet => viewlet as IExtensionsViewlet)
			.then(viewlet => {
				viewlet.search('@recommended:keymaps ');
				viewlet.focus();
			});
	}
}

export class ShowLanguageExtensionsAction extends Action {

	static readonly ID = 'workbench.extensions.action.showLanguageExtensions';
	static SHORT_LABEL = localize('showLanguageExtensionsShort', "Language Extensions");

	constructor(
		id: string,
		label: string,
		@IViewletService private readonly viewletService: IViewletService
	) {
		super(id, label, undefined, true);
	}

	run(): Promise<void> {
		return this.viewletService.openViewlet(VIEWLET_ID, true)
			.then(viewlet => viewlet as IExtensionsViewlet)
			.then(viewlet => {
				viewlet.search('@category:"programming languages" @sort:installs ');
				viewlet.focus();
			});
	}
}

export class ShowAzureExtensionsAction extends Action {

	static readonly ID = 'workbench.extensions.action.showAzureExtensions';
	static SHORT_LABEL = localize('showAzureExtensionsShort', "Azure Extensions");

	constructor(
		id: string,
		label: string,
		@IViewletService private readonly viewletService: IViewletService
	) {
		super(id, label, undefined, true);
	}

	run(): Promise<void> {
		return this.viewletService.openViewlet(VIEWLET_ID, true)
			.then(viewlet => viewlet as IExtensionsViewlet)
			.then(viewlet => {
				viewlet.search('@sort:installs azure ');
				viewlet.focus();
			});
	}
}

export class ChangeSortAction extends Action {

	private query: Query;
	private disposables: IDisposable[] = [];

	constructor(
		id: string,
		label: string,
		onSearchChange: Event<string>,
		private sortBy: string,
		@IViewletService private readonly viewletService: IViewletService
	) {
		super(id, label, undefined, true);

		if (sortBy === undefined) {
			throw new Error('bad arguments');
		}

		this.query = Query.parse('');
		this.enabled = false;
		onSearchChange(this.onSearchChange, this, this.disposables);
	}

	private onSearchChange(value: string): void {
		const query = Query.parse(value);
		this.query = new Query(query.value, this.sortBy || query.sortBy, query.groupBy);
		this.enabled = !!value && this.query.isValid() && !this.query.equals(query);
	}

	run(): Promise<void> {
		return this.viewletService.openViewlet(VIEWLET_ID, true)
			.then(viewlet => viewlet as IExtensionsViewlet)
			.then(viewlet => {
				viewlet.search(this.query.toString());
				viewlet.focus();
			});
	}
}

export class ConfigureRecommendedExtensionsCommandsContributor extends Disposable implements IWorkbenchContribution {

	private workspaceContextKey = new RawContextKey<boolean>('workspaceRecommendations', true);
	private workspaceFolderContextKey = new RawContextKey<boolean>('workspaceFolderRecommendations', true);
	private addToWorkspaceRecommendationsContextKey = new RawContextKey<boolean>('addToWorkspaceRecommendations', false);
	private addToWorkspaceFolderRecommendationsContextKey = new RawContextKey<boolean>('addToWorkspaceFolderRecommendations', false);

	constructor(
		@IContextKeyService contextKeyService: IContextKeyService,
		@IWorkspaceContextService workspaceContextService: IWorkspaceContextService,
		@IEditorService editorService: IEditorService
	) {
		super();
		const boundWorkspaceContextKey = this.workspaceContextKey.bindTo(contextKeyService);
		boundWorkspaceContextKey.set(workspaceContextService.getWorkbenchState() === WorkbenchState.WORKSPACE);
		this._register(workspaceContextService.onDidChangeWorkbenchState(() => boundWorkspaceContextKey.set(workspaceContextService.getWorkbenchState() === WorkbenchState.WORKSPACE)));

		const boundWorkspaceFolderContextKey = this.workspaceFolderContextKey.bindTo(contextKeyService);
		boundWorkspaceFolderContextKey.set(workspaceContextService.getWorkspace().folders.length > 0);
		this._register(workspaceContextService.onDidChangeWorkspaceFolders(() => boundWorkspaceFolderContextKey.set(workspaceContextService.getWorkspace().folders.length > 0)));

		const boundAddToWorkspaceRecommendationsContextKey = this.addToWorkspaceRecommendationsContextKey.bindTo(contextKeyService);
		boundAddToWorkspaceRecommendationsContextKey.set(editorService.activeEditor instanceof ExtensionsInput && workspaceContextService.getWorkbenchState() === WorkbenchState.WORKSPACE);
		this._register(editorService.onDidActiveEditorChange(() => boundAddToWorkspaceRecommendationsContextKey.set(
			editorService.activeEditor instanceof ExtensionsInput && workspaceContextService.getWorkbenchState() === WorkbenchState.WORKSPACE)));
		this._register(workspaceContextService.onDidChangeWorkbenchState(() => boundAddToWorkspaceRecommendationsContextKey.set(
			editorService.activeEditor instanceof ExtensionsInput && workspaceContextService.getWorkbenchState() === WorkbenchState.WORKSPACE)));

		const boundAddToWorkspaceFolderRecommendationsContextKey = this.addToWorkspaceFolderRecommendationsContextKey.bindTo(contextKeyService);
		boundAddToWorkspaceFolderRecommendationsContextKey.set(editorService.activeEditor instanceof ExtensionsInput);
		this._register(editorService.onDidActiveEditorChange(() => boundAddToWorkspaceFolderRecommendationsContextKey.set(editorService.activeEditor instanceof ExtensionsInput)));

		this.registerCommands();
	}

	private registerCommands(): void {
		CommandsRegistry.registerCommand(ConfigureWorkspaceRecommendedExtensionsAction.ID, serviceAccessor => {
			serviceAccessor.get(IInstantiationService).createInstance(ConfigureWorkspaceRecommendedExtensionsAction, ConfigureWorkspaceRecommendedExtensionsAction.ID, ConfigureWorkspaceRecommendedExtensionsAction.LABEL).run();
		});
		MenuRegistry.appendMenuItem(MenuId.CommandPalette, {
			command: {
				id: ConfigureWorkspaceRecommendedExtensionsAction.ID,
				title: { value: `${ExtensionsLabel}: ${ConfigureWorkspaceRecommendedExtensionsAction.LABEL}`, original: 'Extensions: Configure Recommended Extensions (Workspace)' },
				category: localize('extensions', "Extensions")
			},
			when: this.workspaceContextKey
		});

		CommandsRegistry.registerCommand(ConfigureWorkspaceFolderRecommendedExtensionsAction.ID, serviceAccessor => {
			serviceAccessor.get(IInstantiationService).createInstance(ConfigureWorkspaceFolderRecommendedExtensionsAction, ConfigureWorkspaceFolderRecommendedExtensionsAction.ID, ConfigureWorkspaceFolderRecommendedExtensionsAction.LABEL).run();
		});
		MenuRegistry.appendMenuItem(MenuId.CommandPalette, {
			command: {
				id: ConfigureWorkspaceFolderRecommendedExtensionsAction.ID,
				title: { value: `${ExtensionsLabel}: ${ConfigureWorkspaceFolderRecommendedExtensionsAction.LABEL}`, original: 'Extensions: Configure Recommended Extensions (Workspace Folder)' },
				category: localize('extensions', "Extensions")
			},
			when: this.workspaceFolderContextKey
		});

		CommandsRegistry.registerCommand(AddToWorkspaceRecommendationsAction.ADD_ID, serviceAccessor => {
			serviceAccessor.get(IInstantiationService)
				.createInstance(AddToWorkspaceRecommendationsAction, AddToWorkspaceRecommendationsAction.ADD_ID, AddToWorkspaceRecommendationsAction.ADD_LABEL)
				.run(AddToWorkspaceRecommendationsAction.ADD);
		});
		MenuRegistry.appendMenuItem(MenuId.CommandPalette, {
			command: {
				id: AddToWorkspaceRecommendationsAction.ADD_ID,
				title: { value: `${ExtensionsLabel}: ${AddToWorkspaceRecommendationsAction.ADD_LABEL}`, original: 'Extensions: Add to Recommended Extensions (Workspace)' },
				category: localize('extensions', "Extensions")
			},
			when: this.addToWorkspaceRecommendationsContextKey
		});

		CommandsRegistry.registerCommand(AddToWorkspaceFolderRecommendationsAction.ADD_ID, serviceAccessor => {
			serviceAccessor.get(IInstantiationService)
				.createInstance(AddToWorkspaceFolderRecommendationsAction, AddToWorkspaceFolderRecommendationsAction.ADD_ID, AddToWorkspaceFolderRecommendationsAction.ADD_LABEL)
				.run(AddToWorkspaceRecommendationsAction.ADD);
		});
		MenuRegistry.appendMenuItem(MenuId.CommandPalette, {
			command: {
				id: AddToWorkspaceFolderRecommendationsAction.ADD_ID,
				title: { value: `${ExtensionsLabel}: ${AddToWorkspaceFolderRecommendationsAction.ADD_LABEL}`, original: 'Extensions: Add to Recommended Extensions (Workspace Folder)' },
				category: localize('extensions', "Extensions")
			},
			when: this.addToWorkspaceFolderRecommendationsContextKey
		});

		CommandsRegistry.registerCommand(AddToWorkspaceRecommendationsAction.IGNORE_ID, serviceAccessor => {
			serviceAccessor.get(IInstantiationService)
				.createInstance(AddToWorkspaceRecommendationsAction, AddToWorkspaceRecommendationsAction.IGNORE_ID, AddToWorkspaceRecommendationsAction.IGNORE_LABEL)
				.run(AddToWorkspaceRecommendationsAction.IGNORE);
		});
		MenuRegistry.appendMenuItem(MenuId.CommandPalette, {
			command: {
				id: AddToWorkspaceRecommendationsAction.IGNORE_ID,
				title: { value: `${ExtensionsLabel}: ${AddToWorkspaceRecommendationsAction.IGNORE_LABEL}`, original: 'Extensions: Ignore Recommended Extension (Workspace)' },
				category: localize('extensions', "Extensions")
			},
			when: this.addToWorkspaceRecommendationsContextKey
		});

		CommandsRegistry.registerCommand(AddToWorkspaceFolderRecommendationsAction.IGNORE_ID, serviceAccessor => {
			serviceAccessor.get(IInstantiationService)
				.createInstance(AddToWorkspaceFolderRecommendationsAction, AddToWorkspaceFolderRecommendationsAction.IGNORE_ID, AddToWorkspaceFolderRecommendationsAction.IGNORE_LABEL)
				.run(AddToWorkspaceRecommendationsAction.IGNORE);
		});
		MenuRegistry.appendMenuItem(MenuId.CommandPalette, {
			command: {
				id: AddToWorkspaceFolderRecommendationsAction.IGNORE_ID,
				title: { value: `${ExtensionsLabel}: ${AddToWorkspaceFolderRecommendationsAction.IGNORE_LABEL}`, original: 'Extensions: Ignore Recommended Extension (Workspace Folder)' },
				category: localize('extensions', "Extensions")
			},
			when: this.addToWorkspaceFolderRecommendationsContextKey
		});
	}
}

export abstract class AbstractConfigureRecommendedExtensionsAction extends Action {

	constructor(
		id: string,
		label: string,
		@IWorkspaceContextService protected contextService: IWorkspaceContextService,
		@IFileService private readonly fileService: IFileService,
		@ITextFileService private readonly textFileService: ITextFileService,
		@IEditorService protected editorService: IEditorService,
		@IJSONEditingService private readonly jsonEditingService: IJSONEditingService,
		@ITextModelService private readonly textModelResolverService: ITextModelService
	) {
		super(id, label);
	}

	protected openExtensionsFile(extensionsFileResource: URI): Promise<any> {
		return this.getOrCreateExtensionsFile(extensionsFileResource)
			.then(({ created, content }) =>
				this.getSelectionPosition(content, extensionsFileResource, ['recommendations'])
					.then(selection => this.editorService.openEditor({
						resource: extensionsFileResource,
						options: {
							pinned: created,
							selection
						}
					})),
				error => Promise.reject(new Error(localize('OpenExtensionsFile.failed', "Unable to create 'extensions.json' file inside the '.vscode' folder ({0}).", error))));
	}

	protected openWorkspaceConfigurationFile(workspaceConfigurationFile: URI): Promise<any> {
		return this.getOrUpdateWorkspaceConfigurationFile(workspaceConfigurationFile)
			.then(content => this.getSelectionPosition(content.value.toString(), content.resource, ['extensions', 'recommendations']))
			.then(selection => this.editorService.openEditor({
				resource: workspaceConfigurationFile,
				options: {
					selection,
					forceReload: true // because content has changed
				}
			}));
	}

	protected addExtensionToWorkspaceConfig(workspaceConfigurationFile: URI, extensionId: string, shouldRecommend: boolean) {
		return this.getOrUpdateWorkspaceConfigurationFile(workspaceConfigurationFile)
			.then(content => {
				const extensionIdLowerCase = extensionId.toLowerCase();
				const workspaceExtensionsConfigContent: IExtensionsConfigContent = (json.parse(content.value.toString()) || {})['extensions'] || {};
				let insertInto = shouldRecommend ? workspaceExtensionsConfigContent.recommendations || [] : workspaceExtensionsConfigContent.unwantedRecommendations || [];
				let removeFrom = shouldRecommend ? workspaceExtensionsConfigContent.unwantedRecommendations || [] : workspaceExtensionsConfigContent.recommendations || [];

				if (insertInto.some(e => e.toLowerCase() === extensionIdLowerCase)) {
					return Promise.resolve(null);
				}

				insertInto.push(extensionId);
				removeFrom = removeFrom.filter(x => x.toLowerCase() !== extensionIdLowerCase);

				return this.jsonEditingService.write(workspaceConfigurationFile,
					{
						key: 'extensions',
						value: {
							recommendations: shouldRecommend ? insertInto : removeFrom,
							unwantedRecommendations: shouldRecommend ? removeFrom : insertInto
						}
					},
					true);
			});
	}

	protected addExtensionToWorkspaceFolderConfig(extensionsFileResource: URI, extensionId: string, shouldRecommend: boolean): Promise<any> {
		return this.getOrCreateExtensionsFile(extensionsFileResource)
			.then(({ content }) => {
				const extensionIdLowerCase = extensionId.toLowerCase();
				const extensionsConfigContent: IExtensionsConfigContent = json.parse(content) || {};
				let insertInto = shouldRecommend ? extensionsConfigContent.recommendations || [] : extensionsConfigContent.unwantedRecommendations || [];
				let removeFrom = shouldRecommend ? extensionsConfigContent.unwantedRecommendations || [] : extensionsConfigContent.recommendations || [];

				if (insertInto.some(e => e.toLowerCase() === extensionIdLowerCase)) {
					return Promise.resolve(null);
				}

				insertInto.push(extensionId);

				let removeFromPromise: Promise<void> = Promise.resolve();
				if (removeFrom.some(e => e.toLowerCase() === extensionIdLowerCase)) {
					removeFrom = removeFrom.filter(x => x.toLowerCase() !== extensionIdLowerCase);
					removeFromPromise = this.jsonEditingService.write(extensionsFileResource,
						{
							key: shouldRecommend ? 'unwantedRecommendations' : 'recommendations',
							value: removeFrom
						},
						true);
				}

				return removeFromPromise.then(() =>
					this.jsonEditingService.write(extensionsFileResource,
						{
							key: shouldRecommend ? 'recommendations' : 'unwantedRecommendations',
							value: insertInto
						},
						true)
				);
			});
	}

	protected getWorkspaceExtensionsConfigContent(extensionsFileResource: URI): Promise<IExtensionsConfigContent> {
		return Promise.resolve(this.fileService.readFile(extensionsFileResource))
			.then(content => {
				return (json.parse(content.value.toString()) || {})['extensions'] || {};
			}, err => ({ recommendations: [], unwantedRecommendations: [] }));
	}

	protected getWorkspaceFolderExtensionsConfigContent(extensionsFileResource: URI): Promise<IExtensionsConfigContent> {
		return Promise.resolve(this.fileService.readFile(extensionsFileResource))
			.then(content => {
				return (<IExtensionsConfigContent>json.parse(content.value.toString()));
			}, err => ({ recommendations: [], unwantedRecommendations: [] }));
	}

	private getOrUpdateWorkspaceConfigurationFile(workspaceConfigurationFile: URI): Promise<IFileContent> {
		return Promise.resolve(this.fileService.readFile(workspaceConfigurationFile))
			.then(content => {
				const workspaceRecommendations = <IExtensionsConfigContent>json.parse(content.value.toString())['extensions'];
				if (!workspaceRecommendations || !workspaceRecommendations.recommendations) {
					return this.jsonEditingService.write(workspaceConfigurationFile, { key: 'extensions', value: { recommendations: [] } }, true)
						.then(() => this.fileService.readFile(workspaceConfigurationFile));
				}
				return content;
			});
	}

	private getSelectionPosition(content: string, resource: URI, path: json.JSONPath): Promise<ITextEditorSelection | undefined> {
		const tree = json.parseTree(content);
		const node = json.findNodeAtLocation(tree, path);
		if (node && node.parent && node.parent.children) {
			const recommendationsValueNode = node.parent.children[1];
			const lastExtensionNode = recommendationsValueNode.children && recommendationsValueNode.children.length ? recommendationsValueNode.children[recommendationsValueNode.children.length - 1] : null;
			const offset = lastExtensionNode ? lastExtensionNode.offset + lastExtensionNode.length : recommendationsValueNode.offset + 1;
			return Promise.resolve(this.textModelResolverService.createModelReference(resource))
				.then(reference => {
					const position = reference.object.textEditorModel.getPositionAt(offset);
					reference.dispose();
					return <ITextEditorSelection>{
						startLineNumber: position.lineNumber,
						startColumn: position.column,
						endLineNumber: position.lineNumber,
						endColumn: position.column,
					};
				});
		}
		return Promise.resolve(undefined);
	}

	private getOrCreateExtensionsFile(extensionsFileResource: URI): Promise<{ created: boolean, extensionsFileResource: URI, content: string }> {
		return Promise.resolve(this.fileService.readFile(extensionsFileResource)).then(content => {
			return { created: false, extensionsFileResource, content: content.value.toString() };
		}, err => {
			return this.textFileService.write(extensionsFileResource, ExtensionsConfigurationInitialContent).then(() => {
				return { created: true, extensionsFileResource, content: ExtensionsConfigurationInitialContent };
			});
		});
	}
}

export class ConfigureWorkspaceRecommendedExtensionsAction extends AbstractConfigureRecommendedExtensionsAction {

	static readonly ID = 'workbench.extensions.action.configureWorkspaceRecommendedExtensions';
	static LABEL = localize('configureWorkspaceRecommendedExtensions', "Configure Recommended Extensions (Workspace)");

	private disposables: IDisposable[] = [];

	constructor(
		id: string,
		label: string,
		@IFileService fileService: IFileService,
		@ITextFileService textFileService: ITextFileService,
		@IWorkspaceContextService contextService: IWorkspaceContextService,
		@IEditorService editorService: IEditorService,
		@IJSONEditingService jsonEditingService: IJSONEditingService,
		@ITextModelService textModelResolverService: ITextModelService
	) {
		super(id, label, contextService, fileService, textFileService, editorService, jsonEditingService, textModelResolverService);
		this.contextService.onDidChangeWorkbenchState(() => this.update(), this, this.disposables);
		this.update();
	}

	private update(): void {
		this.enabled = this.contextService.getWorkbenchState() !== WorkbenchState.EMPTY;
	}

	public run(): Promise<void> {
		switch (this.contextService.getWorkbenchState()) {
			case WorkbenchState.FOLDER:
				return this.openExtensionsFile(this.contextService.getWorkspace().folders[0].toResource(EXTENSIONS_CONFIG));
			case WorkbenchState.WORKSPACE:
				return this.openWorkspaceConfigurationFile(this.contextService.getWorkspace().configuration!);
		}
		return Promise.resolve();
	}

	dispose(): void {
		this.disposables = dispose(this.disposables);
		super.dispose();
	}
}

export class ConfigureWorkspaceFolderRecommendedExtensionsAction extends AbstractConfigureRecommendedExtensionsAction {

	static readonly ID = 'workbench.extensions.action.configureWorkspaceFolderRecommendedExtensions';
	static LABEL = localize('configureWorkspaceFolderRecommendedExtensions', "Configure Recommended Extensions (Workspace Folder)");

	private disposables: IDisposable[] = [];

	constructor(
		id: string,
		label: string,
		@IFileService fileService: IFileService,
		@ITextFileService textFileService: ITextFileService,
		@IWorkspaceContextService contextService: IWorkspaceContextService,
		@IEditorService editorService: IEditorService,
		@IJSONEditingService jsonEditingService: IJSONEditingService,
		@ITextModelService textModelResolverService: ITextModelService,
		@ICommandService private readonly commandService: ICommandService
	) {
		super(id, label, contextService, fileService, textFileService, editorService, jsonEditingService, textModelResolverService);
		this.contextService.onDidChangeWorkspaceFolders(() => this.update(), this, this.disposables);
		this.update();
	}

	private update(): void {
		this.enabled = this.contextService.getWorkspace().folders.length > 0;
	}

	public run(): Promise<any> {
		const folderCount = this.contextService.getWorkspace().folders.length;
		const pickFolderPromise = folderCount === 1 ? Promise.resolve(this.contextService.getWorkspace().folders[0]) : this.commandService.executeCommand<IWorkspaceFolder>(PICK_WORKSPACE_FOLDER_COMMAND_ID);
		return Promise.resolve(pickFolderPromise)
			.then(workspaceFolder => {
				if (workspaceFolder) {
					return this.openExtensionsFile(workspaceFolder.toResource(EXTENSIONS_CONFIG));
				}
				return null;
			});
	}

	dispose(): void {
		this.disposables = dispose(this.disposables);
		super.dispose();
	}
}

export class AddToWorkspaceFolderRecommendationsAction extends AbstractConfigureRecommendedExtensionsAction {
	static readonly ADD = true;
	static readonly IGNORE = false;
	static readonly ADD_ID = 'workbench.extensions.action.addToWorkspaceFolderRecommendations';
	static readonly ADD_LABEL = localize('addToWorkspaceFolderRecommendations', "Add to Recommended Extensions (Workspace Folder)");
	static readonly IGNORE_ID = 'workbench.extensions.action.addToWorkspaceFolderIgnoredRecommendations';
	static readonly IGNORE_LABEL = localize('addToWorkspaceFolderIgnoredRecommendations', "Ignore Recommended Extension (Workspace Folder)");

	constructor(
		id: string,
		label: string,
		@IFileService fileService: IFileService,
		@ITextFileService textFileService: ITextFileService,
		@IWorkspaceContextService contextService: IWorkspaceContextService,
		@IEditorService editorService: IEditorService,
		@IJSONEditingService jsonEditingService: IJSONEditingService,
		@ITextModelService textModelResolverService: ITextModelService,
		@ICommandService private readonly commandService: ICommandService,
		@INotificationService private readonly notificationService: INotificationService
	) {
		super(id, label, contextService, fileService, textFileService, editorService, jsonEditingService, textModelResolverService);
	}

	run(shouldRecommend: boolean): Promise<void> {
		if (!(this.editorService.activeEditor instanceof ExtensionsInput) || !this.editorService.activeEditor.extension) {
			return Promise.resolve();
		}
		const folders = this.contextService.getWorkspace().folders;
		if (!folders || !folders.length) {
			this.notificationService.info(localize('AddToWorkspaceFolderRecommendations.noWorkspace', 'There are no workspace folders open to add recommendations.'));
			return Promise.resolve();
		}

		const extensionId = this.editorService.activeEditor.extension.identifier;
		const pickFolderPromise = folders.length === 1
			? Promise.resolve(folders[0])
			: this.commandService.executeCommand<IWorkspaceFolder>(PICK_WORKSPACE_FOLDER_COMMAND_ID);
		return Promise.resolve(pickFolderPromise)
			.then(workspaceFolder => {
				if (!workspaceFolder) {
					return Promise.resolve();
				}
				const configurationFile = workspaceFolder.toResource(EXTENSIONS_CONFIG);
				return this.getWorkspaceFolderExtensionsConfigContent(configurationFile).then(content => {
					const extensionIdLowerCase = extensionId.id.toLowerCase();
					if (shouldRecommend) {
						if ((content.recommendations || []).some(e => e.toLowerCase() === extensionIdLowerCase)) {
							this.notificationService.info(localize('AddToWorkspaceFolderRecommendations.alreadyExists', 'This extension is already present in this workspace folder\'s recommendations.'));
							return Promise.resolve();
						}

						return this.addExtensionToWorkspaceFolderConfig(configurationFile, extensionId.id, shouldRecommend).then(() => {
							this.notificationService.prompt(Severity.Info,
								localize('AddToWorkspaceFolderRecommendations.success', 'The extension was successfully added to this workspace folder\'s recommendations.'),
								[{
									label: localize('viewChanges', "View Changes"),
									run: () => this.openExtensionsFile(configurationFile)
								}]);
						}, err => {
							this.notificationService.error(localize('AddToWorkspaceFolderRecommendations.failure', 'Failed to write to extensions.json. {0}', err));
						});
					}
					else {
						if ((content.unwantedRecommendations || []).some(e => e.toLowerCase() === extensionIdLowerCase)) {
							this.notificationService.info(localize('AddToWorkspaceFolderIgnoredRecommendations.alreadyExists', 'This extension is already present in this workspace folder\'s unwanted recommendations.'));
							return Promise.resolve();
						}

						return this.addExtensionToWorkspaceFolderConfig(configurationFile, extensionId.id, shouldRecommend).then(() => {
							this.notificationService.prompt(Severity.Info,
								localize('AddToWorkspaceFolderIgnoredRecommendations.success', 'The extension was successfully added to this workspace folder\'s unwanted recommendations.'),
								[{
									label: localize('viewChanges', "View Changes"),
									run: () => this.openExtensionsFile(configurationFile)
								}]);
						}, err => {
							this.notificationService.error(localize('AddToWorkspaceFolderRecommendations.failure', 'Failed to write to extensions.json. {0}', err));
						});
					}
				});
			});
	}
}

export class AddToWorkspaceRecommendationsAction extends AbstractConfigureRecommendedExtensionsAction {
	static readonly ADD = true;
	static readonly IGNORE = false;
	static readonly ADD_ID = 'workbench.extensions.action.addToWorkspaceRecommendations';
	static readonly ADD_LABEL = localize('addToWorkspaceRecommendations', "Add to Recommended Extensions (Workspace)");
	static readonly IGNORE_ID = 'workbench.extensions.action.addToWorkspaceIgnoredRecommendations';
	static readonly IGNORE_LABEL = localize('addToWorkspaceIgnoredRecommendations', "Ignore Recommended Extension (Workspace)");

	constructor(
		id: string,
		label: string,
		@IFileService fileService: IFileService,
		@ITextFileService textFileService: ITextFileService,
		@IWorkspaceContextService contextService: IWorkspaceContextService,
		@IEditorService editorService: IEditorService,
		@IJSONEditingService jsonEditingService: IJSONEditingService,
		@ITextModelService textModelResolverService: ITextModelService,
		@INotificationService private readonly notificationService: INotificationService
	) {
		super(id, label, contextService, fileService, textFileService, editorService, jsonEditingService, textModelResolverService);
	}

	run(shouldRecommend: boolean): Promise<void> {
		const workspaceConfig = this.contextService.getWorkspace().configuration;

		if (!(this.editorService.activeEditor instanceof ExtensionsInput) || !this.editorService.activeEditor.extension || !workspaceConfig) {
			return Promise.resolve();
		}

		const extensionId = this.editorService.activeEditor.extension.identifier;

		return this.getWorkspaceExtensionsConfigContent(workspaceConfig).then(content => {
			const extensionIdLowerCase = extensionId.id.toLowerCase();
			if (shouldRecommend) {
				if ((content.recommendations || []).some(e => e.toLowerCase() === extensionIdLowerCase)) {
					this.notificationService.info(localize('AddToWorkspaceRecommendations.alreadyExists', 'This extension is already present in workspace recommendations.'));
					return Promise.resolve();
				}

				return this.addExtensionToWorkspaceConfig(workspaceConfig, extensionId.id, shouldRecommend).then(() => {
					this.notificationService.prompt(Severity.Info,
						localize('AddToWorkspaceRecommendations.success', 'The extension was successfully added to this workspace\'s recommendations.'),
						[{
							label: localize('viewChanges', "View Changes"),
							run: () => this.openWorkspaceConfigurationFile(workspaceConfig)
						}]);

				}, err => {
					this.notificationService.error(localize('AddToWorkspaceRecommendations.failure', 'Failed to write. {0}', err));
				});
			} else {
				if ((content.unwantedRecommendations || []).some(e => e.toLowerCase() === extensionIdLowerCase)) {
					this.notificationService.info(localize('AddToWorkspaceUnwantedRecommendations.alreadyExists', 'This extension is already present in workspace unwanted recommendations.'));
					return Promise.resolve();
				}

				return this.addExtensionToWorkspaceConfig(workspaceConfig, extensionId.id, shouldRecommend).then(() => {
					this.notificationService.prompt(Severity.Info,
						localize('AddToWorkspaceUnwantedRecommendations.success', 'The extension was successfully added to this workspace\'s unwanted recommendations.'),
						[{
							label: localize('viewChanges', "View Changes"),
							run: () => this.openWorkspaceConfigurationFile(workspaceConfig)
						}]);
				}, err => {
					this.notificationService.error(localize('AddToWorkspaceRecommendations.failure', 'Failed to write. {0}', err));
				});
			}
		});
	}
}

export class StatusLabelAction extends Action implements IExtensionContainer {

	private static readonly ENABLED_CLASS = 'extension-status-label';
	private static readonly DISABLED_CLASS = `${StatusLabelAction.ENABLED_CLASS} hide`;

	private initialStatus: ExtensionState | null = null;
	private status: ExtensionState | null = null;
	private enablementState: EnablementState | null = null;

	private _extension: IExtension;
	get extension(): IExtension { return this._extension; }
	set extension(extension: IExtension) {
		if (!(this._extension && extension && areSameExtensions(this._extension.identifier, extension.identifier))) {
			// Different extension. Reset
			this.initialStatus = null;
			this.status = null;
			this.enablementState = null;
		}
		this._extension = extension;
		this.update();
	}

	constructor(
		@IExtensionService private readonly extensionService: IExtensionService
	) {
		super('extensions.action.statusLabel', '', StatusLabelAction.DISABLED_CLASS, false);
	}

	update(): void {
		this.computeLabel()
			.then(label => {
				this.label = label || '';
				this.class = label ? StatusLabelAction.ENABLED_CLASS : StatusLabelAction.DISABLED_CLASS;
			});
	}

	private async computeLabel(): Promise<string | null> {
		if (!this.extension) {
			return null;
		}

		const currentStatus = this.status;
		const currentEnablementState = this.enablementState;
		this.status = this.extension.state;
		if (this.initialStatus === null) {
			this.initialStatus = this.status;
		}
		this.enablementState = this.extension.enablementState;

		const runningExtensions = await this.extensionService.getExtensions();
		const canAddExtension = () => {
			const runningExtension = runningExtensions.filter(e => areSameExtensions({ id: e.identifier.value }, this.extension.identifier))[0];
			if (this.extension.local) {
				if (runningExtension && this.extension.version === runningExtension.version) {
					return true;
				}
				return this.extensionService.canAddExtension(toExtensionDescription(this.extension.local));
			}
			return false;
		};
		const canRemoveExtension = () => {
			if (this.extension.local) {
				if (runningExtensions.every(e => !areSameExtensions({ id: e.identifier.value }, this.extension.identifier))) {
					return true;
				}
				return this.extensionService.canRemoveExtension(toExtensionDescription(this.extension.local));
			}
			return false;
		};

		if (currentStatus !== null) {
			if (currentStatus === ExtensionState.Installing && this.status === ExtensionState.Installed) {
				return canAddExtension() ? this.initialStatus === ExtensionState.Installed ? localize('updated', "Updated") : localize('installed', "Installed") : null;
			}
			if (currentStatus === ExtensionState.Uninstalling && this.status === ExtensionState.Uninstalled) {
				this.initialStatus = this.status;
				return canRemoveExtension() ? localize('uninstalled', "Uninstalled") : null;
			}
		}

		if (currentEnablementState !== null) {
			const currentlyEnabled = currentEnablementState === EnablementState.Enabled || currentEnablementState === EnablementState.WorkspaceEnabled;
			const enabled = this.enablementState === EnablementState.Enabled || this.enablementState === EnablementState.WorkspaceEnabled;
			if (!currentlyEnabled && enabled) {
				return canAddExtension() ? localize('enabled', "Enabled") : null;
			}
			if (currentlyEnabled && !enabled) {
				return canRemoveExtension() ? localize('disabled', "Disabled") : null;
			}

		}

		return null;
	}

	run(): Promise<any> {
		return Promise.resolve();
	}

}

export class MaliciousStatusLabelAction extends ExtensionAction {

	private static readonly Class = 'malicious-status';

	constructor(long: boolean) {
		const tooltip = localize('malicious tooltip', "This extension was reported to be problematic.");
		const label = long ? tooltip : localize('malicious', "Malicious");
		super('extensions.install', label, '', false);
		this.tooltip = localize('malicious tooltip', "This extension was reported to be problematic.");
	}

	update(): void {
		if (this.extension && this.extension.isMalicious) {
			this.class = `${MaliciousStatusLabelAction.Class} malicious`;
		} else {
			this.class = `${MaliciousStatusLabelAction.Class} not-malicious`;
		}
	}

	run(): Promise<any> {
		return Promise.resolve();
	}
}

export class DisabledLabelAction extends ExtensionAction {

	private static readonly Class = 'disable-status';

	updateWhenCounterExtensionChanges: boolean = true;
	private disposables: IDisposable[] = [];
	private _runningExtensions: IExtensionDescription[] | null = null;

	constructor(
		private readonly warningAction: SystemDisabledWarningAction,
		@IExtensionEnablementService private readonly extensionEnablementService: IExtensionEnablementService,
		@IExtensionService private readonly extensionService: IExtensionService,
	) {
		super('extensions.disabledLabel', warningAction.tooltip, `${DisabledLabelAction.Class} hide`, false);
		warningAction.onDidChange(() => this.update(), this, this.disposables);
		this.extensionService.onDidChangeExtensions(this.updateRunningExtensions, this, this.disposables);
		this.updateRunningExtensions();
	}

	private updateRunningExtensions(): void {
		this.extensionService.getExtensions().then(runningExtensions => { this._runningExtensions = runningExtensions; this.update(); });
	}

	update(): void {
		this.class = `${DisabledLabelAction.Class} hide`;
		this.label = '';
		this.enabled = false;
		if (this.warningAction.enabled) {
			this.enabled = true;
			this.class = DisabledLabelAction.Class;
			this.label = this.warningAction.tooltip;
			return;
		}
		if (this.extension && this.extension.local && this._runningExtensions) {
			const isEnabled = this.extensionEnablementService.isEnabled(this.extension.local);
			const isExtensionRunning = this._runningExtensions.some(e => areSameExtensions({ id: e.identifier.value }, this.extension.identifier));
			if (!isExtensionRunning && !isEnabled) {
				this.enabled = true;
				this.class = DisabledLabelAction.Class;
				this.label = localize('disabled by user', "This extension is disabled by the user.");
				return;
			}
		}
	}

	run(): Promise<any> {
		return Promise.resolve(null);
	}

	dispose(): void {
		dispose(this.disposables);
		super.dispose();
	}
}

export class SystemDisabledWarningAction extends ExtensionAction {

	private static readonly Class = 'disable-warning';

	updateWhenCounterExtensionChanges: boolean = true;
	private disposables: IDisposable[] = [];
	private _runningExtensions: IExtensionDescription[] | null = null;

	constructor(
		@IExtensionManagementServerService private readonly extensionManagementServerService: IExtensionManagementServerService,
		@IConfigurationService private readonly configurationService: IConfigurationService,
		@ILabelService private readonly labelService: ILabelService,
		@IWorkbenchEnvironmentService private readonly workbenchEnvironmentService: IWorkbenchEnvironmentService,
		@IExtensionsWorkbenchService private readonly extensionsWorkbenchService: IExtensionsWorkbenchService,
		@IExtensionService private readonly extensionService: IExtensionService,
	) {
		super('extensions.install', '', `${SystemDisabledWarningAction.Class} hide`, false);
		this.labelService.onDidChangeFormatters(() => this.update(), this, this.disposables);
		this.extensionService.onDidChangeExtensions(this.updateRunningExtensions, this, this.disposables);
		this.updateRunningExtensions();
		this.update();
	}

	private updateRunningExtensions(): void {
		this.extensionService.getExtensions().then(runningExtensions => { this._runningExtensions = runningExtensions; this.update(); });
	}

	update(): void {
		this.enabled = false;
		this.class = `${SystemDisabledWarningAction.Class} hide`;
		this.tooltip = '';
		if (this.extension && this.extension.local && this.extension.server && this._runningExtensions && this.workbenchEnvironmentService.configuration.remoteAuthority && this.extensionManagementServerService.remoteExtensionManagementServer) {
			const runningExtension = this._runningExtensions.filter(e => areSameExtensions({ id: e.identifier.value }, this.extension.identifier))[0];
			const runningExtensionServer = runningExtension ? this.extensionManagementServerService.getExtensionManagementServer(runningExtension.extensionLocation) : null;
			const localExtension = this.extensionsWorkbenchService.local.filter(e => areSameExtensions(e.identifier, this.extension.identifier))[0];
			const localExtensionServer = localExtension ? localExtension.server : null;
			if (this.extension.server === this.extensionManagementServerService.localExtensionManagementServer && !isUIExtension(this.extension.local.manifest, this.configurationService)) {
				if (runningExtensionServer === this.extensionManagementServerService.remoteExtensionManagementServer) {
					this.enabled = true;
					this.class = `${SystemDisabledWarningAction.Class}`;
					this.tooltip = localize('disabled locally', "Extension is enabled on '{0}' and disabled locally.", this.getServerLabel(this.extensionManagementServerService.remoteExtensionManagementServer));
					return;
				}
				if (localExtensionServer !== this.extensionManagementServerService.remoteExtensionManagementServer) {
					this.enabled = true;
					this.class = `${SystemDisabledWarningAction.Class}`;
					this.tooltip = localize('Install in remote server', "Install the extension on '{0}' to enable.", this.getServerLabel(this.extensionManagementServerService.remoteExtensionManagementServer));
					return;
				}
			}
			if (this.extension.server === this.extensionManagementServerService.remoteExtensionManagementServer && isUIExtension(this.extension.local.manifest, this.configurationService)) {
				if (runningExtensionServer === this.extensionManagementServerService.localExtensionManagementServer) {
					this.enabled = true;
					this.class = `${SystemDisabledWarningAction.Class}`;
					this.tooltip = localize('disabled remotely', "Extension is enabled locally and disabled on '{0}'.", this.getServerLabel(this.extensionManagementServerService.remoteExtensionManagementServer));
					return;
				}
				if (localExtensionServer !== this.extensionManagementServerService.localExtensionManagementServer) {
					this.enabled = true;
					this.class = `${SystemDisabledWarningAction.Class}`;
					this.tooltip = localize('Install in local server', "Install the extension locally to enable.");
					return;
				}
			}
		}
	}

	private getServerLabel(server: IExtensionManagementServer): string {
		if (server === this.extensionManagementServerService.remoteExtensionManagementServer) {
			return this.labelService.getHostLabel(REMOTE_HOST_SCHEME, this.workbenchEnvironmentService.configuration.remoteAuthority) || localize('remote', "Remote");
		}
		return server.label;
	}
	run(): Promise<any> {
		return Promise.resolve(null);
	}

	dispose(): void {
		dispose(this.disposables);
		super.dispose();
	}
}

export class DisableAllAction extends Action {

	static readonly ID = 'workbench.extensions.action.disableAll';
	static LABEL = localize('disableAll', "Disable All Installed Extensions");

	private disposables: IDisposable[] = [];

	constructor(
		id: string = DisableAllAction.ID, label: string = DisableAllAction.LABEL,
		@IExtensionsWorkbenchService private readonly extensionsWorkbenchService: IExtensionsWorkbenchService,
		@IExtensionEnablementService private readonly extensionEnablementService: IExtensionEnablementService
	) {
		super(id, label);
		this.update();
		this.disposables.push(this.extensionsWorkbenchService.onChange(() => this.update()));
	}

	private update(): void {
		this.enabled = this.extensionsWorkbenchService.local.some(e => e.type === ExtensionType.User && (e.enablementState === EnablementState.Enabled || e.enablementState === EnablementState.WorkspaceEnabled) && !!e.local && this.extensionEnablementService.canChangeEnablement(e.local));
	}

	run(): Promise<any> {
		return this.extensionsWorkbenchService.setEnablement(this.extensionsWorkbenchService.local.filter(e => e.type === ExtensionType.User), EnablementState.Disabled);
	}

	dispose(): void {
		super.dispose();
		this.disposables = dispose(this.disposables);
	}
}

export class DisableAllWorkpsaceAction extends Action {

	static readonly ID = 'workbench.extensions.action.disableAllWorkspace';
	static LABEL = localize('disableAllWorkspace', "Disable All Installed Extensions for this Workspace");

	private disposables: IDisposable[] = [];

	constructor(
		id: string = DisableAllWorkpsaceAction.ID, label: string = DisableAllWorkpsaceAction.LABEL,
		@IWorkspaceContextService private readonly workspaceContextService: IWorkspaceContextService,
		@IExtensionsWorkbenchService private readonly extensionsWorkbenchService: IExtensionsWorkbenchService
	) {
		super(id, label);
		this.update();
		this.workspaceContextService.onDidChangeWorkbenchState(() => this.update(), this, this.disposables);
		this.extensionsWorkbenchService.onChange(() => this.update(), this, this.disposables);
	}

	private update(): void {
		this.enabled = this.workspaceContextService.getWorkbenchState() !== WorkbenchState.EMPTY && this.extensionsWorkbenchService.local.some(e => e.type === ExtensionType.User && (e.enablementState === EnablementState.Enabled || e.enablementState === EnablementState.WorkspaceEnabled));
	}

	run(): Promise<any> {
		return this.extensionsWorkbenchService.setEnablement(this.extensionsWorkbenchService.local.filter(e => e.type === ExtensionType.User), EnablementState.WorkspaceDisabled);
	}

	dispose(): void {
		super.dispose();
		this.disposables = dispose(this.disposables);
	}
}

export class EnableAllAction extends Action {

	static readonly ID = 'workbench.extensions.action.enableAll';
	static LABEL = localize('enableAll', "Enable All Extensions");

	private disposables: IDisposable[] = [];

	constructor(
		id: string = EnableAllAction.ID, label: string = EnableAllAction.LABEL,
		@IExtensionsWorkbenchService private readonly extensionsWorkbenchService: IExtensionsWorkbenchService,
		@IExtensionEnablementService private readonly extensionEnablementService: IExtensionEnablementService
	) {
		super(id, label);
		this.update();
		this.disposables.push(this.extensionsWorkbenchService.onChange(() => this.update()));
	}

	private update(): void {
		this.enabled = this.extensionsWorkbenchService.local.some(e => !!e.local && this.extensionEnablementService.canChangeEnablement(e.local) && (e.enablementState === EnablementState.Disabled || e.enablementState === EnablementState.WorkspaceDisabled));
	}

	run(): Promise<any> {
		return this.extensionsWorkbenchService.setEnablement(this.extensionsWorkbenchService.local, EnablementState.Enabled);
	}

	dispose(): void {
		super.dispose();
		this.disposables = dispose(this.disposables);
	}
}

export class EnableAllWorkpsaceAction extends Action {

	static readonly ID = 'workbench.extensions.action.enableAllWorkspace';
	static LABEL = localize('enableAllWorkspace', "Enable All Extensions for this Workspace");

	private disposables: IDisposable[] = [];

	constructor(
		id: string = EnableAllWorkpsaceAction.ID, label: string = EnableAllWorkpsaceAction.LABEL,
		@IWorkspaceContextService private readonly workspaceContextService: IWorkspaceContextService,
		@IExtensionsWorkbenchService private readonly extensionsWorkbenchService: IExtensionsWorkbenchService,
		@IExtensionEnablementService private readonly extensionEnablementService: IExtensionEnablementService
	) {
		super(id, label);
		this.update();
		this.extensionsWorkbenchService.onChange(() => this.update(), this, this.disposables);
		this.workspaceContextService.onDidChangeWorkbenchState(() => this.update(), this, this.disposables);
	}

	private update(): void {
		this.enabled = this.workspaceContextService.getWorkbenchState() !== WorkbenchState.EMPTY && this.extensionsWorkbenchService.local.some(e => !!e.local && this.extensionEnablementService.canChangeEnablement(e.local) && (e.enablementState === EnablementState.Disabled || e.enablementState === EnablementState.WorkspaceDisabled));
	}

	run(): Promise<any> {
		return this.extensionsWorkbenchService.setEnablement(this.extensionsWorkbenchService.local, EnablementState.WorkspaceEnabled);
	}

	dispose(): void {
		super.dispose();
		this.disposables = dispose(this.disposables);
	}
}

export class OpenExtensionsFolderAction extends Action {

	static readonly ID = 'workbench.extensions.action.openExtensionsFolder';
	static LABEL = localize('openExtensionsFolder', "Open Extensions Folder");

	constructor(
		id: string,
		label: string,
		@IWindowsService private readonly windowsService: IWindowsService,
		@IFileService private readonly fileService: IFileService,
		@IEnvironmentService private readonly environmentService: IEnvironmentService
	) {
		super(id, label, undefined, true);
	}

	run(): Promise<void> {
		const extensionsHome = URI.file(this.environmentService.extensionsPath);

		return Promise.resolve(this.fileService.resolve(extensionsHome)).then(file => {
			let itemToShow: URI;
			if (file.children && file.children.length > 0) {
				itemToShow = file.children[0].resource;
			} else {
				itemToShow = extensionsHome;
			}

			return this.windowsService.showItemInFolder(itemToShow);
		});
	}
}

export class InstallVSIXAction extends Action {

	static readonly ID = 'workbench.extensions.action.installVSIX';
	static LABEL = localize('installVSIX', "Install from VSIX...");

	constructor(
		id = InstallVSIXAction.ID,
		label = InstallVSIXAction.LABEL,
		@IExtensionsWorkbenchService private readonly extensionsWorkbenchService: IExtensionsWorkbenchService,
		@INotificationService private readonly notificationService: INotificationService,
		@IWindowService private readonly windowService: IWindowService,
		@IExtensionService private readonly extensionService: IExtensionService,
		@IInstantiationService private readonly instantiationService: IInstantiationService,
		// {{SQL CARBON EDIT}}
		@IConfigurationService private configurationService: IConfigurationService,
		@IStorageService private storageService: IStorageService
	) {
		super(id, label, 'extension-action install-vsix', true);
	}

	run(): Promise<any> {
		// {{SQL CARBON EDIT}} - Replace run body
		let extensionPolicy = this.configurationService.getValue<string>(ExtensionsPolicyKey);
		if (extensionPolicy === ExtensionsPolicy.allowAll) {
			return Promise.resolve(this.windowService.showOpenDialog({
				title: localize('installFromVSIX', "Install from VSIX"),
				filters: [{ name: 'VSIX Extensions', extensions: ['vsix'] }],
				properties: ['openFile'],
				buttonLabel: mnemonicButtonLabel(localize({ key: 'installButton', comment: ['&& denotes a mnemonic'] }, "&&Install"))
			}).then(result => {
				if (!result) {
					return Promise.resolve();
				}
				return Promise.all(result.map(vsix => {
					if (!this.storageService.getBoolean(vsix, StorageScope.GLOBAL)) {
						this.notificationService.prompt(
							Severity.Warning,
							localize('thirdPartyExtension.vsix', 'This is a third party extension and might involve security risks. Are you sure you want to install this extension?'),
							[
								{
									label: localize('thirdPartExt.yes', 'Yes'),
									run: () => {
										this.extensionsWorkbenchService.install(vsix).then(extension => {
											const requireReload = !(extension.local && this.extensionService.canAddExtension(toExtensionDescription(extension.local)));
											const message = requireReload ? localize('InstallVSIXAction.successReload', "Please reload Azure Data Studio to complete installing the extension {0}.", extension.identifier.id)
												: localize('InstallVSIXAction.success', "Completed installing the extension {0}.", extension.identifier.id);
											const actions = requireReload ? [{
												label: localize('InstallVSIXAction.reloadNow', "Reload Now"),
												run: () => this.windowService.reloadWindow()
											}] : [];
											this.notificationService.prompt(
												Severity.Info,
												message,
												actions,
												{ sticky: true }
											);
										});
									}
								},
								{
									label: localize('thirdPartyExt.no', 'No'),
									run: () => { return Promise.resolve(); }
								},
								{
									label: localize('thirdPartyExt.dontShowAgain', 'Don\'t Show Again'),
									isSecondary: true,
									run: () => {
										this.storageService.store(vsix, true, StorageScope.GLOBAL);
										return Promise.resolve();
									}
								}
							],
							{ sticky: true }
						);
					} else {
						this.extensionsWorkbenchService.install(vsix).then(extension => {
							const requireReload = !(extension.local && this.extensionService.canAddExtension(toExtensionDescription(extension.local)));
							const message = requireReload ? localize('InstallVSIXAction.successReload', "Please reload Azure Data Studio to complete installing the extension {0}.", extension.identifier.id)
								: localize('InstallVSIXAction.success', "Completed installing the extension {0}.", extension.identifier.id);
							const actions = requireReload ? [{
								label: localize('InstallVSIXAction.reloadNow', "Reload Now"),
								run: () => this.windowService.reloadWindow()
							}] : [];
							this.notificationService.prompt(
								Severity.Info,
								message,
								actions,
								{ sticky: true }
							);
						});
					}
				})).then(() => Promise.resolve());
			}));
		} else {
			this.notificationService.error(localize('InstallVSIXAction.allowNone', 'Your extension policy does not allow downloading extensions. Please change your extension policy and try again.'));
			return Promise.resolve();
		}
		// {{SQL CARBON EDIT}} - End
	}
}

export class ReinstallAction extends Action {

	static readonly ID = 'workbench.extensions.action.reinstall';
	static LABEL = localize('reinstall', "Reinstall Extension...");

	constructor(
		id: string = ReinstallAction.ID, label: string = ReinstallAction.LABEL,
		@IExtensionsWorkbenchService private readonly extensionsWorkbenchService: IExtensionsWorkbenchService,
		@IQuickInputService private readonly quickInputService: IQuickInputService,
		@INotificationService private readonly notificationService: INotificationService,
		@IWindowService private readonly windowService: IWindowService,
		@IInstantiationService private readonly instantiationService: IInstantiationService,
		@IExtensionService private readonly extensionService: IExtensionService
	) {
		super(id, label);
	}

	get enabled(): boolean {
		return this.extensionsWorkbenchService.local.filter(l => l.type === ExtensionType.User && l.local).length > 0;
	}

	run(): Promise<any> {
		return this.quickInputService.pick(this.getEntries(), { placeHolder: localize('selectExtensionToReinstall', "Select Extension to Reinstall") })
			.then(pick => pick && this.reinstallExtension(pick.extension));
	}

	private getEntries(): Promise<(IQuickPickItem & { extension: IExtension })[]> {
		return this.extensionsWorkbenchService.queryLocal()
			.then(local => {
				const entries = local
					.filter(extension => extension.type === ExtensionType.User)
					.map(extension => {
						return {
							id: extension.identifier.id,
							label: extension.displayName,
							description: extension.identifier.id,
							extension,
						} as (IQuickPickItem & { extension: IExtension });
					});
				return entries;
			});
	}

	private reinstallExtension(extension: IExtension): Promise<void> {
		return this.instantiationService.createInstance(ShowInstalledExtensionsAction, ShowInstalledExtensionsAction.ID, ShowInstalledExtensionsAction.LABEL).run()
			.then(() => {
				return this.extensionsWorkbenchService.reinstall(extension)
					.then(extension => {
						const requireReload = !(extension.local && this.extensionService.canAddExtension(toExtensionDescription(extension.local)));
						// {{SQL CARBON EDIT}} - replace Visual Studio Code with Azure Data Studio
						const message = requireReload ? localize('ReinstallAction.successReload', "Please reload Azure Data Studio to complete reinstalling the extension {0}.", extension.identifier.id)
							: localize('ReinstallAction.success', "Reinstalling the extension {0} is completed.", extension.identifier.id);
						const actions = requireReload ? [{
							label: localize('InstallVSIXAction.reloadNow', "Reload Now"),
							run: () => this.windowService.reloadWindow()
						}] : [];
						this.notificationService.prompt(
							Severity.Info,
							message,
							actions,
							{ sticky: true }
						);
					}, error => this.notificationService.error(error));
			});
	}
}

export class InstallSpecificVersionOfExtensionAction extends Action {

	static readonly ID = 'workbench.extensions.action.install.specificVersion';
	static LABEL = localize('install previous version', "Install Specific Version of Extension...");

	constructor(
		id: string = InstallSpecificVersionOfExtensionAction.ID, label: string = InstallSpecificVersionOfExtensionAction.LABEL,
		@IExtensionsWorkbenchService private readonly extensionsWorkbenchService: IExtensionsWorkbenchService,
		@IExtensionGalleryService private readonly extensionGalleryService: IExtensionGalleryService,
		@IQuickInputService private readonly quickInputService: IQuickInputService,
		@INotificationService private readonly notificationService: INotificationService,
		@IWindowService private readonly windowService: IWindowService,
		@IInstantiationService private readonly instantiationService: IInstantiationService,
		@IExtensionService private readonly extensionService: IExtensionService
	) {
		super(id, label);
	}

	get enabled(): boolean {
		return this.extensionsWorkbenchService.local.some(l => this.isEnabled(l));
	}

	async run(): Promise<any> {
		const extensionPick = await this.quickInputService.pick(this.getExtensionEntries(), { placeHolder: localize('selectExtension', "Select Extension"), matchOnDetail: true });
		if (extensionPick && extensionPick.extension) {
			const versionPick = await this.quickInputService.pick(extensionPick.versions.map(v => ({ id: v.version, label: v.version, description: `${getRelativeDateLabel(new Date(Date.parse(v.date)))}${v.version === extensionPick.extension.version ? ` (${localize('current', "Current")})` : ''}` })), { placeHolder: localize('selectVersion', "Select Version to Install"), matchOnDetail: true });
			if (versionPick) {
				if (extensionPick.extension.version !== versionPick.id) {
					await this.install(extensionPick.extension, versionPick.id);
				}
			}
		}
	}

	private isEnabled(extension: IExtension): boolean {
		return !!extension.gallery && (extension.enablementState === EnablementState.Enabled || extension.enablementState === EnablementState.WorkspaceEnabled);
	}

	private async getExtensionEntries(): Promise<(IQuickPickItem & { extension: IExtension, versions: IGalleryExtensionVersion[] })[]> {
		const installed = await this.extensionsWorkbenchService.queryLocal();
		const versionsPromises: Promise<{ extension: IExtension, versions: IGalleryExtensionVersion[] } | null>[] = [];
		for (const extension of installed) {
			if (this.isEnabled(extension)) {
				versionsPromises.push(this.extensionGalleryService.getAllVersions(extension.gallery!, true)
					.then(versions => (versions.length ? { extension, versions } : null)));
			}
		}

		const extensions = await Promise.all(versionsPromises);
		return coalesce(extensions)
			.sort((e1, e2) => e1.extension.displayName.localeCompare(e2.extension.displayName))
			.map(({ extension, versions }) => {
				return {
					id: extension.identifier.id,
					label: extension.displayName || extension.identifier.id,
					description: extension.identifier.id,
					extension,
					versions
				} as (IQuickPickItem & { extension: IExtension, versions: IGalleryExtensionVersion[] });
			});
	}

	private install(extension: IExtension, version: string): Promise<void> {
		return this.instantiationService.createInstance(ShowInstalledExtensionsAction, ShowInstalledExtensionsAction.ID, ShowInstalledExtensionsAction.LABEL).run()
			.then(() => {
				return this.extensionsWorkbenchService.installVersion(extension, version)
					.then(extension => {
						const requireReload = !(extension.local && this.extensionService.canAddExtension(toExtensionDescription(extension.local)));
						const message = requireReload ? localize('InstallAnotherVersionExtensionAction.successReload', "Please reload Azure Data Studio to complete installing the extension {0}.", extension.identifier.id)
							: localize('InstallAnotherVersionExtensionAction.success', "Installing the extension {0} is completed.", extension.identifier.id);
						const actions = requireReload ? [{
							label: localize('InstallAnotherVersionExtensionAction.reloadNow', "Reload Now"),
							run: () => this.windowService.reloadWindow()
						}] : [];
						this.notificationService.prompt(
							Severity.Info,
							message,
							actions,
							{ sticky: true }
						);
					}, error => this.notificationService.error(error));
			});
	}
}

CommandsRegistry.registerCommand('workbench.extensions.action.showExtensionsForLanguage', function (accessor: ServicesAccessor, fileExtension: string) {
	const viewletService = accessor.get(IViewletService);

	return viewletService.openViewlet(VIEWLET_ID, true)
		.then(viewlet => viewlet as IExtensionsViewlet)
		.then(viewlet => {
			viewlet.search(`ext:${fileExtension.replace(/^\./, '')}`);
			viewlet.focus();
		});
});

CommandsRegistry.registerCommand('workbench.extensions.action.showExtensionsWithIds', function (accessor: ServicesAccessor, extensionIds: string[]) {
	const viewletService = accessor.get(IViewletService);

	return viewletService.openViewlet(VIEWLET_ID, true)
		.then(viewlet => viewlet as IExtensionsViewlet)
		.then(viewlet => {
			const query = extensionIds
				.map(id => `@id:${id}`)
				.join(' ');
			viewlet.search(query);
			viewlet.focus();
		});
});

export const extensionButtonProminentBackground = registerColor('extensionButton.prominentBackground', {
	dark: '#327e36',
	light: '#327e36',
	hc: null
}, localize('extensionButtonProminentBackground', "Button background color for actions extension that stand out (e.g. install button)."));

export const extensionButtonProminentForeground = registerColor('extensionButton.prominentForeground', {
	dark: Color.white,
	light: Color.white,
	hc: null
}, localize('extensionButtonProminentForeground', "Button foreground color for actions extension that stand out (e.g. install button)."));

export const extensionButtonProminentHoverBackground = registerColor('extensionButton.prominentHoverBackground', {
	dark: '#28632b',
	light: '#28632b',
	hc: null
}, localize('extensionButtonProminentHoverBackground', "Button background hover color for actions extension that stand out (e.g. install button)."));

registerThemingParticipant((theme: ITheme, collector: ICssStyleCollector) => {
	const foregroundColor = theme.getColor(foreground);
	if (foregroundColor) {
		collector.addRule(`.extension .monaco-action-bar .action-item .action-label.extension-action.built-in-status { border-color: ${foregroundColor}; }`);
		collector.addRule(`.extension-editor .monaco-action-bar .action-item .action-label.extension-action.built-in-status { border-color: ${foregroundColor}; }`);
	}

	const buttonBackgroundColor = theme.getColor(buttonBackground);
	if (buttonBackgroundColor) {
		collector.addRule(`.extension .monaco-action-bar .action-item .action-label.extension-action { background-color: ${buttonBackgroundColor}; }`);
		collector.addRule(`.extension-editor .monaco-action-bar .action-item .action-label.extension-action { background-color: ${buttonBackgroundColor}; }`);
	}

	const buttonForegroundColor = theme.getColor(buttonForeground);
	if (buttonForegroundColor) {
		collector.addRule(`.extension .monaco-action-bar .action-item .action-label.extension-action { color: ${buttonForegroundColor}; }`);
		collector.addRule(`.extension-editor .monaco-action-bar .action-item .action-label.extension-action { color: ${buttonForegroundColor}; }`);
	}

	const buttonHoverBackgroundColor = theme.getColor(buttonHoverBackground);
	if (buttonHoverBackgroundColor) {
		collector.addRule(`.extension .monaco-action-bar .action-item:hover .action-label.extension-action { background-color: ${buttonHoverBackgroundColor}; }`);
		collector.addRule(`.extension-editor .monaco-action-bar .action-item:hover .action-label.extension-action { background-color: ${buttonHoverBackgroundColor}; }`);
	}

	const contrastBorderColor = theme.getColor(contrastBorder);
	if (contrastBorderColor) {
		collector.addRule(`.extension .monaco-action-bar .action-item .action-label.extension-action { border: 1px solid ${contrastBorderColor}; }`);
		collector.addRule(`.extension-editor .monaco-action-bar .action-item .action-label.extension-action { border: 1px solid ${contrastBorderColor}; }`);
	}

	const extensionButtonProminentBackgroundColor = theme.getColor(extensionButtonProminentBackground);
	if (extensionButtonProminentBackground) {
		collector.addRule(`.extension .monaco-action-bar .action-item .action-label.extension-action.prominent { background-color: ${extensionButtonProminentBackgroundColor}; }`);
		collector.addRule(`.extension-editor .monaco-action-bar .action-item .action-label.extension-action.prominent { background-color: ${extensionButtonProminentBackgroundColor}; }`);
	}

	const extensionButtonProminentForegroundColor = theme.getColor(extensionButtonProminentForeground);
	if (extensionButtonProminentForeground) {
		collector.addRule(`.extension .monaco-action-bar .action-item .action-label.extension-action.prominent { color: ${extensionButtonProminentForegroundColor}; }`);
		collector.addRule(`.extension-editor .monaco-action-bar .action-item .action-label.extension-action.prominent { color: ${extensionButtonProminentForegroundColor}; }`);
	}

	const extensionButtonProminentHoverBackgroundColor = theme.getColor(extensionButtonProminentHoverBackground);
	if (extensionButtonProminentHoverBackground) {
		collector.addRule(`.extension .monaco-action-bar .action-item:hover .action-label.extension-action.prominent { background-color: ${extensionButtonProminentHoverBackgroundColor}; }`);
		collector.addRule(`.extension-editor .monaco-action-bar .action-item:hover .action-label.extension-action.prominent { background-color: ${extensionButtonProminentHoverBackgroundColor}; }`);
	}
});<|MERGE_RESOLUTION|>--- conflicted
+++ resolved
@@ -1233,26 +1233,20 @@
 			if (runningExtension) {
 				// Extension is running
 				if (isEnabled) {
-<<<<<<< HEAD
-					if (!isSameVersionRunning && !this.extensionService.canAddExtension(toExtensionDescription(this.extension.local))) {
-						this.enabled = true;
-						this.label = localize('reloadRequired', "Reload Required");
-						// {{SQL CARBON EDIT}} - replace Visual Studio Code with Azure Data Studio
-						this.tooltip = localize('postUpdateTooltip', "Please reload Azure Data Studio to enable the updated extension.");
-=======
 					if (!this.extensionService.canAddExtension(toExtensionDescription(this.extension.local))) {
 						if (isSameExtensionRunning) {
 							if (this.extension.version !== runningExtension.version) {
 								this.enabled = true;
 								this.label = localize('reloadRequired', "Reload Required");
-								this.tooltip = localize('postUpdateTooltip', "Please reload Visual Studio Code to enable the updated extension.");
+								// {{SQL CARBON EDIT}} - replace Visual Studio Code with Azure Data Studio
+								this.tooltip = localize('postUpdateTooltip', "Please reload Azure Data Studio to enable the updated extension.");
 							}
 						} else {
 							this.enabled = true;
 							this.label = localize('reloadRequired', "Reload Required");
-							this.tooltip = localize('postEnableTooltip', "Please reload Visual Studio Code to enable this extension.");
+							// {{SQL CARBON EDIT}} - replace Visual Studio Code with Azure Data Studio
+							this.tooltip = localize('postEnableTooltip', "Please reload Azure Data Studio to enable this extension.");
 						}
->>>>>>> 513992b8
 					}
 				} else {
 					if (isSameExtensionRunning) {
