--- conflicted
+++ resolved
@@ -215,16 +215,11 @@
 
 		const extension = await this.install(this.extension);
 
-<<<<<<< HEAD
-		// {{SQL CARBON EDIT}}
+		alert(localize('installExtensionComplete', "Installing extension {0} is completed. Please reload Azure Data Studio to enable it.", this.extension.displayName));
+
 		// Add extension object check since ADS third party extensions will be directed to a download page
 		// and the extension object will be undefined.
 		if (extension && extension.local) {
-=======
-		alert(localize('installExtensionComplete', "Installing extension {0} is completed. Please reload Visual Studio Code to enable it.", this.extension.displayName));
-
-		if (extension.local) {
->>>>>>> fb9f1f52
 			const runningExtension = await this.getRunningExtension(extension.local);
 			if (runningExtension) {
 				const colorThemes = await this.workbenchThemeService.getColorThemes();
@@ -1220,8 +1215,9 @@
 			if (runningExtension) {
 				this.enabled = true;
 				this.label = localize('reloadRequired', "Reload Required");
-				this.tooltip = localize('postUninstallTooltip', "Please reload Visual Studio Code to complete the uninstallation of this extension.");
-				alert(localize('uninstallExtensionComplete', "Please reload Visual Studio Code to complete the uninstallation of the extension {0}.", this.extension.displayName));
+				// {{SQL CARBON EDIT}} - replace Visual Studio Code with Azure Data Studio
+				this.tooltip = localize('postUninstallTooltip', "Please reload Azure Data Studio to complete the uninstallation of this extension.");
+				alert(localize('uninstallExtensionComplete', "Please reload Azure Data Studio to complete the uninstallation of the extension {0}.", this.extension.displayName));
 			}
 			return;
 		}
@@ -1235,18 +1231,15 @@
 					if (!isSameVersionRunning && !this.extensionService.canAddExtension(toExtensionDescription(local))) {
 						this.enabled = true;
 						this.label = localize('reloadRequired', "Reload Required");
-<<<<<<< HEAD
 						// {{SQL CARBON EDIT}} - replace Visual Studio Code with Azure Data Studio
-						this.tooltip = localize('postUpdateTooltip', "Please reload Azure Data Studio to complete the updating of this extension.");
-=======
-						this.tooltip = localize('postUpdateTooltip', "Please reload Visual Studio Code to enable the updated extension.");
+						this.tooltip = localize('postUpdateTooltip', "Please reload Azure Data Studio to enable the updated extension.");
 					}
 				} else {
 					if (isSameExtensionRunning) {
 						this.enabled = true;
 						this.label = localize('reloadRequired', "Reload Required");
-						this.tooltip = localize('postDisableTooltip', "Please reload Visual Studio Code to disable this extension.");
->>>>>>> fb9f1f52
+						// {{SQL CARBON EDIT}} - replace Visual Studio Code with Azure Data Studio
+						this.tooltip = localize('postDisableTooltip', "Please reload Azure Data Studio to disable this extension.");
 					}
 				}
 				return;
@@ -1255,39 +1248,8 @@
 				if (isEnabled && !this.extensionService.canAddExtension(toExtensionDescription(local))) {
 					this.enabled = true;
 					this.label = localize('reloadRequired', "Reload Required");
-<<<<<<< HEAD
 					// {{SQL CARBON EDIT}} - replace Visual Studio Code with Azure Data Studio
-					this.tooltip = localize('postDisableTooltip', "Please reload Azure Data Studio to complete the disabling of this extension.");
-					return;
-				}
-			} else {
-				if (!isDisabled && !(this.extension.local && this.extensionService.canAddExtension(toExtensionDescription(this.extension.local)))) {
-					this.enabled = true;
-					if (isEnabled) {
-						this.label = localize('reloadRequired', "Reload Required");
-						// {{SQL CARBON EDIT}} - replace Visual Studio Code with Azure Data Studio
-						this.tooltip = localize('postEnableTooltip', "Please reload Azure Data Studio to complete the enabling of this extension.");
-					} else {
-						this.label = localize('reloadRequired', "Reload Required");
-						// {{SQL CARBON EDIT}} - replace Visual Studio Code with Azure Data Studio
-						this.tooltip = localize('postInstallTooltip', "Please reload Azure Data Studio to complete the installation of this extension.");
-						alert(localize('installExtensionComplete', "Installing extension {0} is completed. Please reload Azure Data Studio to enable it.", this.extension.displayName));
-					}
-				}
-			}
-		}
-
-		if (isUninstalled && runningExtension) {
-			// Requires reload to deactivate the extension
-			this.enabled = true;
-			this.label = localize('reloadRequired', "Reload Required");
-			// {{SQL CARBON EDIT}} - replace Visual Studio Code with Azure Data Studio
-			this.tooltip = localize('postUninstallTooltip', "Please reload Azure Data Studio to complete the uninstallation of this extension.");
-			alert(localize('uninstallExtensionComplete', "Please reload Azure Data Studio to complete the uninstallation of the extension {0}.", this.extension.displayName));
-			return;
-		}
-=======
-					this.tooltip = localize('postEnableTooltip', "Please reload Visual Studio Code to enable this extension.");
+					this.tooltip = localize('postEnableTooltip', "Please reload Azure Data Studio to enable this extension.");
 					return;
 				}
 				if (this.workbenchEnvironmentService.configuration.remoteAuthority
@@ -1299,14 +1261,14 @@
 					if (remoteExtension && remoteExtension.local && this.extensionEnablementService.isEnabled(remoteExtension.local)) {
 						this.enabled = true;
 						this.label = localize('reloadRequired', "Reload Required");
-						this.tooltip = localize('postEnableTooltip', "Please reload Visual Studio Code to enable this extension.");
-						alert(localize('installExtensionComplete', "Installing extension {0} is completed. Please reload Visual Studio Code to enable it.", this.extension.displayName));
+						// {{SQL CARBON EDIT}} - replace Visual Studio Code with Azure Data Studio
+						this.tooltip = localize('postEnableTooltip', "Please reload Azure Data Studio to enable this extension.");
+						alert(localize('installExtensionComplete', "Installing extension {0} is completed. Please reload Azure Data Studio to enable it.", this.extension.displayName));
 						return;
 					}
 				}
 			}
 		}
->>>>>>> fb9f1f52
 	}
 
 	run(): Promise<any> {
