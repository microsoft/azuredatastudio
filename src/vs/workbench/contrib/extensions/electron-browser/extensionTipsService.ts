/*---------------------------------------------------------------------------------------------
 *  Copyright (c) Microsoft Corporation. All rights reserved.
 *  Licensed under the Source EULA. See License.txt in the project root for license information.
 *--------------------------------------------------------------------------------------------*/

import { localize } from 'vs/nls';
import { join, basename } from 'vs/base/common/path';
import { forEach } from 'vs/base/common/collections';
import { Disposable } from 'vs/base/common/lifecycle';
import { match } from 'vs/base/common/glob';
import * as json from 'vs/base/common/json';
import { IExtensionManagementService, IExtensionGalleryService, EXTENSION_IDENTIFIER_PATTERN, InstallOperation, ILocalExtension } from 'vs/platform/extensionManagement/common/extensionManagement';
import { IExtensionTipsService, ExtensionRecommendationReason, IExtensionsConfigContent, RecommendationChangeNotification, IExtensionRecommendation, ExtensionRecommendationSource, IExtensionEnablementService, EnablementState } from 'vs/workbench/services/extensionManagement/common/extensionManagement';
import { IModelService } from 'vs/editor/common/services/modelService';
import { ITextModel } from 'vs/editor/common/model';
import { IStorageService, StorageScope } from 'vs/platform/storage/common/storage';
import { IInstantiationService } from 'vs/platform/instantiation/common/instantiation';
// {{SQL CARBON EDIT}}
import { ShowRecommendedExtensionsAction, InstallWorkspaceRecommendedExtensionsAction, InstallRecommendedExtensionAction } from 'vs/workbench/contrib/extensions/browser/extensionsActions';
import { ShowRecommendedExtensionsByScenarioAction, InstallRecommendedExtensionsByScenarioAction } from 'sql/workbench/contrib/extensions/common/extensionsActions';
import * as Constants from 'sql/workbench/contrib/extensions/common/constants';
// {{SQL CARBON EDIT}} - End
import Severity from 'vs/base/common/severity';
import { IWorkspaceContextService, IWorkspaceFolder, IWorkspace, IWorkspaceFoldersChangeEvent, WorkbenchState } from 'vs/platform/workspace/common/workspace';
import { IFileService } from 'vs/platform/files/common/files';
// {{SQL CARBON EDIT}}
import { IExtensionsConfiguration, ConfigurationKey, ShowRecommendationsOnlyOnDemandKey, IExtensionsViewlet, IExtensionsWorkbenchService, EXTENSIONS_CONFIG, ExtensionsPolicyKey, ExtensionsPolicy } from 'vs/workbench/contrib/extensions/common/extensions';
import { IConfigurationService, ConfigurationTarget } from 'vs/platform/configuration/common/configuration';
import { ITelemetryService } from 'vs/platform/telemetry/common/telemetry';
import * as os from 'os';
import { flatten, distinct, shuffle, coalesce } from 'vs/base/common/arrays';
import { IEnvironmentService } from 'vs/platform/environment/common/environment';
import { guessMimeTypes, MIME_UNKNOWN } from 'vs/base/common/mime';
import { IExtensionService } from 'vs/workbench/services/extensions/common/extensions';
import { IRequestService, asJson } from 'vs/platform/request/common/request';
import { isNumber } from 'vs/base/common/types';
import { IViewletService } from 'vs/workbench/services/viewlet/browser/viewlet';
import { INotificationService } from 'vs/platform/notification/common/notification';
import { Emitter, Event } from 'vs/base/common/event';
import { assign } from 'vs/base/common/objects';
import { URI } from 'vs/base/common/uri';
import { areSameExtensions } from 'vs/platform/extensionManagement/common/extensionManagementUtil';
import { IExperimentService, ExperimentActionType, ExperimentState } from 'vs/workbench/contrib/experiments/common/experimentService';
import { CancellationToken } from 'vs/base/common/cancellation';
import { ExtensionType } from 'vs/platform/extensions/common/extensions';
import { extname } from 'vs/base/common/resources';
import { IExeBasedExtensionTip, IProductService } from 'vs/platform/product/common/product';
import { timeout } from 'vs/base/common/async';
import { IAdsTelemetryService } from 'sql/platform/telemetry/common/telemetry'; // {{SQL CARBON EDIT}}
import * as TelemetryKeys from 'sql/platform/telemetry/common/telemetryKeys'; // {{SQL CARBON EDIT}}
import { IWorkspaceStatsService } from 'vs/workbench/contrib/stats/common/workspaceStats';

const milliSecondsInADay = 1000 * 60 * 60 * 24;
const choiceNever = localize('neverShowAgain', "Don't Show Again");
const searchMarketplace = localize('searchMarketplace', "Search Marketplace");
const processedFileExtensions: string[] = [];

interface IDynamicWorkspaceRecommendations {
	remoteSet: string[];
	recommendations: string[];
}

function caseInsensitiveGet<T>(obj: { [key: string]: T }, key: string): T | undefined {
	if (!obj) {
		return undefined;
	}
	for (const _key in obj) {
		if (Object.hasOwnProperty.call(obj, _key) && _key.toLowerCase() === key.toLowerCase()) {
			return obj[_key];
		}
	}
	return undefined;
}

export class ExtensionTipsService extends Disposable implements IExtensionTipsService {

	_serviceBrand: any;

	private _fileBasedRecommendations: { [id: string]: { recommendedTime: number, sources: ExtensionRecommendationSource[] }; } = Object.create(null);
	private _recommendations: string[] = []; // {{SQL CARBON EDIT}}
	private _exeBasedRecommendations: { [id: string]: IExeBasedExtensionTip; } = Object.create(null);
	private _importantExeBasedRecommendations: { [id: string]: IExeBasedExtensionTip; } = Object.create(null);
	private _availableRecommendations: { [pattern: string]: string[] } = Object.create(null);
	private _allWorkspaceRecommendedExtensions: IExtensionRecommendation[] = [];
	private _dynamicWorkspaceRecommendations: string[] = [];
	private _experimentalRecommendations: { [id: string]: string } = Object.create(null);
	private _allIgnoredRecommendations: string[] = [];
	private _globallyIgnoredRecommendations: string[] = [];
	private _workspaceIgnoredRecommendations: string[] = [];
	private _extensionsRecommendationsUrl: string;
	public loadWorkspaceConfigPromise: Promise<void>;
	private proactiveRecommendationsFetched: boolean = false;

	private readonly _onRecommendationChange = this._register(new Emitter<RecommendationChangeNotification>());
	onRecommendationChange: Event<RecommendationChangeNotification> = this._onRecommendationChange.event;
	private sessionSeed: number;

	constructor(
		@IExtensionGalleryService private readonly _galleryService: IExtensionGalleryService,
		@IModelService private readonly _modelService: IModelService,
		@IStorageService private readonly storageService: IStorageService,
		@IExtensionManagementService private readonly extensionsService: IExtensionManagementService,
		@IExtensionEnablementService private readonly extensionEnablementService: IExtensionEnablementService,
		@IInstantiationService private readonly instantiationService: IInstantiationService,
		@IFileService private readonly fileService: IFileService,
		@IWorkspaceContextService private readonly contextService: IWorkspaceContextService,
		@IConfigurationService private readonly configurationService: IConfigurationService,
		@ITelemetryService private readonly telemetryService: ITelemetryService,
		@IEnvironmentService private readonly environmentService: IEnvironmentService,
		@IExtensionService private readonly extensionService: IExtensionService,
		@IRequestService private readonly requestService: IRequestService,
		@IViewletService private readonly viewletService: IViewletService,
		@INotificationService private readonly notificationService: INotificationService,
		@IExtensionManagementService private readonly extensionManagementService: IExtensionManagementService,
		@IExtensionsWorkbenchService private readonly extensionWorkbenchService: IExtensionsWorkbenchService,
		@IExperimentService private readonly experimentService: IExperimentService,
<<<<<<< HEAD
		@IAdsTelemetryService private readonly adsTelemetryService: IAdsTelemetryService, // {{SQL CARBON EDIT}}
		@IWorkspaceStatsService private readonly workspaceStatsService: IWorkspaceStatsService
=======
		@IWorkspaceStatsService private readonly workspaceStatsService: IWorkspaceStatsService,
		@IProductService private readonly productService: IProductService
>>>>>>> 2180dd69
	) {
		super();

		// {{SQL CARBON EDIT}}
		let extensionPolicy: string = this.configurationService.getValue<string>(ExtensionsPolicyKey);
		if (!this.isEnabled() || extensionPolicy === ExtensionsPolicy.allowNone) {
			return;
		}

		if (this.productService.productConfiguration.extensionsGallery && this.productService.productConfiguration.extensionsGallery.recommendationsUrl) {
			this._extensionsRecommendationsUrl = this.productService.productConfiguration.extensionsGallery.recommendationsUrl;
		}

		this.sessionSeed = +new Date();

		let globallyIgnored = <string[]>JSON.parse(this.storageService.get('extensionsAssistant/ignored_recommendations', StorageScope.GLOBAL, '[]'));
		this._globallyIgnoredRecommendations = globallyIgnored.map(id => id.toLowerCase());

		this.fetchCachedDynamicWorkspaceRecommendations();
		this.fetchFileBasedRecommendations();
		this.fetchExperimentalRecommendations();
		if (!this.configurationService.getValue<boolean>(ShowRecommendationsOnlyOnDemandKey)) {
			this.fetchProactiveRecommendations(true);
		}

		this.loadWorkspaceConfigPromise = this.getWorkspaceRecommendations().then(); // {{SQL CARBON EDIT}} disable workspace recommandations

		this._register(this.contextService.onDidChangeWorkspaceFolders(e => this.onWorkspaceFoldersChanged(e)));
		this._register(this.configurationService.onDidChangeConfiguration(e => {
			if (!this.proactiveRecommendationsFetched && !this.configurationService.getValue<boolean>(ShowRecommendationsOnlyOnDemandKey)) {
				this.fetchProactiveRecommendations();
			}
		}));
		this._register(this.extensionManagementService.onDidInstallExtension(e => {
			if (e.gallery && e.operation === InstallOperation.Install) {
				const extRecommendations = this.getAllRecommendationsWithReason() || {};
				const recommendationReason = extRecommendations[e.gallery.identifier.id.toLowerCase()];
				if (recommendationReason) {
					/* __GDPR__
						"extensionGallery:install:recommendations" : {
							"recommendationReason": { "classification": "SystemMetaData", "purpose": "FeatureInsight", "isMeasurement": true },
							"${include}": [
								"${GalleryExtensionTelemetryData}"
							]
						}
					*/
					this.telemetryService.publicLog('extensionGallery:install:recommendations', assign(e.gallery.telemetryData, { recommendationReason: recommendationReason.reasonId }));
				}
			}
		}));
	}

	private isEnabled(): boolean {
		return this._galleryService.isEnabled() && !this.environmentService.extensionDevelopmentLocationURI;
	}

	getAllRecommendationsWithReason(): { [id: string]: { reasonId: ExtensionRecommendationReason, reasonText: string }; } {
		let output: { [id: string]: { reasonId: ExtensionRecommendationReason, reasonText: string }; } = Object.create(null);

		if (!this.proactiveRecommendationsFetched) {
			return output;
		}

		forEach(this._experimentalRecommendations, entry => output[entry.key.toLowerCase()] = {
			reasonId: ExtensionRecommendationReason.Experimental,
			reasonText: entry.value
		});

		if (this.contextService.getWorkspace().folders && this.contextService.getWorkspace().folders.length === 1) {
			const currentRepo = this.contextService.getWorkspace().folders[0].name;

			this._dynamicWorkspaceRecommendations.forEach(id => output[id.toLowerCase()] = {
				reasonId: ExtensionRecommendationReason.DynamicWorkspace,
				reasonText: localize('dynamicWorkspaceRecommendation', "This extension may interest you because it's popular among users of the {0} repository.", currentRepo)
			});
		}

		forEach(this._exeBasedRecommendations, entry => output[entry.key.toLowerCase()] = {
			reasonId: ExtensionRecommendationReason.Executable,
			reasonText: localize('exeBasedRecommendation', "This extension is recommended because you have {0} installed.", entry.value.friendlyName)
		});

		forEach(this._fileBasedRecommendations, entry => output[entry.key.toLowerCase()] = {
			reasonId: ExtensionRecommendationReason.File,
			reasonText: localize('fileBasedRecommendation', "This extension is recommended based on the files you recently opened.")
		});


		this._allWorkspaceRecommendedExtensions.forEach(({ extensionId }) => output[extensionId.toLowerCase()] = {
			reasonId: ExtensionRecommendationReason.Workspace,
			reasonText: localize('workspaceRecommendation', "This extension is recommended by users of the current workspace.")
		});

		// {{SQL CARBON EDIT}}
		this._recommendations.forEach(x => output[x.toLowerCase()] = {
			reasonId: ExtensionRecommendationReason.Executable,
			reasonText: localize('defaultRecommendations', "This extension is recommended by Azure Data Studio.")
		});

		for (const id of this._allIgnoredRecommendations) {
			delete output[id];
		}

		return output;
	}

	getAllIgnoredRecommendations(): { global: string[], workspace: string[] } {
		return {
			global: this._globallyIgnoredRecommendations,
			workspace: this._workspaceIgnoredRecommendations
		};
	}

	toggleIgnoredRecommendation(extensionId: string, shouldIgnore: boolean) {
		const lowerId = extensionId.toLowerCase();
		if (shouldIgnore) {
			const reason = this.getAllRecommendationsWithReason()[lowerId];
			if (reason && reason.reasonId) {
				/* __GDPR__
					"extensionsRecommendations:ignoreRecommendation" : {
						"recommendationReason": { "classification": "SystemMetaData", "purpose": "FeatureInsight", "isMeasurement": true },
						"extensionId": { "classification": "PublicNonPersonalData", "purpose": "FeatureInsight" }
					}
				*/
				this.telemetryService.publicLog('extensionsRecommendations:ignoreRecommendation', { id: extensionId, recommendationReason: reason.reasonId });
			}
		}

		this._globallyIgnoredRecommendations = shouldIgnore ?
			distinct([...this._globallyIgnoredRecommendations, lowerId].map(id => id.toLowerCase())) :
			this._globallyIgnoredRecommendations.filter(id => id !== lowerId);

		this.storageService.store('extensionsAssistant/ignored_recommendations', JSON.stringify(this._globallyIgnoredRecommendations), StorageScope.GLOBAL);
		this._allIgnoredRecommendations = distinct([...this._globallyIgnoredRecommendations, ...this._workspaceIgnoredRecommendations]);

		this._onRecommendationChange.fire({ extensionId: extensionId, isRecommended: !shouldIgnore });
	}

	getKeymapRecommendations(): IExtensionRecommendation[] {
		return (this.productService.productConfiguration.keymapExtensionTips || [])
			.filter(extensionId => this.isExtensionAllowedToBeRecommended(extensionId))
			.map(extensionId => (<IExtensionRecommendation>{ extensionId, sources: ['application'] }));
	}

	//#region workspaceRecommendations

	getWorkspaceRecommendations(): Promise<IExtensionRecommendation[]> {
		if (!this.isEnabled()) { return Promise.resolve([]); }
		return this.fetchWorkspaceRecommendations()
			.then(() => this._allWorkspaceRecommendedExtensions.filter(rec => this.isExtensionAllowedToBeRecommended(rec.extensionId)));
	}

	/**
	 * Parse all extensions.json files, fetch workspace recommendations, filter out invalid and unwanted ones
	 */
	private fetchWorkspaceRecommendations(): Promise<void> {

		if (!this.isEnabled) { return Promise.resolve(undefined); }

		return this.fetchExtensionRecommendationContents()
			.then(result => this.validateExtensions(result.map(({ contents }) => contents))
				.then(({ invalidExtensions, message }) => {

					if (invalidExtensions.length > 0 && this.notificationService) {
						this.notificationService.warn(`The below ${invalidExtensions.length} extension(s) in workspace recommendations have issues:\n${message}`);
					}

					const seenUnWantedRecommendations: { [id: string]: boolean } = {};

					this._allWorkspaceRecommendedExtensions = [];
					this._workspaceIgnoredRecommendations = [];

					for (const contentsBySource of result) {
						if (contentsBySource.contents.unwantedRecommendations) {
							for (const r of contentsBySource.contents.unwantedRecommendations) {
								const unwantedRecommendation = r.toLowerCase();
								if (!seenUnWantedRecommendations[unwantedRecommendation] && invalidExtensions.indexOf(unwantedRecommendation) === -1) {
									this._workspaceIgnoredRecommendations.push(unwantedRecommendation);
									seenUnWantedRecommendations[unwantedRecommendation] = true;
								}
							}
						}

						if (contentsBySource.contents.recommendations) {
							for (const r of contentsBySource.contents.recommendations) {
								const extensionId = r.toLowerCase();
								if (invalidExtensions.indexOf(extensionId) === -1) {
									let recommendation = this._allWorkspaceRecommendedExtensions.filter(r => r.extensionId === extensionId)[0];
									if (!recommendation) {
										recommendation = { extensionId, sources: [] };
										this._allWorkspaceRecommendedExtensions.push(recommendation);
									}
									if (recommendation.sources.indexOf(contentsBySource.source) === -1) {
										recommendation.sources.push(contentsBySource.source);
									}
								}
							}
						}
					}
					this._allIgnoredRecommendations = distinct([...this._globallyIgnoredRecommendations, ...this._workspaceIgnoredRecommendations]);
				}));
	}

	/**
	 * Parse all extensions.json files, fetch workspace recommendations
	 */
	private fetchExtensionRecommendationContents(): Promise<{ contents: IExtensionsConfigContent, source: ExtensionRecommendationSource }[]> {
		const workspace = this.contextService.getWorkspace();
		return Promise.all<{ contents: IExtensionsConfigContent, source: ExtensionRecommendationSource } | null>([
			this.resolveWorkspaceExtensionConfig(workspace).then(contents => contents ? { contents, source: workspace } : null),
			...workspace.folders.map(workspaceFolder => this.resolveWorkspaceFolderExtensionConfig(workspaceFolder).then(contents => contents ? { contents, source: workspaceFolder } : null))
		]).then(contents => coalesce(contents));
	}

	/**
	 * Parse the extensions.json file for given workspace and return the recommendations
	 */
	private resolveWorkspaceExtensionConfig(workspace: IWorkspace): Promise<IExtensionsConfigContent | null> {
		if (!workspace.configuration) {
			return Promise.resolve(null);
		}

		return Promise.resolve(this.fileService.readFile(workspace.configuration)
			.then(content => <IExtensionsConfigContent>(json.parse(content.value.toString())['extensions']), err => null));
	}

	/**
	 * Parse the extensions.json files for given workspace folder and return the recommendations
	 */
	private resolveWorkspaceFolderExtensionConfig(workspaceFolder: IWorkspaceFolder): Promise<IExtensionsConfigContent | null> {
		const extensionsJsonUri = workspaceFolder.toResource(EXTENSIONS_CONFIG);

		return Promise.resolve(this.fileService.resolve(extensionsJsonUri)
			.then(() => this.fileService.readFile(extensionsJsonUri))
			.then(content => <IExtensionsConfigContent>json.parse(content.value.toString()), err => null));
	}

	/**
	 * Validate the extensions.json file contents using regex and querying the gallery
	 */
	private async validateExtensions(contents: IExtensionsConfigContent[]): Promise<{ invalidExtensions: string[], message: string }> {
		const extensionsContent: IExtensionsConfigContent = {
			recommendations: distinct(flatten(contents.map(content => content.recommendations || []))),
			unwantedRecommendations: distinct(flatten(contents.map(content => content.unwantedRecommendations || [])))
		};

		const regEx = new RegExp(EXTENSION_IDENTIFIER_PATTERN);

		const invalidExtensions: string[] = [];
		let message = '';

		const regexFilter = (ids: string[]) => {
			return ids.filter((element, position) => {
				if (ids.indexOf(element) !== position) {
					// This is a duplicate entry, it doesn't hurt anybody
					// but it shouldn't be sent in the gallery query
					return false;
				} else if (!regEx.test(element)) {
					invalidExtensions.push(element.toLowerCase());
					message += `${element} (bad format) Expected: <provider>.<name>\n`;
					return false;
				}
				return true;
			});
		};

		const filteredWanted = regexFilter(extensionsContent.recommendations || []).map(x => x.toLowerCase());

		if (filteredWanted.length) {
			try {
				let validRecommendations = (await this._galleryService.query({ names: filteredWanted, pageSize: filteredWanted.length }, CancellationToken.None)).firstPage
					.map(extension => extension.identifier.id.toLowerCase());

				if (validRecommendations.length !== filteredWanted.length) {
					filteredWanted.forEach(element => {
						if (validRecommendations.indexOf(element.toLowerCase()) === -1) {
							invalidExtensions.push(element.toLowerCase());
							message += `${element} (not found in marketplace)\n`;
						}
					});
				}
			} catch (e) {
				console.warn('Error querying extensions gallery', e);
			}
		}
		return { invalidExtensions, message };
	}

	private onWorkspaceFoldersChanged(event: IWorkspaceFoldersChangeEvent): void {
		if (event.added.length) {
			const oldWorkspaceRecommended = this._allWorkspaceRecommendedExtensions;
			this.getWorkspaceRecommendations()
				.then(currentWorkspaceRecommended => {
					// Suggest only if at least one of the newly added recommendations was not suggested before
					if (currentWorkspaceRecommended.some(current => oldWorkspaceRecommended.every(old => current.extensionId !== old.extensionId))) {
						this.promptWorkspaceRecommendations();
					}
				});
		}
		this._dynamicWorkspaceRecommendations = [];
	}

	/**
	 * Prompt the user to install workspace recommendations if there are any not already installed
	 */
	private promptWorkspaceRecommendations(): void {
		const storageKey = 'extensionsAssistant/workspaceRecommendationsIgnore';
		const config = this.configurationService.getValue<IExtensionsConfiguration>(ConfigurationKey);
		const filteredRecs = this._allWorkspaceRecommendedExtensions.filter(rec => this.isExtensionAllowedToBeRecommended(rec.extensionId));

		if (filteredRecs.length === 0
			|| config.ignoreRecommendations
			|| config.showRecommendationsOnlyOnDemand
			|| this.storageService.getBoolean(storageKey, StorageScope.WORKSPACE, false)) {
			return;
		}

		this.extensionsService.getInstalled(ExtensionType.User).then(local => {
			local = local.filter(l => this.extensionEnablementService.getEnablementState(l) !== EnablementState.DisabledByExtensionKind); // Filter extensions disabled by kind
			const recommendations = filteredRecs.filter(({ extensionId }) => local.every(local => !areSameExtensions({ id: extensionId }, local.identifier)));

			if (!recommendations.length) {
				return Promise.resolve(undefined);
			}

			return new Promise<void>(c => {
				this.notificationService.prompt(
					Severity.Info,
					localize('workspaceRecommended', "This workspace has extension recommendations."),
					[{
						label: localize('installAll', "Install All"),
						run: () => {
							/* __GDPR__
							"extensionWorkspaceRecommendations:popup" : {
								"userReaction" : { "classification": "SystemMetaData", "purpose": "FeatureInsight" }
							}
							*/
							this.telemetryService.publicLog('extensionWorkspaceRecommendations:popup', { userReaction: 'install' });

							const installAllAction = this.instantiationService.createInstance(InstallWorkspaceRecommendedExtensionsAction, InstallWorkspaceRecommendedExtensionsAction.ID, localize('installAll', "Install All"), recommendations);
							installAllAction.run();
							installAllAction.dispose();

							c(undefined);
						}
					}, {
						label: localize('showRecommendations', "Show Recommendations"),
						run: () => {
							/* __GDPR__
								"extensionWorkspaceRecommendations:popup" : {
									"userReaction" : { "classification": "SystemMetaData", "purpose": "FeatureInsight" }
								}
							*/
							this.telemetryService.publicLog('extensionWorkspaceRecommendations:popup', { userReaction: 'show' });

							const showAction = this.instantiationService.createInstance(ShowRecommendedExtensionsAction, ShowRecommendedExtensionsAction.ID, localize('showRecommendations', "Show Recommendations"));
							showAction.run();
							showAction.dispose();

							c(undefined);
						}
					}, {
						label: choiceNever,
						isSecondary: true,
						run: () => {
							/* __GDPR__
								"extensionWorkspaceRecommendations:popup" : {
									"userReaction" : { "classification": "SystemMetaData", "purpose": "FeatureInsight" }
								}
							*/
							this.telemetryService.publicLog('extensionWorkspaceRecommendations:popup', { userReaction: 'neverShowAgain' });
							this.storageService.store(storageKey, true, StorageScope.WORKSPACE);

							c(undefined);
						}
					}],
					{
						sticky: true,
						onCancel: () => {
							/* __GDPR__
								"extensionWorkspaceRecommendations:popup" : {
									"userReaction" : { "classification": "SystemMetaData", "purpose": "FeatureInsight" }
								}
							*/
							this.telemetryService.publicLog('extensionWorkspaceRecommendations:popup', { userReaction: 'cancelled' });

							c(undefined);
						}
					}
				);
			});
		});
	}

	//#endregion

	//#region important exe based extension

	private async promptForImportantExeBasedExtension(): Promise<boolean> {

		const storageKey = 'extensionsAssistant/workspaceRecommendationsIgnore';
		const config = this.configurationService.getValue<IExtensionsConfiguration>(ConfigurationKey);

		if (config.ignoreRecommendations
			|| config.showRecommendationsOnlyOnDemand
			|| this.storageService.getBoolean(storageKey, StorageScope.WORKSPACE, false)) {
			return false;
		}

		const installed = await this.extensionManagementService.getInstalled(ExtensionType.User);
		let recommendationsToSuggest = Object.keys(this._importantExeBasedRecommendations);
		recommendationsToSuggest = this.filterAllIgnoredInstalledAndNotAllowed(recommendationsToSuggest, installed);
		if (recommendationsToSuggest.length === 0) {
			return false;
		}

		const id = recommendationsToSuggest[0];
		const tip = this._importantExeBasedRecommendations[id];
		const message = localize('exeRecommended', "The '{0}' extension is recommended as you have {1} installed on your system.", tip.friendlyName!, tip.exeFriendlyName || basename(tip.windowsPath!));

		this.notificationService.prompt(Severity.Info, message,
			[{
				label: localize('install', 'Install'),
				run: () => {
					/* __GDPR__
					"exeExtensionRecommendations:popup" : {
						"userReaction" : { "classification": "SystemMetaData", "purpose": "FeatureInsight" },
						"extensionId": { "classification": "PublicNonPersonalData", "purpose": "FeatureInsight" }
					}
					*/
					this.telemetryService.publicLog('exeExtensionRecommendations:popup', { userReaction: 'install', extensionId: name });
					this.instantiationService.createInstance(InstallRecommendedExtensionAction, id).run();
				}
			}, {
				label: localize('showRecommendations', "Show Recommendations"),
				run: () => {
					/* __GDPR__
						"exeExtensionRecommendations:popup" : {
							"userReaction" : { "classification": "SystemMetaData", "purpose": "FeatureInsight" },
							"extensionId": { "classification": "PublicNonPersonalData", "purpose": "FeatureInsight" }
						}
					*/
					this.telemetryService.publicLog('exeExtensionRecommendations:popup', { userReaction: 'show', extensionId: name });

					const recommendationsAction = this.instantiationService.createInstance(ShowRecommendedExtensionsAction, ShowRecommendedExtensionsAction.ID, localize('showRecommendations', "Show Recommendations"));
					recommendationsAction.run();
					recommendationsAction.dispose();
				}
			}, {
				label: choiceNever,
				isSecondary: true,
				run: () => {
					this.addToImportantRecommendationsIgnore(id);
					/* __GDPR__
						"exeExtensionRecommendations:popup" : {
							"userReaction" : { "classification": "SystemMetaData", "purpose": "FeatureInsight" },
							"extensionId": { "classification": "PublicNonPersonalData", "purpose": "FeatureInsight" }
						}
					*/
					this.telemetryService.publicLog('exeExtensionRecommendations:popup', { userReaction: 'neverShowAgain', extensionId: name });
					this.notificationService.prompt(
						Severity.Info,
						localize('ignoreExtensionRecommendations', "Do you want to ignore all extension recommendations?"),
						[{
							label: localize('ignoreAll', "Yes, Ignore All"),
							run: () => this.setIgnoreRecommendationsConfig(true)
						}, {
							label: localize('no', "No"),
							run: () => this.setIgnoreRecommendationsConfig(false)
						}]
					);
				}
			}],
			{
				sticky: true,
				onCancel: () => {
					/* __GDPR__
						"exeExtensionRecommendations:popup" : {
							"userReaction" : { "classification": "SystemMetaData", "purpose": "FeatureInsight" },
							"extensionId": { "classification": "PublicNonPersonalData", "purpose": "FeatureInsight" }
						}
					*/
					this.telemetryService.publicLog('exeExtensionRecommendations:popup', { userReaction: 'cancelled', extensionId: name });
				}
			}
		);

		return true;
	}

	//#region fileBasedRecommendations

	getFileBasedRecommendations(): IExtensionRecommendation[] {
		return Object.keys(this._fileBasedRecommendations)
			.sort((a, b) => {
				if (this._fileBasedRecommendations[a].recommendedTime === this._fileBasedRecommendations[b].recommendedTime) {
					if (!this.productService.productConfiguration.extensionImportantTips || caseInsensitiveGet(this.productService.productConfiguration.extensionImportantTips, a)) {
						return -1;
					}
					if (caseInsensitiveGet(this.productService.productConfiguration.extensionImportantTips, b)) {
						return 1;
					}
				}
				return this._fileBasedRecommendations[a].recommendedTime > this._fileBasedRecommendations[b].recommendedTime ? -1 : 1;
			})
			.filter(extensionId => this.isExtensionAllowedToBeRecommended(extensionId))
			.map(extensionId => (<IExtensionRecommendation>{ extensionId, sources: this._fileBasedRecommendations[extensionId].sources }));
	}

	/**
	 * Parse all file based recommendations from this.productService.productConfiguration.extensionTips
	 * Retire existing recommendations if they are older than a week or are not part of this.productService.productConfiguration.extensionTips anymore
	 */
	private fetchFileBasedRecommendations() {
<<<<<<< HEAD
		const extensionTips = product.extensionTips;
		// {{SQL CARBON EDIT}}
		this._recommendations = product.recommendedExtensions;
=======
		const extensionTips = this.productService.productConfiguration.extensionTips;
>>>>>>> 2180dd69
		if (!extensionTips) {
			return;
		}

		// group ids by pattern, like {**/*.md} -> [ext.foo1, ext.bar2]
		this._availableRecommendations = Object.create(null);
		forEach(extensionTips, entry => {
			let { key: id, value: pattern } = entry;
			let ids = this._availableRecommendations[pattern];
			if (!ids) {
				this._availableRecommendations[pattern] = [id.toLowerCase()];
			} else {
				ids.push(id.toLowerCase());
			}
		});

		forEach(this.productService.productConfiguration.extensionImportantTips, entry => {
			let { key: id, value } = entry;
			const { pattern } = value;
			let ids = this._availableRecommendations[pattern];
			if (!ids) {
				this._availableRecommendations[pattern] = [id.toLowerCase()];
			} else {
				ids.push(id.toLowerCase());
			}
		});

		const allRecommendations: string[] = flatten((Object.keys(this._availableRecommendations).map(key => this._availableRecommendations[key])));

		// retrieve ids of previous recommendations
		const storedRecommendationsJson = JSON.parse(this.storageService.get('extensionsAssistant/recommendations', StorageScope.GLOBAL, '[]'));

		if (Array.isArray<string>(storedRecommendationsJson)) {
			for (let id of <string[]>storedRecommendationsJson) {
				if (allRecommendations.indexOf(id) > -1) {
					this._fileBasedRecommendations[id.toLowerCase()] = { recommendedTime: Date.now(), sources: ['cached'] };
				}
			}
		} else {
			const now = Date.now();
			forEach(storedRecommendationsJson, entry => {
				if (typeof entry.value === 'number') {
					const diff = (now - entry.value) / milliSecondsInADay;
					if (diff <= 7 && allRecommendations.indexOf(entry.key) > -1) {
						this._fileBasedRecommendations[entry.key.toLowerCase()] = { recommendedTime: entry.value, sources: ['cached'] };
					}
				}
			});
		}
	}

	/**
	 * Prompt the user to either install the recommended extension for the file type in the current editor model
	 * or prompt to search the marketplace if it has extensions that can support the file type
	 */
	private promptFiletypeBasedRecommendations(model: ITextModel): void {
		const uri = model.uri;
		if (!uri || !this.fileService.canHandleResource(uri)) {
			return;
		}

		let fileExtension = extname(uri);
		if (fileExtension) {
			if (processedFileExtensions.indexOf(fileExtension) > -1) {
				return;
			}
			processedFileExtensions.push(fileExtension);
		}

		// re-schedule this bit of the operation to be off the critical path - in case glob-match is slow
		setImmediate(async () => {

			let recommendationsToSuggest: string[] = [];
			const now = Date.now();
			forEach(this._availableRecommendations, entry => {
				let { key: pattern, value: ids } = entry;
				if (match(pattern, model.uri.toString())) {
					for (let id of ids) {
						if (caseInsensitiveGet(this.productService.productConfiguration.extensionImportantTips, id)) {
							recommendationsToSuggest.push(id);
						}
						const filedBasedRecommendation = this._fileBasedRecommendations[id.toLowerCase()] || { recommendedTime: now, sources: [] };
						filedBasedRecommendation.recommendedTime = now;
						if (!filedBasedRecommendation.sources.some(s => s instanceof URI && s.toString() === model.uri.toString())) {
							filedBasedRecommendation.sources.push(model.uri);
						}
						this._fileBasedRecommendations[id.toLowerCase()] = filedBasedRecommendation;
					}
				}
			});

			this.storageService.store(
				'extensionsAssistant/recommendations',
				JSON.stringify(Object.keys(this._fileBasedRecommendations).reduce((result, key) => { result[key] = this._fileBasedRecommendations[key].recommendedTime; return result; }, {} as { [key: string]: any })),
				StorageScope.GLOBAL
			);

			const config = this.configurationService.getValue<IExtensionsConfiguration>(ConfigurationKey);
			if (config.ignoreRecommendations || config.showRecommendationsOnlyOnDemand) {
				return;
			}

			const installed = await this.extensionManagementService.getInstalled(ExtensionType.User);
			if (await this.promptRecommendedExtensionForFileType(recommendationsToSuggest, installed)) {
				return;
			}

			if (fileExtension) {
				fileExtension = fileExtension.substr(1); // Strip the dot
			}
			if (!fileExtension) {
				return;
			}

			await this.extensionService.whenInstalledExtensionsRegistered();
			const mimeTypes = guessMimeTypes(uri);
			if (mimeTypes.length !== 1 || mimeTypes[0] !== MIME_UNKNOWN) {
				return;
			}

			this.promptRecommendedExtensionForFileExtension(fileExtension, installed);
		});
	}

	private async promptRecommendedExtensionForFileType(recommendationsToSuggest: string[], installed: ILocalExtension[]): Promise<boolean> {

		recommendationsToSuggest = this.filterAllIgnoredInstalledAndNotAllowed(recommendationsToSuggest, installed);
		if (recommendationsToSuggest.length === 0) {
			return false;
		}

		const id = recommendationsToSuggest[0];
		const entry = caseInsensitiveGet(this.productService.productConfiguration.extensionImportantTips, id);
		if (!entry) {
			return false;
		}
		const name = entry.name;
		let message = localize('reallyRecommended2', "The '{0}' extension is recommended for this file type.", name);
		if (entry.isExtensionPack) {
			message = localize('reallyRecommendedExtensionPack', "The '{0}' extension pack is recommended for this file type.", name);
		}

		this.notificationService.prompt(Severity.Info, message,
			[{
				label: localize('install', 'Install'),
				run: () => {
					/* __GDPR__
					"extensionRecommendations:popup" : {
						"userReaction" : { "classification": "SystemMetaData", "purpose": "FeatureInsight" },
						"extensionId": { "classification": "PublicNonPersonalData", "purpose": "FeatureInsight" }
					}
					*/
					this.telemetryService.publicLog('extensionRecommendations:popup', { userReaction: 'install', extensionId: name });
					this.instantiationService.createInstance(InstallRecommendedExtensionAction, id).run();
				}
			}, {
				label: localize('showRecommendations', "Show Recommendations"),
				run: () => {
					/* __GDPR__
						"extensionRecommendations:popup" : {
							"userReaction" : { "classification": "SystemMetaData", "purpose": "FeatureInsight" },
							"extensionId": { "classification": "PublicNonPersonalData", "purpose": "FeatureInsight" }
						}
					*/
					this.telemetryService.publicLog('extensionRecommendations:popup', { userReaction: 'show', extensionId: name });

					const recommendationsAction = this.instantiationService.createInstance(ShowRecommendedExtensionsAction, ShowRecommendedExtensionsAction.ID, localize('showRecommendations', "Show Recommendations"));
					recommendationsAction.run();
					recommendationsAction.dispose();
				}
			}, {
				label: choiceNever,
				isSecondary: true,
				run: () => {
					this.addToImportantRecommendationsIgnore(id);
					/* __GDPR__
						"extensionRecommendations:popup" : {
							"userReaction" : { "classification": "SystemMetaData", "purpose": "FeatureInsight" },
							"extensionId": { "classification": "PublicNonPersonalData", "purpose": "FeatureInsight" }
						}
					*/
					this.telemetryService.publicLog('extensionRecommendations:popup', { userReaction: 'neverShowAgain', extensionId: name });
					this.notificationService.prompt(
						Severity.Info,
						localize('ignoreExtensionRecommendations', "Do you want to ignore all extension recommendations?"),
						[{
							label: localize('ignoreAll', "Yes, Ignore All"),
							run: () => this.setIgnoreRecommendationsConfig(true)
						}, {
							label: localize('no', "No"),
							run: () => this.setIgnoreRecommendationsConfig(false)
						}]
					);
				}
			}],
			{
				sticky: true,
				onCancel: () => {
					/* __GDPR__
						"extensionRecommendations:popup" : {
							"userReaction" : { "classification": "SystemMetaData", "purpose": "FeatureInsight" },
							"extensionId": { "classification": "PublicNonPersonalData", "purpose": "FeatureInsight" }
						}
					*/
					this.telemetryService.publicLog('extensionRecommendations:popup', { userReaction: 'cancelled', extensionId: name });
				}
			}
		);

		return true;
	}

	private async promptRecommendedExtensionForFileExtension(fileExtension: string, installed: ILocalExtension[]): Promise<void> {
		const fileExtensionSuggestionIgnoreList = <string[]>JSON.parse(this.storageService.get('extensionsAssistant/fileExtensionsSuggestionIgnore', StorageScope.GLOBAL, '[]'));
		if (fileExtensionSuggestionIgnoreList.indexOf(fileExtension) > -1) {
			return;
		}

		const text = `ext:${fileExtension}`;
		const pager = await this.extensionWorkbenchService.queryGallery({ text, pageSize: 100 }, CancellationToken.None);
		if (pager.firstPage.length === 0) {
			return;
		}

		const installedExtensionsIds = installed.reduce((result, i) => { result.add(i.identifier.id.toLowerCase()); return result; }, new Set<string>());
		if (pager.firstPage.some(e => installedExtensionsIds.has(e.identifier.id.toLowerCase()))) {
			return;
		}

		this.notificationService.prompt(
			Severity.Info,
			localize('showLanguageExtensions', "The Marketplace has extensions that can help with '.{0}' files", fileExtension),
			[{
				label: searchMarketplace,
				run: () => {
					/* __GDPR__
						"fileExtensionSuggestion:popup" : {
							"userReaction" : { "classification": "SystemMetaData", "purpose": "FeatureInsight" },
							"fileExtension": { "classification": "PublicNonPersonalData", "purpose": "FeatureInsight" }
						}
					*/
					this.telemetryService.publicLog('fileExtensionSuggestion:popup', { userReaction: 'ok', fileExtension: fileExtension });
					this.viewletService.openViewlet('workbench.view.extensions', true)
						.then(viewlet => viewlet as IExtensionsViewlet)
						.then(viewlet => {
							viewlet.search(`ext:${fileExtension}`);
							viewlet.focus();
						});
				}
			}, {
				label: localize('dontShowAgainExtension', "Don't Show Again for '.{0}' files", fileExtension),
				run: () => {
					fileExtensionSuggestionIgnoreList.push(fileExtension);
					this.storageService.store(
						'extensionsAssistant/fileExtensionsSuggestionIgnore',
						JSON.stringify(fileExtensionSuggestionIgnoreList),
						StorageScope.GLOBAL
					);
					/* __GDPR__
						"fileExtensionSuggestion:popup" : {
							"userReaction" : { "classification": "SystemMetaData", "purpose": "FeatureInsight" },
							"fileExtension": { "classification": "PublicNonPersonalData", "purpose": "FeatureInsight" }
						}
					*/
					this.telemetryService.publicLog('fileExtensionSuggestion:popup', { userReaction: 'neverShowAgain', fileExtension: fileExtension });
				}
			}],
			{
				sticky: true,
				onCancel: () => {
					/* __GDPR__
						"fileExtensionSuggestion:popup" : {
							"userReaction" : { "classification": "SystemMetaData", "purpose": "FeatureInsight" },
							"fileExtension": { "classification": "PublicNonPersonalData", "purpose": "FeatureInsight" }
						}
					*/
					this.telemetryService.publicLog('fileExtensionSuggestion:popup', { userReaction: 'cancelled', fileExtension: fileExtension });
				}
			}
		);
	}

	private filterAllIgnoredInstalledAndNotAllowed(recommendationsToSuggest: string[], installed: ILocalExtension[]): string[] {

		const importantRecommendationsIgnoreList = <string[]>JSON.parse(this.storageService.get('extensionsAssistant/importantRecommendationsIgnore', StorageScope.GLOBAL, '[]'));
		const installedExtensionsIds = installed.reduce((result, i) => { result.add(i.identifier.id.toLowerCase()); return result; }, new Set<string>());
		return recommendationsToSuggest.filter(id => {
			if (importantRecommendationsIgnoreList.indexOf(id) !== -1) {
				return false;
			}
			if (!this.isExtensionAllowedToBeRecommended(id)) {
				return false;
			}
			if (installedExtensionsIds.has(id.toLowerCase())) {
				return false;
			}
			return true;
		});
	}

	private addToImportantRecommendationsIgnore(id: string) {
		const importantRecommendationsIgnoreList = <string[]>JSON.parse(this.storageService.get('extensionsAssistant/importantRecommendationsIgnore', StorageScope.GLOBAL, '[]'));
		importantRecommendationsIgnoreList.push(id);
		this.storageService.store(
			'extensionsAssistant/importantRecommendationsIgnore',
			JSON.stringify(importantRecommendationsIgnoreList),
			StorageScope.GLOBAL
		);
	}

	private setIgnoreRecommendationsConfig(configVal: boolean) {
		this.configurationService.updateValue('extensions.ignoreRecommendations', configVal, ConfigurationTarget.USER);
		if (configVal) {
			const ignoreWorkspaceRecommendationsStorageKey = 'extensionsAssistant/workspaceRecommendationsIgnore';
			this.storageService.store(ignoreWorkspaceRecommendationsStorageKey, true, StorageScope.WORKSPACE);
		}
	}

	//#endregion

	//#region otherRecommendations

	getOtherRecommendations(): Promise<IExtensionRecommendation[]> {
		// {{SQL CARBON EDIT}} - Replace body of this method with our own
		let recommendations = Object.keys(this._exeBasedRecommendations).concat(this._recommendations);
		shuffle(recommendations, this.sessionSeed);
		return Promise.resolve(recommendations.map(extensionId => {
			const sources: ExtensionRecommendationSource[] = [];
			if (this._exeBasedRecommendations[extensionId]) {
				sources.push('executable');
			}
			if (this._dynamicWorkspaceRecommendations.indexOf(extensionId) !== -1) {
				sources.push('dynamic');
			}
			return (<IExtensionRecommendation>{ extensionId, sources });
		}));
		// {{SQL CARBON EDIT}} - End
	}

	private fetchProactiveRecommendations(calledDuringStartup?: boolean): Promise<void> {
		let fetchPromise = Promise.resolve<any>(undefined);
		if (!this.proactiveRecommendationsFetched) {
			this.proactiveRecommendationsFetched = true;

			// Executable based recommendations carry out a lot of file stats, delay the resolution so that the startup is not affected
			// 10 sec for regular extensions
			// 3 secs for important

			const importantExeBasedRecommendations = timeout(calledDuringStartup ? 3000 : 0).then(_ => this.fetchExecutableRecommendations(true));
			importantExeBasedRecommendations.then(_ => this.promptForImportantExeBasedExtension());

			fetchPromise = timeout(calledDuringStartup ? 10000 : 0).then(_ => Promise.all([this.fetchDynamicWorkspaceRecommendations(), this.fetchExecutableRecommendations(false), importantExeBasedRecommendations]));

		}
		return fetchPromise;
	}

	/**
	 * If user has any of the tools listed in this.productService.productConfiguration.exeBasedExtensionTips, fetch corresponding recommendations
	 */
	private fetchExecutableRecommendations(important: boolean): Promise<void> {
		const homeDir = os.homedir();
		let foundExecutables: Set<string> = new Set<string>();

		let findExecutable = (exeName: string, tip: IExeBasedExtensionTip, path: string) => {
			return this.fileService.exists(URI.file(path)).then(exists => {
				if (exists && !foundExecutables.has(exeName)) {
					foundExecutables.add(exeName);
					(tip['recommendations'] || []).forEach(extensionId => {
						if (tip.friendlyName) {
							if (important) {
								this._importantExeBasedRecommendations[extensionId.toLowerCase()] = tip;
							}
							this._exeBasedRecommendations[extensionId.toLowerCase()] = tip;
						}
					});
				}
			});
		};

		let promises: Promise<void>[] = [];
		// Loop through recommended extensions
		forEach(this.productService.productConfiguration.exeBasedExtensionTips, entry => {
			if (typeof entry.value !== 'object' || !Array.isArray(entry.value['recommendations'])) {
				return;
			}
			if (important !== !!entry.value.important) {
				return;
			}
			const exeName = entry.key;
			if (process.platform === 'win32') {
				let windowsPath = entry.value['windowsPath'];
				if (!windowsPath || typeof windowsPath !== 'string') {
					return;
				}
				windowsPath = windowsPath.replace('%USERPROFILE%', process.env['USERPROFILE']!)
					.replace('%ProgramFiles(x86)%', process.env['ProgramFiles(x86)']!)
					.replace('%ProgramFiles%', process.env['ProgramFiles']!)
					.replace('%APPDATA%', process.env['APPDATA']!)
					.replace('%WINDIR%', process.env['WINDIR']!);
				promises.push(findExecutable(exeName, entry.value, windowsPath));
			} else {
				promises.push(findExecutable(exeName, entry.value, join('/usr/local/bin', exeName)));
				promises.push(findExecutable(exeName, entry.value, join(homeDir, exeName)));
			}
		});

		return Promise.all(promises).then(() => undefined);
	}

	/**
	 * Fetch extensions used by others on the same workspace as recommendations from cache
	 */
	private fetchCachedDynamicWorkspaceRecommendations() {
		if (this.contextService.getWorkbenchState() !== WorkbenchState.FOLDER) {
			return;
		}

		const storageKey = 'extensionsAssistant/dynamicWorkspaceRecommendations';
		let storedRecommendationsJson: { [key: string]: any } = {};
		try {
			storedRecommendationsJson = JSON.parse(this.storageService.get(storageKey, StorageScope.WORKSPACE, '{}'));
		} catch (e) {
			this.storageService.remove(storageKey, StorageScope.WORKSPACE);
		}

		if (Array.isArray(storedRecommendationsJson['recommendations'])
			&& isNumber(storedRecommendationsJson['timestamp'])
			&& storedRecommendationsJson['timestamp'] > 0
			&& (Date.now() - storedRecommendationsJson['timestamp']) / milliSecondsInADay < 14) {
			this._dynamicWorkspaceRecommendations = storedRecommendationsJson['recommendations'];
			/* __GDPR__
				"dynamicWorkspaceRecommendations" : {
					"count" : { "classification": "SystemMetaData", "purpose": "FeatureInsight", "isMeasurement": true },
					"cache" : { "classification": "SystemMetaData", "purpose": "FeatureInsight", "isMeasurement": true }
				}
			*/
			this.telemetryService.publicLog('dynamicWorkspaceRecommendations', { count: this._dynamicWorkspaceRecommendations.length, cache: 1 });
		}
	}

	/**
	 * Fetch extensions used by others on the same workspace as recommendations from recommendation service
	 */
	private fetchDynamicWorkspaceRecommendations(): Promise<void> {
		if (this.contextService.getWorkbenchState() !== WorkbenchState.FOLDER
			|| !this.fileService.canHandleResource(this.contextService.getWorkspace().folders[0].uri)
			|| this._dynamicWorkspaceRecommendations.length
			|| !this._extensionsRecommendationsUrl) {
			return Promise.resolve(undefined);
		}

		const storageKey = 'extensionsAssistant/dynamicWorkspaceRecommendations';
		const workspaceUri = this.contextService.getWorkspace().folders[0].uri;
		return Promise.all([this.workspaceStatsService.getHashedRemotesFromUri(workspaceUri, false), this.workspaceStatsService.getHashedRemotesFromUri(workspaceUri, true)]).then(([hashedRemotes1, hashedRemotes2]) => {
			const hashedRemotes = (hashedRemotes1 || []).concat(hashedRemotes2 || []);
			if (!hashedRemotes.length) {
				return undefined;
			}

			return this.requestService.request({ type: 'GET', url: this._extensionsRecommendationsUrl }, CancellationToken.None).then(context => {
				if (context.res.statusCode !== 200) {
					return Promise.resolve(undefined);
				}
				return asJson(context).then((result: { [key: string]: any }) => {
					if (!result) {
						return;
					}
					const allRecommendations: IDynamicWorkspaceRecommendations[] = Array.isArray(result['workspaceRecommendations']) ? result['workspaceRecommendations'] : [];
					if (!allRecommendations.length) {
						return;
					}

					let foundRemote = false;
					for (let i = 0; i < hashedRemotes.length && !foundRemote; i++) {
						for (let j = 0; j < allRecommendations.length && !foundRemote; j++) {
							if (Array.isArray(allRecommendations[j].remoteSet) && allRecommendations[j].remoteSet.indexOf(hashedRemotes[i]) > -1) {
								foundRemote = true;
								this._dynamicWorkspaceRecommendations = allRecommendations[j].recommendations.filter(id => this.isExtensionAllowedToBeRecommended(id)) || [];
								this.storageService.store(storageKey, JSON.stringify({
									recommendations: this._dynamicWorkspaceRecommendations,
									timestamp: Date.now()
								}), StorageScope.WORKSPACE);
								/* __GDPR__
									"dynamicWorkspaceRecommendations" : {
										"count" : { "classification": "SystemMetaData", "purpose": "FeatureInsight", "isMeasurement": true },
										"cache" : { "classification": "SystemMetaData", "purpose": "FeatureInsight", "isMeasurement": true }
									}
								*/
								this.telemetryService.publicLog('dynamicWorkspaceRecommendations', { count: this._dynamicWorkspaceRecommendations.length, cache: 0 });
							}
						}
					}
				});
			});
		});
	}

	/**
	 * Fetch extension recommendations from currently running experiments
	 */
	private fetchExperimentalRecommendations() {
		/* // {{SQL CARBON EDIT}} disable experiements
		this.experimentService.getExperimentsByType(ExperimentActionType.AddToRecommendations).then(experiments => {
			(experiments || []).forEach(experiment => {
				const action = experiment.action;
				if (action && experiment.state === ExperimentState.Run && action.properties && Array.isArray(action.properties.recommendations) && action.properties.recommendationReason) {
					action.properties.recommendations.forEach((id: string) => {
						this._experimentalRecommendations[id] = action.properties.recommendationReason;
					});
				}
			});
		});
		*/
	}

	//#endregion

	private isExtensionAllowedToBeRecommended(id: string): boolean {
		return this._allIgnoredRecommendations.indexOf(id.toLowerCase()) === -1;
	}

	// {{SQL CARBON EDIT}}
	promptRecommendedExtensionsByScenario(scenarioType: string): void {
		const storageKey = 'extensionAssistant/RecommendationsIgnore/' + scenarioType;

		if (this.storageService.getBoolean(storageKey, StorageScope.GLOBAL, false)) {
			return;
		}

		let recommendations: IExtensionRecommendation[];
		let localExtensions: ILocalExtension[];
		const getRecommendationPromise = this.getRecommendedExtensionsByScenario(scenarioType).then(recs => { recommendations = recs; });
		const getLocalExtensionPromise = this.extensionsService.getInstalled(ExtensionType.User).then(local => { localExtensions = local; });
		const visualizerExtensionNotificationService = 'VisualizerExtensionNotificationService';

		let recommendationMessage = localize('ExtensionsRecommended', "Azure Data Studio has extension recommendations.");
		if (scenarioType === Constants.visualizerExtensions) {
			recommendationMessage = localize('VisualizerExtensionsRecommended', "Azure Data Studio has extension recommendations for data visualization.\nOnce installed, you can select the Visualizer icon to visualize your query results.");
		}
		Promise.all([getRecommendationPromise, getLocalExtensionPromise]).then(() => {
			if (!recommendations.every(rec => { return localExtensions.findIndex(local => local.identifier.id.toLocaleLowerCase() === rec.extensionId.toLocaleLowerCase()) !== -1; })) {
				return new Promise<void>(c => {
					this.notificationService.prompt(
						Severity.Info,
						recommendationMessage,
						[{
							label: localize('installAll', "Install All"),
							run: () => {
								this.adsTelemetryService.sendActionEvent(
									TelemetryKeys.TelemetryView.ExtensionRecommendationDialog,
									TelemetryKeys.TelemetryAction.Click,
									'InstallButton',
									visualizerExtensionNotificationService
								);
								const installAllAction = this.instantiationService.createInstance(InstallRecommendedExtensionsByScenarioAction, scenarioType, recommendations);
								installAllAction.run();
								installAllAction.dispose();
							}
						}, {
							label: localize('showRecommendations', "Show Recommendations"),
							run: () => {
								this.adsTelemetryService.sendActionEvent(
									TelemetryKeys.TelemetryView.ExtensionRecommendationDialog,
									TelemetryKeys.TelemetryAction.Click,
									'ShowRecommendationsButton',
									visualizerExtensionNotificationService
								);
								const showAction = this.instantiationService.createInstance(ShowRecommendedExtensionsByScenarioAction, scenarioType);
								showAction.run();
								showAction.dispose();
								c(undefined);
							}
						}, {
							label: choiceNever,
							isSecondary: true,
							run: () => {
								this.adsTelemetryService.sendActionEvent(
									TelemetryKeys.TelemetryView.ExtensionRecommendationDialog,
									TelemetryKeys.TelemetryAction.Click,
									'NeverShowAgainButton',
									visualizerExtensionNotificationService
								);
								this.storageService.store(storageKey, true, StorageScope.GLOBAL);
								c(undefined);
							}
						}],
						{
							sticky: true,
							onCancel: () => {
								this.adsTelemetryService.sendActionEvent(
									TelemetryKeys.TelemetryView.ExtensionRecommendationDialog,
									TelemetryKeys.TelemetryAction.Click,
									'CancelButton',
									visualizerExtensionNotificationService
								);
								c(undefined);
							}
						}
					);
				});
			} else {
				return Promise.resolve();
			}
		});
	}

	getRecommendedExtensionsByScenario(scenarioType: string): Promise<IExtensionRecommendation[]> {
		if (!scenarioType) {
			return Promise.reject(new Error(localize('scenarioTypeUndefined', 'The scenario type for extension recommendations must be provided.')));
		}

		return Promise.resolve((product.recommendedExtensionsByScenario[scenarioType] || [])
			.filter(extensionId => this.isExtensionAllowedToBeRecommended(extensionId))
			.map(extensionId => (<IExtensionRecommendation>{ extensionId, sources: ['application'] })));
	}
	// {{SQL CARBON EDIT}} - End
}<|MERGE_RESOLUTION|>--- conflicted
+++ resolved
@@ -114,13 +114,9 @@
 		@IExtensionManagementService private readonly extensionManagementService: IExtensionManagementService,
 		@IExtensionsWorkbenchService private readonly extensionWorkbenchService: IExtensionsWorkbenchService,
 		@IExperimentService private readonly experimentService: IExperimentService,
-<<<<<<< HEAD
 		@IAdsTelemetryService private readonly adsTelemetryService: IAdsTelemetryService, // {{SQL CARBON EDIT}}
-		@IWorkspaceStatsService private readonly workspaceStatsService: IWorkspaceStatsService
-=======
 		@IWorkspaceStatsService private readonly workspaceStatsService: IWorkspaceStatsService,
 		@IProductService private readonly productService: IProductService
->>>>>>> 2180dd69
 	) {
 		super();
 
@@ -635,13 +631,9 @@
 	 * Retire existing recommendations if they are older than a week or are not part of this.productService.productConfiguration.extensionTips anymore
 	 */
 	private fetchFileBasedRecommendations() {
-<<<<<<< HEAD
-		const extensionTips = product.extensionTips;
+		const extensionTips = this.productService.productConfiguration.extensionTips;
 		// {{SQL CARBON EDIT}}
-		this._recommendations = product.recommendedExtensions;
-=======
-		const extensionTips = this.productService.productConfiguration.extensionTips;
->>>>>>> 2180dd69
+		this._recommendations = this.productService.productConfiguration.recommendedExtensions;
 		if (!extensionTips) {
 			return;
 		}
@@ -1254,7 +1246,7 @@
 			return Promise.reject(new Error(localize('scenarioTypeUndefined', 'The scenario type for extension recommendations must be provided.')));
 		}
 
-		return Promise.resolve((product.recommendedExtensionsByScenario[scenarioType] || [])
+		return Promise.resolve((this.productService.productConfiguration.recommendedExtensionsByScenario[scenarioType] || [])
 			.filter(extensionId => this.isExtensionAllowedToBeRecommended(extensionId))
 			.map(extensionId => (<IExtensionRecommendation>{ extensionId, sources: ['application'] })));
 	}
