--- conflicted
+++ resolved
@@ -1016,19 +1016,7 @@
 	 * Fetch extension recommendations from currently running experiments
 	 */
 	private fetchExperimentalRecommendations() {
-<<<<<<< HEAD
-		// {{SQL CARBON EDIT}} disable experiements
-		// this.experimentService.getExperimentsByType(ExperimentActionType.AddToRecommendations).then(experiments => {
-		// 	(experiments || []).forEach(experiment => {
-		// 		const action = experiment.action;
-		// 		if (action && experiment.state === ExperimentState.Run && action.properties && Array.isArray(action.properties.recommendations) && action.properties.recommendationReason) {
-		// 			action.properties.recommendations.forEach(id => {
-		// 				this._experimentalRecommendations[id] = action.properties.recommendationReason;
-		// 			});
-		// 		}
-		// 	});
-		// });
-=======
+		/* // {{SQL CARBON EDIT}} disable experiements
 		this.experimentService.getExperimentsByType(ExperimentActionType.AddToRecommendations).then(experiments => {
 			(experiments || []).forEach(experiment => {
 				const action = experiment.action;
@@ -1039,7 +1027,7 @@
 				}
 			});
 		});
->>>>>>> bb84f439
+		*/
 	}
 
 	//#endregion
