--- conflicted
+++ resolved
@@ -74,14 +74,9 @@
 	_serviceBrand: any;
 
 	private _fileBasedRecommendations: { [id: string]: { recommendedTime: number, sources: ExtensionRecommendationSource[] }; } = Object.create(null);
-<<<<<<< HEAD
-	// {{SQL CARBON EDIT}}
-	private _recommendations: string[] = [];
-	private _exeBasedRecommendations: { [id: string]: string; } = Object.create(null);
-=======
+	private _recommendations: string[] = []; // {{SQL CARBON EDIT}}
 	private _exeBasedRecommendations: { [id: string]: IExeBasedExtensionTip; } = Object.create(null);
 	private _importantExeBasedRecommendations: { [id: string]: IExeBasedExtensionTip; } = Object.create(null);
->>>>>>> 8f485ebb
 	private _availableRecommendations: { [pattern: string]: string[] } = Object.create(null);
 	private _allWorkspaceRecommendedExtensions: IExtensionRecommendation[] = [];
 	private _dynamicWorkspaceRecommendations: string[] = [];
