--- conflicted
+++ resolved
@@ -115,19 +115,11 @@
 
 	protected contextMenu: IMenu | null = null; // {{SQL CARBON EDIT}}
 
-<<<<<<< HEAD
-	protected tree!: WorkbenchObjectTree<RenderableMatch>; // {{SQL CARBON EDIT}}
+	protected tree!: WorkbenchObjectTree<RenderableMatch>; // {{SQL CARBON EDIT}} Increase visibility
 	protected treeLabels!: ResourceLabels; // {{SQL CARBON EDIT}}
 	protected viewletState: MementoObject; // {{SQL CARBON EDIT}}
 	protected messagesElement!: HTMLElement; // {{SQL CARBON EDIT}}
-	protected messageDisposables: IDisposable[] = []; // {{SQL CARBON EDIT}}
-=======
-	private tree!: WorkbenchObjectTree<RenderableMatch>;
-	private treeLabels!: ResourceLabels;
-	private viewletState: MementoObject;
-	private messagesElement!: HTMLElement;
-	private readonly messageDisposables: DisposableStore = new DisposableStore();
->>>>>>> e60b94d6
+	protected readonly messageDisposables: DisposableStore = new DisposableStore(); // {{SQL CARBON EDIT}}
 	private searchWidgetsContainerElement!: HTMLElement;
 	private searchWidget!: SearchWidget;
 	protected size!: dom.Dimension; // {{SQL CARBON EDIT}}
@@ -1560,30 +1552,7 @@
 			.then(onComplete, onError);
 	}
 
-<<<<<<< HEAD
-	protected addClickEvents = (element: HTMLElement, handler: (event: any) => void): void => { // {{SQL CARBON EDIT}}
-		this.messageDisposables.push(dom.addDisposableListener(element, dom.EventType.CLICK, handler));
-		this.messageDisposables.push(dom.addDisposableListener(element, dom.EventType.KEY_DOWN, e => {
-			const event = new StandardKeyboardEvent(e);
-			let eventHandled = true;
-
-			if (event.equals(KeyCode.Space) || event.equals(KeyCode.Enter)) {
-				handler(e);
-			} else {
-				eventHandled = false;
-			}
-
-			if (eventHandled) {
-				event.preventDefault();
-				event.stopPropagation();
-			}
-		}));
-	};
-
-	protected onOpenSettings = (e: dom.EventLike): void => { // {{SQL CARBON EDIT}}
-=======
-	private onOpenSettings(e: dom.EventLike): void {
->>>>>>> e60b94d6
+	protected onOpenSettings(e: dom.EventLike): void { // {{SQL CARBON EDIT}} Increase visibility for overriding in Notebook search
 		dom.EventHelper.stop(e, false);
 		this.openSettings('@id:files.exclude,search.exclude,search.useGlobalIgnoreFiles,search.useIgnoreFiles');
 	}
@@ -1595,17 +1564,11 @@
 			this.preferencesService.openGlobalSettings(undefined, options);
 	}
 
-<<<<<<< HEAD
-	protected onLearnMore = (e: MouseEvent): void => { // {{SQL CARBON EDIT}}
-		dom.EventHelper.stop(e, false);
-
-=======
-	private onLearnMore(): void {
->>>>>>> e60b94d6
+	protected onLearnMore(): void {
 		this.openerService.open(URI.parse('https://go.microsoft.com/fwlink/?linkid=853977'));
 	}
 
-	private onSearchAgain(): void {
+	protected onSearchAgain(): void { // {{SQL CARBON EDIT}} Increase visibility for overriding in Notebook search
 		this.inputPatternExcludes.setValue('');
 		this.inputPatternIncludes.setValue('');
 		this.inputPatternIncludes.setOnlySearchInOpenEditors(false);
@@ -1636,38 +1599,22 @@
 				dom.append(messageEl, $('span', undefined, excludesDisabledMessage, '(', enableExcludesButton.element, ')'));
 			}
 
-<<<<<<< HEAD
 			if (showOpenInEditor) { // {{SQL CARBON EDIT}} - Hide Open in Editor in Notebooks viewlet
-				dom.append(messageEl, $('span', undefined, resultMsg + ' - '));
+				dom.append(messageEl, ' - ');
 			} else {
-				dom.append(messageEl, $('span', undefined, resultMsg));
-			}
-			const span = dom.append(messageEl, $('span'));
+				dom.append(messageEl);
+			}
 
 			if (showOpenInEditor) { // {{SQL CARBON EDIT}} - Hide Open in Editor in Notebooks viewlet
-				const openInEditorLink = dom.append(span, $('a.pointer.prominent', undefined, nls.localize('openInEditor.message', "Open in editor")));
-
-				openInEditorLink.title = appendKeyBindingLabel(
+				const openInEditorTooltip = appendKeyBindingLabel(
 					nls.localize('openInEditor.tooltip', "Copy current search results to an editor"),
 					this.keybindingService.lookupKeybinding(Constants.OpenInEditorCommandId), this.keybindingService);
-
-				this.messageDisposables.push(dom.addDisposableListener(openInEditorLink, dom.EventType.CLICK, (e: MouseEvent) => {
-					dom.EventHelper.stop(e, false);
-					this.instantiationService.invokeFunction(createEditorFromSearchResult, this.searchResult, this.searchIncludePattern?.getValue(), this.searchExcludePattern?.getValue(), this.searchIncludePattern.onlySearchInOpenEditors()); // {{SQL CARBON EDIT}}
-				}));
-			}
-=======
-			dom.append(messageEl, ' - ');
-
-			const openInEditorTooltip = appendKeyBindingLabel(
-				nls.localize('openInEditor.tooltip', "Copy current search results to an editor"),
-				this.keybindingService.lookupKeybinding(Constants.OpenInEditorCommandId), this.keybindingService);
-			const openInEditorButton = this.messageDisposables.add(new SearchLinkButton(
-				nls.localize('openInEditor.message', "Open in editor"),
-				() => this.instantiationService.invokeFunction(createEditorFromSearchResult, this.searchResult, this.searchIncludePattern.getValue(), this.searchExcludePattern.getValue(), this.searchIncludePattern.onlySearchInOpenEditors()),
-				openInEditorTooltip));
-			dom.append(messageEl, openInEditorButton.element);
->>>>>>> e60b94d6
+				const openInEditorButton = this.messageDisposables.add(new SearchLinkButton(
+					nls.localize('openInEditor.message', "Open in editor"),
+					() => this.instantiationService.invokeFunction(createEditorFromSearchResult, this.searchResult, this.searchIncludePattern.getValue(), this.searchExcludePattern.getValue(), this.searchIncludePattern.onlySearchInOpenEditors()),
+					openInEditorTooltip));
+				dom.append(messageEl, openInEditorButton.element);
+			}
 
 			this.reLayout();
 		} else if (!msgWasHidden) {
@@ -1989,7 +1936,7 @@
 	}
 });
 
-class SearchLinkButton extends Disposable {
+export class SearchLinkButton extends Disposable {
 	public readonly element: HTMLElement;
 
 	constructor(label: string, handler: (e: dom.EventLike) => unknown, tooltip?: string) {
