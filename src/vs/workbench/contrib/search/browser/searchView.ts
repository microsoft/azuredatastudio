--- conflicted
+++ resolved
@@ -1627,22 +1627,15 @@
 			if (showOpenInEditor) { // {{SQL CARBON EDIT}} - Hide Open in Editor in Notebooks viewlet
 				const openInEditorLink = dom.append(span, $('a.pointer.prominent', undefined, nls.localize('openInEditor.message', "Open in editor")));
 
-<<<<<<< HEAD
-			this.messageDisposables.push(dom.addDisposableListener(openInEditorLink, dom.EventType.CLICK, (e: MouseEvent) => {
-				dom.EventHelper.stop(e, false);
-				this.instantiationService.invokeFunction(createEditorFromSearchResult, this.searchResult, this.searchIncludePattern.getValue(), this.searchExcludePattern.getValue(), this.searchIncludePattern.onlySearchInOpenEditors());
-			}));
-=======
 				openInEditorLink.title = appendKeyBindingLabel(
 					nls.localize('openInEditor.tooltip', "Copy current search results to an editor"),
 					this.keybindingService.lookupKeybinding(Constants.OpenInEditorCommandId), this.keybindingService);
 
 				this.messageDisposables.push(dom.addDisposableListener(openInEditorLink, dom.EventType.CLICK, (e: MouseEvent) => {
 					dom.EventHelper.stop(e, false);
-					this.instantiationService.invokeFunction(createEditorFromSearchResult, this.searchResult, this.searchIncludePattern?.getValue(), this.searchExcludePattern?.getValue()); // {{SQL CARBON EDIT}}
+					this.instantiationService.invokeFunction(createEditorFromSearchResult, this.searchResult, this.searchIncludePattern?.getValue(), this.searchExcludePattern?.getValue(), this.searchIncludePattern.onlySearchInOpenEditors()); // {{SQL CARBON EDIT}}
 				}));
 			}
->>>>>>> f528ffea
 
 			this.reLayout();
 		} else if (!msgWasHidden) {
