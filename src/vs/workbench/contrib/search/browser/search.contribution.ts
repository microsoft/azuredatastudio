--- conflicted
+++ resolved
@@ -500,20 +500,8 @@
 					panelService.openPanel(PANEL_ID);
 				}
 			} else {
-<<<<<<< HEAD
-				Registry.as<PanelRegistry>(PanelExtensions.Panels).deregisterPanel(VIEW_ID);
-				Registry.as<ViewletRegistry>(ViewletExtensions.Viewlets).registerViewlet(new ViewletDescriptor(
-					SearchView,
-					VIEW_ID,
-					nls.localize('name', "Search"),
-					'search',
-					// {{SQL CARBON EDIT}} - Change from 1 to 11
-					11
-				));
-=======
 				Registry.as<PanelRegistry>(PanelExtensions.Panels).deregisterPanel(PANEL_ID);
 				viewsRegistry.registerViews([{ id: VIEW_ID, name: nls.localize('search', "Search"), ctorDescriptor: { ctor: SearchView }, canToggleVisibility: false }], VIEW_CONTAINER);
->>>>>>> 40ec20c3
 				if (open) {
 					viewletService.openViewlet(VIEWLET_ID);
 				}
