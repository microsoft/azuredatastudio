--- conflicted
+++ resolved
@@ -47,13 +47,8 @@
 import { isWeb } from 'vs/base/common/platform';
 import { IRemoteAgentService } from 'vs/workbench/services/remote/common/remoteAgentService';
 import { securityConfigurationNodeBase } from 'vs/workbench/common/configuration';
-<<<<<<< HEAD
-
+import { basename, dirname as uriDirname } from 'vs/base/common/resources';
 import * as loc from 'sql/base/common/locConstants'; // {{SQL CARBON EDIT}} For strings we need to change
-
-=======
-import { basename, dirname as uriDirname } from 'vs/base/common/resources';
->>>>>>> 7a0d9626
 
 const BANNER_RESTRICTED_MODE = 'workbench.banner.restrictedMode';
 const STARTUP_PROMPT_SHOWN_KEY = 'workspace.trust.startupPrompt.shown';
