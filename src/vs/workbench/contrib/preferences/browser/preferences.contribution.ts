/*---------------------------------------------------------------------------------------------
 *  Copyright (c) Microsoft Corporation. All rights reserved.
 *  Licensed under the Source EULA. See License.txt in the project root for license information.
 *--------------------------------------------------------------------------------------------*/

import { KeyChord, KeyCode, KeyMod } from 'vs/base/common/keyCodes';
import { Disposable } from 'vs/base/common/lifecycle';
import { Schemas } from 'vs/base/common/network';
import { isObject } from 'vs/base/common/types';
import { URI } from 'vs/base/common/uri';
import 'vs/css!./media/preferences';
import { registerEditorContribution } from 'vs/editor/browser/editorExtensions';
import { Context as SuggestContext } from 'vs/editor/contrib/suggest/browser/suggest';
import * as nls from 'vs/nls';
import { Action2, MenuId, MenuRegistry, registerAction2 } from 'vs/platform/actions/common/actions';
import { CommandsRegistry, ICommandService } from 'vs/platform/commands/common/commands';
import { ContextKeyExpr } from 'vs/platform/contextkey/common/contextkey';
import { InputFocusedContext, IsMacNativeContext } from 'vs/platform/contextkey/common/contextkeys';
import { SyncDescriptor } from 'vs/platform/instantiation/common/descriptors';
import { IInstantiationService, ServicesAccessor } from 'vs/platform/instantiation/common/instantiation';
import { KeybindingsRegistry, KeybindingWeight } from 'vs/platform/keybinding/common/keybindingsRegistry';
import { ILabelService } from 'vs/platform/label/common/label';
import { Registry } from 'vs/platform/registry/common/platform';
import { IWorkspaceContextService, IWorkspaceFolder, WorkbenchState } from 'vs/platform/workspace/common/workspace';
import { PICK_WORKSPACE_FOLDER_COMMAND_ID } from 'vs/workbench/browser/actions/workspaceCommands';
import { EditorPaneDescriptor, IEditorPaneRegistry } from 'vs/workbench/browser/editor';
import { Extensions as WorkbenchExtensions, IWorkbenchContribution, IWorkbenchContributionsRegistry } from 'vs/workbench/common/contributions';
import { EditorExtensions, IEditorFactoryRegistry, IEditorSerializer } from 'vs/workbench/common/editor';
import { EditorInput } from 'vs/workbench/common/editor/editorInput';
import { ResourceContextKey, RemoteNameContext, WorkbenchStateContext } from 'vs/workbench/common/contextkeys';
import { ExplorerFolderContext, ExplorerRootContext } from 'vs/workbench/contrib/files/common/files';
import { KeybindingsEditor } from 'vs/workbench/contrib/preferences/browser/keybindingsEditor';
import { ConfigureLanguageBasedSettingsAction } from 'vs/workbench/contrib/preferences/browser/preferencesActions';
import { SettingsEditorContribution } from 'vs/workbench/contrib/preferences/browser/preferencesEditor';
import { preferencesOpenSettingsIcon } from 'vs/workbench/contrib/preferences/browser/preferencesIcons';
import { SettingsEditor2, SettingsFocusContext } from 'vs/workbench/contrib/preferences/browser/settingsEditor2';
import { CONTEXT_KEYBINDINGS_EDITOR, CONTEXT_KEYBINDINGS_SEARCH_FOCUS, CONTEXT_KEYBINDING_FOCUS, CONTEXT_SETTINGS_EDITOR, CONTEXT_SETTINGS_JSON_EDITOR, CONTEXT_SETTINGS_ROW_FOCUS, CONTEXT_SETTINGS_SEARCH_FOCUS, CONTEXT_TOC_ROW_FOCUS, CONTEXT_WHEN_FOCUS, KEYBINDINGS_EDITOR_COMMAND_ADD, KEYBINDINGS_EDITOR_COMMAND_CLEAR_SEARCH_RESULTS, KEYBINDINGS_EDITOR_COMMAND_COPY, KEYBINDINGS_EDITOR_COMMAND_COPY_COMMAND, KEYBINDINGS_EDITOR_COMMAND_COPY_COMMAND_TITLE, KEYBINDINGS_EDITOR_COMMAND_DEFINE, KEYBINDINGS_EDITOR_COMMAND_DEFINE_WHEN, KEYBINDINGS_EDITOR_COMMAND_FOCUS_KEYBINDINGS, KEYBINDINGS_EDITOR_COMMAND_RECORD_SEARCH_KEYS, KEYBINDINGS_EDITOR_COMMAND_REMOVE, KEYBINDINGS_EDITOR_COMMAND_RESET, KEYBINDINGS_EDITOR_COMMAND_SEARCH, KEYBINDINGS_EDITOR_COMMAND_SHOW_SIMILAR, KEYBINDINGS_EDITOR_COMMAND_SORTBY_PRECEDENCE, KEYBINDINGS_EDITOR_SHOW_DEFAULT_KEYBINDINGS, KEYBINDINGS_EDITOR_SHOW_EXTENSION_KEYBINDINGS, KEYBINDINGS_EDITOR_SHOW_USER_KEYBINDINGS, REQUIRE_TRUSTED_WORKSPACE_SETTING_TAG, SETTINGS_EDITOR_COMMAND_CLEAR_SEARCH_RESULTS, SETTINGS_EDITOR_COMMAND_SHOW_CONTEXT_MENU } from 'vs/workbench/contrib/preferences/common/preferences';
import { PreferencesContribution } from 'vs/workbench/contrib/preferences/common/preferencesContribution';
import { IEditorService } from 'vs/workbench/services/editor/common/editorService';
import { IWorkbenchEnvironmentService } from 'vs/workbench/services/environment/common/environmentService';
import { IExtensionService } from 'vs/workbench/services/extensions/common/extensions';
import { LifecyclePhase } from 'vs/workbench/services/lifecycle/common/lifecycle';
import { KeybindingsEditorInput } from 'vs/workbench/services/preferences/browser/keybindingsEditorInput';
import { IPreferencesService } from 'vs/workbench/services/preferences/common/preferences';
import { SettingsEditor2Input } from 'vs/workbench/services/preferences/common/preferencesEditorInput';

const SETTINGS_EDITOR_COMMAND_SEARCH = 'settings.action.search';

const SETTINGS_EDITOR_COMMAND_FOCUS_FILE = 'settings.action.focusSettingsFile';
const SETTINGS_EDITOR_COMMAND_FOCUS_SETTINGS_FROM_SEARCH = 'settings.action.focusSettingsFromSearch';
const SETTINGS_EDITOR_COMMAND_FOCUS_SETTINGS_LIST = 'settings.action.focusSettingsList';
const SETTINGS_EDITOR_COMMAND_FOCUS_TOC = 'settings.action.focusTOC';
const SETTINGS_EDITOR_COMMAND_FOCUS_CONTROL = 'settings.action.focusSettingControl';
const SETTINGS_EDITOR_COMMAND_FOCUS_UP = 'settings.action.focusLevelUp';

const SETTINGS_EDITOR_COMMAND_SWITCH_TO_JSON = 'settings.switchToJSON';
const SETTINGS_EDITOR_COMMAND_FILTER_ONLINE = 'settings.filterByOnline';
const SETTINGS_EDITOR_COMMAND_FILTER_TELEMETRY = 'settings.filterByTelemetry';
const SETTINGS_EDITOR_COMMAND_FILTER_UNTRUSTED = 'settings.filterUntrusted';

const SETTINGS_COMMAND_OPEN_SETTINGS = 'workbench.action.openSettings';

Registry.as<IEditorPaneRegistry>(EditorExtensions.EditorPane).registerEditorPane(
	EditorPaneDescriptor.create(
		SettingsEditor2,
		SettingsEditor2.ID,
		nls.localize('settingsEditor2', "Settings Editor 2")
	),
	[
		new SyncDescriptor(SettingsEditor2Input)
	]
);

Registry.as<IEditorPaneRegistry>(EditorExtensions.EditorPane).registerEditorPane(
	EditorPaneDescriptor.create(
		KeybindingsEditor,
		KeybindingsEditor.ID,
		nls.localize('keybindingsEditor', "Keybindings Editor")
	),
	[
		new SyncDescriptor(KeybindingsEditorInput)
	]
);

class KeybindingsEditorInputSerializer implements IEditorSerializer {

	canSerialize(editorInput: EditorInput): boolean {
		return true;
	}

	serialize(editorInput: EditorInput): string {
		return '';
	}

	deserialize(instantiationService: IInstantiationService): EditorInput {
		return instantiationService.createInstance(KeybindingsEditorInput);
	}
}

class SettingsEditor2InputSerializer implements IEditorSerializer {

	canSerialize(editorInput: EditorInput): boolean {
		return true;
	}

	serialize(input: SettingsEditor2Input): string {
		return '';
	}

	deserialize(instantiationService: IInstantiationService): SettingsEditor2Input {
		return instantiationService.createInstance(SettingsEditor2Input);
	}
}

Registry.as<IEditorFactoryRegistry>(EditorExtensions.EditorFactory).registerEditorSerializer(KeybindingsEditorInput.ID, KeybindingsEditorInputSerializer);
Registry.as<IEditorFactoryRegistry>(EditorExtensions.EditorFactory).registerEditorSerializer(SettingsEditor2Input.ID, SettingsEditor2InputSerializer);

const OPEN_SETTINGS2_ACTION_TITLE = { value: nls.localize('openSettings2', "Open Settings (UI)"), original: 'Open Settings (UI)' };

const category = { value: nls.localize('preferences', "Preferences"), original: 'Preferences' };

interface IOpenSettingsActionOptions {
	openToSide?: boolean;
	query?: string;
}

function sanitizeOpenSettingsArgs(args: any): IOpenSettingsActionOptions {
	if (!isObject(args)) {
		args = {};
	}

	return {
		openToSide: args.openToSide,
		query: args.query
	};
}

class PreferencesActionsContribution extends Disposable implements IWorkbenchContribution {

	constructor(
		@IWorkbenchEnvironmentService private readonly environmentService: IWorkbenchEnvironmentService,
		@IPreferencesService private readonly preferencesService: IPreferencesService,
		@IWorkspaceContextService private readonly workspaceContextService: IWorkspaceContextService,
		@ILabelService private readonly labelService: ILabelService,
		@IExtensionService private readonly extensionService: IExtensionService,
	) {
		super();

		this.registerSettingsActions();
		this.registerKeybindingsActions();

		this.updatePreferencesEditorMenuItem();
		this._register(workspaceContextService.onDidChangeWorkbenchState(() => this.updatePreferencesEditorMenuItem()));
		this._register(workspaceContextService.onDidChangeWorkspaceFolders(() => this.updatePreferencesEditorMenuItemForWorkspaceFolders()));
	}

	private registerSettingsActions() {
		const that = this;
		registerAction2(class extends Action2 {
			constructor() {
				super({
					id: SETTINGS_COMMAND_OPEN_SETTINGS,
					title: nls.localize('settings', "Settings"),
					keybinding: {
						weight: KeybindingWeight.WorkbenchContrib,
						when: null,
						primary: KeyMod.CtrlCmd | KeyCode.Comma,
					},
					menu: {
						id: MenuId.GlobalActivity,
						group: '2_configuration',
						order: 1
					}
				});
			}
			run(accessor: ServicesAccessor, args: string | IOpenSettingsActionOptions) {
				// args takes a string for backcompat
				const opts = typeof args === 'string' ? { query: args } : sanitizeOpenSettingsArgs(args);
				return accessor.get(IPreferencesService).openSettings(opts);
			}
		});
		MenuRegistry.appendMenuItem(MenuId.MenubarPreferencesMenu, {
			group: '1_settings',
			command: {
				id: SETTINGS_COMMAND_OPEN_SETTINGS,
				title: nls.localize({ key: 'miOpenSettings', comment: ['&& denotes a mnemonic'] }, "&&Settings")
			},
			order: 1
		});
		registerAction2(class extends Action2 {
			constructor() {
				super({
					id: 'workbench.action.openSettings2',
					title: { value: nls.localize('openSettings2', "Open Settings (UI)"), original: 'Open Settings (UI)' },
					category,
					f1: true,
				});
			}
			run(accessor: ServicesAccessor, args: IOpenSettingsActionOptions) {
				args = sanitizeOpenSettingsArgs(args);
				return accessor.get(IPreferencesService).openSettings({ jsonEditor: false, ...args });
			}
		});
		registerAction2(class extends Action2 {
			constructor() {
				super({
					id: 'workbench.action.openSettingsJson',
					title: { value: nls.localize('openSettingsJson', "Open Settings (JSON)"), original: 'Open Settings (JSON)' },
					category,
					f1: true,
				});
			}
			run(accessor: ServicesAccessor, args: IOpenSettingsActionOptions) {
				args = sanitizeOpenSettingsArgs(args);
				return accessor.get(IPreferencesService).openSettings({ jsonEditor: true, ...args });
			}
		});
		registerAction2(class extends Action2 {
			constructor() {
				super({
					id: 'workbench.action.openGlobalSettings',
					title: { value: nls.localize('openGlobalSettings', "Open User Settings"), original: 'Open User Settings' },
					category,
					f1: true,
				});
			}
			run(accessor: ServicesAccessor, args: IOpenSettingsActionOptions) {
				args = sanitizeOpenSettingsArgs(args);
				return accessor.get(IPreferencesService).openUserSettings(args);
			}
		});
		registerAction2(class extends Action2 {
			constructor() {
				super({
					id: 'workbench.action.openRawDefaultSettings',
					title: { value: nls.localize('openRawDefaultSettings', "Open Default Settings (JSON)"), original: 'Open Default Settings (JSON)' },
					category,
					f1: true,
				});
			}
			run(accessor: ServicesAccessor) {
				return accessor.get(IPreferencesService).openRawDefaultSettings();
			}
		});
		registerAction2(class extends Action2 {
			constructor() {
				super({
					id: '_workbench.openUserSettingsEditor',
					title: OPEN_SETTINGS2_ACTION_TITLE,
					icon: preferencesOpenSettingsIcon,
					menu: [{
						id: MenuId.EditorTitle,
						when: ContextKeyExpr.and(ResourceContextKey.Resource.isEqualTo(that.environmentService.settingsResource.toString()), ContextKeyExpr.not('isInDiffEditor')),
						group: 'navigation',
						order: 1
					}]
				});
			}
			run(accessor: ServicesAccessor, args: IOpenSettingsActionOptions) {
				args = sanitizeOpenSettingsArgs(args);
				return accessor.get(IPreferencesService).openUserSettings({ jsonEditor: false, ...args });
			}
		});
		registerAction2(class extends Action2 {
			constructor() {
				super({
					id: SETTINGS_EDITOR_COMMAND_SWITCH_TO_JSON,
					title: { value: nls.localize('openSettingsJson', "Open Settings (JSON)"), original: 'Open Settings (JSON)' },
					icon: preferencesOpenSettingsIcon,
					menu: [{
						id: MenuId.EditorTitle,
						when: ContextKeyExpr.and(CONTEXT_SETTINGS_EDITOR, CONTEXT_SETTINGS_JSON_EDITOR.toNegated()),
						group: 'navigation',
						order: 1
					}]
				});
			}
			run(accessor: ServicesAccessor) {
				const editorPane = accessor.get(IEditorService).activeEditorPane;
				if (editorPane instanceof SettingsEditor2) {
					return editorPane.switchToSettingsFile();
				}
				return null;
			}
		});
		registerAction2(class extends Action2 {
			constructor() {
				super({
					id: ConfigureLanguageBasedSettingsAction.ID,
					title: ConfigureLanguageBasedSettingsAction.LABEL,
					category,
					f1: true,
				});
			}
			run(accessor: ServicesAccessor) {
				return accessor.get(IInstantiationService).createInstance(ConfigureLanguageBasedSettingsAction, ConfigureLanguageBasedSettingsAction.ID, ConfigureLanguageBasedSettingsAction.LABEL.value).run();
			}
		});
		registerAction2(class extends Action2 {
			constructor() {
				super({
					id: 'workbench.action.openWorkspaceSettings',
					title: { value: nls.localize('openWorkspaceSettings', "Open Workspace Settings"), original: 'Open Workspace Settings' },
					category,
					menu: {
						id: MenuId.CommandPalette,
						when: WorkbenchStateContext.notEqualsTo('empty')
					}
				});
			}
			run(accessor: ServicesAccessor, args?: IOpenSettingsActionOptions) {
				args = sanitizeOpenSettingsArgs(args);
				return accessor.get(IPreferencesService).openWorkspaceSettings(args);
			}
		});
		registerAction2(class extends Action2 {
			constructor() {
				super({
					id: 'workbench.action.openWorkspaceSettingsFile',
					title: { value: nls.localize('openWorkspaceSettingsFile', "Open Workspace Settings (JSON)"), original: 'Open Workspace Settings (JSON)' },
					category,
					menu: {
						id: MenuId.CommandPalette,
						when: WorkbenchStateContext.notEqualsTo('empty')
					}
				});
			}
			run(accessor: ServicesAccessor, args?: IOpenSettingsActionOptions) {
				args = sanitizeOpenSettingsArgs(args);
				return accessor.get(IPreferencesService).openWorkspaceSettings({ jsonEditor: true, ...args });
			}
		});
		registerAction2(class extends Action2 {
			constructor() {
				super({
					id: 'workbench.action.openFolderSettings',
					title: { value: nls.localize('openFolderSettings', "Open Folder Settings"), original: 'Open Folder Settings' },
					category,
					menu: {
						id: MenuId.CommandPalette,
						when: WorkbenchStateContext.isEqualTo('workspace')
					}
				});
			}
			async run(accessor: ServicesAccessor, args?: IOpenSettingsActionOptions) {
				const commandService = accessor.get(ICommandService);
				const preferencesService = accessor.get(IPreferencesService);
				const workspaceFolder = await commandService.executeCommand<IWorkspaceFolder>(PICK_WORKSPACE_FOLDER_COMMAND_ID);
				if (workspaceFolder) {
					args = sanitizeOpenSettingsArgs(args);
					await preferencesService.openFolderSettings({ folderUri: workspaceFolder.uri, ...args });
				}
			}
		});
		registerAction2(class extends Action2 {
			constructor() {
				super({
					id: 'workbench.action.openFolderSettingsFile',
					title: { value: nls.localize('openFolderSettingsFile', "Open Folder Settings (JSON)"), original: 'Open Folder Settings (JSON)' },
					category,
					menu: {
						id: MenuId.CommandPalette,
						when: WorkbenchStateContext.isEqualTo('workspace')
					}
				});
			}
			async run(accessor: ServicesAccessor, args?: IOpenSettingsActionOptions) {
				const commandService = accessor.get(ICommandService);
				const preferencesService = accessor.get(IPreferencesService);
				const workspaceFolder = await commandService.executeCommand<IWorkspaceFolder>(PICK_WORKSPACE_FOLDER_COMMAND_ID);
				if (workspaceFolder) {
					args = sanitizeOpenSettingsArgs(args);
					await preferencesService.openFolderSettings({ folderUri: workspaceFolder.uri, jsonEditor: true, ...args });
				}
			}
		});
		registerAction2(class extends Action2 {
			constructor() {
				super({
					id: '_workbench.action.openFolderSettings',
					title: { value: nls.localize('openFolderSettings', "Open Folder Settings"), original: 'Open Folder Settings' },
					category,
					menu: {
						id: MenuId.ExplorerContext,
						group: '2_workspace',
						order: 20,
						when: ContextKeyExpr.and(ExplorerRootContext, ExplorerFolderContext)
					}
				});
			}
			run(accessor: ServicesAccessor, resource: URI) {
				return accessor.get(IPreferencesService).openFolderSettings({ folderUri: resource });
			}
		});
		registerAction2(class extends Action2 {
			constructor() {
				super({
					id: SETTINGS_EDITOR_COMMAND_FILTER_ONLINE,
					title: nls.localize({ key: 'miOpenOnlineSettings', comment: ['&& denotes a mnemonic'] }, "&&Online Services Settings"),
					menu: {
						id: MenuId.MenubarPreferencesMenu,
						group: '1_settings',
						order: 2,
					}
				});
			}
			run(accessor: ServicesAccessor) {
				const editorPane = accessor.get(IEditorService).activeEditorPane;
				if (editorPane instanceof SettingsEditor2) {
					editorPane.focusSearch(`@tag:usesOnlineServices`);
				} else {
					accessor.get(IPreferencesService).openSettings({ jsonEditor: false, query: '@tag:usesOnlineServices' });
				}
			}
		});
<<<<<<< HEAD
		/** {{SQL CARBON EDIT}} Remove unused options (we don't have online services)
		MenuRegistry.appendMenuItem(MenuId.MenubarPreferencesMenu, {
			group: '1_settings',
			command: {
				id: SETTINGS_EDITOR_COMMAND_FILTER_ONLINE,
				title: nls.localize({ key: 'miOpenOnlineSettings', comment: ['&& denotes a mnemonic'] }, "&&Online Services Settings")
			},
			order: 2
		});
		MenuRegistry.appendMenuItem(MenuId.GlobalActivity, {
			group: '2_configuration',
			command: {
				id: SETTINGS_EDITOR_COMMAND_FILTER_ONLINE,
				title: nls.localize('onlineServices', "Online Services Settings")
			},
			order: 2
		});
		**/
=======
>>>>>>> 559e9bee

		registerAction2(class extends Action2 {
			constructor() {
				super({
					id: SETTINGS_EDITOR_COMMAND_FILTER_TELEMETRY,
					title: { value: nls.localize('showTelemtrySettings', "Telemetry Settings"), original: 'Telemetry Settings' },
					menu: {
						id: MenuId.MenubarPreferencesMenu,
						group: '1_settings',
						order: 3,
					}
				});
			}
			run(accessor: ServicesAccessor) {
				const editorPane = accessor.get(IEditorService).activeEditorPane;
				if (editorPane instanceof SettingsEditor2) {
					editorPane.focusSearch('@tag:telemetry');
				} else {
					accessor.get(IPreferencesService).openSettings({ jsonEditor: false, query: '@tag:telemetry' });
				}
			}
		});

		registerAction2(class extends Action2 {
			constructor() {
				super({
					id: SETTINGS_EDITOR_COMMAND_FILTER_UNTRUSTED,
					title: { value: nls.localize('filterUntrusted', "Show untrusted workspace settings"), original: 'Show untrusted workspace settings' },
				});
			}
			run(accessor: ServicesAccessor) {
				accessor.get(IPreferencesService).openWorkspaceSettings({ jsonEditor: false, query: `@tag:${REQUIRE_TRUSTED_WORKSPACE_SETTING_TAG}` });
			}
		});

		this.registerSettingsEditorActions();

		this.extensionService.whenInstalledExtensionsRegistered()
			.then(() => {
				const remoteAuthority = this.environmentService.remoteAuthority;
				const hostLabel = this.labelService.getHostLabel(Schemas.vscodeRemote, remoteAuthority) || remoteAuthority;
				const label = nls.localize('openRemoteSettings', "Open Remote Settings ({0})", hostLabel);
				registerAction2(class extends Action2 {
					constructor() {
						super({
							id: 'workbench.action.openRemoteSettings',
							title: { value: label, original: `Open Remote Settings (${hostLabel})` },
							category,
							menu: {
								id: MenuId.CommandPalette,
								when: RemoteNameContext.notEqualsTo('')
							}
						});
					}
					run(accessor: ServicesAccessor, args?: IOpenSettingsActionOptions) {
						args = sanitizeOpenSettingsArgs(args);
						return accessor.get(IPreferencesService).openRemoteSettings(args);
					}
				});
				const jsonLabel = nls.localize('openRemoteSettingsJSON', "Open Remote Settings (JSON) ({0})", hostLabel);
				registerAction2(class extends Action2 {
					constructor() {
						super({
							id: 'workbench.action.openRemoteSettingsFile',
							title: { value: jsonLabel, original: `Open Remote Settings (JSON) (${hostLabel})` },
							category,
							menu: {
								id: MenuId.CommandPalette,
								when: RemoteNameContext.notEqualsTo('')
							}
						});
					}
					run(accessor: ServicesAccessor, args?: IOpenSettingsActionOptions) {
						args = sanitizeOpenSettingsArgs(args);
						return accessor.get(IPreferencesService).openRemoteSettings({ jsonEditor: true, ...args });
					}
				});
			});
	}

	private registerSettingsEditorActions() {
		function getPreferencesEditor(accessor: ServicesAccessor): SettingsEditor2 | null {
			const activeEditorPane = accessor.get(IEditorService).activeEditorPane;
			if (activeEditorPane instanceof SettingsEditor2) {
				return activeEditorPane;
			}
			return null;
		}

		function settingsEditorFocusSearch(accessor: ServicesAccessor) {
			const preferencesEditor = getPreferencesEditor(accessor);
			if (preferencesEditor) {
				preferencesEditor.focusSearch();
			}
		}

		registerAction2(class extends Action2 {
			constructor() {
				super({
					id: SETTINGS_EDITOR_COMMAND_SEARCH,
					precondition: CONTEXT_SETTINGS_EDITOR,
					keybinding: {
						primary: KeyMod.CtrlCmd | KeyCode.KeyF,
						weight: KeybindingWeight.EditorContrib,
						when: null
					},
					category,
					f1: true,
					title: { value: nls.localize('settings.focusSearch', "Focus Settings Search"), original: 'Focus Settings Search' }
				});
			}

			run(accessor: ServicesAccessor) { settingsEditorFocusSearch(accessor); }
		});

		registerAction2(class extends Action2 {
			constructor() {
				super({
					id: SETTINGS_EDITOR_COMMAND_CLEAR_SEARCH_RESULTS,
					precondition: CONTEXT_SETTINGS_EDITOR,
					keybinding: {
						primary: KeyCode.Escape,
						weight: KeybindingWeight.EditorContrib,
						when: CONTEXT_SETTINGS_SEARCH_FOCUS
					},
					category,
					f1: true,
					title: { value: nls.localize('settings.clearResults', "Clear Settings Search Results"), original: 'Clear Settings Search Results' }
				});
			}

			run(accessor: ServicesAccessor) {
				const preferencesEditor = getPreferencesEditor(accessor);
				if (preferencesEditor) {
					preferencesEditor.clearSearchResults();
				}
			}
		});

		registerAction2(class extends Action2 {
			constructor() {
				super({
					id: SETTINGS_EDITOR_COMMAND_FOCUS_FILE,
					precondition: ContextKeyExpr.and(CONTEXT_SETTINGS_SEARCH_FOCUS, SuggestContext.Visible.toNegated()),
					keybinding: {
						primary: KeyCode.DownArrow,
						weight: KeybindingWeight.EditorContrib,
						when: null
					},
					title: nls.localize('settings.focusFile', "Focus settings file")
				});
			}

			run(accessor: ServicesAccessor, args: any): void {
				const preferencesEditor = getPreferencesEditor(accessor);
				preferencesEditor?.focusSettings();
			}
		});

		registerAction2(class extends Action2 {
			constructor() {
				super({
					id: SETTINGS_EDITOR_COMMAND_FOCUS_SETTINGS_FROM_SEARCH,
					precondition: ContextKeyExpr.and(CONTEXT_SETTINGS_SEARCH_FOCUS, SuggestContext.Visible.toNegated()),
					keybinding: {
						primary: KeyCode.DownArrow,
						weight: KeybindingWeight.WorkbenchContrib,
						when: null
					},
					title: nls.localize('settings.focusFile', "Focus settings file")
				});
			}

			run(accessor: ServicesAccessor, args: any): void {
				const preferencesEditor = getPreferencesEditor(accessor);
				preferencesEditor?.focusSettings();
			}
		});

		registerAction2(class extends Action2 {
			constructor() {
				super({
					id: SETTINGS_EDITOR_COMMAND_FOCUS_SETTINGS_LIST,
					precondition: ContextKeyExpr.and(CONTEXT_SETTINGS_EDITOR, CONTEXT_TOC_ROW_FOCUS),
					keybinding: {
						primary: KeyCode.Enter,
						weight: KeybindingWeight.WorkbenchContrib,
						when: null
					},
					title: nls.localize('settings.focusSettingsList', "Focus settings list")
				});
			}

			run(accessor: ServicesAccessor): void {
				const preferencesEditor = getPreferencesEditor(accessor);
				if (preferencesEditor instanceof SettingsEditor2) {
					preferencesEditor.focusSettings();
				}
			}
		});

		registerAction2(class extends Action2 {
			constructor() {
				super({
					id: SETTINGS_EDITOR_COMMAND_FOCUS_TOC,
					precondition: CONTEXT_SETTINGS_EDITOR,
					f1: true,
					keybinding: [
						{
							primary: KeyCode.LeftArrow,
							weight: KeybindingWeight.WorkbenchContrib,
							when: CONTEXT_SETTINGS_ROW_FOCUS
						}],
					category,
					title: { value: nls.localize('settings.focusSettingsTOC', "Focus Settings Table of Contents"), original: 'Focus Settings Table of Contents' }
				});
			}

			run(accessor: ServicesAccessor): void {
				const preferencesEditor = getPreferencesEditor(accessor);
				if (!(preferencesEditor instanceof SettingsEditor2)) {
					return;
				}

				preferencesEditor.focusTOC();
			}
		});

		registerAction2(class extends Action2 {
			constructor() {
				super({
					id: SETTINGS_EDITOR_COMMAND_FOCUS_CONTROL,
					precondition: CONTEXT_SETTINGS_ROW_FOCUS,
					keybinding: {
						primary: KeyCode.Enter,
						weight: KeybindingWeight.WorkbenchContrib,
					},
					title: nls.localize('settings.focusSettingControl', "Focus Setting Control")
				});
			}

			run(accessor: ServicesAccessor): void {
				const preferencesEditor = getPreferencesEditor(accessor);
				if (!(preferencesEditor instanceof SettingsEditor2)) {
					return;
				}

				if (document.activeElement?.classList.contains('monaco-list')) {
					preferencesEditor.focusSettings(true);
				}
			}
		});

		registerAction2(class extends Action2 {
			constructor() {
				super({
					id: SETTINGS_EDITOR_COMMAND_SHOW_CONTEXT_MENU,
					precondition: CONTEXT_SETTINGS_EDITOR,
					keybinding: {
						primary: KeyMod.Shift | KeyCode.F9,
						weight: KeybindingWeight.WorkbenchContrib,
						when: null
					},
					f1: true,
					category,
					title: { value: nls.localize('settings.showContextMenu', "Show Setting Context Menu"), original: 'Show Setting Context Menu' }
				});
			}

			run(accessor: ServicesAccessor): void {
				const preferencesEditor = getPreferencesEditor(accessor);
				if (preferencesEditor instanceof SettingsEditor2) {
					preferencesEditor.showContextMenu();
				}
			}
		});

		registerAction2(class extends Action2 {
			constructor() {
				super({
					id: SETTINGS_EDITOR_COMMAND_FOCUS_UP,
					precondition: ContextKeyExpr.and(CONTEXT_SETTINGS_EDITOR, CONTEXT_SETTINGS_SEARCH_FOCUS.toNegated(), CONTEXT_SETTINGS_JSON_EDITOR.toNegated()),
					keybinding: {
						primary: KeyCode.Escape,
						weight: KeybindingWeight.WorkbenchContrib,
						when: null
					},
					f1: true,
					category,
					title: { value: nls.localize('settings.focusLevelUp', "Move Focus Up One Level"), original: 'Move Focus Up One Level' }
				});
			}

			run(accessor: ServicesAccessor): void {
				const preferencesEditor = getPreferencesEditor(accessor);
				if (!(preferencesEditor instanceof SettingsEditor2)) {
					return;
				}

				if (preferencesEditor.currentFocusContext === SettingsFocusContext.SettingControl) {
					preferencesEditor.focusSettings();
				} else if (preferencesEditor.currentFocusContext === SettingsFocusContext.SettingTree) {
					preferencesEditor.focusTOC();
				} else if (preferencesEditor.currentFocusContext === SettingsFocusContext.TableOfContents) {
					preferencesEditor.focusSearch();
				}
			}
		});
	}

	private registerKeybindingsActions() {
		const that = this;
		const category = { value: nls.localize('preferences', "Preferences"), original: 'Preferences' };
		registerAction2(class extends Action2 {
			constructor() {
				super({
					id: 'workbench.action.openGlobalKeybindings',
					title: { value: nls.localize('openGlobalKeybindings', "Open Keyboard Shortcuts"), original: 'Open Keyboard Shortcuts' },
					category,
					icon: preferencesOpenSettingsIcon,
					keybinding: {
						when: null,
						weight: KeybindingWeight.WorkbenchContrib,
						primary: KeyChord(KeyMod.CtrlCmd | KeyCode.KeyK, KeyMod.CtrlCmd | KeyCode.KeyS)
					},
					menu: [
						{ id: MenuId.CommandPalette },
						{
							id: MenuId.EditorTitle,
							when: ResourceContextKey.Resource.isEqualTo(that.environmentService.keybindingsResource.toString()),
							group: 'navigation',
							order: 1,
						}
					]
				});
			}
			run(accessor: ServicesAccessor, args: string | undefined) {
				const query = typeof args === 'string' ? args : undefined;
				return accessor.get(IPreferencesService).openGlobalKeybindingSettings(false, { query });
			}
		});
		MenuRegistry.appendMenuItem(MenuId.GlobalActivity, {
			command: {
				id: 'workbench.action.openGlobalKeybindings',
				title: { value: nls.localize('Keyboard Shortcuts', "Keyboard Shortcuts"), original: 'Keyboard Shortcuts' }
			},
			group: '2_keybindings',
			order: 1
		});
		MenuRegistry.appendMenuItem(MenuId.MenubarPreferencesMenu, {
			command: {
				id: 'workbench.action.openGlobalKeybindings',
				title: { value: nls.localize('Keyboard Shortcuts', "Keyboard Shortcuts"), original: 'Keyboard Shortcuts' }
			},
			group: '2_keybindings',
			order: 1
		});
		registerAction2(class extends Action2 {
			constructor() {
				super({
					id: 'workbench.action.openDefaultKeybindingsFile',
					title: { value: nls.localize('openDefaultKeybindingsFile', "Open Default Keyboard Shortcuts (JSON)"), original: 'Open Default Keyboard Shortcuts (JSON)' },
					category,
					menu: { id: MenuId.CommandPalette }
				});
			}
			run(accessor: ServicesAccessor) {
				return accessor.get(IPreferencesService).openDefaultKeybindingsFile();
			}
		});
		registerAction2(class extends Action2 {
			constructor() {
				super({
					id: 'workbench.action.openGlobalKeybindingsFile',
					title: { value: nls.localize('openGlobalKeybindingsFile', "Open Keyboard Shortcuts (JSON)"), original: 'Open Keyboard Shortcuts (JSON)' },
					category,
					icon: preferencesOpenSettingsIcon,
					menu: [
						{ id: MenuId.CommandPalette },
						{
							id: MenuId.EditorTitle,
							when: ContextKeyExpr.and(CONTEXT_KEYBINDINGS_EDITOR),
							group: 'navigation',
						}
					]
				});
			}
			run(accessor: ServicesAccessor) {
				return accessor.get(IPreferencesService).openGlobalKeybindingSettings(true);
			}
		});
		registerAction2(class extends Action2 {
			constructor() {
				super({
					id: KEYBINDINGS_EDITOR_SHOW_DEFAULT_KEYBINDINGS,
					title: { value: nls.localize('showDefaultKeybindings', "Show Default Keybindings"), original: 'Show Default Keybindings' },
					menu: [
						{
							id: MenuId.EditorTitle,
							when: ContextKeyExpr.and(CONTEXT_KEYBINDINGS_EDITOR),
							group: '1_keyboard_preferences_actions'
						}
					]
				});
			}
			run(accessor: ServicesAccessor) {
				const editorPane = accessor.get(IEditorService).activeEditorPane;
				if (editorPane instanceof KeybindingsEditor) {
					editorPane.search('@source:default');
				}
			}
		});
		registerAction2(class extends Action2 {
			constructor() {
				super({
					id: KEYBINDINGS_EDITOR_SHOW_EXTENSION_KEYBINDINGS,
					title: { value: nls.localize('showExtensionKeybindings', "Show Extension Keybindings"), original: 'Show Extension Keybindings' },
					menu: [
						{
							id: MenuId.EditorTitle,
							when: ContextKeyExpr.and(CONTEXT_KEYBINDINGS_EDITOR),
							group: '1_keyboard_preferences_actions'
						}
					]
				});
			}
			run(accessor: ServicesAccessor) {
				const editorPane = accessor.get(IEditorService).activeEditorPane;
				if (editorPane instanceof KeybindingsEditor) {
					editorPane.search('@source:extension');
				}
			}
		});
		registerAction2(class extends Action2 {
			constructor() {
				super({
					id: KEYBINDINGS_EDITOR_SHOW_USER_KEYBINDINGS,
					title: { value: nls.localize('showUserKeybindings', "Show User Keybindings"), original: 'Show User Keybindings' },
					menu: [
						{
							id: MenuId.EditorTitle,
							when: ContextKeyExpr.and(CONTEXT_KEYBINDINGS_EDITOR),
							group: '1_keyboard_preferences_actions'
						}
					]
				});
			}
			run(accessor: ServicesAccessor) {
				const editorPane = accessor.get(IEditorService).activeEditorPane;
				if (editorPane instanceof KeybindingsEditor) {
					editorPane.search('@source:user');
				}
			}
		});
		registerAction2(class extends Action2 {
			constructor() {
				super({
					id: KEYBINDINGS_EDITOR_COMMAND_CLEAR_SEARCH_RESULTS,
					title: nls.localize('clear', "Clear Search Results"),
					keybinding: {
						weight: KeybindingWeight.WorkbenchContrib,
						when: ContextKeyExpr.and(CONTEXT_KEYBINDINGS_EDITOR, CONTEXT_KEYBINDINGS_SEARCH_FOCUS),
						primary: KeyCode.Escape,
					}
				});
			}
			run(accessor: ServicesAccessor) {
				const editorPane = accessor.get(IEditorService).activeEditorPane;
				if (editorPane instanceof KeybindingsEditor) {
					editorPane.clearSearchResults();
				}
			}
		});

		this.registerKeybindingEditorActions();
	}

	private registerKeybindingEditorActions(): void {
		KeybindingsRegistry.registerCommandAndKeybindingRule({
			id: KEYBINDINGS_EDITOR_COMMAND_DEFINE,
			weight: KeybindingWeight.WorkbenchContrib,
			when: ContextKeyExpr.and(CONTEXT_KEYBINDINGS_EDITOR, CONTEXT_KEYBINDING_FOCUS),
			primary: KeyCode.Enter,
			handler: (accessor, args: any) => {
				const editorPane = accessor.get(IEditorService).activeEditorPane;
				if (editorPane instanceof KeybindingsEditor) {
					editorPane.defineKeybinding(editorPane.activeKeybindingEntry!, false);
				}
			}
		});

		KeybindingsRegistry.registerCommandAndKeybindingRule({
			id: KEYBINDINGS_EDITOR_COMMAND_ADD,
			weight: KeybindingWeight.WorkbenchContrib,
			when: ContextKeyExpr.and(CONTEXT_KEYBINDINGS_EDITOR, CONTEXT_KEYBINDING_FOCUS),
			primary: KeyChord(KeyMod.CtrlCmd | KeyCode.KeyK, KeyMod.CtrlCmd | KeyCode.KeyA),
			handler: (accessor, args: any) => {
				const editorPane = accessor.get(IEditorService).activeEditorPane;
				if (editorPane instanceof KeybindingsEditor) {
					editorPane.defineKeybinding(editorPane.activeKeybindingEntry!, true);
				}
			}
		});

		KeybindingsRegistry.registerCommandAndKeybindingRule({
			id: KEYBINDINGS_EDITOR_COMMAND_DEFINE_WHEN,
			weight: KeybindingWeight.WorkbenchContrib,
			when: ContextKeyExpr.and(CONTEXT_KEYBINDINGS_EDITOR, CONTEXT_KEYBINDING_FOCUS),
			primary: KeyChord(KeyMod.CtrlCmd | KeyCode.KeyK, KeyMod.CtrlCmd | KeyCode.KeyE),
			handler: (accessor, args: any) => {
				const editorPane = accessor.get(IEditorService).activeEditorPane;
				if (editorPane instanceof KeybindingsEditor && editorPane.activeKeybindingEntry!.keybindingItem.keybinding) {
					editorPane.defineWhenExpression(editorPane.activeKeybindingEntry!);
				}
			}
		});

		KeybindingsRegistry.registerCommandAndKeybindingRule({
			id: KEYBINDINGS_EDITOR_COMMAND_REMOVE,
			weight: KeybindingWeight.WorkbenchContrib,
			when: ContextKeyExpr.and(CONTEXT_KEYBINDINGS_EDITOR, CONTEXT_KEYBINDING_FOCUS, InputFocusedContext.toNegated()),
			primary: KeyCode.Delete,
			mac: {
				primary: KeyMod.CtrlCmd | KeyCode.Backspace
			},
			handler: (accessor, args: any) => {
				const editorPane = accessor.get(IEditorService).activeEditorPane;
				if (editorPane instanceof KeybindingsEditor) {
					editorPane.removeKeybinding(editorPane.activeKeybindingEntry!);
				}
			}
		});

		KeybindingsRegistry.registerCommandAndKeybindingRule({
			id: KEYBINDINGS_EDITOR_COMMAND_RESET,
			weight: KeybindingWeight.WorkbenchContrib,
			when: ContextKeyExpr.and(CONTEXT_KEYBINDINGS_EDITOR, CONTEXT_KEYBINDING_FOCUS),
			primary: 0,
			handler: (accessor, args: any) => {
				const editorPane = accessor.get(IEditorService).activeEditorPane;
				if (editorPane instanceof KeybindingsEditor) {
					editorPane.resetKeybinding(editorPane.activeKeybindingEntry!);
				}
			}
		});

		KeybindingsRegistry.registerCommandAndKeybindingRule({
			id: KEYBINDINGS_EDITOR_COMMAND_SEARCH,
			weight: KeybindingWeight.WorkbenchContrib,
			when: ContextKeyExpr.and(CONTEXT_KEYBINDINGS_EDITOR),
			primary: KeyMod.CtrlCmd | KeyCode.KeyF,
			handler: (accessor, args: any) => {
				const editorPane = accessor.get(IEditorService).activeEditorPane;
				if (editorPane instanceof KeybindingsEditor) {
					editorPane.focusSearch();
				}
			}
		});

		KeybindingsRegistry.registerCommandAndKeybindingRule({
			id: KEYBINDINGS_EDITOR_COMMAND_RECORD_SEARCH_KEYS,
			weight: KeybindingWeight.WorkbenchContrib,
			when: ContextKeyExpr.and(CONTEXT_KEYBINDINGS_EDITOR, CONTEXT_KEYBINDINGS_SEARCH_FOCUS),
			primary: KeyMod.Alt | KeyCode.KeyK,
			mac: { primary: KeyMod.CtrlCmd | KeyMod.Alt | KeyCode.KeyK },
			handler: (accessor, args: any) => {
				const editorPane = accessor.get(IEditorService).activeEditorPane;
				if (editorPane instanceof KeybindingsEditor) {
					editorPane.recordSearchKeys();
				}
			}
		});

		KeybindingsRegistry.registerCommandAndKeybindingRule({
			id: KEYBINDINGS_EDITOR_COMMAND_SORTBY_PRECEDENCE,
			weight: KeybindingWeight.WorkbenchContrib,
			when: ContextKeyExpr.and(CONTEXT_KEYBINDINGS_EDITOR),
			primary: KeyMod.Alt | KeyCode.KeyP,
			mac: { primary: KeyMod.CtrlCmd | KeyMod.Alt | KeyCode.KeyP },
			handler: (accessor, args: any) => {
				const editorPane = accessor.get(IEditorService).activeEditorPane;
				if (editorPane instanceof KeybindingsEditor) {
					editorPane.toggleSortByPrecedence();
				}
			}
		});

		KeybindingsRegistry.registerCommandAndKeybindingRule({
			id: KEYBINDINGS_EDITOR_COMMAND_SHOW_SIMILAR,
			weight: KeybindingWeight.WorkbenchContrib,
			when: ContextKeyExpr.and(CONTEXT_KEYBINDINGS_EDITOR, CONTEXT_KEYBINDING_FOCUS),
			primary: 0,
			handler: (accessor, args: any) => {
				const editorPane = accessor.get(IEditorService).activeEditorPane;
				if (editorPane instanceof KeybindingsEditor) {
					editorPane.showSimilarKeybindings(editorPane.activeKeybindingEntry!);
				}
			}
		});

		KeybindingsRegistry.registerCommandAndKeybindingRule({
			id: KEYBINDINGS_EDITOR_COMMAND_COPY,
			weight: KeybindingWeight.WorkbenchContrib,
			when: ContextKeyExpr.and(CONTEXT_KEYBINDINGS_EDITOR, CONTEXT_KEYBINDING_FOCUS, CONTEXT_WHEN_FOCUS.negate()),
			primary: KeyMod.CtrlCmd | KeyCode.KeyC,
			handler: async (accessor, args: any) => {
				const editorPane = accessor.get(IEditorService).activeEditorPane;
				if (editorPane instanceof KeybindingsEditor) {
					await editorPane.copyKeybinding(editorPane.activeKeybindingEntry!);
				}
			}
		});

		KeybindingsRegistry.registerCommandAndKeybindingRule({
			id: KEYBINDINGS_EDITOR_COMMAND_COPY_COMMAND,
			weight: KeybindingWeight.WorkbenchContrib,
			when: ContextKeyExpr.and(CONTEXT_KEYBINDINGS_EDITOR, CONTEXT_KEYBINDING_FOCUS),
			primary: 0,
			handler: async (accessor, args: any) => {
				const editorPane = accessor.get(IEditorService).activeEditorPane;
				if (editorPane instanceof KeybindingsEditor) {
					await editorPane.copyKeybindingCommand(editorPane.activeKeybindingEntry!);
				}
			}
		});

		KeybindingsRegistry.registerCommandAndKeybindingRule({
			id: KEYBINDINGS_EDITOR_COMMAND_COPY_COMMAND_TITLE,
			weight: KeybindingWeight.WorkbenchContrib,
			when: ContextKeyExpr.and(CONTEXT_KEYBINDINGS_EDITOR, CONTEXT_KEYBINDING_FOCUS),
			primary: 0,
			handler: async (accessor, args: any) => {
				const editorPane = accessor.get(IEditorService).activeEditorPane;
				if (editorPane instanceof KeybindingsEditor) {
					await editorPane.copyKeybindingCommandTitle(editorPane.activeKeybindingEntry!);
				}
			}
		});

		KeybindingsRegistry.registerCommandAndKeybindingRule({
			id: KEYBINDINGS_EDITOR_COMMAND_FOCUS_KEYBINDINGS,
			weight: KeybindingWeight.WorkbenchContrib,
			when: ContextKeyExpr.and(CONTEXT_KEYBINDINGS_EDITOR, CONTEXT_KEYBINDINGS_SEARCH_FOCUS),
			primary: KeyMod.CtrlCmd | KeyCode.DownArrow,
			handler: (accessor, args: any) => {
				const editorPane = accessor.get(IEditorService).activeEditorPane;
				if (editorPane instanceof KeybindingsEditor) {
					editorPane.focusKeybindings();
				}
			}
		});
	}

	private updatePreferencesEditorMenuItem() {
		const commandId = '_workbench.openWorkspaceSettingsEditor';
		if (this.workspaceContextService.getWorkbenchState() === WorkbenchState.WORKSPACE && !CommandsRegistry.getCommand(commandId)) {
			CommandsRegistry.registerCommand(commandId, () => this.preferencesService.openWorkspaceSettings({ jsonEditor: false }));
			MenuRegistry.appendMenuItem(MenuId.EditorTitle, {
				command: {
					id: commandId,
					title: OPEN_SETTINGS2_ACTION_TITLE,
					icon: preferencesOpenSettingsIcon
				},
				when: ContextKeyExpr.and(ResourceContextKey.Resource.isEqualTo(this.preferencesService.workspaceSettingsResource!.toString()), WorkbenchStateContext.isEqualTo('workspace'), ContextKeyExpr.not('isInDiffEditor')),
				group: 'navigation',
				order: 1
			});
		}
		this.updatePreferencesEditorMenuItemForWorkspaceFolders();
	}

	private updatePreferencesEditorMenuItemForWorkspaceFolders() {
		for (const folder of this.workspaceContextService.getWorkspace().folders) {
			const commandId = `_workbench.openFolderSettings.${folder.uri.toString()}`;
			if (!CommandsRegistry.getCommand(commandId)) {
				CommandsRegistry.registerCommand(commandId, () => {
					if (this.workspaceContextService.getWorkbenchState() === WorkbenchState.FOLDER) {
						return this.preferencesService.openWorkspaceSettings({ jsonEditor: false });
					} else {
						return this.preferencesService.openFolderSettings({ folderUri: folder.uri, jsonEditor: false });
					}
				});
				MenuRegistry.appendMenuItem(MenuId.EditorTitle, {
					command: {
						id: commandId,
						title: OPEN_SETTINGS2_ACTION_TITLE,
						icon: preferencesOpenSettingsIcon
					},
					when: ContextKeyExpr.and(ResourceContextKey.Resource.isEqualTo(this.preferencesService.getFolderSettingsResource(folder.uri)!.toString()), ContextKeyExpr.not('isInDiffEditor')),
					group: 'navigation',
					order: 1
				});
			}
		}
	}
}

const workbenchContributionsRegistry = Registry.as<IWorkbenchContributionsRegistry>(WorkbenchExtensions.Workbench);
workbenchContributionsRegistry.registerWorkbenchContribution(PreferencesActionsContribution, LifecyclePhase.Starting);
workbenchContributionsRegistry.registerWorkbenchContribution(PreferencesContribution, LifecyclePhase.Starting);

registerEditorContribution(SettingsEditorContribution.ID, SettingsEditorContribution);

// Preferences menu

MenuRegistry.appendMenuItem(MenuId.MenubarFileMenu, {
	title: nls.localize({ key: 'miPreferences', comment: ['&& denotes a mnemonic'] }, "&&Preferences"),
	submenu: MenuId.MenubarPreferencesMenu,
	group: '5_autosave',
	order: 2,
	when: IsMacNativeContext.toNegated() // on macOS native the preferences menu is separate under the application menu
});<|MERGE_RESOLUTION|>--- conflicted
+++ resolved
@@ -413,27 +413,6 @@
 				}
 			}
 		});
-<<<<<<< HEAD
-		/** {{SQL CARBON EDIT}} Remove unused options (we don't have online services)
-		MenuRegistry.appendMenuItem(MenuId.MenubarPreferencesMenu, {
-			group: '1_settings',
-			command: {
-				id: SETTINGS_EDITOR_COMMAND_FILTER_ONLINE,
-				title: nls.localize({ key: 'miOpenOnlineSettings', comment: ['&& denotes a mnemonic'] }, "&&Online Services Settings")
-			},
-			order: 2
-		});
-		MenuRegistry.appendMenuItem(MenuId.GlobalActivity, {
-			group: '2_configuration',
-			command: {
-				id: SETTINGS_EDITOR_COMMAND_FILTER_ONLINE,
-				title: nls.localize('onlineServices', "Online Services Settings")
-			},
-			order: 2
-		});
-		**/
-=======
->>>>>>> 559e9bee
 
 		registerAction2(class extends Action2 {
 			constructor() {
