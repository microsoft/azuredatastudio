/*---------------------------------------------------------------------------------------------
 *  Copyright (c) Microsoft Corporation. All rights reserved.
 *  Licensed under the Source EULA. See License.txt in the project root for license information.
 *--------------------------------------------------------------------------------------------*/

import * as DOM from 'vs/base/browser/dom';
import * as aria from 'vs/base/browser/ui/aria/aria';
import { StandardKeyboardEvent } from 'vs/base/browser/keyboardEvent';
import { ActionBar } from 'vs/base/browser/ui/actionbar/actionbar';
import { Button } from 'vs/base/browser/ui/button/button';
import { ITreeElement } from 'vs/base/browser/ui/tree/tree';
import { Action } from 'vs/base/common/actions';
import { Delayer, IntervalTimer, ThrottledDelayer, timeout } from 'vs/base/common/async';
import { CancellationToken, CancellationTokenSource } from 'vs/base/common/cancellation';
import * as collections from 'vs/base/common/collections';
import { fromNow } from 'vs/base/common/date';
import { getErrorMessage, isPromiseCanceledError } from 'vs/base/common/errors';
import { Emitter } from 'vs/base/common/event';
import { Iterable } from 'vs/base/common/iterator';
import { KeyCode } from 'vs/base/common/keyCodes';
import { Disposable, DisposableStore } from 'vs/base/common/lifecycle';
import * as platform from 'vs/base/common/platform';
import { isArray, withNullAsUndefined, withUndefinedAsNull } from 'vs/base/common/types';
import { URI } from 'vs/base/common/uri';
import 'vs/css!./media/settingsEditor2';
import { localize } from 'vs/nls';
import { ICommandService } from 'vs/platform/commands/common/commands';
import { ConfigurationTarget, IConfigurationOverrides } from 'vs/platform/configuration/common/configuration';
import { IContextKey, IContextKeyService } from 'vs/platform/contextkey/common/contextkey';
import { IInstantiationService } from 'vs/platform/instantiation/common/instantiation';
import { ILogService } from 'vs/platform/log/common/log';
import { INotificationService } from 'vs/platform/notification/common/notification';
import { IStorageService, StorageScope, StorageTarget } from 'vs/platform/storage/common/storage';
import { ITelemetryService } from 'vs/platform/telemetry/common/telemetry';
import { badgeBackground, badgeForeground, contrastBorder, editorForeground } from 'vs/platform/theme/common/colorRegistry';
import { attachButtonStyler, attachStylerCallback } from 'vs/platform/theme/common/styler';
import { IThemeService, ThemeIcon } from 'vs/platform/theme/common/themeService';
import { IUserDataAutoSyncEnablementService, IUserDataSyncService, SyncStatus } from 'vs/platform/userDataSync/common/userDataSync';
import { EditorPane } from 'vs/workbench/browser/parts/editor/editorPane';
import { IEditorMemento, IEditorOpenContext, IEditorPane } from 'vs/workbench/common/editor';
import { attachSuggestEnabledInputBoxStyler, SuggestEnabledInput } from 'vs/workbench/contrib/codeEditor/browser/suggestEnabledInput/suggestEnabledInput';
import { SettingsTarget, SettingsTargetsWidget } from 'vs/workbench/contrib/preferences/browser/preferencesWidgets';
import { commonlyUsedData } from 'vs/workbench/contrib/preferences/browser/settingsLayout'; // {{SQL CARBON EDIT}} We use our own tocData
import { AbstractSettingRenderer, ISettingLinkClickEvent, ISettingOverrideClickEvent, resolveConfiguredUntrustedSettings, resolveExtensionsSettings, resolveSettingsTree, SettingsTree, SettingTreeRenderers } from 'vs/workbench/contrib/preferences/browser/settingsTree';
import { ISettingsEditorViewState, parseQuery, SearchResultIdx, SearchResultModel, SettingsTreeElement, SettingsTreeGroupChild, SettingsTreeGroupElement, SettingsTreeModel, SettingsTreeSettingElement } from 'vs/workbench/contrib/preferences/browser/settingsTreeModels';
import { settingsTextInputBorder } from 'vs/workbench/contrib/preferences/browser/settingsWidgets';
import { createTOCIterator, TOCTree, TOCTreeModel } from 'vs/workbench/contrib/preferences/browser/tocTree';
import { CONTEXT_SETTINGS_EDITOR, CONTEXT_SETTINGS_ROW_FOCUS, CONTEXT_SETTINGS_SEARCH_FOCUS, CONTEXT_TOC_ROW_FOCUS, EXTENSION_SETTING_TAG, FEATURE_SETTING_TAG, ID_SETTING_TAG, IPreferencesSearchService, ISearchProvider, MODIFIED_SETTING_TAG, REQUIRE_TRUSTED_WORKSPACE_SETTING_TAG, SETTINGS_EDITOR_COMMAND_CLEAR_SEARCH_RESULTS } from 'vs/workbench/contrib/preferences/common/preferences';
import { IEditorGroup, IEditorGroupsService } from 'vs/workbench/services/editor/common/editorGroupsService';
import { validateSettingsEditorOptions, IPreferencesService, ISearchResult, ISettingsEditorModel, ISettingsEditorOptions, SettingValueType } from 'vs/workbench/services/preferences/common/preferences';
import { SettingsEditor2Input } from 'vs/workbench/services/preferences/common/preferencesEditorInput';
import { Settings2EditorModel } from 'vs/workbench/services/preferences/common/preferencesModels';
import { IUserDataSyncWorkbenchService } from 'vs/workbench/services/userDataSync/common/userDataSync';
import { tocData } from 'sql/workbench/contrib/preferences/browser/sqlSettingsLayout'; // {{SQL CARBON EDIT}} We use our own tocData
import { preferencesClearInputIcon } from 'vs/workbench/contrib/preferences/browser/preferencesIcons';
import { IWorkspaceTrustManagementService } from 'vs/platform/workspace/common/workspaceTrust';
import { IWorkbenchConfigurationService } from 'vs/workbench/services/configuration/common/configuration';

export const enum SettingsFocusContext {
	Search,
	TableOfContents,
	SettingTree,
	SettingControl
}

export function createGroupIterator(group: SettingsTreeGroupElement): Iterable<ITreeElement<SettingsTreeGroupChild>> {
	return Iterable.map(group.children, g => {
		return {
			element: g,
			children: g instanceof SettingsTreeGroupElement ?
				createGroupIterator(g) :
				undefined
		};
	});
}

const $ = DOM.$;

interface IFocusEventFromScroll extends KeyboardEvent {
	fromScroll: true;
}

const searchBoxLabel = localize('SearchSettings.AriaLabel', "Search settings");

const SETTINGS_AUTOSAVE_NOTIFIED_KEY = 'hasNotifiedOfSettingsAutosave';
const SETTINGS_EDITOR_STATE_KEY = 'settingsEditorState';
export class SettingsEditor2 extends EditorPane {

	static readonly ID: string = 'workbench.editor.settings2';
	private static NUM_INSTANCES: number = 0;
	private static SETTING_UPDATE_FAST_DEBOUNCE: number = 200;
	private static SETTING_UPDATE_SLOW_DEBOUNCE: number = 1000;
	private static CONFIG_SCHEMA_UPDATE_DELAYER = 500;

	private static readonly SUGGESTIONS: string[] = [
		`@${MODIFIED_SETTING_TAG}`,
		'@tag:usesOnlineServices',
		'@tag:sync',
		`@tag:${REQUIRE_TRUSTED_WORKSPACE_SETTING_TAG}`,
		`@${ID_SETTING_TAG}`,
		`@${EXTENSION_SETTING_TAG}`,
		`@${FEATURE_SETTING_TAG}scm`,
		`@${FEATURE_SETTING_TAG}explorer`,
		`@${FEATURE_SETTING_TAG}search`,
		`@${FEATURE_SETTING_TAG}debug`,
		`@${FEATURE_SETTING_TAG}extensions`,
		`@${FEATURE_SETTING_TAG}terminal`,
		`@${FEATURE_SETTING_TAG}task`,
		`@${FEATURE_SETTING_TAG}problems`,
		`@${FEATURE_SETTING_TAG}output`,
		`@${FEATURE_SETTING_TAG}comments`,
		`@${FEATURE_SETTING_TAG}remote`,
		`@${FEATURE_SETTING_TAG}timeline`,
		`@${FEATURE_SETTING_TAG}notebook`,
	];

	private static shouldSettingUpdateFast(type: SettingValueType | SettingValueType[]): boolean {
		if (isArray(type)) {
			// nullable integer/number or complex
			return false;
		}
		return type === SettingValueType.Enum ||
			type === SettingValueType.ArrayOfString ||
			type === SettingValueType.Complex ||
			type === SettingValueType.Boolean ||
			type === SettingValueType.Exclude;
	}

	// (!) Lots of props that are set once on the first render
	private defaultSettingsEditorModel!: Settings2EditorModel;
	private modelDisposables: DisposableStore;

	private rootElement!: HTMLElement;
	private headerContainer!: HTMLElement;
	private searchWidget!: SuggestEnabledInput;
	private countElement!: HTMLElement;
	private controlsElement!: HTMLElement;
	private settingsTargetsWidget!: SettingsTargetsWidget;

	private settingsTreeContainer!: HTMLElement;
	private settingsTree!: SettingsTree;
	private settingRenderers!: SettingTreeRenderers;
	private tocTreeModel!: TOCTreeModel;
	private settingsTreeModel!: SettingsTreeModel;
	private noResultsMessage!: HTMLElement;
	private clearFilterLinkContainer!: HTMLElement;

	private tocTreeContainer!: HTMLElement;
	private tocTree!: TOCTree;

	private delayedFilterLogging: Delayer<void>;
	private localSearchDelayer: Delayer<void>;
	private remoteSearchThrottle: ThrottledDelayer<void>;
	private searchInProgress: CancellationTokenSource | null = null;

	private updatedConfigSchemaDelayer: Delayer<void>;

	private settingFastUpdateDelayer: Delayer<void>;
	private settingSlowUpdateDelayer: Delayer<void>;
	private pendingSettingUpdate: { key: string, value: any } | null = null;

	private readonly viewState: ISettingsEditorViewState;
	private _searchResultModel: SearchResultModel | null = null;
	private searchResultLabel: string | null = null;
	private lastSyncedLabel: string | null = null;

	private tocRowFocused: IContextKey<boolean>;
	private settingRowFocused: IContextKey<boolean>;
	private inSettingsEditorContextKey: IContextKey<boolean>;
	private searchFocusContextKey: IContextKey<boolean>;

	private scheduledRefreshes: Map<string, DOM.IFocusTracker>;
	private _currentFocusContext: SettingsFocusContext = SettingsFocusContext.Search;

	/** Don't spam warnings */
	private hasWarnedMissingSettings = false;

	private editorMemento: IEditorMemento<ISettingsEditor2State>;

	private tocFocusedElement: SettingsTreeGroupElement | null = null;
	private treeFocusedElement: SettingsTreeElement | null = null;
	private settingsTreeScrollTop = 0;
	private dimension!: DOM.Dimension;

	constructor(
		@ITelemetryService telemetryService: ITelemetryService,
		@IWorkbenchConfigurationService private readonly configurationService: IWorkbenchConfigurationService,
		@IThemeService themeService: IThemeService,
		@IPreferencesService private readonly preferencesService: IPreferencesService,
		@IInstantiationService private readonly instantiationService: IInstantiationService,
		@IPreferencesSearchService private readonly preferencesSearchService: IPreferencesSearchService,
		@ILogService private readonly logService: ILogService,
		@IContextKeyService contextKeyService: IContextKeyService,
		@IStorageService private readonly storageService: IStorageService,
		@INotificationService private readonly notificationService: INotificationService,
		@IEditorGroupsService protected editorGroupService: IEditorGroupsService,
		@IUserDataSyncWorkbenchService private readonly userDataSyncWorkbenchService: IUserDataSyncWorkbenchService,
		@IUserDataAutoSyncEnablementService private readonly userDataAutoSyncEnablementService: IUserDataAutoSyncEnablementService,
		@IWorkspaceTrustManagementService private readonly workspaceTrustManagementService: IWorkspaceTrustManagementService,
	) {
		super(SettingsEditor2.ID, telemetryService, themeService, storageService);
		this.delayedFilterLogging = new Delayer<void>(1000);
		this.localSearchDelayer = new Delayer(300);
		this.remoteSearchThrottle = new ThrottledDelayer(200);
		this.viewState = { settingsTarget: ConfigurationTarget.USER_LOCAL };

		this.settingFastUpdateDelayer = new Delayer<void>(SettingsEditor2.SETTING_UPDATE_FAST_DEBOUNCE);
		this.settingSlowUpdateDelayer = new Delayer<void>(SettingsEditor2.SETTING_UPDATE_SLOW_DEBOUNCE);

		this.updatedConfigSchemaDelayer = new Delayer<void>(SettingsEditor2.CONFIG_SCHEMA_UPDATE_DELAYER);

		this.inSettingsEditorContextKey = CONTEXT_SETTINGS_EDITOR.bindTo(contextKeyService);
		this.searchFocusContextKey = CONTEXT_SETTINGS_SEARCH_FOCUS.bindTo(contextKeyService);
		this.tocRowFocused = CONTEXT_TOC_ROW_FOCUS.bindTo(contextKeyService);
		this.settingRowFocused = CONTEXT_SETTINGS_ROW_FOCUS.bindTo(contextKeyService);

		this.scheduledRefreshes = new Map<string, DOM.IFocusTracker>();

		this.editorMemento = this.getEditorMemento<ISettingsEditor2State>(editorGroupService, SETTINGS_EDITOR_STATE_KEY);

		this._register(configurationService.onDidChangeConfiguration(e => {
			if (e.source !== ConfigurationTarget.DEFAULT) {
				this.onConfigUpdate(e.affectedKeys);
			}
		}));

		this._register(workspaceTrustManagementService.onDidChangeTrust(() => {
			if (this.searchResultModel) {
				this.searchResultModel.updateWorkspaceTrust(workspaceTrustManagementService.isWorkpaceTrusted());
			}

			if (this.settingsTreeModel) {
				this.settingsTreeModel.updateWorkspaceTrust(workspaceTrustManagementService.isWorkpaceTrusted());
			}
			this.renderTree();
		}));

		this._register(configurationService.onDidChangeRestrictedSettings(e => {
			if (e.default.length) {
				this.updateElementsByKey([...e.default]);
			}
		}));

		this.modelDisposables = this._register(new DisposableStore());
	}

	override get minimumWidth(): number { return 375; }
	override get maximumWidth(): number { return Number.POSITIVE_INFINITY; }

	// these setters need to exist because this extends from EditorPane
	override set minimumWidth(value: number) { /*noop*/ }
	override set maximumWidth(value: number) { /*noop*/ }

	private get currentSettingsModel() {
		return this.searchResultModel || this.settingsTreeModel;
	}

	private get searchResultModel(): SearchResultModel | null {
		return this._searchResultModel;
	}

	private set searchResultModel(value: SearchResultModel | null) {
		this._searchResultModel = value;

		this.rootElement.classList.toggle('search-mode', !!this._searchResultModel);
	}

	private get focusedSettingDOMElement(): HTMLElement | undefined {
		const focused = this.settingsTree.getFocus()[0];
		if (!(focused instanceof SettingsTreeSettingElement)) {
			return undefined; // {{SQL CARBON EDIT}}
		}

		return this.settingRenderers.getDOMElementsForSettingKey(this.settingsTree.getHTMLElement(), focused.setting.key)[0];
	}

	get currentFocusContext() {
		return this._currentFocusContext;
	}

	createEditor(parent: HTMLElement): void {
		parent.setAttribute('tabindex', '-1');
		this.rootElement = DOM.append(parent, $('.settings-editor', { tabindex: '-1' }));

		this.createHeader(this.rootElement);
		this.createBody(this.rootElement);
		this.addCtrlAInterceptor(this.rootElement);
		this.updateStyles();
	}

	override async setInput(input: SettingsEditor2Input, options: ISettingsEditorOptions | undefined, context: IEditorOpenContext, token: CancellationToken): Promise<void> {
		this.inSettingsEditorContextKey.set(true);
		await super.setInput(input, options, context, token);
		await timeout(0); // Force setInput to be async
		if (!this.input) {
			return;
		}

		const model = await this.input.resolve();
		if (token.isCancellationRequested || !(model instanceof Settings2EditorModel)) {
			return;
		}

		this.modelDisposables.clear();
		this.modelDisposables.add(model.onDidChangeGroups(() => {
			this.updatedConfigSchemaDelayer.trigger(() => {
				this.onConfigUpdate(undefined, undefined, true);
			});
		}));
		this.defaultSettingsEditorModel = model;

		options = options || validateSettingsEditorOptions({});
		if (!this.viewState.settingsTarget) {
			if (!options.target) {
				options.target = ConfigurationTarget.USER_LOCAL;
			}
		}
		this._setOptions(options);

		// Don't block setInput on render (which can trigger an async search)
		this.onConfigUpdate(undefined, true).then(() => {
			this._register(input.onWillDispose(() => {
				this.searchWidget.setValue('');
			}));

			// Init TOC selection
			this.updateTreeScrollSync();
		});
	}

	private restoreCachedState(): ISettingsEditor2State | null {
		const cachedState = this.group && this.input && this.editorMemento.loadEditorState(this.group, this.input);
		if (cachedState && typeof cachedState.target === 'object') {
			cachedState.target = URI.revive(cachedState.target);
		}

		if (cachedState) {
			const settingsTarget = cachedState.target;
			this.settingsTargetsWidget.settingsTarget = settingsTarget;
			this.viewState.settingsTarget = settingsTarget;
			this.searchWidget.setValue(cachedState.searchQuery);
		}

		if (this.input) {
			this.editorMemento.clearEditorState(this.input, this.group);
		}

		return withUndefinedAsNull(cachedState);
	}

	override setOptions(options: ISettingsEditorOptions | undefined): void {
		super.setOptions(options);

		if (options) {
			this._setOptions(options);
		}
	}

<<<<<<< HEAD
	private _setOptions(options: SettingsEditorOptions): void {
		// {{SQL CARBON EDIT}} - return if options is undefined to avoid nullref @todo anthonydresser 8/17/19 investigate
		if (!options) {
			return;
		}
=======
	private _setOptions(options: ISettingsEditorOptions): void {
>>>>>>> daabc187
		if (options.focusSearch && !platform.isIOS) {
			// isIOS - #122044
			this.focusSearch();
		}

		if (options.query) {
			this.searchWidget.setValue(options.query);
		}

		const target: SettingsTarget = options.folderUri || <SettingsTarget>options.target;
		if (target) {
			this.settingsTargetsWidget.settingsTarget = target;
			this.viewState.settingsTarget = target;
		}
	}

	override clearInput(): void {
		this.inSettingsEditorContextKey.set(false);
		super.clearInput();
	}

	layout(dimension: DOM.Dimension): void {
		this.dimension = dimension;

		if (!this.isVisible()) {
			return;
		}

		this.layoutTrees(dimension);

		const innerWidth = Math.min(1000, dimension.width) - 24 * 2; // 24px padding on left and right;
		// minus padding inside inputbox, countElement width, controls width, extra padding before countElement
		const monacoWidth = innerWidth - 10 - this.countElement.clientWidth - this.controlsElement.clientWidth - 12;
		this.searchWidget.layout(new DOM.Dimension(monacoWidth, 20));

		this.rootElement.classList.toggle('mid-width', dimension.width < 1000 && dimension.width >= 600);
		this.rootElement.classList.toggle('narrow-width', dimension.width < 600);
	}

	override focus(): void {
		if (this._currentFocusContext === SettingsFocusContext.Search) {
			if (!platform.isIOS) {
				// #122044
				this.focusSearch();
			}
		} else if (this._currentFocusContext === SettingsFocusContext.SettingControl) {
			const element = this.focusedSettingDOMElement;
			if (element) {
				const control = element.querySelector(AbstractSettingRenderer.CONTROL_SELECTOR);
				if (control) {
					(<HTMLElement>control).focus();
					return;
				}
			}
		} else if (this._currentFocusContext === SettingsFocusContext.SettingTree) {
			this.settingsTree.domFocus();
		} else if (this._currentFocusContext === SettingsFocusContext.TableOfContents) {
			this.tocTree.domFocus();
		}
	}

	protected override setEditorVisible(visible: boolean, group: IEditorGroup | undefined): void {
		super.setEditorVisible(visible, group);

		if (!visible) {
			// Wait for editor to be removed from DOM #106303
			setTimeout(() => {
				this.searchWidget.onHide();
			}, 0);
		}
	}

	focusSettings(focusSettingInput = false): void {
		const focused = this.settingsTree.getFocus();
		if (!focused.length) {
			this.settingsTree.focusFirst();
		}

		this.settingsTree.domFocus();

		if (focusSettingInput) {
			const controlInFocusedRow = this.settingsTree.getHTMLElement().querySelector(`.focused ${AbstractSettingRenderer.CONTROL_SELECTOR}`);
			if (controlInFocusedRow) {
				(<HTMLElement>controlInFocusedRow).focus();
			}
		}
	}

	focusTOC(): void {
		this.tocTree.domFocus();
	}

	showContextMenu(): void {
		const focused = this.settingsTree.getFocus()[0];
		const rowElement = this.focusedSettingDOMElement;
		if (rowElement && focused instanceof SettingsTreeSettingElement) {
			this.settingRenderers.showContextMenu(focused, rowElement);
		}
	}

	focusSearch(filter?: string, selectAll = true): void {
		if (filter && this.searchWidget) {
			this.searchWidget.setValue(filter);
		}

		this.searchWidget.focus(selectAll);
	}

	clearSearchResults(): void {
		this.searchWidget.setValue('');
		this.focusSearch();
	}

	clearSearchFilters(): void {
		let query = this.searchWidget.getValue();

		SettingsEditor2.SUGGESTIONS.forEach(suggestion => {
			query = query.replace(suggestion, '');
		});

		this.searchWidget.setValue(query.trim());
	}

	private updateInputAriaLabel() {
		let label = searchBoxLabel;
		if (this.searchResultLabel) {
			label += `. ${this.searchResultLabel}`;
		}

		if (this.lastSyncedLabel) {
			label += `. ${this.lastSyncedLabel}`;
		}

		this.searchWidget.updateAriaLabel(label);
	}

	private createHeader(parent: HTMLElement): void {
		this.headerContainer = DOM.append(parent, $('.settings-header'));

		const searchContainer = DOM.append(this.headerContainer, $('.search-container'));

		const clearInputAction = new Action(SETTINGS_EDITOR_COMMAND_CLEAR_SEARCH_RESULTS, localize('clearInput', "Clear Settings Search Input"), ThemeIcon.asClassName(preferencesClearInputIcon), false, async () => this.clearSearchResults());

		this.searchWidget = this._register(this.instantiationService.createInstance(SuggestEnabledInput, `${SettingsEditor2.ID}.searchbox`, searchContainer, {
			triggerCharacters: ['@'],
			provideResults: (query: string) => {
				return SettingsEditor2.SUGGESTIONS.filter(tag => query.indexOf(tag) === -1).map(tag => tag.endsWith(':') ? tag : tag + ' ');
			}
		}, searchBoxLabel, 'settingseditor:searchinput' + SettingsEditor2.NUM_INSTANCES++, {
			placeholderText: searchBoxLabel,
			focusContextKey: this.searchFocusContextKey,
			// TODO: Aria-live
		}));
		this._register(this.searchWidget.onFocus(() => {
			this._currentFocusContext = SettingsFocusContext.Search;
		}));

		this._register(attachSuggestEnabledInputBoxStyler(this.searchWidget, this.themeService, {
			inputBorder: settingsTextInputBorder
		}));

		this.countElement = DOM.append(searchContainer, DOM.$('.settings-count-widget.monaco-count-badge.long'));
		this._register(attachStylerCallback(this.themeService, { badgeBackground, contrastBorder, badgeForeground }, colors => {
			const background = colors.badgeBackground ? colors.badgeBackground.toString() : '';
			const border = colors.contrastBorder ? colors.contrastBorder.toString() : '';
			const foreground = colors.badgeForeground ? colors.badgeForeground.toString() : '';

			this.countElement.style.backgroundColor = background;
			this.countElement.style.color = foreground;

			this.countElement.style.borderWidth = border ? '1px' : '';
			this.countElement.style.borderStyle = border ? 'solid' : '';
			this.countElement.style.borderColor = border;
		}));

		this._register(this.searchWidget.onInputDidChange(() => {
			const searchVal = this.searchWidget.getValue();
			clearInputAction.enabled = !!searchVal;
			this.onSearchInputChanged();
		}));

		const headerControlsContainer = DOM.append(this.headerContainer, $('.settings-header-controls'));
		const targetWidgetContainer = DOM.append(headerControlsContainer, $('.settings-target-container'));
		this.settingsTargetsWidget = this._register(this.instantiationService.createInstance(SettingsTargetsWidget, targetWidgetContainer, { enableRemoteSettings: true }));
		this.settingsTargetsWidget.settingsTarget = ConfigurationTarget.USER_LOCAL;
		this.settingsTargetsWidget.onDidTargetChange(target => this.onDidSettingsTargetChange(target));
		this._register(DOM.addDisposableListener(targetWidgetContainer, DOM.EventType.KEY_DOWN, e => {
			const event = new StandardKeyboardEvent(e);
			if (event.keyCode === KeyCode.DownArrow) {
				this.focusSettings();
			}
		}));

		if (this.userDataSyncWorkbenchService.enabled && this.userDataAutoSyncEnablementService.canToggleEnablement()) {
			const syncControls = this._register(this.instantiationService.createInstance(SyncControls, headerControlsContainer));
			this._register(syncControls.onDidChangeLastSyncedLabel(lastSyncedLabel => {
				this.lastSyncedLabel = lastSyncedLabel;
				this.updateInputAriaLabel();
			}));
		}

		this.controlsElement = DOM.append(searchContainer, DOM.$('.settings-clear-widget'));

		const actionBar = this._register(new ActionBar(this.controlsElement, {
			animated: false,
			actionViewItemProvider: (_action) => { return undefined; }
		}));

		actionBar.push([clearInputAction], { label: false, icon: true });
	}

	private onDidSettingsTargetChange(target: SettingsTarget): void {
		this.viewState.settingsTarget = target;

		// TODO Instead of rebuilding the whole model, refresh and uncache the inspected setting value
		this.onConfigUpdate(undefined, true);
	}

	private onDidClickSetting(evt: ISettingLinkClickEvent, recursed?: boolean): void {
		const elements = this.currentSettingsModel.getElementsByName(evt.targetKey);
		if (elements && elements[0]) {
			let sourceTop = 0.5;
			try {
				const _sourceTop = this.settingsTree.getRelativeTop(evt.source);
				if (_sourceTop !== null) {
					sourceTop = _sourceTop;
				}
			} catch {
				// e.g. clicked a searched element, now the search has been cleared
			}

			this.settingsTree.reveal(elements[0], sourceTop);

			// We need to shift focus from the setting that contains the link to the setting that's
			//  linked. Clicking on the link sets focus on the setting that contains the link,
			//  which is why we need the setTimeout
			setTimeout(() => this.settingsTree.setFocus([elements[0]]), 50);

			const domElements = this.settingRenderers.getDOMElementsForSettingKey(this.settingsTree.getHTMLElement(), evt.targetKey);
			if (domElements && domElements[0]) {
				const control = domElements[0].querySelector(AbstractSettingRenderer.CONTROL_SELECTOR);
				if (control) {
					(<HTMLElement>control).focus();
				}
			}
		} else if (!recursed) {
			const p = this.triggerSearch('');
			p.then(() => {
				this.searchWidget.setValue('');
				this.onDidClickSetting(evt, true);
			});
		}
	}

	switchToSettingsFile(): Promise<IEditorPane | undefined> {
		const query = parseQuery(this.searchWidget.getValue()).query;
		return this.openSettingsFile({ query });
	}

	private async openSettingsFile(options?: ISettingsEditorOptions): Promise<IEditorPane | undefined> {
		const currentSettingsTarget = this.settingsTargetsWidget.settingsTarget;

		if (currentSettingsTarget === ConfigurationTarget.USER_LOCAL) {
			return this.preferencesService.openGlobalSettings(true, options);
		} else if (currentSettingsTarget === ConfigurationTarget.USER_REMOTE) {
			return this.preferencesService.openRemoteSettings();
		} else if (currentSettingsTarget === ConfigurationTarget.WORKSPACE) {
			return this.preferencesService.openWorkspaceSettings(true, options);
		} else if (URI.isUri(currentSettingsTarget)) {
			return this.preferencesService.openFolderSettings(currentSettingsTarget, true, options);
		}

		return undefined;
	}

	private createBody(parent: HTMLElement): void {
		const bodyContainer = DOM.append(parent, $('.settings-body'));

		this.noResultsMessage = DOM.append(bodyContainer, $('.no-results-message'));

		this.noResultsMessage.innerText = localize('noResults', "No Settings Found");

		this.clearFilterLinkContainer = $('span.clear-search-filters');

		this.clearFilterLinkContainer.textContent = ' - ';
		const clearFilterLink = DOM.append(this.clearFilterLinkContainer, $('a.pointer.prominent', { tabindex: 0 }, localize('clearSearchFilters', 'Clear Filters')));
		this._register(DOM.addDisposableListener(clearFilterLink, DOM.EventType.CLICK, (e: MouseEvent) => {
			DOM.EventHelper.stop(e, false);
			this.clearSearchFilters();
		}));

		DOM.append(this.noResultsMessage, this.clearFilterLinkContainer);

		this._register(attachStylerCallback(this.themeService, { editorForeground }, colors => {
			this.noResultsMessage.style.color = colors.editorForeground ? colors.editorForeground.toString() : '';
		}));

		this.createTOC(bodyContainer);
		this.createSettingsTree(bodyContainer);
	}

	private addCtrlAInterceptor(container: HTMLElement): void {
		this._register(DOM.addStandardDisposableListener(container, DOM.EventType.KEY_DOWN, (e: StandardKeyboardEvent) => {
			if (
				e.keyCode === KeyCode.KEY_A &&
				(platform.isMacintosh ? e.metaKey : e.ctrlKey) &&
				e.target.tagName !== 'TEXTAREA' &&
				e.target.tagName !== 'INPUT'
			) {
				// Avoid browser ctrl+a
				e.browserEvent.stopPropagation();
				e.browserEvent.preventDefault();
			}
		}));
	}

	private createTOC(parent: HTMLElement): void {
		this.tocTreeModel = this.instantiationService.createInstance(TOCTreeModel, this.viewState);
		this.tocTreeContainer = DOM.append(parent, $('.settings-toc-container'));

		this.tocTree = this._register(this.instantiationService.createInstance(TOCTree,
			DOM.append(this.tocTreeContainer, $('.settings-toc-wrapper', {
				'role': 'navigation',
				'aria-label': localize('settings', "Settings"),
			})),
			this.viewState));

		this._register(this.tocTree.onDidFocus(() => {
			this._currentFocusContext = SettingsFocusContext.TableOfContents;
		}));

		this._register(this.tocTree.onDidChangeFocus(e => {
			const element: SettingsTreeGroupElement | null = e.elements[0];
			if (this.tocFocusedElement === element) {
				return;
			}

			this.tocFocusedElement = element;
			this.tocTree.setSelection(element ? [element] : []);
			if (this.searchResultModel) {
				if (this.viewState.filterToCategory !== element) {
					this.viewState.filterToCategory = withNullAsUndefined(element);
					this.renderTree();
					this.settingsTree.scrollTop = 0;
				}
			} else if (element && (!e.browserEvent || !(<IFocusEventFromScroll>e.browserEvent).fromScroll)) {
				this.settingsTree.reveal(element, 0);
				this.settingsTree.setFocus([element]);
			}
		}));

		this._register(this.tocTree.onDidFocus(() => {
			this.tocRowFocused.set(true);
		}));

		this._register(this.tocTree.onDidBlur(() => {
			this.tocRowFocused.set(false);
		}));
	}

	private createSettingsTree(parent: HTMLElement): void {
		this.settingsTreeContainer = DOM.append(parent, $('.settings-tree-container'));

		this.settingRenderers = this.instantiationService.createInstance(SettingTreeRenderers);
		this._register(this.settingRenderers.onDidChangeSetting(e => this.onDidChangeSetting(e.key, e.value, e.type)));
		this._register(this.settingRenderers.onDidOpenSettings(settingKey => {
			this.openSettingsFile({ revealSetting: { key: settingKey, edit: true } });
		}));
		this._register(this.settingRenderers.onDidClickSettingLink(settingName => this.onDidClickSetting(settingName)));
		this._register(this.settingRenderers.onDidFocusSetting(element => {
			this.settingsTree.setFocus([element]);
			this._currentFocusContext = SettingsFocusContext.SettingControl;
			this.settingRowFocused.set(false);
		}));
		this._register(this.settingRenderers.onDidClickOverrideElement((element: ISettingOverrideClickEvent) => {
			if (element.scope.toLowerCase() === 'workspace') {
				this.settingsTargetsWidget.updateTarget(ConfigurationTarget.WORKSPACE);
			} else if (element.scope.toLowerCase() === 'user') {
				this.settingsTargetsWidget.updateTarget(ConfigurationTarget.USER_LOCAL);
			} else if (element.scope.toLowerCase() === 'remote') {
				this.settingsTargetsWidget.updateTarget(ConfigurationTarget.USER_REMOTE);
			}

			this.searchWidget.setValue(element.targetKey);
		}));

		this.settingsTree = this._register(this.instantiationService.createInstance(SettingsTree,
			this.settingsTreeContainer,
			this.viewState,
			this.settingRenderers.allRenderers));

		this._register(this.settingsTree.onDidScroll(() => {
			if (this.settingsTree.scrollTop === this.settingsTreeScrollTop) {
				return;
			}

			this.settingsTreeScrollTop = this.settingsTree.scrollTop;

			// setTimeout because calling setChildren on the settingsTree can trigger onDidScroll, so it fires when
			// setChildren has called on the settings tree but not the toc tree yet, so their rendered elements are out of sync
			setTimeout(() => {
				this.updateTreeScrollSync();
			}, 0);
		}));

		this._register(this.settingsTree.onDidFocus(() => {
			if (document.activeElement?.classList.contains('monaco-list')) {
				this._currentFocusContext = SettingsFocusContext.SettingTree;
				this.settingRowFocused.set(true);
			}
		}));

		this._register(this.settingsTree.onDidBlur(() => {
			this.settingRowFocused.set(false);
		}));

		// There is no different select state in the settings tree
		this._register(this.settingsTree.onDidChangeFocus(e => {
			const element = e.elements[0];
			if (this.treeFocusedElement === element) {
				return;
			}

			if (this.treeFocusedElement) {
				this.treeFocusedElement.tabbable = false;
			}

			this.treeFocusedElement = element;

			if (this.treeFocusedElement) {
				this.treeFocusedElement.tabbable = true;
			}

			this.settingsTree.setSelection(element ? [element] : []);
		}));
	}

	private notifyNoSaveNeeded() {
		if (!this.storageService.getBoolean(SETTINGS_AUTOSAVE_NOTIFIED_KEY, StorageScope.GLOBAL, false)) {
			this.storageService.store(SETTINGS_AUTOSAVE_NOTIFIED_KEY, true, StorageScope.GLOBAL, StorageTarget.USER);
			this.notificationService.info(localize('settingsNoSaveNeeded', "Changes to settings are saved automatically."));
		}
	}

	private onDidChangeSetting(key: string, value: any, type: SettingValueType | SettingValueType[]): void {
		this.notifyNoSaveNeeded();

		if (this.pendingSettingUpdate && this.pendingSettingUpdate.key !== key) {
			this.updateChangedSetting(key, value);
		}

		this.pendingSettingUpdate = { key, value };
		if (SettingsEditor2.shouldSettingUpdateFast(type)) {
			this.settingFastUpdateDelayer.trigger(() => this.updateChangedSetting(key, value));
		} else {
			this.settingSlowUpdateDelayer.trigger(() => this.updateChangedSetting(key, value));
		}
	}

	private updateTreeScrollSync(): void {
		this.settingRenderers.cancelSuggesters();
		if (this.searchResultModel) {
			return;
		}

		if (!this.tocTreeModel) {
			return;
		}

		const elementToSync = this.settingsTree.firstVisibleElement;
		const element = elementToSync instanceof SettingsTreeSettingElement ? elementToSync.parent :
			elementToSync instanceof SettingsTreeGroupElement ? elementToSync :
				null;

		// It's possible for this to be called when the TOC and settings tree are out of sync - e.g. when the settings tree has deferred a refresh because
		// it is focused. So, bail if element doesn't exist in the TOC.
		let nodeExists = true;
		try { this.tocTree.getNode(element); } catch (e) { nodeExists = false; }
		if (!nodeExists) {
			return;
		}

		if (element && this.tocTree.getSelection()[0] !== element) {
			const ancestors = this.getAncestors(element);
			ancestors.forEach(e => this.tocTree.expand(<SettingsTreeGroupElement>e));

			this.tocTree.reveal(element);
			const elementTop = this.tocTree.getRelativeTop(element);
			if (typeof elementTop !== 'number') {
				return;
			}

			this.tocTree.collapseAll();

			ancestors.forEach(e => this.tocTree.expand(<SettingsTreeGroupElement>e));
			if (elementTop < 0 || elementTop > 1) {
				this.tocTree.reveal(element);
			} else {
				this.tocTree.reveal(element, elementTop);
			}

			this.tocTree.expand(element);

			this.tocTree.setSelection([element]);

			const fakeKeyboardEvent = new KeyboardEvent('keydown');
			(<IFocusEventFromScroll>fakeKeyboardEvent).fromScroll = true;
			this.tocTree.setFocus([element], fakeKeyboardEvent);
		}
	}

	private getAncestors(element: SettingsTreeElement): SettingsTreeElement[] {
		const ancestors: any[] = [];

		while (element.parent) {
			if (element.parent.id !== 'root') {
				ancestors.push(element.parent);
			}

			element = element.parent;
		}

		return ancestors.reverse();
	}

	private updateChangedSetting(key: string, value: any): Promise<void> {
		// ConfigurationService displays the error if this fails.
		// Force a render afterwards because onDidConfigurationUpdate doesn't fire if the update doesn't result in an effective setting value change
		const settingsTarget = this.settingsTargetsWidget.settingsTarget;
		const resource = URI.isUri(settingsTarget) ? settingsTarget : undefined;
		const configurationTarget = <ConfigurationTarget>(resource ? ConfigurationTarget.WORKSPACE_FOLDER : settingsTarget);
		const overrides: IConfigurationOverrides = { resource };

		const isManualReset = value === undefined;

		// If the user is changing the value back to the default, do a 'reset' instead
		const inspected = this.configurationService.inspect(key, overrides);
		if (inspected.defaultValue === value) {
			value = undefined;
		}

		return this.configurationService.updateValue(key, value, overrides, configurationTarget)
			.then(() => {
				this.renderTree(key, isManualReset);
				const reportModifiedProps = {
					key,
					query: this.searchWidget.getValue(),
					searchResults: this.searchResultModel && this.searchResultModel.getUniqueResults(),
					rawResults: this.searchResultModel && this.searchResultModel.getRawResults(),
					showConfiguredOnly: !!this.viewState.tagFilters && this.viewState.tagFilters.has(MODIFIED_SETTING_TAG),
					isReset: typeof value === 'undefined',
					settingsTarget: this.settingsTargetsWidget.settingsTarget as SettingsTarget
				};

				return this.reportModifiedSetting(reportModifiedProps);
			});
	}

	private reportModifiedSetting(props: { key: string, query: string, searchResults: ISearchResult[] | null, rawResults: ISearchResult[] | null, showConfiguredOnly: boolean, isReset: boolean, settingsTarget: SettingsTarget }): void {
		this.pendingSettingUpdate = null;

		let groupId: string | undefined = undefined;
		let nlpIndex: number | undefined = undefined;
		let displayIndex: number | undefined = undefined;
		if (props.searchResults) {
			const remoteResult = props.searchResults[SearchResultIdx.Remote];
			const localResult = props.searchResults[SearchResultIdx.Local];

			const localIndex = localResult!.filterMatches.findIndex(m => m.setting.key === props.key);
			groupId = localIndex >= 0 ?
				'local' :
				'remote';

			displayIndex = localIndex >= 0 ?
				localIndex :
				remoteResult && (remoteResult.filterMatches.findIndex(m => m.setting.key === props.key) + localResult.filterMatches.length);

			if (this.searchResultModel) {
				const rawResults = this.searchResultModel.getRawResults();
				if (rawResults[SearchResultIdx.Remote]) {
					const _nlpIndex = rawResults[SearchResultIdx.Remote].filterMatches.findIndex(m => m.setting.key === props.key);
					nlpIndex = _nlpIndex >= 0 ? _nlpIndex : undefined;
				}
			}
		}

		const reportedTarget = props.settingsTarget === ConfigurationTarget.USER_LOCAL ? 'user' :
			props.settingsTarget === ConfigurationTarget.USER_REMOTE ? 'user_remote' :
				props.settingsTarget === ConfigurationTarget.WORKSPACE ? 'workspace' :
					'folder';

		const data = {
			key: props.key,
			groupId,
			nlpIndex,
			displayIndex,
			showConfiguredOnly: props.showConfiguredOnly,
			isReset: props.isReset,
			target: reportedTarget
		};

		/* __GDPR__
			"settingsEditor.settingModified" : {
				"key" : { "classification": "SystemMetaData", "purpose": "FeatureInsight" },
				"groupId" : { "classification": "SystemMetaData", "purpose": "FeatureInsight" },
				"nlpIndex" : { "classification": "SystemMetaData", "purpose": "FeatureInsight", "isMeasurement": true },
				"displayIndex" : { "classification": "SystemMetaData", "purpose": "FeatureInsight", "isMeasurement": true },
				"showConfiguredOnly" : { "classification": "SystemMetaData", "purpose": "FeatureInsight" },
				"isReset" : { "classification": "SystemMetaData", "purpose": "FeatureInsight" },
				"target" : { "classification": "SystemMetaData", "purpose": "FeatureInsight" }
			}
		*/
		this.telemetryService.publicLog('settingsEditor.settingModified', data);
	}

	private onSearchModeToggled(): void {
		this.rootElement.classList.remove('no-toc-search');
		if (this.configurationService.getValue('workbench.settings.settingsSearchTocBehavior') === 'hide') {
			this.rootElement.classList.toggle('no-toc-search', !!this.searchResultModel);
		}
	}

	private scheduleRefresh(element: HTMLElement, key = ''): void {
		if (key && this.scheduledRefreshes.has(key)) {
			return;
		}

		if (!key) {
			this.scheduledRefreshes.forEach(r => r.dispose());
			this.scheduledRefreshes.clear();
		}

		const scheduledRefreshTracker = DOM.trackFocus(element);
		this.scheduledRefreshes.set(key, scheduledRefreshTracker);
		scheduledRefreshTracker.onDidBlur(() => {
			scheduledRefreshTracker.dispose();
			this.scheduledRefreshes.delete(key);
			this.onConfigUpdate([key]);
		});
	}

	private async onConfigUpdate(keys?: string[], forceRefresh = false, schemaChange = false): Promise<void> {
		if (keys && this.settingsTreeModel) {
			return this.updateElementsByKey(keys);
		}

		const groups = this.defaultSettingsEditorModel.settingsGroups.slice(1); // Without commonlyUsed
		const dividedGroups = collections.groupBy(groups, g => g.extensionInfo ? 'extension' : 'core');
		const settingsResult = resolveSettingsTree(tocData, dividedGroups.core, this.logService);
		const resolvedSettingsRoot = settingsResult.tree;

		// Warn for settings not included in layout
		if (settingsResult.leftoverSettings.size && !this.hasWarnedMissingSettings) {
			const settingKeyList: string[] = [];
			settingsResult.leftoverSettings.forEach(s => {
				settingKeyList.push(s.key);
			});

			this.logService.warn(`SettingsEditor2: Settings not included in settingsLayout.ts: ${settingKeyList.join(', ')}`);
			this.hasWarnedMissingSettings = true;
		}

		const commonlyUsed = resolveSettingsTree(commonlyUsedData, dividedGroups.core, this.logService);
		resolvedSettingsRoot.children!.unshift(commonlyUsed.tree);

		resolvedSettingsRoot.children!.push(resolveExtensionsSettings(dividedGroups.extension || []));

		if (!this.workspaceTrustManagementService.isWorkpaceTrusted() && (this.viewState.settingsTarget instanceof URI || this.viewState.settingsTarget === ConfigurationTarget.WORKSPACE)) {
			const configuredUntrustedWorkspaceSettings = resolveConfiguredUntrustedSettings(groups, this.viewState.settingsTarget, this.configurationService);
			if (configuredUntrustedWorkspaceSettings.length) {
				resolvedSettingsRoot.children!.unshift({
					id: 'workspaceTrust',
					label: localize('settings require trust', "Workspace Trust"),
					settings: configuredUntrustedWorkspaceSettings
				});
			}
		}

		if (this.searchResultModel) {
			this.searchResultModel.updateChildren();
		}

		if (this.settingsTreeModel) {
			this.settingsTreeModel.update(resolvedSettingsRoot);

			if (schemaChange && !!this.searchResultModel) {
				// If an extension's settings were just loaded and a search is active, retrigger the search so it shows up
				return await this.onSearchInputChanged();
			}

			this.refreshTOCTree();
			this.renderTree(undefined, forceRefresh);
		} else {
			this.settingsTreeModel = this.instantiationService.createInstance(SettingsTreeModel, this.viewState, this.workspaceTrustManagementService.isWorkpaceTrusted());
			this.settingsTreeModel.update(resolvedSettingsRoot);
			this.tocTreeModel.settingsTreeRoot = this.settingsTreeModel.root as SettingsTreeGroupElement;

			const cachedState = this.restoreCachedState();
			if (cachedState && cachedState.searchQuery) {
				await this.onSearchInputChanged();
			} else {
				this.refreshTOCTree();
				this.refreshTree();
				this.tocTree.collapseAll();
			}
		}
	}

	private updateElementsByKey(keys: string[]): void {
		if (keys.length) {
			if (this.searchResultModel) {
				keys.forEach(key => this.searchResultModel!.updateElementsByName(key));
			}

			if (this.settingsTreeModel) {
				keys.forEach(key => this.settingsTreeModel.updateElementsByName(key));
			}

			keys.forEach(key => this.renderTree(key));
		} else {
			return this.renderTree();
		}
	}

	private getActiveControlInSettingsTree(): HTMLElement | null {
		return (document.activeElement && DOM.isAncestor(document.activeElement, this.settingsTree.getHTMLElement())) ?
			<HTMLElement>document.activeElement :
			null;
	}

	private renderTree(key?: string, force = false): void {
		if (!force && key && this.scheduledRefreshes.has(key)) {
			this.updateModifiedLabelForKey(key);
			return;
		}

		// If the context view is focused, delay rendering settings
		if (this.contextViewFocused()) {
			const element = document.querySelector('.context-view');
			if (element) {
				this.scheduleRefresh(element as HTMLElement, key);
			}
			return;
		}

		// If a setting control is currently focused, schedule a refresh for later
		const activeElement = this.getActiveControlInSettingsTree();
		const focusedSetting = activeElement && this.settingRenderers.getSettingDOMElementForDOMElement(activeElement);
		if (focusedSetting && !force) {
			// If a single setting is being refreshed, it's ok to refresh now if that is not the focused setting
			if (key) {
				const focusedKey = focusedSetting.getAttribute(AbstractSettingRenderer.SETTING_KEY_ATTR);
				if (focusedKey === key &&
					// update `list`s live, as they have a separate "submit edit" step built in before this
					(focusedSetting.parentElement && !focusedSetting.parentElement.classList.contains('setting-item-list'))
				) {

					this.updateModifiedLabelForKey(key);
					this.scheduleRefresh(focusedSetting, key);
					return;
				}
			} else {
				this.scheduleRefresh(focusedSetting);
				return;
			}
		}

		this.renderResultCountMessages();

		if (key) {
			const elements = this.currentSettingsModel.getElementsByName(key);
			if (elements && elements.length) {
				// TODO https://github.com/microsoft/vscode/issues/57360
				this.refreshTree();
			} else {
				// Refresh requested for a key that we don't know about
				return;
			}
		} else {
			this.refreshTree();
		}

		return;
	}

	private contextViewFocused(): boolean {
		return !!DOM.findParentWithClass(<HTMLElement>document.activeElement, 'context-view');
	}

	private refreshTree(): void {
		if (this.isVisible()) {
			this.settingsTree.setChildren(null, createGroupIterator(this.currentSettingsModel.root));
		}
	}

	private refreshTOCTree(): void {
		if (this.isVisible()) {
			this.tocTreeModel.update();
			this.tocTree.setChildren(null, createTOCIterator(this.tocTreeModel, this.tocTree));
		}
	}

	private updateModifiedLabelForKey(key: string): void {
		const dataElements = this.currentSettingsModel.getElementsByName(key);
		const isModified = dataElements && dataElements[0] && dataElements[0].isConfigured; // all elements are either configured or not
		const elements = this.settingRenderers.getDOMElementsForSettingKey(this.settingsTree.getHTMLElement(), key);
		if (elements && elements[0]) {
			elements[0].classList.toggle('is-configured', !!isModified);
		}
	}

	private async onSearchInputChanged(): Promise<void> {
		const query = this.searchWidget.getValue().trim();
		this.delayedFilterLogging.cancel();
		await this.triggerSearch(query.replace(/›/g, ' '));

		if (query && this.searchResultModel) {
			this.delayedFilterLogging.trigger(() => this.reportFilteringUsed(query, this.searchResultModel!.getUniqueResults()));
		}
	}

	private parseSettingFromJSON(query: string): string | null {
		const match = query.match(/"([a-zA-Z.]+)": /);
		return match && match[1];
	}

	private triggerSearch(query: string): Promise<void> {
		this.viewState.tagFilters = new Set<string>();
		this.viewState.extensionFilters = new Set<string>();
		this.viewState.featureFilters = new Set<string>();
		this.viewState.idFilters = new Set<string>();
		if (query) {
			const parsedQuery = parseQuery(query);
			query = parsedQuery.query;
			parsedQuery.tags.forEach(tag => this.viewState.tagFilters!.add(tag));
			parsedQuery.extensionFilters.forEach(extensionId => this.viewState.extensionFilters!.add(extensionId));
			parsedQuery.featureFilters!.forEach(feature => this.viewState.featureFilters!.add(feature));
			parsedQuery.idFilters!.forEach(id => this.viewState.idFilters!.add(id));
		}

		if (query && query !== '@') {
			query = this.parseSettingFromJSON(query) || query;
			return this.triggerFilterPreferences(query);
		} else {
			if (this.viewState.tagFilters.size || this.viewState.extensionFilters.size || this.viewState.featureFilters.size || this.viewState.idFilters.size) {
				this.searchResultModel = this.createFilterModel();
			} else {
				this.searchResultModel = null;
			}

			this.localSearchDelayer.cancel();
			this.remoteSearchThrottle.cancel();
			if (this.searchInProgress) {
				this.searchInProgress.cancel();
				this.searchInProgress.dispose();
				this.searchInProgress = null;
			}

			this.tocTree.setFocus([]);
			this.viewState.filterToCategory = undefined;
			this.tocTreeModel.currentSearchModel = this.searchResultModel;
			this.onSearchModeToggled();

			if (this.searchResultModel) {
				// Added a filter model
				this.tocTree.setSelection([]);
				this.tocTree.expandAll();
				this.refreshTOCTree();
				this.renderResultCountMessages();
				this.refreshTree();
			} else {
				// Leaving search mode
				this.tocTree.collapseAll();
				this.refreshTOCTree();
				this.renderResultCountMessages();
				this.refreshTree();
			}
		}

		return Promise.resolve();
	}

	/**
	 * Return a fake SearchResultModel which can hold a flat list of all settings, to be filtered (@modified etc)
	 */
	private createFilterModel(): SearchResultModel {
		const filterModel = this.instantiationService.createInstance(SearchResultModel, this.viewState, this.workspaceTrustManagementService.isWorkpaceTrusted());

		const fullResult: ISearchResult = {
			filterMatches: []
		};
		for (const g of this.defaultSettingsEditorModel.settingsGroups.slice(1)) {
			for (const sect of g.sections) {
				for (const setting of sect.settings) {
					fullResult.filterMatches.push({ setting, matches: [], score: 0 });
				}
			}
		}

		filterModel.setResult(0, fullResult);

		return filterModel;
	}

	private reportFilteringUsed(query: string, results: ISearchResult[]): void {
		const nlpResult = results[SearchResultIdx.Remote];
		const nlpMetadata = nlpResult && nlpResult.metadata;

		const durations = {
			nlpResult: nlpMetadata && nlpMetadata.duration
		};

		// Count unique results
		const counts: { nlpResult?: number, filterResult?: number } = {};
		const filterResult = results[SearchResultIdx.Local];
		if (filterResult) {
			counts['filterResult'] = filterResult.filterMatches.length;
		}

		if (nlpResult) {
			counts['nlpResult'] = nlpResult.filterMatches.length;
		}

		const requestCount = nlpMetadata && nlpMetadata.requestCount;

		const data = {
			durations,
			counts,
			requestCount
		};

		/* __GDPR__
			"settingsEditor.filter" : {
				"durations.nlpResult" : { "classification": "SystemMetaData", "purpose": "FeatureInsight", "isMeasurement": true },
				"counts.nlpResult" : { "classification": "SystemMetaData", "purpose": "FeatureInsight", "isMeasurement": true },
				"counts.filterResult" : { "classification": "SystemMetaData", "purpose": "FeatureInsight", "isMeasurement": true },
				"requestCount" : { "classification": "SystemMetaData", "purpose": "FeatureInsight", "isMeasurement": true }
			}
		*/
		this.telemetryService.publicLog('settingsEditor.filter', data);
	}

	private triggerFilterPreferences(query: string): Promise<void> {
		if (this.searchInProgress) {
			this.searchInProgress.cancel();
			this.searchInProgress = null;
		}

		// Trigger the local search. If it didn't find an exact match, trigger the remote search.
		const searchInProgress = this.searchInProgress = new CancellationTokenSource();
		return this.localSearchDelayer.trigger(() => {
			if (searchInProgress && !searchInProgress.token.isCancellationRequested) {
				return this.localFilterPreferences(query).then(result => {
					if (result && !result.exactMatch) {
						this.remoteSearchThrottle.trigger(() => {
							return searchInProgress && !searchInProgress.token.isCancellationRequested ?
								this.remoteSearchPreferences(query, this.searchInProgress!.token) :
								Promise.resolve();
						});
					}
				});
			} else {
				return Promise.resolve();
			}
		});
	}

	private localFilterPreferences(query: string, token?: CancellationToken): Promise<ISearchResult | null> {
		const localSearchProvider = this.preferencesSearchService.getLocalSearchProvider(query);
		return this.filterOrSearchPreferences(query, SearchResultIdx.Local, localSearchProvider, token);
	}

	private remoteSearchPreferences(query: string, token?: CancellationToken): Promise<void> {
		const remoteSearchProvider = this.preferencesSearchService.getRemoteSearchProvider(query);
		const newExtSearchProvider = this.preferencesSearchService.getRemoteSearchProvider(query, true);

		return Promise.all([
			this.filterOrSearchPreferences(query, SearchResultIdx.Remote, remoteSearchProvider, token),
			this.filterOrSearchPreferences(query, SearchResultIdx.NewExtensions, newExtSearchProvider, token)
		]).then(() => { });
	}

	private filterOrSearchPreferences(query: string, type: SearchResultIdx, searchProvider?: ISearchProvider, token?: CancellationToken): Promise<ISearchResult | null> {
		return this._filterOrSearchPreferencesModel(query, this.defaultSettingsEditorModel, searchProvider, token).then(result => {
			if (token && token.isCancellationRequested) {
				// Handle cancellation like this because cancellation is lost inside the search provider due to async/await
				return null;
			}

			if (!this.searchResultModel) {
				this.searchResultModel = this.instantiationService.createInstance(SearchResultModel, this.viewState, this.workspaceTrustManagementService.isWorkpaceTrusted());
				this.searchResultModel.setResult(type, result);
				this.tocTreeModel.currentSearchModel = this.searchResultModel;
				this.onSearchModeToggled();
			} else {
				this.searchResultModel.setResult(type, result);
				this.tocTreeModel.update();
			}

			if (type === SearchResultIdx.Local) {
				this.tocTree.setFocus([]);
				this.viewState.filterToCategory = undefined;
				this.tocTree.expandAll();
			}

			this.refreshTOCTree();
			this.renderTree(undefined, true);
			return result;
		});
	}

	private renderResultCountMessages() {
		if (!this.currentSettingsModel) {
			return;
		}

		this.clearFilterLinkContainer.style.display = this.viewState.tagFilters && this.viewState.tagFilters.size > 0
			? 'initial'
			: 'none';

		if (!this.searchResultModel) {
			if (this.countElement.style.display !== 'none') {
				this.searchResultLabel = null;
				this.countElement.style.display = 'none';
				this.layout(this.dimension);
			}

			this.rootElement.classList.remove('no-results');
			return;
		}

		if (this.tocTreeModel && this.tocTreeModel.settingsTreeRoot) {
			const count = this.tocTreeModel.settingsTreeRoot.count;
			let resultString: string;
			switch (count) {
				case 0: resultString = localize('noResults', "No Settings Found"); break;
				case 1: resultString = localize('oneResult', "1 Setting Found"); break;
				default: resultString = localize('moreThanOneResult', "{0} Settings Found", count);
			}

			this.searchResultLabel = resultString;
			this.updateInputAriaLabel();
			this.countElement.innerText = resultString;
			aria.status(resultString);

			if (this.countElement.style.display !== 'block') {
				this.countElement.style.display = 'block';
				this.layout(this.dimension);
			}
			this.rootElement.classList.toggle('no-results', count === 0);
		}
	}

	private _filterOrSearchPreferencesModel(filter: string, model: ISettingsEditorModel, provider?: ISearchProvider, token?: CancellationToken): Promise<ISearchResult | null> {
		const searchP = provider ? provider.searchModel(model, token) : Promise.resolve(null);
		return searchP
			.then<ISearchResult, ISearchResult | null>(undefined, err => {
				if (isPromiseCanceledError(err)) {
					return Promise.reject(err);
				} else {
					/* __GDPR__
						"settingsEditor.searchError" : {
							"message": { "classification": "CallstackOrException", "purpose": "FeatureInsight" }
						}
					*/
					const message = getErrorMessage(err).trim();
					if (message && message !== 'Error') {
						// "Error" = any generic network error
						this.telemetryService.publicLogError('settingsEditor.searchError', { message });
						this.logService.info('Setting search error: ' + message);
					}
					return null;
				}
			});
	}

	private layoutTrees(dimension: DOM.Dimension): void {
		const listHeight = dimension.height - (72 + 11 /* header height + editor padding */);
		const settingsTreeHeight = listHeight - 14;
		this.settingsTreeContainer.style.height = `${settingsTreeHeight}px`;
		this.settingsTree.layout(settingsTreeHeight, dimension.width);

		const tocTreeHeight = settingsTreeHeight - 1;
		this.tocTreeContainer.style.height = `${tocTreeHeight}px`;
		this.tocTree.layout(tocTreeHeight);
	}

	protected override saveState(): void {
		if (this.isVisible()) {
			const searchQuery = this.searchWidget.getValue().trim();
			const target = this.settingsTargetsWidget.settingsTarget as SettingsTarget;
			if (this.group && this.input) {
				this.editorMemento.saveEditorState(this.group, this.input, { searchQuery, target });
			}
		}

		super.saveState();
	}
}

class SyncControls extends Disposable {
	private readonly lastSyncedLabel!: HTMLElement;
	private readonly turnOnSyncButton!: Button;

	private readonly _onDidChangeLastSyncedLabel = this._register(new Emitter<string>());
	public readonly onDidChangeLastSyncedLabel = this._onDidChangeLastSyncedLabel.event;

	constructor(
		container: HTMLElement,
		@ICommandService private readonly commandService: ICommandService,
		@IUserDataSyncService private readonly userDataSyncService: IUserDataSyncService,
		@IUserDataAutoSyncEnablementService private readonly userDataAutoSyncEnablementService: IUserDataAutoSyncEnablementService,
		@IThemeService themeService: IThemeService,
	) {
		super();

		const headerRightControlsContainer = DOM.append(container, $('.settings-right-controls'));
		const turnOnSyncButtonContainer = DOM.append(headerRightControlsContainer, $('.turn-on-sync'));
		this.turnOnSyncButton = this._register(new Button(turnOnSyncButtonContainer, { title: true }));
		this._register(attachButtonStyler(this.turnOnSyncButton, themeService));
		this.lastSyncedLabel = DOM.append(headerRightControlsContainer, $('.last-synced-label'));
		DOM.hide(this.lastSyncedLabel);

		this.turnOnSyncButton.enabled = true;
		this.turnOnSyncButton.label = localize('turnOnSyncButton', "Turn on Settings Sync");
		DOM.hide(this.turnOnSyncButton.element);

		this._register(this.turnOnSyncButton.onDidClick(async () => {
			await this.commandService.executeCommand('workbench.userDataSync.actions.turnOn');
		}));

		this.updateLastSyncedTime();
		this._register(this.userDataSyncService.onDidChangeLastSyncTime(() => {
			this.updateLastSyncedTime();
		}));

		const updateLastSyncedTimer = this._register(new IntervalTimer());
		updateLastSyncedTimer.cancelAndSet(() => this.updateLastSyncedTime(), 60 * 1000);

		this.update();
		this._register(this.userDataSyncService.onDidChangeStatus(() => {
			this.update();
		}));

		this._register(this.userDataAutoSyncEnablementService.onDidChangeEnablement(() => {
			this.update();
		}));
	}

	private updateLastSyncedTime(): void {
		const last = this.userDataSyncService.lastSyncTime;
		let label: string;
		if (typeof last === 'number') {
			const d = fromNow(last, true);
			label = localize('lastSyncedLabel', "Last synced: {0}", d);
		} else {
			label = '';
		}

		this.lastSyncedLabel.textContent = label;
		this._onDidChangeLastSyncedLabel.fire(label);
	}

	private update(): void {
		if (this.userDataSyncService.status === SyncStatus.Uninitialized) {
			return;
		}

		if (this.userDataAutoSyncEnablementService.isEnabled() || this.userDataSyncService.status !== SyncStatus.Idle) {
			DOM.show(this.lastSyncedLabel);
			DOM.hide(this.turnOnSyncButton.element);
		} else {
			DOM.hide(this.lastSyncedLabel);
			DOM.show(this.turnOnSyncButton.element);
		}
	}
}

interface ISettingsEditor2State {
	searchQuery: string;
	target: SettingsTarget;
}<|MERGE_RESOLUTION|>--- conflicted
+++ resolved
@@ -356,15 +356,11 @@
 		}
 	}
 
-<<<<<<< HEAD
-	private _setOptions(options: SettingsEditorOptions): void {
+	private _setOptions(options: ISettingsEditorOptions): void {
 		// {{SQL CARBON EDIT}} - return if options is undefined to avoid nullref @todo anthonydresser 8/17/19 investigate
 		if (!options) {
 			return;
 		}
-=======
-	private _setOptions(options: ISettingsEditorOptions): void {
->>>>>>> daabc187
 		if (options.focusSearch && !platform.isIOS) {
 			// isIOS - #122044
 			this.focusSearch();
