--- conflicted
+++ resolved
@@ -339,17 +339,12 @@
 	}
 
 	private _setOptions(options: SettingsEditorOptions): void {
-<<<<<<< HEAD
 		// {{SQL CARBON EDIT}} - return if options is undefined to avoid nullref @todo anthonydresser 8/17/19 investigate
 		if (!options) {
 			return;
 		}
-		if (options.focusSearch && !isIPad) {
-			// isIPad - #122044
-=======
 		if (options.focusSearch && !platform.isIOS) {
 			// isIOS - #122044
->>>>>>> 1b591be3
 			this.focusSearch();
 		}
 
