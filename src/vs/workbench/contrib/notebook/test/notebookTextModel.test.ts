/*---------------------------------------------------------------------------------------------
 *  Copyright (c) Microsoft Corporation. All rights reserved.
 *  Licensed under the Source EULA. See License.txt in the project root for license information.
 *--------------------------------------------------------------------------------------------*/

import * as assert from 'assert';
import { Mimes } from 'vs/base/common/mime';
import { IModeService } from 'vs/editor/common/services/modeService';
import { IUndoRedoService } from 'vs/platform/undoRedo/common/undoRedo';
import { CellEditType, CellKind, ICellEditOperation, NotebookTextModelChangedEvent, NotebookTextModelWillAddRemoveEvent, SelectionStateType } from 'vs/workbench/contrib/notebook/common/notebookCommon';
import { setupInstantiationService, TestCell, valueBytesFromString, withTestNotebook } from 'vs/workbench/contrib/notebook/test/testNotebookEditor';

suite('NotebookTextModel', () => {

	function valueBytesFromString(value: string) {
		return Array.from(new TextEncoder().encode(value));
	}

	const instantiationService = setupInstantiationService();
	const modeService = instantiationService.get(IModeService);
	instantiationService.spy(IUndoRedoService, 'pushElement');

	test('insert', async function () {
		await withTestNotebook(
			[
				['var a = 1;', 'javascript', CellKind.Code, [], {}],
				['var b = 2;', 'javascript', CellKind.Code, [], {}],
				['var c = 3;', 'javascript', CellKind.Code, [], {}],
				['var d = 4;', 'javascript', CellKind.Code, [], {}]
			],
			(editor) => {
				const textModel = editor.textModel;
				textModel.applyEdits([
					{ editType: CellEditType.Replace, index: 1, count: 0, cells: [new TestCell(textModel.viewType, 5, 'var e = 5;', 'javascript', CellKind.Code, [], modeService)] },
					{ editType: CellEditType.Replace, index: 3, count: 0, cells: [new TestCell(textModel.viewType, 6, 'var f = 6;', 'javascript', CellKind.Code, [], modeService)] },
				], true, undefined, () => undefined, undefined);

				assert.strictEqual(textModel.cells.length, 6);

				assert.strictEqual(textModel.cells[1].getValue(), 'var e = 5;');
				assert.strictEqual(textModel.cells[4].getValue(), 'var f = 6;');
			}
		);
	});

	test('multiple inserts at same position', async function () {
		await withTestNotebook(
			[
				['var a = 1;', 'javascript', CellKind.Code, [], {}],
				['var b = 2;', 'javascript', CellKind.Code, [], {}],
				['var c = 3;', 'javascript', CellKind.Code, [], {}],
				['var d = 4;', 'javascript', CellKind.Code, [], {}]
			],
			(editor) => {
				const textModel = editor.textModel;
				textModel.applyEdits([
					{ editType: CellEditType.Replace, index: 1, count: 0, cells: [new TestCell(textModel.viewType, 5, 'var e = 5;', 'javascript', CellKind.Code, [], modeService)] },
					{ editType: CellEditType.Replace, index: 1, count: 0, cells: [new TestCell(textModel.viewType, 6, 'var f = 6;', 'javascript', CellKind.Code, [], modeService)] },
				], true, undefined, () => undefined, undefined);

				assert.strictEqual(textModel.cells.length, 6);

				assert.strictEqual(textModel.cells[1].getValue(), 'var e = 5;');
				assert.strictEqual(textModel.cells[2].getValue(), 'var f = 6;');
			}
		);
	});

	test('delete', async function () {
		await withTestNotebook(
			[
				['var a = 1;', 'javascript', CellKind.Code, [], {}],
				['var b = 2;', 'javascript', CellKind.Code, [], {}],
				['var c = 3;', 'javascript', CellKind.Code, [], {}],
				['var d = 4;', 'javascript', CellKind.Code, [], {}]
			],
			(editor) => {
				const textModel = editor.textModel;
				textModel.applyEdits([
					{ editType: CellEditType.Replace, index: 1, count: 1, cells: [] },
					{ editType: CellEditType.Replace, index: 3, count: 1, cells: [] },
				], true, undefined, () => undefined, undefined);

				assert.strictEqual(textModel.cells[0].getValue(), 'var a = 1;');
				assert.strictEqual(textModel.cells[1].getValue(), 'var c = 3;');
			}
		);
	});

	test('delete + insert', async function () {
		await withTestNotebook(
			[
				['var a = 1;', 'javascript', CellKind.Code, [], {}],
				['var b = 2;', 'javascript', CellKind.Code, [], {}],
				['var c = 3;', 'javascript', CellKind.Code, [], {}],
				['var d = 4;', 'javascript', CellKind.Code, [], {}]
			],
			(editor) => {
				const textModel = editor.textModel;
				textModel.applyEdits([
					{ editType: CellEditType.Replace, index: 1, count: 1, cells: [] },
					{ editType: CellEditType.Replace, index: 3, count: 0, cells: [new TestCell(textModel.viewType, 5, 'var e = 5;', 'javascript', CellKind.Code, [], modeService)] },
				], true, undefined, () => undefined, undefined);
				assert.strictEqual(textModel.cells.length, 4);

				assert.strictEqual(textModel.cells[0].getValue(), 'var a = 1;');
				assert.strictEqual(textModel.cells[2].getValue(), 'var e = 5;');
			}
		);
	});

	test('delete + insert at same position', async function () {
		await withTestNotebook(
			[
				['var a = 1;', 'javascript', CellKind.Code, [], {}],
				['var b = 2;', 'javascript', CellKind.Code, [], {}],
				['var c = 3;', 'javascript', CellKind.Code, [], {}],
				['var d = 4;', 'javascript', CellKind.Code, [], {}]
			],
			(editor) => {
				const textModel = editor.textModel;
				textModel.applyEdits([
					{ editType: CellEditType.Replace, index: 1, count: 1, cells: [] },
					{ editType: CellEditType.Replace, index: 1, count: 0, cells: [new TestCell(textModel.viewType, 5, 'var e = 5;', 'javascript', CellKind.Code, [], modeService)] },
				], true, undefined, () => undefined, undefined);

				assert.strictEqual(textModel.cells.length, 4);
				assert.strictEqual(textModel.cells[0].getValue(), 'var a = 1;');
				assert.strictEqual(textModel.cells[1].getValue(), 'var e = 5;');
				assert.strictEqual(textModel.cells[2].getValue(), 'var c = 3;');
			}
		);
	});

	test('(replace) delete + insert at same position', async function () {
		await withTestNotebook(
			[
				['var a = 1;', 'javascript', CellKind.Code, [], {}],
				['var b = 2;', 'javascript', CellKind.Code, [], {}],
				['var c = 3;', 'javascript', CellKind.Code, [], {}],
				['var d = 4;', 'javascript', CellKind.Code, [], {}]
			],
			(editor) => {
				const textModel = editor.textModel;
				textModel.applyEdits([
					{ editType: CellEditType.Replace, index: 1, count: 1, cells: [new TestCell(textModel.viewType, 5, 'var e = 5;', 'javascript', CellKind.Code, [], modeService)] },
				], true, undefined, () => undefined, undefined);

				assert.strictEqual(textModel.cells.length, 4);
				assert.strictEqual(textModel.cells[0].getValue(), 'var a = 1;');
				assert.strictEqual(textModel.cells[1].getValue(), 'var e = 5;');
				assert.strictEqual(textModel.cells[2].getValue(), 'var c = 3;');
			}
		);
	});

	test('output', async function () {
		await withTestNotebook(
			[
				['var a = 1;', 'javascript', CellKind.Code, [], {}],
			],
			(editor) => {
				const textModel = editor.textModel;

				// invalid index 1
				assert.throws(() => {
					textModel.applyEdits([{
						index: Number.MAX_VALUE,
						editType: CellEditType.Output,
						outputs: []
					}], true, undefined, () => undefined, undefined);
				});

				// invalid index 2
				assert.throws(() => {
					textModel.applyEdits([{
						index: -1,
						editType: CellEditType.Output,
						outputs: []
					}], true, undefined, () => undefined, undefined);
				});

				textModel.applyEdits([{
					index: 0,
					editType: CellEditType.Output,
					outputs: [{
						outputId: 'someId',
<<<<<<< HEAD
						outputs: [{ mime: Mimes.markdown, data: valueBytesFromString('_Hello_') }]
=======
						outputs: [{ mime: 'text/markdown', valueBytes: valueBytesFromString('_Hello_') }]
>>>>>>> cb7b7da0
					}]
				}], true, undefined, () => undefined, undefined);

				assert.strictEqual(textModel.cells.length, 1);
				assert.strictEqual(textModel.cells[0].outputs.length, 1);

				// append
				textModel.applyEdits([{
					index: 0,
					editType: CellEditType.Output,
					append: true,
					outputs: [{
						outputId: 'someId2',
<<<<<<< HEAD
						outputs: [{ mime: Mimes.markdown, data: valueBytesFromString('_Hello2_') }]
=======
						outputs: [{ mime: 'text/markdown', valueBytes: valueBytesFromString('_Hello2_') }]
>>>>>>> cb7b7da0
					}]
				}], true, undefined, () => undefined, undefined);

				assert.strictEqual(textModel.cells.length, 1);
				assert.strictEqual(textModel.cells[0].outputs.length, 2);
				let [first, second] = textModel.cells[0].outputs;
				assert.strictEqual(first.outputId, 'someId');
				assert.strictEqual(second.outputId, 'someId2');

				// replace all
				textModel.applyEdits([{
					index: 0,
					editType: CellEditType.Output,
					outputs: [{
						outputId: 'someId3',
<<<<<<< HEAD
						outputs: [{ mime: Mimes.text, data: valueBytesFromString('Last, replaced output') }]
=======
						outputs: [{ mime: 'text/plain', valueBytes: valueBytesFromString('Last, replaced output') }]
>>>>>>> cb7b7da0
					}]
				}], true, undefined, () => undefined, undefined);

				assert.strictEqual(textModel.cells.length, 1);
				assert.strictEqual(textModel.cells[0].outputs.length, 1);
				[first] = textModel.cells[0].outputs;
				assert.strictEqual(first.outputId, 'someId3');
			}
		);
	});

	test('multiple append output in one position', async function () {
		await withTestNotebook(
			[
				['var a = 1;', 'javascript', CellKind.Code, [], {}],
			],
			(editor) => {
				const textModel = editor.textModel;

				// append
				textModel.applyEdits([
					{
						index: 0,
						editType: CellEditType.Output,
						append: true,
						outputs: [{
							outputId: 'append1',
<<<<<<< HEAD
							outputs: [{ mime: Mimes.markdown, data: valueBytesFromString('append 1') }]
=======
							outputs: [{ mime: 'text/markdown', valueBytes: valueBytesFromString('append 1') }]
>>>>>>> cb7b7da0
						}]
					},
					{
						index: 0,
						editType: CellEditType.Output,
						append: true,
						outputs: [{
							outputId: 'append2',
<<<<<<< HEAD
							outputs: [{ mime: Mimes.markdown, data: valueBytesFromString('append 2') }]
=======
							outputs: [{ mime: 'text/markdown', valueBytes: valueBytesFromString('append 2') }]
>>>>>>> cb7b7da0
						}]
					}
				], true, undefined, () => undefined, undefined);

				assert.strictEqual(textModel.cells.length, 1);
				assert.strictEqual(textModel.cells[0].outputs.length, 2);
				const [first, second] = textModel.cells[0].outputs;
				assert.strictEqual(first.outputId, 'append1');
				assert.strictEqual(second.outputId, 'append2');
			}
		);
	});

	test('metadata', async function () {
		await withTestNotebook(
			[
				['var a = 1;', 'javascript', CellKind.Code, [], {}],
			],
			(editor) => {
				const textModel = editor.textModel;

				// invalid index 1
				assert.throws(() => {
					textModel.applyEdits([{
						index: Number.MAX_VALUE,
						editType: CellEditType.Metadata,
						metadata: {}
					}], true, undefined, () => undefined, undefined);
				});

				// invalid index 2
				assert.throws(() => {
					textModel.applyEdits([{
						index: -1,
						editType: CellEditType.Metadata,
						metadata: {}
					}], true, undefined, () => undefined, undefined);
				});

				textModel.applyEdits([{
					index: 0,
					editType: CellEditType.Metadata,
					metadata: { customProperty: 15 },
				}], true, undefined, () => undefined, undefined);

				textModel.applyEdits([{
					index: 0,
					editType: CellEditType.Metadata,
					metadata: {},
				}], true, undefined, () => undefined, undefined);

				assert.strictEqual(textModel.cells.length, 1);
				assert.strictEqual(textModel.cells[0].metadata.customProperty, undefined);
			}
		);
	});

	test('partial metadata', async function () {
		await withTestNotebook(
			[
				['var a = 1;', 'javascript', CellKind.Code, [], {}],
			],
			(editor) => {
				const textModel = editor.textModel;

				textModel.applyEdits([{
					index: 0,
					editType: CellEditType.PartialMetadata,
					metadata: { customProperty: 15 },
				}], true, undefined, () => undefined, undefined);

				textModel.applyEdits([{
					index: 0,
					editType: CellEditType.PartialMetadata,
					metadata: {},
				}], true, undefined, () => undefined, undefined);

				assert.strictEqual(textModel.cells.length, 1);
				assert.strictEqual(textModel.cells[0].metadata.customProperty, 15);
			}
		);
	});

	test('multiple inserts in one edit', async function () {
		await withTestNotebook(
			[
				['var a = 1;', 'javascript', CellKind.Code, [], {}],
				['var b = 2;', 'javascript', CellKind.Code, [], {}],
				['var c = 3;', 'javascript', CellKind.Code, [], {}],
				['var d = 4;', 'javascript', CellKind.Code, [], {}]
			],
			(editor) => {
				const textModel = editor.textModel;
				let changeEvent: NotebookTextModelChangedEvent | undefined = undefined;
				const eventListener = textModel.onDidChangeContent(e => {
					changeEvent = e;
				});
				const willChangeEvents: NotebookTextModelWillAddRemoveEvent[] = [];
				const willChangeListener = textModel.onWillAddRemoveCells(e => {
					willChangeEvents.push(e);
				});
				const version = textModel.versionId;

				textModel.applyEdits([
					{ editType: CellEditType.Replace, index: 1, count: 1, cells: [] },
					{ editType: CellEditType.Replace, index: 1, count: 0, cells: [new TestCell(textModel.viewType, 5, 'var e = 5;', 'javascript', CellKind.Code, [], modeService)] },
				], true, undefined, () => ({ kind: SelectionStateType.Index, focus: { start: 0, end: 1 }, selections: [{ start: 0, end: 1 }] }), undefined);

				assert.strictEqual(textModel.cells.length, 4);
				assert.strictEqual(textModel.cells[0].getValue(), 'var a = 1;');
				assert.strictEqual(textModel.cells[1].getValue(), 'var e = 5;');
				assert.strictEqual(textModel.cells[2].getValue(), 'var c = 3;');

				assert.notStrictEqual(changeEvent, undefined);
				assert.strictEqual(changeEvent!.rawEvents.length, 2);
				assert.deepStrictEqual(changeEvent!.endSelectionState?.selections, [{ start: 0, end: 1 }]);
				assert.strictEqual(willChangeEvents.length, 2);
				assert.strictEqual(textModel.versionId, version + 1);
				eventListener.dispose();
				willChangeListener.dispose();
			}
		);
	});

	test('insert and metadata change in one edit', async function () {
		await withTestNotebook(
			[
				['var a = 1;', 'javascript', CellKind.Code, [], {}],
				['var b = 2;', 'javascript', CellKind.Code, [], {}],
				['var c = 3;', 'javascript', CellKind.Code, [], {}],
				['var d = 4;', 'javascript', CellKind.Code, [], {}]
			],
			(editor) => {
				const textModel = editor.textModel;
				let changeEvent: NotebookTextModelChangedEvent | undefined = undefined;
				const eventListener = textModel.onDidChangeContent(e => {
					changeEvent = e;
				});
				const willChangeEvents: NotebookTextModelWillAddRemoveEvent[] = [];
				const willChangeListener = textModel.onWillAddRemoveCells(e => {
					willChangeEvents.push(e);
				});

				const version = textModel.versionId;

				textModel.applyEdits([
					{ editType: CellEditType.Replace, index: 1, count: 1, cells: [] },
					{
						index: 0,
						editType: CellEditType.Metadata,
						metadata: {},
					}
				], true, undefined, () => ({ kind: SelectionStateType.Index, focus: { start: 0, end: 1 }, selections: [{ start: 0, end: 1 }] }), undefined);

				assert.notStrictEqual(changeEvent, undefined);
				assert.strictEqual(changeEvent!.rawEvents.length, 2);
				assert.deepStrictEqual(changeEvent!.endSelectionState?.selections, [{ start: 0, end: 1 }]);
				assert.strictEqual(willChangeEvents.length, 1);
				assert.strictEqual(textModel.versionId, version + 1);
				eventListener.dispose();
				willChangeListener.dispose();
			}
		);
	});


	test('Updating appending/updating output in Notebooks does not work as expected #117273', async function () {
		await withTestNotebook([
			['var a = 1;', 'javascript', CellKind.Code, [], {}]
		], (editor) => {
			const model = editor.textModel;

			assert.strictEqual(model.cells.length, 1);
			assert.strictEqual(model.cells[0].outputs.length, 0);

			const success1 = model.applyEdits(
				[{
					editType: CellEditType.Output, index: 0, outputs: [
<<<<<<< HEAD
						{ outputId: 'out1', outputs: [{ mime: 'application/x.notebook.stream', data: new Uint8Array([1]) }] }
=======
						{ outputId: 'out1', outputs: [{ mime: 'application/x.notebook.stream', valueBytes: [1] }] }
>>>>>>> cb7b7da0
					],
					append: false
				}], true, undefined, () => undefined, undefined, false
			);

			assert.ok(success1);
			assert.strictEqual(model.cells[0].outputs.length, 1);

			const success2 = model.applyEdits(
				[{
					editType: CellEditType.Output, index: 0, outputs: [
<<<<<<< HEAD
						{ outputId: 'out2', outputs: [{ mime: 'application/x.notebook.stream', data: new Uint8Array([1]) }] }
=======
						{ outputId: 'out2', outputs: [{ mime: 'application/x.notebook.stream', valueBytes: [1] }] }
>>>>>>> cb7b7da0
					],
					append: true
				}], true, undefined, () => undefined, undefined, false
			);

			assert.ok(success2);
			assert.strictEqual(model.cells[0].outputs.length, 2);
		});
	});

	test('Clearing output of an empty notebook makes it dirty #119608', async function () {
		await withTestNotebook([
			['var a = 1;', 'javascript', CellKind.Code, [], {}],
			['var b = 2;', 'javascript', CellKind.Code, [], {}]
		], (editor) => {
			const model = editor.textModel;

			let event: NotebookTextModelChangedEvent | undefined;

			model.onDidChangeContent(e => { event = e; });

			{
				// 1: add ouput -> event
				const success = model.applyEdits(
					[{
						editType: CellEditType.Output, index: 0, outputs: [
<<<<<<< HEAD
							{ outputId: 'out1', outputs: [{ mime: 'application/x.notebook.stream', data: new Uint8Array([1]) }] }
=======
							{ outputId: 'out1', outputs: [{ mime: 'application/x.notebook.stream', valueBytes: [1] }] }
>>>>>>> cb7b7da0
						],
						append: false
					}], true, undefined, () => undefined, undefined, false
				);

				assert.ok(success);
				assert.strictEqual(model.cells[0].outputs.length, 1);
				assert.ok(event);
			}

			{
				// 2: clear all output w/ output -> event
				event = undefined;
				const success = model.applyEdits(
					[{
						editType: CellEditType.Output,
						index: 0,
						outputs: [],
						append: false
					}, {
						editType: CellEditType.Output,
						index: 1,
						outputs: [],
						append: false
					}], true, undefined, () => undefined, undefined, false
				);
				assert.ok(success);
				assert.ok(event);
			}

			{
				// 2: clear all output wo/ output -> NO event
				event = undefined;
				const success = model.applyEdits(
					[{
						editType: CellEditType.Output,
						index: 0,
						outputs: [],
						append: false
					}, {
						editType: CellEditType.Output,
						index: 1,
						outputs: [],
						append: false
					}], true, undefined, () => undefined, undefined, false
				);

				assert.ok(success);
				assert.ok(event === undefined);
			}
		});
	});

	test('Cell metadata/output change should update version id and alternative id #121807', async function () {
		await withTestNotebook([
			['var a = 1;', 'javascript', CellKind.Code, [], {}],
			['var b = 2;', 'javascript', CellKind.Code, [], {}]
		], async (editor, viewModel) => {
			assert.strictEqual(editor.textModel.versionId, 0);
			const firstAltVersion = '0_0,1;1,1';
			assert.strictEqual(editor.textModel.alternativeVersionId, firstAltVersion);
			editor.textModel.applyEdits([
				{
					index: 0,
					editType: CellEditType.Metadata,
					metadata: {
						inputCollapsed: true
					}
				}
			], true, undefined, () => undefined, undefined, true);
			assert.strictEqual(editor.textModel.versionId, 1);
			assert.notStrictEqual(editor.textModel.alternativeVersionId, firstAltVersion);
			const secondAltVersion = '1_0,1;1,1';
			assert.strictEqual(editor.textModel.alternativeVersionId, secondAltVersion);

			await viewModel.undo();
			assert.strictEqual(editor.textModel.versionId, 2);
			assert.strictEqual(editor.textModel.alternativeVersionId, firstAltVersion);

			await viewModel.redo();
			assert.strictEqual(editor.textModel.versionId, 3);
			assert.notStrictEqual(editor.textModel.alternativeVersionId, firstAltVersion);
			assert.strictEqual(editor.textModel.alternativeVersionId, secondAltVersion);

			editor.textModel.applyEdits([
				{
					index: 1,
					editType: CellEditType.Metadata,
					metadata: {
						inputCollapsed: true
					}
				}
			], true, undefined, () => undefined, undefined, true);
			assert.strictEqual(editor.textModel.versionId, 4);
			assert.strictEqual(editor.textModel.alternativeVersionId, '4_0,1;1,1');

			await viewModel.undo();
			assert.strictEqual(editor.textModel.versionId, 5);
			assert.strictEqual(editor.textModel.alternativeVersionId, secondAltVersion);

		});
	});

	test('Destructive sorting in _doApplyEdits #121994', async function () {
		await withTestNotebook([
<<<<<<< HEAD
			['var a = 1;', 'javascript', CellKind.Code, [{ outputId: 'i42', outputs: [{ mime: 'm/ime', data: valueBytesFromString('test') }] }], {}]
=======
			['var a = 1;', 'javascript', CellKind.Code, [{ outputId: 'i42', outputs: [{ mime: 'm/ime', valueBytes: valueBytesFromString('test') }] }], {}]
>>>>>>> cb7b7da0
		], async (editor) => {

			const notebook = editor.textModel;

			assert.strictEqual(notebook.cells[0].outputs.length, 1);
			assert.strictEqual(notebook.cells[0].outputs[0].outputs.length, 1);
<<<<<<< HEAD
			assert.deepStrictEqual(notebook.cells[0].outputs[0].outputs[0].data, valueBytesFromString('test'));
=======
			assert.deepStrictEqual(notebook.cells[0].outputs[0].outputs[0].valueBytes, valueBytesFromString('test'));
>>>>>>> cb7b7da0

			const edits: ICellEditOperation[] = [
				{
					editType: CellEditType.Output, handle: 0, outputs: []
				},
				{
					editType: CellEditType.Output, handle: 0, append: true, outputs: [{
						outputId: 'newOutput',
<<<<<<< HEAD
						outputs: [{ mime: Mimes.text, data: valueBytesFromString('cba') }, { mime: 'application/foo', data: valueBytesFromString('cba') }]
=======
						outputs: [{ mime: 'text/plain', valueBytes: valueBytesFromString('cba') }, { mime: 'application/foo', valueBytes: valueBytesFromString('cba') }]
>>>>>>> cb7b7da0
					}]
				}
			];

			editor.textModel.applyEdits(edits, true, undefined, () => undefined, undefined);

			assert.strictEqual(notebook.cells[0].outputs.length, 1);
			assert.strictEqual(notebook.cells[0].outputs[0].outputs.length, 2);
		});
	});

	test('Destructive sorting in _doApplyEdits #121994. cell splice between output changes', async function () {
		await withTestNotebook([
<<<<<<< HEAD
			['var a = 1;', 'javascript', CellKind.Code, [{ outputId: 'i42', outputs: [{ mime: 'm/ime', data: valueBytesFromString('test') }] }], {}],
			['var b = 2;', 'javascript', CellKind.Code, [{ outputId: 'i43', outputs: [{ mime: 'm/ime', data: valueBytesFromString('test') }] }], {}],
			['var c = 3;', 'javascript', CellKind.Code, [{ outputId: 'i44', outputs: [{ mime: 'm/ime', data: valueBytesFromString('test') }] }], {}]
=======
			['var a = 1;', 'javascript', CellKind.Code, [{ outputId: 'i42', outputs: [{ mime: 'm/ime', valueBytes: valueBytesFromString('test') }] }], {}],
			['var b = 2;', 'javascript', CellKind.Code, [{ outputId: 'i43', outputs: [{ mime: 'm/ime', valueBytes: valueBytesFromString('test') }] }], {}],
			['var c = 3;', 'javascript', CellKind.Code, [{ outputId: 'i44', outputs: [{ mime: 'm/ime', valueBytes: valueBytesFromString('test') }] }], {}]
>>>>>>> cb7b7da0
		], async (editor) => {
			const notebook = editor.textModel;

			const edits: ICellEditOperation[] = [
				{
					editType: CellEditType.Output, index: 0, outputs: []
				},
				{
					editType: CellEditType.Replace, index: 1, count: 1, cells: []
				},
				{
					editType: CellEditType.Output, index: 2, append: true, outputs: [{
						outputId: 'newOutput',
<<<<<<< HEAD
						outputs: [{ mime: Mimes.text, data: valueBytesFromString('cba') }, { mime: 'application/foo', data: valueBytesFromString('cba') }]
=======
						outputs: [{ mime: 'text/plain', valueBytes: valueBytesFromString('cba') }, { mime: 'application/foo', valueBytes: valueBytesFromString('cba') }]
>>>>>>> cb7b7da0
					}]
				}
			];

			editor.textModel.applyEdits(edits, true, undefined, () => undefined, undefined);

			assert.strictEqual(notebook.cells.length, 2);
			assert.strictEqual(notebook.cells[0].outputs.length, 0);
			assert.strictEqual(notebook.cells[1].outputs.length, 2);
			assert.strictEqual(notebook.cells[1].outputs[0].outputId, 'i44');
			assert.strictEqual(notebook.cells[1].outputs[1].outputId, 'newOutput');
		});
	});

	test('Destructive sorting in _doApplyEdits #121994. cell splice between output changes 2', async function () {
		await withTestNotebook([
<<<<<<< HEAD
			['var a = 1;', 'javascript', CellKind.Code, [{ outputId: 'i42', outputs: [{ mime: 'm/ime', data: valueBytesFromString('test') }] }], {}],
			['var b = 2;', 'javascript', CellKind.Code, [{ outputId: 'i43', outputs: [{ mime: 'm/ime', data: valueBytesFromString('test') }] }], {}],
			['var c = 3;', 'javascript', CellKind.Code, [{ outputId: 'i44', outputs: [{ mime: 'm/ime', data: valueBytesFromString('test') }] }], {}]
=======
			['var a = 1;', 'javascript', CellKind.Code, [{ outputId: 'i42', outputs: [{ mime: 'm/ime', valueBytes: valueBytesFromString('test') }] }], {}],
			['var b = 2;', 'javascript', CellKind.Code, [{ outputId: 'i43', outputs: [{ mime: 'm/ime', valueBytes: valueBytesFromString('test') }] }], {}],
			['var c = 3;', 'javascript', CellKind.Code, [{ outputId: 'i44', outputs: [{ mime: 'm/ime', valueBytes: valueBytesFromString('test') }] }], {}]
>>>>>>> cb7b7da0
		], async (editor) => {
			const notebook = editor.textModel;

			const edits: ICellEditOperation[] = [
				{
					editType: CellEditType.Output, index: 1, append: true, outputs: [{
						outputId: 'newOutput',
<<<<<<< HEAD
						outputs: [{ mime: Mimes.text, data: valueBytesFromString('cba') }, { mime: 'application/foo', data: valueBytesFromString('cba') }]
=======
						outputs: [{ mime: 'text/plain', valueBytes: valueBytesFromString('cba') }, { mime: 'application/foo', valueBytes: valueBytesFromString('cba') }]
>>>>>>> cb7b7da0
					}]
				},
				{
					editType: CellEditType.Replace, index: 1, count: 1, cells: []
				},
				{
					editType: CellEditType.Output, index: 1, append: true, outputs: [{
						outputId: 'newOutput2',
<<<<<<< HEAD
						outputs: [{ mime: Mimes.text, data: valueBytesFromString('cba') }, { mime: 'application/foo', data: valueBytesFromString('cba') }]
=======
						outputs: [{ mime: 'text/plain', valueBytes: valueBytesFromString('cba') }, { mime: 'application/foo', valueBytes: valueBytesFromString('cba') }]
>>>>>>> cb7b7da0
					}]
				}
			];

			editor.textModel.applyEdits(edits, true, undefined, () => undefined, undefined);

			assert.strictEqual(notebook.cells.length, 2);
			assert.strictEqual(notebook.cells[0].outputs.length, 1);
			assert.strictEqual(notebook.cells[1].outputs.length, 1);
			assert.strictEqual(notebook.cells[1].outputs[0].outputId, 'i44');
		});
	});

	test('Output edits splice', async function () {
		await withTestNotebook([
			['var a = 1;', 'javascript', CellKind.Code, [], {}]
		], (editor) => {
			const model = editor.textModel;

			assert.strictEqual(model.cells.length, 1);
			assert.strictEqual(model.cells[0].outputs.length, 0);

			const success1 = model.applyEdits(
				[{
					editType: CellEditType.Output, index: 0, outputs: [
						{ outputId: 'out1', outputs: [{ mime: 'application/x.notebook.stream', data: valueBytesFromString('1') }] },
						{ outputId: 'out2', outputs: [{ mime: 'application/x.notebook.stream', data: valueBytesFromString('2') }] },
						{ outputId: 'out3', outputs: [{ mime: 'application/x.notebook.stream', data: valueBytesFromString('3') }] },
						{ outputId: 'out4', outputs: [{ mime: 'application/x.notebook.stream', data: valueBytesFromString('4') }] }
					],
					append: false
				}], true, undefined, () => undefined, undefined, false
			);

			assert.ok(success1);
			assert.strictEqual(model.cells[0].outputs.length, 4);

			const success2 = model.applyEdits(
				[{
					editType: CellEditType.Output, index: 0, outputs: [
						{ outputId: 'out1', outputs: [{ mime: 'application/x.notebook.stream', data: valueBytesFromString('1') }] },
						{ outputId: 'out5', outputs: [{ mime: 'application/x.notebook.stream', data: valueBytesFromString('5') }] },
						{ outputId: 'out3', outputs: [{ mime: 'application/x.notebook.stream', data: valueBytesFromString('3') }] },
						{ outputId: 'out6', outputs: [{ mime: 'application/x.notebook.stream', data: valueBytesFromString('6') }] }
					],
					append: false
				}], true, undefined, () => undefined, undefined, false
			);

			assert.ok(success2);
			assert.strictEqual(model.cells[0].outputs.length, 4);
			assert.strictEqual(model.cells[0].outputs[0].outputId, 'out1');
			assert.strictEqual(model.cells[0].outputs[1].outputId, 'out5');
			assert.strictEqual(model.cells[0].outputs[2].outputId, 'out3');
			assert.strictEqual(model.cells[0].outputs[3].outputId, 'out6');
		});
	});
});<|MERGE_RESOLUTION|>--- conflicted
+++ resolved
@@ -185,11 +185,7 @@
 					editType: CellEditType.Output,
 					outputs: [{
 						outputId: 'someId',
-<<<<<<< HEAD
 						outputs: [{ mime: Mimes.markdown, data: valueBytesFromString('_Hello_') }]
-=======
-						outputs: [{ mime: 'text/markdown', valueBytes: valueBytesFromString('_Hello_') }]
->>>>>>> cb7b7da0
 					}]
 				}], true, undefined, () => undefined, undefined);
 
@@ -203,11 +199,7 @@
 					append: true,
 					outputs: [{
 						outputId: 'someId2',
-<<<<<<< HEAD
 						outputs: [{ mime: Mimes.markdown, data: valueBytesFromString('_Hello2_') }]
-=======
-						outputs: [{ mime: 'text/markdown', valueBytes: valueBytesFromString('_Hello2_') }]
->>>>>>> cb7b7da0
 					}]
 				}], true, undefined, () => undefined, undefined);
 
@@ -223,11 +215,7 @@
 					editType: CellEditType.Output,
 					outputs: [{
 						outputId: 'someId3',
-<<<<<<< HEAD
 						outputs: [{ mime: Mimes.text, data: valueBytesFromString('Last, replaced output') }]
-=======
-						outputs: [{ mime: 'text/plain', valueBytes: valueBytesFromString('Last, replaced output') }]
->>>>>>> cb7b7da0
 					}]
 				}], true, undefined, () => undefined, undefined);
 
@@ -255,11 +243,7 @@
 						append: true,
 						outputs: [{
 							outputId: 'append1',
-<<<<<<< HEAD
 							outputs: [{ mime: Mimes.markdown, data: valueBytesFromString('append 1') }]
-=======
-							outputs: [{ mime: 'text/markdown', valueBytes: valueBytesFromString('append 1') }]
->>>>>>> cb7b7da0
 						}]
 					},
 					{
@@ -268,11 +252,7 @@
 						append: true,
 						outputs: [{
 							outputId: 'append2',
-<<<<<<< HEAD
 							outputs: [{ mime: Mimes.markdown, data: valueBytesFromString('append 2') }]
-=======
-							outputs: [{ mime: 'text/markdown', valueBytes: valueBytesFromString('append 2') }]
->>>>>>> cb7b7da0
 						}]
 					}
 				], true, undefined, () => undefined, undefined);
@@ -451,11 +431,7 @@
 			const success1 = model.applyEdits(
 				[{
 					editType: CellEditType.Output, index: 0, outputs: [
-<<<<<<< HEAD
 						{ outputId: 'out1', outputs: [{ mime: 'application/x.notebook.stream', data: new Uint8Array([1]) }] }
-=======
-						{ outputId: 'out1', outputs: [{ mime: 'application/x.notebook.stream', valueBytes: [1] }] }
->>>>>>> cb7b7da0
 					],
 					append: false
 				}], true, undefined, () => undefined, undefined, false
@@ -467,11 +443,7 @@
 			const success2 = model.applyEdits(
 				[{
 					editType: CellEditType.Output, index: 0, outputs: [
-<<<<<<< HEAD
 						{ outputId: 'out2', outputs: [{ mime: 'application/x.notebook.stream', data: new Uint8Array([1]) }] }
-=======
-						{ outputId: 'out2', outputs: [{ mime: 'application/x.notebook.stream', valueBytes: [1] }] }
->>>>>>> cb7b7da0
 					],
 					append: true
 				}], true, undefined, () => undefined, undefined, false
@@ -498,11 +470,7 @@
 				const success = model.applyEdits(
 					[{
 						editType: CellEditType.Output, index: 0, outputs: [
-<<<<<<< HEAD
 							{ outputId: 'out1', outputs: [{ mime: 'application/x.notebook.stream', data: new Uint8Array([1]) }] }
-=======
-							{ outputId: 'out1', outputs: [{ mime: 'application/x.notebook.stream', valueBytes: [1] }] }
->>>>>>> cb7b7da0
 						],
 						append: false
 					}], true, undefined, () => undefined, undefined, false
@@ -608,22 +576,14 @@
 
 	test('Destructive sorting in _doApplyEdits #121994', async function () {
 		await withTestNotebook([
-<<<<<<< HEAD
 			['var a = 1;', 'javascript', CellKind.Code, [{ outputId: 'i42', outputs: [{ mime: 'm/ime', data: valueBytesFromString('test') }] }], {}]
-=======
-			['var a = 1;', 'javascript', CellKind.Code, [{ outputId: 'i42', outputs: [{ mime: 'm/ime', valueBytes: valueBytesFromString('test') }] }], {}]
->>>>>>> cb7b7da0
 		], async (editor) => {
 
 			const notebook = editor.textModel;
 
 			assert.strictEqual(notebook.cells[0].outputs.length, 1);
 			assert.strictEqual(notebook.cells[0].outputs[0].outputs.length, 1);
-<<<<<<< HEAD
 			assert.deepStrictEqual(notebook.cells[0].outputs[0].outputs[0].data, valueBytesFromString('test'));
-=======
-			assert.deepStrictEqual(notebook.cells[0].outputs[0].outputs[0].valueBytes, valueBytesFromString('test'));
->>>>>>> cb7b7da0
 
 			const edits: ICellEditOperation[] = [
 				{
@@ -632,11 +592,7 @@
 				{
 					editType: CellEditType.Output, handle: 0, append: true, outputs: [{
 						outputId: 'newOutput',
-<<<<<<< HEAD
 						outputs: [{ mime: Mimes.text, data: valueBytesFromString('cba') }, { mime: 'application/foo', data: valueBytesFromString('cba') }]
-=======
-						outputs: [{ mime: 'text/plain', valueBytes: valueBytesFromString('cba') }, { mime: 'application/foo', valueBytes: valueBytesFromString('cba') }]
->>>>>>> cb7b7da0
 					}]
 				}
 			];
@@ -650,15 +606,9 @@
 
 	test('Destructive sorting in _doApplyEdits #121994. cell splice between output changes', async function () {
 		await withTestNotebook([
-<<<<<<< HEAD
 			['var a = 1;', 'javascript', CellKind.Code, [{ outputId: 'i42', outputs: [{ mime: 'm/ime', data: valueBytesFromString('test') }] }], {}],
 			['var b = 2;', 'javascript', CellKind.Code, [{ outputId: 'i43', outputs: [{ mime: 'm/ime', data: valueBytesFromString('test') }] }], {}],
 			['var c = 3;', 'javascript', CellKind.Code, [{ outputId: 'i44', outputs: [{ mime: 'm/ime', data: valueBytesFromString('test') }] }], {}]
-=======
-			['var a = 1;', 'javascript', CellKind.Code, [{ outputId: 'i42', outputs: [{ mime: 'm/ime', valueBytes: valueBytesFromString('test') }] }], {}],
-			['var b = 2;', 'javascript', CellKind.Code, [{ outputId: 'i43', outputs: [{ mime: 'm/ime', valueBytes: valueBytesFromString('test') }] }], {}],
-			['var c = 3;', 'javascript', CellKind.Code, [{ outputId: 'i44', outputs: [{ mime: 'm/ime', valueBytes: valueBytesFromString('test') }] }], {}]
->>>>>>> cb7b7da0
 		], async (editor) => {
 			const notebook = editor.textModel;
 
@@ -672,11 +622,7 @@
 				{
 					editType: CellEditType.Output, index: 2, append: true, outputs: [{
 						outputId: 'newOutput',
-<<<<<<< HEAD
 						outputs: [{ mime: Mimes.text, data: valueBytesFromString('cba') }, { mime: 'application/foo', data: valueBytesFromString('cba') }]
-=======
-						outputs: [{ mime: 'text/plain', valueBytes: valueBytesFromString('cba') }, { mime: 'application/foo', valueBytes: valueBytesFromString('cba') }]
->>>>>>> cb7b7da0
 					}]
 				}
 			];
@@ -693,15 +639,9 @@
 
 	test('Destructive sorting in _doApplyEdits #121994. cell splice between output changes 2', async function () {
 		await withTestNotebook([
-<<<<<<< HEAD
 			['var a = 1;', 'javascript', CellKind.Code, [{ outputId: 'i42', outputs: [{ mime: 'm/ime', data: valueBytesFromString('test') }] }], {}],
 			['var b = 2;', 'javascript', CellKind.Code, [{ outputId: 'i43', outputs: [{ mime: 'm/ime', data: valueBytesFromString('test') }] }], {}],
 			['var c = 3;', 'javascript', CellKind.Code, [{ outputId: 'i44', outputs: [{ mime: 'm/ime', data: valueBytesFromString('test') }] }], {}]
-=======
-			['var a = 1;', 'javascript', CellKind.Code, [{ outputId: 'i42', outputs: [{ mime: 'm/ime', valueBytes: valueBytesFromString('test') }] }], {}],
-			['var b = 2;', 'javascript', CellKind.Code, [{ outputId: 'i43', outputs: [{ mime: 'm/ime', valueBytes: valueBytesFromString('test') }] }], {}],
-			['var c = 3;', 'javascript', CellKind.Code, [{ outputId: 'i44', outputs: [{ mime: 'm/ime', valueBytes: valueBytesFromString('test') }] }], {}]
->>>>>>> cb7b7da0
 		], async (editor) => {
 			const notebook = editor.textModel;
 
@@ -709,11 +649,7 @@
 				{
 					editType: CellEditType.Output, index: 1, append: true, outputs: [{
 						outputId: 'newOutput',
-<<<<<<< HEAD
 						outputs: [{ mime: Mimes.text, data: valueBytesFromString('cba') }, { mime: 'application/foo', data: valueBytesFromString('cba') }]
-=======
-						outputs: [{ mime: 'text/plain', valueBytes: valueBytesFromString('cba') }, { mime: 'application/foo', valueBytes: valueBytesFromString('cba') }]
->>>>>>> cb7b7da0
 					}]
 				},
 				{
@@ -722,11 +658,7 @@
 				{
 					editType: CellEditType.Output, index: 1, append: true, outputs: [{
 						outputId: 'newOutput2',
-<<<<<<< HEAD
 						outputs: [{ mime: Mimes.text, data: valueBytesFromString('cba') }, { mime: 'application/foo', data: valueBytesFromString('cba') }]
-=======
-						outputs: [{ mime: 'text/plain', valueBytes: valueBytesFromString('cba') }, { mime: 'application/foo', valueBytes: valueBytesFromString('cba') }]
->>>>>>> cb7b7da0
 					}]
 				}
 			];
