--- conflicted
+++ resolved
@@ -34,11 +34,7 @@
 
 	private readonly _name: string;
 	private readonly _workingCopyResource: URI;
-<<<<<<< HEAD
-	private readonly saveSequentializer: any = new TaskSequentializer();
-=======
 	private readonly _saveSequentializer = new TaskSequentializer();
->>>>>>> 2a1f11a2
 
 	private _dirty: boolean = false;
 
@@ -155,13 +151,13 @@
 			return this._loadFromProvider(true, undefined);
 		}
 
-		if (this.isResolved()) {
+		if ((this as NotebookEditorModel).isResolved()) {
 			return this;
 		}
 
 		const backup = await this._backupFileService.resolve<NotebookDocumentBackupData>(this._workingCopyResource);
 
-		if (this.isResolved()) {
+		if ((this as NotebookEditorModel).isResolved()) { // {{SQL CARBON EDIT}} Fix strict null checks
 			return this; // Make sure meanwhile someone else did not succeed in loading
 		}
 
@@ -249,14 +245,14 @@
 		const versionId = this.notebook.versionId;
 		this._logService.debug(`[notebook editor model] save(${versionId}) - enter with versionId ${versionId}`, this.resource.toString(true));
 
-		if (this._saveSequentializer.hasPending(versionId)) {
+		if ((this._saveSequentializer as TaskSequentializer).hasPending(versionId)) { // {{SQL CARBON EDIT}} Fix strict null check
 			this._logService.debug(`[notebook editor model] save(${versionId}) - exit - found a pending save for versionId ${versionId}`, this.resource.toString(true));
 			return this._saveSequentializer.pending.then(() => {
 				return true;
 			});
 		}
 
-		if (this._saveSequentializer.hasPending()) {
+		if ((this._saveSequentializer as TaskSequentializer).hasPending()) { // {{SQL CARBON EDIT}} Fix strict null check
 			return this._saveSequentializer.setNext(async () => {
 				await this.save();
 			}).then(() => {
