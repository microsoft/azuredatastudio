/*---------------------------------------------------------------------------------------------
 *  Copyright (c) Microsoft Corporation. All rights reserved.
 *  Licensed under the Source EULA. See License.txt in the project root for license information.
 *--------------------------------------------------------------------------------------------*/

import { IMouseWheelEvent } from 'vs/base/browser/mouseEvent';
import { IAction } from 'vs/base/common/actions';
import { coalesce } from 'vs/base/common/arrays';
import { decodeBase64 } from 'vs/base/common/buffer';
import { Emitter, Event } from 'vs/base/common/event';
import { Disposable } from 'vs/base/common/lifecycle';
import { getExtensionForMimeType } from 'vs/base/common/mime';
import { FileAccess, Schemas } from 'vs/base/common/network';
import { isMacintosh, isWeb } from 'vs/base/common/platform';
import { dirname, joinPath } from 'vs/base/common/resources';
import { URI } from 'vs/base/common/uri';
import * as UUID from 'vs/base/common/uuid';
import { TokenizationRegistry } from 'vs/editor/common/languages';
import { ILanguageService } from 'vs/editor/common/languages/language';
import { generateTokensCSSForColorMap } from 'vs/editor/common/languages/supports/tokenization';
import { tokenizeToString } from 'vs/editor/common/languages/textToHtmlTokenizer';
import * as nls from 'vs/nls';
import { createAndFillInContextMenuActions } from 'vs/platform/actions/browser/menuEntryActionViewItem';
import { IMenuService, MenuId } from 'vs/platform/actions/common/actions';
import { IConfigurationService } from 'vs/platform/configuration/common/configuration';
import { IContextKeyService } from 'vs/platform/contextkey/common/contextkey';
import { IContextMenuService } from 'vs/platform/contextview/browser/contextView';
import { IFileDialogService } from 'vs/platform/dialogs/common/dialogs';
import { IFileService } from 'vs/platform/files/common/files';
import { IOpenerService, matchesScheme, matchesSomeScheme } from 'vs/platform/opener/common/opener';
import { IWorkspaceContextService } from 'vs/platform/workspace/common/workspace';
import { IWorkspaceTrustManagementService } from 'vs/platform/workspace/common/workspaceTrust';
import { asWebviewUri, webviewGenericCspSource } from 'vs/workbench/common/webview';
import { CellEditState, ICellOutputViewModel, ICellViewModel, ICommonCellInfo, IDisplayOutputLayoutUpdateRequest, IDisplayOutputViewModel, IFocusNotebookCellOptions, IGenericCellViewModel, IInsetRenderOutput, INotebookEditorCreationOptions, INotebookWebviewMessage, RenderOutputType } from 'vs/workbench/contrib/notebook/browser/notebookBrowser';
import { NOTEBOOK_WEBVIEW_BOUNDARY } from 'vs/workbench/contrib/notebook/browser/view/notebookCellList';
import { preloadsScriptStr, RendererMetadata } from 'vs/workbench/contrib/notebook/browser/view/renderers/webviewPreloads';
import { transformWebviewThemeVars } from 'vs/workbench/contrib/notebook/browser/view/renderers/webviewThemeMapping';
import { MarkupCellViewModel } from 'vs/workbench/contrib/notebook/browser/viewModel/markupCellViewModel';
import { CellUri, INotebookRendererInfo, NotebookSetting, RendererMessagingSpec } from 'vs/workbench/contrib/notebook/common/notebookCommon';
import { INotebookKernel, IResolvedNotebookKernel, NotebookKernelType } from 'vs/workbench/contrib/notebook/common/notebookKernelService';
import { IScopedRendererMessaging } from 'vs/workbench/contrib/notebook/common/notebookRendererMessagingService';
import { INotebookService } from 'vs/workbench/contrib/notebook/common/notebookService';
import { IWebviewElement, IWebviewService, WebviewContentPurpose } from 'vs/workbench/contrib/webview/browser/webview';
import { WebviewWindowDragMonitor } from 'vs/workbench/contrib/webview/browser/webviewWindowDragMonitor';
import { IEditorGroupsService } from 'vs/workbench/services/editor/common/editorGroupsService';
import { IWorkbenchEnvironmentService } from 'vs/workbench/services/environment/common/environmentService';
import { FromWebviewMessage, IAckOutputHeight, IClickedDataUrlMessage, ICodeBlockHighlightRequest, IContentWidgetTopRequest, IControllerPreload, ICreationContent, ICreationRequestMessage, IFindMatch, IMarkupCellInitialization, ToWebviewMessage } from './webviewMessages';

export interface ICachedInset<K extends ICommonCellInfo> {
	outputId: string;
	cellInfo: K;
	renderer?: INotebookRendererInfo;
	cachedCreation: ICreationRequestMessage;
}

export interface IResolvedBackLayerWebview {
	webview: IWebviewElement;
}

/**
 * Notebook Editor Delegate for back layer webview
 */
export interface INotebookDelegateForWebview {
	readonly creationOptions: INotebookEditorCreationOptions;
	getCellById(cellId: string): IGenericCellViewModel | undefined;
	focusNotebookCell(cell: IGenericCellViewModel, focus: 'editor' | 'container' | 'output', options?: IFocusNotebookCellOptions): Promise<void>;
	toggleNotebookCellSelection(cell: IGenericCellViewModel, selectFromPrevious: boolean): void;
	getCellByInfo(cellInfo: ICommonCellInfo): IGenericCellViewModel;
	focusNextNotebookCell(cell: IGenericCellViewModel, focus: 'editor' | 'container' | 'output'): Promise<void>;
	updateOutputHeight(cellInfo: ICommonCellInfo, output: IDisplayOutputViewModel, height: number, isInit: boolean, source?: string): void;
	scheduleOutputHeightAck(cellInfo: ICommonCellInfo, outputId: string, height: number): void;
	updateMarkupCellHeight(cellId: string, height: number, isInit: boolean): void;
	setMarkupCellEditState(cellId: string, editState: CellEditState): void;
	didStartDragMarkupCell(cellId: string, event: { dragOffsetY: number }): void;
	didDragMarkupCell(cellId: string, event: { dragOffsetY: number }): void;
	didDropMarkupCell(cellId: string, event: { dragOffsetY: number; ctrlKey: boolean; altKey: boolean }): void;
	didEndDragMarkupCell(cellId: string): void;
	setScrollTop(scrollTop: number): void;
	triggerScroll(event: IMouseWheelEvent): void;
}

interface BacklayerWebviewOptions {
	readonly outputNodePadding: number;
	readonly outputNodeLeftPadding: number;
	readonly previewNodePadding: number;
	readonly markdownLeftMargin: number;
	readonly leftMargin: number;
	readonly rightMargin: number;
	readonly runGutter: number;
	readonly dragAndDropEnabled: boolean;
	readonly fontSize: number;
	readonly outputFontSize: number;
	readonly fontFamily: string;
	readonly outputFontFamily: string;
	readonly markupFontSize: number;
	readonly outputLineHeight: number;
}

export class BackLayerWebView<T extends ICommonCellInfo> extends Disposable {
	element: HTMLElement;
	webview: IWebviewElement | undefined = undefined;
	insetMapping: Map<IDisplayOutputViewModel, ICachedInset<T>> = new Map();
	readonly markupPreviewMapping = new Map<string, IMarkupCellInitialization>();
	private hiddenInsetMapping: Set<IDisplayOutputViewModel> = new Set();
	private reversedInsetMapping: Map<string, IDisplayOutputViewModel> = new Map();
	private localResourceRootsCache: URI[] | undefined = undefined;
	private readonly _onMessage = this._register(new Emitter<INotebookWebviewMessage>());
	private readonly _preloadsCache = new Set<string>();
	public readonly onMessage: Event<INotebookWebviewMessage> = this._onMessage.event;
	private _initialized?: Promise<void>;
	private _disposed = false;
	private _currentKernel?: INotebookKernel;

	private readonly nonce = UUID.generateUuid();

	constructor(
		public readonly notebookEditor: INotebookDelegateForWebview,
		public readonly id: string,
		public readonly documentUri: URI,
		private options: BacklayerWebviewOptions,
		private readonly rendererMessaging: IScopedRendererMessaging | undefined,
		@IWebviewService readonly webviewService: IWebviewService,
		@IOpenerService readonly openerService: IOpenerService,
		@INotebookService private readonly notebookService: INotebookService,
		@IWorkspaceContextService private readonly contextService: IWorkspaceContextService,
		@IWorkbenchEnvironmentService private readonly environmentService: IWorkbenchEnvironmentService,
		@IFileDialogService private readonly fileDialogService: IFileDialogService,
		@IFileService private readonly fileService: IFileService,
		@IContextMenuService private readonly contextMenuService: IContextMenuService,
		@IMenuService private readonly menuService: IMenuService,
		@IContextKeyService private readonly contextKeyService: IContextKeyService,
		@IWorkspaceTrustManagementService private readonly workspaceTrustManagementService: IWorkspaceTrustManagementService,
		@IConfigurationService private readonly configurationService: IConfigurationService,
		@ILanguageService private readonly languageService: ILanguageService,
		@IWorkspaceContextService private readonly workspaceContextService: IWorkspaceContextService,
		@IEditorGroupsService private readonly editorGroupService: IEditorGroupsService,
	) {
		super();

		this.element = document.createElement('div');

		this.element.style.height = '1400px';
		this.element.style.position = 'absolute';

		if (rendererMessaging) {
			this._register(rendererMessaging);
			rendererMessaging.receiveMessageHandler = (rendererId, message) => {
				if (!this.webview || this._disposed) {
					return Promise.resolve(false);
				}

				this._sendMessageToWebview({
					__vscode_notebook_message: true,
					type: 'customRendererMessage',
					rendererId: rendererId,
					message: message
				});

				return Promise.resolve(true);
			};
		}

		this._register(workspaceTrustManagementService.onDidChangeTrust(e => {
			this._sendMessageToWebview({
				type: 'updateWorkspaceTrust',
				isTrusted: e,
			});
		}));

		this._register(TokenizationRegistry.onDidChange(() => {
			this._sendMessageToWebview({
				type: 'tokenizedStylesChanged',
				css: getTokenizationCss(),
			});
		}));
	}

	updateOptions(options: BacklayerWebviewOptions) {
		this.options = options;
		this._updateStyles();
		this._updateOptions();
	}

	private _updateStyles() {
		this._sendMessageToWebview({
			type: 'notebookStyles',
			styles: this._generateStyles()
		});
	}

	private _updateOptions() {
		this._sendMessageToWebview({
			type: 'notebookOptions',
			options: {
				dragAndDropEnabled: this.options.dragAndDropEnabled
			}
		});
	}

	private _generateStyles() {
		return {
			'notebook-output-left-margin': `${this.options.leftMargin + this.options.runGutter}px`,
			'notebook-output-width': `calc(100% - ${this.options.leftMargin + this.options.rightMargin + this.options.runGutter}px)`,
			'notebook-output-node-padding': `${this.options.outputNodePadding}px`,
			'notebook-run-gutter': `${this.options.runGutter}px`,
			'notebook-preview-node-padding': `${this.options.previewNodePadding}px`,
			'notebook-markdown-left-margin': `${this.options.markdownLeftMargin}px`,
			'notebook-output-node-left-padding': `${this.options.outputNodeLeftPadding}px`,
			'notebook-markdown-min-height': `${this.options.previewNodePadding * 2}px`,
			'notebook-markup-font-size': typeof this.options.markupFontSize === 'number' && this.options.markupFontSize > 0 ? `${this.options.markupFontSize}px` : `calc(${this.options.fontSize}px * 1.2)`,
			'notebook-cell-output-font-size': `${this.options.outputFontSize || this.options.fontSize}px`,
			'notebook-cell-output-line-height': `${this.options.outputLineHeight}px`,
			'notebook-cell-output-font-family': this.options.outputFontFamily || this.options.fontFamily,
			'notebook-cell-markup-empty-content': nls.localize('notebook.emptyMarkdownPlaceholder', "Empty markdown cell, double click or press enter to edit."),
			'notebook-cell-renderer-not-found-error': nls.localize({
				key: 'notebook.error.rendererNotFound',
				comment: ['$0 is a placeholder for the mime type']
			}, "No renderer found for '$0' a"),
		};
	}

	private generateContent(coreDependencies: string, baseUrl: string) {
		const renderersData = this.getRendererData();
		const preloadScript = preloadsScriptStr(
			this.options,
			{ dragAndDropEnabled: this.options.dragAndDropEnabled },
			renderersData,
			this.workspaceTrustManagementService.isWorkspaceTrusted(),
			this.configurationService.getValue<number>(NotebookSetting.textOutputLineLimit) ?? 30,
			this.nonce);

		const enableCsp = this.configurationService.getValue('notebook.experimental.enableCsp');
		return /* html */`
		<html lang="en">
			<head>
				<meta charset="UTF-8">
				<base href="${baseUrl}/" />
				${enableCsp ?
				`<meta http-equiv="Content-Security-Policy" content="
					default-src 'none';
					script-src ${webviewGenericCspSource} 'unsafe-inline' 'unsafe-eval';
					style-src ${webviewGenericCspSource} 'unsafe-inline';
					img-src ${webviewGenericCspSource} https: http: data:;
					font-src ${webviewGenericCspSource} https:;
					connect-src https:;
					child-src https: data:;
				">` : ''}
				<style nonce="${this.nonce}">
					::highlight(find-highlight) {
						background-color: var(--vscode-editor-findMatchHighlightBackground);
					}

					::highlight(current-find-highlight) {
						background-color: var(--vscode-editor-findMatchBackground);
					}

					#container .cell_container {
						width: 100%;
					}

					#container .output_container {
						width: 100%;
					}

					#container > div > div > div.output {
						font-size: var(--notebook-cell-output-font-size);
						width: var(--notebook-output-width);
						margin-left: var(--notebook-output-left-margin);
						padding-top: var(--notebook-output-node-padding);
						padding-right: var(--notebook-output-node-padding);
						padding-bottom: var(--notebook-output-node-padding);
						padding-left: var(--notebook-output-node-left-padding);
						box-sizing: border-box;
						border-top: none !important;
						border: 1px solid var(--theme-notebook-output-border);
						background-color: var(--theme-notebook-output-background);
					}

					/* markdown */
					#container div.preview {
						width: 100%;
						padding-right: var(--notebook-preview-node-padding);
						padding-left: var(--notebook-markdown-left-margin);
						padding-top: var(--notebook-preview-node-padding);
						padding-bottom: var(--notebook-preview-node-padding);

						box-sizing: border-box;
						white-space: nowrap;
						overflow: hidden;
						white-space: initial;

						font-size: var(--notebook-markup-font-size);
						color: var(--theme-ui-foreground);
					}

					#container div.preview.draggable {
						user-select: none;
						-webkit-user-select: none;
						-ms-user-select: none;
						cursor: grab;
					}

					#container div.preview.selected {
						background: var(--theme-notebook-cell-selected-background);
					}

					#container div.preview.dragging {
						background-color: var(--theme-background);
						opacity: 0.5 !important;
					}

					.monaco-workbench.vs-dark .notebookOverlay .cell.markdown .latex img,
					.monaco-workbench.vs-dark .notebookOverlay .cell.markdown .latex-block img {
						filter: brightness(0) invert(1)
					}

					#container > div.nb-symbolHighlight {
						background-color: var(--theme-notebook-symbol-highlight-background);
					}

					#container > div.nb-cellDeleted .output_container {
						background-color: var(--theme-notebook-diff-removed-background);
					}

					#container > div.nb-cellAdded .output_container {
						background-color: var(--theme-notebook-diff-inserted-background);
					}

					#container > div > div:not(.preview) > div {
						overflow-x: auto;
					}

					#container .no-renderer-error {
						color: var(--vscode-editorError-foreground);
					}

					body {
						padding: 0px;
						height: 100%;
						width: 100%;
					}

					table, thead, tr, th, td, tbody {
						border: none !important;
						border-color: transparent;
						border-spacing: 0;
						border-collapse: collapse;
					}

					table, th, tr {
						vertical-align: middle;
						text-align: right;
					}

					thead {
						font-weight: bold;
						background-color: rgba(130, 130, 130, 0.16);
					}

					th, td {
						padding: 4px 8px;
					}

					tr:nth-child(even) {
						background-color: rgba(130, 130, 130, 0.08);
					}

					tbody th {
						font-weight: normal;
					}

					.find-match {
						background-color: var(--vscode-editor-findMatchHighlightBackground);
					}

					.current-find-match {
						background-color: var(--vscode-editor-findMatchBackground);
					}

					#_defaultColorPalatte {
						color: var(--vscode-editor-findMatchHighlightBackground);
						background-color: var(--vscode-editor-findMatchBackground);
					}
				</style>
				<style id="vscode-tokenization-styles" nonce="${this.nonce}">${getTokenizationCss()}</style>
			</head>
			<body style="overflow: hidden;">
				<script>
					self.require = {};
				</script>
				${coreDependencies}
				<div id='findStart' tabIndex=-1></div>
				<div id='container' class="widgetarea" style="position: absolute;width:100%;top: 0px"></div>
				<script type="module">${preloadScript}</script>
				<div id="container" class="widgetarea" style="position: absolute; width:100%; top: 0px"></div>
				<div id="_defaultColorPalatte"></div>
			</body>
		</html>`;
	}

	private getRendererData(): RendererMetadata[] {
		return this.notebookService.getRenderers().map((renderer): RendererMetadata => {
			const entrypoint = this.asWebviewUri(renderer.entrypoint, renderer.extensionLocation).toString();
			return {
				id: renderer.id,
				entrypoint,
				mimeTypes: renderer.mimeTypes,
				extends: renderer.extends,
				messaging: renderer.messaging !== RendererMessagingSpec.Never,
				isBuiltin: renderer.isBuiltin
			};
		});
	}

	private asWebviewUri(uri: URI, fromExtension: URI | undefined) {
		return asWebviewUri(uri, fromExtension?.scheme === Schemas.vscodeRemote ? { isRemote: true, authority: fromExtension.authority } : undefined);
	}

	postKernelMessage(message: any) {
		this._sendMessageToWebview({
			__vscode_notebook_message: true,
			type: 'customKernelMessage',
			message,
		});
	}

	private resolveOutputId(id: string): { cellInfo: T; output: ICellOutputViewModel } | undefined {
		const output = this.reversedInsetMapping.get(id);
		if (!output) {
			return undefined; // {{SQL CARBON EDIT}} strict-null-checks
		}

		const cellInfo = this.insetMapping.get(output)!.cellInfo;
		return { cellInfo, output };
	}

	isResolved(): this is IResolvedBackLayerWebview {
		return !!this.webview;
	}

	async createWebview(): Promise<void> {
		const baseUrl = this.asWebviewUri(dirname(this.documentUri), undefined);

		// Python notebooks assume that requirejs is a global.
		// For all other notebooks, they need to provide their own loader.
		if (!this.documentUri.path.toLowerCase().endsWith('.ipynb')) {
			const htmlContent = this.generateContent('', baseUrl.toString());
			this._initialize(htmlContent);
			return;
		}

		let coreDependencies = '';
		let resolveFunc: () => void;

		this._initialized = new Promise<void>((resolve) => {
			resolveFunc = resolve;
		});

		if (!isWeb) {
			const loaderUri = FileAccess.asFileUri('vs/loader.js', require);
			const loader = this.asWebviewUri(loaderUri, undefined);

			coreDependencies = `<script src="${loader}"></script><script>
			var requirejs = (function() {
				return require;
			}());
			</script>`;
			const htmlContent = this.generateContent(coreDependencies, baseUrl.toString());
			this._initialize(htmlContent);
			resolveFunc!();
		} else {
			const loaderUri = FileAccess.asBrowserUri('vs/loader.js', require);

			fetch(loaderUri.toString(true)).then(async response => {
				if (response.status !== 200) {
					throw new Error(response.statusText);
				}

				const loaderJs = await response.text();

				coreDependencies = `
<script>
${loaderJs}
</script>
<script>
var requirejs = (function() {
	return require;
}());
</script>
`;

				const htmlContent = this.generateContent(coreDependencies, baseUrl.toString());
				this._initialize(htmlContent);
				resolveFunc!();
			}, error => {
				// the fetch request is rejected
				const htmlContent = this.generateContent(coreDependencies, baseUrl.toString());
				this._initialize(htmlContent);
				resolveFunc!();
			});
		}

		await this._initialized;
	}

	private getBuiltinLocalResourceRoots(): URI[] {
		// Python notebooks assume that requirejs is a global.
		// For all other notebooks, they need to provide their own loader.
		if (!this.documentUri.path.toLowerCase().endsWith('.ipynb')) {
			return [];
		}

		if (isWeb) {
			return []; // script is inlined
		}

		return [
			dirname(FileAccess.asFileUri('vs/loader.js', require)),
		];
	}

	private _initialize(content: string) {
		if (!document.body.contains(this.element)) {
			throw new Error('Element is already detached from the DOM tree');
		}

		this.webview = this._createInset(this.webviewService, content);
		this.webview.mountTo(this.element);
		this._register(this.webview);

		this._register(new WebviewWindowDragMonitor(() => this.webview));

		this._register(this.webview.onDidClickLink(link => {
			if (this._disposed) {
				return;
			}

			if (!link) {
				return;
			}

			if (matchesScheme(link, Schemas.command)) {
				const ret = /command\:workbench\.action\.openLargeOutput\?(.*)/.exec(link);
				if (ret && ret.length === 2) {
					const outputId = ret[1];
					this.openerService.open(CellUri.generateCellOutputUri(this.documentUri, outputId));
					return;
				}
				console.warn('Command links are deprecated and will be removed, use message passing instead: https://github.com/microsoft/vscode/issues/123601');
			}

			if (matchesScheme(link, Schemas.command)) {
				if (this.workspaceTrustManagementService.isWorkspaceTrusted()) {
					this.openerService.open(link, { fromUserGesture: true, allowContributedOpeners: true, allowCommands: true });
				} else {
					console.warn('Command links are disabled in untrusted workspaces');
				}
			} else if (matchesSomeScheme(link, Schemas.vscodeNotebookCell, Schemas.http, Schemas.https, Schemas.mailto)) {
				this.openerService.open(link, { fromUserGesture: true, allowContributedOpeners: true, allowCommands: true });
			}
		}));

<<<<<<< HEAD
		this._register(this.webview.onMessage((message) => {
			const data: FromWebviewMessage /*| { readonly __vscode_notebook_message: undefined }*/ = message.message; // {{SQL CARBON EDIT}} Fix compile error
=======
		this._register(this.webview.onMessage(async (message) => {
			const data: FromWebviewMessage | { readonly __vscode_notebook_message: undefined } = message.message;
>>>>>>> 7599f3bd
			if (this._disposed) {
				return;
			}

			if (!data.__vscode_notebook_message) {
				return;
			}

			switch (data.type) {
				case 'initialized': {
					this.initializeWebViewState();
					break;
				}
				case 'dimension': {
					for (const update of data.updates) {
						const height = update.height;
						if (update.isOutput) {
							const resolvedResult = this.resolveOutputId(update.id);
							if (resolvedResult) {
								const { cellInfo, output } = resolvedResult;
								this.notebookEditor.updateOutputHeight(cellInfo, output, height, !!update.init, 'webview#dimension');
								this.notebookEditor.scheduleOutputHeightAck(cellInfo, update.id, height);
							}
						} else {
							this.notebookEditor.updateMarkupCellHeight(update.id, height, !!update.init);
						}
					}
					break;
				}
				case 'mouseenter': {
					const resolvedResult = this.resolveOutputId(data.id);
					if (resolvedResult) {
						const latestCell = this.notebookEditor.getCellByInfo(resolvedResult.cellInfo);
						if (latestCell) {
							latestCell.outputIsHovered = true;
						}
					}
					break;
				}
				case 'mouseleave': {
					const resolvedResult = this.resolveOutputId(data.id);
					if (resolvedResult) {
						const latestCell = this.notebookEditor.getCellByInfo(resolvedResult.cellInfo);
						if (latestCell) {
							latestCell.outputIsHovered = false;
						}
					}
					break;
				}
				case 'outputFocus': {
					const resolvedResult = this.resolveOutputId(data.id);
					if (resolvedResult) {
						const latestCell = this.notebookEditor.getCellByInfo(resolvedResult.cellInfo);
						if (latestCell) {
							latestCell.outputIsFocused = true;
							this.notebookEditor.focusNotebookCell(latestCell, 'output', { skipReveal: true });
						}
					}
					break;
				}
				case 'outputBlur': {
					const resolvedResult = this.resolveOutputId(data.id);
					if (resolvedResult) {
						const latestCell = this.notebookEditor.getCellByInfo(resolvedResult.cellInfo);
						if (latestCell) {
							latestCell.outputIsFocused = false;
						}
					}
					break;
				}
				case 'scroll-ack': {
					// const date = new Date();
					// const top = data.data.top;
					// console.log('ack top ', top, ' version: ', data.version, ' - ', date.getMinutes() + ':' + date.getSeconds() + ':' + date.getMilliseconds());
					break;
				}
				case 'scroll-to-reveal': {
					this.notebookEditor.setScrollTop(data.scrollTop - NOTEBOOK_WEBVIEW_BOUNDARY);
					break;
				}
				case 'did-scroll-wheel': {
					this.notebookEditor.triggerScroll({
						...data.payload,
						preventDefault: () => { },
						stopPropagation: () => { }
					});
					break;
				}
				case 'focus-editor': {
					const cell = this.notebookEditor.getCellById(data.cellId);
					if (cell) {
						if (data.focusNext) {
							this.notebookEditor.focusNextNotebookCell(cell, 'editor');
						} else {
							await this.notebookEditor.focusNotebookCell(cell, 'editor');
						}
					}
					break;
				}
				case 'clicked-data-url': {
					this._onDidClickDataLink(data);
					break;
				}
				case 'clicked-link': {
					let linkToOpen: URI | string | undefined;
					if (matchesScheme(data.href, Schemas.command)) {
						const ret = /command\:workbench\.action\.openLargeOutput\?(.*)/.exec(data.href);
						if (ret && ret.length === 2) {
							const outputId = ret[1];
							const group = this.editorGroupService.activeGroup;

							if (group) {
								if (group.activeEditor) {
									group.pinEditor(group.activeEditor);
								}
							}

							this.openerService.open(CellUri.generateCellOutputUri(this.documentUri, outputId));
							return;
						}
					}
					if (matchesSomeScheme(data.href, Schemas.http, Schemas.https, Schemas.mailto, Schemas.command, Schemas.vscodeNotebookCell, Schemas.vscodeNotebook)) {
						linkToOpen = data.href;
					} else if (!/^[\w\-]+:/.test(data.href)) {
						const fragmentStartIndex = data.href.lastIndexOf('#');
						const path = decodeURI(fragmentStartIndex >= 0 ? data.href.slice(0, fragmentStartIndex) : data.href);
						if (this.documentUri.scheme === Schemas.untitled) {
							const folders = this.workspaceContextService.getWorkspace().folders;
							if (!folders.length) {
								return;
							}
							linkToOpen = URI.joinPath(folders[0].uri, path);
						} else {
							if (data.href.startsWith('/')) {
								// Resolve relative to workspace
								let folder = this.workspaceContextService.getWorkspaceFolder(this.documentUri);
								if (!folder) {
									const folders = this.workspaceContextService.getWorkspace().folders;
									if (!folders.length) {
										return;
									}
									folder = folders[0];
								}
								linkToOpen = URI.joinPath(folder.uri, path);
							} else {
								// Resolve relative to notebook document
								linkToOpen = URI.joinPath(dirname(this.documentUri), path);
							}
						}
					}

					if (linkToOpen) {
						this.openerService.open(linkToOpen, { fromUserGesture: true, allowCommands: true });
					}
					break;
				}
				case 'customKernelMessage': {
					this._onMessage.fire({ message: data.message });
					break;
				}
				case 'customRendererMessage': {
					this.rendererMessaging?.postMessage(data.rendererId, data.message);
					break;
				}
				case 'clickMarkupCell': {
					const cell = this.notebookEditor.getCellById(data.cellId);
					if (cell) {
						if (data.shiftKey || (isMacintosh ? data.metaKey : data.ctrlKey)) {
							// Modify selection
							this.notebookEditor.toggleNotebookCellSelection(cell, /* fromPrevious */ data.shiftKey);
						} else {
							// Normal click
							await this.notebookEditor.focusNotebookCell(cell, 'container', { skipReveal: true });
						}
					}
					break;
				}
				case 'contextMenuMarkupCell': {
					const cell = this.notebookEditor.getCellById(data.cellId);
					if (cell) {
						// Focus the cell first
						await this.notebookEditor.focusNotebookCell(cell, 'container', { skipReveal: true });

						// Then show the context menu
						const webviewRect = this.element.getBoundingClientRect();
						this.contextMenuService.showContextMenu({
							getActions: () => {
								const result: IAction[] = [];
								const menu = this.menuService.createMenu(MenuId.NotebookCellTitle, this.contextKeyService);
								createAndFillInContextMenuActions(menu, undefined, result);
								menu.dispose();
								return result;
							},
							getAnchor: () => ({
								x: webviewRect.x + data.clientX,
								y: webviewRect.y + data.clientY
							})
						});
					}
					break;
				}
				case 'toggleMarkupPreview': {
					const cell = this.notebookEditor.getCellById(data.cellId);
					if (cell && !this.notebookEditor.creationOptions.isReadOnly) {
						this.notebookEditor.setMarkupCellEditState(data.cellId, CellEditState.Editing);
						await this.notebookEditor.focusNotebookCell(cell, 'editor', { skipReveal: true });
					}
					break;
				}
				case 'mouseEnterMarkupCell': {
					const cell = this.notebookEditor.getCellById(data.cellId);
					if (cell instanceof MarkupCellViewModel) {
						cell.cellIsHovered = true;
					}
					break;
				}
				case 'mouseLeaveMarkupCell': {
					const cell = this.notebookEditor.getCellById(data.cellId);
					if (cell instanceof MarkupCellViewModel) {
						cell.cellIsHovered = false;
					}
					break;
				}
				case 'cell-drag-start': {
					this.notebookEditor.didStartDragMarkupCell(data.cellId, data);
					break;
				}
				case 'cell-drag': {
					this.notebookEditor.didDragMarkupCell(data.cellId, data);
					break;
				}
				case 'cell-drop': {
					this.notebookEditor.didDropMarkupCell(data.cellId, {
						dragOffsetY: data.dragOffsetY,
						ctrlKey: data.ctrlKey,
						altKey: data.altKey,
					});
					break;
				}
				case 'cell-drag-end': {
					this.notebookEditor.didEndDragMarkupCell(data.cellId);
					break;
				}
				case 'renderedMarkup': {
					const cell = this.notebookEditor.getCellById(data.cellId);
					if (cell instanceof MarkupCellViewModel) {
						cell.renderedHtml = data.html;
					}

					this._handleHighlightCodeBlock(data.codeBlocks);
					break;
				}
				case 'renderedCellOutput': {
					this._handleHighlightCodeBlock(data.codeBlocks);
					break;
				}
			}
		}));
	}

	private _handleHighlightCodeBlock(codeBlocks: ReadonlyArray<ICodeBlockHighlightRequest>) {
		for (const { id, value, lang } of codeBlocks) {
			// The language id may be a language aliases (e.g.js instead of javascript)
			const languageId = this.languageService.getLanguageIdByLanguageName(lang);
			if (!languageId) {
				continue;
			}

			tokenizeToString(this.languageService, value, languageId).then((html) => {
				if (this._disposed) {
					return;
				}
				this._sendMessageToWebview({
					type: 'tokenizedCodeBlock',
					html,
					codeBlockId: id
				});
			});
		}
	}
	private async _onDidClickDataLink(event: IClickedDataUrlMessage): Promise<void> {
		if (typeof event.data !== 'string') {
			return;
		}

		const [splitStart, splitData] = event.data.split(';base64,');
		if (!splitData || !splitStart) {
			return;
		}

		const defaultDir = dirname(this.documentUri);
		let defaultName: string;
		if (event.downloadName) {
			defaultName = event.downloadName;
		} else {
			const mimeType = splitStart.replace(/^data:/, '');
			const candidateExtension = mimeType && getExtensionForMimeType(mimeType);
			defaultName = candidateExtension ? `download${candidateExtension}` : 'download';
		}

		const defaultUri = joinPath(defaultDir, defaultName);
		const newFileUri = await this.fileDialogService.showSaveDialog({
			defaultUri
		});
		if (!newFileUri) {
			return;
		}

		const buff = decodeBase64(splitData);
		await this.fileService.writeFile(newFileUri, buff);
		await this.openerService.open(newFileUri);
	}

	private _createInset(webviewService: IWebviewService, content: string) {
		const workspaceFolders = this.contextService.getWorkspace().folders.map(x => x.uri);

		this.localResourceRootsCache = [
			...this.notebookService.getNotebookProviderResourceRoots(),
			...this.notebookService.getRenderers().map(x => dirname(x.entrypoint)),
			...workspaceFolders,
			...this.getBuiltinLocalResourceRoots(),
		];
		const webview = webviewService.createWebviewElement({
			id: this.id,
			options: {
				purpose: WebviewContentPurpose.NotebookRenderer,
				enableFindWidget: false,
				transformCssVariables: transformWebviewThemeVars,
			},
			contentOptions: {
				allowMultipleAPIAcquire: true,
				allowScripts: true,
				localResourceRoots: this.localResourceRootsCache,
			},
			extension: undefined
		});

		webview.html = content;
		return webview;
	}

	private initializeWebViewState() {
		const renderers = new Set<INotebookRendererInfo>();
		for (const inset of this.insetMapping.values()) {
			if (inset.renderer) {
				renderers.add(inset.renderer);
			}
		}

		this._preloadsCache.clear();
		if (this._currentKernel?.type === NotebookKernelType.Resolved) {
			this._updatePreloadsFromKernel(this._currentKernel);
		}

		for (const [output, inset] of this.insetMapping.entries()) {
			this._sendMessageToWebview({ ...inset.cachedCreation, initiallyHidden: this.hiddenInsetMapping.has(output) });
		}

		const mdCells = [...this.markupPreviewMapping.values()];
		this.markupPreviewMapping.clear();
		this.initializeMarkup(mdCells);
		this._updateStyles();
		this._updateOptions();
	}

	private shouldUpdateInset(cell: IGenericCellViewModel, output: ICellOutputViewModel, cellTop: number, outputOffset: number): boolean {
		if (this._disposed) {
			return false;
		}

		if ('isOutputCollapsed' in cell && (cell as ICellViewModel).isOutputCollapsed) {
			return false;
		}

		if (this.hiddenInsetMapping.has(output)) {
			return true;
		}

		const outputCache = this.insetMapping.get(output);
		if (!outputCache) {
			return false;
		}

		if (outputOffset === outputCache.cachedCreation.outputOffset && cellTop === outputCache.cachedCreation.cellTop) {
			return false;
		}

		return true;
	}

	ackHeight(updates: readonly IAckOutputHeight[]): void {
		this._sendMessageToWebview({
			type: 'ack-dimension',
			updates
		});
	}

	updateScrollTops(outputRequests: IDisplayOutputLayoutUpdateRequest[], markupPreviews: { id: string; top: number }[]) {
		if (this._disposed) {
			return;
		}

		const widgets = coalesce(outputRequests.map((request): IContentWidgetTopRequest | undefined => {
			const outputCache = this.insetMapping.get(request.output);
			if (!outputCache) {
				return undefined; // {{SQL CARBON EDIT}} Strict null
			}

			if (!request.forceDisplay && !this.shouldUpdateInset(request.cell, request.output, request.cellTop, request.outputOffset)) {
				return undefined; // {{SQL CARBON EDIT}} Strict null
			}

			const id = outputCache.outputId;
			outputCache.cachedCreation.cellTop = request.cellTop;
			outputCache.cachedCreation.outputOffset = request.outputOffset;
			this.hiddenInsetMapping.delete(request.output);

			return {
				cellId: request.cell.id,
				outputId: id,
				cellTop: request.cellTop,
				outputOffset: request.outputOffset,
				forceDisplay: request.forceDisplay,
			};
		}));

		if (!widgets.length && !markupPreviews.length) {
			return;
		}

		this._sendMessageToWebview({
			type: 'view-scroll',
			widgets: widgets,
			markupCells: markupPreviews,
		});
	}

	private async createMarkupPreview(initialization: IMarkupCellInitialization) {
		if (this._disposed) {
			return;
		}

		if (this.markupPreviewMapping.has(initialization.cellId)) {
			console.error('Trying to create markup preview that already exists');
			return;
		}

		this.markupPreviewMapping.set(initialization.cellId, initialization);
		this._sendMessageToWebview({
			type: 'createMarkupCell',
			cell: initialization
		});
	}

	async showMarkupPreview(initialization: IMarkupCellInitialization) {
		if (this._disposed) {
			return;
		}

		const entry = this.markupPreviewMapping.get(initialization.cellId);
		if (!entry) {
			return this.createMarkupPreview(initialization);
		}

		const sameContent = initialization.content === entry.content;
		if (!sameContent || !entry.visible) {
			this._sendMessageToWebview({
				type: 'showMarkupCell',
				id: initialization.cellId,
				handle: initialization.cellHandle,
				// If the content has not changed, we still want to make sure the
				// preview is visible but don't need to send anything over
				content: sameContent ? undefined : initialization.content,
				top: initialization.offset
			});
		}

		entry.content = initialization.content;
		entry.offset = initialization.offset;
		entry.visible = true;
	}

	async hideMarkupPreviews(cellIds: readonly string[]) {
		if (this._disposed) {
			return;
		}

		const cellsToHide: string[] = [];
		for (const cellId of cellIds) {
			const entry = this.markupPreviewMapping.get(cellId);
			if (entry) {
				if (entry.visible) {
					cellsToHide.push(cellId);
					entry.visible = false;
				}
			}
		}

		if (cellsToHide.length) {
			this._sendMessageToWebview({
				type: 'hideMarkupCells',
				ids: cellsToHide
			});
		}
	}

	async unhideMarkupPreviews(cellIds: readonly string[]) {
		if (this._disposed) {
			return;
		}

		const toUnhide: string[] = [];
		for (const cellId of cellIds) {
			const entry = this.markupPreviewMapping.get(cellId);
			if (entry) {
				if (!entry.visible) {
					entry.visible = true;
					toUnhide.push(cellId);
				}
			} else {
				console.error(`Trying to unhide a preview that does not exist: ${cellId}`);
			}
		}

		this._sendMessageToWebview({
			type: 'unhideMarkupCells',
			ids: toUnhide,
		});
	}

	async deleteMarkupPreviews(cellIds: readonly string[]) {
		if (this._disposed) {
			return;
		}

		for (const id of cellIds) {
			if (!this.markupPreviewMapping.has(id)) {
				console.error(`Trying to delete a preview that does not exist: ${id}`);
			}
			this.markupPreviewMapping.delete(id);
		}

		if (cellIds.length) {
			this._sendMessageToWebview({
				type: 'deleteMarkupCell',
				ids: cellIds
			});
		}
	}

	async updateMarkupPreviewSelections(selectedCellsIds: string[]) {
		if (this._disposed) {
			return;
		}

		this._sendMessageToWebview({
			type: 'updateSelectedMarkupCells',
			selectedCellIds: selectedCellsIds.filter(id => this.markupPreviewMapping.has(id)),
		});
	}

	async initializeMarkup(cells: readonly IMarkupCellInitialization[]): Promise<void> {
		if (this._disposed) {
			return;
		}

		// TODO: use proper handler
		const p = new Promise<void>(resolve => {
			const sub = this.webview?.onMessage(e => {
				if (e.message.type === 'initializedMarkup') {
					resolve();
					sub?.dispose();
				}
			});
		});

		for (const cell of cells) {
			this.markupPreviewMapping.set(cell.cellId, cell);
		}

		this._sendMessageToWebview({
			type: 'initializeMarkup',
			cells,
		});

		await p;
	}

	async createOutput(cellInfo: T, content: IInsetRenderOutput, cellTop: number, offset: number) {
		if (this._disposed) {
			return;
		}

		if (this.insetMapping.has(content.source)) {
			const outputCache = this.insetMapping.get(content.source);

			if (outputCache) {
				this.hiddenInsetMapping.delete(content.source);
				this._sendMessageToWebview({
					type: 'showOutput',
					cellId: outputCache.cellInfo.cellId,
					outputId: outputCache.outputId,
					cellTop: cellTop,
					outputOffset: offset
				});
				return;
			}
		}

		const messageBase = {
			type: 'html',
			cellId: cellInfo.cellId,
			cellTop: cellTop,
			outputOffset: offset,
			left: 0,
			requiredPreloads: [],
		} as const;

		let message: ICreationRequestMessage;
		let renderer: INotebookRendererInfo | undefined;
		if (content.type === RenderOutputType.Extension) {
			const output = content.source.model;
			renderer = content.renderer;
			const first = output.outputs.find(op => op.mime === content.mimeType)!;

			// TODO@jrieken - the message can contain "bytes" and those are transferable
			// which improves IPC performance and therefore should be used. However, it does
			// means that the bytes cannot be used here anymore
			message = {
				...messageBase,
				outputId: output.outputId,
				rendererId: content.renderer.id,
				content: {
					type: RenderOutputType.Extension,
					outputId: output.outputId,
					mimeType: first.mime,
					valueBytes: first.data.buffer,
					metadata: output.metadata,
				},
			};
		} else {
			message = {
				...messageBase,
				outputId: UUID.generateUuid(),
				content: {
					type: content.type,
					htmlContent: content.htmlContent,
				}
			};
		}

		this._sendMessageToWebview(message);
		this.insetMapping.set(content.source, { outputId: message.outputId, cellInfo: cellInfo, renderer, cachedCreation: message });
		this.hiddenInsetMapping.delete(content.source);
		this.reversedInsetMapping.set(message.outputId, content.source);
	}

	async updateOutput(cellInfo: T, content: IInsetRenderOutput, cellTop: number, offset: number) {
		if (this._disposed) {
			return;
		}

		if (!this.insetMapping.has(content.source)) {
			this.createOutput(cellInfo, content, cellTop, offset);
			return;
		}

		const outputCache = this.insetMapping.get(content.source)!;
		this.hiddenInsetMapping.delete(content.source);
		let updatedContent: ICreationContent | undefined = undefined;
		if (content.type === RenderOutputType.Extension) {
			const output = content.source.model;
			const first = output.outputs.find(op => op.mime === content.mimeType)!;
			updatedContent = {
				type: RenderOutputType.Extension,
				outputId: outputCache.outputId,
				mimeType: first.mime,
				valueBytes: first.data.buffer,
				metadata: output.metadata,
			};
		}

		this._sendMessageToWebview({
			type: 'showOutput',
			cellId: outputCache.cellInfo.cellId,
			outputId: outputCache.outputId,
			cellTop: cellTop,
			outputOffset: offset,
			content: updatedContent
		});
		return;
	}

	removeInsets(outputs: readonly ICellOutputViewModel[]) {
		if (this._disposed) {
			return;
		}

		for (const output of outputs) {
			const outputCache = this.insetMapping.get(output);
			if (!outputCache) {
				continue;
			}

			const id = outputCache.outputId;

			this._sendMessageToWebview({
				type: 'clearOutput',
				rendererId: outputCache.cachedCreation.rendererId,
				cellUri: outputCache.cellInfo.cellUri.toString(),
				outputId: id,
				cellId: outputCache.cellInfo.cellId
			});
			this.insetMapping.delete(output);
			this.reversedInsetMapping.delete(id);
		}
	}

	hideInset(output: ICellOutputViewModel) {
		if (this._disposed) {
			return;
		}

		const outputCache = this.insetMapping.get(output);
		if (!outputCache) {
			return;
		}

		this.hiddenInsetMapping.add(output);

		this._sendMessageToWebview({
			type: 'hideOutput',
			outputId: outputCache.outputId,
			cellId: outputCache.cellInfo.cellId,
		});
	}

	clearInsets() {
		if (this._disposed) {
			return;
		}

		this._sendMessageToWebview({
			type: 'clear'
		});

		this.insetMapping = new Map();
		this.reversedInsetMapping = new Map();
	}

	focusWebview() {
		if (this._disposed) {
			return;
		}

		this.webview?.focus();
	}

	focusOutput(cellId: string, viewFocused: boolean) {
		if (this._disposed) {
			return;
		}

		if (!viewFocused) {
			this.webview?.focus();
		}

		setTimeout(() => { // Need this, or focus decoration is not shown. No clue.
			this._sendMessageToWebview({
				type: 'focus-output',
				cellId,
			});
		}, 50);
	}

	async find(query: string, options: { wholeWord?: boolean; caseSensitive?: boolean; includeMarkup: boolean; includeOutput: boolean }): Promise<IFindMatch[]> {
		if (query === '') {
			return [];
		}

		const p = new Promise<IFindMatch[]>(resolve => {
			const sub = this.webview?.onMessage(e => {
				if (e.message.type === 'didFind') {
					resolve(e.message.matches);
					sub?.dispose();
				}
			});
		});

		this._sendMessageToWebview({
			type: 'find',
			query: query,
			options
		});

		const ret = await p;
		return ret;
	}

	findStop() {
		this._sendMessageToWebview({
			type: 'findStop'
		});
	}

	async findHighlight(index: number): Promise<number> {
		const p = new Promise<number>(resolve => {
			const sub = this.webview?.onMessage(e => {
				if (e.message.type === 'didFindHighlight') {
					resolve(e.message.offset);
					sub?.dispose();
				}
			});
		});

		this._sendMessageToWebview({
			type: 'findHighlight',
			index
		});

		const ret = await p;
		return ret;
	}

	async findUnHighlight(index: number): Promise<void> {
		this._sendMessageToWebview({
			type: 'findUnHighlight',
			index
		});
	}


	deltaCellOutputContainerClassNames(cellId: string, added: string[], removed: string[]) {
		this._sendMessageToWebview({
			type: 'decorations',
			cellId,
			addedClassNames: added,
			removedClassNames: removed
		});

	}

	async updateKernelPreloads(kernel: INotebookKernel | undefined) {
		if (this._disposed || kernel === this._currentKernel) {
			return;
		}

		const previousKernel = this._currentKernel;
		this._currentKernel = kernel;

		if (previousKernel?.type === NotebookKernelType.Resolved && previousKernel.preloadUris.length > 0) {
			this.webview?.reload(); // preloads will be restored after reload
		} else if (kernel?.type === NotebookKernelType.Resolved) {
			this._updatePreloadsFromKernel(kernel);
		}
	}

	private _updatePreloadsFromKernel(kernel: IResolvedNotebookKernel) {
		const resources: IControllerPreload[] = [];
		for (const preload of kernel.preloadUris) {
			const uri = this.environmentService.isExtensionDevelopment && (preload.scheme === 'http' || preload.scheme === 'https')
				? preload : this.asWebviewUri(preload, undefined);

			if (!this._preloadsCache.has(uri.toString())) {
				resources.push({ uri: uri.toString(), originalUri: preload.toString() });
				this._preloadsCache.add(uri.toString());
			}
		}

		if (!resources.length) {
			return;
		}

		this._updatePreloads(resources);
	}

	private _updatePreloads(resources: IControllerPreload[]) {
		if (!this.webview) {
			return;
		}

		const mixedResourceRoots = [
			...(this.localResourceRootsCache || []),
			...(this._currentKernel?.type === NotebookKernelType.Resolved ? [this._currentKernel.localResourceRoot] : []),
		];

		this.webview.localResourcesRoot = mixedResourceRoots;

		this._sendMessageToWebview({
			type: 'preload',
			resources: resources,
		});
	}

	private _sendMessageToWebview(message: ToWebviewMessage) {
		if (this._disposed) {
			return;
		}

		this.webview?.postMessage(message);
	}

	clearPreloadsCache() {
		this._preloadsCache.clear();
	}

	override dispose() {
		this._disposed = true;
		this.webview?.dispose();
		super.dispose();
	}
}

function getTokenizationCss() {
	const colorMap = TokenizationRegistry.getColorMap();
	const tokenizationCss = colorMap ? generateTokensCSSForColorMap(colorMap) : '';
	return tokenizationCss;
}
<|MERGE_RESOLUTION|>--- conflicted
+++ resolved
@@ -560,13 +560,8 @@
 			}
 		}));
 
-<<<<<<< HEAD
-		this._register(this.webview.onMessage((message) => {
+		this._register(this.webview.onMessage(async (message) => {
 			const data: FromWebviewMessage /*| { readonly __vscode_notebook_message: undefined }*/ = message.message; // {{SQL CARBON EDIT}} Fix compile error
-=======
-		this._register(this.webview.onMessage(async (message) => {
-			const data: FromWebviewMessage | { readonly __vscode_notebook_message: undefined } = message.message;
->>>>>>> 7599f3bd
 			if (this._disposed) {
 				return;
 			}
