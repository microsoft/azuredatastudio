--- conflicted
+++ resolved
@@ -556,14 +556,8 @@
 
 		const initializePromise = new DeferredPromise<void>();
 
-<<<<<<< HEAD
-			if (matchesSomeScheme(link, Schemas.vscodeNotebookCell, Schemas.http, Schemas.https, Schemas.mailto)) {
-				this.openerService.open(link, { fromUserGesture: true, allowContributedOpeners: true, allowCommands: false });
-			}
-=======
 		this._register(this.webview.onFatalError(e => {
 			initializePromise.error(new Error(`Could not initialize webview: ${e.message}}`));
->>>>>>> 5b6af074
 		}));
 
 		this._register(this.webview.onMessage(async (message) => {
@@ -699,21 +693,6 @@
 					break;
 				}
 				case 'clicked-link': {
-<<<<<<< HEAD
-					let linkToOpen: URI | string | undefined;
-
-					if (matchesScheme(data.href, Schemas.command)) {
-						// We allow a very limited set of commands
-						const uri = URI.parse(data.href);
-						switch (uri.path) {
-							case 'workbench.action.openLargeOutput': {
-								const outputId = uri.query;
-								const group = this.editorGroupService.activeGroup;
-								if (group) {
-									if (group.activeEditor) {
-										group.pinEditor(group.activeEditor);
-									}
-=======
 					if (matchesScheme(data.href, Schemas.command)) {
 						const uri = URI.parse(data.href);
 
@@ -723,44 +702,12 @@
 							if (group) {
 								if (group.activeEditor) {
 									group.pinEditor(group.activeEditor);
->>>>>>> 5b6af074
 								}
-
-								this.openerService.open(CellUri.generateCellOutputUri(this.documentUri, outputId));
-								return;
 							}
-							case 'github-issues.authNow':
-							case 'workbench.extensions.search':
-							case 'workbench.action.openSettings': {
-								this.openerService.open(data.href, { fromUserGesture: true, allowCommands: true });
-								return;
-							}
+
+							this.openerService.open(CellUri.generateCellOutputUri(this.documentUri, outputId));
+							return;
 						}
-<<<<<<< HEAD
-
-						return;
-					}
-
-					if (matchesSomeScheme(data.href, Schemas.http, Schemas.https, Schemas.mailto, Schemas.vscodeNotebookCell, Schemas.vscodeNotebook)) {
-						linkToOpen = data.href;
-					} else if (!/^[\w\-]+:/.test(data.href)) {
-						const fragmentStartIndex = data.href.lastIndexOf('#');
-						const path = decodeURI(fragmentStartIndex >= 0 ? data.href.slice(0, fragmentStartIndex) : data.href);
-						if (this.documentUri.scheme === Schemas.untitled) {
-							const folders = this.workspaceContextService.getWorkspace().folders;
-							if (!folders.length) {
-								return;
-							}
-							linkToOpen = URI.joinPath(folders[0].uri, path);
-						} else {
-							if (data.href.startsWith('/')) {
-								// Resolve relative to workspace
-								let folder = this.workspaceContextService.getWorkspaceFolder(this.documentUri);
-								if (!folder) {
-									const folders = this.workspaceContextService.getWorkspace().folders;
-									if (!folders.length) {
-										return;
-=======
 						if (uri.path === 'cellOutput.enableScrolling') {
 							const outputId = uri.query;
 							const cell = this.reversedInsetMapping.get(outputId);
@@ -773,7 +720,6 @@
 									if (vm.model.metadata) {
 										vm.model.metadata['scrollable'] = true;
 										vm.resetRenderer();
->>>>>>> 5b6af074
 									}
 								});
 							}
