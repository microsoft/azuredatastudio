/*---------------------------------------------------------------------------------------------
 *  Copyright (c) Microsoft Corporation. All rights reserved.
 *  Licensed under the Source EULA. See License.txt in the project root for license information.
 *--------------------------------------------------------------------------------------------*/

import * as DOM from 'vs/base/browser/dom';
import { VSBuffer } from 'vs/base/common/buffer';
import { Emitter, Event } from 'vs/base/common/event';
import { Disposable } from 'vs/base/common/lifecycle';
import { getExtensionForMimeType } from 'vs/base/common/mime';
import { FileAccess, Schemas } from 'vs/base/common/network';
import { isWeb } from 'vs/base/common/platform';
import { dirname, joinPath } from 'vs/base/common/resources';
import { URI } from 'vs/base/common/uri';
import * as UUID from 'vs/base/common/uuid';
import { IFileDialogService } from 'vs/platform/dialogs/common/dialogs';
import { IFileService } from 'vs/platform/files/common/files';
import { IOpenerService, matchesScheme } from 'vs/platform/opener/common/opener';
import { IWorkspaceContextService } from 'vs/platform/workspace/common/workspace';
import { ICommonCellInfo, ICommonNotebookEditor, IDisplayOutputLayoutUpdateRequest, IDisplayOutputViewModel, IGenericCellViewModel, IInsetRenderOutput, RenderOutputType } from 'vs/workbench/contrib/notebook/browser/notebookBrowser';
import { preloadsScriptStr } from 'vs/workbench/contrib/notebook/browser/view/renderers/webviewPreloads';
import { transformWebviewThemeVars } from 'vs/workbench/contrib/notebook/browser/view/renderers/webviewThemeMapping';
import { CellOutputKind, IDisplayOutput, INotebookRendererInfo } from 'vs/workbench/contrib/notebook/common/notebookCommon';
import { INotebookService } from 'vs/workbench/contrib/notebook/common/notebookService';
import { IWebviewService, WebviewContentPurpose, WebviewElement } from 'vs/workbench/contrib/webview/browser/webview';
import { asWebviewUri } from 'vs/workbench/contrib/webview/common/webviewUri';
import { IWorkbenchEnvironmentService } from 'vs/workbench/services/environment/common/environmentService';

export interface WebviewIntialized {
	__vscode_notebook_message: boolean;
	type: 'initialized'
}

export interface IDimensionMessage {
	__vscode_notebook_message: boolean;
	type: 'dimension';
	id: string;
	init: boolean;
	data: DOM.Dimension;
}

export interface IMouseEnterMessage {
	__vscode_notebook_message: boolean;
	type: 'mouseenter';
	id: string;
}

export interface IMouseLeaveMessage {
	__vscode_notebook_message: boolean;
	type: 'mouseleave';
	id: string;
}

export interface IWheelMessage {
	__vscode_notebook_message: boolean;
	type: 'did-scroll-wheel';
	payload: any;
}


export interface IScrollAckMessage {
	__vscode_notebook_message: boolean;
	type: 'scroll-ack';
	data: { top: number };
	version: number;
}

export interface IBlurOutputMessage {
	__vscode_notebook_message: boolean;
	type: 'focus-editor';
	id: string;
	focusNext?: boolean;
}

export interface IClickedDataUrlMessage {
	__vscode_notebook_message: boolean;
	type: 'clicked-data-url';
	data: string;
	downloadName?: string;
}

export interface IClearMessage {
	type: 'clear';
}

export interface ICreationRequestMessage {
	type: 'html';
	content:
	| { type: RenderOutputType.Html; htmlContent: string }
	| { type: RenderOutputType.Extension; output: IDisplayOutput; mimeType: string };
	cellId: string;
	outputId: string;
	top: number;
	left: number;
	requiredPreloads: ReadonlyArray<IPreloadResource>;
	initiallyHidden?: boolean;
	apiNamespace?: string | undefined;
}

export interface IContentWidgetTopRequest {
	id: string;
	top: number;
	left: number;
}

export interface IViewScrollTopRequestMessage {
	type: 'view-scroll';
	top?: number;
	forceDisplay: boolean;
	widgets: IContentWidgetTopRequest[];
	version: number;
}

export interface IScrollRequestMessage {
	type: 'scroll';
	id: string;
	top: number;
	widgetTop?: number;
	version: number;
}

export interface IClearOutputRequestMessage {
	type: 'clearOutput';
	cellId: string;
	outputId: string;
	cellUri: string;
	apiNamespace: string | undefined;
}

export interface IHideOutputMessage {
	type: 'hideOutput';
	outputId: string;
	cellId: string;
}

export interface IShowOutputMessage {
	type: 'showOutput';
	cellId: string;
	outputId: string;
	top: number;
}

export interface IFocusOutputMessage {
	type: 'focus-output';
	cellId: string;
}

export interface IPreloadResource {
	originalUri: string;
	uri: string;
}

export interface IUpdatePreloadResourceMessage {
	type: 'preload';
	resources: IPreloadResource[];
	source: 'renderer' | 'kernel';
}

export interface IUpdateDecorationsMessage {
	type: 'decorations';
	cellId: string;
	addedClassNames: string[];
	removedClassNames: string[];
}

export interface ICustomRendererMessage {
	__vscode_notebook_message: boolean;
	type: 'customRendererMessage';
	rendererId: string;
	message: unknown;
}

export type FromWebviewMessage =
	| WebviewIntialized
	| IDimensionMessage
	| IMouseEnterMessage
	| IMouseLeaveMessage
	| IWheelMessage
	| IScrollAckMessage
	| IBlurOutputMessage
	| ICustomRendererMessage
	| IClickedDataUrlMessage;

export type ToWebviewMessage =
	| IClearMessage
	| IFocusOutputMessage
	| ICreationRequestMessage
	| IViewScrollTopRequestMessage
	| IScrollRequestMessage
	| IClearOutputRequestMessage
	| IHideOutputMessage
	| IShowOutputMessage
	| IUpdatePreloadResourceMessage
	| IUpdateDecorationsMessage
	| ICustomRendererMessage;

export type AnyMessage = FromWebviewMessage | ToWebviewMessage;

export interface ICachedInset<K extends ICommonCellInfo> {
	outputId: string;
	cellInfo: K;
	renderer?: INotebookRendererInfo;
	cachedCreation: ICreationRequestMessage;
}

function html(strings: TemplateStringsArray, ...values: any[]): string {
	let str = '';
	strings.forEach((string, i) => {
		str += string + (values[i] || '');
	});
	return str;
}

export interface INotebookWebviewMessage {
	message: unknown;
	forRenderer?: string;
}

let version = 0;
export class BackLayerWebView<T extends ICommonCellInfo> extends Disposable {
	element: HTMLElement;
	webview: WebviewElement | undefined = undefined;
	insetMapping: Map<IDisplayOutputViewModel, ICachedInset<T>> = new Map();
	hiddenInsetMapping: Set<IDisplayOutputViewModel> = new Set();
	reversedInsetMapping: Map<string, IDisplayOutputViewModel> = new Map();
	localResourceRootsCache: URI[] | undefined = undefined;
	rendererRootsCache: URI[] = [];
	kernelRootsCache: URI[] = [];
	private readonly _onMessage = this._register(new Emitter<INotebookWebviewMessage>());
	private readonly _preloadsCache = new Set<string>();
	public readonly onMessage: Event<INotebookWebviewMessage> = this._onMessage.event;
	private _loaded!: Promise<void>;
	private _initalized?: Promise<void>;
	private _disposed = false;

	constructor(
		public notebookEditor: ICommonNotebookEditor,
		public id: string,
		public documentUri: URI,
		public options: {
			outputNodePadding: number,
			outputNodeLeftPadding: number
		},
		@IWebviewService readonly webviewService: IWebviewService,
		@IOpenerService readonly openerService: IOpenerService,
		@INotebookService private readonly notebookService: INotebookService,
		@IWorkspaceContextService private readonly contextService: IWorkspaceContextService,
		@IWorkbenchEnvironmentService private readonly environmentService: IWorkbenchEnvironmentService,
		@IFileDialogService private readonly fileDialogService: IFileDialogService,
		@IFileService private readonly fileService: IFileService,
	) {
		super();

		this.element = document.createElement('div');

		this.element.style.height = '1400px';
		this.element.style.position = 'absolute';
	}
	generateContent(coreDependencies: string, baseUrl: string) {
		return html`
		<html lang="en">
			<head>
				<meta charset="UTF-8">
				<base href="${baseUrl}/"/>
				<style>
					#container > div > div {
						width: 100%;
						padding: ${this.options.outputNodePadding}px ${this.options.outputNodePadding}px ${this.options.outputNodePadding}px ${this.options.outputNodeLeftPadding}px;
						box-sizing: border-box;
						background-color: var(--vscode-notebook-outputContainerBackgroundColor);
					}

					#container > div.nb-symbolHighlight > div {
						background-color: var(--vscode-notebook-symbolHighlightBackground);
					}

					#container > div.nb-cellDeleted > div {
						background-color: var(--vscode-diffEditor-removedTextBackground);
					}

					#container > div.nb-cellAdded > div {
						background-color: var(--vscode-diffEditor-insertedTextBackground);
					}

					#container > div > div > div {
						overflow-x: scroll;
					}

					body {
						padding: 0px;
						height: 100%;
						width: 100%;
					}

					table, thead, tr, th, td, tbody {
						border: none !important;
						border-color: transparent;
						border-spacing: 0;
						border-collapse: collapse;
					}

					table {
						width: 100%;
					}

					table, th, tr {
						text-align: left !important;
					}

					thead {
						font-weight: bold;
						background-color: rgba(130, 130, 130, 0.16);
					}

					th, td {
						padding: 4px 8px;
					}

					tr:nth-child(even) {
						background-color: rgba(130, 130, 130, 0.08);
					}

					tbody th {
						font-weight: normal;
					}

				</style>
			</head>
			<body style="overflow: hidden;">
				<script>
					self.require = {};
				</script>
				${coreDependencies}
				<div id='container' class="widgetarea" style="position: absolute;width:100%;top: 0px"></div>
				<script>${preloadsScriptStr(this.options.outputNodePadding, this.options.outputNodeLeftPadding)}</script>
			</body>
		</html>`;
	}

	postRendererMessage(rendererId: string, message: any) {
		this._sendMessageToWebview({
			__vscode_notebook_message: true,
			type: 'customRendererMessage',
			message,
			rendererId
		});
	}

	private resolveOutputId(id: string): { cellInfo: T, output: IDisplayOutputViewModel } | undefined {
		const output = this.reversedInsetMapping.get(id);
		if (!output) {
			return undefined; // {{SQL CARBON EDIT}} strict-null-checks
		}

		const cellInfo = this.insetMapping.get(output)!.cellInfo;
		return { cellInfo, output };
	}

	async createWebview(): Promise<void> {
		let coreDependencies = '';
		let resolveFunc: () => void;

		this._initalized = new Promise<void>((resolve, reject) => {
			resolveFunc = resolve;
		});

		const baseUrl = asWebviewUri(this.environmentService, this.id, dirname(this.documentUri));

		if (!isWeb) {
			const loaderUri = FileAccess.asFileUri('vs/loader.js', require);
			const loader = asWebviewUri(this.environmentService, this.id, loaderUri);

			coreDependencies = `<script src="${loader}"></script><script>
			var requirejs = (function() {
				return require;
			}());
			</script>`;
			const htmlContent = this.generateContent(coreDependencies, baseUrl.toString());
			this._initialize(htmlContent);
			resolveFunc!();
		} else {
			const loaderUri = FileAccess.asBrowserUri('vs/loader.js', require);

			fetch(loaderUri.toString(true)).then(async response => {
				if (response.status !== 200) {
					throw new Error(response.statusText);
				}

				const loaderJs = await response.text();

				coreDependencies = `
<script>
${loaderJs}
</script>
<script>
var requirejs = (function() {
	return require;
}());
</script>
`;

				const htmlContent = this.generateContent(coreDependencies, baseUrl.toString());
				this._initialize(htmlContent);
				resolveFunc!();
			});
		}

		await this._initalized;
	}

	private async _initialize(content: string) {
		if (!document.body.contains(this.element)) {
			throw new Error('Element is already detached from the DOM tree');
		}

		this.webview = this._createInset(this.webviewService, content);
		this.webview.mountTo(this.element);
		this._register(this.webview);

		this._register(this.webview.onDidClickLink(link => {
			if (this._disposed) {
				return;
			}

			if (!link) {
				return;
			}

			if (matchesScheme(link, Schemas.http) || matchesScheme(link, Schemas.https) || matchesScheme(link, Schemas.mailto)
				|| matchesScheme(link, Schemas.command)) {
<<<<<<< HEAD
				this.openerService.open(link, { fromUserGesture: true, allowContributedOpeners: true });
=======
				this.openerService.open(link, { fromUserGesture: true, allowContributedOpeners: true, allowCommands: true });
>>>>>>> 0a707c2b
			}
		}));

		this._register(this.webview.onDidReload(() => {
			if (this._disposed) {
				return;
			}

			let renderers = new Set<INotebookRendererInfo>();
			for (const inset of this.insetMapping.values()) {
				if (inset.renderer) {
					renderers.add(inset.renderer);
				}
			}

			this._preloadsCache.clear();
			this.updateRendererPreloads(renderers);

			for (const [output, inset] of this.insetMapping.entries()) {
				this._sendMessageToWebview({ ...inset.cachedCreation, initiallyHidden: this.hiddenInsetMapping.has(output) });
			}
		}));

		this._register(this.webview.onMessage((data: FromWebviewMessage) => {
			if (this._disposed) {
				return;
			}

			if (data.__vscode_notebook_message) {
				if (data.type === 'dimension') {
					const height = data.data.height;
					const outputHeight = height;

					const resolvedResult = this.resolveOutputId(data.id);
					if (resolvedResult) {
						const { cellInfo, output } = resolvedResult;
						this.notebookEditor.updateOutputHeight(cellInfo, output, outputHeight, !!data.init);
					}
				} else if (data.type === 'mouseenter') {
					const resolvedResult = this.resolveOutputId(data.id);
					if (resolvedResult) {
						const latestCell = this.notebookEditor.getCellByInfo(resolvedResult.cellInfo);
						if (latestCell) {
							latestCell.outputIsHovered = true;
						}
					}
				} else if (data.type === 'mouseleave') {
					const resolvedResult = this.resolveOutputId(data.id);
					if (resolvedResult) {
						const latestCell = this.notebookEditor.getCellByInfo(resolvedResult.cellInfo);
						if (latestCell) {
							latestCell.outputIsHovered = false;
						}
					}
				} else if (data.type === 'scroll-ack') {
					// const date = new Date();
					// const top = data.data.top;
					// console.log('ack top ', top, ' version: ', data.version, ' - ', date.getMinutes() + ':' + date.getSeconds() + ':' + date.getMilliseconds());
				} else if (data.type === 'did-scroll-wheel') {
					this.notebookEditor.triggerScroll({
						...data.payload,
						preventDefault: () => { },
						stopPropagation: () => { }
					});
				} else if (data.type === 'focus-editor') {
					const resolvedResult = this.resolveOutputId(data.id);
					if (resolvedResult) {
						const latestCell = this.notebookEditor.getCellByInfo(resolvedResult.cellInfo);
						if (!latestCell) {
							return;
						}

						if (data.focusNext) {
							this.notebookEditor.focusNextNotebookCell(latestCell, 'editor');
						} else {
							this.notebookEditor.focusNotebookCell(latestCell, 'editor');
						}
					}
				} else if (data.type === 'clicked-data-url') {
					this._onDidClickDataLink(data);
				} else if (data.type === 'customRendererMessage') {
					this._onMessage.fire({ message: data.message, forRenderer: data.rendererId });
				}
				return;
			}

			this._onMessage.fire({ message: data });
		}));
	}

	private async _onDidClickDataLink(event: IClickedDataUrlMessage): Promise<void> {
		const [splitStart, splitData] = event.data.split(';base64,');
		if (!splitData || !splitStart) {
			return;
		}

		const defaultDir = dirname(this.documentUri);
		let defaultName: string;
		if (event.downloadName) {
			defaultName = event.downloadName;
		} else {
			const mimeType = splitStart.replace(/^data:/, '');
			const candidateExtension = mimeType && getExtensionForMimeType(mimeType);
			defaultName = candidateExtension ? `download${candidateExtension}` : 'download';
		}

		const defaultUri = joinPath(defaultDir, defaultName);
		const newFileUri = await this.fileDialogService.showSaveDialog({
			defaultUri
		});
		if (!newFileUri) {
			return;
		}

		const decoded = atob(splitData);
		const typedArray = new Uint8Array(decoded.length);
		for (let i = 0; i < decoded.length; i++) {
			typedArray[i] = decoded.charCodeAt(i);
		}

		const buff = VSBuffer.wrap(typedArray);
		await this.fileService.writeFile(newFileUri, buff);
		await this.openerService.open(newFileUri);
	}

	private _createInset(webviewService: IWebviewService, content: string) {
		const rootPath = isWeb ? FileAccess.asBrowserUri('', require) : FileAccess.asFileUri('', require);

		const workspaceFolders = this.contextService.getWorkspace().folders.map(x => x.uri);

		this.localResourceRootsCache = [...this.notebookService.getNotebookProviderResourceRoots(), ...workspaceFolders, rootPath];

		const webview = webviewService.createWebviewElement(this.id, {
			purpose: WebviewContentPurpose.NotebookRenderer,
			enableFindWidget: false,
			transformCssVariables: transformWebviewThemeVars,
		}, {
			allowMultipleAPIAcquire: true,
			allowScripts: true,
			localResourceRoots: this.localResourceRootsCache
		}, undefined);

		let resolveFunc: () => void;
		this._loaded = new Promise<void>((resolve, reject) => {
			resolveFunc = resolve;
		});

		const dispose = webview.onMessage((data: FromWebviewMessage) => {
			if (data.__vscode_notebook_message && data.type === 'initialized') {
				resolveFunc();
				dispose.dispose();
			}
		});

		webview.html = content;
		return webview;
	}

	shouldUpdateInset(cell: IGenericCellViewModel, output: IDisplayOutputViewModel, cellTop: number) {
		if (this._disposed) {
			return undefined; // {{SQL CARBON EDIT}} strict-null-checks
		}

		if (cell.metadata?.outputCollapsed) {
			return false;
		}

		const outputCache = this.insetMapping.get(output)!;
		const outputIndex = cell.outputsViewModels.indexOf(output);
		const outputOffset = cellTop + cell.getOutputOffset(outputIndex);

		if (this.hiddenInsetMapping.has(output)) {
			return true;
		}

		if (outputOffset === outputCache.cachedCreation.top) {
			return false;
		}

		return true;
	}

	updateViewScrollTop(top: number, forceDisplay: boolean, items: IDisplayOutputLayoutUpdateRequest[]) {
		if (this._disposed) {
			return;
		}

		const widgets: IContentWidgetTopRequest[] = items.map(item => {
			const outputCache = this.insetMapping.get(item.output)!;
			const id = outputCache.outputId;
			const outputOffset = item.outputOffset;
			outputCache.cachedCreation.top = outputOffset;
			this.hiddenInsetMapping.delete(item.output);

			return {
				id: id,
				top: outputOffset,
				left: 0
			};
		});

		this._sendMessageToWebview({
			top,
			type: 'view-scroll',
			version: version++,
			forceDisplay,
			widgets: widgets
		});
	}

	async createInset(cellInfo: T, content: IInsetRenderOutput, cellTop: number, offset: number) {
		if (this._disposed) {
			return;
		}

		const initialTop = cellTop + offset;

		if (this.insetMapping.has(content.source)) {
			const outputCache = this.insetMapping.get(content.source);

			if (outputCache) {
				this.hiddenInsetMapping.delete(content.source);
				this._sendMessageToWebview({
					type: 'showOutput',
					cellId: outputCache.cellInfo.cellId,
					outputId: outputCache.outputId,
					top: initialTop
				});
				return;
			}
		}

		const messageBase = {
			type: 'html',
			cellId: cellInfo.cellId,
			top: initialTop,
			left: 0,
			requiredPreloads: [],
		} as const;

		let message: ICreationRequestMessage;
		let renderer: INotebookRendererInfo | undefined;
		if (content.type === RenderOutputType.Extension) {
			const output = content.source.model;
			renderer = content.renderer;
			message = {
				...messageBase,
				outputId: output.outputId,
				apiNamespace: content.renderer.id,
				requiredPreloads: await this.updateRendererPreloads([content.renderer]),
				content: {
					type: RenderOutputType.Extension,
					mimeType: content.mimeType,
					output: {
						outputKind: CellOutputKind.Rich,
						metadata: output.metadata,
						data: output.data,
					},
				},
			};
		} else {
			message = {
				...messageBase,
				outputId: UUID.generateUuid(),
				content: {
					type: content.type,
					htmlContent: content.htmlContent,
				}
			};
		}

		this._sendMessageToWebview(message);
		this.insetMapping.set(content.source, { outputId: message.outputId, cellInfo: cellInfo, renderer, cachedCreation: message });
		this.hiddenInsetMapping.delete(content.source);
		this.reversedInsetMapping.set(message.outputId, content.source);
	}

	removeInset(output: IDisplayOutputViewModel) {
		if (this._disposed) {
			return;
		}

		const outputCache = this.insetMapping.get(output);
		if (!outputCache) {
			return;
		}

		const id = outputCache.outputId;

		this._sendMessageToWebview({
			type: 'clearOutput',
			apiNamespace: outputCache.cachedCreation.apiNamespace,
			cellUri: outputCache.cellInfo.cellUri.toString(),
			outputId: id,
			cellId: outputCache.cellInfo.cellId
		});
		this.insetMapping.delete(output);
		this.reversedInsetMapping.delete(id);
	}

	hideInset(output: IDisplayOutputViewModel) {
		if (this._disposed) {
			return;
		}

		const outputCache = this.insetMapping.get(output);
		if (!outputCache) {
			return;
		}

		this.hiddenInsetMapping.add(output);

		this._sendMessageToWebview({
			type: 'hideOutput',
			outputId: outputCache.outputId,
			cellId: outputCache.cellInfo.cellId,
		});
	}

	clearInsets() {
		if (this._disposed) {
			return;
		}

		this._sendMessageToWebview({
			type: 'clear'
		});

		this.insetMapping = new Map();
		this.reversedInsetMapping = new Map();
	}

	focusWebview() {
		if (this._disposed) {
			return;
		}

		this.webview?.focus();
	}

	focusOutput(cellId: string) {
		if (this._disposed) {
			return;
		}

		this.webview?.focus();
		setTimeout(() => { // Need this, or focus decoration is not shown. No clue.
			this._sendMessageToWebview({
				type: 'focus-output',
				cellId,
			});
		}, 50);
	}

	deltaCellOutputContainerClassNames(cellId: string, added: string[], removed: string[]) {
		this._sendMessageToWebview({
			type: 'decorations',
			cellId,
			addedClassNames: added,
			removedClassNames: removed
		});

	}

	async updateKernelPreloads(extensionLocations: URI[], preloads: URI[]) {
		if (this._disposed) {
			return;
		}

		await this._loaded;

		const resources: IPreloadResource[] = [];
		for (const preload of preloads) {
			const uri = this.environmentService.isExtensionDevelopment && (preload.scheme === 'http' || preload.scheme === 'https')
				? preload : asWebviewUri(this.environmentService, this.id, preload);

			if (!this._preloadsCache.has(uri.toString())) {
				resources.push({ uri: uri.toString(), originalUri: preload.toString() });
				this._preloadsCache.add(uri.toString());
			}
		}

		if (!resources.length) {
			return;
		}

		this.kernelRootsCache = [...extensionLocations, ...this.kernelRootsCache];
		this._updatePreloads(resources, 'kernel');
	}

	async updateRendererPreloads(renderers: Iterable<INotebookRendererInfo>) {
		if (this._disposed) {
			return [];
		}

		await this._loaded;

		const requiredPreloads: IPreloadResource[] = [];
		const resources: IPreloadResource[] = [];
		const extensionLocations: URI[] = [];
		for (const rendererInfo of renderers) {
			extensionLocations.push(rendererInfo.extensionLocation);
			for (const preload of [rendererInfo.entrypoint, ...rendererInfo.preloads]) {
				const uri = asWebviewUri(this.environmentService, this.id, preload);
				const resource: IPreloadResource = { uri: uri.toString(), originalUri: preload.toString() };
				requiredPreloads.push(resource);

				if (!this._preloadsCache.has(uri.toString())) {
					resources.push(resource);
					this._preloadsCache.add(uri.toString());
				}
			}
		}

		if (!resources.length) {
			return requiredPreloads;
		}

		this.rendererRootsCache = extensionLocations;
		this._updatePreloads(resources, 'renderer');
		return requiredPreloads;
	}

	private _updatePreloads(resources: IPreloadResource[], source: 'renderer' | 'kernel') {
		if (!this.webview) {
			return;
		}

		const mixedResourceRoots = [...(this.localResourceRootsCache || []), ...this.rendererRootsCache, ...this.kernelRootsCache];

		this.webview.localResourcesRoot = mixedResourceRoots;

		this._sendMessageToWebview({
			type: 'preload',
			resources: resources,
			source: source
		});
	}

	private _sendMessageToWebview(message: ToWebviewMessage) {
		if (this._disposed) {
			return;
		}

		this.webview?.postMessage(message);
	}

	clearPreloadsCache() {
		this._preloadsCache.clear();
	}

	dispose() {
		this._disposed = true;
		this.webview?.dispose();
		super.dispose();
	}
}<|MERGE_RESOLUTION|>--- conflicted
+++ resolved
@@ -428,11 +428,7 @@
 
 			if (matchesScheme(link, Schemas.http) || matchesScheme(link, Schemas.https) || matchesScheme(link, Schemas.mailto)
 				|| matchesScheme(link, Schemas.command)) {
-<<<<<<< HEAD
-				this.openerService.open(link, { fromUserGesture: true, allowContributedOpeners: true });
-=======
 				this.openerService.open(link, { fromUserGesture: true, allowContributedOpeners: true, allowCommands: true });
->>>>>>> 0a707c2b
 			}
 		}));
 
