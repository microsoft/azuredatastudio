/*---------------------------------------------------------------------------------------------
 *  Copyright (c) Microsoft Corporation. All rights reserved.
 *  Licensed under the Source EULA. See License.txt in the project root for license information.
 *--------------------------------------------------------------------------------------------*/

import * as DOM from 'vs/base/browser/dom';
import { renderMarkdown } from 'vs/base/browser/markdownRenderer';
import { Codicon } from 'vs/base/common/codicons';
import { IMarkdownString } from 'vs/base/common/htmlContent';
import { DisposableStore } from 'vs/base/common/lifecycle';
import { URI } from 'vs/base/common/uri';
import { Range } from 'vs/editor/common/core/range';
import { DefaultEndOfLine, EndOfLinePreference, ITextBuffer } from 'vs/editor/common/model';
import { PieceTreeTextBufferBuilder } from 'vs/editor/common/model/pieceTreeTextBuffer/pieceTreeTextBufferBuilder';
import { IOpenerService } from 'vs/platform/opener/common/opener';
import { IThemeService } from 'vs/platform/theme/common/themeService';
import { handleANSIOutput } from 'vs/workbench/contrib/debug/browser/debugANSIHandling';
import { LinkDetector } from 'vs/workbench/contrib/debug/browser/linkDetector';
import { IGenericCellViewModel } from 'vs/workbench/contrib/notebook/browser/notebookBrowser';
import { CellUri } from 'vs/workbench/contrib/notebook/common/notebookCommon';

const SIZE_LIMIT = 65535;

function generateViewMoreElement(notebookUri: URI, cellViewModel: IGenericCellViewModel, outputId: string, disposables: DisposableStore, openerService: IOpenerService): HTMLElement {
	const md: IMarkdownString = {
		value: `Output exceeds the [size limit](command:workbench.action.openSettings?["notebook.output.textLineLimit"]). Open the full output data[ in a text editor](command:workbench.action.openLargeOutput?${outputId})`,
		isTrusted: true,
		supportThemeIcons: true
	};

	const rendered = disposables.add(renderMarkdown(md, {
		actionHandler: {
			callback: (content) => {
				const ret = /command\:workbench\.action\.openLargeOutput\?(.*)/.exec(content);
				if (ret && ret.length === 2) {
					const outputId = ret[1];
					openerService.open(CellUri.generateCellOutputUri(notebookUri, cellViewModel.handle, outputId));
				}

<<<<<<< HEAD
				return undefined;  // {{SQL CARBON EDIT}}
=======
				if (content.startsWith('command:workbench.action.openSettings')) {
					openerService.open(content, { allowCommands: true });
				}

				return;
>>>>>>> 1d4b4130
			},
			disposables: disposables
		}
	}));

	rendered.element.classList.add('output-show-more');
	return rendered.element;
}

export function truncatedArrayOfString(notebookUri: URI, cellViewModel: IGenericCellViewModel, outputId: string, linesLimit: number, container: HTMLElement, outputs: string[], disposables: DisposableStore, linkDetector: LinkDetector, openerService: IOpenerService, themeService: IThemeService) {
	const fullLen = outputs.reduce((p, c) => {
		return p + c.length;
	}, 0);

	let buffer: ITextBuffer | undefined = undefined;

	if (fullLen > SIZE_LIMIT) {
		// it's too large and we should find min(maxSizeLimit, maxLineLimit)
		const bufferBuilder = new PieceTreeTextBufferBuilder();
		outputs.forEach(output => bufferBuilder.acceptChunk(output));
		const factory = bufferBuilder.finish();
		buffer = factory.create(DefaultEndOfLine.LF).textBuffer;
		const sizeBufferLimitPosition = buffer.getPositionAt(SIZE_LIMIT);
		if (sizeBufferLimitPosition.lineNumber < linesLimit) {
			const truncatedText = buffer.getValueInRange(new Range(1, 1, sizeBufferLimitPosition.lineNumber, sizeBufferLimitPosition.column), EndOfLinePreference.TextDefined);
			container.appendChild(handleANSIOutput(truncatedText, linkDetector, themeService, undefined));
			// view more ...
			container.appendChild(generateViewMoreElement(notebookUri, cellViewModel, outputId, disposables, openerService));
			return;
		}
	}

	if (!buffer) {
		const bufferBuilder = new PieceTreeTextBufferBuilder();
		outputs.forEach(output => bufferBuilder.acceptChunk(output));
		const factory = bufferBuilder.finish();
		buffer = factory.create(DefaultEndOfLine.LF).textBuffer;
	}

	if (buffer.getLineCount() < linesLimit) {
		const lineCount = buffer.getLineCount();
		const fullRange = new Range(1, 1, lineCount, Math.max(1, buffer.getLineLastNonWhitespaceColumn(lineCount)));
		container.appendChild(handleANSIOutput(buffer.getValueInRange(fullRange, EndOfLinePreference.TextDefined), linkDetector, themeService, undefined));
		return;
	}

	container.appendChild(generateViewMoreElement(notebookUri, cellViewModel, outputId, disposables, openerService));

	const pre = DOM.$('pre');
	container.appendChild(pre);
	pre.appendChild(handleANSIOutput(buffer.getValueInRange(new Range(1, 1, linesLimit - 5, buffer.getLineLastNonWhitespaceColumn(linesLimit - 5)), EndOfLinePreference.TextDefined), linkDetector, themeService, undefined));

	// view more ...
	DOM.append(container, DOM.$('span' + Codicon.toolBarMore.cssSelector));

	const lineCount = buffer.getLineCount();
	const pre2 = DOM.$('div');
	container.appendChild(pre2);
	pre2.appendChild(handleANSIOutput(buffer.getValueInRange(new Range(lineCount - 5, 1, lineCount, buffer.getLineLastNonWhitespaceColumn(lineCount)), EndOfLinePreference.TextDefined), linkDetector, themeService, undefined));
}<|MERGE_RESOLUTION|>--- conflicted
+++ resolved
@@ -37,15 +37,11 @@
 					openerService.open(CellUri.generateCellOutputUri(notebookUri, cellViewModel.handle, outputId));
 				}
 
-<<<<<<< HEAD
-				return undefined;  // {{SQL CARBON EDIT}}
-=======
 				if (content.startsWith('command:workbench.action.openSettings')) {
 					openerService.open(content, { allowCommands: true });
 				}
 
-				return;
->>>>>>> 1d4b4130
+				return undefined;  // {{SQL CARBON EDIT}}
 			},
 			disposables: disposables
 		}
