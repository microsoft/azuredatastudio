/*---------------------------------------------------------------------------------------------
 *  Copyright (c) Microsoft Corporation. All rights reserved.
 *  Licensed under the Source EULA. See License.txt in the project root for license information.
 *--------------------------------------------------------------------------------------------*/

import * as nls from 'vs/nls';
import { Registry } from 'vs/platform/registry/common/platform';
import { Action2, registerAction2 } from 'vs/platform/actions/common/actions';
import { ServicesAccessor } from 'vs/platform/instantiation/common/instantiation';
import { IQuickInputButton, IQuickInputService, IQuickPickItem } from 'vs/platform/quickinput/common/quickInput';
import { NOTEBOOK_ACTIONS_CATEGORY } from 'vs/workbench/contrib/notebook/browser/contrib/coreActions';
import { getNotebookEditorFromEditorPane, INotebookEditor, NOTEBOOK_IS_ACTIVE_EDITOR } from 'vs/workbench/contrib/notebook/browser/notebookBrowser';
import { IEditorService } from 'vs/workbench/services/editor/common/editorService';
import { Extensions as WorkbenchExtensions, IWorkbenchContributionsRegistry, IWorkbenchContribution } from 'vs/workbench/common/contributions';
import { LifecyclePhase } from 'vs/workbench/services/lifecycle/common/lifecycle';
import { combinedDisposable, Disposable, DisposableStore, MutableDisposable } from 'vs/base/common/lifecycle';
import { IStatusbarEntryAccessor, IStatusbarService, StatusbarAlignment } from 'vs/workbench/services/statusbar/common/statusbar';
import { configureKernelIcon, selectKernelIcon } from 'vs/workbench/contrib/notebook/browser/notebookIcons';
import { ThemeIcon } from 'vs/platform/theme/common/themeService';
import { NotebookViewModel } from 'vs/workbench/contrib/notebook/browser/viewModel/notebookViewModel';
import { ExtensionIdentifier } from 'vs/platform/extensions/common/extensions';
import { INotebookKernelService } from 'vs/workbench/contrib/notebook/common/notebookKernelService';
import { INotebookKernel, INotebookTextModel } from 'vs/workbench/contrib/notebook/common/notebookCommon';
import { ILabelService } from 'vs/platform/label/common/label';
<<<<<<< HEAD
import { ILogService } from 'vs/platform/log/common/log';
=======
>>>>>>> 3cb2f552

registerAction2(class extends Action2 {
	constructor() {
		super({
			id: 'notebook.selectKernel',
			category: NOTEBOOK_ACTIONS_CATEGORY,
			title: { value: nls.localize('notebookActions.selectKernel', "Select Notebook Kernel"), original: 'Select Notebook Kernel' },
			precondition: NOTEBOOK_IS_ACTIVE_EDITOR,
			icon: selectKernelIcon,
			f1: true,
			description: {
				description: nls.localize('notebookActions.selectKernel.args', "Notebook Kernel Args"),
				args: [
					{
						name: 'kernelInfo',
						description: 'The kernel info',
						schema: {
							'type': 'object',
							'required': ['id', 'extension'],
							'properties': {
								'id': {
									'type': 'string'
								},
								'extension': {
									'type': 'string'
								}
							}
						}
					}
				]
			},

		});
	}

<<<<<<< HEAD
	async run(accessor: ServicesAccessor, context?: { id: string, extension: string }): Promise<boolean> {
=======
	async run(accessor: ServicesAccessor, context?: { id: string, extension: string }): Promise<void> {
>>>>>>> 3cb2f552
		const notebookKernelService = accessor.get(INotebookKernelService);
		const editorService = accessor.get(IEditorService);
		const quickInputService = accessor.get(IQuickInputService);
		const labelService = accessor.get(ILabelService);
<<<<<<< HEAD
		const logService = accessor.get(ILogService);

		const editor = getNotebookEditorFromEditorPane(editorService.activeEditorPane);
		if (!editor || !editor.hasModel()) {
			return false;
=======

		const editor = getNotebookEditorFromEditorPane(editorService.activeEditorPane);
		if (!editor || !editor.hasModel()) {
			return;
>>>>>>> 3cb2f552
		}

		if (context && (typeof context.id !== 'string' || typeof context.extension !== 'string')) {
			// validate context: id & extension MUST be strings
			context = undefined;
		}

		const notebook = editor.viewModel.notebookDocument;
		const { selected, all } = notebookKernelService.getMatchingKernel(notebook);

		if (selected && context && selected.id === context.id && ExtensionIdentifier.equals(selected.extension, context.extension)) {
			// current kernel is wanted kernel -> done
<<<<<<< HEAD
			return true;
=======
			return;
>>>>>>> 3cb2f552
		}

		let newKernel: INotebookKernel | undefined;
		if (context) {
			const wantedId = `${context.extension}/${context.id}`;
			for (let candidate of all) {
				if (candidate.id === wantedId) {
					newKernel = candidate;
					break;
				}
			}
<<<<<<< HEAD
			if (!newKernel) {
				logService.warn(`wanted kernel DOES NOT EXIST, wanted: ${wantedId}, all: ${all.map(k => k.id)}`);
				return false;
			}
=======
>>>>>>> 3cb2f552
		}

		if (!newKernel) {
			type KernelPick = IQuickPickItem & { kernel: INotebookKernel };
			const configButton: IQuickInputButton = {
				iconClass: ThemeIcon.asClassName(configureKernelIcon),
				tooltip: nls.localize('notebook.promptKernel.setDefaultTooltip', "Set as default for '{0}' notebooks", editor.viewModel.viewType)
			};
			const picks = all.map(kernel => {
				const res = <KernelPick>{
					kernel,
					picked: kernel.id === selected?.id,
					label: kernel.label,
					description: kernel.description,
					detail: kernel.detail,
					buttons: [configButton]
				};
				if (kernel.id === selected?.id) {
					if (!res.description) {
						res.description = nls.localize('current1', "Currently Selected");
					} else {
						res.description = nls.localize('current2', "{0} - Currently Selected", res.description);
					}
				}
				{ return res; }
			});
			const pick = await quickInputService.pick(picks, {
				placeHolder: selected
					? nls.localize('prompt.placeholder.change', "Change kernel for '{0}'", labelService.getUriLabel(notebook.uri, { relative: true }))
					: nls.localize('prompt.placeholder.select', "Select kernel for '{0}'", labelService.getUriLabel(notebook.uri, { relative: true })),
				onDidTriggerItemButton: (context) => {
					notebookKernelService.selectKernelForNotebookType(context.item.kernel, notebook.viewType);
				}
			});

			if (pick) {
				newKernel = pick.kernel;
			}
		}

		if (newKernel) {
			notebookKernelService.selectKernelForNotebook(newKernel, notebook);
<<<<<<< HEAD
			return true;
		}
		return false;
=======
		}
>>>>>>> 3cb2f552
	}
});

export class KernelStatus extends Disposable implements IWorkbenchContribution {

	private readonly _editorDisposables = this._register(new DisposableStore());
	private readonly _kernelInfoElement = this._register(new MutableDisposable());

	constructor(
		@IEditorService private readonly _editorService: IEditorService,
		@IStatusbarService private readonly _statusbarService: IStatusbarService,
		@INotebookKernelService private readonly _notebookKernelService: INotebookKernelService,
	) {
		super();
		this._register(this._editorService.onDidActiveEditorChange(() => this._updateStatusbar()));
	}

	private _updateStatusbar() {
		this._editorDisposables.clear();

		const activeEditor = getNotebookEditorFromEditorPane(this._editorService.activeEditorPane);
		if (!activeEditor) {
			// not a notebook -> clean-up, done
			this._kernelInfoElement.clear();
			return;
		}

		const updateStatus = () => {
			const notebook = activeEditor.viewModel?.notebookDocument;
			if (notebook) {
				this._showKernelStatus(notebook);
			} else {
				this._kernelInfoElement.clear();
			}
		};

		this._editorDisposables.add(this._notebookKernelService.onDidAddKernel(updateStatus));
		this._editorDisposables.add(this._notebookKernelService.onDidChangeNotebookKernelBinding(updateStatus));
		this._editorDisposables.add(this._notebookKernelService.onDidChangeNotebookAffinity(updateStatus));
		this._editorDisposables.add(activeEditor.onDidChangeModel(updateStatus));
		updateStatus();
	}

	private _showKernelStatus(notebook: INotebookTextModel) {

		let { selected, all } = this._notebookKernelService.getMatchingKernel(notebook);
		let isSuggested = false;

		if (all.length === 0) {
			// no kernel -> no status
			this._kernelInfoElement.clear();
			return;

		} else if (selected || all.length === 1) {
			// selected or single kernel
			if (!selected) {
				selected = all[0];
				isSuggested = true;
			}
			const text = `$(notebook-kernel-select) ${selected.label}`;
			const tooltip = selected.description ?? selected.detail ?? selected.label;
			const registration = this._statusbarService.addEntry(
				{
					text,
					ariaLabel: selected.label,
					tooltip: isSuggested ? nls.localize('tooltop', "{0} (suggestion)", tooltip) : tooltip,
					command: 'notebook.selectKernel',
				},
				'notebook.selectKernel',
				nls.localize('notebook.info', "Notebook Kernel Info"),
				StatusbarAlignment.RIGHT,
				1000
			);
			const listener = selected.onDidChange(() => this._showKernelStatus(notebook));
			this._kernelInfoElement.value = combinedDisposable(listener, registration);

		} else {
			// multiple kernels -> show selection hint
			const registration = this._statusbarService.addEntry(
				{
					text: nls.localize('kernel.select.label', "Select Kernel"),
					ariaLabel: nls.localize('kernel.select.label', "Select Kernel"),
					command: 'notebook.selectKernel',
					backgroundColor: { id: 'statusBarItem.prominentBackground' }
				},
				'notebook.selectKernel',
				nls.localize('notebook.select', "Notebook Kernel Selection"),
				StatusbarAlignment.RIGHT,
				1000
			);
			this._kernelInfoElement.value = registration;
		}
	}
}

Registry.as<IWorkbenchContributionsRegistry>(WorkbenchExtensions.Workbench).registerWorkbenchContribution(KernelStatus, LifecyclePhase.Ready);

export class ActiveCellStatus extends Disposable implements IWorkbenchContribution {

	private readonly _itemDisposables = this._register(new DisposableStore());
	private readonly _accessor = this._register(new MutableDisposable<IStatusbarEntryAccessor>());

	constructor(
		@IEditorService private readonly _editorService: IEditorService,
		@IStatusbarService private readonly _statusbarService: IStatusbarService,
	) {
		super();
		this._register(this._editorService.onDidActiveEditorChange(() => this._update()));
	}

	private _update() {
		this._itemDisposables.clear();
		const activeEditor = getNotebookEditorFromEditorPane(this._editorService.activeEditorPane);
		if (activeEditor) {
			this._itemDisposables.add(activeEditor.onDidChangeSelection(() => this._show(activeEditor)));
			this._itemDisposables.add(activeEditor.onDidChangeActiveCell(() => this._show(activeEditor)));
			this._show(activeEditor);
		} else {
			this._accessor.clear();
		}
	}

	private _show(editor: INotebookEditor) {
		const vm = editor.viewModel;
		if (!vm) {
			this._accessor.clear();
			return;
		}

		const newText = this._getSelectionsText(editor, vm);
		if (!newText) {
			this._accessor.clear();
			return;
		}

		const entry = { text: newText, ariaLabel: newText };
		if (!this._accessor.value) {
			this._accessor.value = this._statusbarService.addEntry(
				entry,
				'notebook.activeCellStatus',
				nls.localize('notebook.activeCellStatusName', "Notebook Editor Selections"),
				StatusbarAlignment.RIGHT,
				100);
		} else {
			this._accessor.value.update(entry);
		}
	}

	private _getSelectionsText(editor: INotebookEditor, vm: NotebookViewModel): string | undefined {
		const activeCell = editor.getActiveCell();
		if (!activeCell) {
			return undefined;
		}

		const idxFocused = vm.getCellIndex(activeCell) + 1;
		const numSelected = vm.getSelections().reduce((prev, range) => prev + (range.end - range.start), 0);
		return numSelected > 1 ?
			nls.localize('notebook.multiActiveCellIndicator', "Cell {0} ({1} selected)", idxFocused, numSelected) :
			nls.localize('notebook.singleActiveCellIndicator', "Cell {0}", idxFocused);
	}
}

Registry.as<IWorkbenchContributionsRegistry>(WorkbenchExtensions.Workbench).registerWorkbenchContribution(ActiveCellStatus, LifecyclePhase.Ready);<|MERGE_RESOLUTION|>--- conflicted
+++ resolved
@@ -22,10 +22,6 @@
 import { INotebookKernelService } from 'vs/workbench/contrib/notebook/common/notebookKernelService';
 import { INotebookKernel, INotebookTextModel } from 'vs/workbench/contrib/notebook/common/notebookCommon';
 import { ILabelService } from 'vs/platform/label/common/label';
-<<<<<<< HEAD
-import { ILogService } from 'vs/platform/log/common/log';
-=======
->>>>>>> 3cb2f552
 
 registerAction2(class extends Action2 {
 	constructor() {
@@ -61,27 +57,15 @@
 		});
 	}
 
-<<<<<<< HEAD
-	async run(accessor: ServicesAccessor, context?: { id: string, extension: string }): Promise<boolean> {
-=======
 	async run(accessor: ServicesAccessor, context?: { id: string, extension: string }): Promise<void> {
->>>>>>> 3cb2f552
 		const notebookKernelService = accessor.get(INotebookKernelService);
 		const editorService = accessor.get(IEditorService);
 		const quickInputService = accessor.get(IQuickInputService);
 		const labelService = accessor.get(ILabelService);
-<<<<<<< HEAD
-		const logService = accessor.get(ILogService);
 
 		const editor = getNotebookEditorFromEditorPane(editorService.activeEditorPane);
 		if (!editor || !editor.hasModel()) {
-			return false;
-=======
-
-		const editor = getNotebookEditorFromEditorPane(editorService.activeEditorPane);
-		if (!editor || !editor.hasModel()) {
-			return;
->>>>>>> 3cb2f552
+			return;
 		}
 
 		if (context && (typeof context.id !== 'string' || typeof context.extension !== 'string')) {
@@ -94,11 +78,7 @@
 
 		if (selected && context && selected.id === context.id && ExtensionIdentifier.equals(selected.extension, context.extension)) {
 			// current kernel is wanted kernel -> done
-<<<<<<< HEAD
-			return true;
-=======
-			return;
->>>>>>> 3cb2f552
+			return;
 		}
 
 		let newKernel: INotebookKernel | undefined;
@@ -110,13 +90,6 @@
 					break;
 				}
 			}
-<<<<<<< HEAD
-			if (!newKernel) {
-				logService.warn(`wanted kernel DOES NOT EXIST, wanted: ${wantedId}, all: ${all.map(k => k.id)}`);
-				return false;
-			}
-=======
->>>>>>> 3cb2f552
 		}
 
 		if (!newKernel) {
@@ -159,13 +132,7 @@
 
 		if (newKernel) {
 			notebookKernelService.selectKernelForNotebook(newKernel, notebook);
-<<<<<<< HEAD
-			return true;
-		}
-		return false;
-=======
-		}
->>>>>>> 3cb2f552
+		}
 	}
 });
 
