/*---------------------------------------------------------------------------------------------
 *  Copyright (c) Microsoft Corporation. All rights reserved.
 *  Licensed under the Source EULA. See License.txt in the project root for license information.
 *--------------------------------------------------------------------------------------------*/

import { Disposable, DisposableStore, IDisposable, MutableDisposable } from 'vs/base/common/lifecycle';
import { Schemas } from 'vs/base/common/network';
import { HoverProviderRegistry } from 'vs/editor/common/modes';
import * as nls from 'vs/nls';
import { Action2, MenuId, registerAction2 } from 'vs/platform/actions/common/actions';
import { ContextKeyExpr } from 'vs/platform/contextkey/common/contextkey';
import { ExtensionIdentifier } from 'vs/platform/extensions/common/extensions';
import { ServicesAccessor } from 'vs/platform/instantiation/common/instantiation';
import { ILabelService } from 'vs/platform/label/common/label';
import { ILogService } from 'vs/platform/log/common/log';
import { IQuickInputButton, IQuickInputService, IQuickPickItem } from 'vs/platform/quickinput/common/quickInput';
import { Registry } from 'vs/platform/registry/common/platform';
import { ThemeIcon } from 'vs/platform/theme/common/themeService';
import { Extensions as WorkbenchExtensions, IWorkbenchContribution, IWorkbenchContributionsRegistry } from 'vs/workbench/common/contributions';
import { IExtensionsViewPaneContainer, VIEWLET_ID as EXTENSION_VIEWLET_ID } from 'vs/workbench/contrib/extensions/common/extensions';
import { NOTEBOOK_ACTIONS_CATEGORY, SELECT_KERNEL_ID } from 'vs/workbench/contrib/notebook/browser/contrib/coreActions';
import { getNotebookEditorFromEditorPane, INotebookEditor, NOTEBOOK_IS_ACTIVE_EDITOR, NOTEBOOK_KERNEL_COUNT, NOTEBOOK_VIEW_TYPE } from 'vs/workbench/contrib/notebook/browser/notebookBrowser';
import { NotebookEditorWidget } from 'vs/workbench/contrib/notebook/browser/notebookEditorWidget';
import { configureKernelIcon, selectKernelIcon } from 'vs/workbench/contrib/notebook/browser/notebookIcons';
import { NotebookViewModel } from 'vs/workbench/contrib/notebook/browser/viewModel/notebookViewModel';
import { NotebookTextModel } from 'vs/workbench/contrib/notebook/common/model/notebookTextModel';
import { NotebookCellsChangeType } from 'vs/workbench/contrib/notebook/common/notebookCommon';
import { INotebookKernel, INotebookKernelService } from 'vs/workbench/contrib/notebook/common/notebookKernelService';
import { IEditorService } from 'vs/workbench/services/editor/common/editorService';
import { LifecyclePhase } from 'vs/workbench/services/lifecycle/common/lifecycle';
import { IStatusbarEntryAccessor, IStatusbarService, StatusbarAlignment } from 'vs/workbench/services/statusbar/common/statusbar';
import { IViewletService } from 'vs/workbench/services/viewlet/browser/viewlet';

registerAction2(class extends Action2 {
	constructor() {
		super({
			id: SELECT_KERNEL_ID,
			category: NOTEBOOK_ACTIONS_CATEGORY,
			title: { value: nls.localize('notebookActions.selectKernel', "Select Notebook Kernel"), original: 'Select Notebook Kernel' },
			precondition: NOTEBOOK_IS_ACTIVE_EDITOR,
			icon: selectKernelIcon,
			f1: true,
			menu: [{
				id: MenuId.EditorTitle,
				when: ContextKeyExpr.and(
					NOTEBOOK_IS_ACTIVE_EDITOR,
					ContextKeyExpr.or(NOTEBOOK_KERNEL_COUNT.notEqualsTo(0), NOTEBOOK_VIEW_TYPE.isEqualTo('jupyter-notebook')),
					ContextKeyExpr.notEquals('config.notebook.globalToolbar', true)
				),
				group: 'navigation',
				order: -10
			}, {
				id: MenuId.NotebookToolbar,
				when: ContextKeyExpr.and(
					ContextKeyExpr.or(NOTEBOOK_KERNEL_COUNT.notEqualsTo(0), NOTEBOOK_VIEW_TYPE.isEqualTo('jupyter-notebook')),
					ContextKeyExpr.equals('config.notebook.globalToolbar', true)
				),
				group: 'status',
				order: -10
			}, {
				id: MenuId.InteractiveToolbar,
				when: NOTEBOOK_KERNEL_COUNT.notEqualsTo(0),
				group: 'status',
				order: -10
			}],
			description: {
				description: nls.localize('notebookActions.selectKernel.args', "Notebook Kernel Args"),
				args: [
					{
						name: 'kernelInfo',
						description: 'The kernel info',
						schema: {
							'type': 'object',
							'required': ['id', 'extension'],
							'properties': {
								'id': {
									'type': 'string'
								},
								'extension': {
									'type': 'string'
								}
							}
						}
					}
				]
			},
		});
	}

	async run(accessor: ServicesAccessor, context?: { id: string, extension: string, ui?: boolean, notebookEditor?: NotebookEditorWidget }): Promise<boolean> {
		const notebookKernelService = accessor.get(INotebookKernelService);
		const editorService = accessor.get(IEditorService);
		const quickInputService = accessor.get(IQuickInputService);
		const labelService = accessor.get(ILabelService);
<<<<<<< HEAD
=======
		const logService = accessor.get(ILogService);
		const viewletService = accessor.get(IViewletService);
>>>>>>> 33257a46

		const editor = context?.notebookEditor ?? getNotebookEditorFromEditorPane(editorService.activeEditorPane);
		if (!editor || !editor.hasModel()) {
			return false; // {{SQL CARBON EDIT}} strict nulls
		}

		if (context && (typeof context.id !== 'string' || typeof context.extension !== 'string')) {
			// validate context: id & extension MUST be strings
			context = undefined;
		}

		const notebook = editor.textModel;
		const { selected, all } = notebookKernelService.getMatchingKernel(notebook);

		if (selected && context && selected.id === context.id && ExtensionIdentifier.equals(selected.extension, context.extension)) {
			// current kernel is wanted kernel -> done
			return false; // {{SQL CARBON EDIT}} strict nulls
		}

		let newKernel: INotebookKernel | undefined;
		if (context) {
			const wantedId = `${context.extension}/${context.id}`;
			for (let candidate of all) {
				if (candidate.id === wantedId) {
					newKernel = candidate;
					break;
				}
			}
		}

		if (!newKernel) {
			type KernelPick = IQuickPickItem & { kernel: INotebookKernel; };
			const configButton: IQuickInputButton = {
				iconClass: ThemeIcon.asClassName(configureKernelIcon),
				tooltip: nls.localize('notebook.promptKernel.setDefaultTooltip', "Set as default for '{0}' notebooks", editor.textModel.viewType)
			};
			const picks: (KernelPick | IQuickPickItem)[] = all.map(kernel => {
				const res = <KernelPick>{
					kernel,
					picked: kernel.id === selected?.id,
					label: kernel.label,
					description: kernel.description,
					detail: kernel.detail,
					buttons: [configButton]
				};
				if (kernel.id === selected?.id) {
					if (!res.description) {
						res.description = nls.localize('current1', "Currently Selected");
					} else {
						res.description = nls.localize('current2', "{0} - Currently Selected", res.description);
					}
				}
				{ return res; }
			});
			if (!picks.length) {
				picks.push({
					id: 'install',
					label: nls.localize('installKernels', "Install kernels from the marketplace"),
				});
			}

			const pick = await quickInputService.pick(picks, {
				placeHolder: selected
					? nls.localize('prompt.placeholder.change', "Change kernel for '{0}'", labelService.getUriLabel(notebook.uri, { relative: true }))
					: nls.localize('prompt.placeholder.select', "Select kernel for '{0}'", labelService.getUriLabel(notebook.uri, { relative: true })),
				onDidTriggerItemButton: (context) => {
					if ('kernel' in context.item) {
						notebookKernelService.selectKernelForNotebookType(context.item.kernel, notebook.viewType);
					}
				}
			});

			if (pick) {
				if (pick.id === 'install') {
					await this._showJupyterExtension(viewletService);
				} else if ('kernel' in pick) {
					newKernel = pick.kernel;
				}
			}
		}

		if (newKernel) {
			notebookKernelService.selectKernelForNotebook(newKernel, notebook);
		}
		return true; // {{SQL CARBON EDIT}} strict nulls
	}

	private async _showJupyterExtension(viewletService: IViewletService) {
		const viewlet = await viewletService.openViewlet(EXTENSION_VIEWLET_ID, true);
		const view = viewlet?.getViewPaneContainer() as IExtensionsViewPaneContainer | undefined;
		view?.search('@id:ms-toolsai.jupyter');
	}
});


class ImplictKernelSelector implements IDisposable {

	readonly dispose: () => void;

	constructor(
		notebook: NotebookTextModel,
		suggested: INotebookKernel,
		@INotebookKernelService notebookKernelService: INotebookKernelService,
		@ILogService logService: ILogService
	) {
		const disposables = new DisposableStore();
		this.dispose = disposables.dispose.bind(disposables);

		const selectKernel = () => {
			disposables.clear();
			notebookKernelService.selectKernelForNotebook(suggested, notebook);
		};

		// IMPLICITLY select a suggested kernel when the notebook has been changed
		// e.g change cell source, move cells, etc
		disposables.add(notebook.onDidChangeContent(e => {
			for (let event of e.rawEvents) {
				switch (event.kind) {
					case NotebookCellsChangeType.ChangeCellContent:
					case NotebookCellsChangeType.ModelChange:
					case NotebookCellsChangeType.Move:
					case NotebookCellsChangeType.ChangeLanguage:
						logService.trace('IMPLICIT kernel selection because of change event', event.kind);
						selectKernel();
						break;
				}
			}
		}));


		// IMPLICITLY select a suggested kernel when users start to hover. This should
		// be a strong enough hint that the user wants to interact with the notebook. Maybe
		// add more triggers like goto-providers or completion-providers
		disposables.add(HoverProviderRegistry.register({ scheme: Schemas.vscodeNotebookCell, pattern: notebook.uri.path }, {
			provideHover() {
				logService.trace('IMPLICIT kernel selection because of hover');
				selectKernel();
				return undefined;
			}
		}));
	}
}

export class KernelStatus extends Disposable implements IWorkbenchContribution {

	private readonly _editorDisposables = this._register(new DisposableStore());
	private readonly _kernelInfoElement = this._register(new DisposableStore());

	constructor(
		@IEditorService private readonly _editorService: IEditorService,
		@IStatusbarService private readonly _statusbarService: IStatusbarService,
		@INotebookKernelService private readonly _notebookKernelService: INotebookKernelService,
		@ILogService private readonly _logService: ILogService,
	) {
		super();
		this._register(this._editorService.onDidActiveEditorChange(() => this._updateStatusbar()));
	}

	private _updateStatusbar() {
		this._editorDisposables.clear();

		const activeEditor = getNotebookEditorFromEditorPane(this._editorService.activeEditorPane);
		if (!activeEditor) {
			// not a notebook -> clean-up, done
			this._kernelInfoElement.clear();
			return;
		}

		const updateStatus = () => {
			if (activeEditor.notebookOptions.getLayoutConfiguration().globalToolbar) {
				// kernel info rendered in the notebook toolbar already
				this._kernelInfoElement.clear();
				return;
			}

			const notebook = activeEditor.textModel;
			if (notebook) {
				this._showKernelStatus(notebook);
			} else {
				this._kernelInfoElement.clear();
			}
		};

		this._editorDisposables.add(this._notebookKernelService.onDidAddKernel(updateStatus));
		this._editorDisposables.add(this._notebookKernelService.onDidChangeSelectedNotebooks(updateStatus));
		this._editorDisposables.add(this._notebookKernelService.onDidChangeNotebookAffinity(updateStatus));
		this._editorDisposables.add(activeEditor.onDidChangeModel(updateStatus));
		this._editorDisposables.add(activeEditor.notebookOptions.onDidChangeOptions(updateStatus));
		updateStatus();
	}

	private _showKernelStatus(notebook: NotebookTextModel) {

		this._kernelInfoElement.clear();

		let { selected, suggested, all } = this._notebookKernelService.getMatchingKernel(notebook);
		let isSuggested = false;

		if (all.length === 0) {
			// no kernel -> no status
			return;

		} else if (selected || suggested) {
			// selected or single kernel
			let kernel = selected;

			if (!kernel) {
				// proceed with suggested kernel - show UI and install handler that selects the kernel
				// when non trivial interactions with the notebook happen.
				kernel = suggested!;
				isSuggested = true;
				this._kernelInfoElement.add(new ImplictKernelSelector(notebook, kernel, this._notebookKernelService, this._logService));
			}
			const tooltip = kernel.description ?? kernel.detail ?? kernel.label;
			this._kernelInfoElement.add(this._statusbarService.addEntry(
				{
					name: nls.localize('notebook.info', "Notebook Kernel Info"),
					text: `$(notebook-kernel-select) ${kernel.label}`,
					ariaLabel: kernel.label,
					tooltip: isSuggested ? nls.localize('tooltop', "{0} (suggestion)", tooltip) : tooltip,
					command: SELECT_KERNEL_ID,
				},
				'notebook.selectKernel',
				StatusbarAlignment.RIGHT,
				10
			));

			this._kernelInfoElement.add(kernel.onDidChange(() => this._showKernelStatus(notebook)));


		} else {
			// multiple kernels -> show selection hint
			this._kernelInfoElement.add(this._statusbarService.addEntry(
				{
					name: nls.localize('notebook.select', "Notebook Kernel Selection"),
					text: nls.localize('kernel.select.label', "Select Kernel"),
					ariaLabel: nls.localize('kernel.select.label', "Select Kernel"),
					command: SELECT_KERNEL_ID,
					backgroundColor: { id: 'statusBarItem.prominentBackground' }
				},
				'notebook.selectKernel',
				StatusbarAlignment.RIGHT,
				10
			));
		}
	}
}

Registry.as<IWorkbenchContributionsRegistry>(WorkbenchExtensions.Workbench).registerWorkbenchContribution(KernelStatus, LifecyclePhase.Restored);

export class ActiveCellStatus extends Disposable implements IWorkbenchContribution {

	private readonly _itemDisposables = this._register(new DisposableStore());
	private readonly _accessor = this._register(new MutableDisposable<IStatusbarEntryAccessor>());

	constructor(
		@IEditorService private readonly _editorService: IEditorService,
		@IStatusbarService private readonly _statusbarService: IStatusbarService,
	) {
		super();
		this._register(this._editorService.onDidActiveEditorChange(() => this._update()));
	}

	private _update() {
		this._itemDisposables.clear();
		const activeEditor = getNotebookEditorFromEditorPane(this._editorService.activeEditorPane);
		if (activeEditor) {
			this._itemDisposables.add(activeEditor.onDidChangeSelection(() => this._show(activeEditor)));
			this._itemDisposables.add(activeEditor.onDidChangeActiveCell(() => this._show(activeEditor)));
			this._show(activeEditor);
		} else {
			this._accessor.clear();
		}
	}

	private _show(editor: INotebookEditor) {
		const vm = editor.viewModel;
		if (!vm) {
			this._accessor.clear();
			return;
		}

		const newText = this._getSelectionsText(editor, vm);
		if (!newText) {
			this._accessor.clear();
			return;
		}

		const entry = { name: nls.localize('notebook.activeCellStatusName', "Notebook Editor Selections"), text: newText, ariaLabel: newText };
		if (!this._accessor.value) {
			this._accessor.value = this._statusbarService.addEntry(
				entry,
				'notebook.activeCellStatus',
				StatusbarAlignment.RIGHT,
				100
			);
		} else {
			this._accessor.value.update(entry);
		}
	}

	private _getSelectionsText(editor: INotebookEditor, vm: NotebookViewModel): string | undefined {
		const activeCell = editor.getActiveCell();
		if (!activeCell) {
			return undefined;
		}

		const idxFocused = vm.getCellIndex(activeCell) + 1;
		const numSelected = vm.getSelections().reduce((prev, range) => prev + (range.end - range.start), 0);
		const totalCells = vm.getCells().length;
		return numSelected > 1 ?
			nls.localize('notebook.multiActiveCellIndicator', "Cell {0} ({1} selected)", idxFocused, numSelected) :
			nls.localize('notebook.singleActiveCellIndicator', "Cell {0} of {1}", idxFocused, totalCells);
	}
}

Registry.as<IWorkbenchContributionsRegistry>(WorkbenchExtensions.Workbench).registerWorkbenchContribution(ActiveCellStatus, LifecyclePhase.Restored);<|MERGE_RESOLUTION|>--- conflicted
+++ resolved
@@ -92,11 +92,8 @@
 		const editorService = accessor.get(IEditorService);
 		const quickInputService = accessor.get(IQuickInputService);
 		const labelService = accessor.get(ILabelService);
-<<<<<<< HEAD
-=======
-		const logService = accessor.get(ILogService);
+		// const logService = accessor.get(ILogService); {{SQL CARBON EDIT}} Remove unused
 		const viewletService = accessor.get(IViewletService);
->>>>>>> 33257a46
 
 		const editor = context?.notebookEditor ?? getNotebookEditorFromEditorPane(editorService.activeEditorPane);
 		if (!editor || !editor.hasModel()) {
