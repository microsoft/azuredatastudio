/*---------------------------------------------------------------------------------------------
 *  Copyright (c) Microsoft Corporation. All rights reserved.
 *  Licensed under the Source EULA. See License.txt in the project root for license information.
 *--------------------------------------------------------------------------------------------*/

import { KeyCode, KeyMod } from 'vs/base/common/keyCodes';
import { URI } from 'vs/base/common/uri';
import { EditorContextKeys } from 'vs/editor/common/editorContextKeys';
import { getIconClasses } from 'vs/editor/common/services/getIconClasses';
import { IModelService } from 'vs/editor/common/services/modelService';
import { IModeService } from 'vs/editor/common/services/modeService';
import { localize } from 'vs/nls';
import { Action2, IAction2Options, MenuId, MenuItemAction, MenuRegistry, registerAction2 } from 'vs/platform/actions/common/actions';
import { IClipboardService } from 'vs/platform/clipboard/common/clipboardService';
import { ICommandService } from 'vs/platform/commands/common/commands';
import { ContextKeyExpr, IContextKeyService } from 'vs/platform/contextkey/common/contextkey';
import { InputFocusedContext, InputFocusedContextKey } from 'vs/platform/contextkey/common/contextkeys';
import { ServicesAccessor } from 'vs/platform/instantiation/common/instantiation';
import { KeybindingWeight } from 'vs/platform/keybinding/common/keybindingsRegistry';
import { IQuickInputService, IQuickPickItem, QuickPickInput } from 'vs/platform/quickinput/common/quickInput';
import { BaseCellRenderTemplate, CellEditState, CellRunState, ICellViewModel, INotebookEditor, NOTEBOOK_CELL_EDITABLE, NOTEBOOK_CELL_MARKDOWN_EDIT_MODE, NOTEBOOK_CELL_RUNNABLE, NOTEBOOK_CELL_TYPE, NOTEBOOK_EDITOR_EDITABLE, NOTEBOOK_EDITOR_EXECUTING_NOTEBOOK, NOTEBOOK_EDITOR_FOCUSED, NOTEBOOK_EDITOR_RUNNABLE, NOTEBOOK_IS_ACTIVE_EDITOR } from 'vs/workbench/contrib/notebook/browser/notebookBrowser';
import { CellKind, NOTEBOOK_EDITOR_CURSOR_BOUNDARY } from 'vs/workbench/contrib/notebook/common/notebookCommon';
import { INotebookService } from 'vs/workbench/contrib/notebook/common/notebookService';
import { IEditorService } from 'vs/workbench/services/editor/common/editorService';

// Notebook Commands
const EXECUTE_NOTEBOOK_COMMAND_ID = 'notebook.execute';
const CANCEL_NOTEBOOK_COMMAND_ID = 'notebook.cancelExecution';
const NOTEBOOK_FOCUS_TOP = 'notebook.focusTop';
const NOTEBOOK_FOCUS_BOTTOM = 'notebook.focusBottom';
const NOTEBOOK_REDO = 'notebook.redo';
const NOTEBOOK_UNDO = 'notebook.undo';
const NOTEBOOK_CURSOR_UP = 'notebook.cursorUp';
const NOTEBOOK_CURSOR_DOWN = 'notebook.cursorDown';
const CLEAR_ALL_CELLS_OUTPUTS_COMMAND_ID = 'notebook.clearAllCellsOutputs';

// Cell Commands
const INSERT_CODE_CELL_ABOVE_COMMAND_ID = 'notebook.cell.insertCodeCellAbove';
const INSERT_CODE_CELL_BELOW_COMMAND_ID = 'notebook.cell.insertCodeCellBelow';
const INSERT_MARKDOWN_CELL_ABOVE_COMMAND_ID = 'notebook.cell.insertMarkdownCellAbove';
const INSERT_MARKDOWN_CELL_BELOW_COMMAND_ID = 'notebook.cell.insertMarkdownCellBelow';
const CHANGE_CELL_TO_CODE_COMMAND_ID = 'notebook.cell.changeToCode';
const CHANGE_CELL_TO_MARKDOWN_COMMAND_ID = 'notebook.cell.changeToMarkdown';

const EDIT_CELL_COMMAND_ID = 'notebook.cell.edit';
const QUIT_EDIT_CELL_COMMAND_ID = 'notebook.cell.quitEdit';
const SAVE_CELL_COMMAND_ID = 'notebook.cell.save';
const DELETE_CELL_COMMAND_ID = 'notebook.cell.delete';

const MOVE_CELL_UP_COMMAND_ID = 'notebook.cell.moveUp';
const MOVE_CELL_DOWN_COMMAND_ID = 'notebook.cell.moveDown';
const COPY_CELL_COMMAND_ID = 'notebook.cell.copy';
const CUT_CELL_COMMAND_ID = 'notebook.cell.cut';
const PASTE_CELL_COMMAND_ID = 'notebook.cell.paste';
const PASTE_CELL_ABOVE_COMMAND_ID = 'notebook.cell.pasteAbove';
const COPY_CELL_UP_COMMAND_ID = 'notebook.cell.copyUp';
const COPY_CELL_DOWN_COMMAND_ID = 'notebook.cell.copyDown';
const SPLIT_CELL_COMMAND_ID = 'notebook.cell.split';
const JOIN_CELL_ABOVE_COMMAND_ID = 'notebook.cell.joinAbove';
const JOIN_CELL_BELOW_COMMAND_ID = 'notebook.cell.joinBelow';

const EXECUTE_CELL_COMMAND_ID = 'notebook.cell.execute';
const CANCEL_CELL_COMMAND_ID = 'notebook.cell.cancelExecution';
const EXECUTE_CELL_SELECT_BELOW = 'notebook.cell.executeAndSelectBelow';
const EXECUTE_CELL_INSERT_BELOW = 'notebook.cell.executeAndInsertBelow';
const CLEAR_CELL_OUTPUTS_COMMAND_ID = 'notebook.cell.clearOutputs';
const CHANGE_CELL_LANGUAGE = 'notebook.cell.changeLanguage';
const CENTER_ACTIVE_CELL = 'notebook.centerActiveCell';

const FOCUS_IN_OUTPUT_COMMAND_ID = 'notebook.cell.focusInOutput';
const FOCUS_OUT_OUTPUT_COMMAND_ID = 'notebook.cell.focusOutOutput';

export const NOTEBOOK_ACTIONS_CATEGORY = localize('notebookActions.category', "Notebook");

const EDITOR_WIDGET_ACTION_WEIGHT = KeybindingWeight.EditorContrib; // smaller than Suggest Widget, etc

const enum CellToolbarOrder {
	EditCell,
	SplitCell,
	SaveCell,
	ClearCellOutput,
	DeleteCell
}

abstract class NotebookAction extends Action2 {
	async run(accessor: ServicesAccessor, context?: INotebookCellActionContext): Promise<void> {
		if (!this.isCellActionContext(context)) {
			context = this.getActiveCellContext(accessor);
			if (!context) {
				return;
			}
		}

		this.runWithContext(accessor, context);
	}

	abstract async runWithContext(accessor: ServicesAccessor, context: INotebookCellActionContext): Promise<void>;

	private isCellActionContext(context: any): context is INotebookCellActionContext {
		return context && !!context.cell && !!context.notebookEditor;
	}

	private getActiveCellContext(accessor: ServicesAccessor): INotebookCellActionContext | undefined {
		const editorService = accessor.get(IEditorService);

<<<<<<< HEAD
	const editor = getActiveNotebookEditor(editorService);
	if (!editor) {
		return undefined; // {{SQL CARBON EDIT}} strict-null-checks
	}

	const activeCell = editor.getActiveCell();
	if (!activeCell) {
		return undefined; // {{SQL CARBON EDIT}} strict-null-checks
	}
=======
		const editor = getActiveNotebookEditor(editorService);
		if (!editor) {
			return;
		}

		const activeCell = editor.getActiveCell();
		if (!activeCell) {
			return;
		}
>>>>>>> ef534245

		return {
			cell: activeCell,
			notebookEditor: editor
		};
	}
}

registerAction2(class extends NotebookAction {
	constructor() {
		super({
			id: EXECUTE_CELL_COMMAND_ID,
			category: NOTEBOOK_ACTIONS_CATEGORY,
			title: localize('notebookActions.execute', "Execute Cell"),
			keybinding: {
				when: NOTEBOOK_EDITOR_FOCUSED,
				primary: KeyMod.WinCtrl | KeyCode.Enter,
				win: {
					primary: KeyMod.CtrlCmd | KeyMod.Alt | KeyCode.Enter
				},
				weight: EDITOR_WIDGET_ACTION_WEIGHT
			},
			precondition: ContextKeyExpr.and(NOTEBOOK_IS_ACTIVE_EDITOR, NOTEBOOK_EDITOR_FOCUSED),
			icon: { id: 'codicon/play' },
			f1: true
		});
	}

	async runWithContext(accessor: ServicesAccessor, context: INotebookCellActionContext): Promise<void> {
		return runCell(context);
	}
});

registerAction2(class extends NotebookAction {
	constructor() {
		super({
			id: CANCEL_CELL_COMMAND_ID,
			title: localize('notebookActions.cancel', "Stop Cell Execution"),
			category: NOTEBOOK_ACTIONS_CATEGORY,
			icon: { id: 'codicon/primitive-square' },
			precondition: NOTEBOOK_IS_ACTIVE_EDITOR,
			f1: true
		});
	}

	async runWithContext(accessor: ServicesAccessor, context: INotebookCellActionContext): Promise<void> {
		return context.notebookEditor.cancelNotebookCellExecution(context.cell);
	}
});

export class ExecuteCellAction extends MenuItemAction {
	constructor(
		@IContextKeyService contextKeyService: IContextKeyService,
		@ICommandService commandService: ICommandService
	) {
		super(
			{
				id: EXECUTE_CELL_COMMAND_ID,
				title: localize('notebookActions.executeCell', "Execute Cell"),
				icon: { id: 'codicon/play' }
			},
			undefined,
			{ shouldForwardArgs: true },
			contextKeyService,
			commandService);
	}
}

export class CancelCellAction extends MenuItemAction {
	constructor(
		@IContextKeyService contextKeyService: IContextKeyService,
		@ICommandService commandService: ICommandService
	) {
		super(
			{
				id: CANCEL_CELL_COMMAND_ID,
				title: localize('notebookActions.CancelCell', "Cancel Execution"),
				icon: { id: 'codicon/primitive-square' }
			},
			undefined,
			{ shouldForwardArgs: true },
			contextKeyService,
			commandService);
	}
}


registerAction2(class extends NotebookAction {
	constructor() {
		super({
			id: EXECUTE_CELL_SELECT_BELOW,
			title: localize('notebookActions.executeAndSelectBelow', "Execute Notebook Cell and Select Below"),
			category: NOTEBOOK_ACTIONS_CATEGORY,
			keybinding: {
				when: NOTEBOOK_EDITOR_FOCUSED,
				primary: KeyMod.Shift | KeyCode.Enter,
				weight: EDITOR_WIDGET_ACTION_WEIGHT
			},
			precondition: ContextKeyExpr.and(NOTEBOOK_IS_ACTIVE_EDITOR, NOTEBOOK_EDITOR_FOCUSED),
			f1: true
		});
	}

	async runWithContext(accessor: ServicesAccessor, context: INotebookCellActionContext): Promise<void> {
		await runCell(context);

		const idx = context.notebookEditor.viewModel?.getCellIndex(context.cell);
		if (typeof idx !== 'number') {
			return;
		}

		// Try to select below, fall back on inserting
		const nextCell = context.notebookEditor.viewModel?.viewCells[idx + 1];
		if (nextCell) {
			context.notebookEditor.focusNotebookCell(nextCell, context.cell.editState === CellEditState.Editing ? 'editor' : 'container');
		} else {
			const newCell = context.notebookEditor.insertNotebookCell(context.cell, CellKind.Code, 'below');
			if (newCell) {
				context.notebookEditor.focusNotebookCell(newCell, 'editor');
			}
		}
	}
});

registerAction2(class extends NotebookAction {
	constructor() {
		super({
			id: EXECUTE_CELL_INSERT_BELOW,
			title: localize('notebookActions.executeAndInsertBelow', "Execute Notebook Cell and Insert Below"),
			category: NOTEBOOK_ACTIONS_CATEGORY,
			keybinding: {
				when: NOTEBOOK_EDITOR_FOCUSED,
				primary: KeyMod.Alt | KeyCode.Enter,
				weight: EDITOR_WIDGET_ACTION_WEIGHT
			},
			precondition: ContextKeyExpr.and(NOTEBOOK_IS_ACTIVE_EDITOR, NOTEBOOK_EDITOR_FOCUSED),
			f1: true
		});
	}

	async runWithContext(accessor: ServicesAccessor, context: INotebookCellActionContext): Promise<void> {
		await runCell(context);
		const newCell = context.notebookEditor.insertNotebookCell(context.cell, CellKind.Code, 'below');
		if (newCell) {
			context.notebookEditor.focusNotebookCell(newCell, 'editor');
		}
	}
});

registerAction2(class extends NotebookAction {
	constructor() {
		super({
			id: EXECUTE_NOTEBOOK_COMMAND_ID,
			title: localize('notebookActions.executeNotebook', "Execute Notebook"),
			category: NOTEBOOK_ACTIONS_CATEGORY,
			precondition: NOTEBOOK_IS_ACTIVE_EDITOR,
			f1: true
		});
	}

	async runWithContext(accessor: ServicesAccessor, context: INotebookCellActionContext): Promise<void> {
		return context.notebookEditor.executeNotebook();
	}
});

registerAction2(class extends NotebookAction {
	constructor() {
		super({
			id: CANCEL_NOTEBOOK_COMMAND_ID,
			title: localize('notebookActions.cancelNotebook', "Cancel Notebook Execution"),
			category: NOTEBOOK_ACTIONS_CATEGORY,
			precondition: NOTEBOOK_IS_ACTIVE_EDITOR,
			f1: true
		});
	}

	async runWithContext(accessor: ServicesAccessor, context: INotebookCellActionContext): Promise<void> {
		return context.notebookEditor.cancelNotebookExecution();
	}
});

registerAction2(class extends NotebookAction {
	constructor() {
		super({
			id: QUIT_EDIT_CELL_COMMAND_ID,
			title: localize('notebookActions.quitEditing', "Quit Notebook Cell Editing"),
			category: NOTEBOOK_ACTIONS_CATEGORY,
			keybinding: {
				when: ContextKeyExpr.and(NOTEBOOK_EDITOR_FOCUSED, InputFocusedContext),
				primary: KeyCode.Escape,
				weight: EDITOR_WIDGET_ACTION_WEIGHT - 5
			},
			precondition: ContextKeyExpr.and(NOTEBOOK_IS_ACTIVE_EDITOR, NOTEBOOK_EDITOR_FOCUSED),
		});
	}

	async runWithContext(accessor: ServicesAccessor, context: INotebookCellActionContext): Promise<void> {
		if (context.cell.cellKind === CellKind.Markdown) {
			context.cell.editState = CellEditState.Preview;
		}

		context.notebookEditor.focusNotebookCell(context.cell, 'container');
	}
});

MenuRegistry.appendMenuItem(MenuId.EditorTitle, {
	command: {
		id: EXECUTE_NOTEBOOK_COMMAND_ID,
		title: localize('notebookActions.menu.executeNotebook', "Execute Notebook (Run all cells)"),
		category: NOTEBOOK_ACTIONS_CATEGORY,
		icon: { id: 'codicon/run-all' }
	},
	order: -1,
	group: 'navigation',
	when: ContextKeyExpr.and(NOTEBOOK_EDITOR_FOCUSED, NOTEBOOK_EDITOR_EXECUTING_NOTEBOOK.toNegated(), NOTEBOOK_EDITOR_RUNNABLE)
});

MenuRegistry.appendMenuItem(MenuId.EditorTitle, {
	command: {
		id: CANCEL_NOTEBOOK_COMMAND_ID,
		title: localize('notebookActions.menu.cancelNotebook', "Stop Notebook Execution"),
		category: NOTEBOOK_ACTIONS_CATEGORY,
		icon: { id: 'codicon/primitive-square' }
	},
	order: -1,
	group: 'navigation',
	when: ContextKeyExpr.and(NOTEBOOK_EDITOR_FOCUSED, NOTEBOOK_EDITOR_EXECUTING_NOTEBOOK)
});


MenuRegistry.appendMenuItem(MenuId.EditorTitle, {
	command: {
		id: EXECUTE_CELL_COMMAND_ID,
		title: localize('notebookActions.menu.execute', "Execute Notebook Cell"),
		category: NOTEBOOK_ACTIONS_CATEGORY,
		icon: { id: 'codicon/run' }
	},
	order: 0,
	group: 'navigation',
	when: ContextKeyExpr.and(NOTEBOOK_EDITOR_FOCUSED, NOTEBOOK_CELL_RUNNABLE)
});

registerAction2(class extends NotebookAction {
	constructor() {
		super({
			id: CHANGE_CELL_TO_CODE_COMMAND_ID,
			title: localize('notebookActions.changeCellToCode', "Change Cell to Code"),
			keybinding: {
				when: ContextKeyExpr.and(NOTEBOOK_EDITOR_FOCUSED, ContextKeyExpr.not(InputFocusedContextKey)),
				primary: KeyCode.KEY_Y,
				weight: KeybindingWeight.WorkbenchContrib
			},
			category: NOTEBOOK_ACTIONS_CATEGORY,
			precondition: ContextKeyExpr.and(NOTEBOOK_IS_ACTIVE_EDITOR, NOTEBOOK_EDITOR_FOCUSED),
			f1: true
		});
	}

	async runWithContext(accessor: ServicesAccessor, context: INotebookCellActionContext): Promise<void> {
		await changeCellToKind(CellKind.Code, context);
	}
});

registerAction2(class extends NotebookAction {
	constructor() {
		super({
			id: CHANGE_CELL_TO_MARKDOWN_COMMAND_ID,
			title: localize('notebookActions.changeCellToMarkdown', "Change Cell to Markdown"),
			keybinding: {
				when: ContextKeyExpr.and(NOTEBOOK_EDITOR_FOCUSED, ContextKeyExpr.not(InputFocusedContextKey)),
				primary: KeyCode.KEY_M,
				weight: KeybindingWeight.WorkbenchContrib
			},
			category: NOTEBOOK_ACTIONS_CATEGORY,
			precondition: ContextKeyExpr.and(NOTEBOOK_IS_ACTIVE_EDITOR, NOTEBOOK_EDITOR_FOCUSED),
			f1: true
		});
	}

	async runWithContext(accessor: ServicesAccessor, context: INotebookCellActionContext): Promise<void> {
		await changeCellToKind(CellKind.Markdown, context);
	}
});

export function getActiveNotebookEditor(editorService: IEditorService): INotebookEditor | undefined {
	// TODO can `isNotebookEditor` be on INotebookEditor to avoid a circular dependency?
	const activeEditorPane = editorService.activeEditorPane as any | undefined;
	return activeEditorPane?.isNotebookEditor ? activeEditorPane.getControl() : undefined;
}

<<<<<<< HEAD
async function runActiveCell(accessor: ServicesAccessor): Promise<ICellViewModel | undefined> {
	const editorService = accessor.get(IEditorService);
	const editor = getActiveNotebookEditor(editorService);
	if (!editor) {
		return undefined; // {{SQL CARBON EDIT}} strict-null-check
	}

	const activeCell = editor.getActiveCell();
	if (!activeCell) {
		return undefined; // {{SQL CARBON EDIT}} strict-null-check
	}

	editor.executeNotebookCell(activeCell);
	return activeCell;
}

=======
>>>>>>> ef534245
async function runCell(context: INotebookCellActionContext): Promise<void> {
	if (context.cell.runState === CellRunState.Running) {
		return;
	}

	return context.notebookEditor.executeNotebookCell(context.cell);
}

export async function changeCellToKind(kind: CellKind, context: INotebookCellActionContext, language?: string): Promise<ICellViewModel | null> {
	const { cell, notebookEditor } = context;

	if (cell.cellKind === kind) {
		return null;
	}

	const text = cell.getText();
	if (!notebookEditor.insertNotebookCell(cell, kind, 'below', text)) {
		return null;
	}

	const idx = notebookEditor.viewModel?.getCellIndex(cell);
	if (typeof idx !== 'number') {
		return null;
	}

	const newCell = notebookEditor.viewModel?.viewCells[idx + 1];
	if (!newCell) {
		return null;
	}

	if (language) {
		newCell.model.language = language;
	}

	notebookEditor.focusNotebookCell(newCell, cell.editState === CellEditState.Editing ? 'editor' : 'container');
	notebookEditor.deleteNotebookCell(cell);

	return newCell;
}

export interface INotebookCellActionContext {
	cellTemplate?: BaseCellRenderTemplate;
	cell: ICellViewModel;
	notebookEditor: INotebookEditor;
	ui?: boolean;
}

abstract class InsertCellCommand extends NotebookAction {
	constructor(
		desc: Readonly<IAction2Options>,
		private kind: CellKind,
		private direction: 'above' | 'below'
	) {
		super(desc);
	}

	async runWithContext(accessor: ServicesAccessor, context: INotebookCellActionContext): Promise<void> {
		const newCell = context.notebookEditor.insertNotebookCell(context.cell, this.kind, this.direction, undefined, context.ui);
		if (newCell) {
			context.notebookEditor.focusNotebookCell(newCell, 'editor');
		}
	}
}

registerAction2(class extends InsertCellCommand {
	constructor() {
		super(
			{
				id: INSERT_CODE_CELL_ABOVE_COMMAND_ID,
				title: localize('notebookActions.insertCodeCellAbove', "Insert Code Cell Above"),
				category: NOTEBOOK_ACTIONS_CATEGORY,
				keybinding: {
					primary: KeyMod.CtrlCmd | KeyMod.Shift | KeyCode.Enter,
					when: ContextKeyExpr.and(NOTEBOOK_EDITOR_FOCUSED, InputFocusedContext.toNegated()),
					weight: KeybindingWeight.WorkbenchContrib
				},
				precondition: ContextKeyExpr.and(NOTEBOOK_IS_ACTIVE_EDITOR, NOTEBOOK_EDITOR_FOCUSED),
				f1: true
			},
			CellKind.Code,
			'above');
	}
});

export class InsertCodeCellAction extends MenuItemAction {
	constructor(
		@IContextKeyService contextKeyService: IContextKeyService,
		@ICommandService commandService: ICommandService
	) {
		super(
			{
				id: INSERT_CODE_CELL_BELOW_COMMAND_ID,
				title: localize('notebookActions.insertCodeCellBelow', "Insert Code Cell Below")
			},
			undefined,
			{ shouldForwardArgs: true },
			contextKeyService,
			commandService);
	}
}

registerAction2(class extends InsertCellCommand {
	constructor() {
		super(
			{
				id: INSERT_CODE_CELL_BELOW_COMMAND_ID,
				title: localize('notebookActions.insertCodeCellBelow', "Insert Code Cell Below"),
				category: NOTEBOOK_ACTIONS_CATEGORY,
				icon: { id: 'codicon/add' },
				keybinding: {
					primary: KeyMod.CtrlCmd | KeyCode.Enter,
					when: ContextKeyExpr.and(NOTEBOOK_EDITOR_FOCUSED, InputFocusedContext.toNegated()),
					weight: KeybindingWeight.WorkbenchContrib
				},
				precondition: ContextKeyExpr.and(NOTEBOOK_IS_ACTIVE_EDITOR, NOTEBOOK_EDITOR_FOCUSED),
				f1: true,
			},
			CellKind.Code,
			'below');
	}
});

registerAction2(class extends InsertCellCommand {
	constructor() {
		super(
			{
				id: INSERT_MARKDOWN_CELL_ABOVE_COMMAND_ID,
				title: localize('notebookActions.insertMarkdownCellAbove', "Insert Markdown Cell Above"),
				category: NOTEBOOK_ACTIONS_CATEGORY,
				precondition: ContextKeyExpr.and(NOTEBOOK_IS_ACTIVE_EDITOR, NOTEBOOK_EDITOR_FOCUSED),
				f1: true
			},
			CellKind.Markdown,
			'above');
	}
});

export class InsertMarkdownCellAction extends MenuItemAction {
	constructor(
		@IContextKeyService contextKeyService: IContextKeyService,
		@ICommandService commandService: ICommandService
	) {
		super(
			{
				id: INSERT_MARKDOWN_CELL_BELOW_COMMAND_ID,
				title: localize('notebookActions.insertMarkdownCellBelow', "Insert Markdown Cell Below")
			},
			undefined,
			{ shouldForwardArgs: true },
			contextKeyService,
			commandService);
	}
}

registerAction2(class extends InsertCellCommand {
	constructor() {
		super(
			{
				id: INSERT_MARKDOWN_CELL_BELOW_COMMAND_ID,
				title: localize('notebookActions.insertMarkdownCellBelow', "Insert Markdown Cell Below"),
				category: NOTEBOOK_ACTIONS_CATEGORY,
				precondition: ContextKeyExpr.and(NOTEBOOK_IS_ACTIVE_EDITOR, NOTEBOOK_EDITOR_FOCUSED),
				f1: true
			},
			CellKind.Markdown,
			'below');
	}
});

registerAction2(class extends NotebookAction {
	constructor() {
		super(
			{
				id: EDIT_CELL_COMMAND_ID,
				title: localize('notebookActions.editCell', "Edit Cell"),
				keybinding: {
					when: ContextKeyExpr.and(NOTEBOOK_EDITOR_FOCUSED, ContextKeyExpr.not(InputFocusedContextKey)),
					primary: KeyCode.Enter,
					weight: KeybindingWeight.WorkbenchContrib
				},
				menu: {
					id: MenuId.NotebookCellTitle,
					when: ContextKeyExpr.and(
						NOTEBOOK_CELL_TYPE.isEqualTo('markdown'),
						NOTEBOOK_CELL_MARKDOWN_EDIT_MODE.toNegated(),
						NOTEBOOK_CELL_EDITABLE),
					order: CellToolbarOrder.EditCell
				},
				icon: { id: 'codicon/pencil' }
			});
	}

	async runWithContext(accessor: ServicesAccessor, context: INotebookCellActionContext): Promise<void> {
		context.notebookEditor.editNotebookCell(context.cell);
	}
});

registerAction2(class extends NotebookAction {
	constructor() {
		super(
			{
				id: SAVE_CELL_COMMAND_ID,
				title: localize('notebookActions.saveCell', "Save Cell"),
				menu: {
					id: MenuId.NotebookCellTitle,
					when: ContextKeyExpr.and(
						NOTEBOOK_CELL_TYPE.isEqualTo('markdown'),
						NOTEBOOK_CELL_MARKDOWN_EDIT_MODE,
						NOTEBOOK_CELL_EDITABLE),
					order: CellToolbarOrder.SaveCell
				},
				icon: { id: 'codicon/check' }
			});
	}

	async runWithContext(accessor: ServicesAccessor, context: INotebookCellActionContext) {
		return context.notebookEditor.saveNotebookCell(context.cell);
	}
});

registerAction2(class extends NotebookAction {
	constructor() {
		super(
			{
				id: DELETE_CELL_COMMAND_ID,
				title: localize('notebookActions.deleteCell', "Delete Cell"),
				category: NOTEBOOK_ACTIONS_CATEGORY,
				menu: {
					id: MenuId.NotebookCellTitle,
					order: CellToolbarOrder.DeleteCell,
					when: NOTEBOOK_EDITOR_EDITABLE
				},
				keybinding: {
					primary: KeyCode.Delete,
					mac: {
						primary: KeyMod.CtrlCmd | KeyCode.Backspace
					},
					when: ContextKeyExpr.and(NOTEBOOK_EDITOR_FOCUSED, ContextKeyExpr.not(InputFocusedContextKey)),
					weight: KeybindingWeight.WorkbenchContrib
				},
				icon: { id: 'codicon/trash' },
				precondition: ContextKeyExpr.and(NOTEBOOK_IS_ACTIVE_EDITOR, NOTEBOOK_EDITOR_FOCUSED),
				f1: true
			});
	}

	async runWithContext(accessor: ServicesAccessor, context: INotebookCellActionContext) {
		const index = context.notebookEditor.viewModel!.getCellIndex(context.cell);
		const result = await context.notebookEditor.deleteNotebookCell(context.cell);

		if (result) {
			// deletion succeeds, move focus to the next cell
			const nextCellIdx = index < context.notebookEditor.viewModel!.length ? index : context.notebookEditor.viewModel!.length - 1;
			if (nextCellIdx >= 0) {
				context.notebookEditor.focusNotebookCell(context.notebookEditor.viewModel!.viewCells[nextCellIdx], 'container');
			} else {
				// No cells left, insert a new empty one
				const newCell = context.notebookEditor.insertNotebookCell(undefined, context.cell.cellKind);
				if (newCell) {
					context.notebookEditor.focusNotebookCell(newCell, 'editor');
				}
			}
		}
	}
});

async function moveCell(context: INotebookCellActionContext, direction: 'up' | 'down'): Promise<void> {
	const result = direction === 'up' ?
		await context.notebookEditor.moveCellUp(context.cell) :
		await context.notebookEditor.moveCellDown(context.cell);

	if (result) {
		// move cell command only works when the cell container has focus
		context.notebookEditor.focusNotebookCell(context.cell, 'container');
	}
}

async function copyCell(context: INotebookCellActionContext, direction: 'up' | 'down'): Promise<void> {
	const text = context.cell.getText();
	const newCellDirection = direction === 'up' ? 'above' : 'below';
	const newCell = context.notebookEditor.insertNotebookCell(context.cell, context.cell.cellKind, newCellDirection, text);
	if (newCell) {
		context.notebookEditor.focusNotebookCell(newCell, 'container');
	}
}

registerAction2(class extends NotebookAction {
	constructor() {
		super(
			{
				id: MOVE_CELL_UP_COMMAND_ID,
				title: localize('notebookActions.moveCellUp', "Move Cell Up"),
				category: NOTEBOOK_ACTIONS_CATEGORY,
				icon: { id: 'codicon/arrow-up' },
				precondition: ContextKeyExpr.and(NOTEBOOK_IS_ACTIVE_EDITOR, NOTEBOOK_EDITOR_FOCUSED),
				f1: true,
				keybinding: {
					primary: KeyMod.Alt | KeyCode.UpArrow,
					when: ContextKeyExpr.and(NOTEBOOK_EDITOR_FOCUSED, InputFocusedContext.toNegated()),
					weight: KeybindingWeight.WorkbenchContrib
				}
			});
	}

	async runWithContext(accessor: ServicesAccessor, context: INotebookCellActionContext) {
		return moveCell(context, 'up');
	}
});

registerAction2(class extends NotebookAction {
	constructor() {
		super(
			{
				id: MOVE_CELL_DOWN_COMMAND_ID,
				title: localize('notebookActions.moveCellDown', "Move Cell Down"),
				category: NOTEBOOK_ACTIONS_CATEGORY,
				icon: { id: 'codicon/arrow-down' },
				precondition: ContextKeyExpr.and(NOTEBOOK_IS_ACTIVE_EDITOR, NOTEBOOK_EDITOR_FOCUSED),
				f1: true,
				keybinding: {
					primary: KeyMod.Alt | KeyCode.DownArrow,
					when: ContextKeyExpr.and(NOTEBOOK_EDITOR_FOCUSED, InputFocusedContext.toNegated()),
					weight: KeybindingWeight.WorkbenchContrib
				}
			});
	}

	async runWithContext(accessor: ServicesAccessor, context: INotebookCellActionContext) {
		return moveCell(context, 'down');
	}
});

registerAction2(class extends NotebookAction {
	constructor() {
		super(
			{
				id: COPY_CELL_COMMAND_ID,
				title: localize('notebookActions.copy', "Copy Cell"),
				category: NOTEBOOK_ACTIONS_CATEGORY,
				precondition: ContextKeyExpr.and(NOTEBOOK_IS_ACTIVE_EDITOR, NOTEBOOK_EDITOR_FOCUSED),
				f1: true,
				keybinding: {
					when: ContextKeyExpr.and(NOTEBOOK_EDITOR_FOCUSED, ContextKeyExpr.not(InputFocusedContextKey)),
					primary: KeyMod.CtrlCmd | KeyCode.KEY_C,
					weight: EDITOR_WIDGET_ACTION_WEIGHT
				},
			});
	}

	async runWithContext(accessor: ServicesAccessor, context: INotebookCellActionContext) {
		const clipboardService = accessor.get<IClipboardService>(IClipboardService);
		const notebookService = accessor.get<INotebookService>(INotebookService);
		clipboardService.writeText(context.cell.getText());
		notebookService.setToCopy([context.cell.model]);
	}
});

registerAction2(class extends NotebookAction {
	constructor() {
		super(
			{
				id: CUT_CELL_COMMAND_ID,
				title: localize('notebookActions.cut', "Cut Cell"),
				category: NOTEBOOK_ACTIONS_CATEGORY,
				precondition: ContextKeyExpr.and(NOTEBOOK_IS_ACTIVE_EDITOR, NOTEBOOK_EDITOR_FOCUSED),
				f1: true,
				keybinding: {
					when: ContextKeyExpr.and(NOTEBOOK_EDITOR_FOCUSED, ContextKeyExpr.not(InputFocusedContextKey)),
					primary: KeyMod.CtrlCmd | KeyCode.KEY_X,
					weight: EDITOR_WIDGET_ACTION_WEIGHT
				},
			});
	}

	async runWithContext(accessor: ServicesAccessor, context: INotebookCellActionContext) {
		const clipboardService = accessor.get<IClipboardService>(IClipboardService);
		const notebookService = accessor.get<INotebookService>(INotebookService);
		clipboardService.writeText(context.cell.getText());
		const viewModel = context.notebookEditor.viewModel;

		if (!viewModel) {
			return;
		}

		viewModel.deleteCell(viewModel.getCellIndex(context.cell), true);
		notebookService.setToCopy([context.cell.model]);
	}
});

registerAction2(class extends NotebookAction {
	constructor() {
		super(
			{
				id: PASTE_CELL_ABOVE_COMMAND_ID,
				title: localize('notebookActions.pasteAbove', "Paste Cell Above"),
				category: NOTEBOOK_ACTIONS_CATEGORY,
				precondition: ContextKeyExpr.and(NOTEBOOK_IS_ACTIVE_EDITOR, NOTEBOOK_EDITOR_FOCUSED),
				f1: true,
				keybinding: {
					when: ContextKeyExpr.and(NOTEBOOK_EDITOR_FOCUSED, ContextKeyExpr.not(InputFocusedContextKey)),
					primary: KeyMod.CtrlCmd | KeyMod.Shift | KeyCode.KEY_V,
					weight: EDITOR_WIDGET_ACTION_WEIGHT
				},
			});
	}

	async runWithContext(accessor: ServicesAccessor, context: INotebookCellActionContext) {
		const notebookService = accessor.get<INotebookService>(INotebookService);
		const pasteCells = notebookService.getToCopy() || [];

		const viewModel = context.notebookEditor.viewModel;

		if (!viewModel) {
			return;
		}

		const currCellIndex = viewModel.getCellIndex(context!.cell);

		pasteCells.reverse().forEach(pasteCell => {
			viewModel.insertCell(currCellIndex, pasteCell, true);
			return;
		});
	}
});
registerAction2(class extends NotebookAction {
	constructor() {
		super(
			{
				id: PASTE_CELL_COMMAND_ID,
				title: localize('notebookActions.paste', "Paste Cell"),
				category: NOTEBOOK_ACTIONS_CATEGORY,
				precondition: ContextKeyExpr.and(NOTEBOOK_IS_ACTIVE_EDITOR, NOTEBOOK_EDITOR_FOCUSED),
				f1: true,
				keybinding: {
					when: ContextKeyExpr.and(NOTEBOOK_EDITOR_FOCUSED, ContextKeyExpr.not(InputFocusedContextKey)),
					primary: KeyMod.CtrlCmd | KeyCode.KEY_V,
					weight: EDITOR_WIDGET_ACTION_WEIGHT
				},
			});
	}

	async runWithContext(accessor: ServicesAccessor, context: INotebookCellActionContext) {
		const notebookService = accessor.get<INotebookService>(INotebookService);
		const pasteCells = notebookService.getToCopy() || [];

		const viewModel = context.notebookEditor.viewModel;

		if (!viewModel) {
			return;
		}

		const currCellIndex = viewModel.getCellIndex(context!.cell);

		pasteCells.reverse().forEach(pasteCell => {
			viewModel.insertCell(currCellIndex + 1, pasteCell, true);
			return;
		});
	}
});

registerAction2(class extends NotebookAction {
	constructor() {
		super(
			{
				id: COPY_CELL_UP_COMMAND_ID,
				title: localize('notebookActions.copyCellUp', "Copy Cell Up"),
				category: NOTEBOOK_ACTIONS_CATEGORY,
				precondition: ContextKeyExpr.and(NOTEBOOK_IS_ACTIVE_EDITOR, NOTEBOOK_EDITOR_FOCUSED),
				f1: true,
				keybinding: {
					primary: KeyMod.Alt | KeyMod.Shift | KeyCode.UpArrow,
					when: ContextKeyExpr.and(NOTEBOOK_EDITOR_FOCUSED, InputFocusedContext.toNegated()),
					weight: KeybindingWeight.WorkbenchContrib
				}
			});
	}

	async runWithContext(accessor: ServicesAccessor, context: INotebookCellActionContext) {
		return copyCell(context, 'up');
	}
});

registerAction2(class extends NotebookAction {
	constructor() {
		super(
			{
				id: COPY_CELL_DOWN_COMMAND_ID,
				title: localize('notebookActions.copyCellDown', "Copy Cell Down"),
				category: NOTEBOOK_ACTIONS_CATEGORY,
				precondition: ContextKeyExpr.and(NOTEBOOK_IS_ACTIVE_EDITOR, NOTEBOOK_EDITOR_FOCUSED),
				f1: true,
				keybinding: {
					primary: KeyMod.Alt | KeyMod.Shift | KeyCode.DownArrow,
					when: ContextKeyExpr.and(NOTEBOOK_EDITOR_FOCUSED, InputFocusedContext.toNegated()),
					weight: KeybindingWeight.WorkbenchContrib
				}
			});
	}

	async runWithContext(accessor: ServicesAccessor, context: INotebookCellActionContext) {
		return copyCell(context, 'down');
	}
});

registerAction2(class extends NotebookAction {
	constructor() {
		super({
			id: NOTEBOOK_CURSOR_DOWN,
			title: localize('cursorMoveDown', 'Cursor Move Down'),
			category: NOTEBOOK_ACTIONS_CATEGORY,
			keybinding: {
				when: ContextKeyExpr.and(NOTEBOOK_EDITOR_FOCUSED, ContextKeyExpr.has(InputFocusedContextKey), EditorContextKeys.editorTextFocus, NOTEBOOK_EDITOR_CURSOR_BOUNDARY.notEqualsTo('top'), NOTEBOOK_EDITOR_CURSOR_BOUNDARY.notEqualsTo('none')),
				primary: KeyCode.DownArrow,
				weight: EDITOR_WIDGET_ACTION_WEIGHT
			}
		});
	}

	async runWithContext(accessor: ServicesAccessor, context: INotebookCellActionContext): Promise<void> {
		const editor = context.notebookEditor;
		const activeCell = context.cell;

		const idx = editor.viewModel?.getCellIndex(activeCell);
		if (typeof idx !== 'number') {
			return;
		}

		const newCell = editor.viewModel?.viewCells[idx + 1];

		if (!newCell) {
			return;
		}

		editor.focusNotebookCell(newCell, 'editor');
	}
});

registerAction2(class extends NotebookAction {
	constructor() {
		super({
			id: NOTEBOOK_CURSOR_UP,
			title: localize('cursorMoveUp', 'Cursor Move Up'),
			category: NOTEBOOK_ACTIONS_CATEGORY,
			keybinding: {
				when: ContextKeyExpr.and(NOTEBOOK_EDITOR_FOCUSED, ContextKeyExpr.has(InputFocusedContextKey), EditorContextKeys.editorTextFocus, NOTEBOOK_EDITOR_CURSOR_BOUNDARY.notEqualsTo('bottom'), NOTEBOOK_EDITOR_CURSOR_BOUNDARY.notEqualsTo('none')),
				primary: KeyCode.UpArrow,
				weight: EDITOR_WIDGET_ACTION_WEIGHT
			},
		});
	}

	async runWithContext(accessor: ServicesAccessor, context: INotebookCellActionContext): Promise<void> {
		const editor = context.notebookEditor;
		const activeCell = context.cell;

		const idx = editor.viewModel?.getCellIndex(activeCell);
		if (typeof idx !== 'number') {
			return;
		}

		if (idx < 1) {
			// we don't do loop
			return;
		}

		const newCell = editor.viewModel?.viewCells[idx - 1];

		if (!newCell) {
			return;
		}

		editor.focusNotebookCell(newCell, 'editor');
	}
});

registerAction2(class extends NotebookAction {
	constructor() {
		super({
			id: FOCUS_IN_OUTPUT_COMMAND_ID,
			title: localize('focusOutput', 'Focus In Active Cell Output'),
			category: NOTEBOOK_ACTIONS_CATEGORY,
			keybinding: {
				when: ContextKeyExpr.and(NOTEBOOK_EDITOR_FOCUSED),
				primary: KeyMod.CtrlCmd | KeyCode.DownArrow,
				mac: { primary: KeyMod.WinCtrl | KeyCode.DownArrow, },
				weight: KeybindingWeight.WorkbenchContrib
			},
			precondition: ContextKeyExpr.and(NOTEBOOK_IS_ACTIVE_EDITOR, NOTEBOOK_EDITOR_FOCUSED),
			f1: true
		});
	}

	async runWithContext(accessor: ServicesAccessor, context: INotebookCellActionContext): Promise<void> {
		const editor = context.notebookEditor;
		const activeCell = context.cell;
		editor.focusNotebookCell(activeCell, 'output');
	}
});

registerAction2(class extends NotebookAction {
	constructor() {
		super({
			id: FOCUS_OUT_OUTPUT_COMMAND_ID,
			title: localize('focusOutputOut', 'Focus Out Active Cell Output'),
			category: NOTEBOOK_ACTIONS_CATEGORY,
			keybinding: {
				when: ContextKeyExpr.and(NOTEBOOK_EDITOR_FOCUSED),
				primary: KeyMod.CtrlCmd | KeyCode.UpArrow,
				mac: { primary: KeyMod.WinCtrl | KeyCode.UpArrow, },
				weight: KeybindingWeight.WorkbenchContrib
			},
			precondition: ContextKeyExpr.and(NOTEBOOK_IS_ACTIVE_EDITOR, NOTEBOOK_EDITOR_FOCUSED),
			f1: true
		});
	}

	async runWithContext(accessor: ServicesAccessor, context: INotebookCellActionContext): Promise<void> {
		const editor = context.notebookEditor;
		const activeCell = context.cell;
		editor.focusNotebookCell(activeCell, 'editor');
	}
});


registerAction2(class extends NotebookAction {
	constructor() {
		super({
			id: NOTEBOOK_UNDO,
			title: localize('undo', 'Undo'),
			category: NOTEBOOK_ACTIONS_CATEGORY,
			keybinding: {
				when: ContextKeyExpr.and(NOTEBOOK_EDITOR_FOCUSED, ContextKeyExpr.not(InputFocusedContextKey)),
				primary: KeyMod.CtrlCmd | KeyCode.KEY_Z,
				weight: KeybindingWeight.WorkbenchContrib
			}
		});
	}

	async runWithContext(accessor: ServicesAccessor, context: INotebookCellActionContext): Promise<void> {
		const viewModel = context.notebookEditor.viewModel;

		if (!viewModel) {
			return;
		}

		viewModel.undo();
	}
});

registerAction2(class extends NotebookAction {
	constructor() {
		super({
			id: NOTEBOOK_REDO,
			title: localize('redo', 'Redo'),
			category: NOTEBOOK_ACTIONS_CATEGORY,
			keybinding: {
				when: ContextKeyExpr.and(NOTEBOOK_EDITOR_FOCUSED, ContextKeyExpr.not(InputFocusedContextKey)),
				primary: KeyMod.CtrlCmd | KeyMod.Shift | KeyCode.KEY_Z,
				weight: KeybindingWeight.WorkbenchContrib
			}
		});
	}

	async runWithContext(accessor: ServicesAccessor, context: INotebookCellActionContext): Promise<void> {
		context.notebookEditor.viewModel?.redo();
	}
});

registerAction2(class extends NotebookAction {
	constructor() {
		super({
			id: NOTEBOOK_FOCUS_TOP,
			title: localize('focusFirstCell', 'Focus First Cell'),
			category: NOTEBOOK_ACTIONS_CATEGORY,
			keybinding: {
				when: ContextKeyExpr.and(NOTEBOOK_EDITOR_FOCUSED, ContextKeyExpr.not(InputFocusedContextKey)),
				primary: KeyMod.CtrlCmd | KeyCode.Home,
				mac: { primary: KeyMod.CtrlCmd | KeyCode.UpArrow },
				weight: KeybindingWeight.WorkbenchContrib
			},
			precondition: ContextKeyExpr.and(NOTEBOOK_IS_ACTIVE_EDITOR, NOTEBOOK_EDITOR_FOCUSED),
			f1: true
		});
	}

	async runWithContext(accessor: ServicesAccessor, context: INotebookCellActionContext): Promise<void> {
		const editor = context.notebookEditor;
		if (!editor.viewModel || !editor.viewModel.length) {
			return;
		}

		const firstCell = editor.viewModel.viewCells[0];
		editor.focusNotebookCell(firstCell, 'container');
	}
});

registerAction2(class extends NotebookAction {
	constructor() {
		super({
			id: NOTEBOOK_FOCUS_BOTTOM,
			title: localize('focusLastCell', 'Focus Last Cell'),
			category: NOTEBOOK_ACTIONS_CATEGORY,
			keybinding: {
				when: ContextKeyExpr.and(NOTEBOOK_EDITOR_FOCUSED, ContextKeyExpr.not(InputFocusedContextKey)),
				primary: KeyMod.CtrlCmd | KeyCode.End,
				mac: { primary: KeyMod.CtrlCmd | KeyCode.DownArrow },
				weight: KeybindingWeight.WorkbenchContrib
			},
			precondition: NOTEBOOK_IS_ACTIVE_EDITOR,
			f1: true
		});
	}

	async runWithContext(accessor: ServicesAccessor, context: INotebookCellActionContext): Promise<void> {
		const editor = context.notebookEditor;
		if (!editor.viewModel || !editor.viewModel.length) {
			return;
		}

		const firstCell = editor.viewModel.viewCells[editor.viewModel.length - 1];
		editor.focusNotebookCell(firstCell, 'container');
	}
});

registerAction2(class extends NotebookAction {
	constructor() {
		super({
			id: CLEAR_CELL_OUTPUTS_COMMAND_ID,
			title: localize('clearActiveCellOutputs', 'Clear Active Cell Outputs'),
			category: NOTEBOOK_ACTIONS_CATEGORY,
			menu: {
				id: MenuId.NotebookCellTitle,
				when: ContextKeyExpr.and(NOTEBOOK_CELL_TYPE.isEqualTo('code'), NOTEBOOK_EDITOR_RUNNABLE),
				order: CellToolbarOrder.ClearCellOutput
			},
			icon: { id: 'codicon/clear-all' },
			precondition: NOTEBOOK_IS_ACTIVE_EDITOR,
			f1: true
		});
	}

	async runWithContext(accessor: ServicesAccessor, context: INotebookCellActionContext): Promise<void> {
		const editor = context.notebookEditor;
		if (!editor.viewModel || !editor.viewModel.length) {
			return;
		}

		editor.viewModel.notebookDocument.clearCellOutput(context.cell.handle);
	}
});

interface ILanguagePickInput extends IQuickPickItem {
	languageId: string;
	description: string;
}

export class ChangeCellLanguageAction extends NotebookAction {
	constructor() {
		super({
			id: CHANGE_CELL_LANGUAGE,
			title: localize('changeLanguage', 'Change Cell Language'),
			category: NOTEBOOK_ACTIONS_CATEGORY,
			precondition: NOTEBOOK_IS_ACTIVE_EDITOR,
			f1: true
		});
	}

	async runWithContext(accessor: ServicesAccessor, context: INotebookCellActionContext): Promise<void> {
		this.showLanguagePicker(accessor, context);
	}

	private async showLanguagePicker(accessor: ServicesAccessor, context: INotebookCellActionContext) {
		const topItems: ILanguagePickInput[] = [];
		const mainItems: ILanguagePickInput[] = [];

		const modeService = accessor.get(IModeService);
		const modelService = accessor.get(IModelService);
		const quickInputService = accessor.get(IQuickInputService);

		const providerLanguages = [...context.notebookEditor.viewModel!.notebookDocument.languages, 'markdown'];
		providerLanguages.forEach(languageId => {
			let description: string;
			if (languageId === context.cell.language) {
				description = localize('languageDescription', "({0}) - Current Language", languageId);
			} else {
				description = localize('languageDescriptionConfigured', "({0})", languageId);
			}

			const languageName = modeService.getLanguageName(languageId);
			if (!languageName) {
				// Notebook has unrecognized language
				return;
			}

			const item = <ILanguagePickInput>{
				label: languageName,
				iconClasses: getIconClasses(modelService, modeService, this.getFakeResource(languageName, modeService)),
				description,
				languageId
			};

			if (languageId === 'markdown' || languageId === context.cell.language) {
				topItems.push(item);
			} else {
				mainItems.push(item);
			}
		});

		mainItems.sort((a, b) => {
			return a.description.localeCompare(b.description);
		});

		const picks: QuickPickInput[] = [
			...topItems,
			{ type: 'separator' },
			...mainItems
		];

		const selection = await quickInputService.pick(picks, { placeHolder: localize('pickLanguageToConfigure', "Select Language Mode") }) as ILanguagePickInput | undefined;
		if (selection && selection.languageId) {
			if (selection.languageId === 'markdown' && context.cell?.language !== 'markdown') {
				const newCell = await changeCellToKind(CellKind.Markdown, { cell: context.cell, notebookEditor: context.notebookEditor });
				if (newCell) {
					context.notebookEditor.focusNotebookCell(newCell, 'editor');
				}
			} else if (selection.languageId !== 'markdown' && context.cell?.language === 'markdown') {
				await changeCellToKind(CellKind.Code, { cell: context.cell, notebookEditor: context.notebookEditor }, selection.languageId);
			} else {
				context.notebookEditor.viewModel!.notebookDocument.changeCellLanguage(context.cell.handle, selection.languageId);
			}
		}
	}

	/**
	 * Copied from editorStatus.ts
	 */
	private getFakeResource(lang: string, modeService: IModeService): URI | undefined {
		let fakeResource: URI | undefined;

		const extensions = modeService.getExtensions(lang);
		if (extensions?.length) {
			fakeResource = URI.file(extensions[0]);
		} else {
			const filenames = modeService.getFilenames(lang);
			if (filenames?.length) {
				fakeResource = URI.file(filenames[0]);
			}
		}

		return fakeResource;
	}
}
registerAction2(ChangeCellLanguageAction);

registerAction2(class extends NotebookAction {
	constructor() {
		super({
			id: CLEAR_ALL_CELLS_OUTPUTS_COMMAND_ID,
			title: localize('clearAllCellsOutputs', 'Clear All Cells Outputs'),
			category: NOTEBOOK_ACTIONS_CATEGORY,
			menu: {
				id: MenuId.EditorTitle,
				when: NOTEBOOK_EDITOR_FOCUSED,
				group: 'navigation',
				order: 0
			},
			icon: { id: 'codicon/clear-all' },
			precondition: NOTEBOOK_IS_ACTIVE_EDITOR,
			f1: true
		});
	}

	async runWithContext(accessor: ServicesAccessor, context: INotebookCellActionContext): Promise<void> {
		const editor = context.notebookEditor;
		if (!editor.viewModel || !editor.viewModel.length) {
			return;
		}

		editor.viewModel.notebookDocument.clearAllCellOutputs();
	}
});

async function splitCell(context: INotebookCellActionContext): Promise<void> {
	if (context.cell.cellKind === CellKind.Code) {
		const newCells = await context.notebookEditor.splitNotebookCell(context.cell);
		if (newCells) {
			context.notebookEditor.focusNotebookCell(newCells[newCells.length - 1], 'editor');
		}
	}
}

registerAction2(class extends NotebookAction {
	constructor() {
		super(
			{
				id: SPLIT_CELL_COMMAND_ID,
				title: localize('notebookActions.splitCell', "Split Cell"),
				category: NOTEBOOK_ACTIONS_CATEGORY,
				menu: {
					id: MenuId.NotebookCellTitle,
					when: ContextKeyExpr.and(NOTEBOOK_EDITOR_FOCUSED, NOTEBOOK_CELL_TYPE.isEqualTo('code'), NOTEBOOK_EDITOR_EDITABLE, InputFocusedContext),
					order: CellToolbarOrder.SplitCell
				},
				icon: { id: 'codicon/split-vertical' },
				precondition: NOTEBOOK_IS_ACTIVE_EDITOR,
				f1: true
			});
	}

	async runWithContext(accessor: ServicesAccessor, context: INotebookCellActionContext) {
		return splitCell(context);
	}
});


async function joinCells(context: INotebookCellActionContext, direction: 'above' | 'below'): Promise<void> {
	const cell = await context.notebookEditor.joinNotebookCells(context.cell, direction, CellKind.Code);
	if (cell) {
		context.notebookEditor.focusNotebookCell(cell, 'editor');
	}
}

registerAction2(class extends NotebookAction {
	constructor() {
		super(
			{
				id: JOIN_CELL_ABOVE_COMMAND_ID,
				title: localize('notebookActions.joinCellAbove', "Join with Previous Cell"),
				category: NOTEBOOK_ACTIONS_CATEGORY,
				precondition: NOTEBOOK_IS_ACTIVE_EDITOR,
				f1: true
			});
	}

	async runWithContext(accessor: ServicesAccessor, context: INotebookCellActionContext) {
		return joinCells(context, 'above');
	}
});

registerAction2(class extends NotebookAction {
	constructor() {
		super(
			{
				id: JOIN_CELL_BELOW_COMMAND_ID,
				title: localize('notebookActions.joinCellBelow', "Join with Next Cell"),
				category: NOTEBOOK_ACTIONS_CATEGORY,
				precondition: NOTEBOOK_IS_ACTIVE_EDITOR,
				f1: true
			});
	}

	async runWithContext(accessor: ServicesAccessor, context: INotebookCellActionContext) {
		return joinCells(context, 'below');
	}
});

registerAction2(class extends NotebookAction {
	constructor() {
		super({
			id: CENTER_ACTIVE_CELL,
			title: localize('notebookActions.centerActiveCell', "Center Active Cell"),
			keybinding: {
				when: ContextKeyExpr.and(NOTEBOOK_EDITOR_FOCUSED),
				primary: KeyMod.CtrlCmd | KeyCode.KEY_L,
				mac: {
					primary: KeyMod.WinCtrl | KeyCode.KEY_L,
				},
				weight: KeybindingWeight.WorkbenchContrib
			},
			category: NOTEBOOK_ACTIONS_CATEGORY,
			precondition: NOTEBOOK_EDITOR_FOCUSED,
			f1: true
		});
	}

	async runWithContext(accessor: ServicesAccessor, context: INotebookCellActionContext): Promise<void> {
		return context.notebookEditor.revealInCenter(context.cell);
	}
});<|MERGE_RESOLUTION|>--- conflicted
+++ resolved
@@ -103,27 +103,15 @@
 	private getActiveCellContext(accessor: ServicesAccessor): INotebookCellActionContext | undefined {
 		const editorService = accessor.get(IEditorService);
 
-<<<<<<< HEAD
-	const editor = getActiveNotebookEditor(editorService);
-	if (!editor) {
-		return undefined; // {{SQL CARBON EDIT}} strict-null-checks
-	}
-
-	const activeCell = editor.getActiveCell();
-	if (!activeCell) {
-		return undefined; // {{SQL CARBON EDIT}} strict-null-checks
-	}
-=======
 		const editor = getActiveNotebookEditor(editorService);
 		if (!editor) {
-			return;
+			return undefined; // {{SQL CARBON EDIT}} strict-null-checks
 		}
 
 		const activeCell = editor.getActiveCell();
 		if (!activeCell) {
-			return;
-		}
->>>>>>> ef534245
+			return undefined; // {{SQL CARBON EDIT}} strict-null-checks
+		}
 
 		return {
 			cell: activeCell,
@@ -414,25 +402,6 @@
 	return activeEditorPane?.isNotebookEditor ? activeEditorPane.getControl() : undefined;
 }
 
-<<<<<<< HEAD
-async function runActiveCell(accessor: ServicesAccessor): Promise<ICellViewModel | undefined> {
-	const editorService = accessor.get(IEditorService);
-	const editor = getActiveNotebookEditor(editorService);
-	if (!editor) {
-		return undefined; // {{SQL CARBON EDIT}} strict-null-check
-	}
-
-	const activeCell = editor.getActiveCell();
-	if (!activeCell) {
-		return undefined; // {{SQL CARBON EDIT}} strict-null-check
-	}
-
-	editor.executeNotebookCell(activeCell);
-	return activeCell;
-}
-
-=======
->>>>>>> ef534245
 async function runCell(context: INotebookCellActionContext): Promise<void> {
 	if (context.cell.runState === CellRunState.Running) {
 		return;
