--- conflicted
+++ resolved
@@ -8,11 +8,6 @@
 import * as strings from 'vs/base/common/strings';
 import { IContextViewService } from 'vs/platform/contextview/browser/contextView';
 import { IContextKeyService, IContextKey, ContextKeyExpr } from 'vs/platform/contextkey/common/contextkey';
-<<<<<<< HEAD
-import { KEYBINDING_CONTEXT_NOTEBOOK_FIND_WIDGET_FOCUSED, INotebookEditor, CellEditState, INotebookEditorContribution, NOTEBOOK_EDITOR_FOCUSED, getNotebookEditorFromEditorPane, NOTEBOOK_IS_ACTIVE_EDITOR } from 'vs/workbench/contrib/notebook/browser/notebookBrowser';
-import { Range } from 'vs/editor/common/core/range';
-import { MATCHES_LIMIT } from 'vs/editor/contrib/find/findModel';
-=======
 import { KEYBINDING_CONTEXT_NOTEBOOK_FIND_WIDGET_FOCUSED, INotebookEditor, CellFindMatch, CellEditState, INotebookEditorContribution, NOTEBOOK_EDITOR_FOCUSED, getNotebookEditorFromEditorPane, NOTEBOOK_IS_ACTIVE_EDITOR } from 'vs/workbench/contrib/notebook/browser/notebookBrowser';
 import { Range } from 'vs/editor/common/core/range';
 import { MATCHES_LIMIT } from 'vs/editor/contrib/find/findModel';
@@ -21,7 +16,6 @@
 import { IModelDeltaDecoration } from 'vs/editor/common/model';
 import { ICellModelDeltaDecorations, ICellModelDecorations } from 'vs/workbench/contrib/notebook/browser/viewModel/notebookViewModel';
 import { PrefixSumComputer } from 'vs/editor/common/viewModel/prefixSumComputer';
->>>>>>> 3cb2f552
 import { IKeyboardEvent } from 'vs/base/browser/keyboardEvent';
 import { KeyCode, KeyMod } from 'vs/base/common/keyCodes';
 import { SimpleFindReplaceWidget } from 'vs/workbench/contrib/codeEditor/browser/find/simpleFindReplaceWidget';
@@ -38,10 +32,6 @@
 import { StartFindAction, StartFindReplaceAction } from 'vs/editor/contrib/find/findController';
 import { EditorContextKeys } from 'vs/editor/common/editorContextKeys';
 import { NLS_MATCHES_LOCATION, NLS_NO_RESULTS } from 'vs/editor/contrib/find/findWidget';
-<<<<<<< HEAD
-import { FindModel } from 'vs/workbench/contrib/notebook/browser/contrib/find/findModel';
-=======
->>>>>>> 3cb2f552
 
 const FIND_HIDE_TRANSITION = 'find-hide-transition';
 const FIND_SHOW_TRANSITION = 'find-show-transition';
@@ -109,9 +99,6 @@
 	}
 
 	protected find(previous: boolean): void {
-<<<<<<< HEAD
-		this._findModel.find(previous);
-=======
 		if (!this._findMatches.length) {
 			return;
 		}
@@ -143,7 +130,6 @@
 		// 	currCell.updateEditState(CellEditState.Preview, 'find');
 		// }
 		// this._updateMatchesCount();
->>>>>>> 3cb2f552
 	}
 
 	protected replaceOne() {
@@ -173,8 +159,6 @@
 		});
 	}
 
-<<<<<<< HEAD
-=======
 	private revealCellRange(cellIndex: number, matchIndex: number) {
 		this._findMatches[cellIndex].cell.updateEditState(CellEditState.Editing, 'find');
 		this._notebookEditor.focusElement(this._findMatches[cellIndex].cell);
@@ -182,7 +166,6 @@
 		this._notebookEditor.revealRangeInCenterIfOutsideViewportAsync(this._findMatches[cellIndex].cell, this._findMatches[cellIndex].matches[matchIndex].range);
 	}
 
->>>>>>> 3cb2f552
 	protected findFirst(): void { }
 
 	protected onFocusTrackerFocus() {
@@ -204,8 +187,6 @@
 	protected onFindInputFocusTrackerFocus(): void { }
 	protected onFindInputFocusTrackerBlur(): void { }
 
-<<<<<<< HEAD
-=======
 	private constructFindMatchesStarts() {
 		if (this._findMatches && this._findMatches.length) {
 			const values = new Uint32Array(this._findMatches.length);
@@ -297,7 +278,6 @@
 		});
 	}
 
->>>>>>> 3cb2f552
 	override show(initialInput?: string): void {
 		super.show(initialInput);
 		this._state.change({ searchString: initialInput ?? '', isRevealed: true }, false);
@@ -370,8 +350,6 @@
 				cell.updateEditState(CellEditState.Preview, 'find');
 			}
 		});
-<<<<<<< HEAD
-=======
 	}
 
 	override _updateMatchesCount(): void {
@@ -415,7 +393,6 @@
 
 		// TODO@rebornix, aria for `cell ${index}, line {line}`
 		return localize('ariaSearchNoResultWithLineNumNoCurrentMatch', "{0} found for '{1}'", label, searchString);
->>>>>>> 3cb2f552
 	}
 
 	override _updateMatchesCount(): void {
@@ -450,19 +427,6 @@
 		MAX_MATCHES_COUNT_WIDTH = Math.max(MAX_MATCHES_COUNT_WIDTH, this._matchesCount.clientWidth);
 	}
 
-<<<<<<< HEAD
-	private _getAriaLabel(label: string, currentMatch: Range | null, searchString: string): string {
-		if (label === NLS_NO_RESULTS) {
-			return searchString === ''
-				? localize('ariaSearchNoResultEmpty', "{0} found", label)
-				: localize('ariaSearchNoResult', "{0} found for '{1}'", label, searchString);
-		}
-
-		// TODO@rebornix, aria for `cell ${index}, line {line}`
-		return localize('ariaSearchNoResultWithLineNumNoCurrentMatch', "{0} found for '{1}'", label, searchString);
-	}
-=======
->>>>>>> 3cb2f552
 	override dispose() {
 		this._notebookEditor?.removeClassName(FIND_SHOW_TRANSITION);
 		this._notebookEditor?.removeClassName(FIND_HIDE_TRANSITION);
