/*---------------------------------------------------------------------------------------------
 *  Copyright (c) Microsoft Corporation. All rights reserved.
 *  Licensed under the Source EULA. See License.txt in the project root for license information.
 *--------------------------------------------------------------------------------------------*/

import { disposableTimeout, RunOnceScheduler } from 'vs/base/common/async';
import { Disposable, dispose, IDisposable, MutableDisposable } from 'vs/base/common/lifecycle';
import { language } from 'vs/base/common/platform';
import { localize } from 'vs/nls';
import { IInstantiationService } from 'vs/platform/instantiation/common/instantiation';
import { themeColorFromId } from 'vs/platform/theme/common/themeService';
import { ThemeIcon } from 'vs/base/common/themables';
import { ICellVisibilityChangeEvent, NotebookVisibleCellObserver } from 'vs/workbench/contrib/notebook/browser/contrib/cellStatusBar/notebookVisibleCellObserver';
import { ICellViewModel, INotebookEditor, INotebookEditorContribution, INotebookViewModel } from 'vs/workbench/contrib/notebook/browser/notebookBrowser';
import { registerNotebookContribution } from 'vs/workbench/contrib/notebook/browser/notebookEditorExtensions';
import { cellStatusIconError, cellStatusIconSuccess } from 'vs/workbench/contrib/notebook/browser/notebookEditorWidget';
import { errorStateIcon, executingStateIcon, pendingStateIcon, successStateIcon } from 'vs/workbench/contrib/notebook/browser/notebookIcons';
import { CellStatusbarAlignment, INotebookCellStatusBarItem, NotebookCellExecutionState, NotebookCellInternalMetadata } from 'vs/workbench/contrib/notebook/common/notebookCommon';
import { INotebookCellExecution, INotebookExecutionStateService, NotebookExecutionType } from 'vs/workbench/contrib/notebook/common/notebookExecutionStateService';
import { INotebookService } from 'vs/workbench/contrib/notebook/common/notebookService';
import { IMarkdownString } from 'vs/base/common/htmlContent';
import { Codicon } from 'vs/base/common/codicons';
import { IConfigurationService } from 'vs/platform/configuration/common/configuration';

export function formatCellDuration(duration: number, showMilliseconds: boolean = true): string {
	if (showMilliseconds && duration < 1000) {
		return `${duration}ms`;
	}

	const minutes = Math.floor(duration / 1000 / 60);
	const seconds = Math.floor(duration / 1000) % 60;
	const tenths = Math.floor((duration % 1000) / 100);

	if (minutes > 0) {
		return `${minutes}m ${seconds}.${tenths}s`;
	} else {
		return `${seconds}.${tenths}s`;
	}
}

export class NotebookStatusBarController extends Disposable {
	private readonly _visibleCells = new Map<number, IDisposable>();
	private readonly _observer: NotebookVisibleCellObserver;

	constructor(
		private readonly _notebookEditor: INotebookEditor,
		private readonly _itemFactory: (vm: INotebookViewModel, cell: ICellViewModel) => IDisposable,
	) {
		super();
		this._observer = this._register(new NotebookVisibleCellObserver(this._notebookEditor));
		this._register(this._observer.onDidChangeVisibleCells(this._updateVisibleCells, this));

		this._updateEverything();
	}

	private _updateEverything(): void {
		this._visibleCells.forEach(dispose);
		this._visibleCells.clear();
		this._updateVisibleCells({ added: this._observer.visibleCells, removed: [] });
	}

	private _updateVisibleCells(e: ICellVisibilityChangeEvent): void {
		const vm = this._notebookEditor._getViewModel();
		if (!vm) {
			return;
		}

		for (const oldCell of e.removed) {
			this._visibleCells.get(oldCell.handle)?.dispose();
			this._visibleCells.delete(oldCell.handle);
		}

		for (const newCell of e.added) {
			this._visibleCells.set(newCell.handle, this._itemFactory(vm, newCell));
		}
	}

	override dispose(): void {
		super.dispose();

		this._visibleCells.forEach(dispose);
		this._visibleCells.clear();
	}
}

export class ExecutionStateCellStatusBarContrib extends Disposable implements INotebookEditorContribution {
	static id: string = 'workbench.notebook.statusBar.execState';

	constructor(notebookEditor: INotebookEditor,
		@IInstantiationService instantiationService: IInstantiationService
	) {
		super();
		this._register(new NotebookStatusBarController(notebookEditor, (vm, cell) => instantiationService.createInstance(ExecutionStateCellStatusBarItem, vm, cell)));
	}
}
registerNotebookContribution(ExecutionStateCellStatusBarContrib.id, ExecutionStateCellStatusBarContrib);

/**
 * Shows the cell's execution state in the cell status bar. When the "executing" state is shown, it will be shown for a minimum brief time.
 */
class ExecutionStateCellStatusBarItem extends Disposable {
	private static readonly MIN_SPINNER_TIME = 500;

	private _currentItemIds: string[] = [];

	private _showedExecutingStateTime: number | undefined;
	private _clearExecutingStateTimer = this._register(new MutableDisposable());

	constructor(
		private readonly _notebookViewModel: INotebookViewModel,
		private readonly _cell: ICellViewModel,
		@INotebookExecutionStateService private readonly _executionStateService: INotebookExecutionStateService,
		@IConfigurationService private readonly _configurationService: IConfigurationService,
	) {
		super();

		this._update();
		this._register(this._executionStateService.onDidChangeExecution(e => {
			if (e.type === NotebookExecutionType.cell && e.affectsCell(this._cell.uri)) {
				this._update();
			}
		}));
		this._register(this._cell.model.onDidChangeInternalMetadata(() => this._update()));
	}

	private async _update() {
		const items = this._getItemsForCell();
		if (Array.isArray(items)) {
			this._currentItemIds = this._notebookViewModel.deltaCellStatusBarItems(this._currentItemIds, [{ handle: this._cell.handle, items }]);
		}
	}

	/**
	 *	Returns undefined if there should be no change, and an empty array if all items should be removed.
	 */
	private _getItemsForCell(): INotebookCellStatusBarItem[] | undefined {
		const runState = this._executionStateService.getCellExecution(this._cell.uri);

		// Show the execution spinner for a minimum time
		if (runState?.state === NotebookCellExecutionState.Executing && typeof this._showedExecutingStateTime !== 'number') {
			this._showedExecutingStateTime = Date.now();
		} else if (runState?.state !== NotebookCellExecutionState.Executing && typeof this._showedExecutingStateTime === 'number') {
			const timeUntilMin = ExecutionStateCellStatusBarItem.MIN_SPINNER_TIME - (Date.now() - this._showedExecutingStateTime);
			if (timeUntilMin > 0) {
				if (!this._clearExecutingStateTimer.value) {
					this._clearExecutingStateTimer.value = disposableTimeout(() => {
						this._showedExecutingStateTime = undefined;
						this._clearExecutingStateTimer.clear();
						this._update();
					}, timeUntilMin);
				}

				return undefined;
			} else {
				this._showedExecutingStateTime = undefined;
			}
		}

		const items = this._getItemForState(runState, this._cell.internalMetadata);
		return items;
	}

	private _getItemForState(runState: INotebookCellExecution | undefined, internalMetadata: NotebookCellInternalMetadata): INotebookCellStatusBarItem[] {
		const experimentErrorFix = this._configurationService.getValue<boolean>('notebook.experimental.interactiveFix');
		const state = runState?.state;
		const { lastRunSuccess } = internalMetadata;
		if (!state && lastRunSuccess) {
			return [<INotebookCellStatusBarItem>{
				text: `$(${successStateIcon.id})`,
				color: themeColorFromId(cellStatusIconSuccess),
				tooltip: localize('notebook.cell.status.success', "Success"),
				alignment: CellStatusbarAlignment.Left,
				priority: Number.MAX_SAFE_INTEGER
			}];
		} else if (!state && lastRunSuccess === false) {
			const items: INotebookCellStatusBarItem[] = [{
				text: `$(${errorStateIcon.id})`,
				color: themeColorFromId(cellStatusIconError),
				tooltip: localize('notebook.cell.status.failed', "Failed"),
				alignment: CellStatusbarAlignment.Left,
				priority: Number.MAX_SAFE_INTEGER
			}];

			if (experimentErrorFix) {
				items.push({
					text: `$(${Codicon.sparkle.id})`,
					color: themeColorFromId(cellStatusIconSuccess),
					tooltip: localize('notebook.cell.status.fixError', "Fix Error"),
					alignment: CellStatusbarAlignment.Left,
					command: 'notebook.cell.fixError',
					priority: Number.MAX_SAFE_INTEGER
				});
			}

			return items;
		} else if (state === NotebookCellExecutionState.Pending || state === NotebookCellExecutionState.Unconfirmed) {
			return [<INotebookCellStatusBarItem>{
				text: `$(${pendingStateIcon.id})`,
				tooltip: localize('notebook.cell.status.pending', "Pending"),
				alignment: CellStatusbarAlignment.Left,
				priority: Number.MAX_SAFE_INTEGER
			}];
		} else if (state === NotebookCellExecutionState.Executing) {
			const icon = runState?.didPause ?
				executingStateIcon :
				ThemeIcon.modify(executingStateIcon, 'spin');
			return [<INotebookCellStatusBarItem>{
				text: `$(${icon.id})`,
				tooltip: localize('notebook.cell.status.executing', "Executing"),
				alignment: CellStatusbarAlignment.Left,
				priority: Number.MAX_SAFE_INTEGER
			}];
		}

<<<<<<< HEAD
		return undefined; // {{SQL CARBON EDIT}} Strict nulls
=======
		return [];
>>>>>>> 5b6af074
	}

	override dispose() {
		super.dispose();

		this._notebookViewModel.deltaCellStatusBarItems(this._currentItemIds, [{ handle: this._cell.handle, items: [] }]);
	}
}

export class TimerCellStatusBarContrib extends Disposable implements INotebookEditorContribution {
	static id: string = 'workbench.notebook.statusBar.execTimer';

	constructor(
		notebookEditor: INotebookEditor,
		@IInstantiationService instantiationService: IInstantiationService) {
		super();
		this._register(new NotebookStatusBarController(notebookEditor, (vm, cell) => instantiationService.createInstance(TimerCellStatusBarItem, vm, cell)));
	}
}
registerNotebookContribution(TimerCellStatusBarContrib.id, TimerCellStatusBarContrib);

const UPDATE_TIMER_GRACE_PERIOD = 200;

class TimerCellStatusBarItem extends Disposable {
	private static UPDATE_INTERVAL = 100;
	private _currentItemIds: string[] = [];

	private _scheduler: RunOnceScheduler;

	private _deferredUpdate: IDisposable | undefined;

	constructor(
		private readonly _notebookViewModel: INotebookViewModel,
		private readonly _cell: ICellViewModel,
		@INotebookExecutionStateService private readonly _executionStateService: INotebookExecutionStateService,
		@INotebookService private readonly _notebookService: INotebookService,
	) {
		super();

		this._scheduler = this._register(new RunOnceScheduler(() => this._update(), TimerCellStatusBarItem.UPDATE_INTERVAL));
		this._update();
		this._register(this._cell.model.onDidChangeInternalMetadata(() => this._update()));
	}

	private async _update() {
		let timerItem: INotebookCellStatusBarItem | undefined;
		const runState = this._executionStateService.getCellExecution(this._cell.uri);
		const state = runState?.state;
		const startTime = this._cell.internalMetadata.runStartTime;
		const adjustment = this._cell.internalMetadata.runStartTimeAdjustment ?? 0;
		const endTime = this._cell.internalMetadata.runEndTime;

		if (runState?.didPause) {
			timerItem = undefined;
		} else if (state === NotebookCellExecutionState.Executing) {
			if (typeof startTime === 'number') {
				timerItem = this._getTimeItem(startTime, Date.now(), adjustment);
				this._scheduler.schedule();
			}
		} else if (!state) {
			if (typeof startTime === 'number' && typeof endTime === 'number') {
				const timerDuration = Date.now() - startTime + adjustment;
				const executionDuration = endTime - startTime;
				const renderDuration = this._cell.internalMetadata.renderDuration ?? {};

				timerItem = this._getTimeItem(startTime, endTime, undefined, {
					timerDuration,
					executionDuration,
					renderDuration
				});
			}
		}

		const items = timerItem ? [timerItem] : [];

		if (!items.length && !!runState) {
			if (!this._deferredUpdate) {
				this._deferredUpdate = disposableTimeout(() => {
					this._deferredUpdate = undefined;
					this._currentItemIds = this._notebookViewModel.deltaCellStatusBarItems(this._currentItemIds, [{ handle: this._cell.handle, items }]);
				}, UPDATE_TIMER_GRACE_PERIOD);
			}
		} else {
			this._deferredUpdate?.dispose();
			this._deferredUpdate = undefined;
			this._currentItemIds = this._notebookViewModel.deltaCellStatusBarItems(this._currentItemIds, [{ handle: this._cell.handle, items }]);
		}
	}

	private _getTimeItem(startTime: number, endTime: number, adjustment: number = 0, runtimeInformation?: { renderDuration: { [key: string]: number }; executionDuration: number; timerDuration: number }): INotebookCellStatusBarItem {
		const duration = endTime - startTime + adjustment;

		let tooltip: IMarkdownString | undefined;

		if (runtimeInformation) {
			const lastExecution = new Date(endTime).toLocaleTimeString(language);
			const { renderDuration, executionDuration, timerDuration } = runtimeInformation;

			let renderTimes = '';
			for (const key in renderDuration) {
				const rendererInfo = this._notebookService.getRendererInfo(key);

				const args = encodeURIComponent(JSON.stringify({
					extensionId: rendererInfo?.extensionId.value ?? '',
					issueBody:
						`Auto-generated text from notebook cell performance. The duration for the renderer, ${rendererInfo?.displayName ?? key}, is slower than expected.\n` +
						`Execution Time: ${formatCellDuration(executionDuration)}\n` +
						`Renderer Duration: ${formatCellDuration(renderDuration[key])}\n`
				}));

				renderTimes += `- [${rendererInfo?.displayName ?? key}](command:workbench.action.openIssueReporter?${args}) ${formatCellDuration(renderDuration[key])}\n`;
			}

			renderTimes += `\n*${localize('notebook.cell.statusBar.timerTooltip.reportIssueFootnote', "Use the links above to file an issue using the issue reporter.")}*\n`;

			tooltip = {
				value: localize('notebook.cell.statusBar.timerTooltip', "**Last Execution** {0}\n\n**Execution Time** {1}\n\n**Overhead Time** {2}\n\n**Render Times**\n\n{3}", lastExecution, formatCellDuration(executionDuration), formatCellDuration(timerDuration - executionDuration), renderTimes),
				isTrusted: true
			};

		}

		return <INotebookCellStatusBarItem>{
			text: formatCellDuration(duration, false),
			alignment: CellStatusbarAlignment.Left,
			priority: Number.MAX_SAFE_INTEGER - 1,
			tooltip
		};
	}

	override dispose() {
		super.dispose();

		this._deferredUpdate?.dispose();
		this._notebookViewModel.deltaCellStatusBarItems(this._currentItemIds, [{ handle: this._cell.handle, items: [] }]);
	}
}<|MERGE_RESOLUTION|>--- conflicted
+++ resolved
@@ -212,11 +212,7 @@
 			}];
 		}
 
-<<<<<<< HEAD
-		return undefined; // {{SQL CARBON EDIT}} Strict nulls
-=======
 		return [];
->>>>>>> 5b6af074
 	}
 
 	override dispose() {
