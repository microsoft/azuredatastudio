/*---------------------------------------------------------------------------------------------
 *  Copyright (c) Microsoft Corporation. All rights reserved.
 *  Licensed under the Source EULA. See License.txt in the project root for license information.
 *--------------------------------------------------------------------------------------------*/

import * as DOM from 'vs/base/browser/dom';
import { CancellationToken } from 'vs/base/common/cancellation';
import { Emitter, Event } from 'vs/base/common/event';
import { DisposableStore } from 'vs/base/common/lifecycle';
import 'vs/css!./media/notebook';
import { localize } from 'vs/nls';
import { IEditorOptions, ITextEditorOptions } from 'vs/platform/editor/common/editor';
import { IInstantiationService } from 'vs/platform/instantiation/common/instantiation';
import { INotificationService, Severity } from 'vs/platform/notification/common/notification';
import { IStorageService } from 'vs/platform/storage/common/storage';
import { ITelemetryService } from 'vs/platform/telemetry/common/telemetry';
import { IThemeService } from 'vs/platform/theme/common/themeService';
import { BaseEditor } from 'vs/workbench/browser/parts/editor/baseEditor';
import { EditorOptions, IEditorInput, IEditorMemento } from 'vs/workbench/common/editor';
import { NotebookEditorInput } from 'vs/workbench/contrib/notebook/browser/notebookEditorInput';
import { NotebookEditorOptions, NotebookEditorWidget } from 'vs/workbench/contrib/notebook/browser/notebookEditorWidget';
import { IBorrowValue, INotebookEditorWidgetService } from 'vs/workbench/contrib/notebook/browser/notebookEditorWidgetService';
import { INotebookEditorViewState, NotebookViewModel } from 'vs/workbench/contrib/notebook/browser/viewModel/notebookViewModel';
import { IEditorDropService } from 'vs/workbench/services/editor/browser/editorDropService';
import { IEditorGroup, IEditorGroupsService, GroupsOrder } from 'vs/workbench/services/editor/common/editorGroupsService';
import { IEditorService } from 'vs/workbench/services/editor/common/editorService';

const NOTEBOOK_EDITOR_VIEW_STATE_PREFERENCE_KEY = 'NotebookEditorViewState';

export class NotebookEditor extends BaseEditor {
	static readonly ID: string = 'workbench.editor.notebook';

	private readonly _editorMemento: IEditorMemento<INotebookEditorViewState>;
	private readonly _groupListener = this._register(new DisposableStore());
	private readonly _widgetDisposableStore: DisposableStore = new DisposableStore();
	private _widget: IBorrowValue<NotebookEditorWidget> = { value: undefined };
	private _rootElement!: HTMLElement;
	private _dimension?: DOM.Dimension;

	// todo@rebornix is there a reason that `super.fireOnDidFocus` isn't used?
	private readonly _onDidFocusWidget = this._register(new Emitter<void>());
	get onDidFocus(): Event<void> { return this._onDidFocusWidget.event; }

	private readonly _onDidChangeModel = this._register(new Emitter<void>());
	readonly onDidChangeModel: Event<void> = this._onDidChangeModel.event;

	constructor(
		@ITelemetryService telemetryService: ITelemetryService,
		@IThemeService themeService: IThemeService,
		@IInstantiationService private readonly instantiationService: IInstantiationService,
		@IStorageService storageService: IStorageService,
		@IEditorService private readonly _editorService: IEditorService,
		@IEditorGroupsService private readonly _editorGroupService: IEditorGroupsService,
		@IEditorDropService private readonly _editorDropService: IEditorDropService,
		@INotificationService private readonly _notificationService: INotificationService,
		@INotebookEditorWidgetService private readonly _notebookWidgetService: INotebookEditorWidgetService,
	) {
		super(NotebookEditor.ID, telemetryService, themeService, storageService);
		this._editorMemento = this.getEditorMemento<INotebookEditorViewState>(_editorGroupService, NOTEBOOK_EDITOR_VIEW_STATE_PREFERENCE_KEY);
	}

	set viewModel(newModel: NotebookViewModel | undefined) {
		if (this._widget.value) {
			this._widget.value.viewModel = newModel;
			this._onDidChangeModel.fire();
		}
	}

	get viewModel() {
		return this._widget.value?.viewModel;
	}

	get minimumWidth(): number { return 375; }
	get maximumWidth(): number { return Number.POSITIVE_INFINITY; }

	// these setters need to exist because this extends from BaseEditor
	set minimumWidth(value: number) { /*noop*/ }
	set maximumWidth(value: number) { /*noop*/ }

	//#region Editor Core

	get isNotebookEditor() {
		return true;
	}

	protected createEditor(parent: HTMLElement): void {
		this._rootElement = DOM.append(parent, DOM.$('.notebook-editor'));

		// this._widget.createEditor();
		this._register(this.onDidFocus(() => this._widget.value?.updateEditorFocus()));
		this._register(this.onDidBlur(() => this._widget.value?.updateEditorFocus()));
	}

	getDomNode() {
		return this._rootElement;
	}

	getControl(): NotebookEditorWidget | undefined {
		return this._widget.value;
	}

	setEditorVisible(visible: boolean, group: IEditorGroup | undefined): void {
		super.setEditorVisible(visible, group);
		if (group) {
			this._groupListener.add(group.onWillCloseEditor(e => this._saveEditorViewState(e.editor)));
			this._groupListener.add(group.onDidGroupChange(() => {
				if (this._editorGroupService.activeGroup !== group) {
					this._widget?.value?.updateEditorFocus();
				}
			}));
		}

		if (!visible) {
			this._saveEditorViewState(this.input);
			if (this.input && this._widget.value) {
				// the widget is not transfered to other editor inputs
				this._widget.value.onWillHide();
			}
		}
	}

	focus() {
		super.focus();
		this._widget.value?.focus();
	}

	async setInput(input: NotebookEditorInput, options: EditorOptions | undefined, token: CancellationToken): Promise<void> {

		const group = this.group!;

		this._saveEditorViewState(this.input);
		await super.setInput(input, options, token);

		// Check for cancellation
		if (token.isCancellationRequested) {
			return undefined;
		}

		this._widgetDisposableStore.clear();

		// there currently is a widget which we still own so
		// we need to hide it before getting a new widget
		if (this._widget.value) {
			this._widget.value.onWillHide();
		}

		this._widget = this.instantiationService.invokeFunction(this._notebookWidgetService.retrieveWidget, group, input);

		if (this._dimension) {
			this._widget.value!.layout(this._dimension, this._rootElement);
		}

		const model = await input.resolve(this._widget.value!.getId());
		// Check for cancellation
		if (token.isCancellationRequested) {
			return undefined;
		}

		if (model === null) {
			this._notificationService.prompt(
				Severity.Error,
				localize('fail.noEditor', "Cannot open resource with notebook editor type '{0}', please check if you have the right extension installed or enabled.", input.viewType),
				[{
					label: localize('fail.reOpen', "Reopen file with VS Code standard text editor"),
					run: async () => {
						const fileEditorInput = this._editorService.createEditorInput({ resource: input.resource, forceFile: true });
						const textOptions: IEditorOptions | ITextEditorOptions = options ? { ...options, override: false } : { override: false };
						await this._editorService.openEditor(fileEditorInput, textOptions);
					}
				}]
			);
			return;
		}

		const viewState = this._loadNotebookEditorViewState(input);

		await this._widget.value!.setModel(model.notebook, viewState);
		await this._widget.value!.setOptions(options instanceof NotebookEditorOptions ? options : undefined);
		this._widgetDisposableStore.add(this._widget.value!.onDidFocus(() => this._onDidFocusWidget.fire()));

		this._widgetDisposableStore.add(this._editorDropService.createEditorDropTarget(this._widget.value!.getDomNode(), {
			containsGroup: (group) => this.group?.id === group.group.id
		}));
	}

	clearInput(): void {
		if (this._widget.value) {
			this._saveEditorViewState(this.input);
			this._widget.value.onWillHide();
		}
		super.clearInput();
	}

	setOptions(options: EditorOptions | undefined): void {
		if (options instanceof NotebookEditorOptions) {
			this._widget.value?.setOptions(options);
		}
		super.setOptions(options);
	}

	protected saveState(): void {
		this._saveEditorViewState(this.input);
		super.saveState();
	}

	private _saveEditorViewState(input: IEditorInput | undefined): void {
		if (this.group && this._widget.value && input instanceof NotebookEditorInput) {
			if (this._widget.value.isDisposed) {
				return;
			}

			const state = this._widget.value.getEditorViewState();
			this._editorMemento.saveEditorState(this.group, input.resource, state);
		}
	}

	private _loadNotebookEditorViewState(input: NotebookEditorInput): INotebookEditorViewState | undefined {
		let result: INotebookEditorViewState | undefined;
		if (this.group) {
			result = this._editorMemento.loadEditorState(this.group, input.resource);
		}
		if (result) {
			return result;
		}
		// when we don't have a view state for the group/input-tuple then we try to use an existing
		// editor for the same resource.
		for (const group of this._editorGroupService.getGroups(GroupsOrder.MOST_RECENTLY_ACTIVE)) {
			if (group.activeEditorPane !== this && group.activeEditorPane instanceof NotebookEditor && group.activeEditor?.matches(input)) {
				return group.activeEditorPane._widget.value?.getEditorViewState();
			}
		}
<<<<<<< HEAD

		return undefined; // {{SQL CARBON EDIT}} strict-null-check
=======
		return;
>>>>>>> b23ce2d5
	}

	layout(dimension: DOM.Dimension): void {
		this._rootElement.classList.toggle('mid-width', dimension.width < 1000 && dimension.width >= 600);
		this._rootElement.classList.toggle('narrow-width', dimension.width < 600);
		this._dimension = dimension;

		if (!this._widget.value || !(this._input instanceof NotebookEditorInput)) {
			return;
		}

		if (this._input.resource.toString() !== this._widget.value.viewModel?.uri.toString() && this._widget.value?.viewModel) {
			// input and widget mismatch
			// this happens when
			// 1. open document A, pin the document
			// 2. open document B
			// 3. close document B
			// 4. a layout is triggered
			return;
		}

		this._widget.value.layout(this._dimension, this._rootElement);
	}

	//#endregion

	//#region Editor Features

	//#endregion

	dispose() {
		super.dispose();
	}

	toJSON(): object {
		return {
			notebookHandle: this.viewModel?.handle
		};
	}
}<|MERGE_RESOLUTION|>--- conflicted
+++ resolved
@@ -229,12 +229,8 @@
 				return group.activeEditorPane._widget.value?.getEditorViewState();
 			}
 		}
-<<<<<<< HEAD
 
 		return undefined; // {{SQL CARBON EDIT}} strict-null-check
-=======
-		return;
->>>>>>> b23ce2d5
 	}
 
 	layout(dimension: DOM.Dimension): void {
