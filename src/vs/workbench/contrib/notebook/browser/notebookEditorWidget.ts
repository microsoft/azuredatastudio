/*---------------------------------------------------------------------------------------------
 *  Copyright (c) Microsoft Corporation. All rights reserved.
 *  Licensed under the Source EULA. See License.txt in the project root for license information.
 *--------------------------------------------------------------------------------------------*/

import { getZoomLevel } from 'vs/base/browser/browser';
import * as DOM from 'vs/base/browser/dom';
import { IMouseWheelEvent, StandardMouseEvent } from 'vs/base/browser/mouseEvent';
import { CancellationTokenSource } from 'vs/base/common/cancellation';
import { Color, RGBA } from 'vs/base/common/color';
import { onUnexpectedError } from 'vs/base/common/errors';
import { Emitter, Event } from 'vs/base/common/event';
import { combinedDisposable, DisposableStore, Disposable, IDisposable, toDisposable } from 'vs/base/common/lifecycle';
import 'vs/css!./media/notebook';
import { ICodeEditor } from 'vs/editor/browser/editorBrowser';
import { IEditorOptions } from 'vs/editor/common/config/editorOptions';
import { BareFontInfo } from 'vs/editor/common/config/fontInfo';
import { Range } from 'vs/editor/common/core/range';
import { IEditor } from 'vs/editor/common/editorCommon';
import * as nls from 'vs/nls';
import { IConfigurationService } from 'vs/platform/configuration/common/configuration';
import { IContextKey, IContextKeyService } from 'vs/platform/contextkey/common/contextkey';
import { IResourceEditorInput } from 'vs/platform/editor/common/editor';
import { IInstantiationService } from 'vs/platform/instantiation/common/instantiation';
import { IStorageService, StorageScope } from 'vs/platform/storage/common/storage';
import { contrastBorder, editorBackground, focusBorder, foreground, registerColor, textBlockQuoteBackground, textBlockQuoteBorder, textLinkActiveForeground, textLinkForeground, textPreformatForeground, errorForeground, transparent, listFocusBackground, listInactiveSelectionBackground, scrollbarSliderBackground, scrollbarSliderHoverBackground, scrollbarSliderActiveBackground } from 'vs/platform/theme/common/colorRegistry';
import { registerThemingParticipant } from 'vs/platform/theme/common/themeService';
import { EditorMemento } from 'vs/workbench/browser/parts/editor/baseEditor';
import { EditorOptions, IEditorMemento } from 'vs/workbench/common/editor';
import { CELL_MARGIN, CELL_RUN_GUTTER, EDITOR_BOTTOM_PADDING, EDITOR_TOP_MARGIN, EDITOR_TOP_PADDING, SCROLLABLE_ELEMENT_PADDING_TOP, BOTTOM_CELL_TOOLBAR_HEIGHT, CELL_BOTTOM_MARGIN, CODE_CELL_LEFT_MARGIN } from 'vs/workbench/contrib/notebook/browser/constants';
import { CellEditState, CellFocusMode, ICellRange, ICellViewModel, INotebookCellList, INotebookEditor, INotebookEditorContribution, INotebookEditorMouseEvent, NotebookLayoutInfo, NOTEBOOK_EDITOR_EDITABLE, NOTEBOOK_EDITOR_EXECUTING_NOTEBOOK, NOTEBOOK_EDITOR_FOCUSED, NOTEBOOK_EDITOR_RUNNABLE, NOTEBOOK_HAS_MULTIPLE_KERNELS, NOTEBOOK_OUTPUT_FOCUSED, INotebookDeltaDecoration } from 'vs/workbench/contrib/notebook/browser/notebookBrowser';
import { NotebookEditorExtensionsRegistry } from 'vs/workbench/contrib/notebook/browser/notebookEditorExtensions';
import { NotebookCellList } from 'vs/workbench/contrib/notebook/browser/view/notebookCellList';
import { OutputRenderer } from 'vs/workbench/contrib/notebook/browser/view/output/outputRenderer';
import { BackLayerWebView } from 'vs/workbench/contrib/notebook/browser/view/renderers/backLayerWebView';
import { CellDragAndDropController, CodeCellRenderer, MarkdownCellRenderer, NotebookCellListDelegate } from 'vs/workbench/contrib/notebook/browser/view/renderers/cellRenderer';
import { CodeCellViewModel } from 'vs/workbench/contrib/notebook/browser/viewModel/codeCellViewModel';
import { NotebookEventDispatcher, NotebookLayoutChangedEvent } from 'vs/workbench/contrib/notebook/browser/viewModel/eventDispatcher';
import { CellViewModel, IModelDecorationsChangeAccessor, INotebookEditorViewState, NotebookViewModel } from 'vs/workbench/contrib/notebook/browser/viewModel/notebookViewModel';
import { CellKind, IProcessedOutput, INotebookKernelInfo, INotebookKernelInfoDto, INotebookKernelInfo2, NotebookRunState, NotebookCellRunState } from 'vs/workbench/contrib/notebook/common/notebookCommon';
import { INotebookService } from 'vs/workbench/contrib/notebook/common/notebookService';
import { Webview } from 'vs/workbench/contrib/webview/browser/webview';
import { IEditorGroupsService } from 'vs/workbench/services/editor/common/editorGroupsService';
import { ILayoutService } from 'vs/platform/layout/browser/layoutService';
import { generateUuid } from 'vs/base/common/uuid';
import { Memento, MementoObject } from 'vs/workbench/common/memento';
import { NotebookTextModel } from 'vs/workbench/contrib/notebook/common/model/notebookTextModel';
import { URI } from 'vs/base/common/uri';
import { PANEL_BORDER } from 'vs/workbench/common/theme';
import { debugIconStartForeground } from 'vs/workbench/contrib/debug/browser/debugToolBar';
import { CellContextKeyManager } from 'vs/workbench/contrib/notebook/browser/view/renderers/cellContextKeys';
import { NotebookProviderInfo } from 'vs/workbench/contrib/notebook/common/notebookProvider';
import { notebookKernelProviderAssociationsSettingId, NotebookKernelProviderAssociations } from 'vs/workbench/contrib/notebook/browser/notebookKernelAssociation';

const $ = DOM.$;

export class NotebookEditorOptions extends EditorOptions {

	readonly cellOptions?: IResourceEditorInput;

	constructor(options: Partial<NotebookEditorOptions>) {
		super();
		this.overwrite(options);
		this.cellOptions = options.cellOptions;
	}

	with(options: Partial<NotebookEditorOptions>): NotebookEditorOptions {
		return new NotebookEditorOptions({ ...this, ...options });
	}
}

export class NotebookEditorWidget extends Disposable implements INotebookEditor {
	static readonly ID: string = 'workbench.editor.notebook';
	private static readonly EDITOR_MEMENTOS = new Map<string, EditorMemento<unknown>>();
	private _overlayContainer!: HTMLElement;
	private _body!: HTMLElement;
	private _webview: BackLayerWebView | null = null;
	private _webviewResolved: boolean = false;
	private _webviewResolvePromise: Promise<BackLayerWebView | null> | null = null;
	private _webviewTransparentCover: HTMLElement | null = null;
	private _list: INotebookCellList | undefined;
	private _dndController: CellDragAndDropController | null = null;
	private _renderedEditors: Map<ICellViewModel, ICodeEditor | undefined> = new Map();
	private _eventDispatcher: NotebookEventDispatcher | undefined;
	private _notebookViewModel: NotebookViewModel | undefined;
	private _localStore: DisposableStore = this._register(new DisposableStore());
	private _fontInfo: BareFontInfo | undefined;
	private _dimension: DOM.Dimension | null = null;
	private _shadowElementViewInfo: { height: number, width: number, top: number; left: number; } | null = null;

	private _editorFocus: IContextKey<boolean> | null = null;
	private _outputFocus: IContextKey<boolean> | null = null;
	private _editorEditable: IContextKey<boolean> | null = null;
	private _editorRunnable: IContextKey<boolean> | null = null;
	private _notebookExecuting: IContextKey<boolean> | null = null;
	private _notebookHasMultipleKernels: IContextKey<boolean> | null = null;
	private _outputRenderer: OutputRenderer;
	protected readonly _contributions: { [key: string]: INotebookEditorContribution; };
	private _scrollBeyondLastLine: boolean;
	private readonly _memento: Memento;
	private readonly _onDidFocusEmitter = this._register(new Emitter<void>());
	public readonly onDidFocus = this._onDidFocusEmitter.event;
	private _cellContextKeyManager: CellContextKeyManager | null = null;
	private _isVisible = false;
	private readonly _uuid = generateUuid();
	private _webiewFocused: boolean = false;

	private _isDisposed: boolean = false;

	get isDisposed() {
		return this._isDisposed;
	}

	private readonly _onDidChangeModel = this._register(new Emitter<NotebookTextModel | undefined>());
	readonly onDidChangeModel: Event<NotebookTextModel | undefined> = this._onDidChangeModel.event;

	private readonly _onDidFocusEditorWidget = this._register(new Emitter<void>());
	readonly onDidFocusEditorWidget = this._onDidFocusEditorWidget.event;

	set viewModel(newModel: NotebookViewModel | undefined) {
		this._notebookViewModel = newModel;
		this._onDidChangeModel.fire(newModel?.notebookDocument);
	}

	get viewModel() {
		return this._notebookViewModel;
	}

	get uri() {
		return this._notebookViewModel?.uri;
	}

	get textModel() {
		return this._notebookViewModel?.notebookDocument;
	}

	private _activeKernel: INotebookKernelInfo | INotebookKernelInfo2 | undefined = undefined;
	private readonly _onDidChangeKernel = this._register(new Emitter<void>());
	readonly onDidChangeKernel: Event<void> = this._onDidChangeKernel.event;
	private readonly _onDidChangeAvailableKernels = this._register(new Emitter<void>());
	readonly onDidChangeAvailableKernels: Event<void> = this._onDidChangeAvailableKernels.event;

	get activeKernel() {
		return this._activeKernel;
	}

	set activeKernel(kernel: INotebookKernelInfo | INotebookKernelInfo2 | undefined) {
		if (this._isDisposed) {
			return;
		}

		this._activeKernel = kernel;
		this._onDidChangeKernel.fire();
	}

	private _currentKernelTokenSource: CancellationTokenSource | undefined = undefined;
	private _multipleKernelsAvailable: boolean = false;

	get multipleKernelsAvailable() {
		return this._multipleKernelsAvailable;
	}

	set multipleKernelsAvailable(state: boolean) {
		this._multipleKernelsAvailable = state;
		this._onDidChangeAvailableKernels.fire();
	}

	private readonly _onDidChangeActiveEditor = this._register(new Emitter<this>());
	readonly onDidChangeActiveEditor: Event<this> = this._onDidChangeActiveEditor.event;

	get activeCodeEditor(): IEditor | undefined {
		if (this._isDisposed) {
			// {{SQL CARBON EDIT}}
			return undefined;
		}

		const [focused] = this._list!.getFocusedElements();
		return this._renderedEditors.get(focused);
	}

	private _cursorNavigationMode: boolean = false;
	get cursorNavigationMode(): boolean {
		return this._cursorNavigationMode;
	}

	set cursorNavigationMode(v: boolean) {
		this._cursorNavigationMode = v;
	}

	constructor(
		@IInstantiationService private readonly instantiationService: IInstantiationService,
		@IStorageService storageService: IStorageService,
		@INotebookService private notebookService: INotebookService,
		@IConfigurationService private readonly configurationService: IConfigurationService,
		@IContextKeyService readonly contextKeyService: IContextKeyService,
		@ILayoutService private readonly layoutService: ILayoutService
	) {
		super();
		this._memento = new Memento(NotebookEditorWidget.ID, storageService);

		this._outputRenderer = new OutputRenderer(this, this.instantiationService);
		this._contributions = {};
		this._scrollBeyondLastLine = this.configurationService.getValue<boolean>('editor.scrollBeyondLastLine');

		this.configurationService.onDidChangeConfiguration(e => {
			if (e.affectsConfiguration('editor.scrollBeyondLastLine')) {
				this._scrollBeyondLastLine = this.configurationService.getValue<boolean>('editor.scrollBeyondLastLine');
				if (this._dimension && this._isVisible) {
					this.layout(this._dimension);
				}
			}
		});

		this.notebookService.addNotebookEditor(this);
	}

	/**
	 * EditorId
	 */
	public getId(): string {
		return this._uuid;
	}

	hasModel() {
		return !!this._notebookViewModel;
	}

	//#region Editor Core

	protected getEditorMemento<T>(editorGroupService: IEditorGroupsService, key: string, limit: number = 10): IEditorMemento<T> {
		const mementoKey = `${NotebookEditorWidget.ID}${key}`;

		let editorMemento = NotebookEditorWidget.EDITOR_MEMENTOS.get(mementoKey);
		if (!editorMemento) {
			editorMemento = new EditorMemento(NotebookEditorWidget.ID, key, this.getMemento(StorageScope.WORKSPACE), limit, editorGroupService);
			NotebookEditorWidget.EDITOR_MEMENTOS.set(mementoKey, editorMemento);
		}

		return editorMemento as IEditorMemento<T>;
	}

	protected getMemento(scope: StorageScope): MementoObject {
		return this._memento.getMemento(scope);
	}

	public get isNotebookEditor() {
		return true;
	}

	updateEditorFocus() {
		// Note - focus going to the webview will fire 'blur', but the webview element will be
		// a descendent of the notebook editor root.
		const focused = DOM.isAncestor(document.activeElement, this._overlayContainer);
		this._editorFocus?.set(focused);
		this._notebookViewModel?.setFocus(focused);
	}

	hasFocus() {
		return this._editorFocus?.get() || false;
	}

	createEditor(): void {
		this._overlayContainer = document.createElement('div');
		const id = generateUuid();
		this._overlayContainer.id = `notebook-${id}`;
		this._overlayContainer.className = 'notebookOverlay';
		DOM.addClass(this._overlayContainer, 'notebook-editor');
		this._overlayContainer.style.visibility = 'hidden';

		this.layoutService.container.appendChild(this._overlayContainer);
		this._createBody(this._overlayContainer);
		this._generateFontInfo();
		this._editorFocus = NOTEBOOK_EDITOR_FOCUSED.bindTo(this.contextKeyService);
		this._isVisible = true;
		this._outputFocus = NOTEBOOK_OUTPUT_FOCUSED.bindTo(this.contextKeyService);
		this._editorEditable = NOTEBOOK_EDITOR_EDITABLE.bindTo(this.contextKeyService);
		this._editorEditable.set(true);
		this._editorRunnable = NOTEBOOK_EDITOR_RUNNABLE.bindTo(this.contextKeyService);
		this._editorRunnable.set(true);
		this._notebookExecuting = NOTEBOOK_EDITOR_EXECUTING_NOTEBOOK.bindTo(this.contextKeyService);
		this._notebookHasMultipleKernels = NOTEBOOK_HAS_MULTIPLE_KERNELS.bindTo(this.contextKeyService);
		this._notebookHasMultipleKernels.set(false);

		const contributions = NotebookEditorExtensionsRegistry.getEditorContributions();

		for (const desc of contributions) {
			try {
				const contribution = this.instantiationService.createInstance(desc.ctor, this);
				this._contributions[desc.id] = contribution;
			} catch (err) {
				onUnexpectedError(err);
			}
		}
	}

	private _generateFontInfo(): void {
		const editorOptions = this.configurationService.getValue<IEditorOptions>('editor');
		this._fontInfo = BareFontInfo.createFromRawSettings(editorOptions, getZoomLevel());
	}

	private _createBody(parent: HTMLElement): void {
		this._body = document.createElement('div');
		DOM.addClass(this._body, 'cell-list-container');
		this._createCellList();
		DOM.append(parent, this._body);
	}

	private _createCellList(): void {
		DOM.addClass(this._body, 'cell-list-container');

		this._dndController = this._register(new CellDragAndDropController(this, this._body));
		const getScopedContextKeyService = (container?: HTMLElement) => this._list!.contextKeyService.createScoped(container);
		const renderers = [
			this.instantiationService.createInstance(CodeCellRenderer, this, this._renderedEditors, this._dndController, getScopedContextKeyService),
			this.instantiationService.createInstance(MarkdownCellRenderer, this, this._dndController, this._renderedEditors, getScopedContextKeyService),
		];

		this._list = this.instantiationService.createInstance(
			NotebookCellList,
			'NotebookCellList',
			this._body,
			this.instantiationService.createInstance(NotebookCellListDelegate),
			renderers,
			this.contextKeyService,
			{
				setRowLineHeight: false,
				setRowHeight: false,
				supportDynamicHeights: true,
				horizontalScrolling: false,
				keyboardSupport: false,
				mouseSupport: true,
				multipleSelectionSupport: false,
				enableKeyboardNavigation: true,
				additionalScrollHeight: 0,
				transformOptimization: false,
				styleController: (_suffix: string) => { return this._list!; },
				overrideStyles: {
					listBackground: editorBackground,
					listActiveSelectionBackground: editorBackground,
					listActiveSelectionForeground: foreground,
					listFocusAndSelectionBackground: editorBackground,
					listFocusAndSelectionForeground: foreground,
					listFocusBackground: editorBackground,
					listFocusForeground: foreground,
					listHoverForeground: foreground,
					listHoverBackground: editorBackground,
					listHoverOutline: focusBorder,
					listFocusOutline: focusBorder,
					listInactiveSelectionBackground: editorBackground,
					listInactiveSelectionForeground: foreground,
					listInactiveFocusBackground: editorBackground,
					listInactiveFocusOutline: editorBackground,
				},
				accessibilityProvider: {
					getAriaLabel() { return null; },
					getWidgetAriaLabel() {
						return nls.localize('notebookTreeAriaLabel', "Notebook");
					}
				},
				focusNextPreviousDelegate: {
					onFocusNext: (applyFocusNext: () => void) => this._updateForCursorNavigationMode(applyFocusNext),
					onFocusPrevious: (applyFocusPrevious: () => void) => this._updateForCursorNavigationMode(applyFocusPrevious),
				}
			},
		);
		this._dndController.setList(this._list);

		// create Webview

		this._register(this._list);
		this._register(combinedDisposable(...renderers));

		// transparent cover
		this._webviewTransparentCover = DOM.append(this._list.rowsContainer, $('.webview-cover'));
		this._webviewTransparentCover.style.display = 'none';

		this._register(DOM.addStandardDisposableGenericMouseDownListner(this._overlayContainer, (e: StandardMouseEvent) => {
			if (DOM.hasClass(e.target, 'slider') && this._webviewTransparentCover) {
				this._webviewTransparentCover.style.display = 'block';
			}
		}));

		this._register(DOM.addStandardDisposableGenericMouseUpListner(this._overlayContainer, () => {
			if (this._webviewTransparentCover) {
				// no matter when
				this._webviewTransparentCover.style.display = 'none';
			}
		}));

		this._register(this._list.onMouseDown(e => {
			if (e.element) {
				this._onMouseDown.fire({ event: e.browserEvent, target: e.element });
			}
		}));

		this._register(this._list.onMouseUp(e => {
			if (e.element) {
				this._onMouseUp.fire({ event: e.browserEvent, target: e.element });
			}
		}));

		this._register(this._list.onDidChangeFocus(_e => {
			this._onDidChangeActiveEditor.fire(this);
			this._cursorNavigationMode = false;
		}));

		const widgetFocusTracker = DOM.trackFocus(this.getDomNode());
		this._register(widgetFocusTracker);
		this._register(widgetFocusTracker.onDidFocus(() => this._onDidFocusEmitter.fire()));

	}

	private _updateForCursorNavigationMode(applyFocusChange: () => void): void {
		if (this._cursorNavigationMode) {
			// Will fire onDidChangeFocus, resetting the state to Container
			applyFocusChange();

			const newFocusedCell = this._list!.getFocusedElements()[0];
			if (newFocusedCell.cellKind === CellKind.Code || newFocusedCell.editState === CellEditState.Editing) {
				this.focusNotebookCell(newFocusedCell, 'editor');
			} else {
				// Reset to "Editor", the state has not been consumed
				this._cursorNavigationMode = true;
			}
		} else {
			applyFocusChange();
		}
	}

	getDomNode() {
		return this._overlayContainer;
	}

	onWillHide() {
		this._isVisible = false;
		this._editorFocus?.set(false);
		this._overlayContainer.style.visibility = 'hidden';
		this._overlayContainer.style.left = '-50000px';
	}

	getInnerWebview(): Webview | undefined {
		return this._webview?.webview;
	}

	focus() {
		this._isVisible = true;
		this._editorFocus?.set(true);

		if (this._webiewFocused) {
			this._webview?.focusWebview();
		} else {
			const focus = this._list?.getFocus()[0];
			if (typeof focus === 'number') {
				const element = this._notebookViewModel!.viewCells[focus];

				if (element.focusMode === CellFocusMode.Editor) {
					element.editState = CellEditState.Editing;
					element.focusMode = CellFocusMode.Editor;
					this._onDidFocusEditorWidget.fire();
					return;
				}

			}
			this._list?.domFocus();
		}

		this._onDidFocusEditorWidget.fire();
	}

	async setModel(textModel: NotebookTextModel, viewState: INotebookEditorViewState | undefined): Promise<void> {
		if (this._notebookViewModel === undefined || !this._notebookViewModel.equal(textModel)) {
			this._detachModel();
			await this._attachModel(textModel, viewState);
		} else {
			this.restoreListViewState(viewState);
		}

		// clear state
		this._dndController?.clearGlobalDragState();

		this._currentKernelTokenSource = new CancellationTokenSource();
		this._localStore.add(this._currentKernelTokenSource);
		// we don't await for it, otherwise it will slow down the file opening
		this._setKernels(textModel, this._currentKernelTokenSource);

		this._localStore.add(this.notebookService.onDidChangeKernels(async () => {
			this._currentKernelTokenSource?.cancel();
			this._currentKernelTokenSource = new CancellationTokenSource();
			await this._setKernels(textModel, this._currentKernelTokenSource);
		}));

		this._localStore.add(this._list!.onDidChangeFocus(() => {
			const focused = this._list!.getFocusedElements()[0];
			if (focused) {
				if (!this._cellContextKeyManager) {
					this._cellContextKeyManager = this._localStore.add(new CellContextKeyManager(this.contextKeyService, textModel, focused as CellViewModel));
				}

				this._cellContextKeyManager.updateForElement(focused as CellViewModel);
			}
		}));
	}

	async setOptions(options: NotebookEditorOptions | undefined) {
		// reveal cell if editor options tell to do so
		if (options?.cellOptions) {
			const cellOptions = options.cellOptions;
			const cell = this._notebookViewModel!.viewCells.find(cell => cell.uri.toString() === cellOptions.resource.toString());
			if (cell) {
				this.selectElement(cell);
				this.revealInCenterIfOutsideViewport(cell);
				const editor = this._renderedEditors.get(cell)!;
				if (editor) {
					if (cellOptions.options?.selection) {
						const { selection } = cellOptions.options;
						editor.setSelection({
							...selection,
							endLineNumber: selection.endLineNumber || selection.startLineNumber,
							endColumn: selection.endColumn || selection.startColumn
						});
						editor.revealPositionInCenterIfOutsideViewport({
							lineNumber: selection.startLineNumber,
							column: selection.startColumn
						});
					}
					if (!cellOptions.options?.preserveFocus) {
						editor.focus();
					}
				}
			}
		} else if (this._notebookViewModel && this._notebookViewModel.viewCells.length === 1 && this._notebookViewModel.viewCells[0].cellKind === CellKind.Code) {
			// there is only one code cell in the document
			const cell = this._notebookViewModel!.viewCells[0];
			if (cell.getTextLength() === 0) {
				// the cell is empty, very likely a template cell, focus it
				this.selectElement(cell);
				await this.revealLineInCenterAsync(cell, 1);
				const editor = this._renderedEditors.get(cell)!;
				if (editor) {
					editor.focus();
				}
			}
		}
	}

	private _detachModel() {
		this._localStore.clear();
		this._list?.detachViewModel();
		this.viewModel?.dispose();
		// avoid event
		this._notebookViewModel = undefined;
		// this.webview?.clearInsets();
		// this.webview?.clearPreloadsCache();
		this._webview?.dispose();
		this._webview?.element.remove();
		this._webview = null;
		this._list?.clear();
	}

	private async _setKernels(textModel: NotebookTextModel, tokenSource: CancellationTokenSource) {
		const provider = this.notebookService.getContributedNotebookProviders(this.viewModel!.uri)[0];
		const availableKernels2 = await this.notebookService.getContributedNotebookKernels2(textModel.viewType, textModel.uri, tokenSource.token);

		if (tokenSource.token.isCancellationRequested) {
			return;
		}

		const availableKernels = this.notebookService.getContributedNotebookKernels(textModel.viewType, textModel.uri);

		if (tokenSource.token.isCancellationRequested) {
			return;
		}

		if (provider.kernel && (availableKernels.length + availableKernels2.length) > 0) {
			this._notebookHasMultipleKernels!.set(true);
			this.multipleKernelsAvailable = true;
		} else if ((availableKernels.length + availableKernels2.length) > 1) {
			this._notebookHasMultipleKernels!.set(true);
			this.multipleKernelsAvailable = true;
		} else {
			this._notebookHasMultipleKernels!.set(false);
			this.multipleKernelsAvailable = false;
		}

		// @deprecated
		if (provider && provider.kernel) {
			// it has a builtin kernel, don't automatically choose a kernel
			await this._loadKernelPreloads(provider.providerExtensionLocation, provider.kernel);
			tokenSource.dispose();
			return;
		}

		const activeKernelStillExist = [...availableKernels2, ...availableKernels].find(kernel => kernel.id === this.activeKernel?.id && this.activeKernel?.id !== undefined);

		if (activeKernelStillExist) {
			// the kernel still exist, we don't want to modify the selection otherwise user's temporary preference is lost
			return;
		}

		if (availableKernels2.length) {
			return this._setKernelsFromProviders(provider, availableKernels2, tokenSource);
		}

		// the provider doesn't have a builtin kernel, choose a kernel
		this.activeKernel = availableKernels[0];
		if (this.activeKernel) {
			await this._loadKernelPreloads(this.activeKernel.extensionLocation, this.activeKernel);
		}

		tokenSource.dispose();
	}

	private async _setKernelsFromProviders(provider: NotebookProviderInfo, kernels: INotebookKernelInfo2[], tokenSource: CancellationTokenSource) {
		const rawAssociations = this.configurationService.getValue<NotebookKernelProviderAssociations>(notebookKernelProviderAssociationsSettingId) || [];
		const userSetKernelProvider = rawAssociations.filter(e => e.viewType === this.viewModel?.viewType)[0]?.kernelProvider;

		if (userSetKernelProvider) {
			const filteredKernels = kernels.filter(kernel => kernel.extension.value === userSetKernelProvider);

			if (filteredKernels.length) {
				this.activeKernel = filteredKernels.find(kernel => kernel.isPreferred) || filteredKernels[0];
			} else {
				this.activeKernel = undefined;
			}

			if (this.activeKernel) {
<<<<<<< HEAD
				this._loadKernelPreloads(this.activeKernel.extensionLocation, this.activeKernel);
				await (this.activeKernel as INotebookKernelInfo2).resolve(this.viewModel!.uri, this.getId(), tokenSource.token); // {{SQL CARBON EDIT}} strict-null-checks
=======
				await this._loadKernelPreloads(this.activeKernel.extensionLocation, this.activeKernel);
				await this.activeKernel.resolve(this.viewModel!.uri, this.getId(), tokenSource.token);
>>>>>>> 0c7c7c3d
			}

			tokenSource.dispose();
			return;
		}

		// choose a preferred kernel
		const kernelsFromSameExtension = kernels.filter(kernel => kernel.extension.value === provider.providerExtensionId);
		if (kernelsFromSameExtension.length) {
			const preferedKernel = kernelsFromSameExtension.find(kernel => kernel.isPreferred) || kernelsFromSameExtension[0];
			this.activeKernel = preferedKernel;
			await this._loadKernelPreloads(this.activeKernel.extensionLocation, this.activeKernel);
			await preferedKernel.resolve(this.viewModel!.uri, this.getId(), tokenSource.token);
			tokenSource.dispose();
			return;
		}

		// the provider doesn't have a builtin kernel, choose a kernel
		this.activeKernel = kernels[0];
		if (this.activeKernel) {
			await this._loadKernelPreloads(this.activeKernel.extensionLocation, this.activeKernel);
			await this.activeKernel.resolve(this.viewModel!.uri, this.getId(), tokenSource.token);
		}

		tokenSource.dispose();
	}

	private async _loadKernelPreloads(extensionLocation: URI, kernel: INotebookKernelInfoDto) {
		if (kernel.preloads && kernel.preloads.length) {
			await this._resolveWebview();
			this._webview?.updateKernelPreloads([extensionLocation], kernel.preloads.map(preload => URI.revive(preload)));
		}
	}

	private _updateForMetadata(): void {
		const notebookMetadata = this.viewModel!.metadata;
		this._editorEditable?.set(!!notebookMetadata?.editable);
		this._editorRunnable?.set(!!notebookMetadata?.runnable);
		DOM.toggleClass(this._overlayContainer, 'notebook-editor-editable', !!notebookMetadata?.editable);
		DOM.toggleClass(this.getDomNode(), 'notebook-editor-editable', !!notebookMetadata?.editable);

		this._notebookExecuting?.set(notebookMetadata.runState === NotebookRunState.Running);
	}

	private async _resolveWebview(): Promise<BackLayerWebView | null> {
		if (!this.textModel) {
			return null;
		}

		if (this._webviewResolvePromise) {
			return this._webviewResolvePromise;
		}

		if (!this._webview) {
			this._webview = this.instantiationService.createInstance(BackLayerWebView, this, this.getId(), this.textModel!.uri);
			// attach the webview container to the DOM tree first
			this._list?.rowsContainer.insertAdjacentElement('afterbegin', this._webview.element);
		}

		this._webviewResolvePromise = new Promise(async resolve => {
			await this._webview!.createWebview();
			this._webview!.webview!.onDidBlur(() => {
				this._outputFocus?.set(false);
				this.updateEditorFocus();

				if (this._overlayContainer.contains(document.activeElement)) {
					this._webiewFocused = false;
				}
			});
			this._webview!.webview!.onDidFocus(() => {
				this._outputFocus?.set(true);
				this.updateEditorFocus();
				this._onDidFocusEmitter.fire();

				if (this._overlayContainer.contains(document.activeElement)) {
					this._webiewFocused = true;
				}
			});

			this._localStore.add(this._webview!.onMessage(({ message, forRenderer }) => {
				if (this.viewModel) {
					this.notebookService.onDidReceiveMessage(this.viewModel.viewType, this.getId(), forRenderer, message);
				}
			}));

			if (this.viewModel && this.viewModel!.renderers.size) {
				this._webview?.updateRendererPreloads(this.viewModel!.renderers);
			}

			this._webviewResolved = true;

			resolve(this._webview!);
		});

		return this._webviewResolvePromise;
	}

	private async _createWebview(id: string, resource: URI): Promise<void> {
		this._webview = this.instantiationService.createInstance(BackLayerWebView, this, id, resource);
		// attach the webview container to the DOM tree first
		this._list?.rowsContainer.insertAdjacentElement('afterbegin', this._webview.element);
	}

	private async _attachModel(textModel: NotebookTextModel, viewState: INotebookEditorViewState | undefined) {
		await this._createWebview(this.getId(), textModel.uri);

		this._eventDispatcher = new NotebookEventDispatcher();
		this.viewModel = this.instantiationService.createInstance(NotebookViewModel, textModel.viewType, textModel, this._eventDispatcher, this.getLayoutInfo());
		this._eventDispatcher.emit([new NotebookLayoutChangedEvent({ width: true, fontInfo: true }, this.getLayoutInfo())]);

		this._updateForMetadata();
		this._localStore.add(this._eventDispatcher.onDidChangeMetadata(() => {
			this._updateForMetadata();
		}));

		// restore view states, including contributions

		{
			// restore view state
			this.viewModel.restoreEditorViewState(viewState);

			// contribution state restore

			const contributionsState = viewState?.contributionsState || {};
			const keys = Object.keys(this._contributions);
			for (let i = 0, len = keys.length; i < len; i++) {
				const id = keys[i];
				const contribution = this._contributions[id];
				if (typeof contribution.restoreViewState === 'function') {
					contribution.restoreViewState(contributionsState[id]);
				}
			}
		}

		if (this.viewModel.renderers.size) {
			await this._resolveWebview();
			this._webview?.updateRendererPreloads(this.viewModel.renderers);
		}

		this._localStore.add(this._list!.onWillScroll(e => {
			if (!this._webviewResolved) {
				return;
			}

			this._webview?.updateViewScrollTop(-e.scrollTop, []);
			this._webviewTransparentCover!.style.top = `${e.scrollTop}px`;
		}));

		this._localStore.add(this._list!.onDidChangeContentHeight(() => {
			DOM.scheduleAtNextAnimationFrame(() => {
				if (this._isDisposed) {
					return;
				}

				const scrollTop = this._list?.scrollTop || 0;
				const scrollHeight = this._list?.scrollHeight || 0;

				if (!this._webviewResolved) {
					return;
				}

				this._webview!.element.style.height = `${scrollHeight}px`;

				if (this._webview?.insetMapping) {
					let updateItems: { cell: CodeCellViewModel, output: IProcessedOutput, cellTop: number }[] = [];
					let removedItems: IProcessedOutput[] = [];
					this._webview?.insetMapping.forEach((value, key) => {
						const cell = value.cell;
						const viewIndex = this._list?.getViewIndex(cell);

						if (viewIndex === undefined) {
							return;
						}

						if (cell.outputs.indexOf(key) < 0) {
							// output is already gone
							removedItems.push(key);
						}

						const cellTop = this._list?.getAbsoluteTopOfElement(cell) || 0;
						if (this._webview!.shouldUpdateInset(cell, key, cellTop)) {
							updateItems.push({
								cell: cell,
								output: key,
								cellTop: cellTop
							});
						}
					});

					removedItems.forEach(output => this._webview?.removeInset(output));

					if (updateItems.length) {
						this._webview?.updateViewScrollTop(-scrollTop, updateItems);
					}
				}
			});
		}));

		this._list!.attachViewModel(this.viewModel);
		this._localStore.add(this._list!.onDidRemoveOutput(output => {
			this.removeInset(output);
		}));
		this._localStore.add(this._list!.onDidHideOutput(output => {
			this.hideInset(output);
		}));

		this._list!.layout();
		this._dndController?.clearGlobalDragState();

		// restore list state at last, it must be after list layout
		this.restoreListViewState(viewState);
	}

	restoreListViewState(viewState: INotebookEditorViewState | undefined): void {
		if (viewState?.scrollPosition !== undefined) {
			this._list!.scrollTop = viewState!.scrollPosition.top;
			this._list!.scrollLeft = viewState!.scrollPosition.left;
		} else {
			this._list!.scrollTop = 0;
			this._list!.scrollLeft = 0;
		}

		const focusIdx = typeof viewState?.focus === 'number' ? viewState.focus : 0;
		if (focusIdx < this._list!.length) {
			this._list!.setFocus([focusIdx]);
			this._list!.setSelection([focusIdx]);
		} else if (this._list!.length > 0) {
			this._list!.setFocus([0]);
		}

		if (viewState?.editorFocused) {
			const cell = this._notebookViewModel?.viewCells[focusIdx];
			if (cell) {
				cell.focusMode = CellFocusMode.Editor;
			}
		}
	}

	getEditorViewState(): INotebookEditorViewState {
		const state = this._notebookViewModel?.getEditorViewState();
		if (!state) {
			return {
				editingCells: {},
				editorViewStates: {}
			};
		}

		if (this._list) {
			state.scrollPosition = { left: this._list.scrollLeft, top: this._list.scrollTop };
			let cellHeights: { [key: number]: number } = {};
			for (let i = 0; i < this.viewModel!.length; i++) {
				const elm = this.viewModel!.viewCells[i] as CellViewModel;
				if (elm.cellKind === CellKind.Code) {
					cellHeights[i] = elm.layoutInfo.totalHeight;
				} else {
					cellHeights[i] = elm.layoutInfo.totalHeight;
				}
			}

			state.cellTotalHeights = cellHeights;

			const focus = this._list.getFocus()[0];
			if (typeof focus === 'number') {
				const element = this._notebookViewModel!.viewCells[focus];
				if (element) {
					const itemDOM = this._list?.domElementOfElement(element);
					let editorFocused = !!(document.activeElement && itemDOM && itemDOM.contains(document.activeElement));

					state.editorFocused = editorFocused;
					state.focus = focus;
				}
			}
		}

		// Save contribution view states
		const contributionsState: { [key: string]: unknown } = {};

		const keys = Object.keys(this._contributions);
		for (const id of keys) {
			const contribution = this._contributions[id];
			if (typeof contribution.saveViewState === 'function') {
				contributionsState[id] = contribution.saveViewState();
			}
		}

		state.contributionsState = contributionsState;
		return state;
	}

	// private saveEditorViewState(input: NotebookEditorInput): void {
	// 	if (this.group && this.notebookViewModel) {
	// 	}
	// }

	// private loadTextEditorViewState(): INotebookEditorViewState | undefined {
	// 	return this.editorMemento.loadEditorState(this.group, input.resource);
	// }

	layout(dimension: DOM.Dimension, shadowElement?: HTMLElement): void {
		if (!shadowElement && this._shadowElementViewInfo === null) {
			this._dimension = dimension;
			return;
		}

		if (shadowElement) {
			const containerRect = shadowElement.getBoundingClientRect();

			this._shadowElementViewInfo = {
				height: containerRect.height,
				width: containerRect.width,
				top: containerRect.top,
				left: containerRect.left
			};
		}

		this._dimension = new DOM.Dimension(dimension.width, dimension.height);
		DOM.size(this._body, dimension.width, dimension.height);
		this._list?.updateOptions({ additionalScrollHeight: this._scrollBeyondLastLine ? dimension.height - SCROLLABLE_ELEMENT_PADDING_TOP : 0 });
		this._list?.layout(dimension.height - SCROLLABLE_ELEMENT_PADDING_TOP, dimension.width);

		this._overlayContainer.style.visibility = 'visible';
		this._overlayContainer.style.display = 'block';
		this._overlayContainer.style.position = 'absolute';
		this._overlayContainer.style.top = `${this._shadowElementViewInfo!.top}px`;
		this._overlayContainer.style.left = `${this._shadowElementViewInfo!.left}px`;
		this._overlayContainer.style.width = `${dimension ? dimension.width : this._shadowElementViewInfo!.width}px`;
		this._overlayContainer.style.height = `${dimension ? dimension.height : this._shadowElementViewInfo!.height}px`;

		if (this._webviewTransparentCover) {
			this._webviewTransparentCover.style.height = `${dimension.height}px`;
			this._webviewTransparentCover.style.width = `${dimension.width}px`;
		}

		this._eventDispatcher?.emit([new NotebookLayoutChangedEvent({ width: true, fontInfo: true }, this.getLayoutInfo())]);
	}

	// protected saveState(): void {
	// 	if (this.input instanceof NotebookEditorInput) {
	// 		this.saveEditorViewState(this.input);
	// 	}

	// 	super.saveState();
	// }

	//#endregion

	//#region Editor Features

	selectElement(cell: ICellViewModel) {
		this._list?.selectElement(cell);
		// this.viewModel!.selectionHandles = [cell.handle];
	}

	revealInView(cell: ICellViewModel) {
		this._list?.revealElementInView(cell);
	}

	revealInCenterIfOutsideViewport(cell: ICellViewModel) {
		this._list?.revealElementInCenterIfOutsideViewport(cell);
	}

	revealInCenter(cell: ICellViewModel) {
		this._list?.revealElementInCenter(cell);
	}

	async revealLineInViewAsync(cell: ICellViewModel, line: number): Promise<void> {
		return this._list?.revealElementLineInViewAsync(cell, line);
	}

	async revealLineInCenterAsync(cell: ICellViewModel, line: number): Promise<void> {
		return this._list?.revealElementLineInCenterAsync(cell, line);
	}

	async revealLineInCenterIfOutsideViewportAsync(cell: ICellViewModel, line: number): Promise<void> {
		return this._list?.revealElementLineInCenterIfOutsideViewportAsync(cell, line);
	}

	async revealRangeInViewAsync(cell: ICellViewModel, range: Range): Promise<void> {
		return this._list?.revealElementRangeInViewAsync(cell, range);
	}

	async revealRangeInCenterAsync(cell: ICellViewModel, range: Range): Promise<void> {
		return this._list?.revealElementRangeInCenterAsync(cell, range);
	}

	async revealRangeInCenterIfOutsideViewportAsync(cell: ICellViewModel, range: Range): Promise<void> {
		return this._list?.revealElementRangeInCenterIfOutsideViewportAsync(cell, range);
	}

	setCellSelection(cell: ICellViewModel, range: Range): void {
		this._list?.setCellSelection(cell, range);
	}

	changeModelDecorations<T>(callback: (changeAccessor: IModelDecorationsChangeAccessor) => T): T | null {
		return this._notebookViewModel?.changeModelDecorations<T>(callback) || null;
	}

	setHiddenAreas(_ranges: ICellRange[]): boolean {
		return this._list!.setHiddenAreas(_ranges, true);
	}

	//#endregion

	//#region Mouse Events
	private readonly _onMouseUp: Emitter<INotebookEditorMouseEvent> = this._register(new Emitter<INotebookEditorMouseEvent>());
	public readonly onMouseUp: Event<INotebookEditorMouseEvent> = this._onMouseUp.event;

	private readonly _onMouseDown: Emitter<INotebookEditorMouseEvent> = this._register(new Emitter<INotebookEditorMouseEvent>());
	public readonly onMouseDown: Event<INotebookEditorMouseEvent> = this._onMouseDown.event;

	private pendingLayouts = new WeakMap<ICellViewModel, IDisposable>();

	//#endregion

	//#region Cell operations
	async layoutNotebookCell(cell: ICellViewModel, height: number): Promise<void> {
		const viewIndex = this._list!.getViewIndex(cell);
		if (viewIndex === undefined) {
			// the cell is hidden
			return;
		}

		let relayout = (cell: ICellViewModel, height: number) => {
			if (this._isDisposed) {
				return;
			}

			this._list?.updateElementHeight2(cell, height);
		};

		if (this.pendingLayouts.has(cell)) {
			this.pendingLayouts.get(cell)!.dispose();
		}

		let r: () => void;
		const layoutDisposable = DOM.scheduleAtNextAnimationFrame(() => {
			if (this._isDisposed) {
				return;
			}

			this.pendingLayouts.delete(cell);

			relayout(cell, height);
			r();
		});

		this.pendingLayouts.set(cell, toDisposable(() => {
			layoutDisposable.dispose();
			r();
		}));

		return new Promise(resolve => { r = resolve; });
	}

	insertNotebookCell(cell: ICellViewModel | undefined, type: CellKind, direction: 'above' | 'below' = 'above', initialText: string = '', ui: boolean = false): CellViewModel | null {
		if (!this._notebookViewModel!.metadata.editable) {
			return null;
		}

		const index = cell ? this._notebookViewModel!.getCellIndex(cell) : 0;
		const nextIndex = ui ? this._notebookViewModel!.getNextVisibleCellIndex(index) : index + 1;
		const newLanguages = this._notebookViewModel!.languages;
		const language = (cell?.cellKind === CellKind.Code && type === CellKind.Code)
			? cell.language
			: ((type === CellKind.Code && newLanguages && newLanguages.length) ? newLanguages[0] : 'markdown');
		const insertIndex = cell ?
			(direction === 'above' ? index : nextIndex) :
			index;
		const newCell = this._notebookViewModel!.createCell(insertIndex, initialText.split(/\r?\n/g), language, type, undefined, true);
		return newCell as CellViewModel;
	}

	async splitNotebookCell(cell: ICellViewModel): Promise<CellViewModel[] | null> {
		const index = this._notebookViewModel!.getCellIndex(cell);

		return this._notebookViewModel!.splitNotebookCell(index);
	}

	async joinNotebookCells(cell: ICellViewModel, direction: 'above' | 'below', constraint?: CellKind): Promise<ICellViewModel | null> {
		const index = this._notebookViewModel!.getCellIndex(cell);
		const ret = await this._notebookViewModel!.joinNotebookCells(index, direction, constraint);

		if (ret) {
			ret.deletedCells.forEach(cell => {
				if (this.pendingLayouts.has(cell)) {
					this.pendingLayouts.get(cell)!.dispose();
				}
			});

			return ret.cell;
		} else {
			return null;
		}
	}

	async deleteNotebookCell(cell: ICellViewModel): Promise<boolean> {
		if (!this._notebookViewModel!.metadata.editable) {
			return false;
		}

		if (this.pendingLayouts.has(cell)) {
			this.pendingLayouts.get(cell)!.dispose();
		}

		const index = this._notebookViewModel!.getCellIndex(cell);
		this._notebookViewModel!.deleteCell(index, true);
		return true;
	}

	async moveCellDown(cell: ICellViewModel): Promise<ICellViewModel | null> {
		if (!this._notebookViewModel!.metadata.editable) {
			return null;
		}

		const index = this._notebookViewModel!.getCellIndex(cell);
		if (index === this._notebookViewModel!.length - 1) {
			return null;
		}

		const newIdx = index + 1;
		return this._moveCellToIndex(index, newIdx);
	}

	async moveCellUp(cell: ICellViewModel): Promise<ICellViewModel | null> {
		if (!this._notebookViewModel!.metadata.editable) {
			return null;
		}

		const index = this._notebookViewModel!.getCellIndex(cell);
		if (index === 0) {
			return null;
		}

		const newIdx = index - 1;
		return this._moveCellToIndex(index, newIdx);
	}

	async moveCell(cell: ICellViewModel, relativeToCell: ICellViewModel, direction: 'above' | 'below'): Promise<ICellViewModel | null> {
		if (!this._notebookViewModel!.metadata.editable) {
			return null;
		}

		if (cell === relativeToCell) {
			return null;
		}

		const originalIdx = this._notebookViewModel!.getCellIndex(cell);
		const relativeToIndex = this._notebookViewModel!.getCellIndex(relativeToCell);

		let newIdx = direction === 'above' ? relativeToIndex : relativeToIndex + 1;
		if (originalIdx < newIdx) {
			newIdx--;
		}

		return this._moveCellToIndex(originalIdx, newIdx);
	}

	private async _moveCellToIndex(index: number, newIdx: number): Promise<ICellViewModel | null> {
		if (index === newIdx) {
			return null;
		}

		if (!this._notebookViewModel!.moveCellToIdx(index, newIdx, true)) {
			throw new Error('Notebook Editor move cell, index out of range');
		}

		let r: (val: ICellViewModel | null) => void;
		DOM.scheduleAtNextAnimationFrame(() => {
			if (this._isDisposed) {
				r(null);
			}

			const viewCell = this._notebookViewModel!.viewCells[newIdx];
			this._list?.revealElementInView(viewCell);
			r(viewCell);
		});

		return new Promise(resolve => { r = resolve; });
	}

	editNotebookCell(cell: CellViewModel): void {
		if (!cell.getEvaluatedMetadata(this._notebookViewModel!.metadata).editable) {
			return;
		}

		cell.editState = CellEditState.Editing;

		this._renderedEditors.get(cell)?.focus();
	}

	getActiveCell() {
		let elements = this._list?.getFocusedElements();

		if (elements && elements.length) {
			return elements[0];
		}

		return undefined;
	}

	async cancelNotebookExecution(): Promise<void> {
		if (this._notebookViewModel?.metadata.runState !== NotebookRunState.Running) {
			return;
		}

		return this._cancelNotebookExecution();
	}

	private async _cancelNotebookExecution(): Promise<void> {
		const provider = this.notebookService.getContributedNotebookProviders(this.viewModel!.uri)[0];
		if (provider) {
			const viewType = provider.id;
			const notebookUri = this._notebookViewModel!.uri;

			if (this._activeKernel) {
				await (this._activeKernel as INotebookKernelInfo2).cancelNotebookCell!(this._notebookViewModel!.uri, undefined);
			} else if (provider.kernel) {
				return await this.notebookService.cancelNotebook(viewType, notebookUri);
			}
		}
	}

	async executeNotebook(): Promise<void> {
		if (!this._notebookViewModel!.metadata.runnable) {
			return;
		}

		return this._executeNotebook();
	}

	private async _executeNotebook(): Promise<void> {
		const provider = this.notebookService.getContributedNotebookProviders(this.viewModel!.uri)[0];
		if (provider) {
			const viewType = provider.id;
			const notebookUri = this._notebookViewModel!.uri;

			if (this._activeKernel) {
				// TODO@rebornix temp any cast, should be removed once we remove legacy kernel support
				if ((this._activeKernel as INotebookKernelInfo2).executeNotebookCell) {
					await (this._activeKernel as INotebookKernelInfo2).executeNotebookCell!(this._notebookViewModel!.uri, undefined);
				} else {
					await this.notebookService.executeNotebook2(this._notebookViewModel!.viewType, this._notebookViewModel!.uri, this._activeKernel.id);
				}
			} else if (provider.kernel) {
				return await this.notebookService.executeNotebook(viewType, notebookUri);
			}
		}
	}

	async cancelNotebookCellExecution(cell: ICellViewModel): Promise<void> {
		if (cell.cellKind !== CellKind.Code) {
			return;
		}

		const metadata = cell.getEvaluatedMetadata(this._notebookViewModel!.metadata);
		if (!metadata.runnable) {
			return;
		}

		if (metadata.runState !== NotebookCellRunState.Running) {
			return;
		}

		await this._cancelNotebookCell(cell);
	}

	private async _cancelNotebookCell(cell: ICellViewModel): Promise<void> {
		const provider = this.notebookService.getContributedNotebookProviders(this.viewModel!.uri)[0];
		if (provider) {
			const viewType = provider.id;
			const notebookUri = this._notebookViewModel!.uri;

			if (this._activeKernel) {
				return await (this._activeKernel as INotebookKernelInfo2).cancelNotebookCell!(this._notebookViewModel!.uri, cell.handle);
			} else if (provider.kernel) {
				return await this.notebookService.cancelNotebookCell(viewType, notebookUri, cell.handle);
			}
		}
	}

	async executeNotebookCell(cell: ICellViewModel): Promise<void> {
		if (cell.cellKind === CellKind.Markdown) {
			this.focusNotebookCell(cell, 'container');
			return;
		}

		if (!cell.getEvaluatedMetadata(this._notebookViewModel!.metadata).runnable) {
			return;
		}

		await this._executeNotebookCell(cell);
	}

	private async _executeNotebookCell(cell: ICellViewModel): Promise<void> {
		const provider = this.notebookService.getContributedNotebookProviders(this.viewModel!.uri)[0];
		if (provider) {
			const viewType = provider.id;
			const notebookUri = this._notebookViewModel!.uri;

			if (this._activeKernel) {
				// TODO@rebornix temp any cast, should be removed once we remove legacy kernel support
				if ((this._activeKernel as INotebookKernelInfo2).executeNotebookCell) {
					await (this._activeKernel as INotebookKernelInfo2).executeNotebookCell!(this._notebookViewModel!.uri, cell.handle);
				} else {

					return await this.notebookService.executeNotebookCell2(viewType, notebookUri, cell.handle, this._activeKernel.id);
				}
			} else if (provider.kernel) {
				return await this.notebookService.executeNotebookCell(viewType, notebookUri, cell.handle);
			}
		}
	}

	focusNotebookCell(cell: ICellViewModel, focusItem: 'editor' | 'container' | 'output') {
		if (this._isDisposed) {
			return;
		}

		if (focusItem === 'editor') {
			this.selectElement(cell);
			this._list?.focusView();

			cell.editState = CellEditState.Editing;
			cell.focusMode = CellFocusMode.Editor;
			this.revealInCenterIfOutsideViewport(cell);
		} else if (focusItem === 'output') {
			this.selectElement(cell);
			this._list?.focusView();

			if (!this._webview) {
				return;
			}
			this._webview.focusOutput(cell.id);

			cell.editState = CellEditState.Preview;
			cell.focusMode = CellFocusMode.Container;
			this.revealInCenterIfOutsideViewport(cell);
		} else {
			let itemDOM = this._list?.domElementOfElement(cell);
			if (document.activeElement && itemDOM && itemDOM.contains(document.activeElement)) {
				(document.activeElement as HTMLElement).blur();
			}

			cell.editState = CellEditState.Preview;
			cell.focusMode = CellFocusMode.Container;

			this.selectElement(cell);
			this.revealInCenterIfOutsideViewport(cell);
			this._list?.focusView();
		}
	}

	//#endregion

	//#region MISC

	deltaCellDecorations(oldDecorations: string[], newDecorations: INotebookDeltaDecoration[]): string[] {
		return this._notebookViewModel?.deltaCellDecorations(oldDecorations, newDecorations) || [];
	}

	deltaCellOutputContainerClassNames(cellId: string, added: string[], removed: string[]) {
		this._webview?.deltaCellOutputContainerClassNames(cellId, added, removed);
	}

	getLayoutInfo(): NotebookLayoutInfo {
		if (!this._list) {
			throw new Error('Editor is not initalized successfully');
		}

		return {
			width: this._dimension!.width,
			height: this._dimension!.height,
			fontInfo: this._fontInfo!
		};
	}

	triggerScroll(event: IMouseWheelEvent) {
		this._list?.triggerScrollFromMouseWheelEvent(event);
	}

	async createInset(cell: CodeCellViewModel, output: IProcessedOutput, shadowContent: string, offset: number) {
		if (!this._webview) {
			return;
		}

		await this._resolveWebview();

		let preloads = this._notebookViewModel!.renderers;

		if (!this._webview!.insetMapping.has(output)) {
			let cellTop = this._list?.getAbsoluteTopOfElement(cell) || 0;
			await this._webview!.createInset(cell, output, cellTop, offset, shadowContent, preloads);
		} else {
			let cellTop = this._list?.getAbsoluteTopOfElement(cell) || 0;
			let scrollTop = this._list?.scrollTop || 0;

			this._webview!.updateViewScrollTop(-scrollTop, [{ cell: cell, output: output, cellTop: cellTop }]);
		}
	}

	removeInset(output: IProcessedOutput) {
		if (!this._webview || !this._webviewResolved) {
			return;
		}

		this._webview!.removeInset(output);
	}

	hideInset(output: IProcessedOutput) {
		if (!this._webview || !this._webviewResolved) {
			return;
		}

		this._webview!.hideInset(output);
	}

	getOutputRenderer(): OutputRenderer {
		return this._outputRenderer;
	}

	postMessage(forRendererId: string | undefined, message: any) {
		if (!this._webview || !this._webviewResolved) {
			return;
		}

		if (forRendererId === undefined) {
			this._webview.webview?.postMessage(message);
		} else {
			this._webview.postRendererMessage(forRendererId, message);
		}
	}

	toggleClassName(className: string) {
		DOM.toggleClass(this._overlayContainer, className);
	}

	addClassName(className: string) {
		DOM.addClass(this._overlayContainer, className);
	}

	removeClassName(className: string) {
		DOM.removeClass(this._overlayContainer, className);
	}


	//#endregion

	//#region Editor Contributions
	public getContribution<T extends INotebookEditorContribution>(id: string): T {
		return <T>(this._contributions[id] || null);
	}

	//#endregion

	dispose() {
		this._isDisposed = true;
		// dispose webview first
		this._webview?.dispose();

		this.notebookService.removeNotebookEditor(this);
		const keys = Object.keys(this._contributions);
		for (let i = 0, len = keys.length; i < len; i++) {
			const contributionId = keys[i];
			this._contributions[contributionId].dispose();
		}

		this._localStore.clear();
		this._list?.dispose();

		this._overlayContainer.remove();
		this.viewModel?.dispose();

		// this._layoutService.container.removeChild(this.overlayContainer);

		super.dispose();
	}

	toJSON(): object {
		return {
			notebookHandle: this.viewModel?.handle
		};
	}
}

export const notebookCellBorder = registerColor('notebook.cellBorderColor', {
	dark: transparent(PANEL_BORDER, .4),
	light: transparent(listInactiveSelectionBackground, 1),
	hc: PANEL_BORDER
}, nls.localize('notebook.cellBorderColor', "The border color for notebook cells."));

export const focusedEditorBorderColor = registerColor('notebook.focusedEditorBorder', {
	light: focusBorder,
	dark: focusBorder,
	hc: focusBorder
}, nls.localize('notebook.focusedEditorBorder', "The color of the notebook cell editor border."));

export const cellStatusIconSuccess = registerColor('notebookStatusSuccessIcon.foreground', {
	light: debugIconStartForeground,
	dark: debugIconStartForeground,
	hc: debugIconStartForeground
}, nls.localize('notebookStatusSuccessIcon.foreground', "The error icon color of notebook cells in the cell status bar."));

export const cellStatusIconError = registerColor('notebookStatusErrorIcon.foreground', {
	light: errorForeground,
	dark: errorForeground,
	hc: errorForeground
}, nls.localize('notebookStatusErrorIcon.foreground', "The error icon color of notebook cells in the cell status bar."));

export const cellStatusIconRunning = registerColor('notebookStatusRunningIcon.foreground', {
	light: foreground,
	dark: foreground,
	hc: foreground
}, nls.localize('notebookStatusRunningIcon.foreground', "The running icon color of notebook cells in the cell status bar."));

export const notebookOutputContainerColor = registerColor('notebook.outputContainerBackgroundColor', {
	dark: notebookCellBorder,
	light: transparent(listFocusBackground, .4),
	hc: null
}, nls.localize('notebook.outputContainerBackgroundColor', "The Color of the notebook output container background."));

// TODO currently also used for toolbar border, if we keep all of this, pick a generic name
export const CELL_TOOLBAR_SEPERATOR = registerColor('notebook.cellToolbarSeparator', {
	dark: Color.fromHex('#808080').transparent(0.35),
	light: Color.fromHex('#808080').transparent(0.35),
	hc: contrastBorder
}, nls.localize('notebook.cellToolbarSeparator', "The color of the seperator in the cell bottom toolbar"));

export const focusedCellBackground = registerColor('notebook.focusedCellBackground', {
	dark: transparent(PANEL_BORDER, .4),
	light: transparent(listFocusBackground, .4),
	hc: null
}, nls.localize('focusedCellBackground', "The background color of a cell when the cell is focused."));

export const cellHoverBackground = registerColor('notebook.cellHoverBackground', {
	dark: transparent(focusedCellBackground, .5),
	light: transparent(focusedCellBackground, .7),
	hc: null
}, nls.localize('notebook.cellHoverBackground', "The background color of a cell when the cell is hovered."));

export const focusedCellBorder = registerColor('notebook.focusedCellBorder', {
	dark: Color.white.transparent(0.12),
	light: Color.black.transparent(0.12),
	hc: focusBorder
}, nls.localize('notebook.focusedCellBorder', "The color of the cell's top and bottom border when the cell is focused."));

export const cellStatusBarItemHover = registerColor('notebook.cellStatusBarItemHoverBackground', {
	light: new Color(new RGBA(0, 0, 0, 0.08)),
	dark: new Color(new RGBA(255, 255, 255, 0.15)),
	hc: new Color(new RGBA(255, 255, 255, 0.15)),
}, nls.localize('notebook.cellStatusBarItemHoverBackground', "The background color of notebook cell status bar items."));

export const cellInsertionIndicator = registerColor('notebook.cellInsertionIndicator', {
	light: focusBorder,
	dark: focusBorder,
	hc: focusBorder
}, nls.localize('notebook.cellInsertionIndicator', "The color of the notebook cell insertion indicator."));


export const listScrollbarSliderBackground = registerColor('notebookScrollbarSlider.background', {
	dark: scrollbarSliderBackground,
	light: scrollbarSliderBackground,
	hc: scrollbarSliderBackground
}, nls.localize('notebookScrollbarSliderBackground', "Notebook scrollbar slider background color."));

export const listScrollbarSliderHoverBackground = registerColor('notebookScrollbarSlider.hoverBackground', {
	dark: scrollbarSliderHoverBackground,
	light: scrollbarSliderHoverBackground,
	hc: scrollbarSliderHoverBackground
}, nls.localize('notebookScrollbarSliderHoverBackground', "Notebook scrollbar slider background color when hovering."));

export const listScrollbarSliderActiveBackground = registerColor('notebookScrollbarSlider.activeBackground', {
	dark: scrollbarSliderActiveBackground,
	light: scrollbarSliderActiveBackground,
	hc: scrollbarSliderActiveBackground
}, nls.localize('notebookScrollbarSliderActiveBackground', "Notebook scrollbar slider background color when clicked on."));

export const cellSymbolHighlight = registerColor('notebook.symbolHighlightBackground', {
	dark: Color.fromHex('#ffffff0b'),
	light: Color.fromHex('#fdff0033'),
	hc: null
}, nls.localize('notebook.symbolHighlightBackground', "Background color of highlighted cell"));

registerThemingParticipant((theme, collector) => {
	collector.addRule(`.notebookOverlay > .cell-list-container > .monaco-list > .monaco-scrollable-element {
		padding-top: ${SCROLLABLE_ELEMENT_PADDING_TOP}px;
		box-sizing: border-box;
	}`);

	// const color = getExtraColor(theme, embeddedEditorBackground, { dark: 'rgba(0, 0, 0, .4)', extra_dark: 'rgba(200, 235, 255, .064)', light: '#f4f4f4', hc: null });
	const color = theme.getColor(editorBackground);
	if (color) {
		collector.addRule(`.notebookOverlay .cell .monaco-editor-background,
			.notebookOverlay .cell .margin-view-overlays,
			.notebookOverlay .cell .cell-statusbar-container { background: ${color}; }`);
		collector.addRule(`.notebookOverlay .cell-drag-image .cell-editor-container > div { background: ${color} !important; }`);
	}
	const link = theme.getColor(textLinkForeground);
	if (link) {
		collector.addRule(`.notebookOverlay .output a,
			.notebookOverlay .cell.markdown a { color: ${link};} `);
	}
	const activeLink = theme.getColor(textLinkActiveForeground);
	if (activeLink) {
		collector.addRule(`.notebookOverlay .output a:hover,
			.notebookOverlay .cell .output a:active { color: ${activeLink}; }`);
	}
	const shortcut = theme.getColor(textPreformatForeground);
	if (shortcut) {
		collector.addRule(`.notebookOverlay code,
			.notebookOverlay .shortcut { color: ${shortcut}; }`);
	}
	const border = theme.getColor(contrastBorder);
	if (border) {
		collector.addRule(`.notebookOverlay .monaco-editor { border-color: ${border}; }`);
	}
	const quoteBackground = theme.getColor(textBlockQuoteBackground);
	if (quoteBackground) {
		collector.addRule(`.notebookOverlay blockquote { background: ${quoteBackground}; }`);
	}
	const quoteBorder = theme.getColor(textBlockQuoteBorder);
	if (quoteBorder) {
		collector.addRule(`.notebookOverlay blockquote { border-color: ${quoteBorder}; }`);
	}

	const containerBackground = theme.getColor(notebookOutputContainerColor);
	if (containerBackground) {
		collector.addRule(`.notebookOverlay .output { background-color: ${containerBackground}; }`);
		collector.addRule(`.notebookOverlay .output-element { background-color: ${containerBackground}; }`);
	}

	const editorBackgroundColor = theme.getColor(editorBackground);
	if (editorBackgroundColor) {
		collector.addRule(`.notebookOverlay .cell-statusbar-container { border-top: solid 1px ${editorBackgroundColor}; }`);
		collector.addRule(`.notebookOverlay .monaco-list-row > .monaco-toolbar { background-color: ${editorBackgroundColor}; }`);
		collector.addRule(`.notebookOverlay .monaco-list-row.cell-drag-image { background-color: ${editorBackgroundColor}; }`);
	}

	const cellToolbarSeperator = theme.getColor(CELL_TOOLBAR_SEPERATOR);
	if (cellToolbarSeperator) {
		collector.addRule(`.notebookOverlay .cell-bottom-toolbar-container .separator { background-color: ${cellToolbarSeperator} }`);
		collector.addRule(`.notebookOverlay .cell-bottom-toolbar-container .action-item:first-child::after { background-color: ${cellToolbarSeperator} }`);
		collector.addRule(`.notebookOverlay .monaco-list-row > .monaco-toolbar { border: solid 1px ${cellToolbarSeperator}; }`);
	}

	const focusedCellBackgroundColor = theme.getColor(focusedCellBackground);
	if (focusedCellBackgroundColor) {
		collector.addRule(`.notebookOverlay .code-cell-row.focused .cell-focus-indicator,
			.notebookOverlay .markdown-cell-row.focused { background-color: ${focusedCellBackgroundColor} !important; }`);
	}

	const cellHoverBackgroundColor = theme.getColor(cellHoverBackground);
	if (cellHoverBackgroundColor) {
		collector.addRule(`.notebookOverlay .code-cell-row:not(.focused):hover .cell-focus-indicator,
			.notebookOverlay .code-cell-row:not(.focused).cell-output-hover .cell-focus-indicator,
			.notebookOverlay .markdown-cell-row:not(.focused):hover { background-color: ${cellHoverBackgroundColor} !important; }`);
	}

	const focusedCellBorderColor = theme.getColor(focusedCellBorder);
	collector.addRule(`.monaco-workbench .notebookOverlay .monaco-list .monaco-list-row.focused .cell-focus-indicator-top:before,
			.monaco-workbench .notebookOverlay .monaco-list .monaco-list-row.focused .cell-focus-indicator-bottom:before,
			.monaco-workbench .notebookOverlay .monaco-list .markdown-cell-row.focused:before,
			.monaco-workbench .notebookOverlay .monaco-list .markdown-cell-row.focused:after {
				border-color: ${focusedCellBorderColor} !important;
			}`);

	const cellSymbolHighlightColor = theme.getColor(cellSymbolHighlight);
	if (cellSymbolHighlightColor) {
		collector.addRule(`.monaco-workbench .notebookOverlay .monaco-list .monaco-list-row.code-cell-row.nb-symbolHighlight .cell-focus-indicator,
		.monaco-workbench .notebookOverlay .monaco-list .monaco-list-row.nb-symbolHighlight.markdown-cell-row {
			background-color: ${cellSymbolHighlightColor} !important;
		}`);
	}

	const focusedEditorBorderColorColor = theme.getColor(focusedEditorBorderColor);
	if (focusedEditorBorderColorColor) {
		collector.addRule(`.notebookOverlay .monaco-list-row.cell-editor-focus .cell-editor-part:before { outline: solid 1px ${focusedEditorBorderColorColor}; }`);
	}

	const editorBorderColor = theme.getColor(notebookCellBorder);
	if (editorBorderColor) {
		collector.addRule(`.notebookOverlay .monaco-list-row .cell-editor-part:before { outline: solid 1px ${editorBorderColor}; }`);
	}

	const headingBorderColor = theme.getColor(notebookCellBorder);
	if (headingBorderColor) {
		collector.addRule(`.notebookOverlay .cell.markdown h1 { border-color: ${headingBorderColor}; }`);
	}

	const cellStatusSuccessIcon = theme.getColor(cellStatusIconSuccess);
	if (cellStatusSuccessIcon) {
		collector.addRule(`.monaco-workbench .notebookOverlay .cell-statusbar-container .cell-run-status .codicon-check { color: ${cellStatusSuccessIcon} }`);
	}

	const cellStatusErrorIcon = theme.getColor(cellStatusIconError);
	if (cellStatusErrorIcon) {
		collector.addRule(`.monaco-workbench .notebookOverlay .cell-statusbar-container .cell-run-status .codicon-error { color: ${cellStatusErrorIcon} }`);
	}

	const cellStatusRunningIcon = theme.getColor(cellStatusIconRunning);
	if (cellStatusRunningIcon) {
		collector.addRule(`.monaco-workbench .notebookOverlay .cell-statusbar-container .cell-run-status .codicon-sync { color: ${cellStatusRunningIcon} }`);
	}

	const cellStatusBarHoverBg = theme.getColor(cellStatusBarItemHover);
	if (cellStatusBarHoverBg) {
		collector.addRule(`.monaco-workbench .notebookOverlay .cell-statusbar-container .cell-language-picker:hover { background-color: ${cellStatusBarHoverBg}; }`);
	}

	const cellInsertionIndicatorColor = theme.getColor(cellInsertionIndicator);
	if (cellInsertionIndicatorColor) {
		collector.addRule(`.notebookOverlay > .cell-list-container > .cell-list-insertion-indicator { background-color: ${cellInsertionIndicatorColor}; }`);
	}

	const scrollbarSliderBackgroundColor = theme.getColor(listScrollbarSliderBackground);
	if (scrollbarSliderBackgroundColor) {
		collector.addRule(` .notebookOverlay .cell-list-container > .monaco-list > .monaco-scrollable-element > .scrollbar > .slider { background: ${editorBackgroundColor}; } `);
		collector.addRule(` .notebookOverlay .cell-list-container > .monaco-list > .monaco-scrollable-element > .scrollbar > .slider:before { content: ""; width: 100%; height: 100%; position: absolute; background: ${scrollbarSliderBackgroundColor}; } `); /* hack to not have cells see through scroller */
	}

	const scrollbarSliderHoverBackgroundColor = theme.getColor(listScrollbarSliderHoverBackground);
	if (scrollbarSliderHoverBackgroundColor) {
		collector.addRule(` .notebookOverlay .cell-list-container > .monaco-list > .monaco-scrollable-element > .scrollbar > .slider:hover { background: ${editorBackgroundColor}; } `);
		collector.addRule(` .notebookOverlay .cell-list-container > .monaco-list > .monaco-scrollable-element > .scrollbar > .slider:hover:before { content: ""; width: 100%; height: 100%; position: absolute; background: ${scrollbarSliderHoverBackgroundColor}; } `); /* hack to not have cells see through scroller */
	}

	const scrollbarSliderActiveBackgroundColor = theme.getColor(listScrollbarSliderActiveBackground);
	if (scrollbarSliderActiveBackgroundColor) {
		collector.addRule(` .notebookOverlay .cell-list-container > .monaco-list > .monaco-scrollable-element > .scrollbar > .slider.active { background: ${editorBackgroundColor}; } `);
		collector.addRule(` .notebookOverlay .cell-list-container > .monaco-list > .monaco-scrollable-element > .scrollbar > .slider.active:before { content: ""; width: 100%; height: 100%; position: absolute; background: ${scrollbarSliderActiveBackgroundColor}; } `); /* hack to not have cells see through scroller */
	}

	// Cell Margin
	collector.addRule(`.notebookOverlay .cell-list-container > .monaco-list > .monaco-scrollable-element > .monaco-list-rows > .monaco-list-row  > div.cell { margin: 0px ${CELL_MARGIN * 2}px 0px ${CELL_MARGIN}px; }`);
	collector.addRule(`.notebookOverlay .cell-list-container > .monaco-list > .monaco-scrollable-element > .monaco-list-rows > .monaco-list-row  > div.cell.code { margin-left: ${CODE_CELL_LEFT_MARGIN}px; }`);
	collector.addRule(`.notebookOverlay .cell-list-container > .monaco-list > .monaco-scrollable-element > .monaco-list-rows > .monaco-list-row { padding-top: ${EDITOR_TOP_MARGIN}px; }`);
	collector.addRule(`.notebookOverlay .cell-list-container > .monaco-list > .monaco-scrollable-element > .monaco-list-rows > .markdown-cell-row { padding-bottom: ${CELL_BOTTOM_MARGIN}px; }`);
	collector.addRule(`.notebookOverlay .cell-list-container > .monaco-list > .monaco-scrollable-element > .monaco-list-rows > .markdown-cell-row .cell-bottom-toolbar-container { margin-top: ${CELL_BOTTOM_MARGIN}px; }`);
	collector.addRule(`.notebookOverlay .output { margin: 0px ${CELL_MARGIN}px 0px ${CODE_CELL_LEFT_MARGIN + CELL_RUN_GUTTER}px; }`);
	collector.addRule(`.notebookOverlay .output { width: calc(100% - ${CODE_CELL_LEFT_MARGIN + CELL_RUN_GUTTER + (CELL_MARGIN * 2)}px); }`);
	collector.addRule(`.notebookOverlay .cell-bottom-toolbar-container { width: calc(100% - ${CELL_MARGIN * 2 + CELL_RUN_GUTTER}px); margin: 0px ${CELL_MARGIN * 2}px 0px ${CELL_MARGIN + CELL_RUN_GUTTER}px; }`);

	collector.addRule(`.notebookOverlay .cell-list-container > .monaco-list > .monaco-scrollable-element > .monaco-list-rows > .monaco-list-row  > div.cell.markdown { padding-left: ${CELL_RUN_GUTTER}px; }`);
	collector.addRule(`.notebookOverlay .cell .run-button-container { width: ${CELL_RUN_GUTTER}px; }`);
	collector.addRule(`.notebookOverlay .cell-drag-image .cell-editor-container > div { padding: ${EDITOR_TOP_PADDING}px 16px ${EDITOR_BOTTOM_PADDING}px 16px; }`);
	collector.addRule(`.notebookOverlay .monaco-list .monaco-list-row .cell-focus-indicator-top { height: ${EDITOR_TOP_MARGIN}px; }`);
	collector.addRule(`.notebookOverlay .monaco-list .monaco-list-row .cell-focus-indicator-side { bottom: ${BOTTOM_CELL_TOOLBAR_HEIGHT}px; }`);
	collector.addRule(`.notebookOverlay .monaco-list .monaco-list-row.code-cell-row .cell-focus-indicator-left { width: ${CODE_CELL_LEFT_MARGIN + CELL_RUN_GUTTER}px; }`);
	collector.addRule(`.notebookOverlay .monaco-list .monaco-list-row.markdown-cell-row .cell-focus-indicator-left { width: ${CODE_CELL_LEFT_MARGIN}px; }`);
	collector.addRule(`.notebookOverlay .monaco-list .monaco-list-row .cell-focus-indicator.cell-focus-indicator-right { width: ${CELL_MARGIN * 2}px; }`);
	collector.addRule(`.notebookOverlay .monaco-list .monaco-list-row .cell-focus-indicator-bottom { height: ${CELL_BOTTOM_MARGIN}px; }`);
	collector.addRule(`.notebookOverlay .monaco-list .monaco-list-row .cell-shadow-container-bottom { top: ${CELL_BOTTOM_MARGIN}px; }`);
});<|MERGE_RESOLUTION|>--- conflicted
+++ resolved
@@ -624,13 +624,8 @@
 			}
 
 			if (this.activeKernel) {
-<<<<<<< HEAD
-				this._loadKernelPreloads(this.activeKernel.extensionLocation, this.activeKernel);
+				await this._loadKernelPreloads(this.activeKernel.extensionLocation, this.activeKernel);
 				await (this.activeKernel as INotebookKernelInfo2).resolve(this.viewModel!.uri, this.getId(), tokenSource.token); // {{SQL CARBON EDIT}} strict-null-checks
-=======
-				await this._loadKernelPreloads(this.activeKernel.extensionLocation, this.activeKernel);
-				await this.activeKernel.resolve(this.viewModel!.uri, this.getId(), tokenSource.token);
->>>>>>> 0c7c7c3d
 			}
 
 			tokenSource.dispose();
