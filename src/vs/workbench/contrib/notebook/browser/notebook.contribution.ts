--- conflicted
+++ resolved
@@ -231,11 +231,7 @@
 
 		const id = typeof options?.override === 'string' ? options.override : undefined;
 		if (id === undefined && originalInput.isUntitled()) {
-<<<<<<< HEAD
-			return undefined; // {{SQL CARBON EDIT}} strict-null-checks
-=======
-			return undefined;
->>>>>>> c98d54ec
+			return undefined;
 		}
 
 		if (!originalInput.resource) {
@@ -280,37 +276,6 @@
 			if (!associatedEditors.length) {
 				// there is no notebook editor contribution which is enabled by default
 				return undefined;
-<<<<<<< HEAD
-			}
-
-		} else {
-			const existingEditors = group.editors.filter(editor => editor.resource && isEqual(editor.resource, resource) && (editor instanceof NotebookEditorInput) && editor.viewType === id);
-
-			if (existingEditors.length) {
-				// switch to this cell
-				return { override: this.editorService.openEditor(existingEditors[0], new NotebookEditorOptions(options || {}).with({ override: false }), group) };
-			}
-		}
-
-		let info: NotebookProviderInfo | undefined;
-		const data = CellUri.parse(resource);
-		if (data) {
-			const infos = this.getContributedEditors(data.notebook);
-
-			if (infos.length) {
-				const info = id === undefined ? infos[0] : (infos.find(info => info.id === id) || infos[0]);
-				// cell-uri -> open (container) notebook
-				const name = basename(data.notebook);
-				let input = this._resourceMapping.get(data.notebook);
-				if (!input || input.isDisposed()) {
-					input = NotebookEditorInput.create(this.instantiationService, data.notebook, name, info.id);
-					this._resourceMapping.set(data.notebook, input);
-				}
-
-				input.updateGroup(group.id);
-				return { override: this.editorService.openEditor(input, new NotebookEditorOptions({ ...options, forceReload: true, cellOptions: { resource, options } }), group) };
-=======
->>>>>>> c98d54ec
 			}
 		}
 
