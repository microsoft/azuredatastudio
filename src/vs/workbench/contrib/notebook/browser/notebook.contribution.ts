/*---------------------------------------------------------------------------------------------
 *  Copyright (c) Microsoft Corporation. All rights reserved.
 *  Licensed under the Source EULA. See License.txt in the project root for license information.
 *--------------------------------------------------------------------------------------------*/

import { Schemas } from 'vs/base/common/network';
import { IDisposable, Disposable, DisposableStore, dispose } from 'vs/base/common/lifecycle';
import { parse } from 'vs/base/common/marshalling';
import { isEqual } from 'vs/base/common/resources';
import { assertType } from 'vs/base/common/types';
import { URI } from 'vs/base/common/uri';
import { toFormattedString } from 'vs/base/common/jsonFormatter';
import { ITextModel, ITextBufferFactory, DefaultEndOfLine, ITextBuffer } from 'vs/editor/common/model';
import { IModelService } from 'vs/editor/common/services/model';
import { ILanguageSelection, ILanguageService } from 'vs/editor/common/languages/language';
import { ITextModelContentProvider, ITextModelService } from 'vs/editor/common/services/resolverService';
import * as nls from 'vs/nls';
import { Extensions, IConfigurationPropertySchema, IConfigurationRegistry } from 'vs/platform/configuration/common/configurationRegistry';
import { SyncDescriptor } from 'vs/platform/instantiation/common/descriptors';
import { InstantiationType, registerSingleton } from 'vs/platform/instantiation/common/extensions';
import { IInstantiationService } from 'vs/platform/instantiation/common/instantiation';
import { LifecyclePhase } from 'vs/workbench/services/lifecycle/common/lifecycle';
import { Registry } from 'vs/platform/registry/common/platform';
import { EditorPaneDescriptor, IEditorPaneRegistry } from 'vs/workbench/browser/editor';
import { Extensions as WorkbenchExtensions, IWorkbenchContribution, IWorkbenchContributionsRegistry } from 'vs/workbench/common/contributions';
import { IEditorSerializer, IEditorFactoryRegistry, EditorExtensions } from 'vs/workbench/common/editor';
import { EditorInput } from 'vs/workbench/common/editor/editorInput';
import { NotebookEditor } from 'vs/workbench/contrib/notebook/browser/notebookEditor';
import { NotebookEditorInput, NotebookEditorInputOptions } from 'vs/workbench/contrib/notebook/common/notebookEditorInput';
import { INotebookService } from 'vs/workbench/contrib/notebook/common/notebookService';
import { NotebookService } from 'vs/workbench/contrib/notebook/browser/services/notebookServiceImpl';
import { CellKind, CellUri, IResolvedNotebookEditorModel, NotebookWorkingCopyTypeIdentifier, NotebookSetting, ICellOutput, ICell } from 'vs/workbench/contrib/notebook/common/notebookCommon';
import { IEditorService } from 'vs/workbench/services/editor/common/editorService';
import { IUndoRedoService } from 'vs/platform/undoRedo/common/undoRedo';
import { INotebookEditorModelResolverService } from 'vs/workbench/contrib/notebook/common/notebookEditorModelResolverService';
import { NotebookDiffEditorInput } from 'vs/workbench/contrib/notebook/common/notebookDiffEditorInput';
import { NotebookTextDiffEditor } from 'vs/workbench/contrib/notebook/browser/diff/notebookDiffEditor';
import { INotebookEditorWorkerService } from 'vs/workbench/contrib/notebook/common/services/notebookWorkerService';
import { NotebookEditorWorkerServiceImpl } from 'vs/workbench/contrib/notebook/browser/services/notebookWorkerServiceImpl';
import { INotebookCellStatusBarService } from 'vs/workbench/contrib/notebook/common/notebookCellStatusBarService';
import { NotebookCellStatusBarService } from 'vs/workbench/contrib/notebook/browser/services/notebookCellStatusBarServiceImpl';
import { INotebookEditorService } from 'vs/workbench/contrib/notebook/browser/services/notebookEditorService';
import { NotebookEditorWidgetService } from 'vs/workbench/contrib/notebook/browser/services/notebookEditorServiceImpl';
import { IJSONContributionRegistry, Extensions as JSONExtensions } from 'vs/platform/jsonschemas/common/jsonContributionRegistry';
import { IJSONSchema, IJSONSchemaMap } from 'vs/base/common/jsonSchema';
import { Event } from 'vs/base/common/event';
import { getFormattedMetadataJSON, getStreamOutputData } from 'vs/workbench/contrib/notebook/browser/diff/diffElementViewModel';
import { NotebookModelResolverServiceImpl } from 'vs/workbench/contrib/notebook/common/notebookEditorModelResolverServiceImpl';
import { INotebookKernelHistoryService, INotebookKernelService } from 'vs/workbench/contrib/notebook/common/notebookKernelService';
import { NotebookKernelService } from 'vs/workbench/contrib/notebook/browser/services/notebookKernelServiceImpl';
import { IWorkingCopyIdentifier } from 'vs/workbench/services/workingCopy/common/workingCopy';
import { IResourceEditorInput } from 'vs/platform/editor/common/editor';
import { IExtensionService } from 'vs/workbench/services/extensions/common/extensions';
import { IWorkingCopyEditorHandler, IWorkingCopyEditorService } from 'vs/workbench/services/workingCopy/common/workingCopyEditorService';
import { IConfigurationService } from 'vs/platform/configuration/common/configuration';
import { ILabelService } from 'vs/platform/label/common/label';
import { IEditorGroupsService } from 'vs/workbench/services/editor/common/editorGroupsService';
import { NotebookRendererMessagingService } from 'vs/workbench/contrib/notebook/browser/services/notebookRendererMessagingServiceImpl';
import { INotebookRendererMessagingService } from 'vs/workbench/contrib/notebook/common/notebookRendererMessagingService';

// Editor Controller
import 'vs/workbench/contrib/notebook/browser/controller/coreActions';
import 'vs/workbench/contrib/notebook/browser/controller/insertCellActions';
import 'vs/workbench/contrib/notebook/browser/controller/executeActions';
import 'vs/workbench/contrib/notebook/browser/controller/layoutActions';
import 'vs/workbench/contrib/notebook/browser/controller/editActions';
import 'vs/workbench/contrib/notebook/browser/controller/apiActions';
import 'vs/workbench/contrib/notebook/browser/controller/foldingController';

// Editor Contribution
import 'vs/workbench/contrib/notebook/browser/contrib/clipboard/notebookClipboard';
import 'vs/workbench/contrib/notebook/browser/contrib/find/notebookFind';
import 'vs/workbench/contrib/notebook/browser/contrib/format/formatting';
import 'vs/workbench/contrib/notebook/browser/contrib/saveParticipants/saveParticipants';
import 'vs/workbench/contrib/notebook/browser/contrib/gettingStarted/notebookGettingStarted';
import 'vs/workbench/contrib/notebook/browser/contrib/layout/layoutActions';
import 'vs/workbench/contrib/notebook/browser/contrib/marker/markerProvider';
import 'vs/workbench/contrib/notebook/browser/contrib/navigation/arrow';
import 'vs/workbench/contrib/notebook/browser/contrib/outline/notebookOutline';
import 'vs/workbench/contrib/notebook/browser/contrib/profile/notebookProfile';
import 'vs/workbench/contrib/notebook/browser/contrib/cellStatusBar/statusBarProviders';
import 'vs/workbench/contrib/notebook/browser/contrib/cellStatusBar/contributedStatusBarItemController';
import 'vs/workbench/contrib/notebook/browser/contrib/cellStatusBar/executionStatusBarItemController';
import 'vs/workbench/contrib/notebook/browser/contrib/editorStatusBar/editorStatusBar';
import 'vs/workbench/contrib/notebook/browser/contrib/undoRedo/notebookUndoRedo';
import 'vs/workbench/contrib/notebook/browser/contrib/cellCommands/cellCommands';
import 'vs/workbench/contrib/notebook/browser/contrib/viewportWarmup/viewportWarmup';
import 'vs/workbench/contrib/notebook/browser/contrib/troubleshoot/layout';
// import 'vs/workbench/contrib/notebook/browser/contrib/breakpoints/notebookBreakpoints';  // {SQL CARBON EDIT}} Disabling since we don't have debug service enabled
// import 'vs/workbench/contrib/notebook/browser/contrib/debug/notebookCellPausing';
// import 'vs/workbench/contrib/notebook/browser/contrib/debug/notebookDebugDecorations';
import 'vs/workbench/contrib/notebook/browser/contrib/execute/executionEditorProgress';
import 'vs/workbench/contrib/notebook/browser/contrib/kernelDetection/notebookKernelDetection';

// Diff Editor Contribution
import 'vs/workbench/contrib/notebook/browser/diff/notebookDiffActions';

// Services
import { editorOptionsRegistry } from 'vs/editor/common/config/editorOptions';
import { NotebookExecutionStateService } from 'vs/workbench/contrib/notebook/browser/services/notebookExecutionStateServiceImpl';
import { NotebookExecutionService } from 'vs/workbench/contrib/notebook/browser/services/notebookExecutionServiceImpl';
import { INotebookExecutionService } from 'vs/workbench/contrib/notebook/common/notebookExecutionService';
import { INotebookKeymapService } from 'vs/workbench/contrib/notebook/common/notebookKeymapService';
import { NotebookKeymapService } from 'vs/workbench/contrib/notebook/browser/services/notebookKeymapServiceImpl';
import { PLAINTEXT_LANGUAGE_ID } from 'vs/editor/common/languages/modesRegistry';
import { INotebookExecutionStateService } from 'vs/workbench/contrib/notebook/common/notebookExecutionStateService';
import { ILanguageFeaturesService } from 'vs/editor/common/services/languageFeatures';
import { NotebookInfo } from 'vs/editor/common/languageFeatureRegistry';
import { COMMENTEDITOR_DECORATION_KEY } from 'vs/workbench/contrib/comments/browser/commentReply';
import { ICodeEditorService } from 'vs/editor/browser/services/codeEditorService';
import { NotebookKernelHistoryService } from 'vs/workbench/contrib/notebook/browser/services/notebookKernelHistoryServiceImpl';
import { INotebookLoggingService } from 'vs/workbench/contrib/notebook/common/notebookLoggingService';
import { NotebookLoggingService } from 'vs/workbench/contrib/notebook/browser/services/notebookLoggingServiceImpl';
import product from 'vs/platform/product/common/product';
import * as locConstants from 'sql/base/common/locConstants';

/*--------------------------------------------------------------------------------------------- */

Registry.as<IEditorPaneRegistry>(EditorExtensions.EditorPane).registerEditorPane(
	EditorPaneDescriptor.create(
		NotebookEditor,
		NotebookEditor.ID,
		'Notebook Editor'
	),
	[
		new SyncDescriptor(NotebookEditorInput)
	]
);

Registry.as<IEditorPaneRegistry>(EditorExtensions.EditorPane).registerEditorPane(
	EditorPaneDescriptor.create(
		NotebookTextDiffEditor,
		NotebookTextDiffEditor.ID,
		'Notebook Diff Editor'
	),
	[
		new SyncDescriptor(NotebookDiffEditorInput)
	]
);

class NotebookDiffEditorSerializer implements IEditorSerializer {
	canSerialize(): boolean {
		return true;
	}

	serialize(input: EditorInput): string {
		assertType(input instanceof NotebookDiffEditorInput);
		return JSON.stringify({
			resource: input.resource,
			originalResource: input.original.resource,
			name: input.getName(),
			originalName: input.original.getName(),
			textDiffName: input.getName(),
			viewType: input.viewType,
		});
	}

	deserialize(instantiationService: IInstantiationService, raw: string) {
		type Data = { resource: URI; originalResource: URI; name: string; originalName: string; viewType: string; textDiffName: string | undefined; group: number };
		const data = <Data>parse(raw);
		if (!data) {
			return undefined;
		}
		const { resource, originalResource, name, viewType } = data;
		if (!data || !URI.isUri(resource) || !URI.isUri(originalResource) || typeof name !== 'string' || typeof viewType !== 'string') {
			return undefined;
		}

		const input = NotebookDiffEditorInput.create(instantiationService, resource, name, undefined, originalResource, viewType);
		return input;
	}

	static canResolveBackup(editorInput: EditorInput, backupResource: URI): boolean {
		return false;
	}

}
type SerializedNotebookEditorData = { resource: URI; viewType: string; options?: NotebookEditorInputOptions };
class NotebookEditorSerializer implements IEditorSerializer {
	canSerialize(): boolean {
		return true;
	}
	serialize(input: EditorInput): string {
		assertType(input instanceof NotebookEditorInput);
		const data: SerializedNotebookEditorData = {
			resource: input.resource,
			viewType: input.viewType,
			options: input.options
		};
		return JSON.stringify(data);
	}
	deserialize(instantiationService: IInstantiationService, raw: string) {
		const data = <SerializedNotebookEditorData>parse(raw);
		if (!data) {
			return undefined;
		}
		const { resource, viewType, options } = data;
		if (!data || !URI.isUri(resource) || typeof viewType !== 'string') {
			return undefined;
		}

		const input = NotebookEditorInput.create(instantiationService, resource, viewType, options);
		return input;
	}
}

Registry.as<IEditorFactoryRegistry>(EditorExtensions.EditorFactory).registerEditorSerializer(
	NotebookEditorInput.ID,
	NotebookEditorSerializer
);

Registry.as<IEditorFactoryRegistry>(EditorExtensions.EditorFactory).registerEditorSerializer(
	NotebookDiffEditorInput.ID,
	NotebookDiffEditorSerializer
);

export class NotebookContribution extends Disposable implements IWorkbenchContribution {
	private _uriComparisonKeyComputer?: IDisposable;

	constructor(
		@IUndoRedoService undoRedoService: IUndoRedoService,
		@IConfigurationService configurationService: IConfigurationService,
		@ICodeEditorService private readonly codeEditorService: ICodeEditorService,
	) {
		super();

		this.updateCellUndoRedoComparisonKey(configurationService, undoRedoService);

		// Watch for changes to undoRedoPerCell setting
		this._register(configurationService.onDidChangeConfiguration(e => {
			if (e.affectsConfiguration(NotebookSetting.undoRedoPerCell)) {
				this.updateCellUndoRedoComparisonKey(configurationService, undoRedoService);
			}
		}));

		// register comment decoration
		this.codeEditorService.registerDecorationType('comment-controller', COMMENTEDITOR_DECORATION_KEY, {});
	}

	// Add or remove the cell undo redo comparison key based on the user setting
	private updateCellUndoRedoComparisonKey(configurationService: IConfigurationService, undoRedoService: IUndoRedoService) {
		const undoRedoPerCell = configurationService.getValue<boolean>(NotebookSetting.undoRedoPerCell);

		if (!undoRedoPerCell) {
			// Add comparison key to map cell => main document
			if (!this._uriComparisonKeyComputer) {
				this._uriComparisonKeyComputer = undoRedoService.registerUriComparisonKeyComputer(CellUri.scheme, {
					getComparisonKey: (uri: URI): string => {
						if (undoRedoPerCell) {
							return uri.toString();
						}
						return NotebookContribution._getCellUndoRedoComparisonKey(uri);
					}
				});
			}
		} else {
			// Dispose comparison key
			this._uriComparisonKeyComputer?.dispose();
			this._uriComparisonKeyComputer = undefined;
		}
	}

	private static _getCellUndoRedoComparisonKey(uri: URI) {
		const data = CellUri.parse(uri);
		if (!data) {
			return uri.toString();
		}

		return data.notebook.toString();
	}

	override dispose(): void {
		super.dispose();
		this._uriComparisonKeyComputer?.dispose();
	}
}

class CellContentProvider implements ITextModelContentProvider {

	private readonly _registration: IDisposable;

	constructor(
		@ITextModelService textModelService: ITextModelService,
		@IModelService private readonly _modelService: IModelService,
		@ILanguageService private readonly _languageService: ILanguageService,
		@INotebookEditorModelResolverService private readonly _notebookModelResolverService: INotebookEditorModelResolverService,
	) {
		this._registration = textModelService.registerTextModelContentProvider(CellUri.scheme, this);
	}

	dispose(): void {
		this._registration.dispose();
	}

	async provideTextContent(resource: URI): Promise<ITextModel | null> {
		const existing = this._modelService.getModel(resource);
		if (existing) {
			return existing;
		}
		const data = CellUri.parse(resource);
		// const data = parseCellUri(resource);
		if (!data) {
			return null;
		}

		const ref = await this._notebookModelResolverService.resolve(data.notebook);
		let result: ITextModel | null = null;

		if (!ref.object.isResolved()) {
			return null;
		}

		for (const cell of ref.object.notebook.cells) {
			if (cell.uri.toString() === resource.toString()) {
				const bufferFactory: ITextBufferFactory = {
					create: (defaultEOL) => {
						const newEOL = (defaultEOL === DefaultEndOfLine.CRLF ? '\r\n' : '\n');
						(cell.textBuffer as ITextBuffer).setEOL(newEOL);
						return { textBuffer: cell.textBuffer as ITextBuffer, disposable: Disposable.None };
					},
					getFirstLineText: (limit: number) => {
						return cell.textBuffer.getLineContent(1).substring(0, limit);
					}
				};
				const languageId = this._languageService.getLanguageIdByLanguageName(cell.language);
				const languageSelection = languageId ? this._languageService.createById(languageId) : (cell.cellKind === CellKind.Markup ? this._languageService.createById('markdown') : this._languageService.createByFilepathOrFirstLine(resource, cell.textBuffer.getLineContent(1)));
				result = this._modelService.createModel(
					bufferFactory,
					languageSelection,
					resource
				);
				break;
			}
		}

		if (!result) {
			ref.dispose();
			return null;
		}

		const once = Event.any(result.onWillDispose, ref.object.notebook.onWillDispose)(() => {
			once.dispose();
			ref.dispose();
		});

		return result;
	}
}

class CellInfoContentProvider {
	private readonly _disposables: IDisposable[] = [];

	constructor(
		@ITextModelService textModelService: ITextModelService,
		@IModelService private readonly _modelService: IModelService,
		@ILanguageService private readonly _languageService: ILanguageService,
		@ILabelService private readonly _labelService: ILabelService,
		@INotebookEditorModelResolverService private readonly _notebookModelResolverService: INotebookEditorModelResolverService,
	) {
		this._disposables.push(textModelService.registerTextModelContentProvider(Schemas.vscodeNotebookCellMetadata, {
			provideTextContent: this.provideMetadataTextContent.bind(this)
		}));

		this._disposables.push(textModelService.registerTextModelContentProvider(Schemas.vscodeNotebookCellOutput, {
			provideTextContent: this.provideOutputTextContent.bind(this)
		}));

		this._disposables.push(this._labelService.registerFormatter({
			scheme: Schemas.vscodeNotebookCellMetadata,
			formatting: {
				label: '${path} (metadata)',
				separator: '/'
			}
		}));

		this._disposables.push(this._labelService.registerFormatter({
			scheme: Schemas.vscodeNotebookCellOutput,
			formatting: {
				label: '${path} (output)',
				separator: '/'
			}
		}));
	}

	dispose(): void {
		dispose(this._disposables);
	}

	async provideMetadataTextContent(resource: URI): Promise<ITextModel | null> {
		const existing = this._modelService.getModel(resource);
		if (existing) {
			return existing;
		}

		const data = CellUri.parseCellPropertyUri(resource, Schemas.vscodeNotebookCellMetadata);
		if (!data) {
			return null;
		}

		const ref = await this._notebookModelResolverService.resolve(data.notebook);
		let result: ITextModel | null = null;

		const mode = this._languageService.createById('json');

		for (const cell of ref.object.notebook.cells) {
			if (cell.handle === data.handle) {
				const metadataSource = getFormattedMetadataJSON(ref.object.notebook, cell.metadata, cell.language);
				result = this._modelService.createModel(
					metadataSource,
					mode,
					resource
				);
				break;
			}
		}

		if (!result) {
			ref.dispose();
			return null;
		}

		const once = result.onWillDispose(() => {
			once.dispose();
			ref.dispose();
		});

		return result;
	}

	private parseStreamOutput(op?: ICellOutput): { content: string; mode: ILanguageSelection } | undefined {
		if (!op) {
			return undefined; // {{SQL CARBON EDIT}} - not all paths return a value
		}

		const streamOutputData = getStreamOutputData(op.outputs);
		if (streamOutputData) {
			return {
				content: streamOutputData,
				mode: this._languageService.createById(PLAINTEXT_LANGUAGE_ID)
			};
		}

		return undefined; // {{SQL CARBON EDIT}} - not all paths return a value
	}

	private _getResult(data: {
		notebook: URI;
		outputId?: string | undefined;
	}, cell: ICell) {
		let result: { content: string; mode: ILanguageSelection } | undefined = undefined;

		const mode = this._languageService.createById('json');
		const op = cell.outputs.find(op => op.outputId === data.outputId);
		const streamOutputData = this.parseStreamOutput(op);
		if (streamOutputData) {
			result = streamOutputData;
			return result;
		}

		const obj = cell.outputs.map(output => ({
			metadata: output.metadata,
			outputItems: output.outputs.map(opit => ({
				mimeType: opit.mime,
				data: opit.data.toString()
			}))
		}));

		const outputSource = toFormattedString(obj, {});
		result = {
			content: outputSource,
			mode
		};

		return result;
	}

	async provideOutputTextContent(resource: URI): Promise<ITextModel | null> {
		const existing = this._modelService.getModel(resource);
		if (existing) {
			return existing;
		}

		const data = CellUri.parseCellOutputUri(resource);
		if (!data) {
			return null;
		}

		const ref = await this._notebookModelResolverService.resolve(data.notebook);
		const cell = ref.object.notebook.cells.find(cell => !!cell.outputs.find(op => op.outputId === data.outputId));

		if (!cell) {
			ref.dispose();
			return null;
		}

		const result = this._getResult(data, cell);

		if (!result) {
			ref.dispose();
			return null;
		}

		const model = this._modelService.createModel(result.content, result.mode, resource);
		const cellModelListener = Event.any(cell.onDidChangeOutputs ?? Event.None, cell.onDidChangeOutputItems ?? Event.None)(() => {
			const newResult = this._getResult(data, cell);

			if (!newResult) {
				return;
			}

			model.setValue(newResult.content);
			model.setLanguage(newResult.mode.languageId);
		});

		const once = model.onWillDispose(() => {
			once.dispose();
			cellModelListener.dispose();
			ref.dispose();
		});

		return model;
	}
}

class RegisterSchemasContribution extends Disposable implements IWorkbenchContribution {
	constructor() {
		super();
		this.registerMetadataSchemas();
	}

	private registerMetadataSchemas(): void {
		const jsonRegistry = Registry.as<IJSONContributionRegistry>(JSONExtensions.JSONContribution);
		const metadataSchema: IJSONSchema = {
			properties: {
				['language']: {
					type: 'string',
					description: 'The language for the cell'
				}
			},
			// patternProperties: allSettings.patternProperties,
			additionalProperties: true,
			allowTrailingCommas: true,
			allowComments: true
		};

		jsonRegistry.registerSchema('vscode://schemas/notebook/cellmetadata', metadataSchema);
	}
}

class NotebookEditorManager implements IWorkbenchContribution {

	private readonly _disposables = new DisposableStore();

	constructor(
		@IEditorService private readonly _editorService: IEditorService,
		@INotebookEditorModelResolverService private readonly _notebookEditorModelService: INotebookEditorModelResolverService,
		@IEditorGroupsService editorGroups: IEditorGroupsService
	) {
		// OPEN notebook editor for models that have turned dirty without being visible in an editor
		type E = IResolvedNotebookEditorModel;
		this._disposables.add(Event.debounce<E, E[]>(
			this._notebookEditorModelService.onDidChangeDirty,
			(last, current) => !last ? [current] : [...last, current],
			100
		)(this._openMissingDirtyNotebookEditors, this));

		// CLOSE editors when we are about to open conflicting notebooks
		this._disposables.add(_notebookEditorModelService.onWillFailWithConflict(e => {
			for (const group of editorGroups.groups) {
				const conflictInputs = group.editors.filter(input => input instanceof NotebookEditorInput && input.viewType !== e.viewType && isEqual(input.resource, e.resource));
				const p = group.closeEditors(conflictInputs);
				e.waitUntil(p);
			}
		}));
	}

	dispose(): void {
		this._disposables.dispose();
	}

	private _openMissingDirtyNotebookEditors(models: IResolvedNotebookEditorModel[]): void {
		const result: IResourceEditorInput[] = [];
		for (const model of models) {
			if (model.isDirty() && !this._editorService.isOpened({ resource: model.resource, typeId: NotebookEditorInput.ID, editorId: model.viewType }) && model.resource.scheme !== Schemas.vscodeInteractive) {
				result.push({
					resource: model.resource,
					options: { inactive: true, preserveFocus: true, pinned: true, override: model.viewType }
				});
			}
		}
		if (result.length > 0) {
			this._editorService.openEditors(result);
		}
	}
}

class SimpleNotebookWorkingCopyEditorHandler extends Disposable implements IWorkbenchContribution, IWorkingCopyEditorHandler {

	constructor(
		@IInstantiationService private readonly _instantiationService: IInstantiationService,
		@IWorkingCopyEditorService private readonly _workingCopyEditorService: IWorkingCopyEditorService,
		@IExtensionService private readonly _extensionService: IExtensionService,
		@INotebookService private readonly _notebookService: INotebookService
	) {
		super();

		this._installHandler();
	}

	async handles(workingCopy: IWorkingCopyIdentifier): Promise<boolean> {
		const viewType = this.handlesSync(workingCopy);
		if (!viewType) {
			return false;
		}

		return this._notebookService.canResolve(viewType);
	}

	private handlesSync(workingCopy: IWorkingCopyIdentifier): string /* viewType */ | undefined {
		const viewType = this._getViewType(workingCopy);
		if (!viewType || viewType === 'interactive') {
			return undefined;
		}

		return viewType;
	}

	isOpen(workingCopy: IWorkingCopyIdentifier, editor: EditorInput): boolean {
		if (!this.handlesSync(workingCopy)) {
			return false;
		}

		return editor instanceof NotebookEditorInput && editor.viewType === this._getViewType(workingCopy) && isEqual(workingCopy.resource, editor.resource);
	}

	createEditor(workingCopy: IWorkingCopyIdentifier): EditorInput {
		return NotebookEditorInput.create(this._instantiationService, workingCopy.resource, this._getViewType(workingCopy)!);
	}

	private async _installHandler(): Promise<void> {
		await this._extensionService.whenInstalledExtensionsRegistered();

		this._register(this._workingCopyEditorService.registerHandler(this));
	}

	private _getViewType(workingCopy: IWorkingCopyIdentifier): string | undefined {
		return NotebookWorkingCopyTypeIdentifier.parse(workingCopy.typeId);
	}
}

class NotebookLanguageSelectorScoreRefine {

	constructor(
		@INotebookService private readonly _notebookService: INotebookService,
		@ILanguageFeaturesService languageFeaturesService: ILanguageFeaturesService,
	) {
		languageFeaturesService.setNotebookTypeResolver(this._getNotebookInfo.bind(this));
	}

	private _getNotebookInfo(uri: URI): NotebookInfo | undefined {
		const cellUri = CellUri.parse(uri);
		if (!cellUri) {
			return undefined;
		}
		const notebook = this._notebookService.getNotebookTextModel(cellUri.notebook);
		if (!notebook) {
			return undefined;
		}
		return {
			uri: notebook.uri,
			type: notebook.viewType
		};
	}
}

const workbenchContributionsRegistry = Registry.as<IWorkbenchContributionsRegistry>(WorkbenchExtensions.Workbench);
workbenchContributionsRegistry.registerWorkbenchContribution(NotebookContribution, LifecyclePhase.Starting);
workbenchContributionsRegistry.registerWorkbenchContribution(CellContentProvider, LifecyclePhase.Starting);
workbenchContributionsRegistry.registerWorkbenchContribution(CellInfoContentProvider, LifecyclePhase.Starting);
workbenchContributionsRegistry.registerWorkbenchContribution(RegisterSchemasContribution, LifecyclePhase.Starting);
workbenchContributionsRegistry.registerWorkbenchContribution(NotebookEditorManager, LifecyclePhase.Ready);
workbenchContributionsRegistry.registerWorkbenchContribution(NotebookLanguageSelectorScoreRefine, LifecyclePhase.Ready);
workbenchContributionsRegistry.registerWorkbenchContribution(SimpleNotebookWorkingCopyEditorHandler, LifecyclePhase.Ready);

registerSingleton(INotebookService, NotebookService, InstantiationType.Delayed);
registerSingleton(INotebookEditorWorkerService, NotebookEditorWorkerServiceImpl, InstantiationType.Delayed);
registerSingleton(INotebookEditorModelResolverService, NotebookModelResolverServiceImpl, InstantiationType.Delayed);
registerSingleton(INotebookCellStatusBarService, NotebookCellStatusBarService, InstantiationType.Delayed);
registerSingleton(INotebookEditorService, NotebookEditorWidgetService, InstantiationType.Delayed);
registerSingleton(INotebookKernelService, NotebookKernelService, InstantiationType.Delayed);
registerSingleton(INotebookKernelHistoryService, NotebookKernelHistoryService, InstantiationType.Delayed);
registerSingleton(INotebookExecutionService, NotebookExecutionService, InstantiationType.Delayed);
registerSingleton(INotebookExecutionStateService, NotebookExecutionStateService, InstantiationType.Delayed);
registerSingleton(INotebookRendererMessagingService, NotebookRendererMessagingService, InstantiationType.Delayed);
registerSingleton(INotebookKeymapService, NotebookKeymapService, InstantiationType.Delayed);
registerSingleton(INotebookLoggingService, NotebookLoggingService, InstantiationType.Delayed);

const schemas: IJSONSchemaMap = {};
function isConfigurationPropertySchema(x: IConfigurationPropertySchema | { [path: string]: IConfigurationPropertySchema }): x is IConfigurationPropertySchema {
	return (typeof x.type !== 'undefined' || typeof x.anyOf !== 'undefined');
}
for (const editorOption of editorOptionsRegistry) {
	const schema = editorOption.schema;
	if (schema) {
		if (isConfigurationPropertySchema(schema)) {
			schemas[`editor.${editorOption.name}`] = schema;
		} else {
			for (const key in schema) {
				if (Object.hasOwnProperty.call(schema, key)) {
					schemas[key] = schema[key];
				}
			}
		}
	}
}

// {{SQL CARBON EDIT}} Add updated description
const editorOptionsCustomizationSchema: IConfigurationPropertySchema = {
	description: locConstants.experimentalCustomizationDescription,
	default: {},
	allOf: [
		{
			properties: schemas,
		}
		// , {
		// 	patternProperties: {
		// 		'^\\[.*\\]$': {
		// 			type: 'object',
		// 			default: {},
		// 			properties: schemas
		// 		}
		// 	}
		// }
	],
	tags: ['notebookLayout']
};

// {{SQL CARBON EDIT}} Add updated descriptions
const configurationRegistry = Registry.as<IConfigurationRegistry>(Extensions.Configuration);
configurationRegistry.registerConfiguration({
	id: 'notebook',
	order: 100,
	title: nls.localize('notebookConfigurationTitle', "Notebook"),
	type: 'object',
	properties: {
		[NotebookSetting.displayOrder]: {
			description: locConstants.displayOrderDescription,
			type: 'array',
			items: {
				type: 'string'
			},
			default: []
		},
		[NotebookSetting.cellToolbarLocation]: {
			description: locConstants.cellToolbarLocationDescription,
			type: 'object',
			additionalProperties: {
				markdownDescription: nls.localize('notebook.cellToolbarLocation.viewType', "Configure the cell toolbar position for for specific file types"),
				type: 'string',
				enum: ['left', 'right', 'hidden']
			},
			default: {
				'default': 'right'
			},
			tags: ['notebookLayout']
		},
		[NotebookSetting.showCellStatusBar]: {
			description: locConstants.showCellStatusbarDescription,
			type: 'string',
			enum: ['hidden', 'visible', 'visibleAfterExecute'],
			enumDescriptions: [
				nls.localize('notebook.showCellStatusbar.hidden.description', "The cell Status bar is always hidden."),
				nls.localize('notebook.showCellStatusbar.visible.description', "The cell Status bar is always visible."),
				nls.localize('notebook.showCellStatusbar.visibleAfterExecute.description', "The cell Status bar is hidden until the cell has executed. Then it becomes visible to show the execution status.")],
			default: 'visible',
			tags: ['notebookLayout']
		},
		[NotebookSetting.textDiffEditorPreview]: {
			description: locConstants.diffEnablePreviewDescription,
			type: 'boolean',
			default: true,
			tags: ['notebookLayout']
		},
		[NotebookSetting.diffOverviewRuler]: {
			description: nls.localize('notebook.diff.enableOverviewRuler.description', "Whether to render the overview ruler in the diff editor for notebook."),
			type: 'boolean',
			default: false,
			tags: ['notebookLayout']
		},
		[NotebookSetting.cellToolbarVisibility]: {
			markdownDescription: locConstants.cellToolbarVisibilityDescription,
			type: 'string',
			enum: ['hover', 'click'],
			default: 'click',
			tags: ['notebookLayout']
		},
		[NotebookSetting.undoRedoPerCell]: {
			description: locConstants.undoRedoPerCellDescription,
			type: 'boolean',
			default: true,
			tags: ['notebookLayout']
		},
		[NotebookSetting.compactView]: {
			description: locConstants.compactViewDescription,
			type: 'boolean',
			default: true,
			tags: ['notebookLayout']
		},
		[NotebookSetting.focusIndicator]: {
			description: locConstants.focusIndicatorDescription,
			type: 'string',
			enum: ['border', 'gutter'],
			default: 'gutter',
			tags: ['notebookLayout']
		},
		[NotebookSetting.insertToolbarLocation]: {
			description: locConstants.insertToolbarPositionDescription,
			type: 'string',
			enum: ['betweenCells', 'notebookToolbar', 'both', 'hidden'],
			enumDescriptions: [
				nls.localize('insertToolbarLocation.betweenCells', "A toolbar that appears on hover between cells."),
				nls.localize('insertToolbarLocation.notebookToolbar', "The toolbar at the top of the notebook editor."),
				nls.localize('insertToolbarLocation.both', "Both toolbars."),
				nls.localize('insertToolbarLocation.hidden', "The insert actions don't appear anywhere."),
			],
			default: 'both',
			tags: ['notebookLayout']
		},
		[NotebookSetting.globalToolbar]: {
			description: locConstants.globalToolbarDescription,
			type: 'boolean',
			default: true,
			tags: ['notebookLayout']
		},
		[NotebookSetting.consolidatedOutputButton]: {
			description: locConstants.consolidatedOutputButtonDescription,
			type: 'boolean',
			default: true,
			tags: ['notebookLayout']
		},
		[NotebookSetting.showFoldingControls]: {
			description: locConstants.showFoldingControlsDescription,
			type: 'string',
			enum: ['always', 'never', 'mouseover'],
			enumDescriptions: [
				nls.localize('showFoldingControls.always', "The folding controls are always visible."),
				nls.localize('showFoldingControls.never', "Never show the folding controls and reduce the gutter size."),
				nls.localize('showFoldingControls.mouseover', "The folding controls are visible only on mouseover."),
			],
			default: 'mouseover',
			tags: ['notebookLayout']
		},
		[NotebookSetting.dragAndDropEnabled]: {
			description: locConstants.dragAndDropDescription,
			type: 'boolean',
			default: true,
			tags: ['notebookLayout']
		},
		[NotebookSetting.consolidatedRunButton]: {
			description: locConstants.consolidatedRunButtonDescription,
			type: 'boolean',
			default: false,
			tags: ['notebookLayout']
		},
		[NotebookSetting.globalToolbarShowLabel]: {
			description: locConstants.globalToolbarShowLabelDescription,
			type: 'string',
			enum: ['always', 'never', 'dynamic'],
			default: 'always',
			tags: ['notebookLayout']
		},
		[NotebookSetting.textOutputLineLimit]: {
			description: locConstants.textOutputLineLimitDescription,
			type: 'number',
			default: 30,
			tags: ['notebookLayout', 'notebookOutputLayout']
		},
		[NotebookSetting.markupFontSize]: {
			markdownDescription: locConstants.markupFontSizeDescription,
			type: 'number',
			default: 0,
			tags: ['notebookLayout']
		},
		[NotebookSetting.cellEditorOptionsCustomizations]: editorOptionsCustomizationSchema,
		[NotebookSetting.interactiveWindowCollapseCodeCells]: {
			markdownDescription: locConstants.interactiveWindowCollapseCodeCellsDescription,
			type: 'string',
			enum: ['always', 'never', 'fromEditor'],
			default: 'fromEditor'
		},
		[NotebookSetting.outputLineHeight]: {
			markdownDescription: locConstants.outputLineHeightDescription,
			type: 'number',
			default: 22,
			tags: ['notebookLayout']
		},
		[NotebookSetting.outputFontSize]: {
			markdownDescription: locConstants.outputFontSizeDescription,
			type: 'number',
			default: 0,
			tags: ['notebookLayout', 'notebookOutputLayout']
		},
		[NotebookSetting.outputFontFamily]: {
			markdownDescription: locConstants.outputFontFamilyDescription,
			type: 'string',
			tags: ['notebookLayout']
		},
		[NotebookSetting.outputScrolling]: {
			markdownDescription: nls.localize('notebook.outputScrolling', "Initially render notebook outputs in a scrollable region when longer than the limit"),
			type: 'boolean',
			tags: ['notebookLayout', 'notebookOutputLayout'],
			default: typeof product.quality === 'string' && product.quality !== 'stable' // only enable as default in insiders
		},
		[NotebookSetting.outputWordWrap]: {
			markdownDescription: nls.localize('notebook.outputWordWrap', "Controls whether the lines in output should wrap."),
			type: 'boolean',
			tags: ['notebookLayout', 'notebookOutputLayout'],
			default: false
		},
		[NotebookSetting.formatOnSave]: {
			markdownDescription: nls.localize('notebook.formatOnSave', "Format a notebook on save. A formatter must be available, the file must not be saved after delay, and the editor must not be shutting down."),
			type: 'boolean',
			tags: ['notebookLayout'],
			default: false
		},
<<<<<<< HEAD
=======
		[NotebookSetting.codeActionsOnSave]: {
			markdownDescription: nls.localize('notebook.codeActionsOnSave', "Experimental. Run a series of CodeActions for a notebook on save. CodeActions must be specified, the file must not be saved after delay, and the editor must not be shutting down. Example: `source.fixAll: true`"),
			type: 'object',
			additionalProperties: {
				type: 'boolean'
			},
			default: {}
		},
		[NotebookSetting.formatOnCellExecution]: {
			markdownDescription: nls.localize('notebook.formatOnCellExecution', "Format a notebook cell upon execution. A formatter must be available."),
			type: 'boolean',
			default: false
		},
>>>>>>> 7a0d9626
		[NotebookSetting.confirmDeleteRunningCell]: {
			markdownDescription: nls.localize('notebook.confirmDeleteRunningCell', "Control whether a confirmation prompt is required to delete a running cell."),
			type: 'boolean',
			default: true
		},
		[NotebookSetting.findScope]: {
			markdownDescription: nls.localize('notebook.findScope', "Customize the Find Widget behavior for searching within notebook cells. When both markup source and markup preview are enabled, the Find Widget will search either the source code or preview based on the current state of the cell."),
			type: 'object',
			properties: {
				markupSource: {
					type: 'boolean',
					default: true
				},
				markupPreview: {
					type: 'boolean',
					default: true
				},
				codeSource: {
					type: 'boolean',
					default: true
				},
				codeOutput: {
					type: 'boolean',
					default: true
				}
			},
			default: {
				markupSource: true,
				markupPreview: true,
				codeSource: true,
				codeOutput: true
			},
			tags: ['notebookLayout']
		}
	}
});

<|MERGE_RESOLUTION|>--- conflicted
+++ resolved
@@ -923,22 +923,19 @@
 			tags: ['notebookLayout'],
 			default: false
 		},
-<<<<<<< HEAD
-=======
-		[NotebookSetting.codeActionsOnSave]: {
-			markdownDescription: nls.localize('notebook.codeActionsOnSave', "Experimental. Run a series of CodeActions for a notebook on save. CodeActions must be specified, the file must not be saved after delay, and the editor must not be shutting down. Example: `source.fixAll: true`"),
-			type: 'object',
-			additionalProperties: {
-				type: 'boolean'
-			},
-			default: {}
-		},
-		[NotebookSetting.formatOnCellExecution]: {
-			markdownDescription: nls.localize('notebook.formatOnCellExecution', "Format a notebook cell upon execution. A formatter must be available."),
-			type: 'boolean',
-			default: false
-		},
->>>>>>> 7a0d9626
+		// [NotebookSetting.codeActionsOnSave]: {
+		// 	markdownDescription: nls.localize('notebook.codeActionsOnSave', "Experimental. Run a series of CodeActions for a notebook on save. CodeActions must be specified, the file must not be saved after delay, and the editor must not be shutting down. Example: `notebook.format: true`"),
+		// 	type: 'object',
+		// 	additionalProperties: {
+		// 		type: 'boolean'
+		// 	},
+		// 	default: {}
+		// },
+		//[NotebookSetting.formatOnCellExecution]: {
+		//	markdownDescription: nls.localize('notebook.formatOnCellExecution', "Format a notebook cell upon execution. A formatter must be available."),
+		//	type: 'boolean',
+		//	default: false
+		//},
 		[NotebookSetting.confirmDeleteRunningCell]: {
 			markdownDescription: nls.localize('notebook.confirmDeleteRunningCell', "Control whether a confirmation prompt is required to delete a running cell."),
 			type: 'boolean',
