--- conflicted
+++ resolved
@@ -30,11 +30,7 @@
 import { isCompositeNotebookEditorInput, NotebookEditorInput, NotebookEditorInputOptions } from 'vs/workbench/contrib/notebook/common/notebookEditorInput';
 import { INotebookService } from 'vs/workbench/contrib/notebook/common/notebookService';
 import { NotebookService } from 'vs/workbench/contrib/notebook/browser/notebookServiceImpl';
-<<<<<<< HEAD
-import { CellKind, CellUri, UndoRedoPerCell, IResolvedNotebookEditorModel, NotebookDocumentBackupData, NotebookWorkingCopyTypeIdentifier, IOutputItemDto, CellToolbarLocation } from 'vs/workbench/contrib/notebook/common/notebookCommon'; // {{SQL CARBON EDIT}} Remove unused
-=======
-import { CellKind, CellUri, IResolvedNotebookEditorModel, NotebookDocumentBackupData, NotebookWorkingCopyTypeIdentifier, NotebookSetting, IOutputItemDto } from 'vs/workbench/contrib/notebook/common/notebookCommon';
->>>>>>> 54f23ce1
+import { CellKind, CellToolbarLocation, CellToolbarVisibility, CellUri, DisplayOrderKey, UndoRedoPerCell, IResolvedNotebookEditorModel, NotebookDocumentBackupData, NotebookTextDiffEditorPreview, NotebookWorkingCopyTypeIdentifier, ShowCellStatusBar, CompactView, FocusIndicator, InsertToolbarLocation, GlobalToolbar, ConsolidatedOutputButton, ShowFoldingControls, DragAndDropEnabled, NotebookCellEditorOptionsCustomizations, ConsolidatedRunButton, TextOutputLineLimit, GlobalToolbarShowLabel, IOutputItemDto } from 'vs/workbench/contrib/notebook/common/notebookCommon';
 import { IEditorService } from 'vs/workbench/services/editor/common/editorService';
 import { IUndoRedoService } from 'vs/platform/undoRedo/common/undoRedo';
 import { INotebookEditorModelResolverService } from 'vs/workbench/contrib/notebook/common/notebookEditorModelResolverService';
@@ -663,7 +659,6 @@
 	title: nls.localize('notebookConfigurationTitle', "Notebook"),
 	type: 'object',
 	properties: {
-<<<<<<< HEAD
 		// {{SQL CARBON EDIT}} Remove unused VS Code Notebook configurations
 		// [DisplayOrderKey]: {
 		// 	description: nls.localize('notebook.displayOrder.description', "Priority list for output mime types"),
@@ -673,20 +668,8 @@
 		// 	},
 		// 	default: []
 		// },
-		[CellToolbarLocation]: {
+		[NotebookSetting.cellToolbarLocation]: {
 			description: cellToolbarCompatibilityMessage, // {{SQL CARBON EDIT}}
-=======
-		[NotebookSetting.displayOrder]: {
-			description: nls.localize('notebook.displayOrder.description', "Priority list for output mime types"),
-			type: ['array'],
-			items: {
-				type: 'string'
-			},
-			default: []
-		},
-		[NotebookSetting.cellToolbarLocation]: {
-			description: nls.localize('notebook.cellToolbarLocation.description', "Where the cell toolbar should be shown, or whether it should be hidden."),
->>>>>>> 54f23ce1
 			type: 'object',
 			additionalProperties: {
 				markdownDescription: nls.localize('notebook.cellToolbarLocation.viewType', "Configure the cell toolbar position for for specific file types"),
@@ -698,9 +681,8 @@
 			},
 			tags: ['notebookLayout']
 		},
-<<<<<<< HEAD
 		// {{SQL CARBON EDIT}} Remove unused VS Code Notebook configurations
-		// [ShowCellStatusBar]: {
+		//[ShowCellStatusBar]: {
 		// 	description: nls.localize('notebook.showCellStatusbar.description', "Whether the cell status bar should be shown."),
 		// 	type: 'string',
 		// 	enum: ['hidden', 'visible', 'visibleAfterExecute'],
@@ -711,39 +693,39 @@
 		// 	default: 'visible',
 		// 	tags: ['notebookLayout']
 		// },
-		// [NotebookTextDiffEditorPreview]: {
+		[NotebookTextDiffEditorPreview]: {
 		// 	description: nls.localize('notebook.diff.enablePreview.description', "Whether to use the enhanced text diff editor for notebook."),
 		// 	type: 'boolean',
 		// 	default: true,
 		// 	tags: ['notebookLayout']
 		// },
-		// [CellToolbarVisibility]: {
+		[CellToolbarVisibility]: {
 		// 	markdownDescription: nls.localize('notebook.cellToolbarVisibility.description', "Whether the cell toolbar should appear on hover or click."),
 		// 	type: 'string',
 		// 	enum: ['hover', 'click'],
 		// 	default: 'click',
 		// 	tags: ['notebookLayout']
 		// },
-		// [UndoRedoPerCell]: {
+		[UndoRedoPerCell]: {
 		// 	description: nls.localize('notebook.undoRedoPerCell.description', "Whether to use separate undo/redo stack for each cell."),
 		// 	type: 'boolean',
 		// 	default: true,
 		// 	tags: ['notebookLayout']
 		// },
-		// [CompactView]: {
+		[CompactView]: {
 		// 	description: nls.localize('notebook.compactView.description', "Control whether the notebook editor should be rendered in a compact form. "),
 		// 	type: 'boolean',
 		// 	default: true,
 		// 	tags: ['notebookLayout']
 		// },
-		// [FocusIndicator]: {
+		[FocusIndicator]: {
 		// 	description: nls.localize('notebook.focusIndicator.description', "Controls where the focus indicator is rendered, either along the cell borders or on the left gutter"),
 		// 	type: 'string',
 		// 	enum: ['border', 'gutter'],
 		// 	default: 'gutter',
 		// 	tags: ['notebookLayout']
 		// },
-		// [InsertToolbarLocation]: {
+		[InsertToolbarLocation]: {
 		// 	description: nls.localize('notebook.insertToolbarPosition.description', "Control where the insert cell actions should appear."),
 		// 	type: 'string',
 		// 	enum: ['betweenCells', 'notebookToolbar', 'both', 'hidden'],
@@ -756,19 +738,19 @@
 		// 	default: 'both',
 		// 	tags: ['notebookLayout']
 		// },
-		// [GlobalToolbar]: {
+		[GlobalToolbar]: {
 		// 	description: nls.localize('notebook.globalToolbar.description', "Control whether to render a global toolbar inside the notebook editor."),
 		// 	type: 'boolean',
 		// 	default: true,
 		// 	tags: ['notebookLayout']
 		// },
-		// [ConsolidatedOutputButton]: {
+		[ConsolidatedOutputButton]: {
 		// 	description: nls.localize('notebook.consolidatedOutputButton.description', "Control whether outputs action should be rendered in the output toolbar."),
 		// 	type: 'boolean',
 		// 	default: true,
 		// 	tags: ['notebookLayout']
 		// },
-		// [ShowFoldingControls]: {
+		[ShowFoldingControls]: {
 		// 	description: nls.localize('notebook.showFoldingControls.description', "Controls when the Markdown header folding arrow is shown."),
 		// 	type: 'string',
 		// 	enum: ['always', 'mouseover'],
@@ -779,142 +761,36 @@
 		// 	default: 'mouseover',
 		// 	tags: ['notebookLayout']
 		// },
-		// [DragAndDropEnabled]: {
+		[DragAndDropEnabled]: {
 		// 	description: nls.localize('notebook.dragAndDrop.description', "Control whether the notebook editor should allow moving cells through drag and drop."),
 		// 	type: 'boolean',
 		// 	default: true,
 		// 	tags: ['notebookLayout']
 		// },
-		// [ConsolidatedRunButton]: {
+		[ConsolidatedRunButton]: {
 		// 	description: nls.localize('notebook.consolidatedRunButton.description', "Control whether extra actions are shown in a dropdown next to the run button."),
 		// 	type: 'boolean',
 		// 	default: false,
 		// 	tags: ['notebookLayout']
 		// },
-		// [GlobalToolbarShowLabel]: {
+		[GlobalToolbarShowLabel]: {
 		// 	description: nls.localize('notebook.globalToolbarShowLabel', "Control whether the actions on the notebook toolbar should render label or not."),
 		// 	type: 'boolean',
 		// 	default: true,
 		// 	tags: ['notebookLayout']
 		// },
-		// [TextOutputLineLimit]: {
+		[TextOutputLineLimit]: {
 		// 	description: nls.localize('notebook.textOutputLineLimit', "Control how many lines of text in a text output is rendered."),
 		// 	type: 'number',
 		// 	default: 30,
 		// 	tags: ['notebookLayout']
 		// },
-		// [NotebookCellEditorOptionsCustomizations]: editorOptionsCustomizationSchema
-=======
-		[NotebookSetting.showCellStatusBar]: {
-			description: nls.localize('notebook.showCellStatusbar.description', "Whether the cell status bar should be shown."),
-			type: 'string',
-			enum: ['hidden', 'visible', 'visibleAfterExecute'],
-			enumDescriptions: [
-				nls.localize('notebook.showCellStatusbar.hidden.description', "The cell Status bar is always hidden."),
-				nls.localize('notebook.showCellStatusbar.visible.description', "The cell Status bar is always visible."),
-				nls.localize('notebook.showCellStatusbar.visibleAfterExecute.description', "The cell Status bar is hidden until the cell has executed. Then it becomes visible to show the execution status.")],
-			default: 'visible',
-			tags: ['notebookLayout']
-		},
-		[NotebookSetting.textDiffEditorPreview]: {
-			description: nls.localize('notebook.diff.enablePreview.description', "Whether to use the enhanced text diff editor for notebook."),
-			type: 'boolean',
-			default: true,
-			tags: ['notebookLayout']
-		},
-		[NotebookSetting.cellToolbarVisibility]: {
-			markdownDescription: nls.localize('notebook.cellToolbarVisibility.description', "Whether the cell toolbar should appear on hover or click."),
-			type: 'string',
-			enum: ['hover', 'click'],
-			default: 'click',
-			tags: ['notebookLayout']
-		},
-		[NotebookSetting.undoRedoPerCell]: {
-			description: nls.localize('notebook.undoRedoPerCell.description', "Whether to use separate undo/redo stack for each cell."),
-			type: 'boolean',
-			default: true,
-			tags: ['notebookLayout']
-		},
-		[NotebookSetting.compactView]: {
-			description: nls.localize('notebook.compactView.description', "Control whether the notebook editor should be rendered in a compact form. For example, when turned on, it will decrease the left margin width."),
-			type: 'boolean',
-			default: true,
-			tags: ['notebookLayout']
-		},
-		[NotebookSetting.focusIndicator]: {
-			description: nls.localize('notebook.focusIndicator.description', "Controls where the focus indicator is rendered, either along the cell borders or on the left gutter"),
-			type: 'string',
-			enum: ['border', 'gutter'],
-			default: 'gutter',
-			tags: ['notebookLayout']
-		},
-		[NotebookSetting.insertToolbarLocation]: {
-			description: nls.localize('notebook.insertToolbarPosition.description', "Control where the insert cell actions should appear."),
-			type: 'string',
-			enum: ['betweenCells', 'notebookToolbar', 'both', 'hidden'],
-			enumDescriptions: [
-				nls.localize('insertToolbarLocation.betweenCells', "A toolbar that appears on hover between cells."),
-				nls.localize('insertToolbarLocation.notebookToolbar', "The toolbar at the top of the notebook editor."),
-				nls.localize('insertToolbarLocation.both', "Both toolbars."),
-				nls.localize('insertToolbarLocation.hidden', "The insert actions don't appear anywhere."),
-			],
-			default: 'both',
-			tags: ['notebookLayout']
-		},
-		[NotebookSetting.globalToolbar]: {
-			description: nls.localize('notebook.globalToolbar.description', "Control whether to render a global toolbar inside the notebook editor."),
-			type: 'boolean',
-			default: true,
-			tags: ['notebookLayout']
-		},
-		[NotebookSetting.consolidatedOutputButton]: {
-			description: nls.localize('notebook.consolidatedOutputButton.description', "Control whether outputs action should be rendered in the output toolbar."),
-			type: 'boolean',
-			default: true,
-			tags: ['notebookLayout']
-		},
-		[NotebookSetting.showFoldingControls]: {
-			description: nls.localize('notebook.showFoldingControls.description', "Controls when the Markdown header folding arrow is shown."),
-			type: 'string',
-			enum: ['always', 'mouseover'],
-			enumDescriptions: [
-				nls.localize('showFoldingControls.always', "The folding controls are always visible."),
-				nls.localize('showFoldingControls.mouseover', "The folding controls are visible only on mouseover."),
-			],
-			default: 'mouseover',
-			tags: ['notebookLayout']
-		},
-		[NotebookSetting.dragAndDropEnabled]: {
-			description: nls.localize('notebook.dragAndDrop.description', "Control whether the notebook editor should allow moving cells through drag and drop."),
-			type: 'boolean',
-			default: true,
-			tags: ['notebookLayout']
-		},
-		[NotebookSetting.consolidatedRunButton]: {
-			description: nls.localize('notebook.consolidatedRunButton.description', "Control whether extra actions are shown in a dropdown next to the run button."),
-			type: 'boolean',
-			default: false,
-			tags: ['notebookLayout']
-		},
-		[NotebookSetting.globalToolbarShowLabel]: {
-			description: nls.localize('notebook.globalToolbarShowLabel', "Control whether the actions on the notebook toolbar should render label or not."),
-			type: 'boolean',
-			default: true,
-			tags: ['notebookLayout']
-		},
-		[NotebookSetting.textOutputLineLimit]: {
-			description: nls.localize('notebook.textOutputLineLimit', "Control how many lines of text in a text output is rendered."),
-			type: 'number',
-			default: 30,
-			tags: ['notebookLayout']
-		},
 		[NotebookSetting.markupFontSize]: {
 			markdownDescription: nls.localize('notebook.markup.fontSize', "Controls the font size of rendered markup in notebooks. When set to `0`, 120% `#editor.fontSize#` is used."),
 			type: 'number',
 			default: 0,
 			tags: ['notebookLayout']
 		},
-		[NotebookSetting.cellEditorOptionsCustomizations]: editorOptionsCustomizationSchema
->>>>>>> 54f23ce1
+		[NotebookCellEditorOptionsCustomizations]: editorOptionsCustomizationSchema
 	}
 });