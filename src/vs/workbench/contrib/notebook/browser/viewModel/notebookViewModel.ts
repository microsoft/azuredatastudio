/*---------------------------------------------------------------------------------------------
 *  Copyright (c) Microsoft Corporation. All rights reserved.
 *  Licensed under the Source EULA. See License.txt in the project root for license information.
 *--------------------------------------------------------------------------------------------*/

import { onUnexpectedError } from 'vs/base/common/errors';
import { Emitter, Event } from 'vs/base/common/event';
import { Disposable, DisposableStore } from 'vs/base/common/lifecycle';
import { clamp } from 'vs/base/common/numbers';
import * as strings from 'vs/base/common/strings';
import { URI } from 'vs/base/common/uri';
import { IBulkEditService, ResourceEdit, ResourceTextEdit } from 'vs/editor/browser/services/bulkEditService';
import { Range } from 'vs/editor/common/core/range';
import * as editorCommon from 'vs/editor/common/editorCommon';
import { IModelDecorationOptions, IModelDeltaDecoration, TrackedRangeStickiness, IReadonlyTextBuffer, EndOfLinePreference } from 'vs/editor/common/model';
import { IntervalNode, IntervalTree } from 'vs/editor/common/model/intervalTree';
import { ModelDecorationOptions } from 'vs/editor/common/model/textModel';
import { WorkspaceTextEdit } from 'vs/editor/common/modes';
import { IInstantiationService } from 'vs/platform/instantiation/common/instantiation';
import { IUndoRedoService } from 'vs/platform/undoRedo/common/undoRedo';
import { CellEditState, CellFindMatch, ICellViewModel, NotebookLayoutInfo, INotebookDeltaDecoration, INotebookDeltaCellStatusBarItems, CellFocusMode } from 'vs/workbench/contrib/notebook/browser/notebookBrowser';
import { CodeCellViewModel } from 'vs/workbench/contrib/notebook/browser/viewModel/codeCellViewModel';
import { NotebookEventDispatcher, NotebookMetadataChangedEvent } from 'vs/workbench/contrib/notebook/browser/viewModel/eventDispatcher';
import { CellFoldingState, EditorFoldingStateDelegate } from 'vs/workbench/contrib/notebook/browser/contrib/fold/foldingModel';
import { MarkdownCellViewModel } from 'vs/workbench/contrib/notebook/browser/viewModel/markdownCellViewModel';
import { NotebookCellTextModel } from 'vs/workbench/contrib/notebook/common/model/notebookCellTextModel';
import { CellKind, NotebookCellMetadata, INotebookSearchOptions, ICellRange, NotebookCellsChangeType, ICell, NotebookCellTextModelSplice, CellEditType, IOutputDto, SelectionStateType, ISelectionState, cellIndexesToRanges, cellRangesToIndexes, reduceRanges } from 'vs/workbench/contrib/notebook/common/notebookCommon';
import { FoldingRegions } from 'vs/editor/contrib/folding/foldingRanges';
import { NotebookTextModel } from 'vs/workbench/contrib/notebook/common/model/notebookTextModel';
import { MarkdownRenderer } from 'vs/editor/browser/core/markdownRenderer';
import { dirname } from 'vs/base/common/resources';
import { IPosition, Position } from 'vs/editor/common/core/position';
import { MultiModelEditStackElement, SingleModelEditStackElement } from 'vs/editor/common/model/editStack';
import { ResourceNotebookCellEdit } from 'vs/workbench/contrib/bulkEdit/browser/bulkCellEdits';
import { NotebookCellSelectionCollection } from 'vs/workbench/contrib/notebook/browser/viewModel/cellSelectionCollection';
import { ITextModelService } from 'vs/editor/common/services/resolverService';

export interface INotebookEditorViewState {
	editingCells: { [key: number]: boolean };
	editorViewStates: { [key: number]: editorCommon.ICodeEditorViewState | null };
	hiddenFoldingRanges?: ICellRange[];
	cellTotalHeights?: { [key: number]: number };
	scrollPosition?: { left: number; top: number; };
	focus?: number;
	editorFocused?: boolean;
	contributionsState?: { [id: string]: unknown };
}

export interface ICellModelDecorations {
	ownerId: number;
	decorations: string[];
}

export interface ICellModelDeltaDecorations {
	ownerId: number;
	decorations: IModelDeltaDecoration[];
}

export interface IModelDecorationsChangeAccessor {
	deltaDecorations(oldDecorations: ICellModelDecorations[], newDecorations: ICellModelDeltaDecorations[]): ICellModelDecorations[];
}

const invalidFunc = () => { throw new Error(`Invalid change accessor`); };


export type NotebookViewCellsSplice = [
	number /* start */,
	number /* delete count */,
	CellViewModel[]
];

export interface INotebookViewCellsUpdateEvent {
	synchronous: boolean;
	splices: NotebookViewCellsSplice[];
}


class DecorationsTree {
	private readonly _decorationsTree: IntervalTree;

	constructor() {
		this._decorationsTree = new IntervalTree();
	}

	public intervalSearch(start: number, end: number, filterOwnerId: number, filterOutValidation: boolean, cachedVersionId: number): IntervalNode[] {
		const r1 = this._decorationsTree.intervalSearch(start, end, filterOwnerId, filterOutValidation, cachedVersionId);
		return r1;
	}

	public search(filterOwnerId: number, filterOutValidation: boolean, overviewRulerOnly: boolean, cachedVersionId: number): IntervalNode[] {
		return this._decorationsTree.search(filterOwnerId, filterOutValidation, cachedVersionId);

	}

	public collectNodesFromOwner(ownerId: number): IntervalNode[] {
		const r1 = this._decorationsTree.collectNodesFromOwner(ownerId);
		return r1;
	}

	public collectNodesPostOrder(): IntervalNode[] {
		const r1 = this._decorationsTree.collectNodesPostOrder();
		return r1;
	}

	public insert(node: IntervalNode): void {
		this._decorationsTree.insert(node);
	}

	public delete(node: IntervalNode): void {
		this._decorationsTree.delete(node);
	}

	public resolveNode(node: IntervalNode, cachedVersionId: number): void {
		this._decorationsTree.resolveNode(node, cachedVersionId);
	}

	public acceptReplace(offset: number, length: number, textLength: number, forceMoveMarkers: boolean): void {
		this._decorationsTree.acceptReplace(offset, length, textLength, forceMoveMarkers);
	}
}

const TRACKED_RANGE_OPTIONS = [
	ModelDecorationOptions.register({ stickiness: TrackedRangeStickiness.AlwaysGrowsWhenTypingAtEdges }),
	ModelDecorationOptions.register({ stickiness: TrackedRangeStickiness.NeverGrowsWhenTypingAtEdges }),
	ModelDecorationOptions.register({ stickiness: TrackedRangeStickiness.GrowsOnlyWhenTypingBefore }),
	ModelDecorationOptions.register({ stickiness: TrackedRangeStickiness.GrowsOnlyWhenTypingAfter }),
];

function _normalizeOptions(options: IModelDecorationOptions): ModelDecorationOptions {
	if (options instanceof ModelDecorationOptions) {
		return options;
	}
	return ModelDecorationOptions.createDynamic(options);
}

let MODEL_ID = 0;

export interface NotebookViewModelOptions {
	isReadOnly: boolean;
}

export class NotebookViewModel extends Disposable implements EditorFoldingStateDelegate {
	private _localStore: DisposableStore = this._register(new DisposableStore());
	private _handleToViewCellMapping = new Map<number, CellViewModel>();
	private _options: NotebookViewModelOptions;
	get options(): NotebookViewModelOptions { return this._options; }
	private _viewCells: CellViewModel[] = [];

	get viewCells(): ICellViewModel[] {
		return this._viewCells;
	}

	set viewCells(_: ICellViewModel[]) {
		throw new Error('NotebookViewModel.viewCells is readonly');
	}

	get length(): number {
		return this._viewCells.length;
	}

	get notebookDocument() {
		return this._notebook;
	}

	get uri() {
		return this._notebook.uri;
	}

	get metadata() {
		return this._notebook.metadata;
	}

	get trusted() {
		return !!this._notebook.metadata?.trusted;
	}

	private readonly _onDidChangeViewCells = this._register(new Emitter<INotebookViewCellsUpdateEvent>());
	get onDidChangeViewCells(): Event<INotebookViewCellsUpdateEvent> { return this._onDidChangeViewCells.event; }

	private _lastNotebookEditResource: URI[] = [];

	get lastNotebookEditResource(): URI | null {
		if (this._lastNotebookEditResource.length) {
			return this._lastNotebookEditResource[this._lastNotebookEditResource.length - 1];
		}
		return null;
	}

	get layoutInfo(): NotebookLayoutInfo | null {
		return this._layoutInfo;
	}

	private readonly _onDidChangeSelection = this._register(new Emitter<string>());
	get onDidChangeSelection(): Event<string> { return this._onDidChangeSelection.event; }

	private _selectionCollection = new NotebookCellSelectionCollection();

	private get selectionHandles() {
		const handlesSet = new Set<number>();
		const handles: number[] = [];
		cellRangesToIndexes(this._selectionCollection.selections).map(index => this.cellAt(index)).forEach(cell => {
			if (cell && !handlesSet.has(cell.handle)) {
				handles.push(cell.handle);
			}
		});

		return handles;
	}

	private set selectionHandles(selectionHandles: number[]) {
		const indexes = selectionHandles.map(handle => this._viewCells.findIndex(cell => cell.handle === handle));
		this._selectionCollection.setSelections(cellIndexesToRanges(indexes), true, 'model');
	}

	private _decorationsTree = new DecorationsTree();
	private _decorations: { [decorationId: string]: IntervalNode; } = Object.create(null);
	private _lastDecorationId: number = 0;
	private readonly _instanceId: string;
	public readonly id: string;
	private _foldingRanges: FoldingRegions | null = null;
	private _hiddenRanges: ICellRange[] = [];
	private _focused: boolean = true;

	get focused() {
		return this._focused;
	}

	private _decorationIdToCellMap = new Map<string, number>();
	private _statusBarItemIdToCellMap = new Map<string, number>();

	constructor(
		public viewType: string,
		private _notebook: NotebookTextModel,
		readonly eventDispatcher: NotebookEventDispatcher,
		private _layoutInfo: NotebookLayoutInfo | null,
		@IInstantiationService private readonly _instantiationService: IInstantiationService,
		@IBulkEditService private readonly _bulkEditService: IBulkEditService,
		@IUndoRedoService private readonly _undoService: IUndoRedoService,
		@ITextModelService private readonly _textModelService: ITextModelService,
	) {
		super();

		MODEL_ID++;
		this.id = '$notebookViewModel' + MODEL_ID;
		this._instanceId = strings.singleLetterHash(MODEL_ID);
		this._options = { isReadOnly: false };

		const compute = (changes: NotebookCellTextModelSplice<ICell>[], synchronous: boolean) => {
			const diffs = changes.map(splice => {
				return [splice[0], splice[1], splice[2].map(cell => {
					return createCellViewModel(this._instantiationService, this, cell as NotebookCellTextModel);
				})] as [number, number, CellViewModel[]];
			});

			diffs.reverse().forEach(diff => {
				const deletedCells = this._viewCells.splice(diff[0], diff[1], ...diff[2]);

				this._decorationsTree.acceptReplace(diff[0], diff[1], diff[2].length, true);
				deletedCells.forEach(cell => {
					this._handleToViewCellMapping.delete(cell.handle);
					// dispose the cell to release ref to the cell text document
					cell.dispose();
				});

				diff[2].forEach(cell => {
					this._handleToViewCellMapping.set(cell.handle, cell);
					this._localStore.add(cell);
				});
			});

			this._onDidChangeViewCells.fire({
				synchronous: synchronous,
				splices: diffs
			});

			let endSelectionHandles: number[] = [];
			if (this.selectionHandles.length) {
				const primaryHandle = this.selectionHandles[0];
				const primarySelectionIndex = this._viewCells.indexOf(this.getCellByHandle(primaryHandle)!);
				endSelectionHandles = [primaryHandle];
				let delta = 0;

				for (let i = 0; i < diffs.length; i++) {
					const diff = diffs[0];
					if (diff[0] + diff[1] <= primarySelectionIndex) {
						delta += diff[2].length - diff[1];
						continue;
					}

					if (diff[0] > primarySelectionIndex) {
						endSelectionHandles = [primaryHandle];
						break;
					}

					if (diff[0] + diff[1] > primarySelectionIndex) {
						endSelectionHandles = [this._viewCells[diff[0] + delta].handle];
						break;
					}
				}
			}

			// TODO@rebornix
			this.selectionHandles = endSelectionHandles;
		};

		this._register(this._notebook.onDidChangeContent(e => {
			for (let i = 0; i < e.rawEvents.length; i++) {
				const change = e.rawEvents[i];
				let changes: NotebookCellTextModelSplice<ICell>[] = [];

				if (change.kind === NotebookCellsChangeType.ModelChange || change.kind === NotebookCellsChangeType.Initialize) {
					changes = change.changes;
					compute(changes, e.synchronous);
					continue;
				} else if (change.kind === NotebookCellsChangeType.Move) {
					compute([[change.index, change.length, []]], e.synchronous);
					compute([[change.newIdx, 0, change.cells]], e.synchronous);
				} else {
					continue;
				}
			}
		}));

		this._register(this._notebook.onDidChangeContent(contentChanges => {
			contentChanges.rawEvents.forEach(e => {
				if (e.kind === NotebookCellsChangeType.ChangeDocumentMetadata) {
					this.eventDispatcher.emit([new NotebookMetadataChangedEvent(this._notebook.metadata)]);
				}
			});

			if (contentChanges.endSelectionState) {
				this.updateSelectionsState(contentChanges.endSelectionState);
			}
		}));

		this._register(this.eventDispatcher.onDidChangeLayout((e) => {
			this._layoutInfo = e.value;

			this._viewCells.forEach(cell => {
				if (cell.cellKind === CellKind.Markdown) {
					if (e.source.width || e.source.fontInfo) {
						cell.layoutChange({ outerWidth: e.value.width, font: e.value.fontInfo });
					}
				} else {
					if (e.source.width !== undefined) {
						cell.layoutChange({ outerWidth: e.value.width, font: e.value.fontInfo });
					}
				}
			});
		}));

		this._register(this._selectionCollection.onDidChangeSelection(e => {
			this._onDidChangeSelection.fire(e);
		}));

		this._viewCells = this._notebook.cells.map(cell => {
			return createCellViewModel(this._instantiationService, this, cell);
		});

		this._viewCells.forEach(cell => {
			this._handleToViewCellMapping.set(cell.handle, cell);
		});
	}

	updateOptions(newOptions: Partial<NotebookViewModelOptions>) {
		this._options = { ...this._options, ...newOptions };
	}

	getFocus() {
		return this._selectionCollection.focus;
	}

	getSelections() {
		return this._selectionCollection.selections;
	}

	setFocus(focused: boolean) {
		this._focused = focused;
	}

	/**
	 * Empty selection will be turned to `null`
	 */
	validateRange(cellRange: ICellRange | null | undefined): ICellRange | null {
		if (!cellRange) {
			return null;
		}

		const start = clamp(cellRange.start, 0, this.length);
		const end = clamp(cellRange.end, 0, this.length);

		if (start === end) {
			return null;
		}

		if (start < end) {
			return { start, end };
		} else {
			return { start: end, end: start };
		}
	}

	setSelections(focus: ICellRange, selections: ICellRange[]) {
		this.updateSelectionsState({ kind: SelectionStateType.Index, focus, selections }, 'model');
	}

	// selection change from list view's `setFocus` and `setSelection` should always use `source: view` to prevent events breaking the list view focus/selection change transaction
	updateSelectionsState(state: ISelectionState, source: 'view' | 'model' = 'model') {
		if (this._focused) {
			if (state.kind === SelectionStateType.Handle) {
				const primaryIndex = state.primary !== null ? this.getCellIndexByHandle(state.primary) : null;
				const primarySelection = primaryIndex !== null ? this.validateRange({ start: primaryIndex, end: primaryIndex + 1 }) : null;
				const selections = cellIndexesToRanges(state.selections.map(sel => this.getCellIndexByHandle(sel)))
					.map(range => this.validateRange(range))
					.filter(range => range !== null) as ICellRange[];
				this._selectionCollection.setState(primarySelection, reduceRanges(selections), true, source);
			} else {
				const primarySelection = this.validateRange(state.focus);
				const selections = state.selections
					.map(range => this.validateRange(range))
					.filter(range => range !== null) as ICellRange[];
				this._selectionCollection.setState(primarySelection, reduceRanges(selections), true, source);
			}
		}
	}

	getFoldingStartIndex(index: number): number {
		if (!this._foldingRanges) {
			return -1;
		}

		const range = this._foldingRanges.findRange(index + 1);
		const startIndex = this._foldingRanges.getStartLineNumber(range) - 1;
		return startIndex;
	}

	getFoldingState(index: number): CellFoldingState {
		if (!this._foldingRanges) {
			return CellFoldingState.None;
		}

		const range = this._foldingRanges.findRange(index + 1);
		const startIndex = this._foldingRanges.getStartLineNumber(range) - 1;

		if (startIndex !== index) {
			return CellFoldingState.None;
		}

		return this._foldingRanges.isCollapsed(range) ? CellFoldingState.Collapsed : CellFoldingState.Expanded;
	}

	updateFoldingRanges(ranges: FoldingRegions) {
		this._foldingRanges = ranges;
		let updateHiddenAreas = false;
		const newHiddenAreas: ICellRange[] = [];

		let i = 0; // index into hidden
		let k = 0;

		let lastCollapsedStart = Number.MAX_VALUE;
		let lastCollapsedEnd = -1;

		for (; i < ranges.length; i++) {
			if (!ranges.isCollapsed(i)) {
				continue;
			}

			const startLineNumber = ranges.getStartLineNumber(i) + 1; // the first line is not hidden
			const endLineNumber = ranges.getEndLineNumber(i);
			if (lastCollapsedStart <= startLineNumber && endLineNumber <= lastCollapsedEnd) {
				// ignore ranges contained in collapsed regions
				continue;
			}

			if (!updateHiddenAreas && k < this._hiddenRanges.length && this._hiddenRanges[k].start + 1 === startLineNumber && (this._hiddenRanges[k].end + 1) === endLineNumber) {
				// reuse the old ranges
				newHiddenAreas.push(this._hiddenRanges[k]);
				k++;
			} else {
				updateHiddenAreas = true;
				newHiddenAreas.push({ start: startLineNumber - 1, end: endLineNumber - 1 });
			}
			lastCollapsedStart = startLineNumber;
			lastCollapsedEnd = endLineNumber;
		}

		if (updateHiddenAreas || k < this._hiddenRanges.length) {
			this._hiddenRanges = newHiddenAreas;
		}

		this._viewCells.forEach(cell => {
			if (cell.cellKind === CellKind.Markdown) {
				cell.triggerfoldingStateChange();
			}
		});
	}

	getHiddenRanges() {
		return this._hiddenRanges;
	}

	hide() {
		this._viewCells.forEach(cell => {
			if (cell.getText() !== '') {
				cell.editState = CellEditState.Preview;
			}
		});
	}

	getCellByHandle(handle: number) {
		return this._handleToViewCellMapping.get(handle);
	}

	getCellIndexByHandle(handle: number): number {
		return this._viewCells.findIndex(cell => cell.handle === handle);
	}

	getCellIndex(cell: ICellViewModel) {
		return this._viewCells.indexOf(cell as CellViewModel);
	}

	cellAt(index: number): CellViewModel | undefined {
		// if (index < 0 || index >= this.length) {
		// 	throw new Error(`Invalid index ${index}`);
		// }

		return this._viewCells[index];
	}

	getCells(range?: ICellRange): ReadonlyArray<ICellViewModel> {
		if (!range) {
			return this._viewCells.slice(0);
		}

		const validatedRange = this.validateRange(range);

		if (validatedRange) {
			const result: ICellViewModel[] = [];

			for (let i = validatedRange.start; i < validatedRange.end; i++) {
				result.push(this._viewCells[i]);
			}

			return result;
		}

		return [];
	}

	/**
	 * If this._viewCells[index] is visible then return index
	 */
	getNearestVisibleCellIndexUpwards(index: number) {
		for (let i = this._hiddenRanges.length - 1; i >= 0; i--) {
			const cellRange = this._hiddenRanges[i];
			const foldStart = cellRange.start - 1;
			const foldEnd = cellRange.end;

			if (foldStart > index) {
				continue;
			}

			if (foldStart <= index && foldEnd >= index) {
				return index;
			}

			// foldStart <= index, foldEnd < index
			break;
		}

		return index;
	}

	getNextVisibleCellIndex(index: number) {
		for (let i = 0; i < this._hiddenRanges.length; i++) {
			const cellRange = this._hiddenRanges[i];
			const foldStart = cellRange.start - 1;
			const foldEnd = cellRange.end;

			if (foldEnd < index) {
				continue;
			}

			// foldEnd >= index
			if (foldStart <= index) {
				return foldEnd + 1;
			}

			break;
		}

		return index + 1;
	}

	hasCell(handle: number) {
		return this._handleToViewCellMapping.has(handle);
	}

	getVersionId() {
		return this._notebook.versionId;
	}

	getAlternativeId() {
		return this._notebook.alternativeVersionId;
	}

	getTrackedRange(id: string): ICellRange | null {
		return this._getDecorationRange(id);
	}

	private _getDecorationRange(decorationId: string): ICellRange | null {
		const node = this._decorations[decorationId];
		if (!node) {
			return null;
		}
		const versionId = this.getVersionId();
		if (node.cachedVersionId !== versionId) {
			this._decorationsTree.resolveNode(node, versionId);
		}
		if (node.range === null) {
			return { start: node.cachedAbsoluteStart - 1, end: node.cachedAbsoluteEnd - 1 };
		}

		return { start: node.range.startLineNumber - 1, end: node.range.endLineNumber - 1 };
	}

	setTrackedRange(id: string | null, newRange: ICellRange | null, newStickiness: TrackedRangeStickiness): string | null {
		const node = (id ? this._decorations[id] : null);

		if (!node) {
			if (!newRange) {
				return null;
			}

			return this._deltaCellDecorationsImpl(0, [], [{ range: new Range(newRange.start + 1, 1, newRange.end + 1, 1), options: TRACKED_RANGE_OPTIONS[newStickiness] }])[0];
		}

		if (!newRange) {
			// node exists, the request is to delete => delete node
			this._decorationsTree.delete(node);
			delete this._decorations[node.id];
			return null;
		}

		this._decorationsTree.delete(node);
		node.reset(this.getVersionId(), newRange.start, newRange.end + 1, new Range(newRange.start + 1, 1, newRange.end + 1, 1));
		node.setOptions(TRACKED_RANGE_OPTIONS[newStickiness]);
		this._decorationsTree.insert(node);
		return node.id;
	}

	private _deltaCellDecorationsImpl(ownerId: number, oldDecorationsIds: string[], newDecorations: IModelDeltaDecoration[]): string[] {
		const versionId = this.getVersionId();

		const oldDecorationsLen = oldDecorationsIds.length;
		let oldDecorationIndex = 0;

		const newDecorationsLen = newDecorations.length;
		let newDecorationIndex = 0;

		const result = new Array<string>(newDecorationsLen);
		while (oldDecorationIndex < oldDecorationsLen || newDecorationIndex < newDecorationsLen) {

			let node: IntervalNode | null = null;

			if (oldDecorationIndex < oldDecorationsLen) {
				// (1) get ourselves an old node
				do {
					node = this._decorations[oldDecorationsIds[oldDecorationIndex++]];
				} while (!node && oldDecorationIndex < oldDecorationsLen);

				// (2) remove the node from the tree (if it exists)
				if (node) {
					this._decorationsTree.delete(node);
					// this._onDidChangeDecorations.checkAffectedAndFire(node.options);
				}
			}

			if (newDecorationIndex < newDecorationsLen) {
				// (3) create a new node if necessary
				if (!node) {
					const internalDecorationId = (++this._lastDecorationId);
					const decorationId = `${this._instanceId};${internalDecorationId}`;
					node = new IntervalNode(decorationId, 0, 0);
					this._decorations[decorationId] = node;
				}

				// (4) initialize node
				const newDecoration = newDecorations[newDecorationIndex];
				// const range = this._validateRangeRelaxedNoAllocations(newDecoration.range);
				const range = newDecoration.range;
				const options = _normalizeOptions(newDecoration.options);
				// const startOffset = this._buffer.getOffsetAt(range.startLineNumber, range.startColumn);
				// const endOffset = this._buffer.getOffsetAt(range.endLineNumber, range.endColumn);

				node.ownerId = ownerId;
				node.reset(versionId, range.startLineNumber, range.endLineNumber, Range.lift(range));
				node.setOptions(options);
				// this._onDidChangeDecorations.checkAffectedAndFire(options);

				this._decorationsTree.insert(node);

				result[newDecorationIndex] = node.id;

				newDecorationIndex++;
			} else {
				if (node) {
					delete this._decorations[node.id];
				}
			}
		}

		return result;
	}

	deltaCellDecorations(oldDecorations: string[], newDecorations: INotebookDeltaDecoration[]): string[] {
		oldDecorations.forEach(id => {
			const handle = this._decorationIdToCellMap.get(id);

			if (handle !== undefined) {
				const cell = this.getCellByHandle(handle);
				cell?.deltaCellDecorations([id], []);
			}
		});

		const result: string[] = [];

		newDecorations.forEach(decoration => {
			const cell = this.getCellByHandle(decoration.handle);
			const ret = cell?.deltaCellDecorations([], [decoration.options]) || [];
			ret.forEach(id => {
				this._decorationIdToCellMap.set(id, decoration.handle);
			});

			result.push(...ret);
		});

		return result;
	}

	deltaCellStatusBarItems(oldItems: string[], newItems: INotebookDeltaCellStatusBarItems[]): string[] {
		oldItems.forEach(id => {
			const handle = this._statusBarItemIdToCellMap.get(id);

			if (handle !== undefined) {
				const cell = this.getCellByHandle(handle);
				cell?.deltaCellStatusBarItems([id], []);
			}
		});

		const result: string[] = [];

		newItems.forEach(itemDelta => {
			const cell = this.getCellByHandle(itemDelta.handle);
			const ret = cell?.deltaCellStatusBarItems([], itemDelta.items) || [];
			ret.forEach(id => {
				this._statusBarItemIdToCellMap.set(id, itemDelta.handle);
			});

			result.push(...ret);
		});

		return result;
	}

	nearestCodeCellIndex(index: number /* exclusive */) {
		const nearest = this.viewCells.slice(0, index).reverse().findIndex(cell => cell.cellKind === CellKind.Code);
		if (nearest > -1) {
			return index - nearest - 1;
		} else {
			const nearestCellTheOtherDirection = this.viewCells.slice(index + 1).findIndex(cell => cell.cellKind === CellKind.Code);
			if (nearestCellTheOtherDirection > -1) {
				return index + 1 + nearestCellTheOtherDirection;
			}
			return -1;
		}
	}

	createCell(index: number, source: string, language: string, type: CellKind, metadata: NotebookCellMetadata | undefined, outputs: IOutputDto[], synchronous: boolean, pushUndoStop: boolean = true, previouslyPrimary: number | null = null, previouslyFocused: ICellViewModel[] = []): CellViewModel {
		const beforeSelections = previouslyFocused.map(e => e.handle);
		const endSelections: ISelectionState = { kind: SelectionStateType.Index, focus: { start: index, end: index + 1 }, selections: [{ start: index, end: index + 1 }] };
		this._notebook.applyEdits([
			{
				editType: CellEditType.Replace,
				index,
				count: 0,
				cells: [
					{
						cellKind: type,
						language: language,
						outputs: outputs,
						metadata: metadata,
						source: source
					}
				]
			}
		], synchronous, { kind: SelectionStateType.Handle, primary: previouslyPrimary, selections: beforeSelections }, () => endSelections, undefined);
		return this._viewCells[index];
	}

	deleteCell(index: number, synchronous: boolean, pushUndoStop: boolean = true) {
		const focusSelectionIndex = this.getFocus()?.start ?? null;
		let endPrimarySelection: number | null = null;

		if (index === focusSelectionIndex) {
			if (focusSelectionIndex < this.length - 1) {
				endPrimarySelection = this._viewCells[focusSelectionIndex + 1].handle;
			} else if (focusSelectionIndex === this.length - 1 && this.length > 1) {
				endPrimarySelection = this._viewCells[focusSelectionIndex - 1].handle;
			}
		}

		let endSelections: number[] = this.selectionHandles.filter(handle => handle !== endPrimarySelection && handle !== this._viewCells[index]?.handle);

		this._notebook.applyEdits([
			{
				editType: CellEditType.Replace,
				index: index,
				count: 1,
				cells: []
			}],
			synchronous,
			{ kind: SelectionStateType.Index, focus: this.getFocus(), selections: this.getSelections() },
			() => ({ kind: SelectionStateType.Handle, primary: endPrimarySelection, selections: endSelections }),
			undefined,
			pushUndoStop
		);
	}

	/**
	 *
	 * @param index
	 * @param length
	 * @param newIdx in an index scheme for the state of the tree after the current cell has been "removed"
	 * @param synchronous
	 * @param pushedToUndoStack
	 */
	moveCellToIdx(index: number, length: number, newIdx: number, synchronous: boolean, pushedToUndoStack: boolean = true): boolean {
		const viewCell = this.viewCells[index] as CellViewModel;
		if (!viewCell) {
			return false;
		}

		this._notebook.applyEdits([
			{
				editType: CellEditType.Move,
				index,
				length,
				newIdx
			}
		], synchronous, { kind: SelectionStateType.Index, focus: this.getFocus(), selections: this.getSelections() }, () => ({ kind: SelectionStateType.Index, focus: { start: newIdx, end: newIdx + 1 }, selections: [{ start: newIdx, end: newIdx + 1 }] }), undefined);
		return true;
	}

	private _pushIfAbsent(positions: IPosition[], p: IPosition) {
		const last = positions.length > 0 ? positions[positions.length - 1] : undefined;
		if (!last || last.lineNumber !== p.lineNumber || last.column !== p.column) {
			positions.push(p);
		}
	}

	/**
	 * Add split point at the beginning and the end;
	 * Move end of line split points to the beginning of the next line;
	 * Avoid duplicate split points
	 */
	private _splitPointsToBoundaries(splitPoints: IPosition[], textBuffer: IReadonlyTextBuffer): IPosition[] | null {
		const boundaries: IPosition[] = [];
		const lineCnt = textBuffer.getLineCount();
		const getLineLen = (lineNumber: number) => {
			return textBuffer.getLineLength(lineNumber);
		};

		// split points need to be sorted
		splitPoints = splitPoints.sort((l, r) => {
			const lineDiff = l.lineNumber - r.lineNumber;
			const columnDiff = l.column - r.column;
			return lineDiff !== 0 ? lineDiff : columnDiff;
		});

		for (let sp of splitPoints) {
			if (getLineLen(sp.lineNumber) + 1 === sp.column && sp.column !== 1 /** empty line */ && sp.lineNumber < lineCnt) {
				sp = new Position(sp.lineNumber + 1, 1);
			}
			this._pushIfAbsent(boundaries, sp);
		}

		if (boundaries.length === 0) {
			return null;
		}

		// boundaries already sorted and not empty
		const modelStart = new Position(1, 1);
		const modelEnd = new Position(lineCnt, getLineLen(lineCnt) + 1);
		return [modelStart, ...boundaries, modelEnd];
	}

	computeCellLinesContents(cell: ICellViewModel, splitPoints: IPosition[]): string[] | null {
		const rangeBoundaries = this._splitPointsToBoundaries(splitPoints, cell.textBuffer);
		if (!rangeBoundaries) {
			return null;
		}
		const newLineModels: string[] = [];
		for (let i = 1; i < rangeBoundaries.length; i++) {
			const start = rangeBoundaries[i - 1];
			const end = rangeBoundaries[i];

			newLineModels.push(cell.textBuffer.getValueInRange(new Range(start.lineNumber, start.column, end.lineNumber, end.column), EndOfLinePreference.TextDefined));
		}

		return newLineModels;
	}

	async splitNotebookCell(index: number): Promise<CellViewModel[] | null> {
		const cell = this.viewCells[index] as CellViewModel;

		if (this._options.isReadOnly) {
			return null;
		}

		if (!cell.getEvaluatedMetadata(this.notebookDocument.metadata).editable) {
			return null;
		}

		const splitPoints = cell.focusMode === CellFocusMode.Container ? [{ lineNumber: 1, column: 1 }] : cell.getSelectionsStartPosition();

		if (splitPoints && splitPoints.length > 0) {
			await cell.resolveTextModel();

			if (!cell.hasModel()) {
				return null;
			}

			const newLinesContents = this.computeCellLinesContents(cell, splitPoints);
			if (newLinesContents) {
				const language = cell.language;
				const kind = cell.cellKind;

				const textModel = await cell.resolveTextModel();
				await this._bulkEditService.apply(
					[
						new ResourceTextEdit(cell.uri, { range: textModel.getFullModelRange(), text: newLinesContents[0] }),
						new ResourceNotebookCellEdit(this._notebook.uri,
							{
								editType: CellEditType.Replace,
								index: index + 1,
								count: 0,
								cells: newLinesContents.slice(1).map(line => ({
									cellKind: kind,
									language,
									source: line,
									outputs: [],
									metadata: {}
								}))
							}
						)
					],
					{ quotableLabel: 'Split Notebook Cell' }
				);
			}
		}

		return null;
	}

	getEditorViewState(): INotebookEditorViewState {
		const editingCells: { [key: number]: boolean } = {};
		this._viewCells.forEach((cell, i) => {
			if (cell.editState === CellEditState.Editing) {
				editingCells[i] = true;
			}
		});
		const editorViewStates: { [key: number]: editorCommon.ICodeEditorViewState } = {};
		this._viewCells.map(cell => ({ handle: cell.model.handle, state: cell.saveEditorViewState() })).forEach((viewState, i) => {
			if (viewState.state) {
				editorViewStates[i] = viewState.state;
			}
		});

		return {
			editingCells,
			editorViewStates,
		};
	}

	restoreEditorViewState(viewState: INotebookEditorViewState | undefined): void {
		if (!viewState) {
			return;
		}

		this._viewCells.forEach((cell, index) => {
			const isEditing = viewState.editingCells && viewState.editingCells[index];
			const editorViewState = viewState.editorViewStates && viewState.editorViewStates[index];

			cell.editState = isEditing ? CellEditState.Editing : CellEditState.Preview;
			const cellHeight = viewState.cellTotalHeights ? viewState.cellTotalHeights[index] : undefined;
			cell.restoreEditorViewState(editorViewState, cellHeight);
		});
	}

	/**
	 * Editor decorations across cells. For example, find decorations for multiple code cells
	 * The reason that we can't completely delegate this to CodeEditorWidget is most of the time, the editors for cells are not created yet but we already have decorations for them.
	 */
	changeModelDecorations<T>(callback: (changeAccessor: IModelDecorationsChangeAccessor) => T): T | null {
		const changeAccessor: IModelDecorationsChangeAccessor = {
			deltaDecorations: (oldDecorations: ICellModelDecorations[], newDecorations: ICellModelDeltaDecorations[]): ICellModelDecorations[] => {
				return this._deltaModelDecorationsImpl(oldDecorations, newDecorations);
			}
		};

		let result: T | null = null;
		try {
			result = callback(changeAccessor);
		} catch (e) {
			onUnexpectedError(e);
		}

		changeAccessor.deltaDecorations = invalidFunc;

		return result;
	}

	private _deltaModelDecorationsImpl(oldDecorations: ICellModelDecorations[], newDecorations: ICellModelDeltaDecorations[]): ICellModelDecorations[] {

		const mapping = new Map<number, { cell: CellViewModel; oldDecorations: string[]; newDecorations: IModelDeltaDecoration[] }>();
		oldDecorations.forEach(oldDecoration => {
			const ownerId = oldDecoration.ownerId;

			if (!mapping.has(ownerId)) {
				const cell = this._viewCells.find(cell => cell.handle === ownerId);
				if (cell) {
					mapping.set(ownerId, { cell: cell, oldDecorations: [], newDecorations: [] });
				}
			}

			const data = mapping.get(ownerId)!;
			if (data) {
				data.oldDecorations = oldDecoration.decorations;
			}
		});

		newDecorations.forEach(newDecoration => {
			const ownerId = newDecoration.ownerId;

			if (!mapping.has(ownerId)) {
				const cell = this._viewCells.find(cell => cell.handle === ownerId);

				if (cell) {
					mapping.set(ownerId, { cell: cell, oldDecorations: [], newDecorations: [] });
				}
			}

			const data = mapping.get(ownerId)!;
			if (data) {
				data.newDecorations = newDecoration.decorations;
			}
		});

		const ret: ICellModelDecorations[] = [];
		mapping.forEach((value, ownerId) => {
			const cellRet = value.cell.deltaModelDecorations(value.oldDecorations, value.newDecorations);
			ret.push({
				ownerId: ownerId,
				decorations: cellRet
			});
		});

		return ret;
	}


	/**
	 * Search in notebook text model
	 * @param value
	 */
	find(value: string, options: INotebookSearchOptions): CellFindMatch[] {
		const matches: CellFindMatch[] = [];
		this._viewCells.forEach(cell => {
			const cellMatches = cell.startFind(value, options);
			if (cellMatches) {
				matches.push(cellMatches);
			}
		});

		return matches;
	}

	replaceOne(cell: ICellViewModel, range: Range, text: string): Promise<void> {
		const viewCell = cell as CellViewModel;
		this._lastNotebookEditResource.push(viewCell.uri);
		return viewCell.resolveTextModel().then(() => {
			this._bulkEditService.apply(
				[new ResourceTextEdit(cell.uri, { range, text })],
				{ quotableLabel: 'Notebook Replace' }
			);
		});
	}

	async replaceAll(matches: CellFindMatch[], text: string): Promise<void> {
		if (!matches.length) {
			return;
		}

		const textEdits: WorkspaceTextEdit[] = [];
		this._lastNotebookEditResource.push(matches[0].cell.uri);

		matches.forEach(match => {
			match.matches.forEach(singleMatch => {
				textEdits.push({
					edit: { range: singleMatch.range, text: text },
					resource: match.cell.uri
				});
			});
		});

		return Promise.all(matches.map(match => {
			return match.cell.resolveTextModel();
		})).then(async () => {
			this._bulkEditService.apply(ResourceEdit.convert({ edits: textEdits }), { quotableLabel: 'Notebook Replace All' });
			return;
		});
	}

	async withElement(element: SingleModelEditStackElement | MultiModelEditStackElement, callback: () => Promise<void>) {
		const viewCells = this._viewCells.filter(cell => element.matchesResource(cell.uri));
		const refs = await Promise.all(viewCells.map(cell => this._textModelService.createModelReference(cell.uri)));
		await callback();
		refs.forEach(ref => ref.dispose());
	}

	async undo() {
<<<<<<< HEAD
		if (!this.metadata.editable) {
			return undefined; // {{SQL CARBON EDIT}}
=======
		if (this._options.isReadOnly) {
			return null;
>>>>>>> 271189bb
		}

		const editStack = this._undoService.getElements(this.uri);
		const element = editStack.past.length ? editStack.past[editStack.past.length - 1] : undefined;

		if (element && element instanceof SingleModelEditStackElement || element instanceof MultiModelEditStackElement) {
			await this.withElement(element, async () => {
				await this._undoService.undo(this.uri);
			});

			return (element instanceof SingleModelEditStackElement) ? [element.resource] : element.resources;
		}

		await this._undoService.undo(this.uri);
		return [];
	}

	async redo() {
<<<<<<< HEAD
		if (!this.metadata.editable) {
			return undefined; // {{SQL CARBON EDIT}}
=======
		if (this._options.isReadOnly) {
			return null;
>>>>>>> 271189bb
		}

		const editStack = this._undoService.getElements(this.uri);
		const element = editStack.future[0];

		if (element && element instanceof SingleModelEditStackElement || element instanceof MultiModelEditStackElement) {
			await this.withElement(element, async () => {
				await this._undoService.redo(this.uri);
			});

			return (element instanceof SingleModelEditStackElement) ? [element.resource] : element.resources;
		}

		await this._undoService.redo(this.uri);

		return [];
	}

	equal(notebook: NotebookTextModel) {
		return this._notebook === notebook;
	}

	override dispose() {
		this._localStore.clear();
		this._viewCells.forEach(cell => {
			cell.dispose();
		});

		super.dispose();
	}
}

export type CellViewModel = CodeCellViewModel | MarkdownCellViewModel;

export function createCellViewModel(instantiationService: IInstantiationService, notebookViewModel: NotebookViewModel, cell: NotebookCellTextModel) {
	if (cell.cellKind === CellKind.Code) {
		return instantiationService.createInstance(CodeCellViewModel, notebookViewModel.viewType, cell, notebookViewModel.layoutInfo, notebookViewModel.eventDispatcher);
	} else {
		const mdRenderer = instantiationService.createInstance(MarkdownRenderer, { baseUrl: dirname(notebookViewModel.uri) });
		return instantiationService.createInstance(MarkdownCellViewModel, notebookViewModel.viewType, cell, notebookViewModel.layoutInfo, notebookViewModel, notebookViewModel.eventDispatcher, mdRenderer);
	}
}<|MERGE_RESOLUTION|>--- conflicted
+++ resolved
@@ -1130,13 +1130,8 @@
 	}
 
 	async undo() {
-<<<<<<< HEAD
-		if (!this.metadata.editable) {
-			return undefined; // {{SQL CARBON EDIT}}
-=======
 		if (this._options.isReadOnly) {
 			return null;
->>>>>>> 271189bb
 		}
 
 		const editStack = this._undoService.getElements(this.uri);
@@ -1155,13 +1150,8 @@
 	}
 
 	async redo() {
-<<<<<<< HEAD
-		if (!this.metadata.editable) {
-			return undefined; // {{SQL CARBON EDIT}}
-=======
 		if (this._options.isReadOnly) {
 			return null;
->>>>>>> 271189bb
 		}
 
 		const editStack = this._undoService.getElements(this.uri);
