/*---------------------------------------------------------------------------------------------
 *  Copyright (c) Microsoft Corporation. All rights reserved.
 *  Licensed under the Source EULA. See License.txt in the project root for license information.
 *--------------------------------------------------------------------------------------------*/

import { Emitter, Event } from 'vs/base/common/event';
import * as UUID from 'vs/base/common/uuid';
import * as editorCommon from 'vs/editor/common/editorCommon';
import * as model from 'vs/editor/common/model';
import { PrefixSumComputer } from 'vs/editor/common/viewModel/prefixSumComputer';
import { BOTTOM_CELL_TOOLBAR_HEIGHT, CELL_MARGIN, CELL_RUN_GUTTER, CELL_STATUSBAR_HEIGHT, EDITOR_BOTTOM_PADDING, EDITOR_TOOLBAR_HEIGHT, CELL_TOP_MARGIN, EDITOR_TOP_PADDING, CELL_BOTTOM_MARGIN, CODE_CELL_LEFT_MARGIN, BOTTOM_CELL_TOOLBAR_OFFSET, COLLAPSED_INDICATOR_HEIGHT } from 'vs/workbench/contrib/notebook/browser/constants';
<<<<<<< HEAD
import { CellEditState, CellFindMatch, CodeCellLayoutChangeEvent, CodeCellLayoutInfo, ICellViewModel, NotebookLayoutInfo, CodeCellLayoutState, CellCollapseState } from 'vs/workbench/contrib/notebook/browser/notebookBrowser';
=======
import { CellEditState, CellFindMatch, CodeCellLayoutChangeEvent, CodeCellLayoutInfo, ICellViewModel, NotebookLayoutInfo, CodeCellLayoutState } from 'vs/workbench/contrib/notebook/browser/notebookBrowser';
>>>>>>> 0a3d1090
import { NotebookCellTextModel } from 'vs/workbench/contrib/notebook/common/model/notebookCellTextModel';
import { CellKind, NotebookCellOutputsSplice, INotebookSearchOptions } from 'vs/workbench/contrib/notebook/common/notebookCommon';
import { BaseCellViewModel } from './baseCellViewModel';
import { NotebookEventDispatcher } from 'vs/workbench/contrib/notebook/browser/viewModel/eventDispatcher';

export class CodeCellViewModel extends BaseCellViewModel implements ICellViewModel {
	readonly cellKind = CellKind.Code;
	protected readonly _onDidChangeOutputs = new Emitter<NotebookCellOutputsSplice[]>();
	readonly onDidChangeOutputs = this._onDidChangeOutputs.event;
	private _outputCollection: number[] = [];
	private _selfSizeMonitoring: boolean = false;
	set selfSizeMonitoring(newVal: boolean) {
		this._selfSizeMonitoring = newVal;
	}

	get selfSizeMonitoring() {
		return this._selfSizeMonitoring;
	}

	private _outputsTop: PrefixSumComputer | null = null;
	get outputs() {
		return this.model.outputs;
	}

	protected readonly _onDidChangeLayout = new Emitter<CodeCellLayoutChangeEvent>();
	readonly onDidChangeLayout = this._onDidChangeLayout.event;

	private _editorHeight = 0;
	set editorHeight(height: number) {
		this._editorHeight = height;

		this.layoutChange({ editorHeight: true });
	}

	get editorHeight() {
		throw new Error('editorHeight is write-only');
	}

	private _hoveringOutput: boolean = false;
	public get outputIsHovered(): boolean {
		return this._hoveringOutput;
	}

	public set outputIsHovered(v: boolean) {
		this._hoveringOutput = v;
		this._onDidChangeState.fire({ outputIsHoveredChanged: true });
	}

	private _layoutInfo: CodeCellLayoutInfo;

	get layoutInfo() {
		return this._layoutInfo;
	}

	constructor(
		readonly viewType: string,
		readonly model: NotebookCellTextModel,
		initialNotebookLayoutInfo: NotebookLayoutInfo | null,
		readonly eventDispatcher: NotebookEventDispatcher
	) {
		super(viewType, model, UUID.generateUuid());
		this._register(this.model.onDidChangeOutputs((splices) => {
			this._outputCollection = new Array(this.model.outputs.length);
			this._outputsTop = null;
			this._onDidChangeOutputs.fire(splices);
		}));

		this._outputCollection = new Array(this.model.outputs.length);

		this._layoutInfo = {
			fontInfo: initialNotebookLayoutInfo?.fontInfo || null,
			editorHeight: 0,
			editorWidth: initialNotebookLayoutInfo ? this.computeEditorWidth(initialNotebookLayoutInfo!.width) : 0,
			outputContainerOffset: 0,
			outputTotalHeight: 0,
			totalHeight: 0,
			indicatorHeight: 0,
			bottomToolbarOffset: 0,
			layoutState: CodeCellLayoutState.Uninitialized
		};
	}

	private computeEditorWidth(outerWidth: number): number {
		return outerWidth - (CODE_CELL_LEFT_MARGIN + (CELL_MARGIN * 2) + CELL_RUN_GUTTER);
	}

	layoutChange(state: CodeCellLayoutChangeEvent) {
		// recompute
		this._ensureOutputsTop();
<<<<<<< HEAD
		const outputTotalHeight = this._outputsTop!.getTotalValue();

		if (this.collapseState === CellCollapseState.Normal) {
=======
		let outputTotalHeight = this.metadata?.outputCollapsed ? COLLAPSED_INDICATOR_HEIGHT : this._outputsTop!.getTotalValue();

		if (!this.metadata?.inputCollapsed) {
>>>>>>> 0a3d1090
			let newState: CodeCellLayoutState;
			let editorHeight: number;
			let totalHeight: number;
			if (!state.editorHeight && this._layoutInfo.layoutState === CodeCellLayoutState.FromCache) {
				// No new editorHeight info - keep cached totalHeight and estimate editorHeight
				editorHeight = this.estimateEditorHeight(state.font?.lineHeight);
				totalHeight = this._layoutInfo.totalHeight;
				newState = CodeCellLayoutState.FromCache;
			} else if (state.editorHeight || this._layoutInfo.layoutState === CodeCellLayoutState.Measured) {
				// Editor has been measured
				editorHeight = this._editorHeight;
				totalHeight = this.computeTotalHeight(this._editorHeight, outputTotalHeight);
				newState = CodeCellLayoutState.Measured;
			} else {
				editorHeight = this.estimateEditorHeight(state.font?.lineHeight);
				totalHeight = this.computeTotalHeight(editorHeight, outputTotalHeight);
				newState = CodeCellLayoutState.Estimated;
			}

			const indicatorHeight = editorHeight + CELL_STATUSBAR_HEIGHT + outputTotalHeight;
			const outputContainerOffset = EDITOR_TOOLBAR_HEIGHT + CELL_TOP_MARGIN + editorHeight + CELL_STATUSBAR_HEIGHT;
			const bottomToolbarOffset = totalHeight - BOTTOM_CELL_TOOLBAR_HEIGHT - BOTTOM_CELL_TOOLBAR_OFFSET;
			const editorWidth = state.outerWidth !== undefined ? this.computeEditorWidth(state.outerWidth) : this._layoutInfo?.editorWidth;

			this._layoutInfo = {
				fontInfo: state.font || null,
				editorHeight,
				editorWidth,
				outputContainerOffset,
				outputTotalHeight,
				totalHeight,
				indicatorHeight,
				bottomToolbarOffset,
				layoutState: newState
			};
		} else {
<<<<<<< HEAD
=======
			outputTotalHeight = this.metadata?.inputCollapsed && this.metadata.outputCollapsed ? 0 : outputTotalHeight;
>>>>>>> 0a3d1090
			const indicatorHeight = COLLAPSED_INDICATOR_HEIGHT + outputTotalHeight;
			const outputContainerOffset = CELL_TOP_MARGIN + COLLAPSED_INDICATOR_HEIGHT;
			const totalHeight = CELL_TOP_MARGIN + COLLAPSED_INDICATOR_HEIGHT + CELL_BOTTOM_MARGIN + BOTTOM_CELL_TOOLBAR_HEIGHT + outputTotalHeight;
			const bottomToolbarOffset = totalHeight - BOTTOM_CELL_TOOLBAR_HEIGHT - BOTTOM_CELL_TOOLBAR_OFFSET;
<<<<<<< HEAD
=======
			const editorWidth = state.outerWidth !== undefined ? this.computeEditorWidth(state.outerWidth) : this._layoutInfo?.editorWidth;
>>>>>>> 0a3d1090

			this._layoutInfo = {
				fontInfo: state.font || null,
				editorHeight: this._layoutInfo.editorHeight,
<<<<<<< HEAD
				editorWidth: this._layoutInfo.editorWidth,
=======
				editorWidth,
>>>>>>> 0a3d1090
				outputContainerOffset,
				outputTotalHeight,
				totalHeight,
				indicatorHeight,
				bottomToolbarOffset,
				layoutState: this._layoutInfo.layoutState
			};
		}

		if (state.editorHeight || state.outputHeight) {
			state.totalHeight = true;
		}

		this._fireOnDidChangeLayout(state);
	}

	private _fireOnDidChangeLayout(state: CodeCellLayoutChangeEvent) {
		this._onDidChangeLayout.fire(state);
	}

	restoreEditorViewState(editorViewStates: editorCommon.ICodeEditorViewState | null, totalHeight?: number) {
		super.restoreEditorViewState(editorViewStates);
		if (totalHeight !== undefined && this._layoutInfo.layoutState !== CodeCellLayoutState.Measured) {
			this._layoutInfo = {
				fontInfo: this._layoutInfo.fontInfo,
				editorHeight: this._layoutInfo.editorHeight,
				editorWidth: this._layoutInfo.editorWidth,
				outputContainerOffset: this._layoutInfo.outputContainerOffset,
				outputTotalHeight: this._layoutInfo.outputTotalHeight,
				totalHeight: totalHeight,
				indicatorHeight: this._layoutInfo.indicatorHeight,
				bottomToolbarOffset: this._layoutInfo.bottomToolbarOffset,
				layoutState: CodeCellLayoutState.FromCache
			};
		}
	}

	hasDynamicHeight() {
		// CodeCellVM always measures itself and controls its cell's height
		return false;
	}

	firstLine(): string {
		return this.getText().split('\n')[0];
	}

	getHeight(lineHeight: number) {
		if (this._layoutInfo.layoutState === CodeCellLayoutState.Uninitialized) {
			const editorHeight = this.estimateEditorHeight(lineHeight);
			return this.computeTotalHeight(editorHeight, 0);
		} else {
			return this._layoutInfo.totalHeight;
		}
	}

	private estimateEditorHeight(lineHeight: number | undefined = 20): number {
		return this.lineCount * lineHeight + EDITOR_TOP_PADDING + EDITOR_BOTTOM_PADDING;
	}

	private computeTotalHeight(editorHeight: number, outputsTotalHeight: number): number {
		return EDITOR_TOOLBAR_HEIGHT + CELL_TOP_MARGIN + editorHeight + CELL_STATUSBAR_HEIGHT + outputsTotalHeight + BOTTOM_CELL_TOOLBAR_HEIGHT + CELL_BOTTOM_MARGIN;
	}

	/**
	 * Text model is used for editing.
	 */
	async resolveTextModel(): Promise<model.ITextModel> {
		if (!this.textModel) {
			const ref = await this.model.resolveTextModelRef();
			this.textModel = ref.object.textEditorModel;
			this._register(ref);
			this._register(this.textModel.onDidChangeContent(() => {
				this.editState = CellEditState.Editing;
				this._onDidChangeState.fire({ contentChanged: true });
			}));
		}

		return this.textModel;
	}

	onDeselect() {
		this.editState = CellEditState.Preview;
	}

	updateOutputHeight(index: number, height: number) {
		if (index >= this._outputCollection.length) {
			throw new Error('Output index out of range!');
		}

		this._outputCollection[index] = height;
		this._ensureOutputsTop();
		if (this._outputsTop!.changeValue(index, height)) {
			this.layoutChange({ outputHeight: true });
		}
	}

	getOutputOffsetInContainer(index: number) {
		this._ensureOutputsTop();

		if (index >= this._outputCollection.length) {
			throw new Error('Output index out of range!');
		}

		return this._outputsTop!.getAccumulatedValue(index - 1);
	}

	getOutputOffset(index: number): number {
		return this.layoutInfo.outputContainerOffset + this.getOutputOffsetInContainer(index);
	}

	spliceOutputHeights(start: number, deleteCnt: number, heights: number[]) {
		this._ensureOutputsTop();

		this._outputsTop!.removeValues(start, deleteCnt);
		if (heights.length) {
			const values = new Uint32Array(heights.length);
			for (let i = 0; i < heights.length; i++) {
				values[i] = heights[i];
			}

			this._outputsTop!.insertValues(start, values);
		}

		this.layoutChange({ outputHeight: true });
	}

	private _ensureOutputsTop(): void {
		if (!this._outputsTop) {
			const values = new Uint32Array(this._outputCollection.length);
			for (let i = 0; i < this._outputCollection.length; i++) {
				values[i] = this._outputCollection[i];
			}

			this._outputsTop = new PrefixSumComputer(values);
		}
	}

	private readonly _hasFindResult = this._register(new Emitter<boolean>());
	public readonly hasFindResult: Event<boolean> = this._hasFindResult.event;

	startFind(value: string, options: INotebookSearchOptions): CellFindMatch | null {
		const matches = super.cellStartFind(value, options);

		if (matches === null) {
			return null;
		}

		return {
			cell: this,
			matches
		};
	}

	dispose() {
		super.dispose();
	}
}<|MERGE_RESOLUTION|>--- conflicted
+++ resolved
@@ -9,11 +9,7 @@
 import * as model from 'vs/editor/common/model';
 import { PrefixSumComputer } from 'vs/editor/common/viewModel/prefixSumComputer';
 import { BOTTOM_CELL_TOOLBAR_HEIGHT, CELL_MARGIN, CELL_RUN_GUTTER, CELL_STATUSBAR_HEIGHT, EDITOR_BOTTOM_PADDING, EDITOR_TOOLBAR_HEIGHT, CELL_TOP_MARGIN, EDITOR_TOP_PADDING, CELL_BOTTOM_MARGIN, CODE_CELL_LEFT_MARGIN, BOTTOM_CELL_TOOLBAR_OFFSET, COLLAPSED_INDICATOR_HEIGHT } from 'vs/workbench/contrib/notebook/browser/constants';
-<<<<<<< HEAD
-import { CellEditState, CellFindMatch, CodeCellLayoutChangeEvent, CodeCellLayoutInfo, ICellViewModel, NotebookLayoutInfo, CodeCellLayoutState, CellCollapseState } from 'vs/workbench/contrib/notebook/browser/notebookBrowser';
-=======
 import { CellEditState, CellFindMatch, CodeCellLayoutChangeEvent, CodeCellLayoutInfo, ICellViewModel, NotebookLayoutInfo, CodeCellLayoutState } from 'vs/workbench/contrib/notebook/browser/notebookBrowser';
->>>>>>> 0a3d1090
 import { NotebookCellTextModel } from 'vs/workbench/contrib/notebook/common/model/notebookCellTextModel';
 import { CellKind, NotebookCellOutputsSplice, INotebookSearchOptions } from 'vs/workbench/contrib/notebook/common/notebookCommon';
 import { BaseCellViewModel } from './baseCellViewModel';
@@ -103,15 +99,9 @@
 	layoutChange(state: CodeCellLayoutChangeEvent) {
 		// recompute
 		this._ensureOutputsTop();
-<<<<<<< HEAD
-		const outputTotalHeight = this._outputsTop!.getTotalValue();
-
-		if (this.collapseState === CellCollapseState.Normal) {
-=======
 		let outputTotalHeight = this.metadata?.outputCollapsed ? COLLAPSED_INDICATOR_HEIGHT : this._outputsTop!.getTotalValue();
 
 		if (!this.metadata?.inputCollapsed) {
->>>>>>> 0a3d1090
 			let newState: CodeCellLayoutState;
 			let editorHeight: number;
 			let totalHeight: number;
@@ -148,27 +138,17 @@
 				layoutState: newState
 			};
 		} else {
-<<<<<<< HEAD
-=======
 			outputTotalHeight = this.metadata?.inputCollapsed && this.metadata.outputCollapsed ? 0 : outputTotalHeight;
->>>>>>> 0a3d1090
 			const indicatorHeight = COLLAPSED_INDICATOR_HEIGHT + outputTotalHeight;
 			const outputContainerOffset = CELL_TOP_MARGIN + COLLAPSED_INDICATOR_HEIGHT;
 			const totalHeight = CELL_TOP_MARGIN + COLLAPSED_INDICATOR_HEIGHT + CELL_BOTTOM_MARGIN + BOTTOM_CELL_TOOLBAR_HEIGHT + outputTotalHeight;
 			const bottomToolbarOffset = totalHeight - BOTTOM_CELL_TOOLBAR_HEIGHT - BOTTOM_CELL_TOOLBAR_OFFSET;
-<<<<<<< HEAD
-=======
 			const editorWidth = state.outerWidth !== undefined ? this.computeEditorWidth(state.outerWidth) : this._layoutInfo?.editorWidth;
->>>>>>> 0a3d1090
 
 			this._layoutInfo = {
 				fontInfo: state.font || null,
 				editorHeight: this._layoutInfo.editorHeight,
-<<<<<<< HEAD
-				editorWidth: this._layoutInfo.editorWidth,
-=======
 				editorWidth,
->>>>>>> 0a3d1090
 				outputContainerOffset,
 				outputTotalHeight,
 				totalHeight,
