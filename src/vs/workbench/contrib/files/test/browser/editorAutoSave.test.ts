--- conflicted
+++ resolved
@@ -94,13 +94,9 @@
 		(<TextFileEditorModelManager>accessor.textFileService.files).dispose();
 	});
 
-<<<<<<< HEAD
 	test.skip('editor auto saves on focus change if configured', async function () { // {{SQL CARBON EDIT}} skip failing test
-=======
-	test('editor auto saves on focus change if configured', async function () {
 		this.retries(3); // https://github.com/microsoft/vscode/issues/108727
 
->>>>>>> fbcd4107
 		const [accessor, part, editorAutoSave] = await createEditorAutoSave({ autoSave: 'onFocusChange' });
 
 		const resource = toResource.call(this, '/path/index.txt');
