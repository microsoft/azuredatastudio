/*---------------------------------------------------------------------------------------------
 *  Copyright (c) Microsoft Corporation. All rights reserved.
 *  Licensed under the Source EULA. See License.txt in the project root for license information.
 *--------------------------------------------------------------------------------------------*/

import * as nls from 'vs/nls';
import { URI } from 'vs/base/common/uri';
// {{SQL CARBON EDIT}} import EditorInput
import { toResource, IEditorCommandsContext, SideBySideEditor, EditorInput } from 'vs/workbench/common/editor';
import { IWindowsService, IWindowService, IURIToOpen, IOpenSettings, INewWindowOptions, isWorkspaceToOpen } from 'vs/platform/windows/common/windows';
import { ServicesAccessor, IInstantiationService } from 'vs/platform/instantiation/common/instantiation';
import { IViewletService } from 'vs/workbench/services/viewlet/browser/viewlet';
import { IWorkspaceContextService } from 'vs/platform/workspace/common/workspace';
import { ExplorerFocusCondition, TextFileContentProvider, VIEWLET_ID, IExplorerService } from 'vs/workbench/contrib/files/common/files';
import { ExplorerViewlet } from 'vs/workbench/contrib/files/browser/explorerViewlet';
import { IClipboardService } from 'vs/platform/clipboard/common/clipboardService';
import { ITextFileService, ISaveOptions } from 'vs/workbench/services/textfile/common/textfiles';
import { toErrorMessage } from 'vs/base/common/errorMessage';
import { IListService } from 'vs/platform/list/browser/listService';
import { CommandsRegistry } from 'vs/platform/commands/common/commands';
import { RawContextKey, IContextKey, IContextKeyService } from 'vs/platform/contextkey/common/contextkey';
import { IResourceInput } from 'vs/platform/editor/common/editor';
import { IFileService } from 'vs/platform/files/common/files';
import { IUntitledEditorService } from 'vs/workbench/services/untitled/common/untitledEditorService';
import { IEditorViewState } from 'vs/editor/common/editorCommon';
import { getCodeEditor } from 'vs/editor/browser/editorBrowser';
import { KeybindingsRegistry, KeybindingWeight } from 'vs/platform/keybinding/common/keybindingsRegistry';
import { KeyMod, KeyCode, KeyChord } from 'vs/base/common/keyCodes';
import { isWindows, isMacintosh } from 'vs/base/common/platform';
import { ITextModelService } from 'vs/editor/common/services/resolverService';
import { sequence } from 'vs/base/common/async';
import { getResourceForCommand, getMultiSelectedResources } from 'vs/workbench/contrib/files/browser/files';
import { IWorkspaceEditingService } from 'vs/workbench/services/workspace/common/workspaceEditing';
import { getMultiSelectedEditorContexts } from 'vs/workbench/browser/parts/editor/editorCommands';
import { Schemas } from 'vs/base/common/network';
import { INotificationService } from 'vs/platform/notification/common/notification';
import { EditorContextKeys } from 'vs/editor/common/editorContextKeys';
import { IEditorService, SIDE_GROUP, IResourceEditorReplacement } from 'vs/workbench/services/editor/common/editorService';
import { IEditorGroupsService } from 'vs/workbench/services/editor/common/editorGroupsService';
import { ILabelService } from 'vs/platform/label/common/label';
import { basename, toLocalResource, joinPath } from 'vs/base/common/resources';
import { IDisposable, dispose } from 'vs/base/common/lifecycle';
import { IWorkbenchEnvironmentService } from 'vs/workbench/services/environment/common/environmentService';
import { IEnvironmentService } from 'vs/platform/environment/common/environment';
import { UNTITLED_WORKSPACE_NAME } from 'vs/platform/workspaces/common/workspaces';
import { withUndefinedAsNull } from 'vs/base/common/types';

// {{SQL CARBON EDIT}}
import { IQueryEditorService } from 'sql/workbench/services/queryEditor/common/queryEditorService';

// Commands

export const REVEAL_IN_OS_COMMAND_ID = 'revealFileInOS';
export const REVEAL_IN_OS_LABEL = isWindows ? nls.localize('revealInWindows', "Reveal in Explorer") : isMacintosh ? nls.localize('revealInMac', "Reveal in Finder") : nls.localize('openContainer', "Open Containing Folder");
export const REVEAL_IN_EXPLORER_COMMAND_ID = 'revealInExplorer';
export const REVERT_FILE_COMMAND_ID = 'workbench.action.files.revert';
export const OPEN_TO_SIDE_COMMAND_ID = 'explorer.openToSide';
export const SELECT_FOR_COMPARE_COMMAND_ID = 'selectForCompare';

export const COMPARE_SELECTED_COMMAND_ID = 'compareSelected';
export const COMPARE_RESOURCE_COMMAND_ID = 'compareFiles';
export const COMPARE_WITH_SAVED_COMMAND_ID = 'workbench.files.action.compareWithSaved';
export const COPY_PATH_COMMAND_ID = 'copyFilePath';
export const COPY_RELATIVE_PATH_COMMAND_ID = 'copyRelativeFilePath';

export const SAVE_FILE_AS_COMMAND_ID = 'workbench.action.files.saveAs';
export const SAVE_FILE_AS_LABEL = nls.localize('saveAs', "Save As...");
export const SAVE_FILE_COMMAND_ID = 'workbench.action.files.save';
export const SAVE_FILE_LABEL = nls.localize('save', "Save");
export const SAVE_FILE_WITHOUT_FORMATTING_COMMAND_ID = 'workbench.action.files.saveWithoutFormatting';
export const SAVE_FILE_WITHOUT_FORMATTING_LABEL = nls.localize('saveWithoutFormatting', "Save without Formatting");

export const SAVE_ALL_COMMAND_ID = 'saveAll';
export const SAVE_ALL_LABEL = nls.localize('saveAll', "Save All");

export const SAVE_ALL_IN_GROUP_COMMAND_ID = 'workbench.files.action.saveAllInGroup';

export const SAVE_FILES_COMMAND_ID = 'workbench.action.files.saveFiles';

export const OpenEditorsGroupContext = new RawContextKey<boolean>('groupFocusedInOpenEditors', false);
export const DirtyEditorContext = new RawContextKey<boolean>('dirtyEditor', false);
export const ResourceSelectedForCompareContext = new RawContextKey<boolean>('resourceSelectedForCompare', false);

export const REMOVE_ROOT_FOLDER_COMMAND_ID = 'removeRootFolder';
export const REMOVE_ROOT_FOLDER_LABEL = nls.localize('removeFolderFromWorkspace', "Remove Folder from Workspace");

export const openWindowCommand = (accessor: ServicesAccessor, urisToOpen: IURIToOpen[], options?: IOpenSettings) => {
	if (Array.isArray(urisToOpen)) {
		const windowService = accessor.get(IWindowService);
		const environmentService = accessor.get(IEnvironmentService);

		// rewrite untitled: workspace URIs to the absolute path on disk
		urisToOpen = urisToOpen.map(uriToOpen => {
			if (isWorkspaceToOpen(uriToOpen) && uriToOpen.workspaceUri.scheme === Schemas.untitled) {
				return {
					workspaceUri: joinPath(environmentService.untitledWorkspacesHome, uriToOpen.workspaceUri.path, UNTITLED_WORKSPACE_NAME)
				};
			}

			return uriToOpen;
		});

		windowService.openWindow(urisToOpen, options);
	}
};

export const newWindowCommand = (accessor: ServicesAccessor, options?: INewWindowOptions) => {
	const windowsService = accessor.get(IWindowsService);
	windowsService.openNewWindow(options);
};

<<<<<<< HEAD
// {{SQL CARBON EDIT}}
function save(
=======
async function save(
>>>>>>> 07e9310f
	resource: URI | null,
	isSaveAs: boolean,
	options: ISaveOptions | undefined,
	editorService: IEditorService,
	fileService: IFileService,
	untitledEditorService: IUntitledEditorService,
	textFileService: ITextFileService,
	editorGroupService: IEditorGroupsService,
	queryEditorService: IQueryEditorService,
	environmentService: IWorkbenchEnvironmentService
): Promise<any> {
	if (!resource || (!fileService.canHandleResource(resource) && resource.scheme !== Schemas.untitled)) {
		return; // save is not supported
	}

	// Save As (or Save untitled with associated path)
	if (isSaveAs || resource.scheme === Schemas.untitled) {
		return doSaveAs(resource, isSaveAs, options, editorService, fileService, untitledEditorService, textFileService, editorGroupService, environmentService);
	}

<<<<<<< HEAD
	if (resource && (fileService.canHandleResource(resource) || resource.scheme === Schemas.untitled)) {
		// {{SQL CARBON EDIT}}
		let editorInput = editorService.activeEditor;
		if (editorInput instanceof EditorInput && !(<EditorInput>editorInput).savingSupported) {
			return Promise.resolve(false);
		}
=======
	// Save
	return doSave(resource, options, editorService, textFileService);
}
>>>>>>> 07e9310f

async function doSaveAs(
	resource: URI,
	isSaveAs: boolean,
	options: ISaveOptions | undefined,
	editorService: IEditorService,
	fileService: IFileService,
	untitledEditorService: IUntitledEditorService,
	textFileService: ITextFileService,
	editorGroupService: IEditorGroupsService,
	environmentService: IWorkbenchEnvironmentService
): Promise<boolean> {
	let viewStateOfSource: IEditorViewState | null = null;
	const activeTextEditorWidget = getCodeEditor(editorService.activeTextEditorWidget);
	if (activeTextEditorWidget) {
		const activeResource = toResource(editorService.activeEditor, { supportSideBySide: SideBySideEditor.MASTER });
		if (activeResource && (fileService.canHandleResource(activeResource) || resource.scheme === Schemas.untitled) && activeResource.toString() === resource.toString()) {
			viewStateOfSource = activeTextEditorWidget.saveViewState();
		}
	}

	// Special case: an untitled file with associated path gets saved directly unless "saveAs" is true
	let target: URI | undefined;
	if (!isSaveAs && resource.scheme === Schemas.untitled && untitledEditorService.hasAssociatedFilePath(resource)) {
		const result = await textFileService.save(resource, options);
		if (result) {
			target = toLocalResource(resource, environmentService.configuration.remoteAuthority);
		}
	}

	// Otherwise, really "Save As..."
	else {

		// Force a change to the file to trigger external watchers if any
		// fixes https://github.com/Microsoft/vscode/issues/59655
		options = ensureForcedSave(options);

		target = await textFileService.saveAs(resource, undefined, options);
	}

	if (!target || target.toString() === resource.toString()) {
		return false; // save canceled or same resource used
	}

	const replacement: IResourceInput = {
		resource: target,
		options: {
			pinned: true,
			viewState: viewStateOfSource || undefined
		}
	};

	await Promise.all(editorGroupService.groups.map(group =>
		editorService.replaceEditors([{
			editor: { resource },
			replacement
		}], group)));

	return true;
}

<<<<<<< HEAD
				return Promise.all(editorGroupService.groups.map(g =>
					editorService.replaceEditors([{
						editor: { resource },
						replacement
					}], g))).then(() => {
						// {{SQL CARBON EDIT}}
						queryEditorService.onSaveAsCompleted(resource, target);
						return true;
					});

			});
		}
=======
async function doSave(
	resource: URI,
	options: ISaveOptions | undefined,
	editorService: IEditorService,
	textFileService: ITextFileService
): Promise<boolean> {

	// Pin the active editor if we are saving it
	const activeControl = editorService.activeControl;
	const activeEditorResource = activeControl && activeControl.input && activeControl.input.getResource();
	if (activeControl && activeEditorResource && activeEditorResource.toString() === resource.toString()) {
		activeControl.group.pinEditor(activeControl.input);
	}
>>>>>>> 07e9310f

	// Just save (force a change to the file to trigger external watchers if any)
	options = ensureForcedSave(options);

	return textFileService.save(resource, options);
}

function ensureForcedSave(options?: ISaveOptions): ISaveOptions {
	if (!options) {
		options = { force: true };
	} else {
		options.force = true;
	}

	return options;
}

async function saveAll(saveAllArguments: any, editorService: IEditorService, untitledEditorService: IUntitledEditorService,
	textFileService: ITextFileService, editorGroupService: IEditorGroupsService): Promise<any> {

	// Store some properties per untitled file to restore later after save is completed
	const groupIdToUntitledResourceInput = new Map<number, IResourceInput[]>();

	editorGroupService.groups.forEach(g => {
		const activeEditorResource = g.activeEditor && g.activeEditor.getResource();
		g.editors.forEach(e => {
			const resource = e.getResource();
			if (resource && untitledEditorService.isDirty(resource)) {
				if (!groupIdToUntitledResourceInput.has(g.id)) {
					groupIdToUntitledResourceInput.set(g.id, []);
				}

				groupIdToUntitledResourceInput.get(g.id)!.push({
					encoding: untitledEditorService.getEncoding(resource),
					resource,
					options: {
						inactive: activeEditorResource ? activeEditorResource.toString() !== resource.toString() : true,
						pinned: true,
						preserveFocus: true,
						index: g.getIndexOfEditor(e)
					}
				});
			}
		});
	});

	// Save all
<<<<<<< HEAD
	return textFileService.saveAll(saveAllArguments).then(result => {
		groupIdToUntitledResourceInput.forEach((inputs, groupId) => {
			// {{SQL CARBON EDIT}}
			// Update untitled resources to the saved ones, so we open the proper files

			let replacementPairs: IResourceEditorReplacement[] = [];
			inputs.forEach(i => {
				const targetResult = result.results.filter(r => r.success && r.source.toString() === i.resource.toString()).pop();
				if (targetResult && targetResult.target) {
					//i.resource = targetResult.target;
					let editor = i;
					const replacement: IResourceInput = {
						resource: targetResult.target,
						encoding: i.encoding,
						options: {
							pinned: true,
							viewState: undefined
						}
					};
					replacementPairs.push({ editor: editor, replacement: replacement });
				}
			});
			editorService.replaceEditors(replacementPairs, groupId);
=======
	const result = await textFileService.saveAll(saveAllArguments);

	// Update untitled resources to the saved ones, so we open the proper files
	groupIdToUntitledResourceInput.forEach((inputs, groupId) => {
		inputs.forEach(i => {
			const targetResult = result.results.filter(r => r.success && r.source.toString() === i.resource.toString()).pop();
			if (targetResult && targetResult.target) {
				i.resource = targetResult.target;
			}
>>>>>>> 07e9310f
		});

		editorService.openEditors(inputs, groupId);
	});
}

// Command registration

CommandsRegistry.registerCommand({
	id: REVERT_FILE_COMMAND_ID,
	handler: async (accessor, resource: URI | object) => {
		const editorService = accessor.get(IEditorService);
		const textFileService = accessor.get(ITextFileService);
		const notificationService = accessor.get(INotificationService);
		const resources = getMultiSelectedResources(resource, accessor.get(IListService), editorService)
			.filter(resource => resource.scheme !== Schemas.untitled);

		if (resources.length) {
			try {
				await textFileService.revertAll(resources, { force: true });
			} catch (error) {
				notificationService.error(nls.localize('genericRevertError', "Failed to revert '{0}': {1}", resources.map(r => basename(r)).join(', '), toErrorMessage(error, false)));
			}
		}
	}
});

KeybindingsRegistry.registerCommandAndKeybindingRule({
	weight: KeybindingWeight.WorkbenchContrib,
	when: ExplorerFocusCondition,
	primary: KeyMod.CtrlCmd | KeyCode.Enter,
	mac: {
		primary: KeyMod.WinCtrl | KeyCode.Enter
	},
	id: OPEN_TO_SIDE_COMMAND_ID, handler: async (accessor, resource: URI | object) => {
		const editorService = accessor.get(IEditorService);
		const listService = accessor.get(IListService);
		const fileService = accessor.get(IFileService);
		const resources = getMultiSelectedResources(resource, listService, editorService);

		// Set side input
		if (resources.length) {
			const resolved = await fileService.resolveAll(resources.map(resource => ({ resource })));
			const editors = resolved.filter(r => r.stat && r.success && !r.stat.isDirectory).map(r => ({
				resource: r.stat!.resource
			}));

			await editorService.openEditors(editors, SIDE_GROUP);
		}
	}
});

const COMPARE_WITH_SAVED_SCHEMA = 'showModifications';
let providerDisposables: IDisposable[] = [];
KeybindingsRegistry.registerCommandAndKeybindingRule({
	id: COMPARE_WITH_SAVED_COMMAND_ID,
	when: undefined,
	weight: KeybindingWeight.WorkbenchContrib,
	primary: KeyChord(KeyMod.CtrlCmd | KeyCode.KEY_K, KeyCode.KEY_D),
	handler: (accessor, resource: URI | object) => {
		const instantiationService = accessor.get(IInstantiationService);
		const textModelService = accessor.get(ITextModelService);
		const editorService = accessor.get(IEditorService);
		const fileService = accessor.get(IFileService);

		// Register provider at first as needed
		let registerEditorListener = false;
		if (providerDisposables.length === 0) {
			registerEditorListener = true;

			const provider = instantiationService.createInstance(TextFileContentProvider);
			providerDisposables.push(provider);
			providerDisposables.push(textModelService.registerTextModelContentProvider(COMPARE_WITH_SAVED_SCHEMA, provider));
		}

		// Open editor (only resources that can be handled by file service are supported)
		const uri = getResourceForCommand(resource, accessor.get(IListService), editorService);
		if (uri && fileService.canHandleResource(uri)) {
			const name = basename(uri);
			const editorLabel = nls.localize('modifiedLabel', "{0} (in file) ↔ {1}", name, name);

			TextFileContentProvider.open(uri, COMPARE_WITH_SAVED_SCHEMA, editorLabel, editorService).then(() => {

				// Dispose once no more diff editor is opened with the scheme
				if (registerEditorListener) {
					providerDisposables.push(editorService.onDidVisibleEditorsChange(() => {
						if (!editorService.editors.some(editor => !!toResource(editor, { supportSideBySide: SideBySideEditor.DETAILS, filterByScheme: COMPARE_WITH_SAVED_SCHEMA }))) {
							providerDisposables = dispose(providerDisposables);
						}
					}));
				}
			}, error => {
				providerDisposables = dispose(providerDisposables);
			});
		}

		return Promise.resolve(true);
	}
});

let globalResourceToCompare: URI | undefined;
let resourceSelectedForCompareContext: IContextKey<boolean>;
CommandsRegistry.registerCommand({
	id: SELECT_FOR_COMPARE_COMMAND_ID,
	handler: (accessor, resource: URI | object) => {
		const listService = accessor.get(IListService);

		globalResourceToCompare = getResourceForCommand(resource, listService, accessor.get(IEditorService));
		if (!resourceSelectedForCompareContext) {
			resourceSelectedForCompareContext = ResourceSelectedForCompareContext.bindTo(accessor.get(IContextKeyService));
		}
		resourceSelectedForCompareContext.set(true);
	}
});

CommandsRegistry.registerCommand({
	id: COMPARE_SELECTED_COMMAND_ID,
	handler: (accessor, resource: URI | object) => {
		const editorService = accessor.get(IEditorService);
		const resources = getMultiSelectedResources(resource, accessor.get(IListService), editorService);

		if (resources.length === 2) {
			return editorService.openEditor({
				leftResource: resources[0],
				rightResource: resources[1]
			});
		}

		return Promise.resolve(true);
	}
});

CommandsRegistry.registerCommand({
	id: COMPARE_RESOURCE_COMMAND_ID,
	handler: (accessor, resource: URI | object) => {
		const editorService = accessor.get(IEditorService);
		const listService = accessor.get(IListService);

		const rightResource = getResourceForCommand(resource, listService, editorService);
		if (globalResourceToCompare && rightResource) {
			editorService.openEditor({
				leftResource: globalResourceToCompare,
				rightResource
			});
		}
	}
});

function revealResourcesInOS(resources: URI[], windowsService: IWindowsService, notificationService: INotificationService, workspaceContextService: IWorkspaceContextService): void {
	if (resources.length) {
		sequence(resources.map(r => () => windowsService.showItemInFolder(r.scheme === Schemas.userData ? r.with({ scheme: Schemas.file }) : r)));
	} else if (workspaceContextService.getWorkspace().folders.length) {
		windowsService.showItemInFolder(workspaceContextService.getWorkspace().folders[0].uri);
	} else {
		notificationService.info(nls.localize('openFileToReveal', "Open a file first to reveal"));
	}
}

KeybindingsRegistry.registerCommandAndKeybindingRule({
	id: REVEAL_IN_OS_COMMAND_ID,
	weight: KeybindingWeight.WorkbenchContrib,
	when: EditorContextKeys.focus.toNegated(),
	primary: KeyMod.CtrlCmd | KeyMod.Alt | KeyCode.KEY_R,
	win: {
		primary: KeyMod.Shift | KeyMod.Alt | KeyCode.KEY_R
	},
	handler: (accessor: ServicesAccessor, resource: URI | object) => {
		const resources = getMultiSelectedResources(resource, accessor.get(IListService), accessor.get(IEditorService));
		revealResourcesInOS(resources, accessor.get(IWindowsService), accessor.get(INotificationService), accessor.get(IWorkspaceContextService));
	}
});

KeybindingsRegistry.registerCommandAndKeybindingRule({
	weight: KeybindingWeight.WorkbenchContrib,
	when: undefined,
	primary: KeyChord(KeyMod.CtrlCmd | KeyCode.KEY_K, KeyCode.KEY_R),
	id: 'workbench.action.files.revealActiveFileInWindows',
	handler: (accessor: ServicesAccessor) => {
		const editorService = accessor.get(IEditorService);
		const activeInput = editorService.activeEditor;
		const resource = activeInput ? activeInput.getResource() : null;
		const resources = resource ? [resource] : [];
		revealResourcesInOS(resources, accessor.get(IWindowsService), accessor.get(INotificationService), accessor.get(IWorkspaceContextService));
	}
});

async function resourcesToClipboard(resources: URI[], relative: boolean, clipboardService: IClipboardService, notificationService: INotificationService, labelService: ILabelService): Promise<void> {
	if (resources.length) {
		const lineDelimiter = isWindows ? '\r\n' : '\n';

		const text = resources.map(resource => labelService.getUriLabel(resource, { relative, noPrefix: true }))
			.join(lineDelimiter);
		await clipboardService.writeText(text);
	} else {
		notificationService.info(nls.localize('openFileToCopy', "Open a file first to copy its path"));
	}
}

KeybindingsRegistry.registerCommandAndKeybindingRule({
	weight: KeybindingWeight.WorkbenchContrib,
	when: EditorContextKeys.focus.toNegated(),
	primary: KeyMod.CtrlCmd | KeyMod.Alt | KeyCode.KEY_C,
	win: {
		primary: KeyMod.Shift | KeyMod.Alt | KeyCode.KEY_C
	},
	id: COPY_PATH_COMMAND_ID,
	handler: async (accessor, resource: URI | object) => {
		const resources = getMultiSelectedResources(resource, accessor.get(IListService), accessor.get(IEditorService));
		await resourcesToClipboard(resources, false, accessor.get(IClipboardService), accessor.get(INotificationService), accessor.get(ILabelService));
	}
});

KeybindingsRegistry.registerCommandAndKeybindingRule({
	weight: KeybindingWeight.WorkbenchContrib,
	when: EditorContextKeys.focus.toNegated(),
	primary: KeyMod.CtrlCmd | KeyMod.Shift | KeyMod.Alt | KeyCode.KEY_C,
	win: {
		primary: KeyChord(KeyMod.CtrlCmd | KeyCode.KEY_K, KeyMod.CtrlCmd | KeyMod.Shift | KeyCode.KEY_C)
	},
	id: COPY_RELATIVE_PATH_COMMAND_ID,
	handler: async (accessor, resource: URI | object) => {
		const resources = getMultiSelectedResources(resource, accessor.get(IListService), accessor.get(IEditorService));
		await resourcesToClipboard(resources, true, accessor.get(IClipboardService), accessor.get(INotificationService), accessor.get(ILabelService));
	}
});

KeybindingsRegistry.registerCommandAndKeybindingRule({
	weight: KeybindingWeight.WorkbenchContrib,
	when: undefined,
	primary: KeyChord(KeyMod.CtrlCmd | KeyCode.KEY_K, KeyCode.KEY_P),
	id: 'workbench.action.files.copyPathOfActiveFile',
	handler: async (accessor) => {
		const editorService = accessor.get(IEditorService);
		const activeInput = editorService.activeEditor;
		const resource = activeInput ? activeInput.getResource() : null;
		const resources = resource ? [resource] : [];
		await resourcesToClipboard(resources, false, accessor.get(IClipboardService), accessor.get(INotificationService), accessor.get(ILabelService));
	}
});

CommandsRegistry.registerCommand({
	id: REVEAL_IN_EXPLORER_COMMAND_ID,
	handler: async (accessor, resource: URI | object) => {
		const viewletService = accessor.get(IViewletService);
		const contextService = accessor.get(IWorkspaceContextService);
		const explorerService = accessor.get(IExplorerService);
		const uri = getResourceForCommand(resource, accessor.get(IListService), accessor.get(IEditorService));

		const viewlet = await viewletService.openViewlet(VIEWLET_ID, false) as ExplorerViewlet;

		if (uri && contextService.isInsideWorkspace(uri)) {
			const explorerView = viewlet.getExplorerView();
			if (explorerView) {
				explorerView.setExpanded(true);
				await explorerService.select(uri, true);
				explorerView.focus();
			}
		} else {
			const openEditorsView = viewlet.getOpenEditorsView();
			if (openEditorsView) {
				openEditorsView.setExpanded(true);
				openEditorsView.focus();
			}
		}
	}
});

KeybindingsRegistry.registerCommandAndKeybindingRule({
	id: SAVE_FILE_AS_COMMAND_ID,
	weight: KeybindingWeight.WorkbenchContrib,
	when: undefined,
	primary: KeyMod.CtrlCmd | KeyMod.Shift | KeyCode.KEY_S,
	handler: (accessor, resourceOrObject: URI | object | { from: string }) => {
		const editorService = accessor.get(IEditorService);
		let resource: URI | null = null;
		if (resourceOrObject && 'from' in resourceOrObject && resourceOrObject.from === 'menu') {
			resource = withUndefinedAsNull(toResource(editorService.activeEditor));
		} else {
			resource = withUndefinedAsNull(getResourceForCommand(resourceOrObject, accessor.get(IListService), editorService));
		}

		// {{SQL CARBON EDIT}}
		return save(resource, true, undefined, editorService, accessor.get(IFileService), accessor.get(IUntitledEditorService), accessor.get(ITextFileService), accessor.get(IEditorGroupsService), accessor.get(IQueryEditorService), accessor.get(IWorkbenchEnvironmentService));
	}
});

KeybindingsRegistry.registerCommandAndKeybindingRule({
	when: undefined,
	weight: KeybindingWeight.WorkbenchContrib,
	primary: KeyMod.CtrlCmd | KeyCode.KEY_S,
	id: SAVE_FILE_COMMAND_ID,
	handler: (accessor, resource: URI | object) => {
		const editorService = accessor.get(IEditorService);
		const resources = getMultiSelectedResources(resource, accessor.get(IListService), editorService);

		if (resources.length === 1) {
			// If only one resource is selected explictly call save since the behavior is a bit different than save all #41841
			// {{SQL CARBON EDIT}}
			return save(resources[0], false, undefined, editorService, accessor.get(IFileService), accessor.get(IUntitledEditorService), accessor.get(ITextFileService), accessor.get(IEditorGroupsService), accessor.get(IQueryEditorService), accessor.get(IWorkbenchEnvironmentService));
		}
		return saveAll(resources, editorService, accessor.get(IUntitledEditorService), accessor.get(ITextFileService), accessor.get(IEditorGroupsService));
	}
});

KeybindingsRegistry.registerCommandAndKeybindingRule({
	when: undefined,
	weight: KeybindingWeight.WorkbenchContrib,
	primary: KeyChord(KeyMod.CtrlCmd | KeyCode.KEY_K, KeyCode.KEY_S),
	win: { primary: KeyChord(KeyMod.CtrlCmd | KeyCode.KEY_K, KeyMod.CtrlCmd | KeyMod.Shift | KeyCode.KEY_S) },
	id: SAVE_FILE_WITHOUT_FORMATTING_COMMAND_ID,
	handler: accessor => {
		const editorService = accessor.get(IEditorService);

		const resource = toResource(editorService.activeEditor, { supportSideBySide: SideBySideEditor.MASTER });
		if (resource) {
			// {{SQL CARBON EDIT}}
			return save(resource, false, { skipSaveParticipants: true }, editorService, accessor.get(IFileService), accessor.get(IUntitledEditorService), accessor.get(ITextFileService), accessor.get(IEditorGroupsService), accessor.get(IQueryEditorService), accessor.get(IWorkbenchEnvironmentService));
		}

		return undefined;
	}
});

CommandsRegistry.registerCommand({
	id: SAVE_ALL_COMMAND_ID,
	handler: (accessor) => {
		return saveAll(true, accessor.get(IEditorService), accessor.get(IUntitledEditorService), accessor.get(ITextFileService), accessor.get(IEditorGroupsService));
	}
});

CommandsRegistry.registerCommand({
	id: SAVE_ALL_IN_GROUP_COMMAND_ID,
	handler: (accessor, _: URI | object, editorContext: IEditorCommandsContext) => {
		const contexts = getMultiSelectedEditorContexts(editorContext, accessor.get(IListService), accessor.get(IEditorGroupsService));
		const editorGroupService = accessor.get(IEditorGroupsService);
		let saveAllArg: any;
		if (!contexts.length) {
			saveAllArg = true;
		} else {
			const fileService = accessor.get(IFileService);
			saveAllArg = [];
			contexts.forEach(context => {
				const editorGroup = editorGroupService.getGroup(context.groupId);
				if (editorGroup) {
					editorGroup.editors.forEach(editor => {
						const resource = toResource(editor, { supportSideBySide: SideBySideEditor.MASTER });
						if (resource && (resource.scheme === Schemas.untitled || fileService.canHandleResource(resource))) {
							saveAllArg.push(resource);
						}
					});
				}
			});
		}

		return saveAll(saveAllArg, accessor.get(IEditorService), accessor.get(IUntitledEditorService), accessor.get(ITextFileService), accessor.get(IEditorGroupsService));
	}
});

CommandsRegistry.registerCommand({
	id: SAVE_FILES_COMMAND_ID,
	handler: (accessor) => {
		return saveAll(false, accessor.get(IEditorService), accessor.get(IUntitledEditorService), accessor.get(ITextFileService), accessor.get(IEditorGroupsService));
	}
});

CommandsRegistry.registerCommand({
	id: REMOVE_ROOT_FOLDER_COMMAND_ID,
	handler: (accessor, resource: URI | object) => {
		const workspaceEditingService = accessor.get(IWorkspaceEditingService);
		const contextService = accessor.get(IWorkspaceContextService);
		const workspace = contextService.getWorkspace();
		const resources = getMultiSelectedResources(resource, accessor.get(IListService), accessor.get(IEditorService)).filter(r =>
			// Need to verify resources are workspaces since multi selection can trigger this command on some non workspace resources
			workspace.folders.some(f => f.uri.toString() === r.toString())
		);

		return workspaceEditingService.removeFolders(resources);
	}
});<|MERGE_RESOLUTION|>--- conflicted
+++ resolved
@@ -109,12 +109,8 @@
 	windowsService.openNewWindow(options);
 };
 
-<<<<<<< HEAD
 // {{SQL CARBON EDIT}}
-function save(
-=======
 async function save(
->>>>>>> 07e9310f
 	resource: URI | null,
 	isSaveAs: boolean,
 	options: ISaveOptions | undefined,
@@ -132,21 +128,20 @@
 
 	// Save As (or Save untitled with associated path)
 	if (isSaveAs || resource.scheme === Schemas.untitled) {
-		return doSaveAs(resource, isSaveAs, options, editorService, fileService, untitledEditorService, textFileService, editorGroupService, environmentService);
-	}
-
-<<<<<<< HEAD
+		return doSaveAs(resource, isSaveAs, options, editorService, fileService, untitledEditorService, textFileService, editorGroupService, queryEditorService, environmentService); // {{SQL CARBON EDIT}} add paramater
+	}
+
 	if (resource && (fileService.canHandleResource(resource) || resource.scheme === Schemas.untitled)) {
 		// {{SQL CARBON EDIT}}
 		let editorInput = editorService.activeEditor;
 		if (editorInput instanceof EditorInput && !(<EditorInput>editorInput).savingSupported) {
-			return Promise.resolve(false);
-		}
-=======
+			return;
+		}
+	}
+
 	// Save
 	return doSave(resource, options, editorService, textFileService);
 }
->>>>>>> 07e9310f
 
 async function doSaveAs(
 	resource: URI,
@@ -157,6 +152,7 @@
 	untitledEditorService: IUntitledEditorService,
 	textFileService: ITextFileService,
 	editorGroupService: IEditorGroupsService,
+	queryEditorService: IQueryEditorService,
 	environmentService: IWorkbenchEnvironmentService
 ): Promise<boolean> {
 	let viewStateOfSource: IEditorViewState | null = null;
@@ -203,25 +199,15 @@
 		editorService.replaceEditors([{
 			editor: { resource },
 			replacement
-		}], group)));
+		}], group))).then(() => {
+			// {{SQL CARBON EDIT}}
+			queryEditorService.onSaveAsCompleted(resource, target);
+			return true;
+		});
 
 	return true;
 }
 
-<<<<<<< HEAD
-				return Promise.all(editorGroupService.groups.map(g =>
-					editorService.replaceEditors([{
-						editor: { resource },
-						replacement
-					}], g))).then(() => {
-						// {{SQL CARBON EDIT}}
-						queryEditorService.onSaveAsCompleted(resource, target);
-						return true;
-					});
-
-			});
-		}
-=======
 async function doSave(
 	resource: URI,
 	options: ISaveOptions | undefined,
@@ -235,7 +221,6 @@
 	if (activeControl && activeEditorResource && activeEditorResource.toString() === resource.toString()) {
 		activeControl.group.pinEditor(activeControl.input);
 	}
->>>>>>> 07e9310f
 
 	// Just save (force a change to the file to trigger external watchers if any)
 	options = ensureForcedSave(options);
@@ -283,44 +268,30 @@
 	});
 
 	// Save all
-<<<<<<< HEAD
-	return textFileService.saveAll(saveAllArguments).then(result => {
-		groupIdToUntitledResourceInput.forEach((inputs, groupId) => {
-			// {{SQL CARBON EDIT}}
-			// Update untitled resources to the saved ones, so we open the proper files
-
-			let replacementPairs: IResourceEditorReplacement[] = [];
-			inputs.forEach(i => {
-				const targetResult = result.results.filter(r => r.success && r.source.toString() === i.resource.toString()).pop();
-				if (targetResult && targetResult.target) {
-					//i.resource = targetResult.target;
-					let editor = i;
-					const replacement: IResourceInput = {
-						resource: targetResult.target,
-						encoding: i.encoding,
-						options: {
-							pinned: true,
-							viewState: undefined
-						}
-					};
-					replacementPairs.push({ editor: editor, replacement: replacement });
-				}
-			});
-			editorService.replaceEditors(replacementPairs, groupId);
-=======
 	const result = await textFileService.saveAll(saveAllArguments);
 
 	// Update untitled resources to the saved ones, so we open the proper files
 	groupIdToUntitledResourceInput.forEach((inputs, groupId) => {
+		// {{SQL CARBON EDIT}} Update untitled resources to the saved ones, so we open the proper files
+		const replacementPairs: IResourceEditorReplacement[] = [];
 		inputs.forEach(i => {
 			const targetResult = result.results.filter(r => r.success && r.source.toString() === i.resource.toString()).pop();
 			if (targetResult && targetResult.target) {
-				i.resource = targetResult.target;
+				// i.resource = targetResult.target;let editor = i;
+				const editor = i;
+				const replacement: IResourceInput = {
+					resource: targetResult.target,
+					encoding: i.encoding,
+					options: {
+						pinned: true,
+						viewState: undefined
+					}
+				};
+				replacementPairs.push({ editor: editor, replacement: replacement });
 			}
->>>>>>> 07e9310f
 		});
 
-		editorService.openEditors(inputs, groupId);
+		editorService.replaceEditors(replacementPairs, groupId);
 	});
 }
 
