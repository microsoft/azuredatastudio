/*---------------------------------------------------------------------------------------------
 *  Copyright (c) Microsoft Corporation. All rights reserved.
 *  Licensed under the Source EULA. See License.txt in the project root for license information.
 *--------------------------------------------------------------------------------------------*/

import * as nls from 'vs/nls';
import { URI } from 'vs/base/common/uri';
import { toResource, IEditorCommandsContext, SideBySideEditor, IEditorIdentifier } from 'vs/workbench/common/editor';
import { IWindowOpenable, IOpenWindowOptions, isWorkspaceToOpen, IOpenEmptyWindowOptions } from 'vs/platform/windows/common/windows';
import { IHostService } from 'vs/workbench/services/host/browser/host';
import { ServicesAccessor, IInstantiationService } from 'vs/platform/instantiation/common/instantiation';
import { IViewletService } from 'vs/workbench/services/viewlet/browser/viewlet';
import { IWorkspaceContextService } from 'vs/platform/workspace/common/workspace';
import { ExplorerFocusCondition, TextFileContentProvider, VIEWLET_ID, IExplorerService, ExplorerCompressedFocusContext, ExplorerCompressedFirstFocusContext, ExplorerCompressedLastFocusContext, FilesExplorerFocusCondition } from 'vs/workbench/contrib/files/common/files';
import { ExplorerViewlet } from 'vs/workbench/contrib/files/browser/explorerViewlet';
import { IClipboardService } from 'vs/platform/clipboard/common/clipboardService';
import { toErrorMessage } from 'vs/base/common/errorMessage';
import { IListService } from 'vs/platform/list/browser/listService';
import { CommandsRegistry } from 'vs/platform/commands/common/commands';
import { RawContextKey, IContextKey, IContextKeyService, ContextKeyExpr } from 'vs/platform/contextkey/common/contextkey';
import { IFileService } from 'vs/platform/files/common/files';
import { KeybindingsRegistry, KeybindingWeight } from 'vs/platform/keybinding/common/keybindingsRegistry';
import { KeyMod, KeyCode, KeyChord } from 'vs/base/common/keyCodes';
import { isWindows } from 'vs/base/common/platform';
import { ITextModelService } from 'vs/editor/common/services/resolverService';
import { getResourceForCommand, getMultiSelectedResources, getMultiSelectedEditors } from 'vs/workbench/contrib/files/browser/files';
import { IWorkspaceEditingService } from 'vs/workbench/services/workspaces/common/workspaceEditing';
import { getMultiSelectedEditorContexts } from 'vs/workbench/browser/parts/editor/editorCommands';
import { Schemas } from 'vs/base/common/network';
import { INotificationService } from 'vs/platform/notification/common/notification';
import { EditorContextKeys } from 'vs/editor/common/editorContextKeys';
<<<<<<< HEAD
import { IEditorService, SIDE_GROUP, IResourceEditorReplacement } from 'vs/workbench/services/editor/common/editorService';
import { IEditorGroupsService } from 'vs/workbench/services/editor/common/editorGroupsService';
=======
import { IEditorService, SIDE_GROUP, ISaveEditorsOptions } from 'vs/workbench/services/editor/common/editorService';
import { IEditorGroupsService, GroupsOrder, EditorsOrder, IEditorGroup } from 'vs/workbench/services/editor/common/editorGroupsService';
>>>>>>> 00688bf0
import { ILabelService } from 'vs/platform/label/common/label';
import { basename, joinPath, isEqual } from 'vs/base/common/resources';
import { IDisposable, dispose } from 'vs/base/common/lifecycle';
import { IEnvironmentService } from 'vs/platform/environment/common/environment';
import { UNTITLED_WORKSPACE_NAME } from 'vs/platform/workspaces/common/workspaces';

// {{SQL CARBON EDIT}}
import { IQueryEditorService } from 'sql/workbench/services/queryEditor/common/queryEditorService';

// Commands

export const REVEAL_IN_EXPLORER_COMMAND_ID = 'revealInExplorer';
export const REVERT_FILE_COMMAND_ID = 'workbench.action.files.revert';
export const OPEN_TO_SIDE_COMMAND_ID = 'explorer.openToSide';
export const SELECT_FOR_COMPARE_COMMAND_ID = 'selectForCompare';

export const COMPARE_SELECTED_COMMAND_ID = 'compareSelected';
export const COMPARE_RESOURCE_COMMAND_ID = 'compareFiles';
export const COMPARE_WITH_SAVED_COMMAND_ID = 'workbench.files.action.compareWithSaved';
export const COPY_PATH_COMMAND_ID = 'copyFilePath';
export const COPY_RELATIVE_PATH_COMMAND_ID = 'copyRelativeFilePath';

export const SAVE_FILE_AS_COMMAND_ID = 'workbench.action.files.saveAs';
export const SAVE_FILE_AS_LABEL = nls.localize('saveAs', "Save As...");
export const SAVE_FILE_COMMAND_ID = 'workbench.action.files.save';
export const SAVE_FILE_LABEL = nls.localize('save', "Save");
export const SAVE_FILE_WITHOUT_FORMATTING_COMMAND_ID = 'workbench.action.files.saveWithoutFormatting';
export const SAVE_FILE_WITHOUT_FORMATTING_LABEL = nls.localize('saveWithoutFormatting', "Save without Formatting");

export const SAVE_ALL_COMMAND_ID = 'saveAll';
export const SAVE_ALL_LABEL = nls.localize('saveAll', "Save All");

export const SAVE_ALL_IN_GROUP_COMMAND_ID = 'workbench.files.action.saveAllInGroup';

export const SAVE_FILES_COMMAND_ID = 'workbench.action.files.saveFiles';

export const OpenEditorsGroupContext = new RawContextKey<boolean>('groupFocusedInOpenEditors', false);
export const DirtyEditorContext = new RawContextKey<boolean>('dirtyEditor', false);
export const SaveableEditorContext = new RawContextKey<boolean>('saveableEditor', false);
export const ResourceSelectedForCompareContext = new RawContextKey<boolean>('resourceSelectedForCompare', false);

export const REMOVE_ROOT_FOLDER_COMMAND_ID = 'removeRootFolder';
export const REMOVE_ROOT_FOLDER_LABEL = nls.localize('removeFolderFromWorkspace', "Remove Folder from Workspace");

export const PREVIOUS_COMPRESSED_FOLDER = 'previousCompressedFolder';
export const NEXT_COMPRESSED_FOLDER = 'nextCompressedFolder';
export const FIRST_COMPRESSED_FOLDER = 'firstCompressedFolder';
export const LAST_COMPRESSED_FOLDER = 'lastCompressedFolder';

export const openWindowCommand = (accessor: ServicesAccessor, toOpen: IWindowOpenable[], options?: IOpenWindowOptions) => {
	if (Array.isArray(toOpen)) {
		const hostService = accessor.get(IHostService);
		const environmentService = accessor.get(IEnvironmentService);

		// rewrite untitled: workspace URIs to the absolute path on disk
		toOpen = toOpen.map(openable => {
			if (isWorkspaceToOpen(openable) && openable.workspaceUri.scheme === Schemas.untitled) {
				return {
					workspaceUri: joinPath(environmentService.untitledWorkspacesHome, openable.workspaceUri.path, UNTITLED_WORKSPACE_NAME)
				};
			}

			return openable;
		});

		hostService.openWindow(toOpen, options);
	}
};

export const newWindowCommand = (accessor: ServicesAccessor, options?: IOpenEmptyWindowOptions) => {
	const hostService = accessor.get(IHostService);
	hostService.openWindow(options);
};

<<<<<<< HEAD
// {{SQL CARBON EDIT}}
async function save(
	resource: URI | null,
	isSaveAs: boolean,
	options: ISaveOptions | undefined,
	editorService: IEditorService,
	fileService: IFileService,
	untitledTextEditorService: IUntitledTextEditorService,
	textFileService: ITextFileService,
	editorGroupService: IEditorGroupsService,
	queryEditorService: IQueryEditorService,
	environmentService: IWorkbenchEnvironmentService
): Promise<any> {
	if (!resource || (!fileService.canHandleResource(resource) && resource.scheme !== Schemas.untitled)) {
		return; // save is not supported
	}

	// Save As (or Save untitled with associated path)
	if (isSaveAs || resource.scheme === Schemas.untitled) {

		return doSaveAs(resource, isSaveAs, options, editorService, fileService, untitledTextEditorService, textFileService, editorGroupService, queryEditorService, environmentService);
	}

	// Pin the active editor if we are saving it
	const activeControl = editorService.activeControl;
	const activeEditorResource = activeControl?.input?.getResource();
	if (activeControl && activeEditorResource && isEqual(activeEditorResource, resource)) {
		activeControl.group.pinEditor(activeControl.input);
	}

	// Just save (force a change to the file to trigger external watchers if any)
	options = assign({ force: true }, options || Object.create(null));

	return textFileService.save(resource, options);
}

async function doSaveAs(
	resource: URI,
	isSaveAs: boolean,
	options: ISaveOptions | undefined,
	editorService: IEditorService,
	fileService: IFileService,
	untitledTextEditorService: IUntitledTextEditorService,
	textFileService: ITextFileService,
	editorGroupService: IEditorGroupsService,
	queryEditorService: IQueryEditorService,
	environmentService: IWorkbenchEnvironmentService
): Promise<boolean> {
	let viewStateOfSource: IEditorViewState | undefined = undefined;
	const activeTextEditorWidget = getCodeEditor(editorService.activeTextEditorWidget);
	if (activeTextEditorWidget) {
		const activeResource = toResource(editorService.activeEditor, { supportSideBySide: SideBySideEditor.MASTER });
		if (activeResource && (fileService.canHandleResource(activeResource) || resource.scheme === Schemas.untitled) && isEqual(activeResource, resource)) {
			viewStateOfSource = withNullAsUndefined(activeTextEditorWidget.saveViewState());
		}
	}

	// Special case: an untitled file with associated path gets saved directly unless "saveAs" is true
	let target: URI | undefined;
	if (!isSaveAs && resource.scheme === Schemas.untitled && untitledTextEditorService.hasAssociatedFilePath(resource)) {
		const result = await textFileService.save(resource, options);
		if (result) {
			target = toLocalResource(resource, environmentService.configuration.remoteAuthority);
		}
	}

	// Otherwise, really "Save As..."
	else {

		// Force a change to the file to trigger external watchers if any
		// fixes https://github.com/Microsoft/vscode/issues/59655
		options = assign({ force: true }, options || Object.create(null));

		target = await textFileService.saveAs(resource, undefined, options);
	}

	if (!target || isEqual(target, resource)) {
		return false; // save canceled or same resource used
	}

	const replacement: IResourceInput = {
		resource: target,
		options: {
			pinned: true,
			viewState: viewStateOfSource
		}
	};

	await Promise.all(editorGroupService.groups.map(group =>
		editorService.replaceEditors([{
			editor: { resource },
			replacement
		}], group))).then(() => {
			// {{SQL CARBON EDIT}}
			queryEditorService.onSaveAsCompleted(resource, target);
			return true;
		});

	return true;
}

async function saveAll(saveAllArguments: any, editorService: IEditorService, untitledTextEditorService: IUntitledTextEditorService,
	textFileService: ITextFileService, editorGroupService: IEditorGroupsService): Promise<any> {

	// Store some properties per untitled file to restore later after save is completed
	const groupIdToUntitledResourceInput = new Map<number, IResourceInput[]>();

	editorGroupService.groups.forEach(group => {
		const activeEditorResource = group.activeEditor && group.activeEditor.getResource();
		group.editors.forEach(e => {
			const resource = e.getResource();
			if (resource && untitledTextEditorService.isDirty(resource)) {
				if (!groupIdToUntitledResourceInput.has(group.id)) {
					groupIdToUntitledResourceInput.set(group.id, []);
				}

				groupIdToUntitledResourceInput.get(group.id)!.push({
					encoding: untitledTextEditorService.getEncoding(resource),
					resource,
					options: {
						inactive: activeEditorResource ? !isEqual(activeEditorResource, resource) : true,
						pinned: true,
						preserveFocus: true,
						index: group.getIndexOfEditor(e)
					}
				});
			}
		});
	});

	// Save all
	const result = await textFileService.saveAll(saveAllArguments);

	// Update untitled resources to the saved ones, so we open the proper files
	groupIdToUntitledResourceInput.forEach((inputs, groupId) => {
		// {{SQL CARBON EDIT}} Update untitled resources to the saved ones, so we open the proper files
		const replacementPairs: IResourceEditorReplacement[] = [];
		inputs.forEach(i => {
			const targetResult = result.results.filter(r => r.success && isEqual(r.source, i.resource)).pop();
			if (targetResult?.target) {
				// i.resource = targetResult.target;let editor = i;
				const editor = i;
				const replacement: IResourceInput = {
					resource: targetResult.target,
					encoding: i.encoding,
					options: {
						pinned: true,
						viewState: undefined
					}
				};
				replacementPairs.push({ editor: editor, replacement: replacement });
			}
		});

		editorService.replaceEditors(replacementPairs, groupId);
	});
}

// Command registration

CommandsRegistry.registerCommand({
	id: REVERT_FILE_COMMAND_ID,
	handler: async accessor => {
		const notificationService = accessor.get(INotificationService);
		const listService = accessor.get(IListService);
		const editorGroupsService = accessor.get(IEditorGroupsService);

		const editors = getMultiSelectedEditors(listService, editorGroupsService);
		if (editors.length) {
			try {
				await Promise.all(editors.map(async ({ groupId, editor }) => {
					const resource = editor.getResource();
					if (resource && resource.scheme === Schemas.untitled) {
						return undefined; // we do not allow to revert untitled files {{SQL CARBON EDIT}} strict-null-checks
					}

					// Use revert as a hint to pin the editor
					editorGroupsService.getGroup(groupId)?.pinEditor(editor);

					return editor.revert({ force: true });
				}));
			} catch (error) {
				notificationService.error(nls.localize('genericRevertResourcesError', "Failed to revert '{0}': {1}", editors.map(({ editor }) => editor.getName()).join(', '), toErrorMessage(error, false)));
			}
		}
	}
});

=======
// Command registration

>>>>>>> 00688bf0
KeybindingsRegistry.registerCommandAndKeybindingRule({
	weight: KeybindingWeight.WorkbenchContrib,
	when: ExplorerFocusCondition,
	primary: KeyMod.CtrlCmd | KeyCode.Enter,
	mac: {
		primary: KeyMod.WinCtrl | KeyCode.Enter
	},
	id: OPEN_TO_SIDE_COMMAND_ID, handler: async (accessor, resource: URI | object) => {
		const editorService = accessor.get(IEditorService);
		const listService = accessor.get(IListService);
		const fileService = accessor.get(IFileService);
		const resources = getMultiSelectedResources(resource, listService, editorService);

		// Set side input
		if (resources.length) {
			const untitledResources = resources.filter(resource => resource.scheme === Schemas.untitled);
			const fileResources = resources.filter(resource => resource.scheme !== Schemas.untitled);

			const resolved = await fileService.resolveAll(fileResources.map(resource => ({ resource })));
			const editors = resolved.filter(r => r.stat && r.success && !r.stat.isDirectory).map(r => ({
				resource: r.stat!.resource
			})).concat(...untitledResources.map(untitledResource => ({ resource: untitledResource })));

			await editorService.openEditors(editors, SIDE_GROUP);
		}
	}
});

const COMPARE_WITH_SAVED_SCHEMA = 'showModifications';
let providerDisposables: IDisposable[] = [];
KeybindingsRegistry.registerCommandAndKeybindingRule({
	id: COMPARE_WITH_SAVED_COMMAND_ID,
	when: undefined,
	weight: KeybindingWeight.WorkbenchContrib,
	primary: KeyChord(KeyMod.CtrlCmd | KeyCode.KEY_K, KeyCode.KEY_D),
	handler: async (accessor, resource: URI | object) => {
		const instantiationService = accessor.get(IInstantiationService);
		const textModelService = accessor.get(ITextModelService);
		const editorService = accessor.get(IEditorService);
		const fileService = accessor.get(IFileService);

		// Register provider at first as needed
		let registerEditorListener = false;
		if (providerDisposables.length === 0) {
			registerEditorListener = true;

			const provider = instantiationService.createInstance(TextFileContentProvider);
			providerDisposables.push(provider);
			providerDisposables.push(textModelService.registerTextModelContentProvider(COMPARE_WITH_SAVED_SCHEMA, provider));
		}

		// Open editor (only resources that can be handled by file service are supported)
		const uri = getResourceForCommand(resource, accessor.get(IListService), editorService);
		if (uri && fileService.canHandleResource(uri)) {
			const name = basename(uri);
			const editorLabel = nls.localize('modifiedLabel', "{0} (in file) ↔ {1}", name, name);

			try {
				await TextFileContentProvider.open(uri, COMPARE_WITH_SAVED_SCHEMA, editorLabel, editorService);
				// Dispose once no more diff editor is opened with the scheme
				if (registerEditorListener) {
					providerDisposables.push(editorService.onDidVisibleEditorsChange(() => {
						if (!editorService.editors.some(editor => !!toResource(editor, { supportSideBySide: SideBySideEditor.DETAILS, filterByScheme: COMPARE_WITH_SAVED_SCHEMA }))) {
							providerDisposables = dispose(providerDisposables);
						}
					}));
				}
			} catch {
				providerDisposables = dispose(providerDisposables);
			}
		}
	}
});

let globalResourceToCompare: URI | undefined;
let resourceSelectedForCompareContext: IContextKey<boolean>;
CommandsRegistry.registerCommand({
	id: SELECT_FOR_COMPARE_COMMAND_ID,
	handler: (accessor, resource: URI | object) => {
		const listService = accessor.get(IListService);

		globalResourceToCompare = getResourceForCommand(resource, listService, accessor.get(IEditorService));
		if (!resourceSelectedForCompareContext) {
			resourceSelectedForCompareContext = ResourceSelectedForCompareContext.bindTo(accessor.get(IContextKeyService));
		}
		resourceSelectedForCompareContext.set(true);
	}
});

CommandsRegistry.registerCommand({
	id: COMPARE_SELECTED_COMMAND_ID,
	handler: (accessor, resource: URI | object) => {
		const editorService = accessor.get(IEditorService);
		const resources = getMultiSelectedResources(resource, accessor.get(IListService), editorService);

		if (resources.length === 2) {
			return editorService.openEditor({
				leftResource: resources[0],
				rightResource: resources[1]
			});
		}

		return Promise.resolve(true);
	}
});

CommandsRegistry.registerCommand({
	id: COMPARE_RESOURCE_COMMAND_ID,
	handler: (accessor, resource: URI | object) => {
		const editorService = accessor.get(IEditorService);
		const listService = accessor.get(IListService);

		const rightResource = getResourceForCommand(resource, listService, editorService);
		if (globalResourceToCompare && rightResource) {
			editorService.openEditor({
				leftResource: globalResourceToCompare,
				rightResource
			});
		}
	}
});

async function resourcesToClipboard(resources: URI[], relative: boolean, clipboardService: IClipboardService, notificationService: INotificationService, labelService: ILabelService): Promise<void> {
	if (resources.length) {
		const lineDelimiter = isWindows ? '\r\n' : '\n';

		const text = resources.map(resource => labelService.getUriLabel(resource, { relative, noPrefix: true }))
			.join(lineDelimiter);
		await clipboardService.writeText(text);
	} else {
		notificationService.info(nls.localize('openFileToCopy', "Open a file first to copy its path"));
	}
}

KeybindingsRegistry.registerCommandAndKeybindingRule({
	weight: KeybindingWeight.WorkbenchContrib,
	when: EditorContextKeys.focus.toNegated(),
	primary: KeyMod.CtrlCmd | KeyMod.Alt | KeyCode.KEY_C,
	win: {
		primary: KeyMod.Shift | KeyMod.Alt | KeyCode.KEY_C
	},
	id: COPY_PATH_COMMAND_ID,
	handler: async (accessor, resource: URI | object) => {
		const resources = getMultiSelectedResources(resource, accessor.get(IListService), accessor.get(IEditorService));
		await resourcesToClipboard(resources, false, accessor.get(IClipboardService), accessor.get(INotificationService), accessor.get(ILabelService));
	}
});

KeybindingsRegistry.registerCommandAndKeybindingRule({
	weight: KeybindingWeight.WorkbenchContrib,
	when: EditorContextKeys.focus.toNegated(),
	primary: KeyMod.CtrlCmd | KeyMod.Shift | KeyMod.Alt | KeyCode.KEY_C,
	win: {
		primary: KeyChord(KeyMod.CtrlCmd | KeyCode.KEY_K, KeyMod.CtrlCmd | KeyMod.Shift | KeyCode.KEY_C)
	},
	id: COPY_RELATIVE_PATH_COMMAND_ID,
	handler: async (accessor, resource: URI | object) => {
		const resources = getMultiSelectedResources(resource, accessor.get(IListService), accessor.get(IEditorService));
		await resourcesToClipboard(resources, true, accessor.get(IClipboardService), accessor.get(INotificationService), accessor.get(ILabelService));
	}
});

KeybindingsRegistry.registerCommandAndKeybindingRule({
	weight: KeybindingWeight.WorkbenchContrib,
	when: undefined,
	primary: KeyChord(KeyMod.CtrlCmd | KeyCode.KEY_K, KeyCode.KEY_P),
	id: 'workbench.action.files.copyPathOfActiveFile',
	handler: async (accessor) => {
		const editorService = accessor.get(IEditorService);
		const activeInput = editorService.activeEditor;
		const resource = activeInput ? activeInput.getResource() : null;
		const resources = resource ? [resource] : [];
		await resourcesToClipboard(resources, false, accessor.get(IClipboardService), accessor.get(INotificationService), accessor.get(ILabelService));
	}
});

CommandsRegistry.registerCommand({
	id: REVEAL_IN_EXPLORER_COMMAND_ID,
	handler: async (accessor, resource: URI | object) => {
		const viewletService = accessor.get(IViewletService);
		const contextService = accessor.get(IWorkspaceContextService);
		const explorerService = accessor.get(IExplorerService);
		const uri = getResourceForCommand(resource, accessor.get(IListService), accessor.get(IEditorService));

		const viewlet = await viewletService.openViewlet(VIEWLET_ID, false) as ExplorerViewlet;

		if (uri && contextService.isInsideWorkspace(uri)) {
			const explorerView = viewlet.getExplorerView();
			if (explorerView) {
				explorerView.setExpanded(true);
				await explorerService.select(uri, true);
				explorerView.focus();
			}
		} else {
			const openEditorsView = viewlet.getOpenEditorsView();
			if (openEditorsView) {
				openEditorsView.setExpanded(true);
				openEditorsView.focus();
			}
		}
	}
});

// Save / Save As / Save All / Revert

function saveSelectedEditors(accessor: ServicesAccessor, options?: ISaveEditorsOptions): Promise<void> {
	const listService = accessor.get(IListService);
	const editorGroupsService = accessor.get(IEditorGroupsService);

	const saveableEditors = getMultiSelectedEditors(listService, editorGroupsService).filter(({ editor }) => !editor.isReadonly());

	return doSaveEditors(accessor, saveableEditors, options);
}

function saveEditorsOfGroups(accessor: ServicesAccessor, groups = accessor.get(IEditorGroupsService).getGroups(GroupsOrder.MOST_RECENTLY_ACTIVE), options?: ISaveEditorsOptions): Promise<void> {
	const saveableEditors: IEditorIdentifier[] = [];
	for (const group of groups) {
		for (const editor of group.getEditors(EditorsOrder.MOST_RECENTLY_ACTIVE)) {
			if (editor.isDirty()) {
				saveableEditors.push({ groupId: group.id, editor });
			}
		}
	}

	return doSaveEditors(accessor, saveableEditors, options);
}

async function doSaveEditors(accessor: ServicesAccessor, editors: IEditorIdentifier[], options?: ISaveEditorsOptions): Promise<void> {
	const editorService = accessor.get(IEditorService);
	const notificationService = accessor.get(INotificationService);

<<<<<<< HEAD
		// {{SQL CARBON EDIT}}
		return save(resource, true, undefined, editorService, accessor.get(IFileService), accessor.get(IUntitledTextEditorService), accessor.get(ITextFileService), accessor.get(IEditorGroupsService), accessor.get(IQueryEditorService), accessor.get(IWorkbenchEnvironmentService));
=======
	try {
		await editorService.save(editors, options);
	} catch (error) {
		notificationService.error(nls.localize('genericSaveError', "Failed to save '{0}': {1}", editors.map(({ editor }) => editor.getName()).join(', '), toErrorMessage(error, false)));
>>>>>>> 00688bf0
	}
}

KeybindingsRegistry.registerCommandAndKeybindingRule({
	when: undefined,
	weight: KeybindingWeight.WorkbenchContrib,
	primary: KeyMod.CtrlCmd | KeyCode.KEY_S,
	id: SAVE_FILE_COMMAND_ID,
<<<<<<< HEAD
	handler: async (accessor, resource: URI | object) => {
		const listService = accessor.get(IListService);
		const editorGroupsService = accessor.get(IEditorGroupsService);
		const notificationService = accessor.get(INotificationService);

		const editors = getMultiSelectedEditors(listService, editorGroupsService);
		if (editors.length && !editors.some(({ editor }) => editor.getResource()?.scheme === Schemas.untitled)) {
			try {
				await Promise.all(editors.map(async ({ groupId, editor }) => {

					// Use save as a hint to pin the editor
					editorGroupsService.getGroup(groupId)?.pinEditor(editor);

					return editor.save({ force: true });
				}));
			} catch (error) {
				notificationService.error(nls.localize('genericRevertResourcesError', "Failed to revert '{0}': {1}", editors.map(({ editor }) => editor.getName()).join(', '), toErrorMessage(error, false)));
			}

			return;
		}

		const editorService = accessor.get(IEditorService);
		const resources = getMultiSelectedResources(resource, listService, editorService);

		if (resources.length === 1) {
			// If only one resource is selected explictly call save since the behavior is a bit different than save all #41841
			// {{SQL CARBON EDIT}}
			return save(resources[0], false, undefined, editorService, accessor.get(IFileService), accessor.get(IUntitledTextEditorService), accessor.get(ITextFileService), accessor.get(IEditorGroupsService), accessor.get(IQueryEditorService), accessor.get(IWorkbenchEnvironmentService));
		}
		return saveAll(resources, editorService, accessor.get(IUntitledTextEditorService), accessor.get(ITextFileService), accessor.get(IEditorGroupsService));
=======
	handler: accessor => {
		return saveSelectedEditors(accessor, { force: true });
>>>>>>> 00688bf0
	}
});

KeybindingsRegistry.registerCommandAndKeybindingRule({
	when: undefined,
	weight: KeybindingWeight.WorkbenchContrib,
	primary: KeyChord(KeyMod.CtrlCmd | KeyCode.KEY_K, KeyCode.KEY_S),
	win: { primary: KeyChord(KeyMod.CtrlCmd | KeyCode.KEY_K, KeyMod.CtrlCmd | KeyMod.Shift | KeyCode.KEY_S) },
	id: SAVE_FILE_WITHOUT_FORMATTING_COMMAND_ID,
	handler: accessor => {
<<<<<<< HEAD
		const editorService = accessor.get(IEditorService);

		const resource = toResource(editorService.activeEditor, { supportSideBySide: SideBySideEditor.MASTER });
		if (resource) {
			// {{SQL CARBON EDIT}}
			return save(resource, false, { skipSaveParticipants: true }, editorService, accessor.get(IFileService), accessor.get(IUntitledTextEditorService), accessor.get(ITextFileService), accessor.get(IEditorGroupsService), accessor.get(IQueryEditorService), accessor.get(IWorkbenchEnvironmentService));
		}
=======
		return saveSelectedEditors(accessor, { force: true, skipSaveParticipants: true });
	}
});
>>>>>>> 00688bf0

KeybindingsRegistry.registerCommandAndKeybindingRule({
	id: SAVE_FILE_AS_COMMAND_ID,
	weight: KeybindingWeight.WorkbenchContrib,
	when: undefined,
	primary: KeyMod.CtrlCmd | KeyMod.Shift | KeyCode.KEY_S,
	handler: accessor => {
		return saveSelectedEditors(accessor, { saveAs: true });
	}
});

CommandsRegistry.registerCommand({
	id: SAVE_ALL_COMMAND_ID,
	handler: (accessor) => {
		return saveEditorsOfGroups(accessor);
	}
});

CommandsRegistry.registerCommand({
	id: SAVE_ALL_IN_GROUP_COMMAND_ID,
	handler: (accessor, _: URI | object, editorContext: IEditorCommandsContext) => {
		const editorGroupService = accessor.get(IEditorGroupsService);

		const contexts = getMultiSelectedEditorContexts(editorContext, accessor.get(IListService), accessor.get(IEditorGroupsService));

		let groups: IEditorGroup[] | undefined = undefined;
		if (!contexts.length) {
			groups = [...editorGroupService.getGroups(GroupsOrder.MOST_RECENTLY_ACTIVE)];
		} else {
			contexts.forEach(context => {
				const editorGroup = editorGroupService.getGroup(context.groupId);
				if (editorGroup) {
					if (!groups) {
						groups = [];
					}

					groups.push(editorGroup);
				}
			});
		}

		return saveEditorsOfGroups(accessor, groups);
	}
});

CommandsRegistry.registerCommand({
	id: SAVE_FILES_COMMAND_ID,
	handler: accessor => {
		const editorService = accessor.get(IEditorService);

		return editorService.saveAll({ includeUntitled: false });
	}
});

CommandsRegistry.registerCommand({
	id: REVERT_FILE_COMMAND_ID,
	handler: async accessor => {
		const notificationService = accessor.get(INotificationService);
		const listService = accessor.get(IListService);
		const editorGroupsService = accessor.get(IEditorGroupsService);

		const editors = getMultiSelectedEditors(listService, editorGroupsService);
		if (editors.length) {
			try {
				await Promise.all(editors.map(async ({ groupId, editor }) => {
					if (editor.isUntitled()) {
						return; // we do not allow to revert untitled editors
					}

					// Use revert as a hint to pin the editor
					editorGroupsService.getGroup(groupId)?.pinEditor(editor);

					return editor.revert({ force: true });
				}));
			} catch (error) {
				notificationService.error(nls.localize('genericRevertError', "Failed to revert '{0}': {1}", editors.map(({ editor }) => editor.getName()).join(', '), toErrorMessage(error, false)));
			}
		}
	}
});

CommandsRegistry.registerCommand({
	id: REMOVE_ROOT_FOLDER_COMMAND_ID,
	handler: (accessor, resource: URI | object) => {
		const workspaceEditingService = accessor.get(IWorkspaceEditingService);
		const contextService = accessor.get(IWorkspaceContextService);
		const workspace = contextService.getWorkspace();
		const resources = getMultiSelectedResources(resource, accessor.get(IListService), accessor.get(IEditorService)).filter(r =>
			// Need to verify resources are workspaces since multi selection can trigger this command on some non workspace resources
			workspace.folders.some(f => isEqual(f.uri, r))
		);

		return workspaceEditingService.removeFolders(resources);
	}
});

// Compressed item navigation

KeybindingsRegistry.registerCommandAndKeybindingRule({
	weight: KeybindingWeight.WorkbenchContrib + 10,
	when: ContextKeyExpr.and(FilesExplorerFocusCondition, ExplorerCompressedFocusContext, ExplorerCompressedFirstFocusContext.negate()),
	primary: KeyCode.LeftArrow,
	id: PREVIOUS_COMPRESSED_FOLDER,
	handler: (accessor) => {
		const viewletService = accessor.get(IViewletService);
		const viewlet = viewletService.getActiveViewlet();

		if (viewlet?.getId() !== VIEWLET_ID) {
			return;
		}

		const explorer = viewlet as ExplorerViewlet;
		const view = explorer.getExplorerView();
		view.previousCompressedStat();
	}
});

KeybindingsRegistry.registerCommandAndKeybindingRule({
	weight: KeybindingWeight.WorkbenchContrib + 10,
	when: ContextKeyExpr.and(FilesExplorerFocusCondition, ExplorerCompressedFocusContext, ExplorerCompressedLastFocusContext.negate()),
	primary: KeyCode.RightArrow,
	id: NEXT_COMPRESSED_FOLDER,
	handler: (accessor) => {
		const viewletService = accessor.get(IViewletService);
		const viewlet = viewletService.getActiveViewlet();

		if (viewlet?.getId() !== VIEWLET_ID) {
			return;
		}

		const explorer = viewlet as ExplorerViewlet;
		const view = explorer.getExplorerView();
		view.nextCompressedStat();
	}
});

KeybindingsRegistry.registerCommandAndKeybindingRule({
	weight: KeybindingWeight.WorkbenchContrib + 10,
	when: ContextKeyExpr.and(FilesExplorerFocusCondition, ExplorerCompressedFocusContext, ExplorerCompressedFirstFocusContext.negate()),
	primary: KeyCode.Home,
	id: FIRST_COMPRESSED_FOLDER,
	handler: (accessor) => {
		const viewletService = accessor.get(IViewletService);
		const viewlet = viewletService.getActiveViewlet();

		if (viewlet?.getId() !== VIEWLET_ID) {
			return;
		}

		const explorer = viewlet as ExplorerViewlet;
		const view = explorer.getExplorerView();
		view.firstCompressedStat();
	}
});

KeybindingsRegistry.registerCommandAndKeybindingRule({
	weight: KeybindingWeight.WorkbenchContrib + 10,
	when: ContextKeyExpr.and(FilesExplorerFocusCondition, ExplorerCompressedFocusContext, ExplorerCompressedLastFocusContext.negate()),
	primary: KeyCode.End,
	id: LAST_COMPRESSED_FOLDER,
	handler: (accessor) => {
		const viewletService = accessor.get(IViewletService);
		const viewlet = viewletService.getActiveViewlet();

		if (viewlet?.getId() !== VIEWLET_ID) {
			return;
		}

		const explorer = viewlet as ExplorerViewlet;
		const view = explorer.getExplorerView();
		view.lastCompressedStat();
	}
});<|MERGE_RESOLUTION|>--- conflicted
+++ resolved
@@ -29,21 +29,13 @@
 import { Schemas } from 'vs/base/common/network';
 import { INotificationService } from 'vs/platform/notification/common/notification';
 import { EditorContextKeys } from 'vs/editor/common/editorContextKeys';
-<<<<<<< HEAD
-import { IEditorService, SIDE_GROUP, IResourceEditorReplacement } from 'vs/workbench/services/editor/common/editorService';
-import { IEditorGroupsService } from 'vs/workbench/services/editor/common/editorGroupsService';
-=======
 import { IEditorService, SIDE_GROUP, ISaveEditorsOptions } from 'vs/workbench/services/editor/common/editorService';
 import { IEditorGroupsService, GroupsOrder, EditorsOrder, IEditorGroup } from 'vs/workbench/services/editor/common/editorGroupsService';
->>>>>>> 00688bf0
 import { ILabelService } from 'vs/platform/label/common/label';
 import { basename, joinPath, isEqual } from 'vs/base/common/resources';
 import { IDisposable, dispose } from 'vs/base/common/lifecycle';
 import { IEnvironmentService } from 'vs/platform/environment/common/environment';
 import { UNTITLED_WORKSPACE_NAME } from 'vs/platform/workspaces/common/workspaces';
-
-// {{SQL CARBON EDIT}}
-import { IQueryEditorService } from 'sql/workbench/services/queryEditor/common/queryEditorService';
 
 // Commands
 
@@ -110,199 +102,8 @@
 	hostService.openWindow(options);
 };
 
-<<<<<<< HEAD
-// {{SQL CARBON EDIT}}
-async function save(
-	resource: URI | null,
-	isSaveAs: boolean,
-	options: ISaveOptions | undefined,
-	editorService: IEditorService,
-	fileService: IFileService,
-	untitledTextEditorService: IUntitledTextEditorService,
-	textFileService: ITextFileService,
-	editorGroupService: IEditorGroupsService,
-	queryEditorService: IQueryEditorService,
-	environmentService: IWorkbenchEnvironmentService
-): Promise<any> {
-	if (!resource || (!fileService.canHandleResource(resource) && resource.scheme !== Schemas.untitled)) {
-		return; // save is not supported
-	}
-
-	// Save As (or Save untitled with associated path)
-	if (isSaveAs || resource.scheme === Schemas.untitled) {
-
-		return doSaveAs(resource, isSaveAs, options, editorService, fileService, untitledTextEditorService, textFileService, editorGroupService, queryEditorService, environmentService);
-	}
-
-	// Pin the active editor if we are saving it
-	const activeControl = editorService.activeControl;
-	const activeEditorResource = activeControl?.input?.getResource();
-	if (activeControl && activeEditorResource && isEqual(activeEditorResource, resource)) {
-		activeControl.group.pinEditor(activeControl.input);
-	}
-
-	// Just save (force a change to the file to trigger external watchers if any)
-	options = assign({ force: true }, options || Object.create(null));
-
-	return textFileService.save(resource, options);
-}
-
-async function doSaveAs(
-	resource: URI,
-	isSaveAs: boolean,
-	options: ISaveOptions | undefined,
-	editorService: IEditorService,
-	fileService: IFileService,
-	untitledTextEditorService: IUntitledTextEditorService,
-	textFileService: ITextFileService,
-	editorGroupService: IEditorGroupsService,
-	queryEditorService: IQueryEditorService,
-	environmentService: IWorkbenchEnvironmentService
-): Promise<boolean> {
-	let viewStateOfSource: IEditorViewState | undefined = undefined;
-	const activeTextEditorWidget = getCodeEditor(editorService.activeTextEditorWidget);
-	if (activeTextEditorWidget) {
-		const activeResource = toResource(editorService.activeEditor, { supportSideBySide: SideBySideEditor.MASTER });
-		if (activeResource && (fileService.canHandleResource(activeResource) || resource.scheme === Schemas.untitled) && isEqual(activeResource, resource)) {
-			viewStateOfSource = withNullAsUndefined(activeTextEditorWidget.saveViewState());
-		}
-	}
-
-	// Special case: an untitled file with associated path gets saved directly unless "saveAs" is true
-	let target: URI | undefined;
-	if (!isSaveAs && resource.scheme === Schemas.untitled && untitledTextEditorService.hasAssociatedFilePath(resource)) {
-		const result = await textFileService.save(resource, options);
-		if (result) {
-			target = toLocalResource(resource, environmentService.configuration.remoteAuthority);
-		}
-	}
-
-	// Otherwise, really "Save As..."
-	else {
-
-		// Force a change to the file to trigger external watchers if any
-		// fixes https://github.com/Microsoft/vscode/issues/59655
-		options = assign({ force: true }, options || Object.create(null));
-
-		target = await textFileService.saveAs(resource, undefined, options);
-	}
-
-	if (!target || isEqual(target, resource)) {
-		return false; // save canceled or same resource used
-	}
-
-	const replacement: IResourceInput = {
-		resource: target,
-		options: {
-			pinned: true,
-			viewState: viewStateOfSource
-		}
-	};
-
-	await Promise.all(editorGroupService.groups.map(group =>
-		editorService.replaceEditors([{
-			editor: { resource },
-			replacement
-		}], group))).then(() => {
-			// {{SQL CARBON EDIT}}
-			queryEditorService.onSaveAsCompleted(resource, target);
-			return true;
-		});
-
-	return true;
-}
-
-async function saveAll(saveAllArguments: any, editorService: IEditorService, untitledTextEditorService: IUntitledTextEditorService,
-	textFileService: ITextFileService, editorGroupService: IEditorGroupsService): Promise<any> {
-
-	// Store some properties per untitled file to restore later after save is completed
-	const groupIdToUntitledResourceInput = new Map<number, IResourceInput[]>();
-
-	editorGroupService.groups.forEach(group => {
-		const activeEditorResource = group.activeEditor && group.activeEditor.getResource();
-		group.editors.forEach(e => {
-			const resource = e.getResource();
-			if (resource && untitledTextEditorService.isDirty(resource)) {
-				if (!groupIdToUntitledResourceInput.has(group.id)) {
-					groupIdToUntitledResourceInput.set(group.id, []);
-				}
-
-				groupIdToUntitledResourceInput.get(group.id)!.push({
-					encoding: untitledTextEditorService.getEncoding(resource),
-					resource,
-					options: {
-						inactive: activeEditorResource ? !isEqual(activeEditorResource, resource) : true,
-						pinned: true,
-						preserveFocus: true,
-						index: group.getIndexOfEditor(e)
-					}
-				});
-			}
-		});
-	});
-
-	// Save all
-	const result = await textFileService.saveAll(saveAllArguments);
-
-	// Update untitled resources to the saved ones, so we open the proper files
-	groupIdToUntitledResourceInput.forEach((inputs, groupId) => {
-		// {{SQL CARBON EDIT}} Update untitled resources to the saved ones, so we open the proper files
-		const replacementPairs: IResourceEditorReplacement[] = [];
-		inputs.forEach(i => {
-			const targetResult = result.results.filter(r => r.success && isEqual(r.source, i.resource)).pop();
-			if (targetResult?.target) {
-				// i.resource = targetResult.target;let editor = i;
-				const editor = i;
-				const replacement: IResourceInput = {
-					resource: targetResult.target,
-					encoding: i.encoding,
-					options: {
-						pinned: true,
-						viewState: undefined
-					}
-				};
-				replacementPairs.push({ editor: editor, replacement: replacement });
-			}
-		});
-
-		editorService.replaceEditors(replacementPairs, groupId);
-	});
-}
-
 // Command registration
 
-CommandsRegistry.registerCommand({
-	id: REVERT_FILE_COMMAND_ID,
-	handler: async accessor => {
-		const notificationService = accessor.get(INotificationService);
-		const listService = accessor.get(IListService);
-		const editorGroupsService = accessor.get(IEditorGroupsService);
-
-		const editors = getMultiSelectedEditors(listService, editorGroupsService);
-		if (editors.length) {
-			try {
-				await Promise.all(editors.map(async ({ groupId, editor }) => {
-					const resource = editor.getResource();
-					if (resource && resource.scheme === Schemas.untitled) {
-						return undefined; // we do not allow to revert untitled files {{SQL CARBON EDIT}} strict-null-checks
-					}
-
-					// Use revert as a hint to pin the editor
-					editorGroupsService.getGroup(groupId)?.pinEditor(editor);
-
-					return editor.revert({ force: true });
-				}));
-			} catch (error) {
-				notificationService.error(nls.localize('genericRevertResourcesError', "Failed to revert '{0}': {1}", editors.map(({ editor }) => editor.getName()).join(', '), toErrorMessage(error, false)));
-			}
-		}
-	}
-});
-
-=======
-// Command registration
-
->>>>>>> 00688bf0
 KeybindingsRegistry.registerCommandAndKeybindingRule({
 	weight: KeybindingWeight.WorkbenchContrib,
 	when: ExplorerFocusCondition,
@@ -534,15 +335,10 @@
 	const editorService = accessor.get(IEditorService);
 	const notificationService = accessor.get(INotificationService);
 
-<<<<<<< HEAD
-		// {{SQL CARBON EDIT}}
-		return save(resource, true, undefined, editorService, accessor.get(IFileService), accessor.get(IUntitledTextEditorService), accessor.get(ITextFileService), accessor.get(IEditorGroupsService), accessor.get(IQueryEditorService), accessor.get(IWorkbenchEnvironmentService));
-=======
 	try {
 		await editorService.save(editors, options);
 	} catch (error) {
 		notificationService.error(nls.localize('genericSaveError', "Failed to save '{0}': {1}", editors.map(({ editor }) => editor.getName()).join(', '), toErrorMessage(error, false)));
->>>>>>> 00688bf0
 	}
 }
 
@@ -551,42 +347,8 @@
 	weight: KeybindingWeight.WorkbenchContrib,
 	primary: KeyMod.CtrlCmd | KeyCode.KEY_S,
 	id: SAVE_FILE_COMMAND_ID,
-<<<<<<< HEAD
-	handler: async (accessor, resource: URI | object) => {
-		const listService = accessor.get(IListService);
-		const editorGroupsService = accessor.get(IEditorGroupsService);
-		const notificationService = accessor.get(INotificationService);
-
-		const editors = getMultiSelectedEditors(listService, editorGroupsService);
-		if (editors.length && !editors.some(({ editor }) => editor.getResource()?.scheme === Schemas.untitled)) {
-			try {
-				await Promise.all(editors.map(async ({ groupId, editor }) => {
-
-					// Use save as a hint to pin the editor
-					editorGroupsService.getGroup(groupId)?.pinEditor(editor);
-
-					return editor.save({ force: true });
-				}));
-			} catch (error) {
-				notificationService.error(nls.localize('genericRevertResourcesError', "Failed to revert '{0}': {1}", editors.map(({ editor }) => editor.getName()).join(', '), toErrorMessage(error, false)));
-			}
-
-			return;
-		}
-
-		const editorService = accessor.get(IEditorService);
-		const resources = getMultiSelectedResources(resource, listService, editorService);
-
-		if (resources.length === 1) {
-			// If only one resource is selected explictly call save since the behavior is a bit different than save all #41841
-			// {{SQL CARBON EDIT}}
-			return save(resources[0], false, undefined, editorService, accessor.get(IFileService), accessor.get(IUntitledTextEditorService), accessor.get(ITextFileService), accessor.get(IEditorGroupsService), accessor.get(IQueryEditorService), accessor.get(IWorkbenchEnvironmentService));
-		}
-		return saveAll(resources, editorService, accessor.get(IUntitledTextEditorService), accessor.get(ITextFileService), accessor.get(IEditorGroupsService));
-=======
 	handler: accessor => {
 		return saveSelectedEditors(accessor, { force: true });
->>>>>>> 00688bf0
 	}
 });
 
@@ -597,19 +359,9 @@
 	win: { primary: KeyChord(KeyMod.CtrlCmd | KeyCode.KEY_K, KeyMod.CtrlCmd | KeyMod.Shift | KeyCode.KEY_S) },
 	id: SAVE_FILE_WITHOUT_FORMATTING_COMMAND_ID,
 	handler: accessor => {
-<<<<<<< HEAD
-		const editorService = accessor.get(IEditorService);
-
-		const resource = toResource(editorService.activeEditor, { supportSideBySide: SideBySideEditor.MASTER });
-		if (resource) {
-			// {{SQL CARBON EDIT}}
-			return save(resource, false, { skipSaveParticipants: true }, editorService, accessor.get(IFileService), accessor.get(IUntitledTextEditorService), accessor.get(ITextFileService), accessor.get(IEditorGroupsService), accessor.get(IQueryEditorService), accessor.get(IWorkbenchEnvironmentService));
-		}
-=======
 		return saveSelectedEditors(accessor, { force: true, skipSaveParticipants: true });
 	}
 });
->>>>>>> 00688bf0
 
 KeybindingsRegistry.registerCommandAndKeybindingRule({
 	id: SAVE_FILE_AS_COMMAND_ID,
@@ -676,7 +428,7 @@
 			try {
 				await Promise.all(editors.map(async ({ groupId, editor }) => {
 					if (editor.isUntitled()) {
-						return; // we do not allow to revert untitled editors
+						return undefined; // we do not allow to revert untitled editors {{SQL CARBON EDIT}} strict-null-checks
 					}
 
 					// Use revert as a hint to pin the editor
