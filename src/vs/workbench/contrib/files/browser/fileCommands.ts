/*---------------------------------------------------------------------------------------------
 *  Copyright (c) Microsoft Corporation. All rights reserved.
 *  Licensed under the Source EULA. See License.txt in the project root for license information.
 *--------------------------------------------------------------------------------------------*/

import * as nls from 'vs/nls';
import { URI } from 'vs/base/common/uri';
import { toResource, IEditorCommandsContext, SideBySideEditor, IEditorIdentifier, SaveReason, SideBySideEditorInput, EditorsOrder } from 'vs/workbench/common/editor';
import { IWindowOpenable, IOpenWindowOptions, isWorkspaceToOpen, IOpenEmptyWindowOptions } from 'vs/platform/windows/common/windows';
import { IHostService } from 'vs/workbench/services/host/browser/host';
import { ServicesAccessor, IInstantiationService } from 'vs/platform/instantiation/common/instantiation';
import { IViewletService } from 'vs/workbench/services/viewlet/browser/viewlet';
import { IWorkspaceContextService } from 'vs/platform/workspace/common/workspace';
import { ExplorerFocusCondition, TextFileContentProvider, VIEWLET_ID, IExplorerService, ExplorerCompressedFocusContext, ExplorerCompressedFirstFocusContext, ExplorerCompressedLastFocusContext, FilesExplorerFocusCondition, ExplorerFolderContext } from 'vs/workbench/contrib/files/common/files';
import { ExplorerViewPaneContainer } from 'vs/workbench/contrib/files/browser/explorerViewlet';
import { IClipboardService } from 'vs/platform/clipboard/common/clipboardService';
import { toErrorMessage } from 'vs/base/common/errorMessage';
import { IListService } from 'vs/platform/list/browser/listService';
import { CommandsRegistry } from 'vs/platform/commands/common/commands';
import { RawContextKey, IContextKey, IContextKeyService, ContextKeyExpr } from 'vs/platform/contextkey/common/contextkey';
import { IFileService } from 'vs/platform/files/common/files';
import { KeybindingsRegistry, KeybindingWeight } from 'vs/platform/keybinding/common/keybindingsRegistry';
import { KeyMod, KeyCode, KeyChord } from 'vs/base/common/keyCodes';
import { isWindows } from 'vs/base/common/platform';
import { ITextModelService } from 'vs/editor/common/services/resolverService';
import { getResourceForCommand, getMultiSelectedResources, getOpenEditorsViewMultiSelection } from 'vs/workbench/contrib/files/browser/files';
import { IWorkspaceEditingService } from 'vs/workbench/services/workspaces/common/workspaceEditing';
import { getMultiSelectedEditorContexts } from 'vs/workbench/browser/parts/editor/editorCommands';
import { Schemas } from 'vs/base/common/network';
import { INotificationService } from 'vs/platform/notification/common/notification';
import { EditorContextKeys } from 'vs/editor/common/editorContextKeys';
import { IEditorService, SIDE_GROUP, ISaveEditorsOptions } from 'vs/workbench/services/editor/common/editorService';
import { IEditorGroupsService, GroupsOrder, IEditorGroup } from 'vs/workbench/services/editor/common/editorGroupsService';
import { ILabelService } from 'vs/platform/label/common/label';
import { basename, joinPath, isEqual } from 'vs/base/common/resources';
import { IDisposable, dispose } from 'vs/base/common/lifecycle';
import { IEnvironmentService } from 'vs/platform/environment/common/environment';
import { UNTITLED_WORKSPACE_NAME } from 'vs/platform/workspaces/common/workspaces';
import { coalesce } from 'vs/base/common/arrays';
import { ICodeEditorService } from 'vs/editor/browser/services/codeEditorService';
import { EmbeddedCodeEditorWidget } from 'vs/editor/browser/widget/embeddedCodeEditorWidget';
import { ITextFileService } from 'vs/workbench/services/textfile/common/textfiles';
import { IConfigurationService } from 'vs/platform/configuration/common/configuration';
import { IQuickInputService } from 'vs/platform/quickinput/common/quickInput';
import { IUriIdentityService } from 'vs/workbench/services/uriIdentity/common/uriIdentity';
import { openEditorWith } from 'vs/workbench/services/editor/common/editorOpenWith';

// Commands

export const REVEAL_IN_EXPLORER_COMMAND_ID = 'revealInExplorer';
export const REVERT_FILE_COMMAND_ID = 'workbench.action.files.revert';
export const OPEN_TO_SIDE_COMMAND_ID = 'explorer.openToSide';
export const OPEN_WITH_EXPLORER_COMMAND_ID = 'explorer.openWith';
export const SELECT_FOR_COMPARE_COMMAND_ID = 'selectForCompare';

export const COMPARE_SELECTED_COMMAND_ID = 'compareSelected';
export const COMPARE_RESOURCE_COMMAND_ID = 'compareFiles';
export const COMPARE_WITH_SAVED_COMMAND_ID = 'workbench.files.action.compareWithSaved';
export const COPY_PATH_COMMAND_ID = 'copyFilePath';
export const COPY_RELATIVE_PATH_COMMAND_ID = 'copyRelativeFilePath';

export const SAVE_FILE_AS_COMMAND_ID = 'workbench.action.files.saveAs';
export const SAVE_FILE_AS_LABEL = nls.localize('saveAs', "Save As...");
export const SAVE_FILE_COMMAND_ID = 'workbench.action.files.save';
export const SAVE_FILE_LABEL = nls.localize('save', "Save");
export const SAVE_FILE_WITHOUT_FORMATTING_COMMAND_ID = 'workbench.action.files.saveWithoutFormatting';
export const SAVE_FILE_WITHOUT_FORMATTING_LABEL = nls.localize('saveWithoutFormatting', "Save without Formatting");

export const SAVE_ALL_COMMAND_ID = 'saveAll';
export const SAVE_ALL_LABEL = nls.localize('saveAll', "Save All");

export const SAVE_ALL_IN_GROUP_COMMAND_ID = 'workbench.files.action.saveAllInGroup';

export const SAVE_FILES_COMMAND_ID = 'workbench.action.files.saveFiles';

export const OpenEditorsGroupContext = new RawContextKey<boolean>('groupFocusedInOpenEditors', false);
export const DirtyEditorContext = new RawContextKey<boolean>('dirtyEditor', false);
export const ReadonlyEditorContext = new RawContextKey<boolean>('readonlyEditor', false);
export const ResourceSelectedForCompareContext = new RawContextKey<boolean>('resourceSelectedForCompare', false);

export const REMOVE_ROOT_FOLDER_COMMAND_ID = 'removeRootFolder';
export const REMOVE_ROOT_FOLDER_LABEL = nls.localize('removeFolderFromWorkspace', "Remove Folder from Workspace");

export const PREVIOUS_COMPRESSED_FOLDER = 'previousCompressedFolder';
export const NEXT_COMPRESSED_FOLDER = 'nextCompressedFolder';
export const FIRST_COMPRESSED_FOLDER = 'firstCompressedFolder';
export const LAST_COMPRESSED_FOLDER = 'lastCompressedFolder';
export const NEW_UNTITLED_FILE_COMMAND_ID = 'workbench.action.files.newUntitledFile';
export const NEW_UNTITLED_PLAIN_FILE_COMMAND_ID = 'workbench.action.files.newUntitledPlainFile';
export const NEW_UNTITLED_FILE_LABEL = nls.localize('newUntitledFile', "New Untitled File");

export const openWindowCommand = (accessor: ServicesAccessor, toOpen: IWindowOpenable[], options?: IOpenWindowOptions) => {
	if (Array.isArray(toOpen)) {
		const hostService = accessor.get(IHostService);
		const environmentService = accessor.get(IEnvironmentService);

		// rewrite untitled: workspace URIs to the absolute path on disk
		toOpen = toOpen.map(openable => {
			if (isWorkspaceToOpen(openable) && openable.workspaceUri.scheme === Schemas.untitled) {
				return {
					workspaceUri: joinPath(environmentService.untitledWorkspacesHome, openable.workspaceUri.path, UNTITLED_WORKSPACE_NAME)
				};
			}

			return openable;
		});

		hostService.openWindow(toOpen, options);
	}
};

export const newWindowCommand = (accessor: ServicesAccessor, options?: IOpenEmptyWindowOptions) => {
	const hostService = accessor.get(IHostService);
	hostService.openWindow(options);
};

// Command registration

KeybindingsRegistry.registerCommandAndKeybindingRule({
	weight: KeybindingWeight.WorkbenchContrib,
	when: ExplorerFocusCondition,
	primary: KeyMod.CtrlCmd | KeyCode.Enter,
	mac: {
		primary: KeyMod.WinCtrl | KeyCode.Enter
	},
	id: OPEN_TO_SIDE_COMMAND_ID, handler: async (accessor, resource: URI | object) => {
		const editorService = accessor.get(IEditorService);
		const listService = accessor.get(IListService);
		const fileService = accessor.get(IFileService);
		const explorerService = accessor.get(IExplorerService);
		const resources = getMultiSelectedResources(resource, listService, editorService, explorerService);

		// Set side input
		if (resources.length) {
			const untitledResources = resources.filter(resource => resource.scheme === Schemas.untitled);
			const fileResources = resources.filter(resource => resource.scheme !== Schemas.untitled);

			const resolved = await fileService.resolveAll(fileResources.map(resource => ({ resource })));
			const editors = resolved.filter(r => r.stat && r.success && !r.stat.isDirectory).map(r => ({
				resource: r.stat!.resource
			})).concat(...untitledResources.map(untitledResource => ({ resource: untitledResource })));

			await editorService.openEditors(editors, SIDE_GROUP);
		}
	}
});

KeybindingsRegistry.registerCommandAndKeybindingRule({
	weight: KeybindingWeight.WorkbenchContrib + 10,
	when: ContextKeyExpr.and(ExplorerFocusCondition, ExplorerFolderContext.toNegated()),
	primary: KeyCode.Enter,
	mac: {
		primary: KeyMod.CtrlCmd | KeyCode.DownArrow
	},
	id: 'explorer.openAndPassFocus', handler: async (accessor, _resource: URI | object) => {
		const editorService = accessor.get(IEditorService);
		const explorerService = accessor.get(IExplorerService);
		const resources = explorerService.getContext(true);

		if (resources.length) {
			await editorService.openEditors(resources.map(r => ({ resource: r.resource, options: { preserveFocus: false } })));
		}
	}
});

const COMPARE_WITH_SAVED_SCHEMA = 'showModifications';
let providerDisposables: IDisposable[] = [];
KeybindingsRegistry.registerCommandAndKeybindingRule({
	id: COMPARE_WITH_SAVED_COMMAND_ID,
	when: undefined,
	weight: KeybindingWeight.WorkbenchContrib,
	primary: KeyChord(KeyMod.CtrlCmd | KeyCode.KEY_K, KeyCode.KEY_D),
	handler: async (accessor, resource: URI | object) => {
		const instantiationService = accessor.get(IInstantiationService);
		const textModelService = accessor.get(ITextModelService);
		const editorService = accessor.get(IEditorService);
		const fileService = accessor.get(IFileService);

		// Register provider at first as needed
		let registerEditorListener = false;
		if (providerDisposables.length === 0) {
			registerEditorListener = true;

			const provider = instantiationService.createInstance(TextFileContentProvider);
			providerDisposables.push(provider);
			providerDisposables.push(textModelService.registerTextModelContentProvider(COMPARE_WITH_SAVED_SCHEMA, provider));
		}

		// Open editor (only resources that can be handled by file service are supported)
		const uri = getResourceForCommand(resource, accessor.get(IListService), editorService);
		if (uri && fileService.canHandleResource(uri)) {
			const name = basename(uri);
			const editorLabel = nls.localize('modifiedLabel', "{0} (in file) ↔ {1}", name, name);

			try {
				await TextFileContentProvider.open(uri, COMPARE_WITH_SAVED_SCHEMA, editorLabel, editorService);
				// Dispose once no more diff editor is opened with the scheme
				if (registerEditorListener) {
					providerDisposables.push(editorService.onDidVisibleEditorsChange(() => {
						if (!editorService.editors.some(editor => !!toResource(editor, { supportSideBySide: SideBySideEditor.SECONDARY, filterByScheme: COMPARE_WITH_SAVED_SCHEMA }))) {
							providerDisposables = dispose(providerDisposables);
						}
					}));
				}
			} catch {
				providerDisposables = dispose(providerDisposables);
			}
		}
	}
});

let globalResourceToCompare: URI | undefined;
let resourceSelectedForCompareContext: IContextKey<boolean>;
CommandsRegistry.registerCommand({
	id: SELECT_FOR_COMPARE_COMMAND_ID,
	handler: (accessor, resource: URI | object) => {
		const listService = accessor.get(IListService);

		globalResourceToCompare = getResourceForCommand(resource, listService, accessor.get(IEditorService));
		if (!resourceSelectedForCompareContext) {
			resourceSelectedForCompareContext = ResourceSelectedForCompareContext.bindTo(accessor.get(IContextKeyService));
		}
		resourceSelectedForCompareContext.set(true);
	}
});

CommandsRegistry.registerCommand({
	id: COMPARE_SELECTED_COMMAND_ID,
	handler: async (accessor, resource: URI | object) => {
		const editorService = accessor.get(IEditorService);
		const explorerService = accessor.get(IExplorerService);
		const resources = getMultiSelectedResources(resource, accessor.get(IListService), editorService, explorerService);

		if (resources.length === 2) {
			return editorService.openEditor({
				leftResource: resources[0],
				rightResource: resources[1]
			});
		}

		return true;
	}
});

CommandsRegistry.registerCommand({
	id: COMPARE_RESOURCE_COMMAND_ID,
	handler: (accessor, resource: URI | object) => {
		const editorService = accessor.get(IEditorService);
		const listService = accessor.get(IListService);

		const rightResource = getResourceForCommand(resource, listService, editorService);
		if (globalResourceToCompare && rightResource) {
			editorService.openEditor({
				leftResource: globalResourceToCompare,
				rightResource
			});
		}
	}
});

async function resourcesToClipboard(resources: URI[], relative: boolean, clipboardService: IClipboardService, notificationService: INotificationService, labelService: ILabelService): Promise<void> {
	if (resources.length) {
		const lineDelimiter = isWindows ? '\r\n' : '\n';

		const text = resources.map(resource => labelService.getUriLabel(resource, { relative, noPrefix: true }))
			.join(lineDelimiter);
		await clipboardService.writeText(text);
	} else {
		notificationService.info(nls.localize('openFileToCopy', "Open a file first to copy its path"));
	}
}

KeybindingsRegistry.registerCommandAndKeybindingRule({
	weight: KeybindingWeight.WorkbenchContrib,
	when: EditorContextKeys.focus.toNegated(),
	primary: KeyMod.CtrlCmd | KeyMod.Alt | KeyCode.KEY_C,
	win: {
		primary: KeyMod.Shift | KeyMod.Alt | KeyCode.KEY_C
	},
	id: COPY_PATH_COMMAND_ID,
	handler: async (accessor, resource: URI | object) => {
		const resources = getMultiSelectedResources(resource, accessor.get(IListService), accessor.get(IEditorService), accessor.get(IExplorerService));
		await resourcesToClipboard(resources, false, accessor.get(IClipboardService), accessor.get(INotificationService), accessor.get(ILabelService));
	}
});

KeybindingsRegistry.registerCommandAndKeybindingRule({
	weight: KeybindingWeight.WorkbenchContrib,
	when: EditorContextKeys.focus.toNegated(),
	primary: KeyMod.CtrlCmd | KeyMod.Shift | KeyMod.Alt | KeyCode.KEY_C,
	win: {
		primary: KeyChord(KeyMod.CtrlCmd | KeyCode.KEY_K, KeyMod.CtrlCmd | KeyMod.Shift | KeyCode.KEY_C)
	},
	id: COPY_RELATIVE_PATH_COMMAND_ID,
	handler: async (accessor, resource: URI | object) => {
		const resources = getMultiSelectedResources(resource, accessor.get(IListService), accessor.get(IEditorService), accessor.get(IExplorerService));
		await resourcesToClipboard(resources, true, accessor.get(IClipboardService), accessor.get(INotificationService), accessor.get(ILabelService));
	}
});

KeybindingsRegistry.registerCommandAndKeybindingRule({
	weight: KeybindingWeight.WorkbenchContrib,
	when: undefined,
	primary: KeyChord(KeyMod.CtrlCmd | KeyCode.KEY_K, KeyCode.KEY_P),
	id: 'workbench.action.files.copyPathOfActiveFile',
	handler: async (accessor) => {
		const editorService = accessor.get(IEditorService);
		const activeInput = editorService.activeEditor;
		const resource = activeInput ? activeInput.resource : null;
		const resources = resource ? [resource] : [];
		await resourcesToClipboard(resources, false, accessor.get(IClipboardService), accessor.get(INotificationService), accessor.get(ILabelService));
	}
});

CommandsRegistry.registerCommand({
	id: REVEAL_IN_EXPLORER_COMMAND_ID,
	handler: async (accessor, resource: URI | object) => {
		const viewletService = accessor.get(IViewletService);
		const contextService = accessor.get(IWorkspaceContextService);
		const explorerService = accessor.get(IExplorerService);
		const uri = getResourceForCommand(resource, accessor.get(IListService), accessor.get(IEditorService));

		const viewlet = (await viewletService.openViewlet(VIEWLET_ID, false))?.getViewPaneContainer() as ExplorerViewPaneContainer;

		if (uri && contextService.isInsideWorkspace(uri)) {
			const explorerView = viewlet.getExplorerView();
			if (explorerView) {
				explorerView.setExpanded(true);
				await explorerService.select(uri, true);
				explorerView.focus();
			}
		} else {
			const openEditorsView = viewlet.getOpenEditorsView();
			if (openEditorsView) {
				openEditorsView.setExpanded(true);
				openEditorsView.focus();
			}
		}
	}
});

CommandsRegistry.registerCommand({
	id: OPEN_WITH_EXPLORER_COMMAND_ID,
	handler: async (accessor, resource: URI | object) => {
		const editorService = accessor.get(IEditorService);
		const editorGroupsService = accessor.get(IEditorGroupsService);
		const configurationService = accessor.get(IConfigurationService);
		const quickInputService = accessor.get(IQuickInputService);

		const uri = getResourceForCommand(resource, accessor.get(IListService), accessor.get(IEditorService));
		if (uri) {
			const input = editorService.createEditorInput({ resource: uri });
			openEditorWith(input, undefined, undefined, editorGroupsService.activeGroup, editorService, configurationService, quickInputService);
		}
	}
});

// Save / Save As / Save All / Revert

async function saveSelectedEditors(accessor: ServicesAccessor, options?: ISaveEditorsOptions): Promise<void> {
	const listService = accessor.get(IListService);
	const editorGroupService = accessor.get(IEditorGroupsService);
	const codeEditorService = accessor.get(ICodeEditorService);
	const textFileService = accessor.get(ITextFileService);

	// Retrieve selected or active editor
	let editors = getOpenEditorsViewMultiSelection(listService, editorGroupService);
	if (!editors) {
		const activeGroup = editorGroupService.activeGroup;
		if (activeGroup.activeEditor) {
			editors = [];

			// Special treatment for side by side editors: if the active editor
			// has 2 sides, we consider both, to support saving both sides.
			// We only allow this when saving, not for "Save As".
			// See also https://github.com/microsoft/vscode/issues/4180
			if (activeGroup.activeEditor instanceof SideBySideEditorInput && !options?.saveAs) {
				editors.push({ groupId: activeGroup.id, editor: activeGroup.activeEditor.primary });
				editors.push({ groupId: activeGroup.id, editor: activeGroup.activeEditor.secondary });
			} else {
				editors.push({ groupId: activeGroup.id, editor: activeGroup.activeEditor });
			}
		}
	}

	if (!editors || editors.length === 0) {
		return; // nothing to save
	}

	// Save editors
	await doSaveEditors(accessor, editors, options);

	// Special treatment for embedded editors: if we detect that focus is
	// inside an embedded code editor, we save that model as well if we
	// find it in our text file models. Currently, only textual editors
	// support embedded editors.
	const focusedCodeEditor = codeEditorService.getFocusedCodeEditor();
	if (focusedCodeEditor instanceof EmbeddedCodeEditorWidget) {
		const resource = focusedCodeEditor.getModel()?.uri;

		// Check that the resource of the model was not saved already
		if (resource && !editors.some(({ editor }) => isEqual(toResource(editor, { supportSideBySide: SideBySideEditor.PRIMARY }), resource))) {
			const model = textFileService.files.get(resource);
			if (!model?.isReadonly()) {
				await textFileService.save(resource, options);
			}
		}
	}
}

function saveDirtyEditorsOfGroups(accessor: ServicesAccessor, groups: ReadonlyArray<IEditorGroup>, options?: ISaveEditorsOptions): Promise<void> {
	const dirtyEditors: IEditorIdentifier[] = [];
	for (const group of groups) {
		for (const editor of group.getEditors(EditorsOrder.MOST_RECENTLY_ACTIVE)) {
			if (editor.isDirty()) {
				dirtyEditors.push({ groupId: group.id, editor });
			}
		}
	}

	return doSaveEditors(accessor, dirtyEditors, options);
}

async function doSaveEditors(accessor: ServicesAccessor, editors: IEditorIdentifier[], options?: ISaveEditorsOptions): Promise<void> {
	const editorService = accessor.get(IEditorService);
	const notificationService = accessor.get(INotificationService);

	try {
		await editorService.save(editors, options);
	} catch (error) {
		notificationService.error(nls.localize({ key: 'genericSaveError', comment: ['{0} is the resource that failed to save and {1} the error message'] }, "Failed to save '{0}': {1}", editors.map(({ editor }) => editor.getName()).join(', '), toErrorMessage(error, false)));
	}
}

KeybindingsRegistry.registerCommandAndKeybindingRule({
	when: undefined,
	weight: KeybindingWeight.WorkbenchContrib,
	primary: KeyMod.CtrlCmd | KeyCode.KEY_S,
	id: SAVE_FILE_COMMAND_ID,
	handler: accessor => {
		return saveSelectedEditors(accessor, { reason: SaveReason.EXPLICIT, force: true /* force save even when non-dirty */ });
	}
});

KeybindingsRegistry.registerCommandAndKeybindingRule({
	when: undefined,
	weight: KeybindingWeight.WorkbenchContrib,
	primary: KeyChord(KeyMod.CtrlCmd | KeyCode.KEY_K, KeyCode.KEY_S),
	win: { primary: KeyChord(KeyMod.CtrlCmd | KeyCode.KEY_K, KeyMod.CtrlCmd | KeyMod.Shift | KeyCode.KEY_S) },
	id: SAVE_FILE_WITHOUT_FORMATTING_COMMAND_ID,
	handler: accessor => {
		return saveSelectedEditors(accessor, { reason: SaveReason.EXPLICIT, force: true /* force save even when non-dirty */, skipSaveParticipants: true });
	}
});

KeybindingsRegistry.registerCommandAndKeybindingRule({
	id: SAVE_FILE_AS_COMMAND_ID,
	weight: KeybindingWeight.WorkbenchContrib,
	when: undefined,
	primary: KeyMod.CtrlCmd | KeyMod.Shift | KeyCode.KEY_S,
	handler: accessor => {
		return saveSelectedEditors(accessor, { reason: SaveReason.EXPLICIT, saveAs: true });
	}
});

CommandsRegistry.registerCommand({
	id: SAVE_ALL_COMMAND_ID,
	handler: (accessor) => {
		return saveDirtyEditorsOfGroups(accessor, accessor.get(IEditorGroupsService).getGroups(GroupsOrder.MOST_RECENTLY_ACTIVE), { reason: SaveReason.EXPLICIT });
	}
});

CommandsRegistry.registerCommand({
	id: SAVE_ALL_IN_GROUP_COMMAND_ID,
	handler: (accessor, _: URI | object, editorContext: IEditorCommandsContext) => {
		const editorGroupService = accessor.get(IEditorGroupsService);

		const contexts = getMultiSelectedEditorContexts(editorContext, accessor.get(IListService), accessor.get(IEditorGroupsService));

		let groups: ReadonlyArray<IEditorGroup> | undefined = undefined;
		if (!contexts.length) {
			groups = editorGroupService.getGroups(GroupsOrder.MOST_RECENTLY_ACTIVE);
		} else {
			groups = coalesce(contexts.map(context => editorGroupService.getGroup(context.groupId)));
		}

		return saveDirtyEditorsOfGroups(accessor, groups, { reason: SaveReason.EXPLICIT });
	}
});

CommandsRegistry.registerCommand({
	id: SAVE_FILES_COMMAND_ID,
	handler: accessor => {
		const editorService = accessor.get(IEditorService);

		return editorService.saveAll({ includeUntitled: false, reason: SaveReason.EXPLICIT });
	}
});

CommandsRegistry.registerCommand({
	id: REVERT_FILE_COMMAND_ID,
	handler: async accessor => {
		const notificationService = accessor.get(INotificationService);
		const listService = accessor.get(IListService);
		const editorGroupService = accessor.get(IEditorGroupsService);
		const editorService = accessor.get(IEditorService);

		// Retrieve selected or active editor
		let editors = getOpenEditorsViewMultiSelection(listService, editorGroupService);
		if (!editors) {
			const activeGroup = editorGroupService.activeGroup;
			if (activeGroup.activeEditor) {
				editors = [{ groupId: activeGroup.id, editor: activeGroup.activeEditor }];
			}
		}

		if (!editors || editors.length === 0) {
			return; // nothing to revert
		}

		try {
			await editorService.revert(editors.filter(({ editor }) => !editor.isUntitled() /* all except untitled */), { force: true });
		} catch (error) {
			notificationService.error(nls.localize('genericRevertError', "Failed to revert '{0}': {1}", editors.map(({ editor }) => editor.getName()).join(', '), toErrorMessage(error, false)));
		}
	}
});

CommandsRegistry.registerCommand({
	id: REMOVE_ROOT_FOLDER_COMMAND_ID,
	handler: (accessor, resource: URI | object) => {
		const workspaceEditingService = accessor.get(IWorkspaceEditingService);
		const contextService = accessor.get(IWorkspaceContextService);
		const uriIdentityService = accessor.get(IUriIdentityService);
		const workspace = contextService.getWorkspace();
		const resources = getMultiSelectedResources(resource, accessor.get(IListService), accessor.get(IEditorService), accessor.get(IExplorerService)).filter(resource =>
			workspace.folders.some(folder => uriIdentityService.extUri.isEqual(folder.uri, resource)) // Need to verify resources are workspaces since multi selection can trigger this command on some non workspace resources
		);

		return workspaceEditingService.removeFolders(resources);
	}
});

// Compressed item navigation

KeybindingsRegistry.registerCommandAndKeybindingRule({
	weight: KeybindingWeight.WorkbenchContrib + 10,
	when: ContextKeyExpr.and(FilesExplorerFocusCondition, ExplorerCompressedFocusContext, ExplorerCompressedFirstFocusContext.negate()),
	primary: KeyCode.LeftArrow,
	id: PREVIOUS_COMPRESSED_FOLDER,
	handler: (accessor) => {
		const viewletService = accessor.get(IViewletService);
		const viewlet = viewletService.getActiveViewlet();

		if (viewlet?.getId() !== VIEWLET_ID) {
			return;
		}

		const explorer = viewlet.getViewPaneContainer() as ExplorerViewPaneContainer;
		const view = explorer.getExplorerView();
		view.previousCompressedStat();
	}
});

KeybindingsRegistry.registerCommandAndKeybindingRule({
	weight: KeybindingWeight.WorkbenchContrib + 10,
	when: ContextKeyExpr.and(FilesExplorerFocusCondition, ExplorerCompressedFocusContext, ExplorerCompressedLastFocusContext.negate()),
	primary: KeyCode.RightArrow,
	id: NEXT_COMPRESSED_FOLDER,
	handler: (accessor) => {
		const viewletService = accessor.get(IViewletService);
		const viewlet = viewletService.getActiveViewlet();

		if (viewlet?.getId() !== VIEWLET_ID) {
			return;
		}

		const explorer = viewlet.getViewPaneContainer() as ExplorerViewPaneContainer;
		const view = explorer.getExplorerView();
		view.nextCompressedStat();
	}
});

KeybindingsRegistry.registerCommandAndKeybindingRule({
	weight: KeybindingWeight.WorkbenchContrib + 10,
	when: ContextKeyExpr.and(FilesExplorerFocusCondition, ExplorerCompressedFocusContext, ExplorerCompressedFirstFocusContext.negate()),
	primary: KeyCode.Home,
	id: FIRST_COMPRESSED_FOLDER,
	handler: (accessor) => {
		const viewletService = accessor.get(IViewletService);
		const viewlet = viewletService.getActiveViewlet();

		if (viewlet?.getId() !== VIEWLET_ID) {
			return;
		}

		const explorer = viewlet.getViewPaneContainer() as ExplorerViewPaneContainer;
		const view = explorer.getExplorerView();
		view.firstCompressedStat();
	}
});

KeybindingsRegistry.registerCommandAndKeybindingRule({
	weight: KeybindingWeight.WorkbenchContrib + 10,
	when: ContextKeyExpr.and(FilesExplorerFocusCondition, ExplorerCompressedFocusContext, ExplorerCompressedLastFocusContext.negate()),
	primary: KeyCode.End,
	id: LAST_COMPRESSED_FOLDER,
	handler: (accessor) => {
		const viewletService = accessor.get(IViewletService);
		const viewlet = viewletService.getActiveViewlet();

		if (viewlet?.getId() !== VIEWLET_ID) {
			return;
		}

		const explorer = viewlet.getViewPaneContainer() as ExplorerViewPaneContainer;
		const view = explorer.getExplorerView();
		view.lastCompressedStat();
	}
});

KeybindingsRegistry.registerCommandAndKeybindingRule({
	weight: KeybindingWeight.WorkbenchContrib,
	when: null,
	primary: KeyMod.CtrlCmd | KeyCode.KEY_N,
	id: NEW_UNTITLED_FILE_COMMAND_ID,
	description: {
		description: NEW_UNTITLED_FILE_LABEL,
		args: [
			{
				name: 'viewType', description: 'The editor view type', schema: {
					'type': 'object',
					'required': ['viewType'],
					'properties': {
						'viewType': {
							'type': 'string'
						}
					}
				}
			}
		]
	},
	handler: async (accessor, args?: { viewType: string }) => {
		const editorService = accessor.get(IEditorService);

		if (args && args.viewType) { // {{SQL CARBON EDIT}} explicitly check for viewtype
			const editorGroupsService = accessor.get(IEditorGroupsService);
			const configurationService = accessor.get(IConfigurationService);
			const quickInputService = accessor.get(IQuickInputService);

			const textInput = editorService.createEditorInput({ options: { pinned: true } });
			const group = editorGroupsService.activeGroup;
			await openEditorWith(textInput, args.viewType, { pinned: true }, group, editorService, configurationService, quickInputService);
		} else {
			await editorService.openEditor({ options: { pinned: true } }); // untitled are always pinned
		}
	}
});

<<<<<<< HEAD
KeybindingsRegistry.registerCommandAndKeybindingRule({
	weight: KeybindingWeight.WorkbenchContrib,
	when: null,
	id: NEW_UNTITLED_PLAIN_FILE_COMMAND_ID,
	handler: async (accessor, viewType?: string) => {
		const editorService = accessor.get(IEditorService);

		if (viewType) {
			const editorGroupsService = accessor.get(IEditorGroupsService);
			const configurationService = accessor.get(IConfigurationService);
			const quickInputService = accessor.get(IQuickInputService);

			const textInput = editorService.createEditorInput({ options: { pinned: true }, mode: 'txt' });
			const group = editorGroupsService.activeGroup;
			await openEditorWith(textInput, viewType, { pinned: true }, group, editorService, configurationService, quickInputService);
		} else {
			await editorService.openEditor({ options: { pinned: true }, mode: 'txt' }); // untitled are always pinned
		}
	}
});
=======
>>>>>>> 15122ccb
<|MERGE_RESOLUTION|>--- conflicted
+++ resolved
@@ -657,7 +657,6 @@
 	}
 });
 
-<<<<<<< HEAD
 KeybindingsRegistry.registerCommandAndKeybindingRule({
 	weight: KeybindingWeight.WorkbenchContrib,
 	when: null,
@@ -677,6 +676,4 @@
 			await editorService.openEditor({ options: { pinned: true }, mode: 'txt' }); // untitled are always pinned
 		}
 	}
-});
-=======
->>>>>>> 15122ccb
+});