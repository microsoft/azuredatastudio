/*---------------------------------------------------------------------------------------------
 *  Copyright (c) Microsoft Corporation. All rights reserved.
 *  Licensed under the Source EULA. See License.txt in the project root for license information.
 *--------------------------------------------------------------------------------------------*/

import * as nls from 'vs/nls';
import { URI } from 'vs/base/common/uri';
import { EditorResourceAccessor, IEditorCommandsContext, SideBySideEditor, IEditorIdentifier, SaveReason, EditorsOrder, EditorInputCapabilities } from 'vs/workbench/common/editor';
import { SideBySideEditorInput } from 'vs/workbench/common/editor/sideBySideEditorInput';
import { IWindowOpenable, IOpenWindowOptions, isWorkspaceToOpen, IOpenEmptyWindowOptions } from 'vs/platform/window/common/window';
import { IHostService } from 'vs/workbench/services/host/browser/host';
import { ServicesAccessor, IInstantiationService } from 'vs/platform/instantiation/common/instantiation';
import { IWorkspaceContextService, UNTITLED_WORKSPACE_NAME } from 'vs/platform/workspace/common/workspace';
import { ExplorerFocusCondition, TextFileContentProvider, VIEWLET_ID, ExplorerCompressedFocusContext, ExplorerCompressedFirstFocusContext, ExplorerCompressedLastFocusContext, FilesExplorerFocusCondition, ExplorerFolderContext } from 'vs/workbench/contrib/files/common/files';
import { ExplorerViewPaneContainer } from 'vs/workbench/contrib/files/browser/explorerViewlet';
import { IClipboardService } from 'vs/platform/clipboard/common/clipboardService';
import { toErrorMessage } from 'vs/base/common/errorMessage';
import { IListService } from 'vs/platform/list/browser/listService';
import { CommandsRegistry } from 'vs/platform/commands/common/commands';
import { IContextKey, IContextKeyService, ContextKeyExpr } from 'vs/platform/contextkey/common/contextkey';
import { IFileService } from 'vs/platform/files/common/files';
import { KeybindingsRegistry, KeybindingWeight } from 'vs/platform/keybinding/common/keybindingsRegistry';
import { KeyMod, KeyCode, KeyChord } from 'vs/base/common/keyCodes';
import { isWeb, isWindows } from 'vs/base/common/platform';
import { ITextModelService } from 'vs/editor/common/services/resolverService';
import { getResourceForCommand, getMultiSelectedResources, getOpenEditorsViewMultiSelection, IExplorerService } from 'vs/workbench/contrib/files/browser/files';
import { IWorkspaceEditingService } from 'vs/workbench/services/workspaces/common/workspaceEditing';
import { getMultiSelectedEditorContexts } from 'vs/workbench/browser/parts/editor/editorCommands';
import { Schemas } from 'vs/base/common/network';
import { INotificationService, Severity } from 'vs/platform/notification/common/notification';
import { EditorContextKeys } from 'vs/editor/common/editorContextKeys';
import { IEditorService, SIDE_GROUP, ISaveEditorsOptions } from 'vs/workbench/services/editor/common/editorService';
import { IEditorGroupsService, GroupsOrder, IEditorGroup } from 'vs/workbench/services/editor/common/editorGroupsService';
import { ILabelService } from 'vs/platform/label/common/label';
import { basename, joinPath, isEqual } from 'vs/base/common/resources';
import { IDisposable, dispose } from 'vs/base/common/lifecycle';
import { IEnvironmentService } from 'vs/platform/environment/common/environment';
import { coalesce } from 'vs/base/common/arrays';
import { ICodeEditorService } from 'vs/editor/browser/services/codeEditorService';
import { EmbeddedCodeEditorWidget } from 'vs/editor/browser/widget/embeddedCodeEditorWidget';
import { ITextFileService } from 'vs/workbench/services/textfile/common/textfiles';
import { IUriIdentityService } from 'vs/platform/uriIdentity/common/uriIdentity';
import { isCancellationError } from 'vs/base/common/errors';
import { toAction } from 'vs/base/common/actions';
import { EditorOpenSource, EditorResolution } from 'vs/platform/editor/common/editor';
import { hash } from 'vs/base/common/hash';
import { IConfigurationService } from 'vs/platform/configuration/common/configuration';
import { IPaneCompositePartService } from 'vs/workbench/services/panecomposite/browser/panecomposite';
import { ViewContainerLocation } from 'vs/workbench/common/views';
import { OPEN_TO_SIDE_COMMAND_ID, COMPARE_WITH_SAVED_COMMAND_ID, SELECT_FOR_COMPARE_COMMAND_ID, ResourceSelectedForCompareContext, COMPARE_SELECTED_COMMAND_ID, COMPARE_RESOURCE_COMMAND_ID, COPY_PATH_COMMAND_ID, COPY_RELATIVE_PATH_COMMAND_ID, REVEAL_IN_EXPLORER_COMMAND_ID, OPEN_WITH_EXPLORER_COMMAND_ID, SAVE_FILE_COMMAND_ID, SAVE_FILE_WITHOUT_FORMATTING_COMMAND_ID, SAVE_FILE_AS_COMMAND_ID, SAVE_ALL_COMMAND_ID, SAVE_ALL_IN_GROUP_COMMAND_ID, SAVE_FILES_COMMAND_ID, REVERT_FILE_COMMAND_ID, REMOVE_ROOT_FOLDER_COMMAND_ID, PREVIOUS_COMPRESSED_FOLDER, NEXT_COMPRESSED_FOLDER, FIRST_COMPRESSED_FOLDER, LAST_COMPRESSED_FOLDER, NEW_UNTITLED_FILE_COMMAND_ID, NEW_UNTITLED_FILE_LABEL } from './fileConstants';
import { IQueryEditorService } from 'sql/workbench/services/queryEditor/common/queryEditorService'; // {{SQL CARBON EDIT}} New query command

export const NEW_UNTITLED_PLAIN_FILE_COMMAND_ID = 'workbench.action.files.newUntitledPlainFile'; // {{SQL CARBON EDIT}}

export const openWindowCommand = (accessor: ServicesAccessor, toOpen: IWindowOpenable[], options?: IOpenWindowOptions) => {
	if (Array.isArray(toOpen)) {
		const hostService = accessor.get(IHostService);
		const environmentService = accessor.get(IEnvironmentService);

		// rewrite untitled: workspace URIs to the absolute path on disk
		toOpen = toOpen.map(openable => {
			if (isWorkspaceToOpen(openable) && openable.workspaceUri.scheme === Schemas.untitled) {
				return {
					workspaceUri: joinPath(environmentService.untitledWorkspacesHome, openable.workspaceUri.path, UNTITLED_WORKSPACE_NAME)
				};
			}

			return openable;
		});

		hostService.openWindow(toOpen, options);
	}
};

export const newWindowCommand = (accessor: ServicesAccessor, options?: IOpenEmptyWindowOptions) => {
	const hostService = accessor.get(IHostService);
	hostService.openWindow(options);
};

// Command registration

KeybindingsRegistry.registerCommandAndKeybindingRule({
	weight: KeybindingWeight.WorkbenchContrib,
	when: ExplorerFocusCondition,
	primary: KeyMod.CtrlCmd | KeyCode.Enter,
	mac: {
		primary: KeyMod.WinCtrl | KeyCode.Enter
	},
	id: OPEN_TO_SIDE_COMMAND_ID, handler: async (accessor, resource: URI | object) => {
		const editorService = accessor.get(IEditorService);
		const listService = accessor.get(IListService);
		const fileService = accessor.get(IFileService);
		const explorerService = accessor.get(IExplorerService);
		const resources = getMultiSelectedResources(resource, listService, editorService, explorerService);

		// Set side input
		if (resources.length) {
			const untitledResources = resources.filter(resource => resource.scheme === Schemas.untitled);
			const fileResources = resources.filter(resource => resource.scheme !== Schemas.untitled);

			const items = await Promise.all(fileResources.map(async resource => {
				const item = explorerService.findClosest(resource);
				if (item) {
					// Explorer already resolved the item, no need to go to the file service #109780
					return item;
				}

				return await fileService.stat(resource);
			}));
			const files = items.filter(i => !i.isDirectory);
			const editors = files.map(f => ({
				resource: f.resource,
				options: { pinned: true }
			})).concat(...untitledResources.map(untitledResource => ({ resource: untitledResource, options: { pinned: true } })));

			await editorService.openEditors(editors, SIDE_GROUP);
		}
	}
});

KeybindingsRegistry.registerCommandAndKeybindingRule({
	weight: KeybindingWeight.WorkbenchContrib + 10,
	when: ContextKeyExpr.and(FilesExplorerFocusCondition, ExplorerFolderContext.toNegated()),
	primary: KeyCode.Enter,
	mac: {
		primary: KeyMod.CtrlCmd | KeyCode.DownArrow
	},
	id: 'explorer.openAndPassFocus', handler: async (accessor, _resource: URI | object) => {
		const editorService = accessor.get(IEditorService);
		const explorerService = accessor.get(IExplorerService);
		const resources = explorerService.getContext(true);

		if (resources.length) {
			await editorService.openEditors(resources.map(r => ({ resource: r.resource, options: { preserveFocus: false, pinned: true } })));
		}
	}
});

const COMPARE_WITH_SAVED_SCHEMA = 'showModifications';
let providerDisposables: IDisposable[] = [];
KeybindingsRegistry.registerCommandAndKeybindingRule({
	id: COMPARE_WITH_SAVED_COMMAND_ID,
	when: undefined,
	weight: KeybindingWeight.WorkbenchContrib,
	primary: KeyChord(KeyMod.CtrlCmd | KeyCode.KeyK, KeyCode.KeyD),
	handler: async (accessor, resource: URI | object) => {
		const instantiationService = accessor.get(IInstantiationService);
		const textModelService = accessor.get(ITextModelService);
		const editorService = accessor.get(IEditorService);
		const fileService = accessor.get(IFileService);

		// Register provider at first as needed
		let registerEditorListener = false;
		if (providerDisposables.length === 0) {
			registerEditorListener = true;

			const provider = instantiationService.createInstance(TextFileContentProvider);
			providerDisposables.push(provider);
			providerDisposables.push(textModelService.registerTextModelContentProvider(COMPARE_WITH_SAVED_SCHEMA, provider));
		}

		// Open editor (only resources that can be handled by file service are supported)
		const uri = getResourceForCommand(resource, accessor.get(IListService), editorService);
		if (uri && fileService.hasProvider(uri)) {
			const name = basename(uri);
			const editorLabel = nls.localize('modifiedLabel', "{0} (in file) ↔ {1}", name, name);

			try {
				await TextFileContentProvider.open(uri, COMPARE_WITH_SAVED_SCHEMA, editorLabel, editorService, { pinned: true });
				// Dispose once no more diff editor is opened with the scheme
				if (registerEditorListener) {
					providerDisposables.push(editorService.onDidVisibleEditorsChange(() => {
						if (!editorService.editors.some(editor => !!EditorResourceAccessor.getCanonicalUri(editor, { supportSideBySide: SideBySideEditor.SECONDARY, filterByScheme: COMPARE_WITH_SAVED_SCHEMA }))) {
							providerDisposables = dispose(providerDisposables);
						}
					}));
				}
			} catch {
				providerDisposables = dispose(providerDisposables);
			}
		}
	}
});

let globalResourceToCompare: URI | undefined;
let resourceSelectedForCompareContext: IContextKey<boolean>;
CommandsRegistry.registerCommand({
	id: SELECT_FOR_COMPARE_COMMAND_ID,
	handler: (accessor, resource: URI | object) => {
		const listService = accessor.get(IListService);

		globalResourceToCompare = getResourceForCommand(resource, listService, accessor.get(IEditorService));
		if (!resourceSelectedForCompareContext) {
			resourceSelectedForCompareContext = ResourceSelectedForCompareContext.bindTo(accessor.get(IContextKeyService));
		}
		resourceSelectedForCompareContext.set(true);
	}
});

CommandsRegistry.registerCommand({
	id: COMPARE_SELECTED_COMMAND_ID,
	handler: async (accessor, resource: URI | object) => {
		const editorService = accessor.get(IEditorService);
		const explorerService = accessor.get(IExplorerService);
		const resources = getMultiSelectedResources(resource, accessor.get(IListService), editorService, explorerService);

		if (resources.length === 2) {
			return editorService.openEditor({
				original: { resource: resources[0] },
				modified: { resource: resources[1] },
				options: { pinned: true }
			});
		}

		return true;
	}
});

CommandsRegistry.registerCommand({
	id: COMPARE_RESOURCE_COMMAND_ID,
	handler: (accessor, resource: URI | object) => {
		const editorService = accessor.get(IEditorService);
		const listService = accessor.get(IListService);

		const rightResource = getResourceForCommand(resource, listService, editorService);
		if (globalResourceToCompare && rightResource) {
			editorService.openEditor({
				original: { resource: globalResourceToCompare },
				modified: { resource: rightResource },
				options: { pinned: true }
			});
		}
	}
});

async function resourcesToClipboard(resources: URI[], relative: boolean, clipboardService: IClipboardService, labelService: ILabelService, configurationService: IConfigurationService): Promise<void> {
	if (resources.length) {
		const lineDelimiter = isWindows ? '\r\n' : '\n';

		let separator: '/' | '\\' | undefined = undefined;
		if (relative) {
			const relativeSeparator = configurationService.getValue('explorer.copyRelativePathSeparator');
			if (relativeSeparator === '/' || relativeSeparator === '\\') {
				separator = relativeSeparator;
			}
		}

		const text = resources.map(resource => labelService.getUriLabel(resource, { relative, noPrefix: true, separator })).join(lineDelimiter);
		await clipboardService.writeText(text);
	}
}

KeybindingsRegistry.registerCommandAndKeybindingRule({
	weight: KeybindingWeight.WorkbenchContrib,
	when: EditorContextKeys.focus.toNegated(),
	primary: KeyMod.CtrlCmd | KeyMod.Alt | KeyCode.KeyC,
	win: {
		primary: KeyMod.Shift | KeyMod.Alt | KeyCode.KeyC
	},
	id: COPY_PATH_COMMAND_ID,
	handler: async (accessor, resource: URI | object) => {
		const resources = getMultiSelectedResources(resource, accessor.get(IListService), accessor.get(IEditorService), accessor.get(IExplorerService));
		await resourcesToClipboard(resources, false, accessor.get(IClipboardService), accessor.get(ILabelService), accessor.get(IConfigurationService));
	}
});

KeybindingsRegistry.registerCommandAndKeybindingRule({
	weight: KeybindingWeight.WorkbenchContrib,
	when: EditorContextKeys.focus.toNegated(),
	primary: KeyMod.CtrlCmd | KeyMod.Shift | KeyMod.Alt | KeyCode.KeyC,
	win: {
		primary: KeyChord(KeyMod.CtrlCmd | KeyCode.KeyK, KeyMod.CtrlCmd | KeyMod.Shift | KeyCode.KeyC)
	},
	id: COPY_RELATIVE_PATH_COMMAND_ID,
	handler: async (accessor, resource: URI | object) => {
		const resources = getMultiSelectedResources(resource, accessor.get(IListService), accessor.get(IEditorService), accessor.get(IExplorerService));
		await resourcesToClipboard(resources, true, accessor.get(IClipboardService), accessor.get(ILabelService), accessor.get(IConfigurationService));
	}
});

KeybindingsRegistry.registerCommandAndKeybindingRule({
	weight: KeybindingWeight.WorkbenchContrib,
	when: undefined,
	primary: KeyChord(KeyMod.CtrlCmd | KeyCode.KeyK, KeyCode.KeyP),
	id: 'workbench.action.files.copyPathOfActiveFile',
	handler: async (accessor) => {
		const editorService = accessor.get(IEditorService);
		const activeInput = editorService.activeEditor;
		const resource = EditorResourceAccessor.getOriginalUri(activeInput, { supportSideBySide: SideBySideEditor.PRIMARY });
		const resources = resource ? [resource] : [];
		await resourcesToClipboard(resources, false, accessor.get(IClipboardService), accessor.get(ILabelService), accessor.get(IConfigurationService));
	}
});

CommandsRegistry.registerCommand({
	id: REVEAL_IN_EXPLORER_COMMAND_ID,
	handler: async (accessor, resource: URI | object) => {
		const paneCompositeService = accessor.get(IPaneCompositePartService);
		const contextService = accessor.get(IWorkspaceContextService);
		const explorerService = accessor.get(IExplorerService);
		const uri = getResourceForCommand(resource, accessor.get(IListService), accessor.get(IEditorService));

		const viewlet = (await paneCompositeService.openPaneComposite(VIEWLET_ID, ViewContainerLocation.Sidebar, false))?.getViewPaneContainer() as ExplorerViewPaneContainer;

		if (uri && contextService.isInsideWorkspace(uri)) {
			const explorerView = viewlet.getExplorerView();
			if (explorerView) {
				explorerView.setExpanded(true);
				await explorerService.select(uri, true);
				explorerView.focus();
			}
		} else {
			const openEditorsView = viewlet.getOpenEditorsView();
			if (openEditorsView) {
				openEditorsView.setExpanded(true);
				openEditorsView.focus();
			}
		}
	}
});

CommandsRegistry.registerCommand({
	id: OPEN_WITH_EXPLORER_COMMAND_ID,
	handler: async (accessor, resource: URI | object) => {
		const editorService = accessor.get(IEditorService);

		const uri = getResourceForCommand(resource, accessor.get(IListService), accessor.get(IEditorService));
		if (uri) {
			return editorService.openEditor({ resource: uri, options: { override: EditorResolution.PICK, source: EditorOpenSource.USER } });
		}

		return undefined;
	}
});

// Save / Save As / Save All / Revert

async function saveSelectedEditors(accessor: ServicesAccessor, options?: ISaveEditorsOptions): Promise<void> {
	const listService = accessor.get(IListService);
	const editorGroupService = accessor.get(IEditorGroupsService);
	const codeEditorService = accessor.get(ICodeEditorService);
	const textFileService = accessor.get(ITextFileService);

	// Retrieve selected or active editor
	let editors = getOpenEditorsViewMultiSelection(listService, editorGroupService);
	if (!editors) {
		const activeGroup = editorGroupService.activeGroup;
		if (activeGroup.activeEditor) {
			editors = [];

			// Special treatment for side by side editors: if the active editor
			// has 2 sides, we consider both, to support saving both sides.
			// We only allow this when saving, not for "Save As" and not if any
			// editor is untitled which would bring up a "Save As" dialog too.
			// See also https://github.com/microsoft/vscode/issues/4180
			// See also https://github.com/microsoft/vscode/issues/106330
			if (
				activeGroup.activeEditor instanceof SideBySideEditorInput &&
				!options?.saveAs && !(activeGroup.activeEditor.primary.hasCapability(EditorInputCapabilities.Untitled) || activeGroup.activeEditor.secondary.hasCapability(EditorInputCapabilities.Untitled))
			) {
				editors.push({ groupId: activeGroup.id, editor: activeGroup.activeEditor.primary });
				editors.push({ groupId: activeGroup.id, editor: activeGroup.activeEditor.secondary });
			} else {
				editors.push({ groupId: activeGroup.id, editor: activeGroup.activeEditor });
			}
		}
	}

	if (!editors || editors.length === 0) {
		return; // nothing to save
	}

	// Save editors
	await doSaveEditors(accessor, editors, options);

	// Special treatment for embedded editors: if we detect that focus is
	// inside an embedded code editor, we save that model as well if we
	// find it in our text file models. Currently, only textual editors
	// support embedded editors.
	const focusedCodeEditor = codeEditorService.getFocusedCodeEditor();
	if (focusedCodeEditor instanceof EmbeddedCodeEditorWidget) {
		const resource = focusedCodeEditor.getModel()?.uri;

		// Check that the resource of the model was not saved already
		if (resource && !editors.some(({ editor }) => isEqual(EditorResourceAccessor.getCanonicalUri(editor, { supportSideBySide: SideBySideEditor.PRIMARY }), resource))) {
			const model = textFileService.files.get(resource);
			if (!model?.isReadonly()) {
				await textFileService.save(resource, options);
			}
		}
	}
}

function saveDirtyEditorsOfGroups(accessor: ServicesAccessor, groups: readonly IEditorGroup[], options?: ISaveEditorsOptions): Promise<void> {
	const dirtyEditors: IEditorIdentifier[] = [];
	for (const group of groups) {
		for (const editor of group.getEditors(EditorsOrder.MOST_RECENTLY_ACTIVE)) {
			if (editor.isDirty()) {
				dirtyEditors.push({ groupId: group.id, editor });
			}
		}
	}

	return doSaveEditors(accessor, dirtyEditors, options);
}

async function doSaveEditors(accessor: ServicesAccessor, editors: IEditorIdentifier[], options?: ISaveEditorsOptions): Promise<void> {
	const editorService = accessor.get(IEditorService);
	const notificationService = accessor.get(INotificationService);
	const instantiationService = accessor.get(IInstantiationService);

	try {
		await editorService.save(editors, options);
	} catch (error) {
		if (!isCancellationError(error)) {
			notificationService.notify({
				id: editors.map(({ editor }) => hash(editor.resource?.toString())).join(), // ensure unique notification ID per set of editor
				severity: Severity.Error,
				message: nls.localize({ key: 'genericSaveError', comment: ['{0} is the resource that failed to save and {1} the error message'] }, "Failed to save '{0}': {1}", editors.map(({ editor }) => editor.getName()).join(', '), toErrorMessage(error, false)),
				actions: {
					primary: [
						toAction({ id: 'workbench.action.files.saveEditors', label: nls.localize('retry', "Retry"), run: () => instantiationService.invokeFunction(accessor => doSaveEditors(accessor, editors, options)) }),
						toAction({ id: 'workbench.action.files.revertEditors', label: nls.localize('discard', "Discard"), run: () => editorService.revert(editors) })
					]
				}
			});
		}
	}
}

KeybindingsRegistry.registerCommandAndKeybindingRule({
	when: undefined,
	weight: KeybindingWeight.WorkbenchContrib,
	primary: KeyMod.CtrlCmd | KeyCode.KeyS,
	id: SAVE_FILE_COMMAND_ID,
	handler: accessor => {
		return saveSelectedEditors(accessor, { reason: SaveReason.EXPLICIT, force: true /* force save even when non-dirty */ });
	}
});

KeybindingsRegistry.registerCommandAndKeybindingRule({
	when: undefined,
	weight: KeybindingWeight.WorkbenchContrib,
	primary: KeyChord(KeyMod.CtrlCmd | KeyCode.KeyK, KeyCode.KeyS),
	win: { primary: KeyChord(KeyMod.CtrlCmd | KeyCode.KeyK, KeyMod.CtrlCmd | KeyMod.Shift | KeyCode.KeyS) },
	id: SAVE_FILE_WITHOUT_FORMATTING_COMMAND_ID,
	handler: accessor => {
		return saveSelectedEditors(accessor, { reason: SaveReason.EXPLICIT, force: true /* force save even when non-dirty */, skipSaveParticipants: true });
	}
});

KeybindingsRegistry.registerCommandAndKeybindingRule({
	id: SAVE_FILE_AS_COMMAND_ID,
	weight: KeybindingWeight.WorkbenchContrib,
	when: undefined,
	primary: KeyMod.CtrlCmd | KeyMod.Shift | KeyCode.KeyS,
	handler: accessor => {
		return saveSelectedEditors(accessor, { reason: SaveReason.EXPLICIT, saveAs: true });
	}
});

KeybindingsRegistry.registerCommandAndKeybindingRule({
	when: undefined,
	weight: KeybindingWeight.WorkbenchContrib,
	primary: undefined,
	mac: { primary: KeyMod.CtrlCmd | KeyMod.Alt | KeyCode.KeyS },
	win: { primary: KeyChord(KeyMod.CtrlCmd | KeyCode.KeyK, KeyCode.KeyS) },
	id: SAVE_ALL_COMMAND_ID,
	handler: (accessor) => {
		return saveDirtyEditorsOfGroups(accessor, accessor.get(IEditorGroupsService).getGroups(GroupsOrder.MOST_RECENTLY_ACTIVE), { reason: SaveReason.EXPLICIT });
	}
});

CommandsRegistry.registerCommand({
	id: SAVE_ALL_IN_GROUP_COMMAND_ID,
	handler: (accessor, _: URI | object, editorContext: IEditorCommandsContext) => {
		const editorGroupService = accessor.get(IEditorGroupsService);

		const contexts = getMultiSelectedEditorContexts(editorContext, accessor.get(IListService), accessor.get(IEditorGroupsService));

		let groups: readonly IEditorGroup[] | undefined = undefined;
		if (!contexts.length) {
			groups = editorGroupService.getGroups(GroupsOrder.MOST_RECENTLY_ACTIVE);
		} else {
			groups = coalesce(contexts.map(context => editorGroupService.getGroup(context.groupId)));
		}

		return saveDirtyEditorsOfGroups(accessor, groups, { reason: SaveReason.EXPLICIT });
	}
});

CommandsRegistry.registerCommand({
	id: SAVE_FILES_COMMAND_ID,
	handler: accessor => {
		const editorService = accessor.get(IEditorService);

		return editorService.saveAll({ includeUntitled: false, reason: SaveReason.EXPLICIT });
	}
});

CommandsRegistry.registerCommand({
	id: REVERT_FILE_COMMAND_ID,
	handler: async accessor => {
		const notificationService = accessor.get(INotificationService);
		const listService = accessor.get(IListService);
		const editorGroupService = accessor.get(IEditorGroupsService);
		const editorService = accessor.get(IEditorService);

		// Retrieve selected or active editor
		let editors = getOpenEditorsViewMultiSelection(listService, editorGroupService);
		if (!editors) {
			const activeGroup = editorGroupService.activeGroup;
			if (activeGroup.activeEditor) {
				editors = [{ groupId: activeGroup.id, editor: activeGroup.activeEditor }];
			}
		}

		if (!editors || editors.length === 0) {
			return; // nothing to revert
		}

		try {
			await editorService.revert(editors.filter(({ editor }) => !editor.hasCapability(EditorInputCapabilities.Untitled) /* all except untitled */), { force: true });
		} catch (error) {
			notificationService.error(nls.localize('genericRevertError', "Failed to revert '{0}': {1}", editors.map(({ editor }) => editor.getName()).join(', '), toErrorMessage(error, false)));
		}
	}
});

CommandsRegistry.registerCommand({
	id: REMOVE_ROOT_FOLDER_COMMAND_ID,
	handler: (accessor, resource: URI | object) => {
		const workspaceEditingService = accessor.get(IWorkspaceEditingService);
		const contextService = accessor.get(IWorkspaceContextService);
		const uriIdentityService = accessor.get(IUriIdentityService);
		const workspace = contextService.getWorkspace();
		const resources = getMultiSelectedResources(resource, accessor.get(IListService), accessor.get(IEditorService), accessor.get(IExplorerService)).filter(resource =>
			workspace.folders.some(folder => uriIdentityService.extUri.isEqual(folder.uri, resource)) // Need to verify resources are workspaces since multi selection can trigger this command on some non workspace resources
		);

		return workspaceEditingService.removeFolders(resources);
	}
});

// Compressed item navigation

KeybindingsRegistry.registerCommandAndKeybindingRule({
	weight: KeybindingWeight.WorkbenchContrib + 10,
	when: ContextKeyExpr.and(FilesExplorerFocusCondition, ExplorerCompressedFocusContext, ExplorerCompressedFirstFocusContext.negate()),
	primary: KeyCode.LeftArrow,
	id: PREVIOUS_COMPRESSED_FOLDER,
	handler: (accessor) => {
		const paneCompositeService = accessor.get(IPaneCompositePartService);
		const viewlet = paneCompositeService.getActivePaneComposite(ViewContainerLocation.Sidebar);

		if (viewlet?.getId() !== VIEWLET_ID) {
			return;
		}

		const explorer = viewlet.getViewPaneContainer() as ExplorerViewPaneContainer;
		const view = explorer.getExplorerView();
		view.previousCompressedStat();
	}
});

KeybindingsRegistry.registerCommandAndKeybindingRule({
	weight: KeybindingWeight.WorkbenchContrib + 10,
	when: ContextKeyExpr.and(FilesExplorerFocusCondition, ExplorerCompressedFocusContext, ExplorerCompressedLastFocusContext.negate()),
	primary: KeyCode.RightArrow,
	id: NEXT_COMPRESSED_FOLDER,
	handler: (accessor) => {
		const paneCompositeService = accessor.get(IPaneCompositePartService);
		const viewlet = paneCompositeService.getActivePaneComposite(ViewContainerLocation.Sidebar);

		if (viewlet?.getId() !== VIEWLET_ID) {
			return;
		}

		const explorer = viewlet.getViewPaneContainer() as ExplorerViewPaneContainer;
		const view = explorer.getExplorerView();
		view.nextCompressedStat();
	}
});

KeybindingsRegistry.registerCommandAndKeybindingRule({
	weight: KeybindingWeight.WorkbenchContrib + 10,
	when: ContextKeyExpr.and(FilesExplorerFocusCondition, ExplorerCompressedFocusContext, ExplorerCompressedFirstFocusContext.negate()),
	primary: KeyCode.Home,
	id: FIRST_COMPRESSED_FOLDER,
	handler: (accessor) => {
		const paneCompositeService = accessor.get(IPaneCompositePartService);
		const viewlet = paneCompositeService.getActivePaneComposite(ViewContainerLocation.Sidebar);

		if (viewlet?.getId() !== VIEWLET_ID) {
			return;
		}

		const explorer = viewlet.getViewPaneContainer() as ExplorerViewPaneContainer;
		const view = explorer.getExplorerView();
		view.firstCompressedStat();
	}
});

KeybindingsRegistry.registerCommandAndKeybindingRule({
	weight: KeybindingWeight.WorkbenchContrib + 10,
	when: ContextKeyExpr.and(FilesExplorerFocusCondition, ExplorerCompressedFocusContext, ExplorerCompressedLastFocusContext.negate()),
	primary: KeyCode.End,
	id: LAST_COMPRESSED_FOLDER,
	handler: (accessor) => {
		const paneCompositeService = accessor.get(IPaneCompositePartService);
		const viewlet = paneCompositeService.getActivePaneComposite(ViewContainerLocation.Sidebar);

		if (viewlet?.getId() !== VIEWLET_ID) {
			return;
		}

		const explorer = viewlet.getViewPaneContainer() as ExplorerViewPaneContainer;
		const view = explorer.getExplorerView();
		view.lastCompressedStat();
	}
});

KeybindingsRegistry.registerCommandAndKeybindingRule({
	weight: KeybindingWeight.WorkbenchContrib,
	when: null,
	primary: isWeb ? (isWindows ? KeyChord(KeyMod.CtrlCmd | KeyCode.KeyK, KeyCode.KeyN) : KeyMod.CtrlCmd | KeyMod.Alt | KeyCode.KeyN) : KeyMod.CtrlCmd | KeyCode.KeyN,
	secondary: isWeb ? [KeyMod.CtrlCmd | KeyCode.KeyN] : undefined,
	id: NEW_UNTITLED_FILE_COMMAND_ID,
	description: {
		description: NEW_UNTITLED_FILE_LABEL,
		args: [
			{
				isOptional: true,
				name: 'New Untitled File args',
				description: 'The editor view type and language ID if known',
				schema: {
					'type': 'object',
					'properties': {
						'viewType': {
							'type': 'string'
						},
						'languageId': {
							'type': 'string'
						}
					}
				}
			}
		]
	},
<<<<<<< HEAD
	handler: async (accessor, args?: { viewType: string }) => {
		// {{SQL CARBON EDIT}} Modify to open untitled query editor
		// We don't use the viewType arg since we always want to open a query editor
		const queryEditorService = accessor.get(IQueryEditorService);
		await queryEditorService.newSqlEditor({ connectWithGlobal: true });
	}
});

// {{SQL CARBON EDIT}} Keep untitled plain file for opening txt file instead of new query
KeybindingsRegistry.registerCommandAndKeybindingRule({
	weight: KeybindingWeight.WorkbenchContrib,
	when: null,
	id: NEW_UNTITLED_PLAIN_FILE_COMMAND_ID,
	handler: async (accessor, args?: { viewType: string }) => {
=======
	handler: async (accessor, args?: { languageId?: string; viewType?: string }) => {
>>>>>>> 78693265
		const editorService = accessor.get(IEditorService);

		await editorService.openEditor({
			resource: undefined,
			options: {
				override: args?.viewType,
				pinned: true
			},
			languageId: args?.languageId,
		});
	}
});<|MERGE_RESOLUTION|>--- conflicted
+++ resolved
@@ -647,7 +647,6 @@
 			}
 		]
 	},
-<<<<<<< HEAD
 	handler: async (accessor, args?: { viewType: string }) => {
 		// {{SQL CARBON EDIT}} Modify to open untitled query editor
 		// We don't use the viewType arg since we always want to open a query editor
@@ -662,9 +661,6 @@
 	when: null,
 	id: NEW_UNTITLED_PLAIN_FILE_COMMAND_ID,
 	handler: async (accessor, args?: { viewType: string }) => {
-=======
-	handler: async (accessor, args?: { languageId?: string; viewType?: string }) => {
->>>>>>> 78693265
 		const editorService = accessor.get(IEditorService);
 
 		await editorService.openEditor({
@@ -672,8 +668,7 @@
 			options: {
 				override: args?.viewType,
 				pinned: true
-			},
-			languageId: args?.languageId,
+			}
 		});
 	}
 });