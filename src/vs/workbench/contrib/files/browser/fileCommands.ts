--- conflicted
+++ resolved
@@ -46,11 +46,9 @@
 import { toAction } from 'vs/base/common/actions';
 import { EditorOverride } from 'vs/platform/editor/common/editor';
 import { hash } from 'vs/base/common/hash';
-<<<<<<< HEAD
+import { IConfigurationService } from 'vs/platform/configuration/common/configuration';
+
 import { IQueryEditorService } from 'sql/workbench/services/queryEditor/common/queryEditorService'; // {{SQL CARBON EDIT}} New query command
-=======
-import { IConfigurationService } from 'vs/platform/configuration/common/configuration';
->>>>>>> 4f113276
 
 // Commands
 
@@ -700,17 +698,10 @@
 		if (typeof args?.viewType === 'string') {
 			const editorGroupsService = accessor.get(IEditorGroupsService);
 
-			const textInput = editorService.createEditorInput({ options: { pinned: true }, mode: 'txt' });
 			const group = editorGroupsService.activeGroup;
-<<<<<<< HEAD
-			await editorService.openEditor(textInput, { override: args.viewType, pinned: true }, group);
-		} else {
-			await editorService.openEditor({ options: { pinned: true }, mode: 'txt' }); // untitled are always pinned
-=======
 			await editorService.openEditor({ resource: undefined, options: { override: args.viewType, pinned: true } }, group);
 		} else {
 			await editorService.openEditor({ resource: undefined, options: { pinned: true } }); // untitled are always pinned
->>>>>>> 4f113276
 		}
 	}
 });