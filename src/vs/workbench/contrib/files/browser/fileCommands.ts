--- conflicted
+++ resolved
@@ -240,8 +240,7 @@
 			let replacementPairs: IResourceEditorReplacement[] = [];
 			inputs.forEach(i => {
 				const targetResult = result.results.filter(r => r.success && r.source.toString() === i.resource.toString()).pop();
-<<<<<<< HEAD
-				if (targetResult) {
+				if (targetResult && targetResult.target) {
 					//i.resource = targetResult.target;
 					let editor = i;
 					const replacement: IResourceInput = {
@@ -253,10 +252,6 @@
 						}
 					};
 					replacementPairs.push({ editor: editor, replacement: replacement });
-=======
-				if (targetResult && targetResult.target) {
-					i.resource = targetResult.target;
->>>>>>> ad107b8a
 				}
 			});
 			editorService.replaceEditors(replacementPairs, groupId);
