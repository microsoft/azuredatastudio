--- conflicted
+++ resolved
@@ -273,8 +273,7 @@
 		const replacementPairs: IResourceEditorReplacement[] = [];
 		inputs.forEach(i => {
 			const targetResult = result.results.filter(r => r.success && isEqual(r.source, i.resource)).pop();
-<<<<<<< HEAD
-			if (targetResult && targetResult.target) {
+			if (targetResult?.target) {
 				// i.resource = targetResult.target;let editor = i;
 				const editor = i;
 				const replacement: IResourceInput = {
@@ -286,10 +285,6 @@
 					}
 				};
 				replacementPairs.push({ editor: editor, replacement: replacement });
-=======
-			if (targetResult?.target) {
-				i.resource = targetResult.target;
->>>>>>> 935b0f1c
 			}
 		});
 
