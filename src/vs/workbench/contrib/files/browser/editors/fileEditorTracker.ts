/*---------------------------------------------------------------------------------------------
 *  Copyright (c) Microsoft Corporation. All rights reserved.
 *  Licensed under the Source EULA. See License.txt in the project root for license information.
 *--------------------------------------------------------------------------------------------*/

import { IWorkbenchContribution } from 'vs/workbench/common/contributions';
import { URI } from 'vs/base/common/uri';
import * as resources from 'vs/base/common/resources';
import { IEditorViewState } from 'vs/editor/common/editorCommon';
import { toResource, SideBySideEditorInput, IWorkbenchEditorConfiguration, SideBySideEditor as SideBySideEditorChoice } from 'vs/workbench/common/editor';
import { ITextFileService, ITextFileEditorModel, TextFileModelChangeEvent, ModelState } from 'vs/workbench/services/textfile/common/textfiles';
import { FileOperationEvent, FileOperation, IFileService, FileChangeType, FileChangesEvent } from 'vs/platform/files/common/files';
import { FileEditorInput } from 'vs/workbench/contrib/files/common/editors/fileEditorInput';
import { ILifecycleService } from 'vs/platform/lifecycle/common/lifecycle';
import { Disposable, IDisposable, dispose } from 'vs/base/common/lifecycle';
import { distinct, coalesce } from 'vs/base/common/arrays';
import { IEnvironmentService } from 'vs/platform/environment/common/environment';
import { IConfigurationService } from 'vs/platform/configuration/common/configuration';
import { ResourceMap } from 'vs/base/common/map';
import { IWorkspaceContextService } from 'vs/platform/workspace/common/workspace';
import { isCodeEditor } from 'vs/editor/browser/editorBrowser';
import { SideBySideEditor } from 'vs/workbench/browser/parts/editor/sideBySideEditor';
import { IHostService } from 'vs/workbench/services/host/browser/host';
import { BINARY_FILE_EDITOR_ID } from 'vs/workbench/contrib/files/common/files';
import { IEditorService } from 'vs/workbench/services/editor/common/editorService';
import { IEditorGroupsService, IEditorGroup } from 'vs/workbench/services/editor/common/editorGroupsService';
import { ResourceQueue, timeout } from 'vs/base/common/async';
import { onUnexpectedError } from 'vs/base/common/errors';
import { withNullAsUndefined } from 'vs/base/common/types';
import { EditorActivation, ITextEditorOptions } from 'vs/platform/editor/common/editor';
import { ICodeEditorService } from 'vs/editor/browser/services/codeEditorService';

// {{SQL CARBON EDIT}}
import { QueryEditorInput } from 'sql/workbench/contrib/query/common/queryEditorInput';

export class FileEditorTracker extends Disposable implements IWorkbenchContribution {
	private closeOnFileDelete: boolean = false;
	private readonly modelLoadQueue = new ResourceQueue();
	private readonly activeOutOfWorkspaceWatchers = new ResourceMap<IDisposable>();

	constructor(
		@IEditorService private readonly editorService: IEditorService,
		@ITextFileService private readonly textFileService: ITextFileService,
		@ILifecycleService private readonly lifecycleService: ILifecycleService,
		@IEditorGroupsService private readonly editorGroupService: IEditorGroupsService,
		@IFileService private readonly fileService: IFileService,
		@IEnvironmentService private readonly environmentService: IEnvironmentService,
		@IConfigurationService private readonly configurationService: IConfigurationService,
		@IWorkspaceContextService private readonly contextService: IWorkspaceContextService,
		@IHostService private readonly hostService: IHostService,
		@ICodeEditorService private readonly codeEditorService: ICodeEditorService
	) {
		super();

		this.onConfigurationUpdated(configurationService.getValue<IWorkbenchEditorConfiguration>());

		this.registerListeners();
	}

	private registerListeners(): void {

		// Update editors from operation changes
		this._register(this.fileService.onAfterOperation(e => this.onFileOperation(e)));

		// Update editors from disk changes
		this._register(this.fileService.onFileChanges(e => this.onFileChanges(e)));

		// Open editors from dirty text file models
		this._register(this.textFileService.models.onModelsDirty(e => this.onTextFilesDirty(e)));

		// Out of workspace file watchers
		this._register(this.editorService.onDidVisibleEditorsChange(() => this.onDidVisibleEditorsChange()));

		// Update visible editors when focus is gained
		this._register(this.hostService.onDidChangeFocus(e => this.onWindowFocusChange(e)));

		// Configuration
		this._register(this.configurationService.onDidChangeConfiguration(e => this.onConfigurationUpdated(this.configurationService.getValue<IWorkbenchEditorConfiguration>())));

		// Lifecycle
		this.lifecycleService.onShutdown(this.dispose, this);
	}

	//#region Handle deletes and moves in opened editors

	// Note: there is some duplication with the other file event handler below. Since we cannot always rely on the disk events
	// carrying all necessary data in all environments, we also use the file operation events to make sure operations are handled.
	// In any case there is no guarantee if the local event is fired first or the disk one. Thus, code must handle the case
	// that the event ordering is random as well as might not carry all information needed.
	private onFileOperation(e: FileOperationEvent): void {

		// Handle moves specially when file is opened
		if (e.isOperation(FileOperation.MOVE)) {
			this.handleMovedFileInOpenedEditors(e.resource, e.target.resource);
		}

		// Handle deletes
		if (e.isOperation(FileOperation.DELETE) || e.isOperation(FileOperation.MOVE)) {
			this.handleDeletes(e.resource, false, e.target ? e.target.resource : undefined);
		}
	}

	private handleMovedFileInOpenedEditors(oldResource: URI, newResource: URI): void {
		this.editorGroupService.groups.forEach(group => {
			group.editors.forEach(editor => {
				const resource = editor.getResource();
				if (resource && (editor instanceof FileEditorInput || editor.handleMove)) {

					// Update Editor if file (or any parent of the input) got renamed or moved
					if (resources.isEqualOrParent(resource, oldResource)) {
						let reopenFileResource: URI;
						if (oldResource.toString() === resource.toString()) {
							reopenFileResource = newResource; // file got moved
						} else {
							const index = this.getIndexOfPath(resource.path, oldResource.path, resources.hasToIgnoreCase(resource));
							reopenFileResource = resources.joinPath(newResource, resource.path.substr(index + oldResource.path.length + 1)); // parent folder got moved
						}

						const options: ITextEditorOptions = {
							preserveFocus: true,
							pinned: group.isPinned(editor),
							index: group.getIndexOfEditor(editor),
							inactive: !group.isActive(editor),
						};

						if (editor.handleMove) {
							const replacement = editor.handleMove(group.id, reopenFileResource, options);
							if (replacement) {
								this.editorService.replaceEditors([{ editor, replacement }], group);
								return;
							}
						}

						this.editorService.replaceEditors([{
							editor: { resource },
							replacement: {
								resource: reopenFileResource,
								options: {
									...options,
									viewState: this.getViewStateFor(oldResource, group)
								}
							},
						}], group);
					}
				}
			});
		});
	}

	private getIndexOfPath(path: string, candidate: string, ignoreCase: boolean): number {
		if (candidate.length > path.length) {
			return -1;
		}

		if (path === candidate) {
			return 0;
		}

		if (ignoreCase) {
			path = path.toLowerCase();
			candidate = candidate.toLowerCase();
		}

		return path.indexOf(candidate);
	}

	private getViewStateFor(resource: URI, group: IEditorGroup): IEditorViewState | undefined {
		const editors = this.editorService.visibleControls;

		for (const editor of editors) {
			if (editor?.input && editor.group === group) {
				const editorResource = editor.input.getResource();
				if (editorResource && resource.toString() === editorResource.toString()) {
					const control = editor.getControl();
					if (isCodeEditor(control)) {
						return withNullAsUndefined(control.saveViewState());
					}
				}
			}
		}

		return undefined;
	}

	private handleDeletes(arg1: URI | FileChangesEvent, isExternal: boolean, movedTo?: URI): void {
		const nonDirtyFileEditors = this.getOpenedFileEditors(false /* non-dirty only */);
		nonDirtyFileEditors.forEach(async editor => {
			const resource = editor.getResource();

			// Handle deletes in opened editors depending on:
			// - the user has not disabled the setting closeOnFileDelete
			// - the file change is local or external
			// - the input is not resolved (we need to dispose because we cannot restore otherwise since we do not have the contents)

			// {{SQL CARBON EDIT}} - Support FileEditorInput or QueryInput
			if (this.closeOnFileDelete || !isExternal || (editor instanceof FileEditorInput && !editor.isResolved())) {

				// Do NOT close any opened editor that matches the resource path (either equal or being parent) of the
				// resource we move to (movedTo). Otherwise we would close a resource that has been renamed to the same
				// path but different casing.
				if (movedTo && resources.isEqualOrParent(resource, movedTo)) {
					return;
				}

				let matches = false;
				if (arg1 instanceof FileChangesEvent) {
					matches = arg1.contains(resource, FileChangeType.DELETED);
				} else {
					matches = resources.isEqualOrParent(resource, arg1);
				}

				if (!matches) {
					return;
				}

				// We have received reports of users seeing delete events even though the file still
				// exists (network shares issue: https://github.com/Microsoft/vscode/issues/13665).
				// Since we do not want to close an editor without reason, we have to check if the
				// file is really gone and not just a faulty file event.
				// This only applies to external file events, so we need to check for the isExternal
				// flag.
				let exists = false;
				if (isExternal) {
					await timeout(100);
					exists = await this.fileService.exists(resource);
				}

				if (!exists && !editor.isDisposed()) {
					editor.dispose();
				} else if (this.environmentService.verbose) {
					console.warn(`File exists even though we received a delete event: ${resource.toString()}`);
				}
			}
		});
	}

	// {{SQL CARBON EDIT}} - Support FileEditorInput or QueryInput
	private getOpenedFileEditors(dirtyState: boolean): (FileEditorInput | QueryEditorInput)[] {
		const editors: (FileEditorInput | QueryEditorInput)[] = [];

		this.editorService.editors.forEach(editor => {
			// {{SQL CARBON EDIT}} - Support FileEditorInput or QueryInput
			if (editor instanceof FileEditorInput || editor instanceof QueryEditorInput) {
				if (!!editor.isDirty() === dirtyState) {
					editors.push(editor);
				}
			} else if (editor instanceof SideBySideEditorInput) {
				const master = editor.master;
				const details = editor.details;

				if (master instanceof FileEditorInput) {
					if (!!master.isDirty() === dirtyState) {
						editors.push(master);
					}
				}

				if (details instanceof FileEditorInput) {
					if (!!details.isDirty() === dirtyState) {
						editors.push(details);
					}
				}
			}
		});

		return editors;
	}

<<<<<<< HEAD
	private handleMovedFileInOpenedEditors(oldResource: URI, newResource: URI): void {
		this.editorGroupService.groups.forEach(group => {
			group.editors.forEach(editor => {
				const resource = editor.getResource();
				if (resource && (editor instanceof FileEditorInput || editor instanceof QueryEditorInput || editor.handleMove)) { // {{SQL CARBON EDIT}} #TODO we can remove this edit by just implementing handlemove

					// Update Editor if file (or any parent of the input) got renamed or moved
					if (resources.isEqualOrParent(resource, oldResource)) {
						let reopenFileResource: URI;
						if (oldResource.toString() === resource.toString()) {
							reopenFileResource = newResource; // file got moved
						} else {
							const index = this.getIndexOfPath(resource.path, oldResource.path, resources.hasToIgnoreCase(resource));
							reopenFileResource = resources.joinPath(newResource, resource.path.substr(index + oldResource.path.length + 1)); // parent folder got moved
						}

						const options: ITextEditorOptions = {
							preserveFocus: true,
							pinned: group.isPinned(editor),
							index: group.getIndexOfEditor(editor),
							inactive: !group.isActive(editor),
						};

						if (editor.handleMove) {
							const replacement = editor.handleMove(group.id, reopenFileResource, options);
							if (replacement) {
								this.editorService.replaceEditors([{ editor, replacement }], group);
								return;
							}
						}

						this.editorService.replaceEditors([{
							editor: { resource },
							replacement: {
								resource: reopenFileResource,
								options: {
									...options,
									viewState: this.getViewStateFor(oldResource, group)
								}
							},
						}], group);
					}
				}
			});
		});
	}
=======
	//#endregion
>>>>>>> 5775c519

	//#region Update text models and binary editors on external changes

	private onFileChanges(e: FileChangesEvent): void {

		// Handle updates
		if (e.gotAdded() || e.gotUpdated()) {
			this.handleUpdates(e);
		}

		// Handle deletes
		if (e.gotDeleted()) {
			this.handleDeletes(e, true);
		}
	}

	private handleUpdates(e: FileChangesEvent): void {

		// Handle updates to text models
		this.handleUpdatesToTextModels(e);

		// Handle updates to visible binary editors
		this.handleUpdatesToVisibleBinaryEditors(e);
	}

	private handleUpdatesToTextModels(e: FileChangesEvent): void {

		// Collect distinct (saved) models to update.
		//
		// Note: we also consider the added event because it could be that a file was added
		// and updated right after.
		distinct(coalesce([...e.getUpdated(), ...e.getAdded()]
			.map(u => this.textFileService.models.get(u.resource)))
			.filter(model => model && !model.isDirty()), model => model.resource.toString())
			.forEach(model => this.queueModelLoad(model));
	}

	private queueModelLoad(model: ITextFileEditorModel): void {

		// Load model to update (use a queue to prevent accumulation of loads
		// when the load actually takes long. At most we only want the queue
		// to have a size of 2 (1 running load and 1 queued load).
		const queue = this.modelLoadQueue.queueFor(model.resource);
		if (queue.size <= 1) {
			queue.queue(() => model.load().then(undefined, onUnexpectedError));
		}
	}

	private handleUpdatesToVisibleBinaryEditors(e: FileChangesEvent): void {
		const editors = this.editorService.visibleControls;
		editors.forEach(editor => {
			const resource = editor.input ? toResource(editor.input, { supportSideBySide: SideBySideEditorChoice.MASTER }) : undefined;

			// Support side-by-side binary editors too
			let isBinaryEditor = false;
			if (editor instanceof SideBySideEditor) {
				const masterEditor = editor.getMasterEditor();
				isBinaryEditor = masterEditor?.getId() === BINARY_FILE_EDITOR_ID;
			} else {
				isBinaryEditor = editor.getId() === BINARY_FILE_EDITOR_ID;
			}

			// Binary editor that should reload from event
			if (resource && editor.input && isBinaryEditor && (e.contains(resource, FileChangeType.UPDATED) || e.contains(resource, FileChangeType.ADDED))) {
				this.editorService.openEditor(editor.input, { forceReload: true, preserveFocus: true, activation: EditorActivation.PRESERVE }, editor.group);
			}
		});
	}

	//#endregion

	//#region Open dirty text files if not opened already

	private onTextFilesDirty(e: readonly TextFileModelChangeEvent[]): void {

		// If files become dirty but are not opened, we open it in the background unless there are pending to be saved
		this.doOpenDirtyResources(distinct(e.filter(e => {

			// Only dirty models that are not PENDING_SAVE
			const model = this.textFileService.models.get(e.resource);
			const shouldOpen = model?.isDirty() && !model.hasState(ModelState.PENDING_SAVE);

			// Only if not open already
			return shouldOpen && !this.editorService.isOpen({ resource: e.resource });
		}).map(e => e.resource), r => r.toString()));
	}

	private doOpenDirtyResources(resources: URI[]): void {

		// Open
		this.editorService.openEditors(resources.map(resource => {
			return {
				resource,
				options: { inactive: true, pinned: true, preserveFocus: true }
			};
		}));
	}

	//#endregion

	//#region Out of workspace file watchers

	private onDidVisibleEditorsChange(): void {
		const visibleOutOfWorkspacePaths = new ResourceMap<URI>();
		coalesce(this.editorService.visibleEditors.map(editorInput => {
			return toResource(editorInput, { supportSideBySide: SideBySideEditorChoice.MASTER });
		})).filter(resource => {
			return this.fileService.canHandleResource(resource) && !this.contextService.isInsideWorkspace(resource);
		}).forEach(resource => {
			visibleOutOfWorkspacePaths.set(resource, resource);
		});

		// Handle no longer visible out of workspace resources
		this.activeOutOfWorkspaceWatchers.keys().forEach(resource => {
			if (!visibleOutOfWorkspacePaths.get(resource)) {
				dispose(this.activeOutOfWorkspaceWatchers.get(resource));
				this.activeOutOfWorkspaceWatchers.delete(resource);
			}
		});

		// Handle newly visible out of workspace resources
		visibleOutOfWorkspacePaths.forEach(resource => {
			if (!this.activeOutOfWorkspaceWatchers.get(resource)) {
				const disposable = this.fileService.watch(resource);
				this.activeOutOfWorkspaceWatchers.set(resource, disposable);
			}
		});
	}

	//#endregion

	//#region Window Focus Change: Update visible code editors when focus is gained

	private onWindowFocusChange(focused: boolean): void {
		if (focused) {
			// the window got focus and we use this as a hint that files might have been changed outside
			// of this window. since file events can be unreliable, we queue a load for models that
			// are visible in any editor. since this is a fast operation in the case nothing has changed,
			// we tolerate the additional work.
			distinct(
				coalesce(this.codeEditorService.listCodeEditors()
					.map(codeEditor => {
						const resource = codeEditor.getModel()?.uri;
						if (!resource) {
							return undefined;
						}

						const model = this.textFileService.models.get(resource);
						if (!model) {
							return undefined;
						}

						if (model.isDirty()) {
							return undefined;
						}

						return model;
					})),
				model => model.resource.toString()
			).forEach(model => this.queueModelLoad(model));
		}
	}

	//#endregion

	//#region Configuration Change

	private onConfigurationUpdated(configuration: IWorkbenchEditorConfiguration): void {
		if (typeof configuration.workbench?.editor?.closeOnFileDelete === 'boolean') {
			this.closeOnFileDelete = configuration.workbench.editor.closeOnFileDelete;
		} else {
			this.closeOnFileDelete = false; // default
		}
	}

	//#endregion

	dispose(): void {
		super.dispose();

		// Dispose remaining watchers if any
		this.activeOutOfWorkspaceWatchers.forEach(disposable => dispose(disposable));
		this.activeOutOfWorkspaceWatchers.clear();
	}
}<|MERGE_RESOLUTION|>--- conflicted
+++ resolved
@@ -104,7 +104,7 @@
 		this.editorGroupService.groups.forEach(group => {
 			group.editors.forEach(editor => {
 				const resource = editor.getResource();
-				if (resource && (editor instanceof FileEditorInput || editor.handleMove)) {
+				if (resource && (editor instanceof FileEditorInput || editor instanceof QueryEditorInput || editor.handleMove)) { // {{SQL CARBON EDIT}} #TODO we can remove this edit by just implementing handlemove
 
 					// Update Editor if file (or any parent of the input) got renamed or moved
 					if (resources.isEqualOrParent(resource, oldResource)) {
@@ -265,56 +265,7 @@
 		return editors;
 	}
 
-<<<<<<< HEAD
-	private handleMovedFileInOpenedEditors(oldResource: URI, newResource: URI): void {
-		this.editorGroupService.groups.forEach(group => {
-			group.editors.forEach(editor => {
-				const resource = editor.getResource();
-				if (resource && (editor instanceof FileEditorInput || editor instanceof QueryEditorInput || editor.handleMove)) { // {{SQL CARBON EDIT}} #TODO we can remove this edit by just implementing handlemove
-
-					// Update Editor if file (or any parent of the input) got renamed or moved
-					if (resources.isEqualOrParent(resource, oldResource)) {
-						let reopenFileResource: URI;
-						if (oldResource.toString() === resource.toString()) {
-							reopenFileResource = newResource; // file got moved
-						} else {
-							const index = this.getIndexOfPath(resource.path, oldResource.path, resources.hasToIgnoreCase(resource));
-							reopenFileResource = resources.joinPath(newResource, resource.path.substr(index + oldResource.path.length + 1)); // parent folder got moved
-						}
-
-						const options: ITextEditorOptions = {
-							preserveFocus: true,
-							pinned: group.isPinned(editor),
-							index: group.getIndexOfEditor(editor),
-							inactive: !group.isActive(editor),
-						};
-
-						if (editor.handleMove) {
-							const replacement = editor.handleMove(group.id, reopenFileResource, options);
-							if (replacement) {
-								this.editorService.replaceEditors([{ editor, replacement }], group);
-								return;
-							}
-						}
-
-						this.editorService.replaceEditors([{
-							editor: { resource },
-							replacement: {
-								resource: reopenFileResource,
-								options: {
-									...options,
-									viewState: this.getViewStateFor(oldResource, group)
-								}
-							},
-						}], group);
-					}
-				}
-			});
-		});
-	}
-=======
-	//#endregion
->>>>>>> 5775c519
+	//#endregion
 
 	//#region Update text models and binary editors on external changes
 
