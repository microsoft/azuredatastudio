--- conflicted
+++ resolved
@@ -160,13 +160,8 @@
 		super(id, label);
 	}
 
-<<<<<<< HEAD
-	public run(): Promise<any> {
+	run(): Promise<any> {
 		return this.editorService.openEditor({ options: { pinned: true } }); // untitled are always pinned
-=======
-	run(): Promise<any> {
-		return this.instantiationService.invokeFunction(openNewQuery); // {{SQL CARBON EDIT}}
->>>>>>> 1e22f473
 	}
 }
 
