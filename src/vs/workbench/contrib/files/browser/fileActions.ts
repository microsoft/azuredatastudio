--- conflicted
+++ resolved
@@ -162,14 +162,8 @@
 		super(id, label);
 	}
 
-<<<<<<< HEAD
-	public run(): Promise<any> {
-		// {{SQL CARBON EDIT}}
-		return this.instantiationService.invokeFunction(openNewQuery);
-=======
 	run(): Promise<any> {
-		return this.editorService.openEditor({ options: { pinned: true } }); // untitled are always pinned
->>>>>>> 178b598c
+		return this.instantiationService.invokeFunction(openNewQuery); // {{SQL CARBON EDIT}}
 	}
 }
 
