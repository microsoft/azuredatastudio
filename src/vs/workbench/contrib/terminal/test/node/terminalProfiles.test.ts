/*---------------------------------------------------------------------------------------------
 *  Copyright (c) Microsoft Corporation. All rights reserved.
 *  Licensed under the MIT License. See License.txt in the project root for license information.
 *--------------------------------------------------------------------------------------------*/

import { deepStrictEqual, fail, ok, strictEqual } from 'assert';
import { isWindows } from 'vs/base/common/platform';
import { ITerminalProfile, ProfileSource } from 'vs/platform/terminal/common/terminal';
import { ITerminalConfiguration, ITerminalProfiles } from 'vs/workbench/contrib/terminal/common/terminal';
import { detectAvailableProfiles, IFsProvider } from 'vs/platform/terminal/node/terminalProfiles';
import { TestConfigurationService } from 'vs/platform/configuration/test/common/testConfigurationService';

/**
 * Assets that two profiles objects are equal, this will treat explicit undefined and unset
 * properties the same. Order of the profiles is ignored.
 */
function profilesEqual(actualProfiles: ITerminalProfile[], expectedProfiles: ITerminalProfile[]) {
	strictEqual(actualProfiles.length, expectedProfiles.length, `Actual: ${actualProfiles.map(e => e.profileName).join(',')}\nExpected: ${expectedProfiles.map(e => e.profileName).join(',')}`);
	for (const expected of expectedProfiles) {
		const actual = actualProfiles.find(e => e.profileName === expected.profileName);
		ok(actual, `Expected profile ${expected.profileName} not found`);
		strictEqual(actual.profileName, expected.profileName);
		strictEqual(actual.path, expected.path);
		deepStrictEqual(actual.args, expected.args);
		strictEqual(actual.isAutoDetected, expected.isAutoDetected);
		strictEqual(actual.overrideName, expected.overrideName);
	}
}

suite('Workbench - TerminalProfiles', () => {
	suite('detectAvailableProfiles', () => {
		if (isWindows) {
			test('should detect Git Bash and provide login args', async () => {
				const fsProvider = createFsProvider([
					'C:\\Program Files\\Git\\bin\\bash.exe'
				]);
				const config: ITestTerminalConfig = {
					profiles: {
						windows: {
							'Git Bash': { source: ProfileSource.GitBash }
						},
						linux: {},
						osx: {}
					},
					useWslProfiles: false
				};
				const configurationService = new TestConfigurationService({ terminal: { integrated: config } });
				const profiles = await detectAvailableProfiles(undefined, undefined, false, configurationService, fsProvider, undefined, undefined, undefined);
				const expected = [
					{ profileName: 'Git Bash', path: 'C:\\Program Files\\Git\\bin\\bash.exe', args: ['--login'], isDefault: true }
				];
				profilesEqual(profiles, expected);
			});
<<<<<<< HEAD
			test.skip('should allow source to have args', async () => { // {{SQL CARBON EDIT}} Skip failing tests https://github.com/microsoft/vscode/commit/8209ebb3c802a2cf2138b9b8f956265bc95b4c38
				const fsProvider = createFsProvider([
=======
			test('should allow source to have args', async () => {
				const pwshSourcePaths = [
>>>>>>> 0d4fcfc0
					'C:\\Program Files\\PowerShell\\7\\pwsh.exe'
				];
				const fsProvider = createFsProvider(pwshSourcePaths);
				const config: ITestTerminalConfig = {
					profiles: {
						windows: {
							'PowerShell': { source: ProfileSource.Pwsh, args: ['-NoProfile'], overrideName: true }
						},
						linux: {},
						osx: {},
					},
					useWslProfiles: false
				};
				const configurationService = new TestConfigurationService({ terminal: { integrated: config } });
				const profiles = await detectAvailableProfiles(undefined, undefined, false, configurationService, fsProvider, undefined, undefined, pwshSourcePaths);
				const expected = [
					{ profileName: 'PowerShell', path: 'C:\\Program Files\\PowerShell\\7\\pwsh.exe', overrideName: true, args: ['-NoProfile'], isDefault: true }
				];
				profilesEqual(profiles, expected);
			});
			test('configured args should override default source ones', async () => {
				const fsProvider = createFsProvider([
					'C:\\Program Files\\Git\\bin\\bash.exe'
				]);
				const config: ITestTerminalConfig = {
					profiles: {
						windows: {
							'Git Bash': { source: ProfileSource.GitBash, args: [] }
						},
						linux: {},
						osx: {}
					},
					useWslProfiles: false
				};
				const configurationService = new TestConfigurationService({ terminal: { integrated: config } });
				const profiles = await detectAvailableProfiles(undefined, undefined, false, configurationService, fsProvider, undefined, undefined, undefined);
				const expected = [{ profileName: 'Git Bash', path: 'C:\\Program Files\\Git\\bin\\bash.exe', args: [], isAutoDetected: undefined, overrideName: undefined, isDefault: true }];
				profilesEqual(profiles, expected);
			});
			suite('pwsh source detection/fallback', async () => {
				const pwshSourceConfig = ({
					profiles: {
						windows: {
							'PowerShell': { source: ProfileSource.Pwsh }
						},
						linux: {},
						osx: {},
					},
					useWslProfiles: false
				} as ITestTerminalConfig) as ITerminalConfiguration;

<<<<<<< HEAD
				test.skip('should prefer pwsh 7 to Windows PowerShell', async () => { // {{SQL CARBON EDIT}} Skip failing tests https://github.com/microsoft/vscode/commit/8209ebb3c802a2cf2138b9b8f956265bc95b4c38
					const expectedPaths = [
=======
				test('should prefer pwsh 7 to Windows PowerShell', async () => {
					const pwshSourcePaths = [
>>>>>>> 0d4fcfc0
						'C:\\Program Files\\PowerShell\\7\\pwsh.exe',
						'C:\\Sysnative\\WindowsPowerShell\\v1.0\\powershell.exe',
						'C:\\System32\\WindowsPowerShell\\v1.0\\powershell.exe'
					];
					const fsProvider = createFsProvider(pwshSourcePaths);
					const configurationService = new TestConfigurationService({ terminal: { integrated: pwshSourceConfig } });
					const profiles = await detectAvailableProfiles(undefined, undefined, false, configurationService, fsProvider, undefined, undefined, pwshSourcePaths);
					const expected = [
						{ profileName: 'PowerShell', path: 'C:\\Program Files\\PowerShell\\7\\pwsh.exe', isDefault: true }
					];
					profilesEqual(profiles, expected);
				});
<<<<<<< HEAD
				test.skip('should prefer pwsh 7 to pwsh 6', async () => { // {{SQL CARBON EDIT}} Skip failing tests https://github.com/microsoft/vscode/commit/8209ebb3c802a2cf2138b9b8f956265bc95b4c38
					const expectedPaths = [
=======
				test('should prefer pwsh 7 to pwsh 6', async () => {
					const pwshSourcePaths = [
>>>>>>> 0d4fcfc0
						'C:\\Program Files\\PowerShell\\7\\pwsh.exe',
						'C:\\Program Files\\PowerShell\\6\\pwsh.exe',
						'C:\\Sysnative\\WindowsPowerShell\\v1.0\\powershell.exe',
						'C:\\System32\\WindowsPowerShell\\v1.0\\powershell.exe'
					];
					const fsProvider = createFsProvider(pwshSourcePaths);
					const configurationService = new TestConfigurationService({ terminal: { integrated: pwshSourceConfig } });
					const profiles = await detectAvailableProfiles(undefined, undefined, false, configurationService, fsProvider, undefined, undefined, pwshSourcePaths);
					const expected = [
						{ profileName: 'PowerShell', path: 'C:\\Program Files\\PowerShell\\7\\pwsh.exe', isDefault: true }
					];
					profilesEqual(profiles, expected);
				});
				test('should fallback to Windows PowerShell', async () => {
					const pwshSourcePaths = [
						'C:\\Windows\\Sysnative\\WindowsPowerShell\\v1.0\\powershell.exe',
						'C:\\Windows\\System32\\WindowsPowerShell\\v1.0\\powershell.exe'
					];
					const fsProvider = createFsProvider(pwshSourcePaths);
					const configurationService = new TestConfigurationService({ terminal: { integrated: pwshSourceConfig } });
					const profiles = await detectAvailableProfiles(undefined, undefined, false, configurationService, fsProvider, undefined, undefined, pwshSourcePaths);
					strictEqual(profiles.length, 1);
					strictEqual(profiles[0].profileName, 'PowerShell');
				});
			});
		} else {
			const absoluteConfig = ({
				profiles: {
					windows: {},
					osx: {
						'fakeshell1': { path: '/bin/fakeshell1' },
						'fakeshell2': { path: '/bin/fakeshell2' },
						'fakeshell3': { path: '/bin/fakeshell3' }
					},
					linux: {
						'fakeshell1': { path: '/bin/fakeshell1' },
						'fakeshell2': { path: '/bin/fakeshell2' },
						'fakeshell3': { path: '/bin/fakeshell3' }
					}
				},
				useWslProfiles: false
			} as ITestTerminalConfig) as ITerminalConfiguration;
			const onPathConfig = ({
				profiles: {
					windows: {},
					osx: {
						'fakeshell1': { path: 'fakeshell1' },
						'fakeshell2': { path: 'fakeshell2' },
						'fakeshell3': { path: 'fakeshell3' }
					},
					linux: {
						'fakeshell1': { path: 'fakeshell1' },
						'fakeshell2': { path: 'fakeshell2' },
						'fakeshell3': { path: 'fakeshell3' }
					}
				},
				useWslProfiles: false
			} as ITestTerminalConfig) as ITerminalConfiguration;

			test('should detect shells via absolute paths', async () => {
				const fsProvider = createFsProvider([
					'/bin/fakeshell1',
					'/bin/fakeshell3'
				]);
				const configurationService = new TestConfigurationService({ terminal: { integrated: absoluteConfig } });
				const profiles = await detectAvailableProfiles(undefined, undefined, false, configurationService, fsProvider, undefined, undefined, undefined);
				const expected: ITerminalProfile[] = [
					{ profileName: 'fakeshell1', path: '/bin/fakeshell1', isDefault: true },
					{ profileName: 'fakeshell3', path: '/bin/fakeshell3', isDefault: true }
				];
				profilesEqual(profiles, expected);
			});
			test('should auto detect shells via /etc/shells', async () => {
				const fsProvider = createFsProvider([
					'/bin/fakeshell1',
					'/bin/fakeshell3'
				], '/bin/fakeshell1\n/bin/fakeshell3');
				const configurationService = new TestConfigurationService({ terminal: { integrated: onPathConfig } });
				const profiles = await detectAvailableProfiles(undefined, undefined, true, configurationService, fsProvider, undefined, undefined, undefined);
				const expected: ITerminalProfile[] = [
					{ profileName: 'fakeshell1', path: 'fakeshell1', isDefault: true },
					{ profileName: 'fakeshell3', path: 'fakeshell3', isDefault: true }
				];
				profilesEqual(profiles, expected);
			});
			test('should validate auto detected shells from /etc/shells exist', async () => {
				// fakeshell3 exists in /etc/shells but not on FS
				const fsProvider = createFsProvider([
					'/bin/fakeshell1'
				], '/bin/fakeshell1\n/bin/fakeshell3');
				const configurationService = new TestConfigurationService({ terminal: { integrated: onPathConfig } });
				const profiles = await detectAvailableProfiles(undefined, undefined, true, configurationService, fsProvider, undefined, undefined, undefined);
				const expected: ITerminalProfile[] = [
					{ profileName: 'fakeshell1', path: 'fakeshell1', isDefault: true }
				];
				profilesEqual(profiles, expected);
			});
		}
	});

	function createFsProvider(expectedPaths: string[], etcShellsContent: string = ''): IFsProvider {
		const provider = {
			async existsFile(path: string): Promise<boolean> {
				return expectedPaths.includes(path);
			},
			async readFile(path: string): Promise<Buffer> {
				if (path !== '/etc/shells') {
					fail('Unexepected path');
				}
				return Buffer.from(etcShellsContent);
			}
		};
		return provider;
	}
});

export interface ITestTerminalConfig {
	profiles: ITerminalProfiles;
	useWslProfiles: boolean
}<|MERGE_RESOLUTION|>--- conflicted
+++ resolved
@@ -51,13 +51,8 @@
 				];
 				profilesEqual(profiles, expected);
 			});
-<<<<<<< HEAD
 			test.skip('should allow source to have args', async () => { // {{SQL CARBON EDIT}} Skip failing tests https://github.com/microsoft/vscode/commit/8209ebb3c802a2cf2138b9b8f956265bc95b4c38
-				const fsProvider = createFsProvider([
-=======
-			test('should allow source to have args', async () => {
 				const pwshSourcePaths = [
->>>>>>> 0d4fcfc0
 					'C:\\Program Files\\PowerShell\\7\\pwsh.exe'
 				];
 				const fsProvider = createFsProvider(pwshSourcePaths);
@@ -109,13 +104,8 @@
 					useWslProfiles: false
 				} as ITestTerminalConfig) as ITerminalConfiguration;
 
-<<<<<<< HEAD
 				test.skip('should prefer pwsh 7 to Windows PowerShell', async () => { // {{SQL CARBON EDIT}} Skip failing tests https://github.com/microsoft/vscode/commit/8209ebb3c802a2cf2138b9b8f956265bc95b4c38
-					const expectedPaths = [
-=======
-				test('should prefer pwsh 7 to Windows PowerShell', async () => {
 					const pwshSourcePaths = [
->>>>>>> 0d4fcfc0
 						'C:\\Program Files\\PowerShell\\7\\pwsh.exe',
 						'C:\\Sysnative\\WindowsPowerShell\\v1.0\\powershell.exe',
 						'C:\\System32\\WindowsPowerShell\\v1.0\\powershell.exe'
@@ -128,13 +118,8 @@
 					];
 					profilesEqual(profiles, expected);
 				});
-<<<<<<< HEAD
 				test.skip('should prefer pwsh 7 to pwsh 6', async () => { // {{SQL CARBON EDIT}} Skip failing tests https://github.com/microsoft/vscode/commit/8209ebb3c802a2cf2138b9b8f956265bc95b4c38
-					const expectedPaths = [
-=======
-				test('should prefer pwsh 7 to pwsh 6', async () => {
 					const pwshSourcePaths = [
->>>>>>> 0d4fcfc0
 						'C:\\Program Files\\PowerShell\\7\\pwsh.exe',
 						'C:\\Program Files\\PowerShell\\6\\pwsh.exe',
 						'C:\\Sysnative\\WindowsPowerShell\\v1.0\\powershell.exe',
