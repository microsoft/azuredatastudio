--- conflicted
+++ resolved
@@ -11,213 +11,6 @@
 
 suite('Workbench - TerminalConfigHelper', () => {
 	test('TerminalConfigHelper - getFont fontFamily', function () {
-<<<<<<< HEAD
 		// {{SQL CARBON EDIT}} - Remove tests
-=======
-		const configurationService = new TestConfigurationService();
-		configurationService.setUserConfiguration('editor', { fontFamily: 'foo' });
-		configurationService.setUserConfiguration('terminal', { integrated: { fontFamily: 'bar' } });
-
-		let configHelper = new TerminalConfigHelper(LinuxDistro.Unknown, configurationService, null!, null!, null!);
-		configHelper.panelContainer = fixture;
-		assert.equal(configHelper.getFont().fontFamily, 'bar', 'terminal.integrated.fontFamily should be selected over editor.fontFamily');
-
-		configurationService.setUserConfiguration('terminal', { integrated: { fontFamily: null } });
-
-		// Recreate config helper as onDidChangeConfiguration isn't implemented in TestConfigurationService
-		configHelper = new TerminalConfigHelper(LinuxDistro.Fedora, configurationService, null!, null!, null!);
-		configHelper.panelContainer = fixture;
-		assert.equal(configHelper.getFont().fontFamily, '\'DejaVu Sans Mono\', monospace', 'Fedora should have its font overridden when terminal.integrated.fontFamily not set');
-
-		configHelper = new TerminalConfigHelper(LinuxDistro.Ubuntu, configurationService, null!, null!, null!);
-		configHelper.panelContainer = fixture;
-		assert.equal(configHelper.getFont().fontFamily, '\'Ubuntu Mono\', monospace', 'Ubuntu should have its font overridden when terminal.integrated.fontFamily not set');
-
-		configHelper = new TerminalConfigHelper(LinuxDistro.Unknown, configurationService, null!, null!, null!);
-		configHelper.panelContainer = fixture;
-		assert.equal(configHelper.getFont().fontFamily, 'foo', 'editor.fontFamily should be the fallback when terminal.integrated.fontFamily not set');
-	});
-
-	test('TerminalConfigHelper - getFont fontSize', function () {
-		const configurationService = new TestConfigurationService();
-
-		configurationService.setUserConfiguration('editor', {
-			fontFamily: 'foo',
-			fontSize: 9
-		});
-		configurationService.setUserConfiguration('terminal', {
-			integrated: {
-				fontFamily: 'bar',
-				fontSize: 10
-			}
-		});
-		let configHelper = new TerminalConfigHelper(LinuxDistro.Unknown, configurationService, null!, null!, null!);
-		configHelper.panelContainer = fixture;
-		assert.equal(configHelper.getFont().fontSize, 10, 'terminal.integrated.fontSize should be selected over editor.fontSize');
-
-		configurationService.setUserConfiguration('editor', {
-			fontFamily: 'foo'
-		});
-		configurationService.setUserConfiguration('terminal', {
-			integrated: {
-				fontFamily: null,
-				fontSize: 0
-			}
-		});
-		configHelper = new TerminalConfigHelper(LinuxDistro.Ubuntu, configurationService, null!, null!, null!);
-		configHelper.panelContainer = fixture;
-		assert.equal(configHelper.getFont().fontSize, 8, 'The minimum terminal font size (with adjustment) should be used when terminal.integrated.fontSize less than it');
-
-		configHelper = new TerminalConfigHelper(LinuxDistro.Unknown, configurationService, null!, null!, null!);
-		configHelper.panelContainer = fixture;
-		assert.equal(configHelper.getFont().fontSize, 6, 'The minimum terminal font size should be used when terminal.integrated.fontSize less than it');
-
-		configurationService.setUserConfiguration('editor', {
-			fontFamily: 'foo'
-		});
-		configurationService.setUserConfiguration('terminal', {
-			integrated: {
-				fontFamily: 0,
-				fontSize: 1500
-			}
-		});
-		configHelper = new TerminalConfigHelper(LinuxDistro.Unknown, configurationService, null!, null!, null!);
-		configHelper.panelContainer = fixture;
-		assert.equal(configHelper.getFont().fontSize, 25, 'The maximum terminal font size should be used when terminal.integrated.fontSize more than it');
-
-		configurationService.setUserConfiguration('editor', {
-			fontFamily: 'foo'
-		});
-		configurationService.setUserConfiguration('terminal', {
-			integrated: {
-				fontFamily: 0,
-				fontSize: null
-			}
-		});
-		configHelper = new TerminalConfigHelper(LinuxDistro.Ubuntu, configurationService, null!, null!, null!);
-		configHelper.panelContainer = fixture;
-		assert.equal(configHelper.getFont().fontSize, EDITOR_FONT_DEFAULTS.fontSize + 2, 'The default editor font size (with adjustment) should be used when terminal.integrated.fontSize is not set');
-
-		configHelper = new TerminalConfigHelper(LinuxDistro.Unknown, configurationService, null!, null!, null!);
-		configHelper.panelContainer = fixture;
-		assert.equal(configHelper.getFont().fontSize, EDITOR_FONT_DEFAULTS.fontSize, 'The default editor font size should be used when terminal.integrated.fontSize is not set');
-	});
-
-	test('TerminalConfigHelper - getFont lineHeight', function () {
-		const configurationService = new TestConfigurationService();
-
-		configurationService.setUserConfiguration('editor', {
-			fontFamily: 'foo',
-			lineHeight: 1
-		});
-		configurationService.setUserConfiguration('terminal', {
-			integrated: {
-				fontFamily: 0,
-				lineHeight: 2
-			}
-		});
-		let configHelper = new TerminalConfigHelper(LinuxDistro.Unknown, configurationService, null!, null!, null!);
-		configHelper.panelContainer = fixture;
-		assert.equal(configHelper.getFont().lineHeight, 2, 'terminal.integrated.lineHeight should be selected over editor.lineHeight');
-
-		configurationService.setUserConfiguration('editor', {
-			fontFamily: 'foo',
-			lineHeight: 1
-		});
-		configurationService.setUserConfiguration('terminal', {
-			integrated: {
-				fontFamily: 0,
-				lineHeight: 0
-			}
-		});
-		configHelper = new TerminalConfigHelper(LinuxDistro.Unknown, configurationService, null!, null!, null!);
-		configHelper.panelContainer = fixture;
-		assert.equal(configHelper.getFont().lineHeight, 1, 'editor.lineHeight should be 1 when terminal.integrated.lineHeight not set');
-	});
-
-	test('TerminalConfigHelper - isMonospace monospace', function () {
-		const configurationService = new TestConfigurationService();
-		configurationService.setUserConfiguration('terminal', {
-			integrated: {
-				fontFamily: 'monospace'
-			}
-		});
-
-		let configHelper = new TerminalConfigHelper(LinuxDistro.Unknown, configurationService, null!, null!, null!);
-		configHelper.panelContainer = fixture;
-		assert.equal(configHelper.configFontIsMonospace(), true, 'monospace is monospaced');
-	});
-
-	test('TerminalConfigHelper - isMonospace sans-serif', function () {
-		const configurationService = new TestConfigurationService();
-		configurationService.setUserConfiguration('terminal', {
-			integrated: {
-				fontFamily: 'sans-serif'
-			}
-		});
-		let configHelper = new TerminalConfigHelper(LinuxDistro.Unknown, configurationService, null!, null!, null!);
-		configHelper.panelContainer = fixture;
-		assert.equal(configHelper.configFontIsMonospace(), false, 'sans-serif is not monospaced');
-	});
-
-	test('TerminalConfigHelper - isMonospace serif', function () {
-		const configurationService = new TestConfigurationService();
-		configurationService.setUserConfiguration('terminal', {
-			integrated: {
-				fontFamily: 'serif'
-			}
-		});
-		let configHelper = new TerminalConfigHelper(LinuxDistro.Unknown, configurationService, null!, null!, null!);
-		configHelper.panelContainer = fixture;
-		assert.equal(configHelper.configFontIsMonospace(), false, 'serif is not monospaced');
-	});
-
-	test('TerminalConfigHelper - isMonospace monospace falls back to editor.fontFamily', function () {
-		const configurationService = new TestConfigurationService();
-		configurationService.setUserConfiguration('editor', {
-			fontFamily: 'monospace'
-		});
-		configurationService.setUserConfiguration('terminal', {
-			integrated: {
-				fontFamily: null
-			}
-		});
-
-		let configHelper = new TerminalConfigHelper(LinuxDistro.Unknown, configurationService, null!, null!, null!);
-		configHelper.panelContainer = fixture;
-		assert.equal(configHelper.configFontIsMonospace(), true, 'monospace is monospaced');
-	});
-
-	test('TerminalConfigHelper - isMonospace sans-serif falls back to editor.fontFamily', function () {
-		const configurationService = new TestConfigurationService();
-		configurationService.setUserConfiguration('editor', {
-			fontFamily: 'sans-serif'
-		});
-		configurationService.setUserConfiguration('terminal', {
-			integrated: {
-				fontFamily: null
-			}
-		});
-
-		let configHelper = new TerminalConfigHelper(LinuxDistro.Unknown, configurationService, null!, null!, null!);
-		configHelper.panelContainer = fixture;
-		assert.equal(configHelper.configFontIsMonospace(), false, 'sans-serif is not monospaced');
-	});
-
-	test('TerminalConfigHelper - isMonospace serif falls back to editor.fontFamily', function () {
-		const configurationService = new TestConfigurationService();
-		configurationService.setUserConfiguration('editor', {
-			fontFamily: 'serif'
-		});
-		configurationService.setUserConfiguration('terminal', {
-			integrated: {
-				fontFamily: null
-			}
-		});
-
-		let configHelper = new TerminalConfigHelper(LinuxDistro.Unknown, configurationService, null!, null!, null!);
-		configHelper.panelContainer = fixture;
-		assert.equal(configHelper.configFontIsMonospace(), false, 'serif is not monospaced');
->>>>>>> 998b70c7
 	});
 });