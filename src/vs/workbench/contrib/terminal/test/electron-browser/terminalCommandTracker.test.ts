--- conflicted
+++ resolved
@@ -20,12 +20,24 @@
 const ROWS = 10;
 const COLS = 10;
 
-suite('Workbench - TerminalCommandTracker', () => {
+suite.skip('Workbench - TerminalCommandTracker', () => { // {{SQL CARBON EDIT}} skip suite
+	let xterm: TestTerminal;
+	let commandTracker: CommandTrackerAddon;
+
+	setup(async () => {
+		xterm = (<TestTerminal>new Terminal({
+			cols: COLS,
+			rows: ROWS
+		}));
+		// Fill initial viewport
+		for (let i = 0; i < ROWS - 1; i++) {
+			await writePromise(xterm, `${i}\n`);
+		}
+		commandTracker = new CommandTrackerAddon();
+		xterm.loadAddon(commandTracker);
+	});
+
 	suite('Command tracking', () => {
-<<<<<<< HEAD
-		test('should track commands when the prompt is of sufficient size', () => {
-			assert.equal(0, 0);
-=======
 		test('should track commands when the prompt is of sufficient size', async () => {
 			assert.equal(xterm.markers.length, 0);
 			await writePromise(xterm, '\x1b[3G'); // Move cursor to column 3
@@ -140,7 +152,6 @@
 			assert.equal(xterm.getSelection(), isWindows ? '0\r\n1\r\n2' : '0\n1\n2');
 
 			document.body.removeChild(e);
->>>>>>> dfee0337
 		});
 	});
 });