--- conflicted
+++ resolved
@@ -27,25 +27,6 @@
 const COLS = 10;
 
 suite('Workbench - TerminalCommandTracker', () => {
-<<<<<<< HEAD
-=======
-	let xterm: TestTerminal;
-	let commandTracker: CommandTrackerAddon;
-
-	setup(() => {
-		xterm = (<TestTerminal>new Terminal({
-			cols: COLS,
-			rows: ROWS
-		}));
-		// Fill initial viewport
-		for (let i = 0; i < ROWS - 1; i++) {
-			syncWrite(xterm, `${i}\n`);
-		}
-		commandTracker = new CommandTrackerAddon();
-		xterm.loadAddon(commandTracker);
-	});
-
->>>>>>> ce2f7de6
 	suite('Command tracking', () => {
 		test('should track commands when the prompt is of sufficient size', () => {
 			assert.equal(0, 0);
