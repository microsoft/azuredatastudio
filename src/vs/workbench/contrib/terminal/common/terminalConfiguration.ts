/*---------------------------------------------------------------------------------------------
 *  Copyright (c) Microsoft Corporation. All rights reserved.
 *  Licensed under the Source EULA. See License.txt in the project root for license information.
 *--------------------------------------------------------------------------------------------*/

import { ConfigurationScope, Extensions, IConfigurationNode, IConfigurationRegistry } from 'vs/platform/configuration/common/configurationRegistry';
import { localize } from 'vs/nls';
import { DEFAULT_LETTER_SPACING, DEFAULT_LINE_HEIGHT, TerminalCursorStyle, DEFAULT_COMMANDS_TO_SKIP_SHELL, SUGGESTIONS_FONT_WEIGHT, MINIMUM_FONT_WEIGHT, MAXIMUM_FONT_WEIGHT, DEFAULT_LOCAL_ECHO_EXCLUDE } from 'vs/workbench/contrib/terminal/common/terminal';
import { TerminalLocationString, TerminalSettingId } from 'vs/platform/terminal/common/terminal';
import { isMacintosh, isWindows } from 'vs/base/common/platform';
import { Registry } from 'vs/platform/registry/common/platform';
<<<<<<< HEAD
import * as loc from 'sql/base/common/locConstants'; // {{SQL CARBON EDIT}} For strings we need to change
=======
import { Codicon } from 'vs/base/common/codicons';
import { terminalColorSchema, terminalIconSchema } from 'vs/platform/terminal/common/terminalPlatformConfiguration';
>>>>>>> 78693265

const terminalDescriptors = '\n- ' + [
	'`\${cwd}`: ' + localize("cwd", "the terminal's current working directory"),
	'`\${cwdFolder}`: ' + localize('cwdFolder', "the terminal's current working directory, displayed for multi-root workspaces or in a single root workspace when the value differs from the initial working directory. On Windows, this will only be displayed when shell integration is enabled."),
	'`\${workspaceFolder}`: ' + localize('workspaceFolder', "the workspace in which the terminal was launched"),
	'`\${local}`: ' + localize('local', "indicates a local terminal in a remote workspace"),
	'`\${process}`: ' + localize('process', "the name of the terminal process"),
	'`\${separator}`: ' + localize('separator', "a conditional separator (\" - \") that only shows when surrounded by variables with values or static text."),
	'`\${sequence}`: ' + localize('sequence', "the name provided to the terminal by the process"),
	'`\${task}`: ' + localize('task', "indicates this terminal is associated with a task"),
].join('\n- '); // intentionally concatenated to not produce a string that is too long for translations

let terminalTitle = localize('terminalTitle', "Controls the terminal title. Variables are substituted based on the context:");
terminalTitle += terminalDescriptors;

let terminalDescription = localize('terminalDescription', "Controls the terminal description, which appears to the right of the title. Variables are substituted based on the context:");
terminalDescription += terminalDescriptors;

const terminalConfiguration: IConfigurationNode = {
	id: 'terminal',
	order: 100,
	title: localize('terminalIntegratedConfigurationTitle', "Integrated Terminal"),
	type: 'object',
	properties: {
		[TerminalSettingId.SendKeybindingsToShell]: {
			markdownDescription: localize('terminal.integrated.sendKeybindingsToShell', "Dispatches most keybindings to the terminal instead of the workbench, overriding {0}, which can be used alternatively for fine tuning.", '`#terminal.integrated.commandsToSkipShell#`'),
			type: 'boolean',
			default: false
		},
		[TerminalSettingId.TabsDefaultColor]: {
			description: localize('terminal.integrated.tabs.defaultColor', "A theme color ID to associate with terminal icons by default."),
			...terminalColorSchema
		},
		[TerminalSettingId.TabsDefaultIcon]: {
			description: localize('terminal.integrated.tabs.defaultIcon', "A codicon ID to associate with terminal icons by default."),
			...terminalIconSchema,
			default: Codicon.terminal.id,
		},
		[TerminalSettingId.TabsEnabled]: {
			description: localize('terminal.integrated.tabs.enabled', 'Controls whether terminal tabs display as a list to the side of the terminal. When this is disabled a dropdown will display instead.'),
			type: 'boolean',
			default: true,
		},
		[TerminalSettingId.TabsEnableAnimation]: {
			description: localize('terminal.integrated.tabs.enableAnimation', 'Controls whether terminal tab statuses support animation (eg. in progress tasks).'),
			type: 'boolean',
			default: true,
		},
		[TerminalSettingId.TabsHideCondition]: {
			description: localize('terminal.integrated.tabs.hideCondition', 'Controls whether the terminal tabs view will hide under certain conditions.'),
			type: 'string',
			enum: ['never', 'singleTerminal', 'singleGroup'],
			enumDescriptions: [
				localize('terminal.integrated.tabs.hideCondition.never', "Never hide the terminal tabs view"),
				localize('terminal.integrated.tabs.hideCondition.singleTerminal', "Hide the terminal tabs view when there is only a single terminal opened"),
				localize('terminal.integrated.tabs.hideCondition.singleGroup', "Hide the terminal tabs view when there is only a single terminal group opened"),
			],
			default: 'singleTerminal',
		},
		[TerminalSettingId.TabsShowActiveTerminal]: {
			description: localize('terminal.integrated.tabs.showActiveTerminal', 'Shows the active terminal information in the view, this is particularly useful when the title within the tabs aren\'t visible.'),
			type: 'string',
			enum: ['always', 'singleTerminal', 'singleTerminalOrNarrow', 'never'],
			enumDescriptions: [
				localize('terminal.integrated.tabs.showActiveTerminal.always', "Always show the active terminal"),
				localize('terminal.integrated.tabs.showActiveTerminal.singleTerminal', "Show the active terminal when it is the only terminal opened"),
				localize('terminal.integrated.tabs.showActiveTerminal.singleTerminalOrNarrow', "Show the active terminal when it is the only terminal opened or when the tabs view is in its narrow textless state"),
				localize('terminal.integrated.tabs.showActiveTerminal.never', "Never show the active terminal"),
			],
			default: 'singleTerminalOrNarrow',
		},
		[TerminalSettingId.TabsShowActions]: {
			description: localize('terminal.integrated.tabs.showActions', 'Controls whether terminal split and kill buttons are displays next to the new terminal button.'),
			type: 'string',
			enum: ['always', 'singleTerminal', 'singleTerminalOrNarrow', 'never'],
			enumDescriptions: [
				localize('terminal.integrated.tabs.showActions.always', "Always show the actions"),
				localize('terminal.integrated.tabs.showActions.singleTerminal', "Show the actions when it is the only terminal opened"),
				localize('terminal.integrated.tabs.showActions.singleTerminalOrNarrow', "Show the actions when it is the only terminal opened or when the tabs view is in its narrow textless state"),
				localize('terminal.integrated.tabs.showActions.never', "Never show the actions"),
			],
			default: 'singleTerminalOrNarrow',
		},
		[TerminalSettingId.TabsLocation]: {
			type: 'string',
			enum: ['left', 'right'],
			enumDescriptions: [
				localize('terminal.integrated.tabs.location.left', "Show the terminal tabs view to the left of the terminal"),
				localize('terminal.integrated.tabs.location.right', "Show the terminal tabs view to the right of the terminal")
			],
			default: 'right',
			description: localize('terminal.integrated.tabs.location', "Controls the location of the terminal tabs, either to the left or right of the actual terminal(s).")
		},
		[TerminalSettingId.DefaultLocation]: {
			type: 'string',
			enum: [TerminalLocationString.Editor, TerminalLocationString.TerminalView],
			enumDescriptions: [
				localize('terminal.integrated.defaultLocation.editor', "Create terminals in the editor"),
				localize('terminal.integrated.defaultLocation.view', "Create terminals in the terminal view")
			],
			default: 'view',
			description: localize('terminal.integrated.defaultLocation', "Controls where newly created terminals will appear.")
		},
		[TerminalSettingId.ShellIntegrationDecorationIconSuccess]: {
			type: 'string',
			default: 'primitive-dot',
			markdownDescription: localize('terminal.integrated.shellIntegration.decorationIconSuccess', "Controls the icon that will be used for each command in terminals with shell integration enabled that do not have an associated exit code. Set to {0} to hide the icon or disable decorations with {1}.", '`\'\'`', '`#terminal.integrated.shellIntegration.decorationsEnabled#`')
		},
		[TerminalSettingId.ShellIntegrationDecorationIconError]: {
			type: 'string',
			default: 'error-small',
			markdownDescription: localize('terminal.integrated.shellIntegration.decorationIconError', "Controls the icon that will be used for each command in terminals with shell integration enabled that do have an associated exit code. Set to {0} to hide the icon or disable decorations with {1}.", '`\'\'`', '`#terminal.integrated.shellIntegration.decorationsEnabled#`')
		},
		[TerminalSettingId.ShellIntegrationDecorationIcon]: {
			type: 'string',
			default: 'circle-outline',
			markdownDescription: localize('terminal.integrated.shellIntegration.decorationIcon', "Controls the icon that will be used for skipped/empty commands. Set to {0} to hide the icon or disable decorations with {1}.", '`\'\'`', '`#terminal.integrated.shellIntegration.decorationsEnabled#`')
		},
		[TerminalSettingId.TabsFocusMode]: {
			type: 'string',
			enum: ['singleClick', 'doubleClick'],
			enumDescriptions: [
				localize('terminal.integrated.tabs.focusMode.singleClick', "Focus the terminal when clicking a terminal tab"),
				localize('terminal.integrated.tabs.focusMode.doubleClick', "Focus the terminal when double clicking a terminal tab")
			],
			default: 'doubleClick',
			description: localize('terminal.integrated.tabs.focusMode', "Controls whether focusing the terminal of a tab happens on double or single click.")
		},
		[TerminalSettingId.MacOptionIsMeta]: {
			description: localize('terminal.integrated.macOptionIsMeta', "Controls whether to treat the option key as the meta key in the terminal on macOS."),
			type: 'boolean',
			default: false
		},
		[TerminalSettingId.MacOptionClickForcesSelection]: {
			description: localize('terminal.integrated.macOptionClickForcesSelection', "Controls whether to force selection when using Option+click on macOS. This will force a regular (line) selection and disallow the use of column selection mode. This enables copying and pasting using the regular terminal selection, for example, when mouse mode is enabled in tmux."),
			type: 'boolean',
			default: false
		},
		[TerminalSettingId.AltClickMovesCursor]: {
			markdownDescription: localize('terminal.integrated.altClickMovesCursor', "If enabled, alt/option + click will reposition the prompt cursor to underneath the mouse when {0} is set to {1} (the default value). This may not work reliably depending on your shell.", '`#editor.multiCursorModifier#`', '`\'alt\'`'),
			type: 'boolean',
			default: true
		},
		[TerminalSettingId.CopyOnSelection]: {
			description: localize('terminal.integrated.copyOnSelection', "Controls whether text selected in the terminal will be copied to the clipboard."),
			type: 'boolean',
			default: false
		},
		[TerminalSettingId.EnableMultiLinePasteWarning]: {
			markdownDescription: localize('terminal.integrated.enableMultiLinePasteWarning', "Show a warning dialog when pasting multiple lines into the terminal. The dialog does not show when:\n\n- Bracketed paste mode is enabled (the shell supports multi-line paste natively)\n- The paste is handled by the shell's readline (in the case of pwsh)"),
			type: 'boolean',
			default: true
		},
		[TerminalSettingId.DrawBoldTextInBrightColors]: {
			description: localize('terminal.integrated.drawBoldTextInBrightColors', "Controls whether bold text in the terminal will always use the \"bright\" ANSI color variant."),
			type: 'boolean',
			default: true
		},
		[TerminalSettingId.FontFamily]: {
			markdownDescription: localize('terminal.integrated.fontFamily', "Controls the font family of the terminal, this defaults to {0}'s value.", '`#editor.fontFamily#`'),
			type: 'string'
		},
		// TODO: Support font ligatures
		// 'terminal.integrated.fontLigatures': {
		// 	'description': localize('terminal.integrated.fontLigatures', "Controls whether font ligatures are enabled in the terminal."),
		// 	'type': 'boolean',
		// 	'default': false
		// },
		[TerminalSettingId.FontSize]: {
			description: localize('terminal.integrated.fontSize', "Controls the font size in pixels of the terminal."),
			type: 'number',
			default: isMacintosh ? 12 : 14,
			minimum: 6,
			maximum: 100
		},
		[TerminalSettingId.LetterSpacing]: {
			description: localize('terminal.integrated.letterSpacing', "Controls the letter spacing of the terminal, this is an integer value which represents the amount of additional pixels to add between characters."),
			type: 'number',
			default: DEFAULT_LETTER_SPACING
		},
		[TerminalSettingId.LineHeight]: {
			description: localize('terminal.integrated.lineHeight', "Controls the line height of the terminal, this number is multiplied by the terminal font size to get the actual line-height in pixels."),
			type: 'number',
			default: DEFAULT_LINE_HEIGHT
		},
		[TerminalSettingId.MinimumContrastRatio]: {
			markdownDescription: localize('terminal.integrated.minimumContrastRatio', "When set, the foreground color of each cell will change to try meet the contrast ratio specified. Note that this will not apply to `powerline` characters per #146406. Example values:\n\n- 1: Do nothing and use the standard theme colors.\n- 4.5: [WCAG AA compliance (minimum)](https://www.w3.org/TR/UNDERSTANDING-WCAG20/visual-audio-contrast-contrast.html) (default).\n- 7: [WCAG AAA compliance (enhanced)](https://www.w3.org/TR/UNDERSTANDING-WCAG20/visual-audio-contrast7.html).\n- 21: White on black or black on white."),
			type: 'number',
			default: 4.5
		},
		[TerminalSettingId.FastScrollSensitivity]: {
			markdownDescription: localize('terminal.integrated.fastScrollSensitivity', "Scrolling speed multiplier when pressing `Alt`."),
			type: 'number',
			default: 5
		},
		[TerminalSettingId.MouseWheelScrollSensitivity]: {
			markdownDescription: localize('terminal.integrated.mouseWheelScrollSensitivity', "A multiplier to be used on the `deltaY` of mouse wheel scroll events."),
			type: 'number',
			default: 1
		},
		[TerminalSettingId.BellDuration]: {
			markdownDescription: localize('terminal.integrated.bellDuration', "The number of milliseconds to show the bell within a terminal tab when triggered."),
			type: 'number',
			default: 1000
		},
		[TerminalSettingId.FontWeight]: {
			'anyOf': [
				{
					type: 'number',
					minimum: MINIMUM_FONT_WEIGHT,
					maximum: MAXIMUM_FONT_WEIGHT,
					errorMessage: localize('terminal.integrated.fontWeightError', "Only \"normal\" and \"bold\" keywords or numbers between 1 and 1000 are allowed.")
				},
				{
					type: 'string',
					pattern: '^(normal|bold|1000|[1-9][0-9]{0,2})$'
				},
				{
					enum: SUGGESTIONS_FONT_WEIGHT,
				}
			],
			description: localize('terminal.integrated.fontWeight', "The font weight to use within the terminal for non-bold text. Accepts \"normal\" and \"bold\" keywords or numbers between 1 and 1000."),
			default: 'normal'
		},
		[TerminalSettingId.FontWeightBold]: {
			'anyOf': [
				{
					type: 'number',
					minimum: MINIMUM_FONT_WEIGHT,
					maximum: MAXIMUM_FONT_WEIGHT,
					errorMessage: localize('terminal.integrated.fontWeightError', "Only \"normal\" and \"bold\" keywords or numbers between 1 and 1000 are allowed.")
				},
				{
					type: 'string',
					pattern: '^(normal|bold|1000|[1-9][0-9]{0,2})$'
				},
				{
					enum: SUGGESTIONS_FONT_WEIGHT,
				}
			],
			description: localize('terminal.integrated.fontWeightBold', "The font weight to use within the terminal for bold text. Accepts \"normal\" and \"bold\" keywords or numbers between 1 and 1000."),
			default: 'bold'
		},
		[TerminalSettingId.CursorBlinking]: {
			description: localize('terminal.integrated.cursorBlinking', "Controls whether the terminal cursor blinks."),
			type: 'boolean',
			default: false
		},
		[TerminalSettingId.CursorStyle]: {
			description: localize('terminal.integrated.cursorStyle', "Controls the style of terminal cursor."),
			enum: [TerminalCursorStyle.BLOCK, TerminalCursorStyle.LINE, TerminalCursorStyle.UNDERLINE],
			default: TerminalCursorStyle.BLOCK
		},
		[TerminalSettingId.CursorWidth]: {
			markdownDescription: localize('terminal.integrated.cursorWidth', "Controls the width of the cursor when {0} is set to {1}.", '`#terminal.integrated.cursorStyle#`', '`line`'),
			type: 'number',
			default: 1
		},
		[TerminalSettingId.Scrollback]: {
			description: localize('terminal.integrated.scrollback', "Controls the maximum amount of lines the terminal keeps in its buffer."),
			type: 'number',
			default: 1000
		},
		[TerminalSettingId.DetectLocale]: {
			markdownDescription: loc.terminalIntegratedDetectLocaleDescrption, // {{SQL CARBON EDIT}} VS Code -> ADS
			type: 'string',
			enum: ['auto', 'off', 'on'],
			markdownEnumDescriptions: [
				localize('terminal.integrated.detectLocale.auto', "Set the `$LANG` environment variable if the existing variable does not exist or it does not end in `'.UTF-8'`."),
				localize('terminal.integrated.detectLocale.off', "Do not set the `$LANG` environment variable."),
				localize('terminal.integrated.detectLocale.on', "Always set the `$LANG` environment variable.")
			],
			default: 'auto'
		},
		[TerminalSettingId.GpuAcceleration]: {
			type: 'string',
			enum: ['auto', 'on', 'off', 'canvas'],
			markdownEnumDescriptions: [
				localize('terminal.integrated.gpuAcceleration.auto', "Let VS Code detect which renderer will give the best experience."),
				localize('terminal.integrated.gpuAcceleration.on', "Enable GPU acceleration within the terminal."),
				localize('terminal.integrated.gpuAcceleration.off', "Disable GPU acceleration within the terminal. The terminal will render much slower when GPU acceleration is off but it should reliably work on all systems."),
				localize('terminal.integrated.gpuAcceleration.canvas', "Use the terminal's fallback canvas renderer which uses a 2d context instead of webgl which may perform better on some systems. Note that some features are limited in the canvas renderer like opaque selection.")
			],
			default: 'auto',
			description: localize('terminal.integrated.gpuAcceleration', "Controls whether the terminal will leverage the GPU to do its rendering.")
		},
		[TerminalSettingId.TerminalTitleSeparator]: {
			'type': 'string',
			'default': ' - ',
			'markdownDescription': localize("terminal.integrated.tabs.separator", "Separator used by {0} and {0}.", `\`${TerminalSettingId.TerminalTitle}\``, `\`${TerminalSettingId.TerminalDescription}\``)
		},
		[TerminalSettingId.TerminalTitle]: {
			'type': 'string',
			'default': '${process}',
			'markdownDescription': terminalTitle
		},
		[TerminalSettingId.TerminalDescription]: {
			'type': 'string',
			'default': '${task}${separator}${local}${separator}${cwdFolder}',
			'markdownDescription': terminalDescription
		},
		[TerminalSettingId.RightClickBehavior]: {
			type: 'string',
			enum: ['default', 'copyPaste', 'paste', 'selectWord', 'nothing'],
			enumDescriptions: [
				localize('terminal.integrated.rightClickBehavior.default', "Show the context menu."),
				localize('terminal.integrated.rightClickBehavior.copyPaste', "Copy when there is a selection, otherwise paste."),
				localize('terminal.integrated.rightClickBehavior.paste', "Paste on right click."),
				localize('terminal.integrated.rightClickBehavior.selectWord', "Select the word under the cursor and show the context menu."),
				localize('terminal.integrated.rightClickBehavior.nothing', "Do nothing and pass event to terminal.")
			],
			default: isMacintosh ? 'selectWord' : isWindows ? 'copyPaste' : 'default',
			description: localize('terminal.integrated.rightClickBehavior', "Controls how terminal reacts to right click.")
		},
		[TerminalSettingId.Cwd]: {
			restricted: true,
			description: localize('terminal.integrated.cwd', "An explicit start path where the terminal will be launched, this is used as the current working directory (cwd) for the shell process. This may be particularly useful in workspace settings if the root directory is not a convenient cwd."),
			type: 'string',
			default: undefined,
			scope: ConfigurationScope.RESOURCE
		},
		[TerminalSettingId.ConfirmOnExit]: {
			description: localize('terminal.integrated.confirmOnExit', "Controls whether to confirm when the window closes if there are active terminal sessions."),
			type: 'string',
			enum: ['never', 'always', 'hasChildProcesses'],
			enumDescriptions: [
				localize('terminal.integrated.confirmOnExit.never', "Never confirm."),
				localize('terminal.integrated.confirmOnExit.always', "Always confirm if there are terminals."),
				localize('terminal.integrated.confirmOnExit.hasChildProcesses', "Confirm if there are any terminals that have child processes."),
			],
			default: 'never'
		},
		[TerminalSettingId.ConfirmOnKill]: {
			description: localize('terminal.integrated.confirmOnKill', "Controls whether to confirm killing terminals when they have child processes. When set to editor, terminals in the editor area will be marked as changed when they have child processes. Note that child process detection may not work well for shells like Git Bash which don't run their processes as child processes of the shell."),
			type: 'string',
			enum: ['never', 'editor', 'panel', 'always'],
			enumDescriptions: [
				localize('terminal.integrated.confirmOnKill.never', "Never confirm."),
				localize('terminal.integrated.confirmOnKill.editor', "Confirm if the terminal is in the editor."),
				localize('terminal.integrated.confirmOnKill.panel', "Confirm if the terminal is in the panel."),
				localize('terminal.integrated.confirmOnKill.always', "Confirm if the terminal is either in the editor or panel."),
			],
			default: 'editor'
		},
		[TerminalSettingId.EnableBell]: {
			description: localize('terminal.integrated.enableBell', "Controls whether the terminal bell is enabled, this shows up as a visual bell next to the terminal's name."),
			type: 'boolean',
			default: false
		},
		[TerminalSettingId.CommandsToSkipShell]: {
<<<<<<< HEAD
			markdownDescription: loc.terminalIntegratedCommandsToSkipShellDescrption(DEFAULT_COMMANDS_TO_SKIP_SHELL), // {{SQL CARBON EDIT}} VS Code -> ADS
=======
			markdownDescription: localize(
				'terminal.integrated.commandsToSkipShell',
				"A set of command IDs whose keybindings will not be sent to the shell but instead always be handled by VS Code. This allows keybindings that would normally be consumed by the shell to act instead the same as when the terminal is not focused, for example `Ctrl+P` to launch Quick Open.\n\n&nbsp;\n\nMany commands are skipped by default. To override a default and pass that command's keybinding to the shell instead, add the command prefixed with the `-` character. For example add `-workbench.action.quickOpen` to allow `Ctrl+P` to reach the shell.\n\n&nbsp;\n\nThe following list of default skipped commands is truncated when viewed in Settings Editor. To see the full list, {1} and search for the first command from the list below.\n\n&nbsp;\n\nDefault Skipped Commands:\n\n{0}",
				DEFAULT_COMMANDS_TO_SKIP_SHELL.sort().map(command => `- ${command}`).join('\n'),
				`[${localize('openDefaultSettingsJson', "open the default settings JSON")}](command:workbench.action.openRawDefaultSettings '${localize('openDefaultSettingsJson.capitalized', "Open Default Settings (JSON)")}')`,

			),
>>>>>>> 78693265
			type: 'array',
			items: {
				type: 'string'
			},
			default: []
		},
		[TerminalSettingId.AllowChords]: {
<<<<<<< HEAD
			markdownDescription: loc.terminalIntegratedAllowChordsDescription, // {{SQL CARBON EDIT}} VS Code -> ADS
=======
			markdownDescription: localize('terminal.integrated.allowChords', "Whether or not to allow chord keybindings in the terminal. Note that when this is true and the keystroke results in a chord it will bypass {0}, setting this to false is particularly useful when you want ctrl+k to go to your shell (not VS Code).", '`#terminal.integrated.commandsToSkipShell#`'),
>>>>>>> 78693265
			type: 'boolean',
			default: true
		},
		[TerminalSettingId.AllowMnemonics]: {
			markdownDescription: localize('terminal.integrated.allowMnemonics', "Whether to allow menubar mnemonics (eg. alt+f) to trigger the open the menubar. Note that this will cause all alt keystrokes to skip the shell when true. This does nothing on macOS."),
			type: 'boolean',
			default: false
		},
		[TerminalSettingId.EnvMacOs]: {
			restricted: true,
			markdownDescription: loc.terminalIntegratedEnvOsxDescription, // {{SQL CARBON EDIT}} VS Code -> ADS
			type: 'object',
			additionalProperties: {
				type: ['string', 'null']
			},
			default: {}
		},
		[TerminalSettingId.EnvLinux]: {
			restricted: true,
			markdownDescription: loc.terminalIntegratedEnvLinuxDescription, // {{SQL CARBON EDIT}} VS Code -> ADS
			type: 'object',
			additionalProperties: {
				type: ['string', 'null']
			},
			default: {}
		},
		[TerminalSettingId.EnvWindows]: {
			restricted: true,
			markdownDescription: loc.terminalIntegratedEnvWindowsDescription, // {{SQL CARBON EDIT}} VS Code -> ADS
			type: 'object',
			additionalProperties: {
				type: ['string', 'null']
			},
			default: {}
		},
		[TerminalSettingId.EnvironmentChangesIndicator]: {
			markdownDescription: localize('terminal.integrated.environmentChangesIndicator', "Whether to display the environment changes indicator on each terminal which explains whether extensions have made, or want to make changes to the terminal's environment."),
			type: 'string',
			enum: ['off', 'on', 'warnonly'],
			enumDescriptions: [
				localize('terminal.integrated.environmentChangesIndicator.off', "Disable the indicator."),
				localize('terminal.integrated.environmentChangesIndicator.on', "Enable the indicator."),
				localize('terminal.integrated.environmentChangesIndicator.warnonly', "Only show the warning indicator when a terminal's environment is 'stale', not the information indicator that shows a terminal has had its environment modified by an extension."),
			],
			default: 'warnonly'
		},
		[TerminalSettingId.EnvironmentChangesRelaunch]: {
			markdownDescription: localize('terminal.integrated.environmentChangesRelaunch', "Whether to relaunch terminals automatically if extension want to contribute to their environment and have not been interacted with yet."),
			type: 'boolean',
			default: true
		},
		[TerminalSettingId.ShowExitAlert]: {
			description: localize('terminal.integrated.showExitAlert', "Controls whether to show the alert \"The terminal process terminated with exit code\" when exit code is non-zero."),
			type: 'boolean',
			default: true
		},
		[TerminalSettingId.SplitCwd]: {
			description: localize('terminal.integrated.splitCwd', "Controls the working directory a split terminal starts with."),
			type: 'string',
			enum: ['workspaceRoot', 'initial', 'inherited'],
			enumDescriptions: [
				localize('terminal.integrated.splitCwd.workspaceRoot', "A new split terminal will use the workspace root as the working directory. In a multi-root workspace a choice for which root folder to use is offered."),
				localize('terminal.integrated.splitCwd.initial', "A new split terminal will use the working directory that the parent terminal started with."),
				localize('terminal.integrated.splitCwd.inherited', "On macOS and Linux, a new split terminal will use the working directory of the parent terminal. On Windows, this behaves the same as initial."),
			],
			default: 'inherited'
		},
		[TerminalSettingId.WindowsEnableConpty]: {
			description: localize('terminal.integrated.windowsEnableConpty', "Whether to use ConPTY for Windows terminal process communication (requires Windows 10 build number 18309+). Winpty will be used if this is false."),
			type: 'boolean',
			default: true
		},
		[TerminalSettingId.WordSeparators]: {
			description: localize('terminal.integrated.wordSeparators', "A string containing all characters to be considered word separators by the double click to select word feature."),
			type: 'string',
			// allow-any-unicode-next-line
			default: ' ()[]{}\',"`─‘’'
		},
		[TerminalSettingId.EnableFileLinks]: {
			description: localize('terminal.integrated.enableFileLinks', "Whether to enable file links in the terminal. Links can be slow when working on a network drive in particular because each file link is verified against the file system. Changing this will take effect only in new terminals."),
			type: 'boolean',
			default: true
		},
		[TerminalSettingId.UnicodeVersion]: {
			type: 'string',
			enum: ['6', '11'],
			enumDescriptions: [
				localize('terminal.integrated.unicodeVersion.six', "Version 6 of unicode, this is an older version which should work better on older systems."),
				localize('terminal.integrated.unicodeVersion.eleven', "Version 11 of unicode, this version provides better support on modern systems that use modern versions of unicode.")
			],
			default: '11',
			description: localize('terminal.integrated.unicodeVersion', "Controls what version of unicode to use when evaluating the width of characters in the terminal. If you experience emoji or other wide characters not taking up the right amount of space or backspace either deleting too much or too little then you may want to try tweaking this setting.")
		},
		[TerminalSettingId.LocalEchoLatencyThreshold]: {
			description: localize('terminal.integrated.localEchoLatencyThreshold', "Length of network delay, in milliseconds, where local edits will be echoed on the terminal without waiting for server acknowledgement. If '0', local echo will always be on, and if '-1' it will be disabled."),
			type: 'integer',
			minimum: -1,
			default: 30,
		},
		[TerminalSettingId.LocalEchoEnabled]: {
			markdownDescription: localize('terminal.integrated.localEchoEnabled', "When local echo should be enabled. This will override {0}", '`#terminal.integrated.localEchoLatencyThreshold#`'),
			type: 'string',
			enum: ['on', 'off', 'auto'],
			enumDescriptions: [
				localize('terminal.integrated.localEchoEnabled.on', "Always enabled"),
				localize('terminal.integrated.localEchoEnabled.off', "Always disabled"),
				localize('terminal.integrated.localEchoEnabled.auto', "Enabled only for remote workspaces")
			],
			default: 'auto'
		},
		[TerminalSettingId.LocalEchoExcludePrograms]: {
			description: localize('terminal.integrated.localEchoExcludePrograms', "Local echo will be disabled when any of these program names are found in the terminal title."),
			type: 'array',
			items: {
				type: 'string',
				uniqueItems: true
			},
			default: DEFAULT_LOCAL_ECHO_EXCLUDE,
		},
		[TerminalSettingId.LocalEchoStyle]: {
			description: localize('terminal.integrated.localEchoStyle', "Terminal style of locally echoed text; either a font style or an RGB color."),
			default: 'dim',
			oneOf: [
				{
					type: 'string',
					default: 'dim',
					enum: ['bold', 'dim', 'italic', 'underlined', 'inverted'],
				},
				{
					type: 'string',
					format: 'color-hex',
					default: '#ff0000',
				}
			]
		},
		[TerminalSettingId.EnablePersistentSessions]: {
			description: localize('terminal.integrated.enablePersistentSessions', "Persist terminal sessions/history for the workspace across window reloads."),
			type: 'boolean',
			default: true
		},
		[TerminalSettingId.PersistentSessionReviveProcess]: {
			markdownDescription: localize('terminal.integrated.persistentSessionReviveProcess', "When the terminal process must be shutdown (eg. on window or application close), this determines when the previous terminal session contents/history should be restored and processes be recreated when the workspace is next opened.\n\nCaveats:\n\n- Restoring of the process current working directory depends on whether it is supported by the shell.\n- Time to persist the session during shutdown is limited, so it may be aborted when using high-latency remote connections."),
			type: 'string',
			enum: ['onExit', 'onExitAndWindowClose', 'never'],
			markdownEnumDescriptions: [
				localize('terminal.integrated.persistentSessionReviveProcess.onExit', "Revive the processes after the last window is closed on Windows/Linux or when the `workbench.action.quit` command is triggered (command palette, keybinding, menu)."),
				localize('terminal.integrated.persistentSessionReviveProcess.onExitAndWindowClose', "Revive the processes after the last window is closed on Windows/Linux or when the `workbench.action.quit` command is triggered (command palette, keybinding, menu), or when the window is closed."),
				localize('terminal.integrated.persistentSessionReviveProcess.never', "Never restore the terminal buffers or recreate the process.")
			],
			default: 'onExit'
		},
		[TerminalSettingId.CustomGlyphs]: {
			description: localize('terminal.integrated.customGlyphs', "Whether to draw custom glyphs for block element and box drawing characters instead of using the font, which typically yields better rendering with continuous lines. Note that this doesn't work with the DOM renderer"),
			type: 'boolean',
			default: true
		},
		[TerminalSettingId.AutoReplies]: {
			markdownDescription: loc.terminalIntegratedAutoRepliesDescription, // {{SQL CARBON EDIT}} VS Code -> ADS
			type: 'object',
			additionalProperties: {
				oneOf: [{
					type: 'string',
					description: localize('terminal.integrated.autoReplies.reply', "The reply to send to the process.")
				},
				{ type: 'null' }]
			},
			default: {}
		},
		[TerminalSettingId.ShellIntegrationEnabled]: {
			restricted: true,
			markdownDescription: localize('terminal.integrated.shellIntegration.enabled', "Enable features like enhanced command tracking and current working directory detection. \n\nShell integration works by injecting the shell with a startup script. The script gives VS Code insight into what is happening within the terminal.\n\nSupported shells:\n\n- Linux/macOS: bash, pwsh, zsh\n - Windows: pwsh\n\nThis setting applies only when terminals are created, so you will need to restart your terminals for it to take effect.\n\n Note that the script injection may not work if you have custom arguments defined in the terminal profile, a [complex bash `PROMPT_COMMAND`](https://code.visualstudio.com/docs/editor/integrated-terminal#_complex-bash-promptcommand), or other unsupported setup."),
			type: 'boolean',
			default: true
		},
		[TerminalSettingId.ShellIntegrationDecorationsEnabled]: {
			restricted: true,
			markdownDescription: localize('terminal.integrated.shellIntegration.decorationsEnabled', "When shell integration is enabled, adds a decoration for each command."),
			type: 'boolean',
			default: true
		},
		[TerminalSettingId.ShellIntegrationCommandHistory]: {
			restricted: true,
			markdownDescription: localize('terminal.integrated.shellIntegration.history', "Controls the number of recently used commands to keep in the terminal command history. Set to 0 to disable terminal command history."),
			type: 'number',
			default: 100
		},
	}
};

export function registerTerminalConfiguration() {
	const configurationRegistry = Registry.as<IConfigurationRegistry>(Extensions.Configuration);
	configurationRegistry.registerConfiguration(terminalConfiguration);
}<|MERGE_RESOLUTION|>--- conflicted
+++ resolved
@@ -9,12 +9,9 @@
 import { TerminalLocationString, TerminalSettingId } from 'vs/platform/terminal/common/terminal';
 import { isMacintosh, isWindows } from 'vs/base/common/platform';
 import { Registry } from 'vs/platform/registry/common/platform';
-<<<<<<< HEAD
 import * as loc from 'sql/base/common/locConstants'; // {{SQL CARBON EDIT}} For strings we need to change
-=======
 import { Codicon } from 'vs/base/common/codicons';
 import { terminalColorSchema, terminalIconSchema } from 'vs/platform/terminal/common/terminalPlatformConfiguration';
->>>>>>> 78693265
 
 const terminalDescriptors = '\n- ' + [
 	'`\${cwd}`: ' + localize("cwd", "the terminal's current working directory"),
@@ -365,17 +362,7 @@
 			default: false
 		},
 		[TerminalSettingId.CommandsToSkipShell]: {
-<<<<<<< HEAD
 			markdownDescription: loc.terminalIntegratedCommandsToSkipShellDescrption(DEFAULT_COMMANDS_TO_SKIP_SHELL), // {{SQL CARBON EDIT}} VS Code -> ADS
-=======
-			markdownDescription: localize(
-				'terminal.integrated.commandsToSkipShell',
-				"A set of command IDs whose keybindings will not be sent to the shell but instead always be handled by VS Code. This allows keybindings that would normally be consumed by the shell to act instead the same as when the terminal is not focused, for example `Ctrl+P` to launch Quick Open.\n\n&nbsp;\n\nMany commands are skipped by default. To override a default and pass that command's keybinding to the shell instead, add the command prefixed with the `-` character. For example add `-workbench.action.quickOpen` to allow `Ctrl+P` to reach the shell.\n\n&nbsp;\n\nThe following list of default skipped commands is truncated when viewed in Settings Editor. To see the full list, {1} and search for the first command from the list below.\n\n&nbsp;\n\nDefault Skipped Commands:\n\n{0}",
-				DEFAULT_COMMANDS_TO_SKIP_SHELL.sort().map(command => `- ${command}`).join('\n'),
-				`[${localize('openDefaultSettingsJson', "open the default settings JSON")}](command:workbench.action.openRawDefaultSettings '${localize('openDefaultSettingsJson.capitalized', "Open Default Settings (JSON)")}')`,
-
-			),
->>>>>>> 78693265
 			type: 'array',
 			items: {
 				type: 'string'
@@ -383,11 +370,7 @@
 			default: []
 		},
 		[TerminalSettingId.AllowChords]: {
-<<<<<<< HEAD
 			markdownDescription: loc.terminalIntegratedAllowChordsDescription, // {{SQL CARBON EDIT}} VS Code -> ADS
-=======
-			markdownDescription: localize('terminal.integrated.allowChords', "Whether or not to allow chord keybindings in the terminal. Note that when this is true and the keystroke results in a chord it will bypass {0}, setting this to false is particularly useful when you want ctrl+k to go to your shell (not VS Code).", '`#terminal.integrated.commandsToSkipShell#`'),
->>>>>>> 78693265
 			type: 'boolean',
 			default: true
 		},
