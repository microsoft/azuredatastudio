/*---------------------------------------------------------------------------------------------
 *  Copyright (c) Microsoft Corporation. All rights reserved.
 *  Licensed under the Source EULA. See License.txt in the project root for license information.
 *--------------------------------------------------------------------------------------------*/

import { Extensions, IConfigurationNode, IConfigurationRegistry } from 'vs/platform/configuration/common/configurationRegistry';
import { localize } from 'vs/nls';
import { DEFAULT_LETTER_SPACING, DEFAULT_LINE_HEIGHT, TerminalCursorStyle, DEFAULT_COMMANDS_TO_SKIP_SHELL, SUGGESTIONS_FONT_WEIGHT, MINIMUM_FONT_WEIGHT, MAXIMUM_FONT_WEIGHT, DEFAULT_LOCAL_ECHO_EXCLUDE } from 'vs/workbench/contrib/terminal/common/terminal';
import { TerminalSettingId } from 'vs/platform/terminal/common/terminal';
import { isMacintosh, isWindows } from 'vs/base/common/platform';
import { Registry } from 'vs/platform/registry/common/platform';

<<<<<<< HEAD
const terminalProfileSchema: IJSONSchema = {
	type: 'object',
	required: ['path'],
	properties: {
		path: {
			description: localize('terminalProfile.path', 'A single path to a shell executable or an array of paths that will be used as fallbacks when one fails.'),
			type: ['string', 'array'],
			items: {
				type: 'string'
			}
		},
		args: {
			description: localize('terminalProfile.args', 'An optional set of arguments to run the shell executable with.'),
			type: 'array',
			items: {
				type: 'string'
			}
		},
		overrideName: {
			description: localize('terminalProfile.overrideName', 'Controls whether or not the profile name overrides the auto detected one.'),
			type: 'boolean'
		},
		icon: {
			description: localize('terminalProfile.icon', 'A codicon ID to associate with this terminal.'),
			type: 'string'
		},
		env: {
			markdownDescription: localize('terminalProfile.env', "An object with environment variables that will be added to the terminal profile process. Set to `null` to delete environment variables from the base environment."),
			type: 'object',
			additionalProperties: {
				type: ['string', 'null']
			},
			default: {}
		}
	}
};

const shellDeprecationMessageLinux = localize('terminal.integrated.shell.linux.deprecation', "This is deprecated, the new recommended way to configure your default shell is by creating a terminal profile in {0} and setting its profile name as the default in {1}. This will currently take priority over the new profiles settings but that will change in the future.", '`#terminal.integrated.profiles.linux#`', '`#terminal.integrated.defaultProfile.linux#`');
const shellDeprecationMessageOsx = localize('terminal.integrated.shell.osx.deprecation', "This is deprecated, the new recommended way to configure your default shell is by creating a terminal profile in {0} and setting its profile name as the default in {1}. This will currently take priority over the new profiles settings but that will change in the future.", '`#terminal.integrated.profiles.osx#`', '`#terminal.integrated.defaultProfile.osx#`');
const shellDeprecationMessageWindows = localize('terminal.integrated.shell.windows.deprecation', "This is deprecated, the new recommended way to configure your default shell is by creating a terminal profile in {0} and setting its profile name as the default in {1}. This will currently take priority over the new profiles settings but that will change in the future.", '`#terminal.integrated.profiles.windows#`', '`#terminal.integrated.defaultProfile.windows#`');

export const terminalConfiguration: IConfigurationNode = {
=======
const terminalConfiguration: IConfigurationNode = {
>>>>>>> 1b591be3
	id: 'terminal',
	order: 100,
	title: localize('terminalIntegratedConfigurationTitle', "Integrated Terminal"),
	type: 'object',
	properties: {
		[TerminalSettingId.SendKeybindingsToShell]: {
			markdownDescription: localize('terminal.integrated.sendKeybindingsToShell', "Dispatches most keybindings to the terminal instead of the workbench, overriding `#terminal.integrated.commandsToSkipShell#`, which can be used alternatively for fine tuning."),
			type: 'boolean',
			default: false
		},
<<<<<<< HEAD
		'terminal.integrated.automationShell.linux': {
			restricted: true,
			markdownDescription: localize({
				key: 'terminal.integrated.automationShell.linux',
				comment: ['{0} and {1} are the `shell` and `shellArgs` settings keys']
			}, "A path that when set will override {0} and ignore {1} values for automation-related terminal usage like tasks and debug.", '`terminal.integrated.shell.linux`', '`shellArgs`'),
			type: ['string', 'null'],
			default: null
		},
		'terminal.integrated.automationShell.osx': {
			restricted: true,
			markdownDescription: localize({
				key: 'terminal.integrated.automationShell.osx',
				comment: ['{0} and {1} are the `shell` and `shellArgs` settings keys']
			}, "A path that when set will override {0} and ignore {1} values for automation-related terminal usage like tasks and debug.", '`terminal.integrated.shell.osx`', '`shellArgs`'),
			type: ['string', 'null'],
			default: null
		},
		'terminal.integrated.automationShell.windows': {
			restricted: true,
			markdownDescription: localize({
				key: 'terminal.integrated.automationShell.windows',
				comment: ['{0} and {1} are the `shell` and `shellArgs` settings keys']
			}, "A path that when set will override {0} and ignore {1} values for automation-related terminal usage like tasks and debug.", '`terminal.integrated.shell.windows`', '`shellArgs`'),
			type: ['string', 'null'],
			default: null
		},
		'terminal.integrated.shellArgs.linux': {
			restricted: true,
			markdownDescription: localize('terminal.integrated.shellArgs.linux', "The command line arguments to use when on the Linux terminal. [Read more about configuring the shell](https://code.visualstudio.com/docs/editor/integrated-terminal#_configuration)."),
			type: 'array',
			items: {
				type: 'string'
			},
			default: [],
			markdownDeprecationMessage: shellDeprecationMessageLinux
		},
		'terminal.integrated.shellArgs.osx': {
			restricted: true,
			markdownDescription: localize('terminal.integrated.shellArgs.osx', "The command line arguments to use when on the macOS terminal. [Read more about configuring the shell](https://code.visualstudio.com/docs/editor/integrated-terminal#_configuration)."),
			type: 'array',
			items: {
				type: 'string'
			},
			// Unlike on Linux, ~/.profile is not sourced when logging into a macOS session. This
			// is the reason terminals on macOS typically run login shells by default which set up
			// the environment. See http://unix.stackexchange.com/a/119675/115410
			default: ['-l'],
			markdownDeprecationMessage: shellDeprecationMessageOsx
		},
		'terminal.integrated.shellArgs.windows': {
			restricted: true,
			markdownDescription: localize('terminal.integrated.shellArgs.windows', "The command line arguments to use when on the Windows terminal. [Read more about configuring the shell](https://code.visualstudio.com/docs/editor/integrated-terminal#_configuration)."),
			'anyOf': [
				{
					type: 'array',
					items: {
						type: 'string',
						markdownDescription: localize('terminal.integrated.shellArgs.windows', "The command line arguments to use when on the Windows terminal. [Read more about configuring the shell](https://code.visualstudio.com/docs/editor/integrated-terminal#_configuration).")
					},
				},
				{
					type: 'string',
					markdownDescription: localize('terminal.integrated.shellArgs.windows.string', "The command line arguments in [command-line format](https://msdn.microsoft.com/en-au/08dfcab2-eb6e-49a4-80eb-87d4076c98c6) to use when on the Windows terminal. [Read more about configuring the shell](https://code.visualstudio.com/docs/editor/integrated-terminal#_configuration).")
				}
			],
			default: [],
			markdownDeprecationMessage: shellDeprecationMessageWindows
		},
		'terminal.integrated.profiles.windows': {
			restricted: true,
			markdownDescription: localize(
				{
					key: 'terminal.integrated.profiles.windows',
					comment: ['{0}, {1}, and {2} are the `source`, `path` and optional `args` settings keys']
				},
				"The Windows profiles to present when creating a new terminal via the terminal dropdown. Set to null to exclude them, use the {0} property to use the default detected configuration. Or, set the {1} and optional {2}", '`source`', '`path`', '`args`.'
			),
			type: 'object',
			default: {
				'PowerShell': {
					source: 'PowerShell',
					icon: 'terminal-powershell'
				},
				'Command Prompt': {
					path: [
						'${env:windir}\\Sysnative\\cmd.exe',
						'${env:windir}\\System32\\cmd.exe'
					],
					args: [],
					icon: 'terminal-cmd'
				},
				'Git Bash': {
					source: 'Git Bash'
				}
			},
			additionalProperties: {
				'anyOf': [
					{
						type: 'object',
						required: ['source'],
						properties: {
							source: {
								description: localize('terminalProfile.windowsSource', 'A profile source that will auto detect the paths to the shell.'),
								enum: ['PowerShell', 'Git Bash']
							},
							overrideName: {
								description: localize('terminalProfile.overrideName', 'Controls whether or not the profile name overrides the auto detected one.'),
								type: 'boolean'
							},
							icon: {
								description: localize('terminalProfile.icon', 'A codicon ID to associate with this terminal.'),
								type: 'string'
							},
							env: {
								markdownDescription: localize('terminalProfile.env', "An object with environment variables that will be added to the terminal profile process. Set to `null` to delete environment variables from the base environment."),
								type: 'object',
								additionalProperties: {
									type: ['string', 'null']
								},
								default: {}
							}
						}
					},
					{ type: 'null' },
					terminalProfileSchema
				]
			}
		},
		'terminal.integrated.profiles.osx': {
			restricted: true,
			markdownDescription: localize(
				{
					key: 'terminal.integrated.profile.osx',
					comment: ['{0} and {1} are the `path` and optional `args` settings keys']
				},
				"The macOS profiles to present when creating a new terminal via the terminal dropdown. When set, these will override the default detected profiles. They are comprised of a {0} and optional {1}", '`path`', '`args`.'
			),
			type: 'object',
			default: {
				'bash': {
					path: 'bash',
					icon: 'terminal-bash'
				},
				'zsh': {
					path: 'zsh'
				},
				'fish': {
					path: 'fish'
				},
				'tmux': {
					path: 'tmux',
					icon: 'terminal-tmux'
				},
				'pwsh': {
					path: 'pwsh',
					icon: 'terminal-powershell'
				}
			},
			additionalProperties: {
				'anyOf': [
					{ type: 'null' },
					terminalProfileSchema
				]
			}
		},
		'terminal.integrated.profiles.linux': {
			restricted: true,
			markdownDescription: localize(
				{
					key: 'terminal.integrated.profile.linux',
					comment: ['{0} and {1} are the `path` and optional `args` settings keys']
				},
				"The Linux profiles to present when creating a new terminal via the terminal dropdown. When set, these will override the default detected profiles. They are comprised of a {0} and optional {1}", '`path`', '`args`.'
			),
			type: 'object',
			default: {
				'bash': {
					path: 'bash'
				},
				'zsh': {
					path: 'zsh'
				},
				'fish': {
					path: 'fish'
				},
				'tmux': {
					path: 'tmux',
					icon: 'terminal-tmux'
				},
				'pwsh': {
					path: 'pwsh',
					icon: 'terminal-powershell'
				}
			},
			additionalProperties: {
				'anyOf': [
					{ type: 'null' },
					terminalProfileSchema
				]
			}
		},
		'terminal.integrated.defaultProfile.linux': {
			markdownDescription: localize('terminal.integrated.defaultProfile.linux', "The default profile used on Linux. This setting will currently be ignored if either {0} or {1} are set.", '`#terminal.integrated.shell.linux#`', '`#terminal.integrated.shellArgs.linux#`'),
			type: ['string', 'null'],
			default: null,
			scope: ConfigurationScope.APPLICATION // Disallow setting the default in workspace settings
		},
		'terminal.integrated.defaultProfile.osx': {
			description: localize('terminal.integrated.defaultProfile.osx', "The default profile used on macOS. This setting will currently be ignored if either {0} or {1} are set.", '`#terminal.integrated.shell.osx#`', '`#terminal.integrated.shellArgs.osx#`'),
			type: ['string', 'null'],
			default: null,
			scope: ConfigurationScope.APPLICATION // Disallow setting the default in workspace settings
		},
		'terminal.integrated.defaultProfile.windows': {
			description: localize('terminal.integrated.defaultProfile.windows', "The default profile used on Windows. This setting will currently be ignored if either {0} or {1} are set.", '`#terminal.integrated.shell.windows#`', '`#terminal.integrated.shellArgs.windows#`'),
			type: ['string', 'null'],
			default: null,
			scope: ConfigurationScope.APPLICATION // Disallow setting the default in workspace settings
		},
		'terminal.integrated.useWslProfiles': {
			description: localize('terminal.integrated.useWslProfiles', 'Controls whether or not WSL distros are shown in the terminal dropdown'),
			type: 'boolean',
			default: true
		},
		'terminal.integrated.tabs.enabled': {
=======
		[TerminalSettingId.TabsEnabled]: {
>>>>>>> 1b591be3
			description: localize('terminal.integrated.tabs.enabled', 'Controls whether terminal tabs display as a list to the side of the terminal. When this is disabled a dropdown will display instead.'),
			type: 'boolean',
			default: true,
		},
		[TerminalSettingId.TabsHideCondition]: {
			description: localize('terminal.integrated.tabs.hideCondition', 'Controls whether the terminal tabs view will hide under certain conditions.'),
			type: 'string',
			enum: ['never', 'singleTerminal'],
			enumDescriptions: [
				localize('terminal.integrated.tabs.hideCondition.never', "Never hide the terminal tabs view"),
				localize('terminal.integrated.tabs.hideCondition.singleTerminal', "Hide the terminal tabs view when there is only a single terminal opened"),
			],
			default: 'singleTerminal',
		},
		[TerminalSettingId.TabsShowActiveTerminal]: {
			description: localize('terminal.integrated.tabs.showActiveTerminal', 'Shows the active terminal information in the view, this is particularly useful when the title within the tabs aren\'t visible.'),
			type: 'string',
			enum: ['always', 'singleTerminal', 'singleTerminalOrNarrow', 'never'],
			enumDescriptions: [
				localize('terminal.integrated.tabs.showActiveTerminal.always', "Always show the active terminal"),
				localize('terminal.integrated.tabs.showActiveTerminal.singleTerminal', "Show the active terminal when it is the only terminal opened"),
				localize('terminal.integrated.tabs.showActiveTerminal.singleTerminalOrNarrow', "Show the active terminal when it is the only terminal opened or when the tabs view is in its narrow textless state"),
				localize('terminal.integrated.tabs.showActiveTerminal.never', "Never show the active terminal"),
			],
			default: 'singleTerminalOrNarrow',
		},
		[TerminalSettingId.TabsLocation]: {
			type: 'string',
			enum: ['left', 'right'],
			enumDescriptions: [
				localize('terminal.integrated.tabs.location.left', "Show the terminal tabs view to the left of the terminal"),
				localize('terminal.integrated.tabs.location.right', "Show the terminal tabs view to the right of the terminal")
			],
			default: 'right',
			description: localize('terminal.integrated.tabs.location', "Controls the location of the terminal tabs, either to the left or right of the actual terminal(s).")
		},
		[TerminalSettingId.TabsFocusMode]: {
			type: 'string',
			enum: ['singleClick', 'doubleClick'],
			enumDescriptions: [
				localize('terminal.integrated.tabs.focusMode.singleClick', "Focus the terminal when clicking a terminal tab"),
				localize('terminal.integrated.tabs.focusMode.doubleClick', "Focus the terminal when double clicking a terminal tab")
			],
			default: 'doubleClick',
			description: localize('terminal.integrated.tabs.focusMode', "Controls whether focusing the terminal of a tab happens on double or single click.")
		},
		[TerminalSettingId.MacOptionIsMeta]: {
			description: localize('terminal.integrated.macOptionIsMeta', "Controls whether to treat the option key as the meta key in the terminal on macOS."),
			type: 'boolean',
			default: false
		},
		[TerminalSettingId.MacOptionClickForcesSelection]: {
			description: localize('terminal.integrated.macOptionClickForcesSelection', "Controls whether to force selection when using Option+click on macOS. This will force a regular (line) selection and disallow the use of column selection mode. This enables copying and pasting using the regular terminal selection, for example, when mouse mode is enabled in tmux."),
			type: 'boolean',
			default: false
		},
		[TerminalSettingId.AltClickMovesCursor]: {
			markdownDescription: localize('terminal.integrated.altClickMovesCursor', "If enabled, alt/option + click will reposition the prompt cursor to underneath the mouse when `#editor.multiCursorModifier#` is set to `'alt'` (the default value). This may not work reliably depending on your shell."),
			type: 'boolean',
			default: true
		},
		[TerminalSettingId.CopyOnSelection]: {
			description: localize('terminal.integrated.copyOnSelection', "Controls whether text selected in the terminal will be copied to the clipboard."),
			type: 'boolean',
			default: false
		},
		[TerminalSettingId.DrawBoldTextInBrightColors]: {
			description: localize('terminal.integrated.drawBoldTextInBrightColors', "Controls whether bold text in the terminal will always use the \"bright\" ANSI color variant."),
			type: 'boolean',
			default: true
		},
		[TerminalSettingId.FontFamily]: {
			markdownDescription: localize('terminal.integrated.fontFamily', "Controls the font family of the terminal, this defaults to `#editor.fontFamily#`'s value."),
			type: 'string'
		},
		// TODO: Support font ligatures
		// 'terminal.integrated.fontLigatures': {
		// 	'description': localize('terminal.integrated.fontLigatures', "Controls whether font ligatures are enabled in the terminal."),
		// 	'type': 'boolean',
		// 	'default': false
		// },
		[TerminalSettingId.FontSize]: {
			description: localize('terminal.integrated.fontSize', "Controls the font size in pixels of the terminal."),
			type: 'number',
			default: isMacintosh ? 12 : 14
		},
		[TerminalSettingId.LetterSpacing]: {
			description: localize('terminal.integrated.letterSpacing', "Controls the letter spacing of the terminal, this is an integer value which represents the amount of additional pixels to add between characters."),
			type: 'number',
			default: DEFAULT_LETTER_SPACING
		},
		[TerminalSettingId.LineHeight]: {
			description: localize('terminal.integrated.lineHeight', "Controls the line height of the terminal, this number is multiplied by the terminal font size to get the actual line-height in pixels."),
			type: 'number',
			default: DEFAULT_LINE_HEIGHT
		},
		[TerminalSettingId.MinimumContrastRatio]: {
			markdownDescription: localize('terminal.integrated.minimumContrastRatio', "When set the foreground color of each cell will change to try meet the contrast ratio specified. Example values:\n\n- 1: The default, do nothing.\n- 4.5: [WCAG AA compliance (minimum)](https://www.w3.org/TR/UNDERSTANDING-WCAG20/visual-audio-contrast-contrast.html).\n- 7: [WCAG AAA compliance (enhanced)](https://www.w3.org/TR/UNDERSTANDING-WCAG20/visual-audio-contrast7.html).\n- 21: White on black or black on white."),
			type: 'number',
			default: 1
		},
		[TerminalSettingId.FastScrollSensitivity]: {
			markdownDescription: localize('terminal.integrated.fastScrollSensitivity', "Scrolling speed multiplier when pressing `Alt`."),
			type: 'number',
			default: 5
		},
		[TerminalSettingId.MouseWheelScrollSensitivity]: {
			markdownDescription: localize('terminal.integrated.mouseWheelScrollSensitivity', "A multiplier to be used on the `deltaY` of mouse wheel scroll events."),
			type: 'number',
			default: 1
		},
		[TerminalSettingId.BellDuration]: {
			markdownDescription: localize('terminal.integrated.bellDuration', "The number of milliseconds to show the bell within a terminal tab when triggered."),
			type: 'number',
			default: 1000
		},
		[TerminalSettingId.FontWeight]: {
			'anyOf': [
				{
					type: 'number',
					minimum: MINIMUM_FONT_WEIGHT,
					maximum: MAXIMUM_FONT_WEIGHT,
					errorMessage: localize('terminal.integrated.fontWeightError', "Only \"normal\" and \"bold\" keywords or numbers between 1 and 1000 are allowed.")
				},
				{
					type: 'string',
					pattern: '^(normal|bold|1000|[1-9][0-9]{0,2})$'
				},
				{
					enum: SUGGESTIONS_FONT_WEIGHT,
				}
			],
			description: localize('terminal.integrated.fontWeight', "The font weight to use within the terminal for non-bold text. Accepts \"normal\" and \"bold\" keywords or numbers between 1 and 1000."),
			default: 'normal'
		},
		[TerminalSettingId.FontWeightBold]: {
			'anyOf': [
				{
					type: 'number',
					minimum: MINIMUM_FONT_WEIGHT,
					maximum: MAXIMUM_FONT_WEIGHT,
					errorMessage: localize('terminal.integrated.fontWeightError', "Only \"normal\" and \"bold\" keywords or numbers between 1 and 1000 are allowed.")
				},
				{
					type: 'string',
					pattern: '^(normal|bold|1000|[1-9][0-9]{0,2})$'
				},
				{
					enum: SUGGESTIONS_FONT_WEIGHT,
				}
			],
			description: localize('terminal.integrated.fontWeightBold', "The font weight to use within the terminal for bold text. Accepts \"normal\" and \"bold\" keywords or numbers between 1 and 1000."),
			default: 'bold'
		},
		[TerminalSettingId.CursorBlinking]: {
			description: localize('terminal.integrated.cursorBlinking', "Controls whether the terminal cursor blinks."),
			type: 'boolean',
			default: false
		},
		[TerminalSettingId.CursorStyle]: {
			description: localize('terminal.integrated.cursorStyle', "Controls the style of terminal cursor."),
			enum: [TerminalCursorStyle.BLOCK, TerminalCursorStyle.LINE, TerminalCursorStyle.UNDERLINE],
			default: TerminalCursorStyle.BLOCK
		},
		[TerminalSettingId.CursorWidth]: {
			markdownDescription: localize('terminal.integrated.cursorWidth', "Controls the width of the cursor when `#terminal.integrated.cursorStyle#` is set to `line`."),
			type: 'number',
			default: 1
		},
		[TerminalSettingId.Scrollback]: {
			description: localize('terminal.integrated.scrollback', "Controls the maximum amount of lines the terminal keeps in its buffer."),
			type: 'number',
			default: 1000
		},
		[TerminalSettingId.DetectLocale]: {
			markdownDescription: localize('terminal.integrated.detectLocale', "Controls whether to detect and set the `$LANG` environment variable to a UTF-8 compliant option since VS Code's terminal only supports UTF-8 encoded data coming from the shell."),
			type: 'string',
			enum: ['auto', 'off', 'on'],
			markdownEnumDescriptions: [
				localize('terminal.integrated.detectLocale.auto', "Set the `$LANG` environment variable if the existing variable does not exist or it does not end in `'.UTF-8'`."),
				localize('terminal.integrated.detectLocale.off', "Do not set the `$LANG` environment variable."),
				localize('terminal.integrated.detectLocale.on', "Always set the `$LANG` environment variable.")
			],
			default: 'auto'
		},
		[TerminalSettingId.GpuAcceleration]: {
			type: 'string',
			enum: ['auto', 'on', 'off'],
			markdownEnumDescriptions: [
				localize('terminal.integrated.gpuAcceleration.auto', "Let VS Code detect which renderer will give the best experience."),
				localize('terminal.integrated.gpuAcceleration.on', "Enable GPU acceleration within the terminal."),
				localize('terminal.integrated.gpuAcceleration.off', "Disable GPU acceleration within the terminal.")
			],
			default: 'auto',
			description: localize('terminal.integrated.gpuAcceleration', "Controls whether the terminal will leverage the GPU to do its rendering.")
		},
		[TerminalSettingId.RightClickBehavior]: {
			type: 'string',
			enum: ['default', 'copyPaste', 'paste', 'selectWord'],
			enumDescriptions: [
				localize('terminal.integrated.rightClickBehavior.default', "Show the context menu."),
				localize('terminal.integrated.rightClickBehavior.copyPaste', "Copy when there is a selection, otherwise paste."),
				localize('terminal.integrated.rightClickBehavior.paste', "Paste on right click."),
				localize('terminal.integrated.rightClickBehavior.selectWord', "Select the word under the cursor and show the context menu.")
			],
			default: isMacintosh ? 'selectWord' : isWindows ? 'copyPaste' : 'default',
			description: localize('terminal.integrated.rightClickBehavior', "Controls how terminal reacts to right click.")
		},
		[TerminalSettingId.Cwd]: {
			restricted: true,
			description: localize('terminal.integrated.cwd', "An explicit start path where the terminal will be launched, this is used as the current working directory (cwd) for the shell process. This may be particularly useful in workspace settings if the root directory is not a convenient cwd."),
			type: 'string',
			default: undefined
		},
		[TerminalSettingId.ConfirmOnExit]: {
			description: localize('terminal.integrated.confirmOnExit', "Controls whether to confirm on exit if there are active terminal sessions."),
			type: 'boolean',
			default: false
		},
		[TerminalSettingId.EnableBell]: {
			description: localize('terminal.integrated.enableBell', "Controls whether the terminal bell is enabled, this shows up as a visual bell next to the terminal's name."),
			type: 'boolean',
			default: false
		},
		[TerminalSettingId.CommandsToSkipShell]: {
			markdownDescription: localize('terminal.integrated.commandsToSkipShell', "A set of command IDs whose keybindings will not be sent to the shell but instead always be handled by VS Code. This allows keybindings that would normally be consumed by the shell to act instead the same as when the terminal is not focused, for example `Ctrl+P` to launch Quick Open.\n\n&nbsp;\n\nMany commands are skipped by default. To override a default and pass that command's keybinding to the shell instead, add the command prefixed with the `-` character. For example add `-workbench.action.quickOpen` to allow `Ctrl+P` to reach the shell.\n\n&nbsp;\n\nThe following list of default skipped commands is truncated when viewed in Settings Editor. To see the full list, [open the default settings JSON](command:workbench.action.openRawDefaultSettings 'Open Default Settings (JSON)') and search for the first command from the list below.\n\n&nbsp;\n\nDefault Skipped Commands:\n\n{0}", DEFAULT_COMMANDS_TO_SKIP_SHELL.sort().map(command => `- ${command}`).join('\n')),
			type: 'array',
			items: {
				type: 'string'
			},
			default: []
		},
		[TerminalSettingId.AllowChords]: {
			markdownDescription: localize('terminal.integrated.allowChords', "Whether or not to allow chord keybindings in the terminal. Note that when this is true and the keystroke results in a chord it will bypass `#terminal.integrated.commandsToSkipShell#`, setting this to false is particularly useful when you want ctrl+k to go to your shell (not VS Code)."),
			type: 'boolean',
			default: true
		},
		[TerminalSettingId.AllowMnemonics]: {
			markdownDescription: localize('terminal.integrated.allowMnemonics', "Whether to allow menubar mnemonics (eg. alt+f) to trigger the open the menubar. Note that this will cause all alt keystrokes to skip the shell when true. This does nothing on macOS."),
			type: 'boolean',
			default: false
		},
		[TerminalSettingId.EnvMacOs]: {
			restricted: true,
			markdownDescription: localize('terminal.integrated.env.osx', "Object with environment variables that will be added to the VS Code process to be used by the terminal on macOS. Set to `null` to delete the environment variable."),
			type: 'object',
			additionalProperties: {
				type: ['string', 'null']
			},
			default: {}
		},
		[TerminalSettingId.EnvLinux]: {
			restricted: true,
			markdownDescription: localize('terminal.integrated.env.linux', "Object with environment variables that will be added to the VS Code process to be used by the terminal on Linux. Set to `null` to delete the environment variable."),
			type: 'object',
			additionalProperties: {
				type: ['string', 'null']
			},
			default: {}
		},
		[TerminalSettingId.EnvWindows]: {
			restricted: true,
			markdownDescription: localize('terminal.integrated.env.windows', "Object with environment variables that will be added to the VS Code process to be used by the terminal on Windows. Set to `null` to delete the environment variable."),
			type: 'object',
			additionalProperties: {
				type: ['string', 'null']
			},
			default: {}
		},
		[TerminalSettingId.EnvironmentChangesIndicator]: {
			markdownDescription: localize('terminal.integrated.environmentChangesIndicator', "Whether to display the environment changes indicator on each terminal which explains whether extensions have made, or want to make changes to the terminal's environment."),
			type: 'string',
			enum: ['off', 'on', 'warnonly'],
			enumDescriptions: [
				localize('terminal.integrated.environmentChangesIndicator.off', "Disable the indicator."),
				localize('terminal.integrated.environmentChangesIndicator.on', "Enable the indicator."),
				localize('terminal.integrated.environmentChangesIndicator.warnonly', "Only show the warning indicator when a terminal's environment is 'stale', not the information indicator that shows a terminal has had its environment modified by an extension."),
			],
			default: 'warnonly'
		},
		[TerminalSettingId.EnvironmentChangesRelaunch]: {
			markdownDescription: localize('terminal.integrated.environmentChangesRelaunch', "Whether to relaunch terminals automatically if extension want to contribute to their environment and have not been interacted with yet."),
			type: 'boolean',
			default: true
		},
		[TerminalSettingId.ShowExitAlert]: {
			description: localize('terminal.integrated.showExitAlert', "Controls whether to show the alert \"The terminal process terminated with exit code\" when exit code is non-zero."),
			type: 'boolean',
			default: true
		},
		[TerminalSettingId.SplitCwd]: {
			description: localize('terminal.integrated.splitCwd', "Controls the working directory a split terminal starts with."),
			type: 'string',
			enum: ['workspaceRoot', 'initial', 'inherited'],
			enumDescriptions: [
				localize('terminal.integrated.splitCwd.workspaceRoot', "A new split terminal will use the workspace root as the working directory. In a multi-root workspace a choice for which root folder to use is offered."),
				localize('terminal.integrated.splitCwd.initial', "A new split terminal will use the working directory that the parent terminal started with."),
				localize('terminal.integrated.splitCwd.inherited', "On macOS and Linux, a new split terminal will use the working directory of the parent terminal. On Windows, this behaves the same as initial."),
			],
			default: 'inherited'
		},
		[TerminalSettingId.WindowsEnableConpty]: {
			description: localize('terminal.integrated.windowsEnableConpty', "Whether to use ConPTY for Windows terminal process communication (requires Windows 10 build number 18309+). Winpty will be used if this is false."),
			type: 'boolean',
			default: true
		},
		[TerminalSettingId.WordSeparators]: {
			description: localize('terminal.integrated.wordSeparators', "A string containing all characters to be considered word separators by the double click to select word feature."),
			type: 'string',
			default: ' ()[]{}\',"`─'
		},
		[TerminalSettingId.ExperimentalUseTitleEvent]: {
			description: localize('terminal.integrated.experimentalUseTitleEvent', "An experimental setting that will use the terminal title event for the dropdown title. This setting will only apply to new terminals."),
			type: 'boolean',
			default: false
		},
		[TerminalSettingId.EnableFileLinks]: {
			description: localize('terminal.integrated.enableFileLinks', "Whether to enable file links in the terminal. Links can be slow when working on a network drive in particular because each file link is verified against the file system. Changing this will take effect only in new terminals."),
			type: 'boolean',
			default: true
		},
		[TerminalSettingId.UnicodeVersion]: {
			type: 'string',
			enum: ['6', '11'],
			enumDescriptions: [
				localize('terminal.integrated.unicodeVersion.six', "Version 6 of unicode, this is an older version which should work better on older systems."),
				localize('terminal.integrated.unicodeVersion.eleven', "Version 11 of unicode, this version provides better support on modern systems that use modern versions of unicode.")
			],
			default: '11',
			description: localize('terminal.integrated.unicodeVersion', "Controls what version of unicode to use when evaluating the width of characters in the terminal. If you experience emoji or other wide characters not taking up the right amount of space or backspace either deleting too much or too little then you may want to try tweaking this setting.")
		},
		[TerminalSettingId.ExperimentalLinkProvider]: {
			description: localize('terminal.integrated.experimentalLinkProvider', "An experimental setting that aims to improve link detection in the terminal by improving when links are detected and by enabling shared link detection with the editor. Currently this only supports web links."),
			type: 'boolean',
			default: true
		},
		[TerminalSettingId.LocalEchoLatencyThreshold]: {
			description: localize('terminal.integrated.localEchoLatencyThreshold', "Experimental: length of network delay, in milliseconds, where local edits will be echoed on the terminal without waiting for server acknowledgement. If '0', local echo will always be on, and if '-1' it will be disabled."),
			type: 'integer',
			minimum: -1,
			default: 30,
		},
		[TerminalSettingId.LocalEchoExcludePrograms]: {
			description: localize('terminal.integrated.localEchoExcludePrograms', "Experimental: local echo will be disabled when any of these program names are found in the terminal title."),
			type: 'array',
			items: {
				type: 'string',
				uniqueItems: true
			},
			default: DEFAULT_LOCAL_ECHO_EXCLUDE,
		},
		[TerminalSettingId.LocalEchoStyle]: {
			description: localize('terminal.integrated.localEchoStyle', "Experimental: terminal style of locally echoed text; either a font style or an RGB color."),
			default: 'dim',
			oneOf: [
				{
					type: 'string',
					default: 'dim',
					enum: ['bold', 'dim', 'italic', 'underlined', 'inverted'],
				},
				{
					type: 'string',
					format: 'color-hex',
					default: '#ff0000',
				}
			]
		},
		[TerminalSettingId.EnablePersistentSessions]: {
			description: localize('terminal.integrated.enablePersistentSessions', "Persist terminal sessions for the workspace across window reloads."),
			type: 'boolean',
			default: true
		},
	}
};

<<<<<<< HEAD
function getTerminalShellConfigurationStub(linux: string, osx: string, windows: string): IConfigurationNode {
	return {
		id: 'terminal',
		order: 100,
		title: localize('terminalIntegratedConfigurationTitle', "Integrated Terminal"),
		type: 'object',
		properties: {
			'terminal.integrated.shell.linux': {
				restricted: true,
				markdownDescription: linux,
				type: ['string', 'null'],
				default: null,
				markdownDeprecationMessage: shellDeprecationMessageLinux
			},
			'terminal.integrated.shell.osx': {
				restricted: true,
				markdownDescription: osx,
				type: ['string', 'null'],
				default: null,
				markdownDeprecationMessage: shellDeprecationMessageOsx
			},
			'terminal.integrated.shell.windows': {
				restricted: true,
				markdownDescription: windows,
				type: ['string', 'null'],
				default: null,
				markdownDeprecationMessage: shellDeprecationMessageOsx
			}
		}
	};
}

export function getNoDefaultTerminalShellConfiguration(): IConfigurationNode {
	return getTerminalShellConfigurationStub(
		localize('terminal.integrated.shell.linux.noDefault', "The path of the shell that the terminal uses on Linux. [Read more about configuring the shell](https://code.visualstudio.com/docs/editor/integrated-terminal#_configuration)."),
		localize('terminal.integrated.shell.osx.noDefault', "The path of the shell that the terminal uses on macOS. [Read more about configuring the shell](https://code.visualstudio.com/docs/editor/integrated-terminal#_configuration)."),
		localize('terminal.integrated.shell.windows.noDefault', "The path of the shell that the terminal uses on Windows. [Read more about configuring the shell](https://code.visualstudio.com/docs/editor/integrated-terminal#_configuration)."));
}

export async function getTerminalShellConfiguration(getSystemShell: (os: OperatingSystem) => Promise<string>): Promise<IConfigurationNode> {
	return getTerminalShellConfigurationStub(
		localize('terminal.integrated.shell.linux', "The path of the shell that the terminal uses on Linux (default: {0}). [Read more about configuring the shell](https://code.visualstudio.com/docs/editor/integrated-terminal#_configuration).", await getSystemShell(OperatingSystem.Linux)),
		localize('terminal.integrated.shell.osx', "The path of the shell that the terminal uses on macOS (default: {0}). [Read more about configuring the shell](https://code.visualstudio.com/docs/editor/integrated-terminal#_configuration).", await getSystemShell(OperatingSystem.Macintosh)),
		localize('terminal.integrated.shell.windows', "The path of the shell that the terminal uses on Windows (default: {0}). [Read more about configuring the shell](https://code.visualstudio.com/docs/editor/integrated-terminal#_configuration).", await getSystemShell(OperatingSystem.Windows)));
=======
export function registerTerminalConfiguration() {
	const configurationRegistry = Registry.as<IConfigurationRegistry>(Extensions.Configuration);
	configurationRegistry.registerConfiguration(terminalConfiguration);
>>>>>>> 1b591be3
}<|MERGE_RESOLUTION|>--- conflicted
+++ resolved
@@ -10,52 +10,7 @@
 import { isMacintosh, isWindows } from 'vs/base/common/platform';
 import { Registry } from 'vs/platform/registry/common/platform';
 
-<<<<<<< HEAD
-const terminalProfileSchema: IJSONSchema = {
-	type: 'object',
-	required: ['path'],
-	properties: {
-		path: {
-			description: localize('terminalProfile.path', 'A single path to a shell executable or an array of paths that will be used as fallbacks when one fails.'),
-			type: ['string', 'array'],
-			items: {
-				type: 'string'
-			}
-		},
-		args: {
-			description: localize('terminalProfile.args', 'An optional set of arguments to run the shell executable with.'),
-			type: 'array',
-			items: {
-				type: 'string'
-			}
-		},
-		overrideName: {
-			description: localize('terminalProfile.overrideName', 'Controls whether or not the profile name overrides the auto detected one.'),
-			type: 'boolean'
-		},
-		icon: {
-			description: localize('terminalProfile.icon', 'A codicon ID to associate with this terminal.'),
-			type: 'string'
-		},
-		env: {
-			markdownDescription: localize('terminalProfile.env', "An object with environment variables that will be added to the terminal profile process. Set to `null` to delete environment variables from the base environment."),
-			type: 'object',
-			additionalProperties: {
-				type: ['string', 'null']
-			},
-			default: {}
-		}
-	}
-};
-
-const shellDeprecationMessageLinux = localize('terminal.integrated.shell.linux.deprecation', "This is deprecated, the new recommended way to configure your default shell is by creating a terminal profile in {0} and setting its profile name as the default in {1}. This will currently take priority over the new profiles settings but that will change in the future.", '`#terminal.integrated.profiles.linux#`', '`#terminal.integrated.defaultProfile.linux#`');
-const shellDeprecationMessageOsx = localize('terminal.integrated.shell.osx.deprecation', "This is deprecated, the new recommended way to configure your default shell is by creating a terminal profile in {0} and setting its profile name as the default in {1}. This will currently take priority over the new profiles settings but that will change in the future.", '`#terminal.integrated.profiles.osx#`', '`#terminal.integrated.defaultProfile.osx#`');
-const shellDeprecationMessageWindows = localize('terminal.integrated.shell.windows.deprecation', "This is deprecated, the new recommended way to configure your default shell is by creating a terminal profile in {0} and setting its profile name as the default in {1}. This will currently take priority over the new profiles settings but that will change in the future.", '`#terminal.integrated.profiles.windows#`', '`#terminal.integrated.defaultProfile.windows#`');
-
-export const terminalConfiguration: IConfigurationNode = {
-=======
 const terminalConfiguration: IConfigurationNode = {
->>>>>>> 1b591be3
 	id: 'terminal',
 	order: 100,
 	title: localize('terminalIntegratedConfigurationTitle', "Integrated Terminal"),
@@ -66,236 +21,7 @@
 			type: 'boolean',
 			default: false
 		},
-<<<<<<< HEAD
-		'terminal.integrated.automationShell.linux': {
-			restricted: true,
-			markdownDescription: localize({
-				key: 'terminal.integrated.automationShell.linux',
-				comment: ['{0} and {1} are the `shell` and `shellArgs` settings keys']
-			}, "A path that when set will override {0} and ignore {1} values for automation-related terminal usage like tasks and debug.", '`terminal.integrated.shell.linux`', '`shellArgs`'),
-			type: ['string', 'null'],
-			default: null
-		},
-		'terminal.integrated.automationShell.osx': {
-			restricted: true,
-			markdownDescription: localize({
-				key: 'terminal.integrated.automationShell.osx',
-				comment: ['{0} and {1} are the `shell` and `shellArgs` settings keys']
-			}, "A path that when set will override {0} and ignore {1} values for automation-related terminal usage like tasks and debug.", '`terminal.integrated.shell.osx`', '`shellArgs`'),
-			type: ['string', 'null'],
-			default: null
-		},
-		'terminal.integrated.automationShell.windows': {
-			restricted: true,
-			markdownDescription: localize({
-				key: 'terminal.integrated.automationShell.windows',
-				comment: ['{0} and {1} are the `shell` and `shellArgs` settings keys']
-			}, "A path that when set will override {0} and ignore {1} values for automation-related terminal usage like tasks and debug.", '`terminal.integrated.shell.windows`', '`shellArgs`'),
-			type: ['string', 'null'],
-			default: null
-		},
-		'terminal.integrated.shellArgs.linux': {
-			restricted: true,
-			markdownDescription: localize('terminal.integrated.shellArgs.linux', "The command line arguments to use when on the Linux terminal. [Read more about configuring the shell](https://code.visualstudio.com/docs/editor/integrated-terminal#_configuration)."),
-			type: 'array',
-			items: {
-				type: 'string'
-			},
-			default: [],
-			markdownDeprecationMessage: shellDeprecationMessageLinux
-		},
-		'terminal.integrated.shellArgs.osx': {
-			restricted: true,
-			markdownDescription: localize('terminal.integrated.shellArgs.osx', "The command line arguments to use when on the macOS terminal. [Read more about configuring the shell](https://code.visualstudio.com/docs/editor/integrated-terminal#_configuration)."),
-			type: 'array',
-			items: {
-				type: 'string'
-			},
-			// Unlike on Linux, ~/.profile is not sourced when logging into a macOS session. This
-			// is the reason terminals on macOS typically run login shells by default which set up
-			// the environment. See http://unix.stackexchange.com/a/119675/115410
-			default: ['-l'],
-			markdownDeprecationMessage: shellDeprecationMessageOsx
-		},
-		'terminal.integrated.shellArgs.windows': {
-			restricted: true,
-			markdownDescription: localize('terminal.integrated.shellArgs.windows', "The command line arguments to use when on the Windows terminal. [Read more about configuring the shell](https://code.visualstudio.com/docs/editor/integrated-terminal#_configuration)."),
-			'anyOf': [
-				{
-					type: 'array',
-					items: {
-						type: 'string',
-						markdownDescription: localize('terminal.integrated.shellArgs.windows', "The command line arguments to use when on the Windows terminal. [Read more about configuring the shell](https://code.visualstudio.com/docs/editor/integrated-terminal#_configuration).")
-					},
-				},
-				{
-					type: 'string',
-					markdownDescription: localize('terminal.integrated.shellArgs.windows.string', "The command line arguments in [command-line format](https://msdn.microsoft.com/en-au/08dfcab2-eb6e-49a4-80eb-87d4076c98c6) to use when on the Windows terminal. [Read more about configuring the shell](https://code.visualstudio.com/docs/editor/integrated-terminal#_configuration).")
-				}
-			],
-			default: [],
-			markdownDeprecationMessage: shellDeprecationMessageWindows
-		},
-		'terminal.integrated.profiles.windows': {
-			restricted: true,
-			markdownDescription: localize(
-				{
-					key: 'terminal.integrated.profiles.windows',
-					comment: ['{0}, {1}, and {2} are the `source`, `path` and optional `args` settings keys']
-				},
-				"The Windows profiles to present when creating a new terminal via the terminal dropdown. Set to null to exclude them, use the {0} property to use the default detected configuration. Or, set the {1} and optional {2}", '`source`', '`path`', '`args`.'
-			),
-			type: 'object',
-			default: {
-				'PowerShell': {
-					source: 'PowerShell',
-					icon: 'terminal-powershell'
-				},
-				'Command Prompt': {
-					path: [
-						'${env:windir}\\Sysnative\\cmd.exe',
-						'${env:windir}\\System32\\cmd.exe'
-					],
-					args: [],
-					icon: 'terminal-cmd'
-				},
-				'Git Bash': {
-					source: 'Git Bash'
-				}
-			},
-			additionalProperties: {
-				'anyOf': [
-					{
-						type: 'object',
-						required: ['source'],
-						properties: {
-							source: {
-								description: localize('terminalProfile.windowsSource', 'A profile source that will auto detect the paths to the shell.'),
-								enum: ['PowerShell', 'Git Bash']
-							},
-							overrideName: {
-								description: localize('terminalProfile.overrideName', 'Controls whether or not the profile name overrides the auto detected one.'),
-								type: 'boolean'
-							},
-							icon: {
-								description: localize('terminalProfile.icon', 'A codicon ID to associate with this terminal.'),
-								type: 'string'
-							},
-							env: {
-								markdownDescription: localize('terminalProfile.env', "An object with environment variables that will be added to the terminal profile process. Set to `null` to delete environment variables from the base environment."),
-								type: 'object',
-								additionalProperties: {
-									type: ['string', 'null']
-								},
-								default: {}
-							}
-						}
-					},
-					{ type: 'null' },
-					terminalProfileSchema
-				]
-			}
-		},
-		'terminal.integrated.profiles.osx': {
-			restricted: true,
-			markdownDescription: localize(
-				{
-					key: 'terminal.integrated.profile.osx',
-					comment: ['{0} and {1} are the `path` and optional `args` settings keys']
-				},
-				"The macOS profiles to present when creating a new terminal via the terminal dropdown. When set, these will override the default detected profiles. They are comprised of a {0} and optional {1}", '`path`', '`args`.'
-			),
-			type: 'object',
-			default: {
-				'bash': {
-					path: 'bash',
-					icon: 'terminal-bash'
-				},
-				'zsh': {
-					path: 'zsh'
-				},
-				'fish': {
-					path: 'fish'
-				},
-				'tmux': {
-					path: 'tmux',
-					icon: 'terminal-tmux'
-				},
-				'pwsh': {
-					path: 'pwsh',
-					icon: 'terminal-powershell'
-				}
-			},
-			additionalProperties: {
-				'anyOf': [
-					{ type: 'null' },
-					terminalProfileSchema
-				]
-			}
-		},
-		'terminal.integrated.profiles.linux': {
-			restricted: true,
-			markdownDescription: localize(
-				{
-					key: 'terminal.integrated.profile.linux',
-					comment: ['{0} and {1} are the `path` and optional `args` settings keys']
-				},
-				"The Linux profiles to present when creating a new terminal via the terminal dropdown. When set, these will override the default detected profiles. They are comprised of a {0} and optional {1}", '`path`', '`args`.'
-			),
-			type: 'object',
-			default: {
-				'bash': {
-					path: 'bash'
-				},
-				'zsh': {
-					path: 'zsh'
-				},
-				'fish': {
-					path: 'fish'
-				},
-				'tmux': {
-					path: 'tmux',
-					icon: 'terminal-tmux'
-				},
-				'pwsh': {
-					path: 'pwsh',
-					icon: 'terminal-powershell'
-				}
-			},
-			additionalProperties: {
-				'anyOf': [
-					{ type: 'null' },
-					terminalProfileSchema
-				]
-			}
-		},
-		'terminal.integrated.defaultProfile.linux': {
-			markdownDescription: localize('terminal.integrated.defaultProfile.linux', "The default profile used on Linux. This setting will currently be ignored if either {0} or {1} are set.", '`#terminal.integrated.shell.linux#`', '`#terminal.integrated.shellArgs.linux#`'),
-			type: ['string', 'null'],
-			default: null,
-			scope: ConfigurationScope.APPLICATION // Disallow setting the default in workspace settings
-		},
-		'terminal.integrated.defaultProfile.osx': {
-			description: localize('terminal.integrated.defaultProfile.osx', "The default profile used on macOS. This setting will currently be ignored if either {0} or {1} are set.", '`#terminal.integrated.shell.osx#`', '`#terminal.integrated.shellArgs.osx#`'),
-			type: ['string', 'null'],
-			default: null,
-			scope: ConfigurationScope.APPLICATION // Disallow setting the default in workspace settings
-		},
-		'terminal.integrated.defaultProfile.windows': {
-			description: localize('terminal.integrated.defaultProfile.windows', "The default profile used on Windows. This setting will currently be ignored if either {0} or {1} are set.", '`#terminal.integrated.shell.windows#`', '`#terminal.integrated.shellArgs.windows#`'),
-			type: ['string', 'null'],
-			default: null,
-			scope: ConfigurationScope.APPLICATION // Disallow setting the default in workspace settings
-		},
-		'terminal.integrated.useWslProfiles': {
-			description: localize('terminal.integrated.useWslProfiles', 'Controls whether or not WSL distros are shown in the terminal dropdown'),
-			type: 'boolean',
-			default: true
-		},
-		'terminal.integrated.tabs.enabled': {
-=======
 		[TerminalSettingId.TabsEnabled]: {
->>>>>>> 1b591be3
 			description: localize('terminal.integrated.tabs.enabled', 'Controls whether terminal tabs display as a list to the side of the terminal. When this is disabled a dropdown will display instead.'),
 			type: 'boolean',
 			default: true,
@@ -671,54 +397,7 @@
 	}
 };
 
-<<<<<<< HEAD
-function getTerminalShellConfigurationStub(linux: string, osx: string, windows: string): IConfigurationNode {
-	return {
-		id: 'terminal',
-		order: 100,
-		title: localize('terminalIntegratedConfigurationTitle', "Integrated Terminal"),
-		type: 'object',
-		properties: {
-			'terminal.integrated.shell.linux': {
-				restricted: true,
-				markdownDescription: linux,
-				type: ['string', 'null'],
-				default: null,
-				markdownDeprecationMessage: shellDeprecationMessageLinux
-			},
-			'terminal.integrated.shell.osx': {
-				restricted: true,
-				markdownDescription: osx,
-				type: ['string', 'null'],
-				default: null,
-				markdownDeprecationMessage: shellDeprecationMessageOsx
-			},
-			'terminal.integrated.shell.windows': {
-				restricted: true,
-				markdownDescription: windows,
-				type: ['string', 'null'],
-				default: null,
-				markdownDeprecationMessage: shellDeprecationMessageOsx
-			}
-		}
-	};
-}
-
-export function getNoDefaultTerminalShellConfiguration(): IConfigurationNode {
-	return getTerminalShellConfigurationStub(
-		localize('terminal.integrated.shell.linux.noDefault', "The path of the shell that the terminal uses on Linux. [Read more about configuring the shell](https://code.visualstudio.com/docs/editor/integrated-terminal#_configuration)."),
-		localize('terminal.integrated.shell.osx.noDefault', "The path of the shell that the terminal uses on macOS. [Read more about configuring the shell](https://code.visualstudio.com/docs/editor/integrated-terminal#_configuration)."),
-		localize('terminal.integrated.shell.windows.noDefault', "The path of the shell that the terminal uses on Windows. [Read more about configuring the shell](https://code.visualstudio.com/docs/editor/integrated-terminal#_configuration)."));
-}
-
-export async function getTerminalShellConfiguration(getSystemShell: (os: OperatingSystem) => Promise<string>): Promise<IConfigurationNode> {
-	return getTerminalShellConfigurationStub(
-		localize('terminal.integrated.shell.linux', "The path of the shell that the terminal uses on Linux (default: {0}). [Read more about configuring the shell](https://code.visualstudio.com/docs/editor/integrated-terminal#_configuration).", await getSystemShell(OperatingSystem.Linux)),
-		localize('terminal.integrated.shell.osx', "The path of the shell that the terminal uses on macOS (default: {0}). [Read more about configuring the shell](https://code.visualstudio.com/docs/editor/integrated-terminal#_configuration).", await getSystemShell(OperatingSystem.Macintosh)),
-		localize('terminal.integrated.shell.windows', "The path of the shell that the terminal uses on Windows (default: {0}). [Read more about configuring the shell](https://code.visualstudio.com/docs/editor/integrated-terminal#_configuration).", await getSystemShell(OperatingSystem.Windows)));
-=======
 export function registerTerminalConfiguration() {
 	const configurationRegistry = Registry.as<IConfigurationRegistry>(Extensions.Configuration);
 	configurationRegistry.registerConfiguration(terminalConfiguration);
->>>>>>> 1b591be3
 }